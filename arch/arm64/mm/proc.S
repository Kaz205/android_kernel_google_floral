--- conflicted
+++ resolved
@@ -318,11 +318,7 @@
 	/* We need to walk swapper, so turn off the MMU. */
 	mrs	x17, sctlr_el1
 	bic	x17, x17, #SCTLR_ELx_M
-<<<<<<< HEAD
-	msr	sctlr_el1, x18
-=======
 	msr	sctlr_el1, x17
->>>>>>> a1f19153
 	isb
 
 	/* Everybody is enjoying the idmap, so we can rewrite swapper. */
@@ -519,15 +515,21 @@
 	bfi	x10, x9, #32, #3
 #ifdef CONFIG_ARM64_HW_AFDBM
 	/*
-	 * Enable hardware update of the Access Flags bit.
-	 * Hardware dirty bit management is enabled later,
-	 * via capabilities.
+	 * Hardware update of the Access and Dirty bits.
 	 */
 	mrs	x9, ID_AA64MMFR1_EL1
 	and	x9, x9, #0xf
-	cbz	x9, 1f
-	orr	x10, x10, #TCR_HA		// hardware Access flag update
-1:
+	cbz	x9, 2f
+	cmp	x9, #2
+	b.lt	1f
+#ifdef CONFIG_ARM64_ERRATUM_1024718
+	/* Disable hardware DBM on Cortex-A55 r0p0, r0p1 & r1p0 */
+	cpu_midr_match MIDR_CORTEX_A55, MIDR_CPU_VAR_REV(0, 0), MIDR_CPU_VAR_REV(1, 0), x1, x2, x3, x4
+	cbnz	x1, 1f
+#endif
+	orr	x10, x10, #TCR_HD		// hardware Dirty flag update
+1:	orr	x10, x10, #TCR_HA		// hardware Access flag update
+2:
 #endif	/* CONFIG_ARM64_HW_AFDBM */
 	msr	tcr_el1, x10
 	ret					// return to head.S
