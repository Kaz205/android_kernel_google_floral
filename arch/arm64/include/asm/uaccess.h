/*
 * Based on arch/arm/include/asm/uaccess.h
 *
 * Copyright (C) 2012 ARM Ltd.
 *
 * This program is free software; you can redistribute it and/or modify
 * it under the terms of the GNU General Public License version 2 as
 * published by the Free Software Foundation.
 *
 * This program is distributed in the hope that it will be useful,
 * but WITHOUT ANY WARRANTY; without even the implied warranty of
 * MERCHANTABILITY or FITNESS FOR A PARTICULAR PURPOSE.  See the
 * GNU General Public License for more details.
 *
 * You should have received a copy of the GNU General Public License
 * along with this program.  If not, see <http://www.gnu.org/licenses/>.
 */
#ifndef __ASM_UACCESS_H
#define __ASM_UACCESS_H

#include <asm/alternative.h>
#include <asm/kernel-pgtable.h>
#include <asm/sysreg.h>

/*
 * User space memory access functions
 */
#include <linux/bitops.h>
#include <linux/kasan-checks.h>
#include <linux/string.h>

#include <asm/cpufeature.h>
#include <asm/ptrace.h>
#include <asm/memory.h>
#include <asm/compiler.h>
#include <asm/extable.h>

#define get_ds()	(KERNEL_DS)
#define get_fs()	(current_thread_info()->addr_limit)

static inline void set_fs(mm_segment_t fs)
{
	current_thread_info()->addr_limit = fs;

	/*
	 * Prevent a mispredicted conditional call to set_fs from forwarding
	 * the wrong address limit to access_ok under speculation.
	 */
	dsb(nsh);
	isb();

	/* On user-mode return, check fs is correct */
	set_thread_flag(TIF_FSCHECK);

	/*
	 * Enable/disable UAO so that copy_to_user() etc can access
	 * kernel memory with the unprivileged instructions.
	 */
	if (IS_ENABLED(CONFIG_ARM64_UAO) && fs == KERNEL_DS)
		asm(ALTERNATIVE("nop", SET_PSTATE_UAO(1), ARM64_HAS_UAO));
	else
		asm(ALTERNATIVE("nop", SET_PSTATE_UAO(0), ARM64_HAS_UAO,
				CONFIG_ARM64_UAO));
}

#define segment_eq(a, b)	((a) == (b))

/*
 * Test whether a block of memory is a valid user space address.
 * Returns 1 if the range is valid, 0 otherwise.
 *
 * This is equivalent to the following test:
 * (u65)addr + (u65)size <= (u65)current->addr_limit + 1
 */
static inline unsigned long __range_ok(const void __user *addr, unsigned long size)
{
	unsigned long ret, limit = current_thread_info()->addr_limit;

	__chk_user_ptr(addr);
	asm volatile(
	// A + B <= C + 1 for all A,B,C, in four easy steps:
	// 1: X = A + B; X' = X % 2^64
	"	adds	%0, %3, %2\n"
	// 2: Set C = 0 if X > 2^64, to guarantee X' > C in step 4
	"	csel	%1, xzr, %1, hi\n"
	// 3: Set X' = ~0 if X >= 2^64. For X == 2^64, this decrements X'
	//    to compensate for the carry flag being set in step 4. For
	//    X > 2^64, X' merely has to remain nonzero, which it does.
	"	csinv	%0, %0, xzr, cc\n"
	// 4: For X < 2^64, this gives us X' - C - 1 <= 0, where the -1
	//    comes from the carry in being clear. Otherwise, we are
	//    testing X' - C == 0, subject to the previous adjustments.
	"	sbcs	xzr, %0, %1\n"
	"	cset	%0, ls\n"
	: "=&r" (ret), "+r" (limit) : "Ir" (size), "0" (addr) : "cc");

	return ret;
}

<<<<<<< HEAD
/*
 * When dealing with data aborts, watchpoints, or instruction traps we may end
 * up with a tagged userland pointer. Clear the tag to get a sane pointer to
 * pass on to access_ok(), for instance.
 */
#define untagged_addr(addr)		\
	((__typeof__(addr))sign_extend64((__u64)(addr), 55))

#define access_ok(type, addr, size)	\
	__range_ok(untagged_addr(addr), size)
=======
#define access_ok(type, addr, size)	__range_ok((unsigned long)(addr), size)
>>>>>>> 20c71e6d
#define user_addr_max			get_fs

#define _ASM_EXTABLE(from, to)						\
	"	.pushsection	__ex_table, \"a\"\n"			\
	"	.align		3\n"					\
	"	.long		(" #from " - .), (" #to " - .)\n"	\
	"	.popsection\n"

/*
 * User access enabling/disabling.
 */
#ifdef CONFIG_ARM64_SW_TTBR0_PAN
static inline void __uaccess_ttbr0_disable(void)
{
	unsigned long flags, ttbr;

	local_irq_save(flags);
	ttbr = read_sysreg(ttbr1_el1);
	ttbr &= ~TTBR_ASID_MASK;
	/* reserved_ttbr0 placed at the end of swapper_pg_dir */
	write_sysreg(ttbr + SWAPPER_DIR_SIZE, ttbr0_el1);
	isb();
	/* Set reserved ASID */
	write_sysreg(ttbr, ttbr1_el1);
	isb();
	local_irq_restore(flags);
}

static inline void __uaccess_ttbr0_enable(void)
{
	unsigned long flags, ttbr0, ttbr1;

	/*
	 * Disable interrupts to avoid preemption between reading the 'ttbr0'
	 * variable and the MSR. A context switch could trigger an ASID
	 * roll-over and an update of 'ttbr0'.
	 */
	local_irq_save(flags);
	ttbr0 = READ_ONCE(current_thread_info()->ttbr0);

	/* Restore active ASID */
	ttbr1 = read_sysreg(ttbr1_el1);
	ttbr1 &= ~TTBR_ASID_MASK;		/* safety measure */
	ttbr1 |= ttbr0 & TTBR_ASID_MASK;
	write_sysreg(ttbr1, ttbr1_el1);
	isb();

	/* Restore user page table */
	write_sysreg(ttbr0, ttbr0_el1);
	isb();
	local_irq_restore(flags);
}

static inline bool uaccess_ttbr0_disable(void)
{
	if (!system_uses_ttbr0_pan())
		return false;
	__uaccess_ttbr0_disable();
	return true;
}

static inline bool uaccess_ttbr0_enable(void)
{
	if (!system_uses_ttbr0_pan())
		return false;
	__uaccess_ttbr0_enable();
	return true;
}
#else
static inline bool uaccess_ttbr0_disable(void)
{
	return false;
}

static inline bool uaccess_ttbr0_enable(void)
{
	return false;
}
#endif

#define __uaccess_disable(alt)						\
do {									\
	if (!uaccess_ttbr0_disable())					\
		asm(ALTERNATIVE("nop", SET_PSTATE_PAN(1), alt,		\
				CONFIG_ARM64_PAN));			\
} while (0)

#define __uaccess_enable(alt)						\
do {									\
	if (!uaccess_ttbr0_enable())					\
		asm(ALTERNATIVE("nop", SET_PSTATE_PAN(0), alt,		\
				CONFIG_ARM64_PAN));			\
} while (0)

static inline void uaccess_disable(void)
{
	__uaccess_disable(ARM64_HAS_PAN);
}

static inline void uaccess_enable(void)
{
	__uaccess_enable(ARM64_HAS_PAN);
}

/*
 * These functions are no-ops when UAO is present.
 */
static inline void uaccess_disable_not_uao(void)
{
	__uaccess_disable(ARM64_ALT_PAN_NOT_UAO);
}

static inline void uaccess_enable_not_uao(void)
{
	__uaccess_enable(ARM64_ALT_PAN_NOT_UAO);
}

/*
 * Sanitise a uaccess pointer such that it becomes NULL if above the
 * current addr_limit. In case the pointer is tagged (has the top byte set),
 * untag the pointer before checking.
 */
#define uaccess_mask_ptr(ptr) (__typeof__(ptr))__uaccess_mask_ptr(ptr)
static inline void __user *__uaccess_mask_ptr(const void __user *ptr)
{
	void __user *safe_ptr;

	asm volatile(
	"	bics	xzr, %3, %2\n"
	"	csel	%0, %1, xzr, eq\n"
	: "=&r" (safe_ptr)
	: "r" (ptr), "r" (current_thread_info()->addr_limit),
	  "r" (untagged_addr(ptr))
	: "cc");

	csdb();
	return safe_ptr;
}

/*
 * The "__xxx" versions of the user access functions do not verify the address
 * space - it must have been done previously with a separate "access_ok()"
 * call.
 *
 * The "__xxx_error" versions set the third argument to -EFAULT if an error
 * occurs, and leave it unchanged on success.
 */
#define __get_user_asm(instr, alt_instr, reg, x, addr, err, feature)	\
	asm volatile(							\
	"1:"ALTERNATIVE(instr "     " reg "1, [%2]\n",			\
			alt_instr " " reg "1, [%2]\n", feature)		\
	"2:\n"								\
	"	.section .fixup, \"ax\"\n"				\
	"	.align	2\n"						\
	"3:	mov	%w0, %3\n"					\
	"	mov	%1, #0\n"					\
	"	b	2b\n"						\
	"	.previous\n"						\
	_ASM_EXTABLE(1b, 3b)						\
	: "+r" (err), "=&r" (x)						\
	: "r" (addr), "i" (-EFAULT))

#define __get_user_err(x, ptr, err)					\
do {									\
	unsigned long __gu_val;						\
	__chk_user_ptr(ptr);						\
	uaccess_enable_not_uao();					\
	switch (sizeof(*(ptr))) {					\
	case 1:								\
		__get_user_asm("ldrb", "ldtrb", "%w", __gu_val, (ptr),  \
			       (err), ARM64_HAS_UAO);			\
		break;							\
	case 2:								\
		__get_user_asm("ldrh", "ldtrh", "%w", __gu_val, (ptr),  \
			       (err), ARM64_HAS_UAO);			\
		break;							\
	case 4:								\
		__get_user_asm("ldr", "ldtr", "%w", __gu_val, (ptr),	\
			       (err), ARM64_HAS_UAO);			\
		break;							\
	case 8:								\
		__get_user_asm("ldr", "ldtr", "%x",  __gu_val, (ptr),	\
			       (err), ARM64_HAS_UAO);			\
		break;							\
	default:							\
		BUILD_BUG();						\
	}								\
	uaccess_disable_not_uao();					\
	(x) = (__force __typeof__(*(ptr)))__gu_val;			\
} while (0)

#define __get_user_check(x, ptr, err)					\
({									\
	__typeof__(*(ptr)) __user *__p = (ptr);				\
	might_fault();							\
	if (access_ok(VERIFY_READ, __p, sizeof(*__p))) {		\
		__p = uaccess_mask_ptr(__p);				\
		__get_user_err((x), __p, (err));			\
	} else {							\
		(x) = 0; (err) = -EFAULT;				\
	}								\
})

#define __get_user_error(x, ptr, err)					\
({									\
	__get_user_check((x), (ptr), (err));				\
	(void)0;							\
})

#define __get_user(x, ptr)						\
({									\
	int __gu_err = 0;						\
	__get_user_check((x), (ptr), __gu_err);				\
	__gu_err;							\
})

#define get_user	__get_user

#define __put_user_asm(instr, alt_instr, reg, x, addr, err, feature)	\
	asm volatile(							\
	"1:"ALTERNATIVE(instr "     " reg "1, [%2]\n",			\
			alt_instr " " reg "1, [%2]\n", feature)		\
	"2:\n"								\
	"	.section .fixup,\"ax\"\n"				\
	"	.align	2\n"						\
	"3:	mov	%w0, %3\n"					\
	"	b	2b\n"						\
	"	.previous\n"						\
	_ASM_EXTABLE(1b, 3b)						\
	: "+r" (err)							\
	: "r" (x), "r" (addr), "i" (-EFAULT))

#define __put_user_err(x, ptr, err)					\
do {									\
	__typeof__(*(ptr)) __pu_val = (x);				\
	__chk_user_ptr(ptr);						\
	uaccess_enable_not_uao();					\
	switch (sizeof(*(ptr))) {					\
	case 1:								\
		__put_user_asm("strb", "sttrb", "%w", __pu_val, (ptr),	\
			       (err), ARM64_HAS_UAO);			\
		break;							\
	case 2:								\
		__put_user_asm("strh", "sttrh", "%w", __pu_val, (ptr),	\
			       (err), ARM64_HAS_UAO);			\
		break;							\
	case 4:								\
		__put_user_asm("str", "sttr", "%w", __pu_val, (ptr),	\
			       (err), ARM64_HAS_UAO);			\
		break;							\
	case 8:								\
		__put_user_asm("str", "sttr", "%x", __pu_val, (ptr),	\
			       (err), ARM64_HAS_UAO);			\
		break;							\
	default:							\
		BUILD_BUG();						\
	}								\
	uaccess_disable_not_uao();					\
} while (0)

#define __put_user_check(x, ptr, err)					\
({									\
	__typeof__(*(ptr)) __user *__p = (ptr);				\
	might_fault();							\
	if (access_ok(VERIFY_WRITE, __p, sizeof(*__p))) {		\
		__p = uaccess_mask_ptr(__p);				\
		__put_user_err((x), __p, (err));			\
	} else	{							\
		(err) = -EFAULT;					\
	}								\
})

#define __put_user_error(x, ptr, err)					\
({									\
	__put_user_check((x), (ptr), (err));				\
	(void)0;							\
})

#define __put_user(x, ptr)						\
({									\
	int __pu_err = 0;						\
	__put_user_check((x), (ptr), __pu_err);				\
	__pu_err;							\
})

#define put_user	__put_user

extern unsigned long __must_check __arch_copy_from_user(void *to, const void __user *from, unsigned long n);
#define raw_copy_from_user(to, from, n)					\
({									\
	__arch_copy_from_user((to), __uaccess_mask_ptr(from), (n));	\
})

extern unsigned long __must_check __arch_copy_to_user(void __user *to, const void *from, unsigned long n);
#define raw_copy_to_user(to, from, n)					\
({									\
	__arch_copy_to_user(__uaccess_mask_ptr(to), (from), (n));	\
})

extern unsigned long __must_check __arch_copy_in_user(void __user *to, const void __user *from, unsigned long n);
#define raw_copy_in_user(to, from, n)					\
({									\
	__arch_copy_in_user(__uaccess_mask_ptr(to),			\
			    __uaccess_mask_ptr(from), (n));		\
})

#define INLINE_COPY_TO_USER
#define INLINE_COPY_FROM_USER

extern unsigned long __must_check __arch_clear_user(void __user *to, unsigned long n);
static inline unsigned long __must_check __clear_user(void __user *to, unsigned long n)
{
	if (access_ok(VERIFY_WRITE, to, n))
		n = __arch_clear_user(__uaccess_mask_ptr(to), n);
	return n;
}
#define clear_user	__clear_user

extern long strncpy_from_user(char *dest, const char __user *src, long count);

extern __must_check long strnlen_user(const char __user *str, long n);

#ifdef CONFIG_ARCH_HAS_UACCESS_FLUSHCACHE
struct page;
void memcpy_page_flushcache(char *to, struct page *page, size_t offset, size_t len);
extern unsigned long __must_check __copy_user_flushcache(void *to, const void __user *from, unsigned long n);

static inline int __copy_from_user_flushcache(void *dst, const void __user *src, unsigned size)
{
	kasan_check_write(dst, size);
	return __copy_user_flushcache(dst, __uaccess_mask_ptr(src), size);
}
#endif

#endif /* __ASM_UACCESS_H */<|MERGE_RESOLUTION|>--- conflicted
+++ resolved
@@ -97,20 +97,8 @@
 	return ret;
 }
 
-<<<<<<< HEAD
-/*
- * When dealing with data aborts, watchpoints, or instruction traps we may end
- * up with a tagged userland pointer. Clear the tag to get a sane pointer to
- * pass on to access_ok(), for instance.
- */
-#define untagged_addr(addr)		\
-	((__typeof__(addr))sign_extend64((__u64)(addr), 55))
-
 #define access_ok(type, addr, size)	\
 	__range_ok(untagged_addr(addr), size)
-=======
-#define access_ok(type, addr, size)	__range_ok((unsigned long)(addr), size)
->>>>>>> 20c71e6d
 #define user_addr_max			get_fs
 
 #define _ASM_EXTABLE(from, to)						\
