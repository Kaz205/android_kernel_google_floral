--- conflicted
+++ resolved
@@ -60,14 +60,11 @@
 		qcom,mi2s-audio-intf = <1>;
 		qcom,auxpcm-audio-intf = <1>;
 		qcom,spdif-audio-intf = <1>;
-<<<<<<< HEAD
-=======
 		qcom,msm-mi2s-master = <1>, <0>, <1>, <1>, <1>;
 
 		qcom,ep92-name = "ep92.3-0064";
 		qcom,ep92-busnum  = <3>;
 		qcom,ep92-reg  = <0x64>;
->>>>>>> 653fbfb6
 
 		asoc-platform = <&pcm0>, <&pcm1>, <&pcm2>, <&voip>, <&voice>,
 				<&loopback>, <&compress>, <&hostless>,
