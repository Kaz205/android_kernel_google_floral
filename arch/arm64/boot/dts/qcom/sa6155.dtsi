--- conflicted
+++ resolved
@@ -236,8 +236,6 @@
 &mdss_mdp {
 	connectors = <&sde_rscc &dsi_dp1 &sde_wb>;
 };
-<<<<<<< HEAD
-=======
 
 &slpi_tlmm {
 	status = "ok";
@@ -256,5 +254,4 @@
 	vdd_mx-supply = <&VDD_CX_LEVEL>;
 };
 
->>>>>>> e0615925
 #include "sa6155-pcie.dtsi"