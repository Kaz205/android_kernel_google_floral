--- conflicted
+++ resolved
@@ -392,8 +392,6 @@
 		};
 	};
 
-<<<<<<< HEAD
-=======
 	/* GNSS UART Instance for CDP/MTP platform */
 	qupv3_se4_2uart: qcom,qup_uart@a84000 {
 		compatible = "qcom,msm-geni-serial-hs";
@@ -412,7 +410,6 @@
 		status = "disabled";
 	};
 
->>>>>>> LA.UM.9.1.R1.10.00.00.604.030
 	/* 2-wire UART */
 
 	/* Debug UART Instance for CDP/MTP platform */
