/* Copyright (c) 2019-2020, The Linux Foundation. All rights reserved.
 *
 * This program is free software; you can redistribute it and/or modify
 * it under the terms of the GNU General Public License version 2 and
 * only version 2 as published by the Free Software Foundation.
 *
 * This program is distributed in the hope that it will be useful,
 * but WITHOUT ANY WARRANTY; without even the implied warranty of
 * MERCHANTABILITY or FITNESS FOR A PARTICULAR PURPOSE.  See the
 * GNU General Public License for more details.
 */

/dts-v1/;

#include "sa515m-ccard.dtsi"

/ {
	model = "Qualcomm Technologies, Inc. SA515M CCARD USB-EP";
	compatible = "qcom,sa515m-ccard",
		"qcom,sdxprairie", "qcom,ccard";
	qcom,board-id = <25 2>, <25 0x102>;
};
<<<<<<< HEAD
=======

&ipa_hw {
	qcom,ipa-config-is-auto;
	qcom,use-xbl-boot;
};

>>>>>>> LA.UM.9.1.R1.10.00.00.604.030<|MERGE_RESOLUTION|>--- conflicted
+++ resolved
@@ -12,6 +12,7 @@
 
 /dts-v1/;
 
+#include "sdxprairie.dtsi"
 #include "sa515m-ccard.dtsi"
 
 / {
@@ -20,12 +21,8 @@
 		"qcom,sdxprairie", "qcom,ccard";
 	qcom,board-id = <25 2>, <25 0x102>;
 };
-<<<<<<< HEAD
-=======
 
 &ipa_hw {
 	qcom,ipa-config-is-auto;
 	qcom,use-xbl-boot;
 };
-
->>>>>>> LA.UM.9.1.R1.10.00.00.604.030