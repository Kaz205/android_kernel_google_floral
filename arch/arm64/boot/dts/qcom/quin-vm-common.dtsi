--- conflicted
+++ resolved
@@ -80,9 +80,13 @@
 &soc {
 	#address-cells = <1>;
 	#size-cells = <1>;
-	virtual-interrupt-parent = "gic";
+	interrupt-parent = <&intc>;
 	ranges = <0 0 0 0xffffffff>;
 	compatible = "simple-bus";
+
+	intc: vgic@0 {
+		qvm,vdev = "gic";
+	};
 
 	clock_gcc: qcom,gcc {
 		compatible = "qcom,dummycc";
@@ -95,7 +99,7 @@
 		#clock-cells = <1>;
 	};
 
-	qcom,ion {
+	msm_ion: qcom,ion {
 		compatible = "qcom,msm-ion";
 		#address-cells = <1>;
 		#size-cells = <0>;
@@ -254,15 +258,17 @@
 		#address-cells = <1>;
 		#size-cells = <1>;
 		reg = <0x1c800000 0x1100>;
-<<<<<<< HEAD
-		interrupts = <GIC_SPI 43 IRQ_TYPE_NONE>;
-=======
 		interrupt-names = "periph_irq";
 		interrupts = <GIC_SPI 45 IRQ_TYPE_NONE>;
 		interrupt-controller;
 		#interrupt-cells = <4>;
 		cell-index = <0>;
->>>>>>> LA.UM.9.1.R1.10.00.00.604.030
 		status = "okay";
 	};
+
+	qcom,mpm2-sleep-counter@0xc221000 {
+		compatible = "qcom,mpm2-sleep-counter";
+		reg = <0xc221000 0x1000>;
+		clock-frequency = <32768>;
+	};
 };