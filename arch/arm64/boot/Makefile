#
# arch/arm64/boot/Makefile
#
# This file is included by the global makefile so that you can add your own
# architecture-specific flags and dependencies.
#
# This file is subject to the terms and conditions of the GNU General Public
# License.  See the file "COPYING" in the main directory of this archive
# for more details.
#
# Copyright (C) 2012, ARM Ltd.
# Author: Will Deacon <will.deacon@arm.com>
#
# Based on the ia64 boot/Makefile.
#

include $(srctree)/arch/arm64/boot/dts/Makefile

OBJCOPYFLAGS_Image :=-O binary -R .note -R .note.gnu.build-id -R .comment -S

<<<<<<< HEAD
targets := Image Image.gz Image.lz4 dtbo.img
=======
targets := Image Image.bz2 Image.gz Image.lz4 Image.lzma Image.lzo
>>>>>>> 02cb6b5f

DTB_NAMES := $(subst $\",,$(CONFIG_BUILD_ARM64_APPENDED_DTB_IMAGE_NAMES))
ifneq ($(DTB_NAMES),)
DTB_LIST := $(addsuffix .dtb,$(DTB_NAMES))
else
DTB_LIST := $(dtb-y)
endif
DTB_OBJS := $(shell find $(obj)/dts/ -name \*.dtb)

DTBO_OBJS := $(shell find $(obj)/dts/ -name \*.dtbo)

# Add RTIC DTB to the DTB list if RTIC MPGen is enabled
ifdef RTIC_MPGEN
DTB_OBJS += rtic_mp.dtb
endif

rtic_mp.dtb: vmlinux FORCE
	$(RTIC_MPGEN) --objcopy="${OBJCOPY}" --objdump="${OBJDUMP}" \
	--binpath="" --vmlinux="vmlinux" --config=${KCONFIG_CONFIG} \
	--cc="${CC} ${KBUILD_AFLAGS}" --dts=rtic_mp.dts && \
	$(DTC) -O dtb -o rtic_mp.dtb -b 0 $(DTC_FLAGS) rtic_mp.dts

$(obj)/Image: vmlinux FORCE
	$(call if_changed,objcopy)

$(obj)/Image.bz2: $(obj)/Image FORCE
	$(call if_changed,bzip2)

$(obj)/Image-dtb-hdr: $(obj)/Image FORCE
	echo -n 'UNCOMPRESSED_IMG' > $@ && \
	$(call size_append, $(filter-out FORCE,$^)) >> $@

$(obj)/Image-dtb: $(obj)/Image-dtb-hdr $(obj)/Image $(DTB_OBJS) FORCE
	$(call if_changed,cat)

$(obj)/Image.gz: $(obj)/Image FORCE
	$(call if_changed,gzip)

$(obj)/Image.lz4: $(obj)/Image FORCE
	$(call if_changed,lz4)

$(obj)/Image.lzma: $(obj)/Image FORCE
	$(call if_changed,lzma)

$(obj)/Image.lzo: $(obj)/Image FORCE
	$(call if_changed,lzo)

$(obj)/Image.gz-dtb: $(obj)/Image.gz $(DTB_OBJS) FORCE
	$(call if_changed,cat)

$(obj)/Image.lz4-dtb: $(obj)/Image.lz4 $(DTB_OBJS) FORCE
	$(call if_changed,cat)

$(obj)/dtbo.img: $(DTBO_OBJS) FORCE
	$(call if_changed,mkdtimg)

install:
	$(CONFIG_SHELL) $(srctree)/$(src)/install.sh $(KERNELRELEASE) \
	$(obj)/Image System.map "$(INSTALL_PATH)"

zinstall:
	$(CONFIG_SHELL) $(srctree)/$(src)/install.sh $(KERNELRELEASE) \
	$(obj)/Image.gz System.map "$(INSTALL_PATH)"<|MERGE_RESOLUTION|>--- conflicted
+++ resolved
@@ -18,11 +18,7 @@
 
 OBJCOPYFLAGS_Image :=-O binary -R .note -R .note.gnu.build-id -R .comment -S
 
-<<<<<<< HEAD
-targets := Image Image.gz Image.lz4 dtbo.img
-=======
-targets := Image Image.bz2 Image.gz Image.lz4 Image.lzma Image.lzo
->>>>>>> 02cb6b5f
+targets := Image Image.bz2 Image.gz Image.lz4 Image.lzma Image.lzo dtbo.img
 
 DTB_NAMES := $(subst $\",,$(CONFIG_BUILD_ARM64_APPENDED_DTB_IMAGE_NAMES))
 ifneq ($(DTB_NAMES),)
