/*
 * Copyright (C) 2012 ARM Ltd.
 *
 * This program is free software; you can redistribute it and/or modify
 * it under the terms of the GNU General Public License version 2 as
 * published by the Free Software Foundation.
 *
 * This program is distributed in the hope that it will be useful,
 * but WITHOUT ANY WARRANTY; without even the implied warranty of
 * MERCHANTABILITY or FITNESS FOR A PARTICULAR PURPOSE.  See the
 * GNU General Public License for more details.
 *
 * You should have received a copy of the GNU General Public License
 * along with this program.  If not, see <http://www.gnu.org/licenses/>.
 */

#include <linux/linkage.h>
#include <linux/const.h>
#include <asm/assembler.h>
#include <asm/page.h>
#include <asm/cpufeature.h>
#include <asm/alternative.h>

/*
 * Copy a page from src to dest (both are page aligned)
 *
 * Parameters:
 *	x0 - dest
 *	x1 - src
 */
ENTRY(copy_page)
alternative_if ARM64_HAS_NO_HW_PREFETCH
	// Prefetch three cache lines ahead.
	prfm	pldl1strm, [x1, #128]
	prfm	pldl1strm, [x1, #256]
	prfm	pldl1strm, [x1, #384]
alternative_else_nop_endif

	ldp	x2, x3, [x1]
	ldp	x4, x5, [x1, #16]
	ldp	x6, x7, [x1, #32]
	ldp	x8, x9, [x1, #48]
	ldp	x10, x11, [x1, #64]
	ldp	x12, x13, [x1, #80]
	ldp	x14, x15, [x1, #96]
	ldp	x16, x17, [x1, #112]

	add	x0, x0, #256
	add	x1, x1, #128
1:
	tst	x0, #(PAGE_SIZE - 1)

alternative_if ARM64_HAS_NO_HW_PREFETCH
	prfm	pldl1strm, [x1, #384]
alternative_else_nop_endif

	stnp	x2, x3, [x0, #-256]
	ldp	x2, x3, [x1]
<<<<<<< HEAD
	stnp	x4, x5, [x0, #-240]
	ldp	x4, x5, [x1, #16]
	stnp	x6, x7, [x0, #-224]
	ldp	x6, x7, [x1, #32]
	stnp	x8, x9, [x0, #-208]
	ldp	x8, x9, [x1, #48]
	stnp	x10, x11, [x0, #-192]
	ldp	x10, x11, [x1, #64]
	stnp	x12, x13, [x0, #-176]
	ldp	x12, x13, [x1, #80]
	stnp	x14, x15, [x0, #-160]
	ldp	x14, x15, [x1, #96]
	stnp	x16, x17, [x0, #-144]
=======
	stnp	x4, x5, [x0, #16 - 256]
	ldp	x4, x5, [x1, #16]
	stnp	x6, x7, [x0, #32 - 256]
	ldp	x6, x7, [x1, #32]
	stnp	x8, x9, [x0, #48 - 256]
	ldp	x8, x9, [x1, #48]
	stnp	x10, x11, [x0, #64 - 256]
	ldp	x10, x11, [x1, #64]
	stnp	x12, x13, [x0, #80 - 256]
	ldp	x12, x13, [x1, #80]
	stnp	x14, x15, [x0, #96 - 256]
	ldp	x14, x15, [x1, #96]
	stnp	x16, x17, [x0, #112 - 256]
>>>>>>> 0f543a02
	ldp	x16, x17, [x1, #112]

	add	x0, x0, #128
	add	x1, x1, #128

	b.ne	1b

	stnp	x2, x3, [x0, #-256]
<<<<<<< HEAD
	stnp	x4, x5, [x0, #-240]
	stnp	x6, x7, [x0, #-224]
	stnp	x8, x9, [x0, #-208]
	stnp	x10, x11, [x0, #-192]
	stnp	x12, x13, [x0, #-176]
	stnp	x14, x15, [x0, #-160]
	stnp	x16, x17, [x0, #-144]
=======
	stnp	x4, x5, [x0, #16 - 256]
	stnp	x6, x7, [x0, #32 - 256]
	stnp	x8, x9, [x0, #48 - 256]
	stnp	x10, x11, [x0, #64 - 256]
	stnp	x12, x13, [x0, #80 - 256]
	stnp	x14, x15, [x0, #96 - 256]
	stnp	x16, x17, [x0, #112 - 256]
>>>>>>> 0f543a02

	ret
ENDPROC(copy_page)<|MERGE_RESOLUTION|>--- conflicted
+++ resolved
@@ -56,21 +56,6 @@
 
 	stnp	x2, x3, [x0, #-256]
 	ldp	x2, x3, [x1]
-<<<<<<< HEAD
-	stnp	x4, x5, [x0, #-240]
-	ldp	x4, x5, [x1, #16]
-	stnp	x6, x7, [x0, #-224]
-	ldp	x6, x7, [x1, #32]
-	stnp	x8, x9, [x0, #-208]
-	ldp	x8, x9, [x1, #48]
-	stnp	x10, x11, [x0, #-192]
-	ldp	x10, x11, [x1, #64]
-	stnp	x12, x13, [x0, #-176]
-	ldp	x12, x13, [x1, #80]
-	stnp	x14, x15, [x0, #-160]
-	ldp	x14, x15, [x1, #96]
-	stnp	x16, x17, [x0, #-144]
-=======
 	stnp	x4, x5, [x0, #16 - 256]
 	ldp	x4, x5, [x1, #16]
 	stnp	x6, x7, [x0, #32 - 256]
@@ -84,7 +69,6 @@
 	stnp	x14, x15, [x0, #96 - 256]
 	ldp	x14, x15, [x1, #96]
 	stnp	x16, x17, [x0, #112 - 256]
->>>>>>> 0f543a02
 	ldp	x16, x17, [x1, #112]
 
 	add	x0, x0, #128
@@ -93,15 +77,6 @@
 	b.ne	1b
 
 	stnp	x2, x3, [x0, #-256]
-<<<<<<< HEAD
-	stnp	x4, x5, [x0, #-240]
-	stnp	x6, x7, [x0, #-224]
-	stnp	x8, x9, [x0, #-208]
-	stnp	x10, x11, [x0, #-192]
-	stnp	x12, x13, [x0, #-176]
-	stnp	x14, x15, [x0, #-160]
-	stnp	x16, x17, [x0, #-144]
-=======
 	stnp	x4, x5, [x0, #16 - 256]
 	stnp	x6, x7, [x0, #32 - 256]
 	stnp	x8, x9, [x0, #48 - 256]
@@ -109,7 +84,6 @@
 	stnp	x12, x13, [x0, #80 - 256]
 	stnp	x14, x15, [x0, #96 - 256]
 	stnp	x16, x17, [x0, #112 - 256]
->>>>>>> 0f543a02
 
 	ret
 ENDPROC(copy_page)