/*
 * Low-level CPU initialisation
 * Based on arch/arm/kernel/head.S
 *
 * Copyright (C) 1994-2002 Russell King
 * Copyright (C) 2003-2012 ARM Ltd.
 * Authors:	Catalin Marinas <catalin.marinas@arm.com>
 *		Will Deacon <will.deacon@arm.com>
 *
 * This program is free software; you can redistribute it and/or modify
 * it under the terms of the GNU General Public License version 2 as
 * published by the Free Software Foundation.
 *
 * This program is distributed in the hope that it will be useful,
 * but WITHOUT ANY WARRANTY; without even the implied warranty of
 * MERCHANTABILITY or FITNESS FOR A PARTICULAR PURPOSE.  See the
 * GNU General Public License for more details.
 *
 * You should have received a copy of the GNU General Public License
 * along with this program.  If not, see <http://www.gnu.org/licenses/>.
 */

#include <linux/linkage.h>
#include <linux/init.h>
#include <linux/irqchip/arm-gic-v3.h>

#include <asm/assembler.h>
#include <asm/boot.h>
#include <asm/ptrace.h>
#include <asm/asm-offsets.h>
#include <asm/cache.h>
#include <asm/cputype.h>
#include <asm/elf.h>
#include <asm/kernel-pgtable.h>
#include <asm/kvm_arm.h>
#include <asm/memory.h>
#include <asm/pgtable-hwdef.h>
#include <asm/pgtable.h>
#include <asm/page.h>
#include <asm/scs.h>
#include <asm/smp.h>
#include <asm/sysreg.h>
#include <asm/thread_info.h>
#include <asm/virt.h>

#include "efi-header.S"

#define __PHYS_OFFSET	(KERNEL_START - TEXT_OFFSET)

#if (TEXT_OFFSET & 0xfff) != 0
#error TEXT_OFFSET must be at least 4KB aligned
#elif (PAGE_OFFSET & 0x1fffff) != 0
#error PAGE_OFFSET must be at least 2MB aligned
#elif TEXT_OFFSET > 0x1fffff
#error TEXT_OFFSET must be less than 2MB
#endif

/*
 * Kernel startup entry point.
 * ---------------------------
 *
 * The requirements are:
 *   MMU = off, D-cache = off, I-cache = on or off,
 *   x0 = physical address to the FDT blob.
 *
 * This code is mostly position independent so you call this at
 * __pa(PAGE_OFFSET + TEXT_OFFSET).
 *
 * Note that the callee-saved registers are used for storing variables
 * that are useful before the MMU is enabled. The allocations are described
 * in the entry routines.
 */
	__HEAD
_head:
	/*
	 * DO NOT MODIFY. Image header expected by Linux boot-loaders.
	 */
#ifdef CONFIG_EFI
	/*
	 * This add instruction has no meaningful effect except that
	 * its opcode forms the magic "MZ" signature required by UEFI.
	 */
	add	x13, x18, #0x16
	b	stext
#else
	b	stext				// branch to kernel start, magic
	.long	0				// reserved
#endif
	le64sym	_kernel_offset_le		// Image load offset from start of RAM, little-endian
	le64sym	_kernel_size_le			// Effective size of kernel image, little-endian
	le64sym	_kernel_flags_le		// Informative flags, little-endian
	.quad	0				// reserved
	.quad	0				// reserved
	.quad	0				// reserved
	.ascii	"ARM\x64"			// Magic number
#ifdef CONFIG_EFI
	.long	pe_header - _head		// Offset to the PE header.

pe_header:
	__EFI_PE_HEADER
#else
	.long	0				// reserved
#endif

	__INIT

	/*
	 * The following callee saved general purpose registers are used on the
	 * primary lowlevel boot path:
	 *
	 *  Register   Scope                      Purpose
	 *  x21        stext() .. start_kernel()  FDT pointer passed at boot in x0
	 *  x23        stext() .. start_kernel()  physical misalignment/KASLR offset
	 *  x28        __create_page_tables()     callee preserved temp register
	 *  x19/x20    __primary_switch()         callee preserved temp registers
	 *  x24        __primary_switch() .. relocate_kernel()
	 *                                        current RELR displacement
	 */
ENTRY(stext)
	bl	preserve_boot_args
	bl	el2_setup			// Drop to EL1, w0=cpu_boot_mode
	adrp	x23, __PHYS_OFFSET
	and	x23, x23, MIN_KIMG_ALIGN - 1	// KASLR offset, defaults to 0
	bl	set_cpu_boot_mode_flag
	bl	__create_page_tables
	/*
	 * The following calls CPU setup code, see arch/arm64/mm/proc.S for
	 * details.
	 * On return, the CPU will be ready for the MMU to be turned on and
	 * the TCR will have been set.
	 */
	bl	__cpu_setup			// initialise processor
	b	__primary_switch
ENDPROC(stext)

/*
 * Preserve the arguments passed by the bootloader in x0 .. x3
 */
preserve_boot_args:
	mov	x21, x0				// x21=FDT

	adr_l	x0, boot_args			// record the contents of
	stp	x21, x1, [x0]			// x0 .. x3 at kernel entry
	stp	x2, x3, [x0, #16]

	dmb	sy				// needed before dc ivac with
						// MMU off

	mov	x1, #0x20			// 4 x 8 bytes
	b	__inval_dcache_area		// tail call
ENDPROC(preserve_boot_args)

/*
 * Macro to create a table entry to the next page.
 *
 *	tbl:	page table address
 *	virt:	virtual address
 *	shift:	#imm page table shift
 *	ptrs:	#imm pointers per table page
 *
 * Preserves:	virt
 * Corrupts:	tmp1, tmp2
 * Returns:	tbl -> next level table page address
 */
	.macro	create_table_entry, tbl, virt, shift, ptrs, tmp1, tmp2
	lsr	\tmp1, \virt, #\shift
	and	\tmp1, \tmp1, #\ptrs - 1	// table index
	add	\tmp2, \tbl, #PAGE_SIZE
	orr	\tmp2, \tmp2, #PMD_TYPE_TABLE	// address of next table and entry type
	str	\tmp2, [\tbl, \tmp1, lsl #3]
	add	\tbl, \tbl, #PAGE_SIZE		// next level table page
	.endm

/*
 * Macro to populate the PGD (and possibily PUD) for the corresponding
 * block entry in the next level (tbl) for the given virtual address.
 *
 * Preserves:	tbl, next, virt
 * Corrupts:	tmp1, tmp2
 */
	.macro	create_pgd_entry, tbl, virt, tmp1, tmp2
	create_table_entry \tbl, \virt, PGDIR_SHIFT, PTRS_PER_PGD, \tmp1, \tmp2
#if SWAPPER_PGTABLE_LEVELS > 3
	create_table_entry \tbl, \virt, PUD_SHIFT, PTRS_PER_PUD, \tmp1, \tmp2
#endif
#if SWAPPER_PGTABLE_LEVELS > 2
	create_table_entry \tbl, \virt, SWAPPER_TABLE_SHIFT, PTRS_PER_PTE, \tmp1, \tmp2
#endif
	.endm

/*
 * Macro to populate block entries in the page table for the start..end
 * virtual range (inclusive).
 *
 * Preserves:	tbl, flags
 * Corrupts:	phys, start, end, pstate
 */
	.macro	create_block_map, tbl, flags, phys, start, end
	lsr	\phys, \phys, #SWAPPER_BLOCK_SHIFT
	lsr	\start, \start, #SWAPPER_BLOCK_SHIFT
	and	\start, \start, #PTRS_PER_PTE - 1	// table index
	orr	\phys, \flags, \phys, lsl #SWAPPER_BLOCK_SHIFT	// table entry
	lsr	\end, \end, #SWAPPER_BLOCK_SHIFT
	and	\end, \end, #PTRS_PER_PTE - 1		// table end index
9999:	str	\phys, [\tbl, \start, lsl #3]		// store the entry
	add	\start, \start, #1			// next entry
	add	\phys, \phys, #SWAPPER_BLOCK_SIZE		// next block
	cmp	\start, \end
	b.ls	9999b
	.endm

/*
 * Setup the initial page tables. We only setup the barest amount which is
 * required to get the kernel running. The following sections are required:
 *   - identity mapping to enable the MMU (low address, TTBR0)
 *   - first few MB of the kernel linear mapping to jump to once the MMU has
 *     been enabled
 */
__create_page_tables:
	mov	x28, lr

	/*
	 * Invalidate the idmap and swapper page tables to avoid potential
	 * dirty cache lines being evicted.
	 */
	adrp	x0, idmap_pg_dir
	ldr	x1, =(IDMAP_DIR_SIZE + SWAPPER_DIR_SIZE + RESERVED_TTBR0_SIZE)
	bl	__inval_dcache_area

	/*
	 * Clear the idmap and swapper page tables.
	 */
	adrp	x0, idmap_pg_dir
	ldr	x1, =(IDMAP_DIR_SIZE + SWAPPER_DIR_SIZE + RESERVED_TTBR0_SIZE)
1:	stp	xzr, xzr, [x0], #16
	stp	xzr, xzr, [x0], #16
	stp	xzr, xzr, [x0], #16
	stp	xzr, xzr, [x0], #16
	subs	x1, x1, #64
	b.ne	1b

	mov	x7, SWAPPER_MM_MMUFLAGS

	/*
	 * Create the identity mapping.
	 */
	adrp	x0, idmap_pg_dir
	adrp	x3, __idmap_text_start		// __pa(__idmap_text_start)

#ifndef CONFIG_ARM64_VA_BITS_48
#define EXTRA_SHIFT	(PGDIR_SHIFT + PAGE_SHIFT - 3)
#define EXTRA_PTRS	(1 << (48 - EXTRA_SHIFT))

	/*
	 * If VA_BITS < 48, it may be too small to allow for an ID mapping to be
	 * created that covers system RAM if that is located sufficiently high
	 * in the physical address space. So for the ID map, use an extended
	 * virtual range in that case, by configuring an additional translation
	 * level.
	 * First, we have to verify our assumption that the current value of
	 * VA_BITS was chosen such that all translation levels are fully
	 * utilised, and that lowering T0SZ will always result in an additional
	 * translation level to be configured.
	 */
#if VA_BITS != EXTRA_SHIFT
#error "Mismatch between VA_BITS and page size/number of translation levels"
#endif

	/*
	 * Calculate the maximum allowed value for TCR_EL1.T0SZ so that the
	 * entire ID map region can be mapped. As T0SZ == (64 - #bits used),
	 * this number conveniently equals the number of leading zeroes in
	 * the physical address of __idmap_text_end.
	 */
	adrp	x5, __idmap_text_end
	clz	x5, x5
	cmp	x5, TCR_T0SZ(VA_BITS)	// default T0SZ small enough?
	b.ge	1f			// .. then skip additional level

	adr_l	x6, idmap_t0sz
	str	x5, [x6]
	dmb	sy
	dc	ivac, x6		// Invalidate potentially stale cache line

	create_table_entry x0, x3, EXTRA_SHIFT, EXTRA_PTRS, x5, x6
1:
#endif

	create_pgd_entry x0, x3, x5, x6
	mov	x5, x3				// __pa(__idmap_text_start)
	adr_l	x6, __idmap_text_end		// __pa(__idmap_text_end)
	create_block_map x0, x7, x3, x5, x6

	/*
	 * Map the kernel image (starting with PHYS_OFFSET).
	 */
	adrp	x0, swapper_pg_dir
	mov_q	x5, KIMAGE_VADDR + TEXT_OFFSET	// compile time __va(_text)
	add	x5, x5, x23			// add KASLR displacement
	create_pgd_entry x0, x5, x3, x6
	adrp	x6, _end			// runtime __pa(_end)
	adrp	x3, _text			// runtime __pa(_text)
	sub	x6, x6, x3			// _end - _text
	add	x6, x6, x5			// runtime __va(_end)
	create_block_map x0, x7, x3, x5, x6

	/*
	 * Since the page tables have been populated with non-cacheable
	 * accesses (MMU disabled), invalidate the idmap and swapper page
	 * tables again to remove any speculatively loaded cache lines.
	 */
	adrp	x0, idmap_pg_dir
	ldr	x1, =(IDMAP_DIR_SIZE + SWAPPER_DIR_SIZE + RESERVED_TTBR0_SIZE)
	dmb	sy
	bl	__inval_dcache_area

	ret	x28
ENDPROC(__create_page_tables)
	.ltorg

/*
 * The following fragment of code is executed with the MMU enabled.
 *
 *   x0 = __PHYS_OFFSET
 */
__primary_switched:
	adrp	x4, init_thread_union
	add	sp, x4, #THREAD_SIZE
	adr_l	x5, init_task
	msr	sp_el0, x5			// Save thread_info

	adr_l	x8, vectors			// load VBAR_EL1 with virtual
	msr	vbar_el1, x8			// vector table address
	isb

	stp	xzr, x30, [sp, #-16]!
	mov	x29, sp

#ifdef CONFIG_SHADOW_CALL_STACK
	adr_l	x18, init_shadow_call_stack	// Set shadow call stack
#endif

	str_l	x21, __fdt_pointer, x5		// Save FDT pointer

	ldr_l	x4, kimage_vaddr		// Save the offset between
	sub	x4, x4, x0			// the kernel virtual and
	str_l	x4, kimage_voffset, x5		// physical mappings

	// Clear BSS
	adr_l	x0, __bss_start
	mov	x1, xzr
	adr_l	x2, __bss_stop
	sub	x2, x2, x0
	bl	__pi_memset
	dsb	ishst				// Make zero page visible to PTW
#ifdef CONFIG_KASAN
	bl	kasan_early_init
#endif
#ifdef CONFIG_RANDOMIZE_BASE
	tst	x23, ~(MIN_KIMG_ALIGN - 1)	// already running randomized?
	b.ne	0f
	mov	x0, x21				// pass FDT address in x0
	bl	kaslr_early_init		// parse FDT for KASLR options
	cbz	x0, 0f				// KASLR disabled? just proceed
	orr	x23, x23, x0			// record KASLR offset
	ldp	x29, x30, [sp], #16		// we must enable KASLR, return
	ret					// to __primary_switch()
0:
#endif
	add	sp, sp, #16
	mov	x29, #0
	mov	x30, #0
	b	start_kernel
ENDPROC(__primary_switched)

/*
 * end early head section, begin head code that is also used for
 * hotplug and needs to have the same protections as the text region
 */
	.section ".idmap.text","awx"

ENTRY(kimage_vaddr)
	.quad		_text - TEXT_OFFSET

/*
 * If we're fortunate enough to boot at EL2, ensure that the world is
 * sane before dropping to EL1.
 *
 * Returns either BOOT_CPU_MODE_EL1 or BOOT_CPU_MODE_EL2 in w0 if
 * booted in EL1 or EL2 respectively.
 */
ENTRY(el2_setup)
	msr	SPsel, #1			// We want to use SP_EL{1,2}
	mrs	x0, CurrentEL
	cmp	x0, #CurrentEL_EL2
	b.eq	1f
	mov_q	x0, (SCTLR_EL1_RES1 | ENDIAN_SET_EL1)
	msr	sctlr_el1, x0
	mov	w0, #BOOT_CPU_MODE_EL1		// This cpu booted in EL1
	isb
	ret

1:	mov_q	x0, (SCTLR_EL2_RES1 | ENDIAN_SET_EL2)
	msr	sctlr_el2, x0

#ifdef CONFIG_ARM64_VHE
	/*
	 * Check for VHE being present. For the rest of the EL2 setup,
	 * x2 being non-zero indicates that we do have VHE, and that the
	 * kernel is intended to run at EL2.
	 */
	mrs	x2, id_aa64mmfr1_el1
	ubfx	x2, x2, #8, #4
#else
	mov	x2, xzr
#endif

	/* Hyp configuration. */
	mov_q	x0, HCR_HOST_NVHE_FLAGS
	cbz	x2, set_hcr
	mov_q	x0, HCR_HOST_VHE_FLAGS
set_hcr:
	msr	hcr_el2, x0
	isb

	/*
	 * Allow Non-secure EL1 and EL0 to access physical timer and counter.
	 * This is not necessary for VHE, since the host kernel runs in EL2,
	 * and EL0 accesses are configured in the later stage of boot process.
	 * Note that when HCR_EL2.E2H == 1, CNTHCTL_EL2 has the same bit layout
	 * as CNTKCTL_EL1, and CNTKCTL_EL1 accessing instructions are redefined
	 * to access CNTHCTL_EL2. This allows the kernel designed to run at EL1
	 * to transparently mess with the EL0 bits via CNTKCTL_EL1 access in
	 * EL2.
	 */
	cbnz	x2, 1f
	mrs	x0, cnthctl_el2
	orr	x0, x0, #3			// Enable EL1 physical timers
	msr	cnthctl_el2, x0
1:
	msr	cntvoff_el2, xzr		// Clear virtual offset

#ifdef CONFIG_ARM_GIC_V3
	/* GICv3 system register access */
	mrs	x0, id_aa64pfr0_el1
	ubfx	x0, x0, #24, #4
	cbz	x0, 3f

	mrs_s	x0, SYS_ICC_SRE_EL2
	orr	x0, x0, #ICC_SRE_EL2_SRE	// Set ICC_SRE_EL2.SRE==1
	orr	x0, x0, #ICC_SRE_EL2_ENABLE	// Set ICC_SRE_EL2.Enable==1
	msr_s	SYS_ICC_SRE_EL2, x0
	isb					// Make sure SRE is now set
	mrs_s	x0, SYS_ICC_SRE_EL2		// Read SRE back,
	tbz	x0, #0, 3f			// and check that it sticks
	msr_s	SYS_ICH_HCR_EL2, xzr		// Reset ICC_HCR_EL2 to defaults

3:
#endif

	/* Populate ID registers. */
	mrs	x0, midr_el1
	mrs	x1, mpidr_el1
	msr	vpidr_el2, x0
	msr	vmpidr_el2, x1

#ifdef CONFIG_COMPAT
	msr	hstr_el2, xzr			// Disable CP15 traps to EL2
#endif

	/* EL2 debug */
	mrs	x1, id_aa64dfr0_el1		// Check ID_AA64DFR0_EL1 PMUVer
	sbfx	x0, x1, #8, #4
	cmp	x0, #1
	b.lt	4f				// Skip if no PMU present
	mrs	x0, pmcr_el0			// Disable debug access traps
	ubfx	x0, x0, #11, #5			// to EL2 and allow access to
4:
	csel	x3, xzr, x0, lt			// all PMU counters from EL1

	/* Statistical profiling */
	ubfx	x0, x1, #32, #4			// Check ID_AA64DFR0_EL1 PMSVer
	cbz	x0, 6f				// Skip if SPE not present
	cbnz	x2, 5f				// VHE?
	mov	x1, #(MDCR_EL2_E2PB_MASK << MDCR_EL2_E2PB_SHIFT)
	orr	x3, x3, x1			// If we don't have VHE, then
	b	6f				// use EL1&0 translation.
5:						// For VHE, use EL2 translation
	orr	x3, x3, #MDCR_EL2_TPMS		// and disable access from EL1
6:
	msr	mdcr_el2, x3			// Configure debug traps

	/* Stage-2 translation */
	msr	vttbr_el2, xzr

	cbz	x2, install_el2_stub

	mov	w0, #BOOT_CPU_MODE_EL2		// This CPU booted in EL2
	isb
	ret

install_el2_stub:
	/*
	 * When VHE is not in use, early init of EL2 and EL1 needs to be
	 * done here.
	 * When VHE _is_ in use, EL1 will not be used in the host and
	 * requires no configuration, and all non-hyp-specific EL2 setup
	 * will be done via the _EL1 system register aliases in __cpu_setup.
	 */
	mov_q	x0, (SCTLR_EL1_RES1 | ENDIAN_SET_EL1)
	msr	sctlr_el1, x0

	/* Coprocessor traps. */
	mov	x0, #0x33ff
	msr	cptr_el2, x0			// Disable copro. traps to EL2

	/* Hypervisor stub */
	adr_l	x0, __hyp_stub_vectors
	msr	vbar_el2, x0

	/* spsr */
	mov	x0, #(PSR_F_BIT | PSR_I_BIT | PSR_A_BIT | PSR_D_BIT |\
		      PSR_MODE_EL1h)
	msr	spsr_el2, x0
	msr	elr_el2, lr
	mov	w0, #BOOT_CPU_MODE_EL2		// This CPU booted in EL2
	eret
ENDPROC(el2_setup)

/*
 * Sets the __boot_cpu_mode flag depending on the CPU boot mode passed
 * in w0. See arch/arm64/include/asm/virt.h for more info.
 */
set_cpu_boot_mode_flag:
	adr_l	x1, __boot_cpu_mode
	cmp	w0, #BOOT_CPU_MODE_EL2
	b.ne	1f
	add	x1, x1, #4
1:	str	w0, [x1]			// This CPU has booted in EL1
	dmb	sy
	dc	ivac, x1			// Invalidate potentially stale cache line
	ret
ENDPROC(set_cpu_boot_mode_flag)

/*
 * These values are written with the MMU off, but read with the MMU on.
 * Writers will invalidate the corresponding address, discarding up to a
 * 'Cache Writeback Granule' (CWG) worth of data. The linker script ensures
 * sufficient alignment that the CWG doesn't overlap another section.
 */
	.pushsection ".mmuoff.data.write", "aw"
/*
 * We need to find out the CPU boot mode long after boot, so we need to
 * store it in a writable variable.
 *
 * This is not in .bss, because we set it sufficiently early that the boot-time
 * zeroing of .bss would clobber it.
 */
ENTRY(__boot_cpu_mode)
	.long	BOOT_CPU_MODE_EL2
	.long	BOOT_CPU_MODE_EL1
/*
 * The booting CPU updates the failed status @__early_cpu_boot_status,
 * with MMU turned off.
 */
ENTRY(__early_cpu_boot_status)
	.quad 	0

	.popsection

	/*
	 * This provides a "holding pen" for platforms to hold all secondary
	 * cores are held until we're ready for them to initialise.
	 */
ENTRY(secondary_holding_pen)
	bl	el2_setup			// Drop to EL1, w0=cpu_boot_mode
	bl	set_cpu_boot_mode_flag
	mrs	x0, mpidr_el1
	mov_q	x1, MPIDR_HWID_BITMASK
	and	x0, x0, x1
	adr_l	x3, secondary_holding_pen_release
pen:	ldr	x4, [x3]
	cmp	x4, x0
	b.eq	secondary_startup
	wfe
	b	pen
ENDPROC(secondary_holding_pen)

	/*
	 * Secondary entry point that jumps straight into the kernel. Only to
	 * be used where CPUs are brought online dynamically by the kernel.
	 */
ENTRY(secondary_entry)
	bl	el2_setup			// Drop to EL1
	bl	set_cpu_boot_mode_flag
	b	secondary_startup
ENDPROC(secondary_entry)

secondary_startup:
	/*
	 * Common entry point for secondary CPUs.
	 */
	bl	__cpu_secondary_check52bitva
	bl	__cpu_setup			// initialise processor
	bl	__enable_mmu
	ldr	x8, =__secondary_switched
	br	x8
ENDPROC(secondary_startup)

__secondary_switched:
	adr_l	x5, vectors
	msr	vbar_el1, x5
	isb

	adr_l	x0, secondary_data
	ldr	x1, [x0, #CPU_BOOT_STACK]	// get secondary_data.stack
	mov	sp, x1
	ldr	x2, [x0, #CPU_BOOT_TASK]
	msr	sp_el0, x2
#ifdef CONFIG_SHADOW_CALL_STACK
<<<<<<< HEAD
	ldr	x18, [x2, #TSK_TI_SCS]		// Set shadow call stack
	str	xzr, [x2, #TSK_TI_SCS]
=======
	ldr	x18, [x2, #TSK_TI_SCS]		// set shadow call stack
	str	xzr, [x2, #TSK_TI_SCS]		// limit visibility of saved SCS
>>>>>>> 0f543a02
#endif
	mov	x29, #0
	mov	x30, #0
	b	secondary_start_kernel
ENDPROC(__secondary_switched)

/*
 * The booting CPU updates the failed status @__early_cpu_boot_status,
 * with MMU turned off.
 *
 * update_early_cpu_boot_status tmp, status
 *  - Corrupts tmp1, tmp2
 *  - Writes 'status' to __early_cpu_boot_status and makes sure
 *    it is committed to memory.
 */

	.macro	update_early_cpu_boot_status status, tmp1, tmp2
	mov	\tmp2, #\status
	adr_l	\tmp1, __early_cpu_boot_status
	str	\tmp2, [\tmp1]
	dmb	sy
	dc	ivac, \tmp1			// Invalidate potentially stale cache line
	.endm

/*
 * Enable the MMU.
 *
 *  x0  = SCTLR_EL1 value for turning on the MMU.
 *
 * Returns to the caller via x30/lr. This requires the caller to be covered
 * by the .idmap.text section.
 *
 * Checks if the selected granule size is supported by the CPU.
 * If it isn't, park the CPU
 */
ENTRY(__enable_mmu)
	mrs	x1, ID_AA64MMFR0_EL1
	ubfx	x2, x1, #ID_AA64MMFR0_TGRAN_SHIFT, 4
	cmp	x2, #ID_AA64MMFR0_TGRAN_SUPPORTED
	b.ne	__no_granule_support
	update_early_cpu_boot_status 0, x1, x2
	adrp	x1, idmap_pg_dir
	adrp	x2, swapper_pg_dir
	msr	ttbr0_el1, x1			// load TTBR0
	msr	ttbr1_el1, x2			// load TTBR1
	isb
	msr	sctlr_el1, x0
	isb
	/*
	 * Invalidate the local I-cache so that any instructions fetched
	 * speculatively from the PoC are discarded, since they may have
	 * been dynamically patched at the PoU.
	 */
	ic	iallu
	dsb	nsh
	isb
	ret
ENDPROC(__enable_mmu)

ENTRY(__cpu_secondary_check52bitva)
#ifdef CONFIG_ARM64_52BIT_VA
	ldr_l	x0, vabits_user
	cmp	x0, #52
	b.ne	2f

	mrs_s	x0, SYS_ID_AA64MMFR2_EL1
	and	x0, x0, #(0xf << ID_AA64MMFR2_LVA_SHIFT)
	cbnz	x0, 2f

	adr_l	x0, va52mismatch
	mov	w1, #1
	strb	w1, [x0]
	dmb	sy
	dc	ivac, x0	// Invalidate potentially stale cache line

	update_early_cpu_boot_status CPU_STUCK_IN_KERNEL, x0, x1
1:	wfe
	wfi
	b	1b

#endif
2:	ret
ENDPROC(__cpu_secondary_check52bitva)

__no_granule_support:
	/* Indicate that this CPU can't boot and is stuck in the kernel */
	update_early_cpu_boot_status CPU_STUCK_IN_KERNEL, x1, x2
1:
	wfe
	wfi
	b	1b
ENDPROC(__no_granule_support)

#ifdef CONFIG_RELOCATABLE
__relocate_kernel:
	/*
	 * Iterate over each entry in the relocation table, and apply the
	 * relocations in place.
	 */
	ldr	w9, =__rela_offset		// offset to reloc table
	ldr	w10, =__rela_size		// size of reloc table

	mov_q	x11, KIMAGE_VADDR		// default virtual offset
	add	x11, x11, x23			// actual virtual offset
	add	x9, x9, x11			// __va(.rela)
	add	x10, x9, x10			// __va(.rela) + sizeof(.rela)

0:	cmp	x9, x10
	b.hs	1f
	ldp	x12, x13, [x9], #24
	ldr	x14, [x9, #-8]
	cmp	w13, #R_AARCH64_RELATIVE
	b.ne	0b
	add	x14, x14, x23			// relocate
	str	x14, [x12, x23]
	b	0b

1:
#ifdef CONFIG_RELR
	/*
	 * Apply RELR relocations.
	 *
	 * RELR is a compressed format for storing relative relocations. The
	 * encoded sequence of entries looks like:
	 * [ AAAAAAAA BBBBBBB1 BBBBBBB1 ... AAAAAAAA BBBBBB1 ... ]
	 *
	 * i.e. start with an address, followed by any number of bitmaps. The
	 * address entry encodes 1 relocation. The subsequent bitmap entries
	 * encode up to 63 relocations each, at subsequent offsets following
	 * the last address entry.
	 *
	 * The bitmap entries must have 1 in the least significant bit. The
	 * assumption here is that an address cannot have 1 in lsb. Odd
	 * addresses are not supported. Any odd addresses are stored in the RELA
	 * section, which is handled above.
	 *
	 * Excluding the least significant bit in the bitmap, each non-zero
	 * bit in the bitmap represents a relocation to be applied to
	 * a corresponding machine word that follows the base address
	 * word. The second least significant bit represents the machine
	 * word immediately following the initial address, and each bit
	 * that follows represents the next word, in linear order. As such,
	 * a single bitmap can encode up to 63 relocations in a 64-bit object.
	 *
	 * In this implementation we store the address of the next RELR table
	 * entry in x9, the address being relocated by the current address or
	 * bitmap entry in x13 and the address being relocated by the current
	 * bit in x14.
	 *
	 * Because addends are stored in place in the binary, RELR relocations
	 * cannot be applied idempotently. We use x24 to keep track of the
	 * currently applied displacement so that we can correctly relocate if
	 * __relocate_kernel is called twice with non-zero displacements (i.e.
	 * if there is both a physical misalignment and a KASLR displacement).
	 */
	ldr	w9, =__relr_offset		// offset to reloc table
	ldr	w10, =__relr_size		// size of reloc table
	add	x9, x9, x11			// __va(.relr)
	add	x10, x9, x10			// __va(.relr) + sizeof(.relr)

	sub	x15, x23, x24			// delta from previous offset
	cbz	x15, 7f				// nothing to do if unchanged
	mov	x24, x23			// save new offset

2:	cmp	x9, x10
	b.hs	7f
	ldr	x11, [x9], #8
	tbnz	x11, #0, 3f			// branch to handle bitmaps
	add	x13, x11, x23
	ldr	x12, [x13]			// relocate address entry
	add	x12, x12, x15
	str	x12, [x13], #8			// adjust to start of bitmap
	b	2b

3:	mov	x14, x13
4:	lsr	x11, x11, #1
	cbz	x11, 6f
	tbz	x11, #0, 5f			// skip bit if not set
	ldr	x12, [x14]			// relocate bit
	add	x12, x12, x15
	str	x12, [x14]

5:	add	x14, x14, #8			// move to next bit's address
	b	4b

6:	/*
	 * Move to the next bitmap's address. 8 is the word size, and 63 is the
	 * number of significant bits in a bitmap entry.
	 */
	add	x13, x13, #(8 * 63)
	b	2b

7:
#endif
	ret

ENDPROC(__relocate_kernel)
#endif

__primary_switch:
#ifdef CONFIG_RANDOMIZE_BASE
	mov	x19, x0				// preserve new SCTLR_EL1 value
	mrs	x20, sctlr_el1			// preserve old SCTLR_EL1 value
#endif

	bl	__enable_mmu
#ifdef CONFIG_RELOCATABLE
#ifdef CONFIG_RELR
	mov	x24, #0				// no RELR displacement yet
#endif
	bl	__relocate_kernel
#ifdef CONFIG_RANDOMIZE_BASE
	ldr	x8, =__primary_switched
	adrp	x0, __PHYS_OFFSET
	blr	x8

	/*
	 * If we return here, we have a KASLR displacement in x23 which we need
	 * to take into account by discarding the current kernel mapping and
	 * creating a new one.
	 */
	pre_disable_mmu_workaround
	msr	sctlr_el1, x20			// disable the MMU
	isb
	bl	__create_page_tables		// recreate kernel mapping

	tlbi	vmalle1				// Remove any stale TLB entries
	dsb	nsh

	msr	sctlr_el1, x19			// re-enable the MMU
	isb
	ic	iallu				// flush instructions fetched
	dsb	nsh				// via old mapping
	isb

	bl	__relocate_kernel
#endif
#endif
	ldr	x8, =__primary_switched
	adrp	x0, __PHYS_OFFSET
	br	x8
ENDPROC(__primary_switch)<|MERGE_RESOLUTION|>--- conflicted
+++ resolved
@@ -618,13 +618,8 @@
 	ldr	x2, [x0, #CPU_BOOT_TASK]
 	msr	sp_el0, x2
 #ifdef CONFIG_SHADOW_CALL_STACK
-<<<<<<< HEAD
-	ldr	x18, [x2, #TSK_TI_SCS]		// Set shadow call stack
-	str	xzr, [x2, #TSK_TI_SCS]
-=======
 	ldr	x18, [x2, #TSK_TI_SCS]		// set shadow call stack
 	str	xzr, [x2, #TSK_TI_SCS]		// limit visibility of saved SCS
->>>>>>> 0f543a02
 #endif
 	mov	x29, #0
 	mov	x30, #0
