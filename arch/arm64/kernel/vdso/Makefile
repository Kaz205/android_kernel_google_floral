# SPDX-License-Identifier: GPL-2.0
#
# Building a vDSO image for AArch64.
#
# Author: Will Deacon <will.deacon@arm.com>
# Heavily based on the vDSO Makefiles for other archs.
#

obj-vdso-s := note.o sigreturn.o
obj-vdso-c := vgettimeofday.o

# Build rules
targets := $(obj-vdso-s) $(obj-vdso-c) vdso.so vdso.so.dbg
obj-vdso-s := $(addprefix $(obj)/, $(obj-vdso-s))
obj-vdso-c := $(addprefix $(obj)/, $(obj-vdso-c))
obj-vdso   := $(obj-vdso-c) $(obj-vdso-s)

<<<<<<< HEAD
ccflags-y := -shared -fno-common -fno-builtin -fno-stack-protector -ffixed-x18
ccflags-y += -DDISABLE_BRANCH_PROFILING
ccflags-y += -nostdlib -Wl,-soname=linux-vdso.so.1 -Wl,--hash-style=sysv
ccflags-y += $(DISABLE_LTO) $(DISABLE_SCS)

# Force -O2 to avoid libgcc dependencies
CFLAGS_REMOVE_vgettimeofday.o = -pg -Os
CFLAGS_vgettimeofday.o = -O2 -fPIC
ifneq ($(cc-name),clang)
CFLAGS_vgettimeofday.o += -mcmodel=tiny
endif

CFLAGS_REMOVE_vgettimeofday.o += $(CC_FLAGS_SCS)
=======
ldflags-y := -shared -nostdlib -soname=linux-vdso.so.1  --hash-style=sysv \
		--build-id $(call ld-option,-n) -T
ccflags-y += $(DISABLE_LTO)
>>>>>>> 0abb08b5

# Disable gcov profiling for VDSO code
GCOV_PROFILE := n
KASAN_SANITIZE := n
UBSAN_SANITIZE := n
KCOV_INSTRUMENT := n

obj-y += vdso.o
extra-y += vdso.lds
CPPFLAGS_vdso.lds += -P -C -U$(ARCH)

# Force dependency (incbin is bad)
$(obj)/vdso.o : $(obj)/vdso.so

# Link rule for the .so file, .lds has to be first
$(obj)/vdso.so.dbg: $(src)/vdso.lds $(obj-vdso)
	$(call if_changed,ld)

# Strip rule for the .so file
$(obj)/%.so: OBJCOPYFLAGS := -S
$(obj)/%.so: $(obj)/%.so.dbg FORCE
	$(call if_changed,objcopy)

# Generate VDSO offsets using helper script
gen-vdsosym := $(srctree)/$(src)/gen_vdso_offsets.sh
quiet_cmd_vdsosym = VDSOSYM $@
define cmd_vdsosym
	$(NM) $< | $(gen-vdsosym) | LC_ALL=C sort > $@
endef

include/generated/vdso-offsets.h: $(obj)/vdso.so.dbg FORCE
	$(call if_changed,vdsosym)

# Assembly rules for the .S files
$(obj-vdso-s): %.o: %.S FORCE
	$(call if_changed_dep,vdsoas)

$(obj-vdso-c): %.o: %.c FORCE
	$(call if_changed_dep,vdsocc)

# Actual build commands
<<<<<<< HEAD
quiet_cmd_vdsold = VDSOL   $@
      cmd_vdsold = $(CC) $(c_flags) $(call cc-ldoption, -Wl$(comma)-n) \
						-Wl$(comma)-T $^ -o $@
quiet_cmd_vdsocc = VDSOC   $@
      cmd_vdsocc = ${CC} $(c_flags) -c -o $@ $<
=======
>>>>>>> 0abb08b5
quiet_cmd_vdsoas = VDSOA   $@
      cmd_vdsoas = $(CC) $(a_flags) -c -o $@ $<

# Install commands for the unstripped file
quiet_cmd_vdso_install = INSTALL $@
      cmd_vdso_install = cp $(obj)/$@.dbg $(MODLIB)/vdso/$@

vdso.so: $(obj)/vdso.so.dbg
	@mkdir -p $(MODLIB)/vdso
	$(call cmd,vdso_install)

vdso_install: vdso.so<|MERGE_RESOLUTION|>--- conflicted
+++ resolved
@@ -15,11 +15,11 @@
 obj-vdso-c := $(addprefix $(obj)/, $(obj-vdso-c))
 obj-vdso   := $(obj-vdso-c) $(obj-vdso-s)
 
-<<<<<<< HEAD
-ccflags-y := -shared -fno-common -fno-builtin -fno-stack-protector -ffixed-x18
+ccflags-y := -fno-stack-protector -ffixed-x18
 ccflags-y += -DDISABLE_BRANCH_PROFILING
-ccflags-y += -nostdlib -Wl,-soname=linux-vdso.so.1 -Wl,--hash-style=sysv
 ccflags-y += $(DISABLE_LTO) $(DISABLE_SCS)
+ldflags-y := -shared -nostdlib -soname=linux-vdso.so.1  --hash-style=sysv \
+		--build-id $(call ld-option,-n) -T
 
 # Force -O2 to avoid libgcc dependencies
 CFLAGS_REMOVE_vgettimeofday.o = -pg -Os
@@ -29,11 +29,6 @@
 endif
 
 CFLAGS_REMOVE_vgettimeofday.o += $(CC_FLAGS_SCS)
-=======
-ldflags-y := -shared -nostdlib -soname=linux-vdso.so.1  --hash-style=sysv \
-		--build-id $(call ld-option,-n) -T
-ccflags-y += $(DISABLE_LTO)
->>>>>>> 0abb08b5
 
 # Disable gcov profiling for VDSO code
 GCOV_PROFILE := n
@@ -75,14 +70,8 @@
 	$(call if_changed_dep,vdsocc)
 
 # Actual build commands
-<<<<<<< HEAD
-quiet_cmd_vdsold = VDSOL   $@
-      cmd_vdsold = $(CC) $(c_flags) $(call cc-ldoption, -Wl$(comma)-n) \
-						-Wl$(comma)-T $^ -o $@
 quiet_cmd_vdsocc = VDSOC   $@
       cmd_vdsocc = ${CC} $(c_flags) -c -o $@ $<
-=======
->>>>>>> 0abb08b5
 quiet_cmd_vdsoas = VDSOA   $@
       cmd_vdsoas = $(CC) $(a_flags) -c -o $@ $<
 
