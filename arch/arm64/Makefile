--- conflicted
+++ resolved
@@ -263,12 +263,9 @@
 prepare: vdso_prepare
 vdso_prepare: prepare0
 	$(Q)$(MAKE) $(build)=arch/arm64/kernel/vdso include/generated/vdso-offsets.h
-<<<<<<< HEAD
 	$(if $(CONFIG_VDSO32),$(Q)$(MAKE) $(build)=arch/arm64/kernel/vdso32 \
 					  include/generated/vdso32-offsets.h)
-=======
-endif
->>>>>>> 07ca3368
+endif
 
 define archhelp
   echo  '* Image.gz      - Compressed kernel image (arch/$(ARCH)/boot/Image.gz)'
