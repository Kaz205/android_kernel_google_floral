--- conflicted
+++ resolved
@@ -186,10 +186,6 @@
 suffix_$(CONFIG_KERNEL_GZIP) = gz
 suffix_$(CONFIG_KERNEL_LZ4)  = lz4
 KBUILD_IMAGE	:= Image.$(suffix_y)
-<<<<<<< HEAD
-=======
-
->>>>>>> fbab955f
 
 # Default target when executing plain make
 boot		:= arch/arm64/boot
