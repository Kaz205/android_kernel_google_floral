--- conflicted
+++ resolved
@@ -1,5 +1,43 @@
 if ARCH_QCOM
 menu "QCOM SoC Type"
+
+config ARCH_SDM660
+	bool "Enable Support for SDM660"
+	select CLKDEV_LOOKUP
+	select HAVE_CLK
+	select HAVE_CLK_PREPARE
+	select PM_OPP
+	select SOC_BUS
+	select MSM_IRQ
+	select THERMAL_WRITABLE_TRIPS
+	select ARM_GIC_V3
+	select ARM_AMBA
+	select SPARSE_IRQ
+	select MULTI_IRQ_HANDLER
+	select HAVE_ARM_ARCH_TIMER
+	select MAY_HAVE_SPARSE_IRQ
+	select COMMON_CLK
+	select COMMON_CLK_QCOM
+	select QCOM_GDSC
+	select PINCTRL_MSM_TLMM
+	select USE_PINCTRL_IRQ
+	select MSM_PM if PM
+	select QMI_ENCDEC
+	select CPU_FREQ
+	select CPU_FREQ_MSM
+	select PM_DEVFREQ
+	select MSM_DEVFREQ_DEVBW
+	select DEVFREQ_SIMPLE_DEV
+	select DEVFREQ_GOV_MSM_BW_HWMON
+	select MSM_BIMC_BWMON
+	select MSM_QDSP6V2_CODECS
+	select MSM_AUDIO_QDSP6V2 if SND_SOC
+	select MSM_RPM_SMD
+	select GENERIC_IRQ_MIGRATION
+	select MSM_JTAGV8 if CORESIGHT_ETMV4
+	help
+	This enables support for the SDM660 chipset. If you do not
+	wish to build a kernel that runs on this chipset, say 'N' here.
 
 config ARCH_QCS405
 	bool "Enable Support for QCS405"
@@ -167,8 +205,6 @@
 	select COMMON_CLK_QCOM
 	select QCOM_GDSC
 	select GENERIC_CLOCKEVENTS_BROADCAST
-<<<<<<< HEAD
-=======
 
 config ARCH_MDM9607
 	bool "MDM9607"
@@ -191,6 +227,5 @@
 	select HWSPINLOCK
 	select HAVE_CLK_PREPARE
 
->>>>>>> LA.UM.9.1.R1.10.00.00.604.030
 endmenu
 endif