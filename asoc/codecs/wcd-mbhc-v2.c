--- conflicted
+++ resolved
@@ -1058,15 +1058,11 @@
 	int r = IRQ_HANDLED;
 	struct wcd_mbhc *mbhc = data;
 
-<<<<<<< HEAD
 	pr_info("%s: enter\n", __func__);
-=======
-	pr_debug("%s: enter\n", __func__);
 	if (mbhc == NULL) {
 		pr_err("%s: NULL irq data\n", __func__);
 		return IRQ_NONE;
 	}
->>>>>>> 30c762cd
 	if (unlikely((mbhc->mbhc_cb->lock_sleep(mbhc, true)) == false)) {
 		pr_warn("%s: failed to hold suspend\n", __func__);
 		r = IRQ_NONE;
