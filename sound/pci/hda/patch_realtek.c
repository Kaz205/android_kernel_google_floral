/*
 * Universal Interface for Intel High Definition Audio Codec
 *
 * HD audio interface patch for Realtek ALC codecs
 *
 * Copyright (c) 2004 Kailang Yang <kailang@realtek.com.tw>
 *                    PeiSen Hou <pshou@realtek.com.tw>
 *                    Takashi Iwai <tiwai@suse.de>
 *                    Jonathan Woithe <jwoithe@just42.net>
 *
 *  This driver is free software; you can redistribute it and/or modify
 *  it under the terms of the GNU General Public License as published by
 *  the Free Software Foundation; either version 2 of the License, or
 *  (at your option) any later version.
 *
 *  This driver is distributed in the hope that it will be useful,
 *  but WITHOUT ANY WARRANTY; without even the implied warranty of
 *  MERCHANTABILITY or FITNESS FOR A PARTICULAR PURPOSE.  See the
 *  GNU General Public License for more details.
 *
 *  You should have received a copy of the GNU General Public License
 *  along with this program; if not, write to the Free Software
 *  Foundation, Inc., 59 Temple Place, Suite 330, Boston, MA  02111-1307 USA
 */

#include <linux/init.h>
#include <linux/delay.h>
#include <linux/slab.h>
#include <linux/pci.h>
#include <linux/dmi.h>
#include <linux/module.h>
#include <linux/input.h>
#include <sound/core.h>
#include <sound/jack.h>
#include "hda_codec.h"
#include "hda_local.h"
#include "hda_auto_parser.h"
#include "hda_jack.h"
#include "hda_generic.h"

/* keep halting ALC5505 DSP, for power saving */
#define HALT_REALTEK_ALC5505

/* extra amp-initialization sequence types */
enum {
	ALC_INIT_NONE,
	ALC_INIT_DEFAULT,
	ALC_INIT_GPIO1,
	ALC_INIT_GPIO2,
	ALC_INIT_GPIO3,
};

enum {
	ALC_HEADSET_MODE_UNKNOWN,
	ALC_HEADSET_MODE_UNPLUGGED,
	ALC_HEADSET_MODE_HEADSET,
	ALC_HEADSET_MODE_MIC,
	ALC_HEADSET_MODE_HEADPHONE,
};

enum {
	ALC_HEADSET_TYPE_UNKNOWN,
	ALC_HEADSET_TYPE_CTIA,
	ALC_HEADSET_TYPE_OMTP,
};

enum {
	ALC_KEY_MICMUTE_INDEX,
};

struct alc_customize_define {
	unsigned int  sku_cfg;
	unsigned char port_connectivity;
	unsigned char check_sum;
	unsigned char customization;
	unsigned char external_amp;
	unsigned int  enable_pcbeep:1;
	unsigned int  platform_type:1;
	unsigned int  swap:1;
	unsigned int  override:1;
	unsigned int  fixup:1; /* Means that this sku is set by driver, not read from hw */
};

struct alc_spec {
	struct hda_gen_spec gen; /* must be at head */

	/* codec parameterization */
	const struct snd_kcontrol_new *mixers[5];	/* mixer arrays */
	unsigned int num_mixers;
	unsigned int beep_amp;	/* beep amp value, set via set_beep_amp() */

	struct alc_customize_define cdefine;
	unsigned int parse_flags; /* flag for snd_hda_parse_pin_defcfg() */

	/* mute LED for HP laptops, see alc269_fixup_mic_mute_hook() */
	int mute_led_polarity;
	hda_nid_t mute_led_nid;
	hda_nid_t cap_mute_led_nid;

	unsigned int gpio_led; /* used for alc269_fixup_hp_gpio_led() */
	unsigned int gpio_mute_led_mask;
	unsigned int gpio_mic_led_mask;

	hda_nid_t headset_mic_pin;
	hda_nid_t headphone_mic_pin;
	int current_headset_mode;
	int current_headset_type;

	/* hooks */
	void (*init_hook)(struct hda_codec *codec);
#ifdef CONFIG_PM
	void (*power_hook)(struct hda_codec *codec);
#endif
	void (*shutup)(struct hda_codec *codec);
	void (*reboot_notify)(struct hda_codec *codec);

	int init_amp;
	int codec_variant;	/* flag for other variants */
	unsigned int has_alc5505_dsp:1;
	unsigned int no_depop_delay:1;
	unsigned int done_hp_init:1;

	/* for PLL fix */
	hda_nid_t pll_nid;
	unsigned int pll_coef_idx, pll_coef_bit;
	unsigned int coef0;
	struct input_dev *kb_dev;
	u8 alc_mute_keycode_map[1];
};

/*
 * COEF access helper functions
 */

static int alc_read_coefex_idx(struct hda_codec *codec, hda_nid_t nid,
			       unsigned int coef_idx)
{
	unsigned int val;

	snd_hda_codec_write(codec, nid, 0, AC_VERB_SET_COEF_INDEX, coef_idx);
	val = snd_hda_codec_read(codec, nid, 0, AC_VERB_GET_PROC_COEF, 0);
	return val;
}

#define alc_read_coef_idx(codec, coef_idx) \
	alc_read_coefex_idx(codec, 0x20, coef_idx)

static void alc_write_coefex_idx(struct hda_codec *codec, hda_nid_t nid,
				 unsigned int coef_idx, unsigned int coef_val)
{
	snd_hda_codec_write(codec, nid, 0, AC_VERB_SET_COEF_INDEX, coef_idx);
	snd_hda_codec_write(codec, nid, 0, AC_VERB_SET_PROC_COEF, coef_val);
}

#define alc_write_coef_idx(codec, coef_idx, coef_val) \
	alc_write_coefex_idx(codec, 0x20, coef_idx, coef_val)

static void alc_update_coefex_idx(struct hda_codec *codec, hda_nid_t nid,
				  unsigned int coef_idx, unsigned int mask,
				  unsigned int bits_set)
{
	unsigned int val = alc_read_coefex_idx(codec, nid, coef_idx);

	if (val != -1)
		alc_write_coefex_idx(codec, nid, coef_idx,
				     (val & ~mask) | bits_set);
}

#define alc_update_coef_idx(codec, coef_idx, mask, bits_set)	\
	alc_update_coefex_idx(codec, 0x20, coef_idx, mask, bits_set)

/* a special bypass for COEF 0; read the cached value at the second time */
static unsigned int alc_get_coef0(struct hda_codec *codec)
{
	struct alc_spec *spec = codec->spec;

	if (!spec->coef0)
		spec->coef0 = alc_read_coef_idx(codec, 0);
	return spec->coef0;
}

/* coef writes/updates batch */
struct coef_fw {
	unsigned char nid;
	unsigned char idx;
	unsigned short mask;
	unsigned short val;
};

#define UPDATE_COEFEX(_nid, _idx, _mask, _val) \
	{ .nid = (_nid), .idx = (_idx), .mask = (_mask), .val = (_val) }
#define WRITE_COEFEX(_nid, _idx, _val) UPDATE_COEFEX(_nid, _idx, -1, _val)
#define WRITE_COEF(_idx, _val) WRITE_COEFEX(0x20, _idx, _val)
#define UPDATE_COEF(_idx, _mask, _val) UPDATE_COEFEX(0x20, _idx, _mask, _val)

static void alc_process_coef_fw(struct hda_codec *codec,
				const struct coef_fw *fw)
{
	for (; fw->nid; fw++) {
		if (fw->mask == (unsigned short)-1)
			alc_write_coefex_idx(codec, fw->nid, fw->idx, fw->val);
		else
			alc_update_coefex_idx(codec, fw->nid, fw->idx,
					      fw->mask, fw->val);
	}
}

/*
 * Append the given mixer and verb elements for the later use
 * The mixer array is referred in build_controls(), and init_verbs are
 * called in init().
 */
static void add_mixer(struct alc_spec *spec, const struct snd_kcontrol_new *mix)
{
	if (snd_BUG_ON(spec->num_mixers >= ARRAY_SIZE(spec->mixers)))
		return;
	spec->mixers[spec->num_mixers++] = mix;
}

/*
 * GPIO setup tables, used in initialization
 */
/* Enable GPIO mask and set output */
static const struct hda_verb alc_gpio1_init_verbs[] = {
	{0x01, AC_VERB_SET_GPIO_MASK, 0x01},
	{0x01, AC_VERB_SET_GPIO_DIRECTION, 0x01},
	{0x01, AC_VERB_SET_GPIO_DATA, 0x01},
	{ }
};

static const struct hda_verb alc_gpio2_init_verbs[] = {
	{0x01, AC_VERB_SET_GPIO_MASK, 0x02},
	{0x01, AC_VERB_SET_GPIO_DIRECTION, 0x02},
	{0x01, AC_VERB_SET_GPIO_DATA, 0x02},
	{ }
};

static const struct hda_verb alc_gpio3_init_verbs[] = {
	{0x01, AC_VERB_SET_GPIO_MASK, 0x03},
	{0x01, AC_VERB_SET_GPIO_DIRECTION, 0x03},
	{0x01, AC_VERB_SET_GPIO_DATA, 0x03},
	{ }
};

/*
 * Fix hardware PLL issue
 * On some codecs, the analog PLL gating control must be off while
 * the default value is 1.
 */
static void alc_fix_pll(struct hda_codec *codec)
{
	struct alc_spec *spec = codec->spec;

	if (spec->pll_nid)
		alc_update_coefex_idx(codec, spec->pll_nid, spec->pll_coef_idx,
				      1 << spec->pll_coef_bit, 0);
}

static void alc_fix_pll_init(struct hda_codec *codec, hda_nid_t nid,
			     unsigned int coef_idx, unsigned int coef_bit)
{
	struct alc_spec *spec = codec->spec;
	spec->pll_nid = nid;
	spec->pll_coef_idx = coef_idx;
	spec->pll_coef_bit = coef_bit;
	alc_fix_pll(codec);
}

/* update the master volume per volume-knob's unsol event */
static void alc_update_knob_master(struct hda_codec *codec,
				   struct hda_jack_callback *jack)
{
	unsigned int val;
	struct snd_kcontrol *kctl;
	struct snd_ctl_elem_value *uctl;

	kctl = snd_hda_find_mixer_ctl(codec, "Master Playback Volume");
	if (!kctl)
		return;
	uctl = kzalloc(sizeof(*uctl), GFP_KERNEL);
	if (!uctl)
		return;
	val = snd_hda_codec_read(codec, jack->nid, 0,
				 AC_VERB_GET_VOLUME_KNOB_CONTROL, 0);
	val &= HDA_AMP_VOLMASK;
	uctl->value.integer.value[0] = val;
	uctl->value.integer.value[1] = val;
	kctl->put(kctl, uctl);
	kfree(uctl);
}

static void alc880_unsol_event(struct hda_codec *codec, unsigned int res)
{
	/* For some reason, the res given from ALC880 is broken.
	   Here we adjust it properly. */
	snd_hda_jack_unsol_event(codec, res >> 2);
}

/* Change EAPD to verb control */
static void alc_fill_eapd_coef(struct hda_codec *codec)
{
	int coef;

	coef = alc_get_coef0(codec);

	switch (codec->core.vendor_id) {
	case 0x10ec0262:
		alc_update_coef_idx(codec, 0x7, 0, 1<<5);
		break;
	case 0x10ec0267:
	case 0x10ec0268:
		alc_update_coef_idx(codec, 0x7, 0, 1<<13);
		break;
	case 0x10ec0269:
		if ((coef & 0x00f0) == 0x0010)
			alc_update_coef_idx(codec, 0xd, 0, 1<<14);
		if ((coef & 0x00f0) == 0x0020)
			alc_update_coef_idx(codec, 0x4, 1<<15, 0);
		if ((coef & 0x00f0) == 0x0030)
			alc_update_coef_idx(codec, 0x10, 1<<9, 0);
		break;
	case 0x10ec0280:
	case 0x10ec0284:
	case 0x10ec0290:
	case 0x10ec0292:
		alc_update_coef_idx(codec, 0x4, 1<<15, 0);
		break;
	case 0x10ec0225:
	case 0x10ec0295:
	case 0x10ec0299:
		alc_update_coef_idx(codec, 0x67, 0xf000, 0x3000);
		/* fallthrough */
	case 0x10ec0215:
	case 0x10ec0233:
	case 0x10ec0235:
<<<<<<< HEAD
=======
	case 0x10ec0236:
	case 0x10ec0245:
>>>>>>> a3e631c1
	case 0x10ec0255:
	case 0x10ec0257:
	case 0x10ec0282:
	case 0x10ec0283:
	case 0x10ec0286:
	case 0x10ec0288:
	case 0x10ec0285:
	case 0x10ec0298:
	case 0x10ec0289:
	case 0x10ec0300:
		alc_update_coef_idx(codec, 0x10, 1<<9, 0);
		break;
	case 0x10ec0236:
	case 0x10ec0256:
		alc_write_coef_idx(codec, 0x36, 0x5757);
		alc_update_coef_idx(codec, 0x10, 1<<9, 0);
		break;
	case 0x10ec0275:
		alc_update_coef_idx(codec, 0xe, 0, 1<<0);
		break;
	case 0x10ec0293:
		alc_update_coef_idx(codec, 0xa, 1<<13, 0);
		break;
	case 0x10ec0234:
	case 0x10ec0274:
	case 0x10ec0294:
	case 0x10ec0700:
	case 0x10ec0701:
	case 0x10ec0703:
	case 0x10ec0711:
		alc_update_coef_idx(codec, 0x10, 1<<15, 0);
		break;
	case 0x10ec0662:
		if ((coef & 0x00f0) == 0x0030)
			alc_update_coef_idx(codec, 0x4, 1<<10, 0); /* EAPD Ctrl */
		break;
	case 0x10ec0272:
	case 0x10ec0273:
	case 0x10ec0663:
	case 0x10ec0665:
	case 0x10ec0670:
	case 0x10ec0671:
	case 0x10ec0672:
		alc_update_coef_idx(codec, 0xd, 0, 1<<14); /* EAPD Ctrl */
		break;
	case 0x10ec0222:
	case 0x10ec0623:
		alc_update_coef_idx(codec, 0x19, 1<<13, 0);
		break;
	case 0x10ec0668:
		alc_update_coef_idx(codec, 0x7, 3<<13, 0);
		break;
	case 0x10ec0867:
		alc_update_coef_idx(codec, 0x4, 1<<10, 0);
		break;
	case 0x10ec0888:
		if ((coef & 0x00f0) == 0x0020 || (coef & 0x00f0) == 0x0030)
			alc_update_coef_idx(codec, 0x7, 1<<5, 0);
		break;
	case 0x10ec0892:
		alc_update_coef_idx(codec, 0x7, 1<<5, 0);
		break;
	case 0x10ec0899:
	case 0x10ec0900:
	case 0x10ec0b00:
	case 0x10ec1168:
	case 0x10ec1220:
		alc_update_coef_idx(codec, 0x7, 1<<1, 0);
		break;
	}
}

/* additional initialization for ALC888 variants */
static void alc888_coef_init(struct hda_codec *codec)
{
	switch (alc_get_coef0(codec) & 0x00f0) {
	/* alc888-VA */
	case 0x00:
	/* alc888-VB */
	case 0x10:
		alc_update_coef_idx(codec, 7, 0, 0x2030); /* Turn EAPD to High */
		break;
	}
}

/* turn on/off EAPD control (only if available) */
static void set_eapd(struct hda_codec *codec, hda_nid_t nid, int on)
{
	if (get_wcaps_type(get_wcaps(codec, nid)) != AC_WID_PIN)
		return;
	if (snd_hda_query_pin_caps(codec, nid) & AC_PINCAP_EAPD)
		snd_hda_codec_write(codec, nid, 0, AC_VERB_SET_EAPD_BTLENABLE,
				    on ? 2 : 0);
}

/* turn on/off EAPD controls of the codec */
static void alc_auto_setup_eapd(struct hda_codec *codec, bool on)
{
	/* We currently only handle front, HP */
	static hda_nid_t pins[] = {
		0x0f, 0x10, 0x14, 0x15, 0x17, 0
	};
	hda_nid_t *p;
	for (p = pins; *p; p++)
		set_eapd(codec, *p, on);
}

/* generic shutup callback;
 * just turning off EAPD and a little pause for avoiding pop-noise
 */
static void alc_eapd_shutup(struct hda_codec *codec)
{
	struct alc_spec *spec = codec->spec;

	alc_auto_setup_eapd(codec, false);
	if (!spec->no_depop_delay)
		msleep(200);
	snd_hda_shutup_pins(codec);
}

/* generic EAPD initialization */
static void alc_auto_init_amp(struct hda_codec *codec, int type)
{
	alc_fill_eapd_coef(codec);
	alc_auto_setup_eapd(codec, true);
	switch (type) {
	case ALC_INIT_GPIO1:
		snd_hda_sequence_write(codec, alc_gpio1_init_verbs);
		break;
	case ALC_INIT_GPIO2:
		snd_hda_sequence_write(codec, alc_gpio2_init_verbs);
		break;
	case ALC_INIT_GPIO3:
		snd_hda_sequence_write(codec, alc_gpio3_init_verbs);
		break;
	case ALC_INIT_DEFAULT:
		switch (codec->core.vendor_id) {
		case 0x10ec0260:
			alc_update_coefex_idx(codec, 0x1a, 7, 0, 0x2010);
			break;
		case 0x10ec0880:
		case 0x10ec0882:
		case 0x10ec0883:
		case 0x10ec0885:
			alc_update_coef_idx(codec, 7, 0, 0x2030);
			break;
		case 0x10ec0888:
			alc888_coef_init(codec);
			break;
		}
		break;
	}
}


/*
 * Realtek SSID verification
 */

/* Could be any non-zero and even value. When used as fixup, tells
 * the driver to ignore any present sku defines.
 */
#define ALC_FIXUP_SKU_IGNORE (2)

static void alc_fixup_sku_ignore(struct hda_codec *codec,
				 const struct hda_fixup *fix, int action)
{
	struct alc_spec *spec = codec->spec;
	if (action == HDA_FIXUP_ACT_PRE_PROBE) {
		spec->cdefine.fixup = 1;
		spec->cdefine.sku_cfg = ALC_FIXUP_SKU_IGNORE;
	}
}

static void alc_fixup_no_depop_delay(struct hda_codec *codec,
				    const struct hda_fixup *fix, int action)
{
	struct alc_spec *spec = codec->spec;

	if (action == HDA_FIXUP_ACT_PROBE) {
		spec->no_depop_delay = 1;
		codec->depop_delay = 0;
	}
}

static int alc_auto_parse_customize_define(struct hda_codec *codec)
{
	unsigned int ass, tmp, i;
	unsigned nid = 0;
	struct alc_spec *spec = codec->spec;

	spec->cdefine.enable_pcbeep = 1; /* assume always enabled */

	if (spec->cdefine.fixup) {
		ass = spec->cdefine.sku_cfg;
		if (ass == ALC_FIXUP_SKU_IGNORE)
			return -1;
		goto do_sku;
	}

	if (!codec->bus->pci)
		return -1;
	ass = codec->core.subsystem_id & 0xffff;
	if (ass != codec->bus->pci->subsystem_device && (ass & 1))
		goto do_sku;

	nid = 0x1d;
	if (codec->core.vendor_id == 0x10ec0260)
		nid = 0x17;
	ass = snd_hda_codec_get_pincfg(codec, nid);

	if (!(ass & 1)) {
		codec_info(codec, "%s: SKU not ready 0x%08x\n",
			   codec->core.chip_name, ass);
		return -1;
	}

	/* check sum */
	tmp = 0;
	for (i = 1; i < 16; i++) {
		if ((ass >> i) & 1)
			tmp++;
	}
	if (((ass >> 16) & 0xf) != tmp)
		return -1;

	spec->cdefine.port_connectivity = ass >> 30;
	spec->cdefine.enable_pcbeep = (ass & 0x100000) >> 20;
	spec->cdefine.check_sum = (ass >> 16) & 0xf;
	spec->cdefine.customization = ass >> 8;
do_sku:
	spec->cdefine.sku_cfg = ass;
	spec->cdefine.external_amp = (ass & 0x38) >> 3;
	spec->cdefine.platform_type = (ass & 0x4) >> 2;
	spec->cdefine.swap = (ass & 0x2) >> 1;
	spec->cdefine.override = ass & 0x1;

	codec_dbg(codec, "SKU: Nid=0x%x sku_cfg=0x%08x\n",
		   nid, spec->cdefine.sku_cfg);
	codec_dbg(codec, "SKU: port_connectivity=0x%x\n",
		   spec->cdefine.port_connectivity);
	codec_dbg(codec, "SKU: enable_pcbeep=0x%x\n", spec->cdefine.enable_pcbeep);
	codec_dbg(codec, "SKU: check_sum=0x%08x\n", spec->cdefine.check_sum);
	codec_dbg(codec, "SKU: customization=0x%08x\n", spec->cdefine.customization);
	codec_dbg(codec, "SKU: external_amp=0x%x\n", spec->cdefine.external_amp);
	codec_dbg(codec, "SKU: platform_type=0x%x\n", spec->cdefine.platform_type);
	codec_dbg(codec, "SKU: swap=0x%x\n", spec->cdefine.swap);
	codec_dbg(codec, "SKU: override=0x%x\n", spec->cdefine.override);

	return 0;
}

/* return the position of NID in the list, or -1 if not found */
static int find_idx_in_nid_list(hda_nid_t nid, const hda_nid_t *list, int nums)
{
	int i;
	for (i = 0; i < nums; i++)
		if (list[i] == nid)
			return i;
	return -1;
}
/* return true if the given NID is found in the list */
static bool found_in_nid_list(hda_nid_t nid, const hda_nid_t *list, int nums)
{
	return find_idx_in_nid_list(nid, list, nums) >= 0;
}

/* check subsystem ID and set up device-specific initialization;
 * return 1 if initialized, 0 if invalid SSID
 */
/* 32-bit subsystem ID for BIOS loading in HD Audio codec.
 *	31 ~ 16 :	Manufacture ID
 *	15 ~ 8	:	SKU ID
 *	7  ~ 0	:	Assembly ID
 *	port-A --> pin 39/41, port-E --> pin 14/15, port-D --> pin 35/36
 */
static int alc_subsystem_id(struct hda_codec *codec, const hda_nid_t *ports)
{
	unsigned int ass, tmp, i;
	unsigned nid;
	struct alc_spec *spec = codec->spec;

	if (spec->cdefine.fixup) {
		ass = spec->cdefine.sku_cfg;
		if (ass == ALC_FIXUP_SKU_IGNORE)
			return 0;
		goto do_sku;
	}

	ass = codec->core.subsystem_id & 0xffff;
	if (codec->bus->pci &&
	    ass != codec->bus->pci->subsystem_device && (ass & 1))
		goto do_sku;

	/* invalid SSID, check the special NID pin defcfg instead */
	/*
	 * 31~30	: port connectivity
	 * 29~21	: reserve
	 * 20		: PCBEEP input
	 * 19~16	: Check sum (15:1)
	 * 15~1		: Custom
	 * 0		: override
	*/
	nid = 0x1d;
	if (codec->core.vendor_id == 0x10ec0260)
		nid = 0x17;
	ass = snd_hda_codec_get_pincfg(codec, nid);
	codec_dbg(codec,
		  "realtek: No valid SSID, checking pincfg 0x%08x for NID 0x%x\n",
		   ass, nid);
	if (!(ass & 1))
		return 0;
	if ((ass >> 30) != 1)	/* no physical connection */
		return 0;

	/* check sum */
	tmp = 0;
	for (i = 1; i < 16; i++) {
		if ((ass >> i) & 1)
			tmp++;
	}
	if (((ass >> 16) & 0xf) != tmp)
		return 0;
do_sku:
	codec_dbg(codec, "realtek: Enabling init ASM_ID=0x%04x CODEC_ID=%08x\n",
		   ass & 0xffff, codec->core.vendor_id);
	/*
	 * 0 : override
	 * 1 :	Swap Jack
	 * 2 : 0 --> Desktop, 1 --> Laptop
	 * 3~5 : External Amplifier control
	 * 7~6 : Reserved
	*/
	tmp = (ass & 0x38) >> 3;	/* external Amp control */
	switch (tmp) {
	case 1:
		spec->init_amp = ALC_INIT_GPIO1;
		break;
	case 3:
		spec->init_amp = ALC_INIT_GPIO2;
		break;
	case 7:
		spec->init_amp = ALC_INIT_GPIO3;
		break;
	case 5:
	default:
		spec->init_amp = ALC_INIT_DEFAULT;
		break;
	}

	/* is laptop or Desktop and enable the function "Mute internal speaker
	 * when the external headphone out jack is plugged"
	 */
	if (!(ass & 0x8000))
		return 1;
	/*
	 * 10~8 : Jack location
	 * 12~11: Headphone out -> 00: PortA, 01: PortE, 02: PortD, 03: Resvered
	 * 14~13: Resvered
	 * 15   : 1 --> enable the function "Mute internal speaker
	 *	        when the external headphone out jack is plugged"
	 */
	if (!spec->gen.autocfg.hp_pins[0] &&
	    !(spec->gen.autocfg.line_out_pins[0] &&
	      spec->gen.autocfg.line_out_type == AUTO_PIN_HP_OUT)) {
		hda_nid_t nid;
		tmp = (ass >> 11) & 0x3;	/* HP to chassis */
		nid = ports[tmp];
		if (found_in_nid_list(nid, spec->gen.autocfg.line_out_pins,
				      spec->gen.autocfg.line_outs))
			return 1;
		spec->gen.autocfg.hp_pins[0] = nid;
	}
	return 1;
}

/* Check the validity of ALC subsystem-id
 * ports contains an array of 4 pin NIDs for port-A, E, D and I */
static void alc_ssid_check(struct hda_codec *codec, const hda_nid_t *ports)
{
	if (!alc_subsystem_id(codec, ports)) {
		struct alc_spec *spec = codec->spec;
		codec_dbg(codec,
			  "realtek: Enable default setup for auto mode as fallback\n");
		spec->init_amp = ALC_INIT_DEFAULT;
	}
}

/*
 */

static void alc_fixup_inv_dmic(struct hda_codec *codec,
			       const struct hda_fixup *fix, int action)
{
	struct alc_spec *spec = codec->spec;

	spec->gen.inv_dmic_split = 1;
}


#ifdef CONFIG_SND_HDA_INPUT_BEEP
/* additional beep mixers; the actual parameters are overwritten at build */
static const struct snd_kcontrol_new alc_beep_mixer[] = {
	HDA_CODEC_VOLUME("Beep Playback Volume", 0, 0, HDA_INPUT),
	HDA_CODEC_MUTE_BEEP("Beep Playback Switch", 0, 0, HDA_INPUT),
	{ } /* end */
};
#endif

static int alc_build_controls(struct hda_codec *codec)
{
	struct alc_spec *spec = codec->spec;
	int i, err;

	err = snd_hda_gen_build_controls(codec);
	if (err < 0)
		return err;

	for (i = 0; i < spec->num_mixers; i++) {
		err = snd_hda_add_new_ctls(codec, spec->mixers[i]);
		if (err < 0)
			return err;
	}

#ifdef CONFIG_SND_HDA_INPUT_BEEP
	/* create beep controls if needed */
	if (spec->beep_amp) {
		const struct snd_kcontrol_new *knew;
		for (knew = alc_beep_mixer; knew->name; knew++) {
			struct snd_kcontrol *kctl;
			kctl = snd_ctl_new1(knew, codec);
			if (!kctl)
				return -ENOMEM;
			kctl->private_value = spec->beep_amp;
			err = snd_hda_ctl_add(codec, 0, kctl);
			if (err < 0)
				return err;
		}
	}
#endif

	snd_hda_apply_fixup(codec, HDA_FIXUP_ACT_BUILD);
	return 0;
}


/*
 * Common callbacks
 */

static int alc_init(struct hda_codec *codec)
{
	struct alc_spec *spec = codec->spec;

	if (spec->init_hook)
		spec->init_hook(codec);

	spec->gen.skip_verbs = 1; /* applied in below */
	snd_hda_gen_init(codec);
	alc_fix_pll(codec);
	alc_auto_init_amp(codec, spec->init_amp);
	snd_hda_apply_verbs(codec); /* apply verbs here after own init */

	snd_hda_apply_fixup(codec, HDA_FIXUP_ACT_INIT);

	return 0;
}

static inline void alc_shutup(struct hda_codec *codec)
{
	struct alc_spec *spec = codec->spec;

	if (spec && spec->shutup)
		spec->shutup(codec);
	else
		snd_hda_shutup_pins(codec);
}

static void alc_reboot_notify(struct hda_codec *codec)
{
	struct alc_spec *spec = codec->spec;

	if (spec && spec->reboot_notify)
		spec->reboot_notify(codec);
	else
		alc_shutup(codec);
}

#define alc_free	snd_hda_gen_free

#ifdef CONFIG_PM
static void alc_power_eapd(struct hda_codec *codec)
{
	alc_auto_setup_eapd(codec, false);
}

static int alc_suspend(struct hda_codec *codec)
{
	struct alc_spec *spec = codec->spec;
	alc_shutup(codec);
	if (spec && spec->power_hook)
		spec->power_hook(codec);
	return 0;
}
#endif

#ifdef CONFIG_PM
static int alc_resume(struct hda_codec *codec)
{
	struct alc_spec *spec = codec->spec;

	if (!spec->no_depop_delay)
		msleep(150); /* to avoid pop noise */
	codec->patch_ops.init(codec);
	regcache_sync(codec->core.regmap);
	hda_call_check_power_status(codec, 0x01);
	return 0;
}
#endif

/*
 */
static const struct hda_codec_ops alc_patch_ops = {
	.build_controls = alc_build_controls,
	.build_pcms = snd_hda_gen_build_pcms,
	.init = alc_init,
	.free = alc_free,
	.unsol_event = snd_hda_jack_unsol_event,
#ifdef CONFIG_PM
	.resume = alc_resume,
	.suspend = alc_suspend,
	.check_power_status = snd_hda_gen_check_power_status,
#endif
	.reboot_notify = alc_reboot_notify,
};


#define alc_codec_rename(codec, name) snd_hda_codec_set_name(codec, name)

/*
 * Rename codecs appropriately from COEF value or subvendor id
 */
struct alc_codec_rename_table {
	unsigned int vendor_id;
	unsigned short coef_mask;
	unsigned short coef_bits;
	const char *name;
};

struct alc_codec_rename_pci_table {
	unsigned int codec_vendor_id;
	unsigned short pci_subvendor;
	unsigned short pci_subdevice;
	const char *name;
};

static struct alc_codec_rename_table rename_tbl[] = {
	{ 0x10ec0221, 0xf00f, 0x1003, "ALC231" },
	{ 0x10ec0269, 0xfff0, 0x3010, "ALC277" },
	{ 0x10ec0269, 0xf0f0, 0x2010, "ALC259" },
	{ 0x10ec0269, 0xf0f0, 0x3010, "ALC258" },
	{ 0x10ec0269, 0x00f0, 0x0010, "ALC269VB" },
	{ 0x10ec0269, 0xffff, 0xa023, "ALC259" },
	{ 0x10ec0269, 0xffff, 0x6023, "ALC281X" },
	{ 0x10ec0269, 0x00f0, 0x0020, "ALC269VC" },
	{ 0x10ec0269, 0x00f0, 0x0030, "ALC269VD" },
	{ 0x10ec0662, 0xffff, 0x4020, "ALC656" },
	{ 0x10ec0887, 0x00f0, 0x0030, "ALC887-VD" },
	{ 0x10ec0888, 0x00f0, 0x0030, "ALC888-VD" },
	{ 0x10ec0888, 0xf0f0, 0x3020, "ALC886" },
	{ 0x10ec0899, 0x2000, 0x2000, "ALC899" },
	{ 0x10ec0892, 0xffff, 0x8020, "ALC661" },
	{ 0x10ec0892, 0xffff, 0x8011, "ALC661" },
	{ 0x10ec0892, 0xffff, 0x4011, "ALC656" },
	{ } /* terminator */
};

static struct alc_codec_rename_pci_table rename_pci_tbl[] = {
	{ 0x10ec0280, 0x1028, 0, "ALC3220" },
	{ 0x10ec0282, 0x1028, 0, "ALC3221" },
	{ 0x10ec0283, 0x1028, 0, "ALC3223" },
	{ 0x10ec0288, 0x1028, 0, "ALC3263" },
	{ 0x10ec0292, 0x1028, 0, "ALC3226" },
	{ 0x10ec0293, 0x1028, 0, "ALC3235" },
	{ 0x10ec0255, 0x1028, 0, "ALC3234" },
	{ 0x10ec0668, 0x1028, 0, "ALC3661" },
	{ 0x10ec0275, 0x1028, 0, "ALC3260" },
	{ 0x10ec0899, 0x1028, 0, "ALC3861" },
	{ 0x10ec0298, 0x1028, 0, "ALC3266" },
	{ 0x10ec0236, 0x1028, 0, "ALC3204" },
	{ 0x10ec0256, 0x1028, 0, "ALC3246" },
	{ 0x10ec0225, 0x1028, 0, "ALC3253" },
	{ 0x10ec0295, 0x1028, 0, "ALC3254" },
	{ 0x10ec0299, 0x1028, 0, "ALC3271" },
	{ 0x10ec0670, 0x1025, 0, "ALC669X" },
	{ 0x10ec0676, 0x1025, 0, "ALC679X" },
	{ 0x10ec0282, 0x1043, 0, "ALC3229" },
	{ 0x10ec0233, 0x1043, 0, "ALC3236" },
	{ 0x10ec0280, 0x103c, 0, "ALC3228" },
	{ 0x10ec0282, 0x103c, 0, "ALC3227" },
	{ 0x10ec0286, 0x103c, 0, "ALC3242" },
	{ 0x10ec0290, 0x103c, 0, "ALC3241" },
	{ 0x10ec0668, 0x103c, 0, "ALC3662" },
	{ 0x10ec0283, 0x17aa, 0, "ALC3239" },
	{ 0x10ec0292, 0x17aa, 0, "ALC3232" },
	{ } /* terminator */
};

static int alc_codec_rename_from_preset(struct hda_codec *codec)
{
	const struct alc_codec_rename_table *p;
	const struct alc_codec_rename_pci_table *q;

	for (p = rename_tbl; p->vendor_id; p++) {
		if (p->vendor_id != codec->core.vendor_id)
			continue;
		if ((alc_get_coef0(codec) & p->coef_mask) == p->coef_bits)
			return alc_codec_rename(codec, p->name);
	}

	if (!codec->bus->pci)
		return 0;
	for (q = rename_pci_tbl; q->codec_vendor_id; q++) {
		if (q->codec_vendor_id != codec->core.vendor_id)
			continue;
		if (q->pci_subvendor != codec->bus->pci->subsystem_vendor)
			continue;
		if (!q->pci_subdevice ||
		    q->pci_subdevice == codec->bus->pci->subsystem_device)
			return alc_codec_rename(codec, q->name);
	}

	return 0;
}


/*
 * Digital-beep handlers
 */
#ifdef CONFIG_SND_HDA_INPUT_BEEP
#define set_beep_amp(spec, nid, idx, dir) \
	((spec)->beep_amp = HDA_COMPOSE_AMP_VAL(nid, 3, idx, dir))

static const struct snd_pci_quirk beep_white_list[] = {
	SND_PCI_QUIRK(0x1043, 0x103c, "ASUS", 1),
	SND_PCI_QUIRK(0x1043, 0x115d, "ASUS", 1),
	SND_PCI_QUIRK(0x1043, 0x829f, "ASUS", 1),
	SND_PCI_QUIRK(0x1043, 0x8376, "EeePC", 1),
	SND_PCI_QUIRK(0x1043, 0x83ce, "EeePC", 1),
	SND_PCI_QUIRK(0x1043, 0x831a, "EeePC", 1),
	SND_PCI_QUIRK(0x1043, 0x834a, "EeePC", 1),
	SND_PCI_QUIRK(0x1458, 0xa002, "GA-MA790X", 1),
	SND_PCI_QUIRK(0x8086, 0xd613, "Intel", 1),
	/* blacklist -- no beep available */
	SND_PCI_QUIRK(0x17aa, 0x309e, "Lenovo ThinkCentre M73", 0),
	SND_PCI_QUIRK(0x17aa, 0x30a3, "Lenovo ThinkCentre M93", 0),
	{}
};

static inline int has_cdefine_beep(struct hda_codec *codec)
{
	struct alc_spec *spec = codec->spec;
	const struct snd_pci_quirk *q;
	q = snd_pci_quirk_lookup(codec->bus->pci, beep_white_list);
	if (q)
		return q->value;
	return spec->cdefine.enable_pcbeep;
}
#else
#define set_beep_amp(spec, nid, idx, dir) /* NOP */
#define has_cdefine_beep(codec)		0
#endif

/* parse the BIOS configuration and set up the alc_spec */
/* return 1 if successful, 0 if the proper config is not found,
 * or a negative error code
 */
static int alc_parse_auto_config(struct hda_codec *codec,
				 const hda_nid_t *ignore_nids,
				 const hda_nid_t *ssid_nids)
{
	struct alc_spec *spec = codec->spec;
	struct auto_pin_cfg *cfg = &spec->gen.autocfg;
	int err;

	err = snd_hda_parse_pin_defcfg(codec, cfg, ignore_nids,
				       spec->parse_flags);
	if (err < 0)
		return err;

	if (ssid_nids)
		alc_ssid_check(codec, ssid_nids);

	err = snd_hda_gen_parse_auto_config(codec, cfg);
	if (err < 0)
		return err;

	return 1;
}

/* common preparation job for alc_spec */
static int alc_alloc_spec(struct hda_codec *codec, hda_nid_t mixer_nid)
{
	struct alc_spec *spec = kzalloc(sizeof(*spec), GFP_KERNEL);
	int err;

	if (!spec)
		return -ENOMEM;
	codec->spec = spec;
	snd_hda_gen_spec_init(&spec->gen);
	spec->gen.mixer_nid = mixer_nid;
	spec->gen.own_eapd_ctl = 1;
	codec->single_adc_amp = 1;
	/* FIXME: do we need this for all Realtek codec models? */
	codec->spdif_status_reset = 1;
	codec->patch_ops = alc_patch_ops;

	err = alc_codec_rename_from_preset(codec);
	if (err < 0) {
		kfree(spec);
		return err;
	}
	return 0;
}

static int alc880_parse_auto_config(struct hda_codec *codec)
{
	static const hda_nid_t alc880_ignore[] = { 0x1d, 0 };
	static const hda_nid_t alc880_ssids[] = { 0x15, 0x1b, 0x14, 0 };
	return alc_parse_auto_config(codec, alc880_ignore, alc880_ssids);
}

/*
 * ALC880 fix-ups
 */
enum {
	ALC880_FIXUP_GPIO1,
	ALC880_FIXUP_GPIO2,
	ALC880_FIXUP_MEDION_RIM,
	ALC880_FIXUP_LG,
	ALC880_FIXUP_LG_LW25,
	ALC880_FIXUP_W810,
	ALC880_FIXUP_EAPD_COEF,
	ALC880_FIXUP_TCL_S700,
	ALC880_FIXUP_VOL_KNOB,
	ALC880_FIXUP_FUJITSU,
	ALC880_FIXUP_F1734,
	ALC880_FIXUP_UNIWILL,
	ALC880_FIXUP_UNIWILL_DIG,
	ALC880_FIXUP_Z71V,
	ALC880_FIXUP_ASUS_W5A,
	ALC880_FIXUP_3ST_BASE,
	ALC880_FIXUP_3ST,
	ALC880_FIXUP_3ST_DIG,
	ALC880_FIXUP_5ST_BASE,
	ALC880_FIXUP_5ST,
	ALC880_FIXUP_5ST_DIG,
	ALC880_FIXUP_6ST_BASE,
	ALC880_FIXUP_6ST,
	ALC880_FIXUP_6ST_DIG,
	ALC880_FIXUP_6ST_AUTOMUTE,
};

/* enable the volume-knob widget support on NID 0x21 */
static void alc880_fixup_vol_knob(struct hda_codec *codec,
				  const struct hda_fixup *fix, int action)
{
	if (action == HDA_FIXUP_ACT_PROBE)
		snd_hda_jack_detect_enable_callback(codec, 0x21,
						    alc_update_knob_master);
}

static const struct hda_fixup alc880_fixups[] = {
	[ALC880_FIXUP_GPIO1] = {
		.type = HDA_FIXUP_VERBS,
		.v.verbs = alc_gpio1_init_verbs,
	},
	[ALC880_FIXUP_GPIO2] = {
		.type = HDA_FIXUP_VERBS,
		.v.verbs = alc_gpio2_init_verbs,
	},
	[ALC880_FIXUP_MEDION_RIM] = {
		.type = HDA_FIXUP_VERBS,
		.v.verbs = (const struct hda_verb[]) {
			{ 0x20, AC_VERB_SET_COEF_INDEX, 0x07 },
			{ 0x20, AC_VERB_SET_PROC_COEF,  0x3060 },
			{ }
		},
		.chained = true,
		.chain_id = ALC880_FIXUP_GPIO2,
	},
	[ALC880_FIXUP_LG] = {
		.type = HDA_FIXUP_PINS,
		.v.pins = (const struct hda_pintbl[]) {
			/* disable bogus unused pins */
			{ 0x16, 0x411111f0 },
			{ 0x18, 0x411111f0 },
			{ 0x1a, 0x411111f0 },
			{ }
		}
	},
	[ALC880_FIXUP_LG_LW25] = {
		.type = HDA_FIXUP_PINS,
		.v.pins = (const struct hda_pintbl[]) {
			{ 0x1a, 0x0181344f }, /* line-in */
			{ 0x1b, 0x0321403f }, /* headphone */
			{ }
		}
	},
	[ALC880_FIXUP_W810] = {
		.type = HDA_FIXUP_PINS,
		.v.pins = (const struct hda_pintbl[]) {
			/* disable bogus unused pins */
			{ 0x17, 0x411111f0 },
			{ }
		},
		.chained = true,
		.chain_id = ALC880_FIXUP_GPIO2,
	},
	[ALC880_FIXUP_EAPD_COEF] = {
		.type = HDA_FIXUP_VERBS,
		.v.verbs = (const struct hda_verb[]) {
			/* change to EAPD mode */
			{ 0x20, AC_VERB_SET_COEF_INDEX, 0x07 },
			{ 0x20, AC_VERB_SET_PROC_COEF,  0x3060 },
			{}
		},
	},
	[ALC880_FIXUP_TCL_S700] = {
		.type = HDA_FIXUP_VERBS,
		.v.verbs = (const struct hda_verb[]) {
			/* change to EAPD mode */
			{ 0x20, AC_VERB_SET_COEF_INDEX, 0x07 },
			{ 0x20, AC_VERB_SET_PROC_COEF,  0x3070 },
			{}
		},
		.chained = true,
		.chain_id = ALC880_FIXUP_GPIO2,
	},
	[ALC880_FIXUP_VOL_KNOB] = {
		.type = HDA_FIXUP_FUNC,
		.v.func = alc880_fixup_vol_knob,
	},
	[ALC880_FIXUP_FUJITSU] = {
		/* override all pins as BIOS on old Amilo is broken */
		.type = HDA_FIXUP_PINS,
		.v.pins = (const struct hda_pintbl[]) {
			{ 0x14, 0x0121401f }, /* HP */
			{ 0x15, 0x99030120 }, /* speaker */
			{ 0x16, 0x99030130 }, /* bass speaker */
			{ 0x17, 0x411111f0 }, /* N/A */
			{ 0x18, 0x411111f0 }, /* N/A */
			{ 0x19, 0x01a19950 }, /* mic-in */
			{ 0x1a, 0x411111f0 }, /* N/A */
			{ 0x1b, 0x411111f0 }, /* N/A */
			{ 0x1c, 0x411111f0 }, /* N/A */
			{ 0x1d, 0x411111f0 }, /* N/A */
			{ 0x1e, 0x01454140 }, /* SPDIF out */
			{ }
		},
		.chained = true,
		.chain_id = ALC880_FIXUP_VOL_KNOB,
	},
	[ALC880_FIXUP_F1734] = {
		/* almost compatible with FUJITSU, but no bass and SPDIF */
		.type = HDA_FIXUP_PINS,
		.v.pins = (const struct hda_pintbl[]) {
			{ 0x14, 0x0121401f }, /* HP */
			{ 0x15, 0x99030120 }, /* speaker */
			{ 0x16, 0x411111f0 }, /* N/A */
			{ 0x17, 0x411111f0 }, /* N/A */
			{ 0x18, 0x411111f0 }, /* N/A */
			{ 0x19, 0x01a19950 }, /* mic-in */
			{ 0x1a, 0x411111f0 }, /* N/A */
			{ 0x1b, 0x411111f0 }, /* N/A */
			{ 0x1c, 0x411111f0 }, /* N/A */
			{ 0x1d, 0x411111f0 }, /* N/A */
			{ 0x1e, 0x411111f0 }, /* N/A */
			{ }
		},
		.chained = true,
		.chain_id = ALC880_FIXUP_VOL_KNOB,
	},
	[ALC880_FIXUP_UNIWILL] = {
		/* need to fix HP and speaker pins to be parsed correctly */
		.type = HDA_FIXUP_PINS,
		.v.pins = (const struct hda_pintbl[]) {
			{ 0x14, 0x0121411f }, /* HP */
			{ 0x15, 0x99030120 }, /* speaker */
			{ 0x16, 0x99030130 }, /* bass speaker */
			{ }
		},
	},
	[ALC880_FIXUP_UNIWILL_DIG] = {
		.type = HDA_FIXUP_PINS,
		.v.pins = (const struct hda_pintbl[]) {
			/* disable bogus unused pins */
			{ 0x17, 0x411111f0 },
			{ 0x19, 0x411111f0 },
			{ 0x1b, 0x411111f0 },
			{ 0x1f, 0x411111f0 },
			{ }
		}
	},
	[ALC880_FIXUP_Z71V] = {
		.type = HDA_FIXUP_PINS,
		.v.pins = (const struct hda_pintbl[]) {
			/* set up the whole pins as BIOS is utterly broken */
			{ 0x14, 0x99030120 }, /* speaker */
			{ 0x15, 0x0121411f }, /* HP */
			{ 0x16, 0x411111f0 }, /* N/A */
			{ 0x17, 0x411111f0 }, /* N/A */
			{ 0x18, 0x01a19950 }, /* mic-in */
			{ 0x19, 0x411111f0 }, /* N/A */
			{ 0x1a, 0x01813031 }, /* line-in */
			{ 0x1b, 0x411111f0 }, /* N/A */
			{ 0x1c, 0x411111f0 }, /* N/A */
			{ 0x1d, 0x411111f0 }, /* N/A */
			{ 0x1e, 0x0144111e }, /* SPDIF */
			{ }
		}
	},
	[ALC880_FIXUP_ASUS_W5A] = {
		.type = HDA_FIXUP_PINS,
		.v.pins = (const struct hda_pintbl[]) {
			/* set up the whole pins as BIOS is utterly broken */
			{ 0x14, 0x0121411f }, /* HP */
			{ 0x15, 0x411111f0 }, /* N/A */
			{ 0x16, 0x411111f0 }, /* N/A */
			{ 0x17, 0x411111f0 }, /* N/A */
			{ 0x18, 0x90a60160 }, /* mic */
			{ 0x19, 0x411111f0 }, /* N/A */
			{ 0x1a, 0x411111f0 }, /* N/A */
			{ 0x1b, 0x411111f0 }, /* N/A */
			{ 0x1c, 0x411111f0 }, /* N/A */
			{ 0x1d, 0x411111f0 }, /* N/A */
			{ 0x1e, 0xb743111e }, /* SPDIF out */
			{ }
		},
		.chained = true,
		.chain_id = ALC880_FIXUP_GPIO1,
	},
	[ALC880_FIXUP_3ST_BASE] = {
		.type = HDA_FIXUP_PINS,
		.v.pins = (const struct hda_pintbl[]) {
			{ 0x14, 0x01014010 }, /* line-out */
			{ 0x15, 0x411111f0 }, /* N/A */
			{ 0x16, 0x411111f0 }, /* N/A */
			{ 0x17, 0x411111f0 }, /* N/A */
			{ 0x18, 0x01a19c30 }, /* mic-in */
			{ 0x19, 0x0121411f }, /* HP */
			{ 0x1a, 0x01813031 }, /* line-in */
			{ 0x1b, 0x02a19c40 }, /* front-mic */
			{ 0x1c, 0x411111f0 }, /* N/A */
			{ 0x1d, 0x411111f0 }, /* N/A */
			/* 0x1e is filled in below */
			{ 0x1f, 0x411111f0 }, /* N/A */
			{ }
		}
	},
	[ALC880_FIXUP_3ST] = {
		.type = HDA_FIXUP_PINS,
		.v.pins = (const struct hda_pintbl[]) {
			{ 0x1e, 0x411111f0 }, /* N/A */
			{ }
		},
		.chained = true,
		.chain_id = ALC880_FIXUP_3ST_BASE,
	},
	[ALC880_FIXUP_3ST_DIG] = {
		.type = HDA_FIXUP_PINS,
		.v.pins = (const struct hda_pintbl[]) {
			{ 0x1e, 0x0144111e }, /* SPDIF */
			{ }
		},
		.chained = true,
		.chain_id = ALC880_FIXUP_3ST_BASE,
	},
	[ALC880_FIXUP_5ST_BASE] = {
		.type = HDA_FIXUP_PINS,
		.v.pins = (const struct hda_pintbl[]) {
			{ 0x14, 0x01014010 }, /* front */
			{ 0x15, 0x411111f0 }, /* N/A */
			{ 0x16, 0x01011411 }, /* CLFE */
			{ 0x17, 0x01016412 }, /* surr */
			{ 0x18, 0x01a19c30 }, /* mic-in */
			{ 0x19, 0x0121411f }, /* HP */
			{ 0x1a, 0x01813031 }, /* line-in */
			{ 0x1b, 0x02a19c40 }, /* front-mic */
			{ 0x1c, 0x411111f0 }, /* N/A */
			{ 0x1d, 0x411111f0 }, /* N/A */
			/* 0x1e is filled in below */
			{ 0x1f, 0x411111f0 }, /* N/A */
			{ }
		}
	},
	[ALC880_FIXUP_5ST] = {
		.type = HDA_FIXUP_PINS,
		.v.pins = (const struct hda_pintbl[]) {
			{ 0x1e, 0x411111f0 }, /* N/A */
			{ }
		},
		.chained = true,
		.chain_id = ALC880_FIXUP_5ST_BASE,
	},
	[ALC880_FIXUP_5ST_DIG] = {
		.type = HDA_FIXUP_PINS,
		.v.pins = (const struct hda_pintbl[]) {
			{ 0x1e, 0x0144111e }, /* SPDIF */
			{ }
		},
		.chained = true,
		.chain_id = ALC880_FIXUP_5ST_BASE,
	},
	[ALC880_FIXUP_6ST_BASE] = {
		.type = HDA_FIXUP_PINS,
		.v.pins = (const struct hda_pintbl[]) {
			{ 0x14, 0x01014010 }, /* front */
			{ 0x15, 0x01016412 }, /* surr */
			{ 0x16, 0x01011411 }, /* CLFE */
			{ 0x17, 0x01012414 }, /* side */
			{ 0x18, 0x01a19c30 }, /* mic-in */
			{ 0x19, 0x02a19c40 }, /* front-mic */
			{ 0x1a, 0x01813031 }, /* line-in */
			{ 0x1b, 0x0121411f }, /* HP */
			{ 0x1c, 0x411111f0 }, /* N/A */
			{ 0x1d, 0x411111f0 }, /* N/A */
			/* 0x1e is filled in below */
			{ 0x1f, 0x411111f0 }, /* N/A */
			{ }
		}
	},
	[ALC880_FIXUP_6ST] = {
		.type = HDA_FIXUP_PINS,
		.v.pins = (const struct hda_pintbl[]) {
			{ 0x1e, 0x411111f0 }, /* N/A */
			{ }
		},
		.chained = true,
		.chain_id = ALC880_FIXUP_6ST_BASE,
	},
	[ALC880_FIXUP_6ST_DIG] = {
		.type = HDA_FIXUP_PINS,
		.v.pins = (const struct hda_pintbl[]) {
			{ 0x1e, 0x0144111e }, /* SPDIF */
			{ }
		},
		.chained = true,
		.chain_id = ALC880_FIXUP_6ST_BASE,
	},
	[ALC880_FIXUP_6ST_AUTOMUTE] = {
		.type = HDA_FIXUP_PINS,
		.v.pins = (const struct hda_pintbl[]) {
			{ 0x1b, 0x0121401f }, /* HP with jack detect */
			{ }
		},
		.chained_before = true,
		.chain_id = ALC880_FIXUP_6ST_BASE,
	},
};

static const struct snd_pci_quirk alc880_fixup_tbl[] = {
	SND_PCI_QUIRK(0x1019, 0x0f69, "Coeus G610P", ALC880_FIXUP_W810),
	SND_PCI_QUIRK(0x1043, 0x10c3, "ASUS W5A", ALC880_FIXUP_ASUS_W5A),
	SND_PCI_QUIRK(0x1043, 0x1964, "ASUS Z71V", ALC880_FIXUP_Z71V),
	SND_PCI_QUIRK_VENDOR(0x1043, "ASUS", ALC880_FIXUP_GPIO1),
	SND_PCI_QUIRK(0x147b, 0x1045, "ABit AA8XE", ALC880_FIXUP_6ST_AUTOMUTE),
	SND_PCI_QUIRK(0x1558, 0x5401, "Clevo GPIO2", ALC880_FIXUP_GPIO2),
	SND_PCI_QUIRK_VENDOR(0x1558, "Clevo", ALC880_FIXUP_EAPD_COEF),
	SND_PCI_QUIRK(0x1584, 0x9050, "Uniwill", ALC880_FIXUP_UNIWILL_DIG),
	SND_PCI_QUIRK(0x1584, 0x9054, "Uniwill", ALC880_FIXUP_F1734),
	SND_PCI_QUIRK(0x1584, 0x9070, "Uniwill", ALC880_FIXUP_UNIWILL),
	SND_PCI_QUIRK(0x1584, 0x9077, "Uniwill P53", ALC880_FIXUP_VOL_KNOB),
	SND_PCI_QUIRK(0x161f, 0x203d, "W810", ALC880_FIXUP_W810),
	SND_PCI_QUIRK(0x161f, 0x205d, "Medion Rim 2150", ALC880_FIXUP_MEDION_RIM),
	SND_PCI_QUIRK(0x1631, 0xe011, "PB 13201056", ALC880_FIXUP_6ST_AUTOMUTE),
	SND_PCI_QUIRK(0x1734, 0x107c, "FSC Amilo M1437", ALC880_FIXUP_FUJITSU),
	SND_PCI_QUIRK(0x1734, 0x1094, "FSC Amilo M1451G", ALC880_FIXUP_FUJITSU),
	SND_PCI_QUIRK(0x1734, 0x10ac, "FSC AMILO Xi 1526", ALC880_FIXUP_F1734),
	SND_PCI_QUIRK(0x1734, 0x10b0, "FSC Amilo Pi1556", ALC880_FIXUP_FUJITSU),
	SND_PCI_QUIRK(0x1854, 0x003b, "LG", ALC880_FIXUP_LG),
	SND_PCI_QUIRK(0x1854, 0x005f, "LG P1 Express", ALC880_FIXUP_LG),
	SND_PCI_QUIRK(0x1854, 0x0068, "LG w1", ALC880_FIXUP_LG),
	SND_PCI_QUIRK(0x1854, 0x0077, "LG LW25", ALC880_FIXUP_LG_LW25),
	SND_PCI_QUIRK(0x19db, 0x4188, "TCL S700", ALC880_FIXUP_TCL_S700),

	/* Below is the copied entries from alc880_quirks.c.
	 * It's not quite sure whether BIOS sets the correct pin-config table
	 * on these machines, thus they are kept to be compatible with
	 * the old static quirks.  Once when it's confirmed to work without
	 * these overrides, it'd be better to remove.
	 */
	SND_PCI_QUIRK(0x1019, 0xa880, "ECS", ALC880_FIXUP_5ST_DIG),
	SND_PCI_QUIRK(0x1019, 0xa884, "Acer APFV", ALC880_FIXUP_6ST),
	SND_PCI_QUIRK(0x1025, 0x0070, "ULI", ALC880_FIXUP_3ST_DIG),
	SND_PCI_QUIRK(0x1025, 0x0077, "ULI", ALC880_FIXUP_6ST_DIG),
	SND_PCI_QUIRK(0x1025, 0x0078, "ULI", ALC880_FIXUP_6ST_DIG),
	SND_PCI_QUIRK(0x1025, 0x0087, "ULI", ALC880_FIXUP_6ST_DIG),
	SND_PCI_QUIRK(0x1025, 0xe309, "ULI", ALC880_FIXUP_3ST_DIG),
	SND_PCI_QUIRK(0x1025, 0xe310, "ULI", ALC880_FIXUP_3ST),
	SND_PCI_QUIRK(0x1039, 0x1234, NULL, ALC880_FIXUP_6ST_DIG),
	SND_PCI_QUIRK(0x104d, 0x81a0, "Sony", ALC880_FIXUP_3ST),
	SND_PCI_QUIRK(0x104d, 0x81d6, "Sony", ALC880_FIXUP_3ST),
	SND_PCI_QUIRK(0x107b, 0x3032, "Gateway", ALC880_FIXUP_5ST),
	SND_PCI_QUIRK(0x107b, 0x3033, "Gateway", ALC880_FIXUP_5ST),
	SND_PCI_QUIRK(0x107b, 0x4039, "Gateway", ALC880_FIXUP_5ST),
	SND_PCI_QUIRK(0x1297, 0xc790, "Shuttle ST20G5", ALC880_FIXUP_6ST_DIG),
	SND_PCI_QUIRK(0x1458, 0xa102, "Gigabyte K8", ALC880_FIXUP_6ST_DIG),
	SND_PCI_QUIRK(0x1462, 0x1150, "MSI", ALC880_FIXUP_6ST_DIG),
	SND_PCI_QUIRK(0x1509, 0x925d, "FIC P4M", ALC880_FIXUP_6ST_DIG),
	SND_PCI_QUIRK(0x1565, 0x8202, "Biostar", ALC880_FIXUP_5ST_DIG),
	SND_PCI_QUIRK(0x1695, 0x400d, "EPoX", ALC880_FIXUP_5ST_DIG),
	SND_PCI_QUIRK(0x1695, 0x4012, "EPox EP-5LDA", ALC880_FIXUP_5ST_DIG),
	SND_PCI_QUIRK(0x2668, 0x8086, NULL, ALC880_FIXUP_6ST_DIG), /* broken BIOS */
	SND_PCI_QUIRK(0x8086, 0x2668, NULL, ALC880_FIXUP_6ST_DIG),
	SND_PCI_QUIRK(0x8086, 0xa100, "Intel mobo", ALC880_FIXUP_5ST_DIG),
	SND_PCI_QUIRK(0x8086, 0xd400, "Intel mobo", ALC880_FIXUP_5ST_DIG),
	SND_PCI_QUIRK(0x8086, 0xd401, "Intel mobo", ALC880_FIXUP_5ST_DIG),
	SND_PCI_QUIRK(0x8086, 0xd402, "Intel mobo", ALC880_FIXUP_3ST_DIG),
	SND_PCI_QUIRK(0x8086, 0xe224, "Intel mobo", ALC880_FIXUP_5ST_DIG),
	SND_PCI_QUIRK(0x8086, 0xe305, "Intel mobo", ALC880_FIXUP_3ST_DIG),
	SND_PCI_QUIRK(0x8086, 0xe308, "Intel mobo", ALC880_FIXUP_3ST_DIG),
	SND_PCI_QUIRK(0x8086, 0xe400, "Intel mobo", ALC880_FIXUP_5ST_DIG),
	SND_PCI_QUIRK(0x8086, 0xe401, "Intel mobo", ALC880_FIXUP_5ST_DIG),
	SND_PCI_QUIRK(0x8086, 0xe402, "Intel mobo", ALC880_FIXUP_5ST_DIG),
	/* default Intel */
	SND_PCI_QUIRK_VENDOR(0x8086, "Intel mobo", ALC880_FIXUP_3ST),
	SND_PCI_QUIRK(0xa0a0, 0x0560, "AOpen i915GMm-HFS", ALC880_FIXUP_5ST_DIG),
	SND_PCI_QUIRK(0xe803, 0x1019, NULL, ALC880_FIXUP_6ST_DIG),
	{}
};

static const struct hda_model_fixup alc880_fixup_models[] = {
	{.id = ALC880_FIXUP_3ST, .name = "3stack"},
	{.id = ALC880_FIXUP_3ST_DIG, .name = "3stack-digout"},
	{.id = ALC880_FIXUP_5ST, .name = "5stack"},
	{.id = ALC880_FIXUP_5ST_DIG, .name = "5stack-digout"},
	{.id = ALC880_FIXUP_6ST, .name = "6stack"},
	{.id = ALC880_FIXUP_6ST_DIG, .name = "6stack-digout"},
	{.id = ALC880_FIXUP_6ST_AUTOMUTE, .name = "6stack-automute"},
	{}
};


/*
 * OK, here we have finally the patch for ALC880
 */
static int patch_alc880(struct hda_codec *codec)
{
	struct alc_spec *spec;
	int err;

	err = alc_alloc_spec(codec, 0x0b);
	if (err < 0)
		return err;

	spec = codec->spec;
	spec->gen.need_dac_fix = 1;
	spec->gen.beep_nid = 0x01;

	codec->patch_ops.unsol_event = alc880_unsol_event;

	snd_hda_pick_fixup(codec, alc880_fixup_models, alc880_fixup_tbl,
		       alc880_fixups);
	snd_hda_apply_fixup(codec, HDA_FIXUP_ACT_PRE_PROBE);

	/* automatic parse from the BIOS config */
	err = alc880_parse_auto_config(codec);
	if (err < 0)
		goto error;

	if (!spec->gen.no_analog)
		set_beep_amp(spec, 0x0b, 0x05, HDA_INPUT);

	snd_hda_apply_fixup(codec, HDA_FIXUP_ACT_PROBE);

	return 0;

 error:
	alc_free(codec);
	return err;
}


/*
 * ALC260 support
 */
static int alc260_parse_auto_config(struct hda_codec *codec)
{
	static const hda_nid_t alc260_ignore[] = { 0x17, 0 };
	static const hda_nid_t alc260_ssids[] = { 0x10, 0x15, 0x0f, 0 };
	return alc_parse_auto_config(codec, alc260_ignore, alc260_ssids);
}

/*
 * Pin config fixes
 */
enum {
	ALC260_FIXUP_HP_DC5750,
	ALC260_FIXUP_HP_PIN_0F,
	ALC260_FIXUP_COEF,
	ALC260_FIXUP_GPIO1,
	ALC260_FIXUP_GPIO1_TOGGLE,
	ALC260_FIXUP_REPLACER,
	ALC260_FIXUP_HP_B1900,
	ALC260_FIXUP_KN1,
	ALC260_FIXUP_FSC_S7020,
	ALC260_FIXUP_FSC_S7020_JWSE,
	ALC260_FIXUP_VAIO_PINS,
};

static void alc260_gpio1_automute(struct hda_codec *codec)
{
	struct alc_spec *spec = codec->spec;
	snd_hda_codec_write(codec, 0x01, 0, AC_VERB_SET_GPIO_DATA,
			    spec->gen.hp_jack_present);
}

static void alc260_fixup_gpio1_toggle(struct hda_codec *codec,
				      const struct hda_fixup *fix, int action)
{
	struct alc_spec *spec = codec->spec;
	if (action == HDA_FIXUP_ACT_PROBE) {
		/* although the machine has only one output pin, we need to
		 * toggle GPIO1 according to the jack state
		 */
		spec->gen.automute_hook = alc260_gpio1_automute;
		spec->gen.detect_hp = 1;
		spec->gen.automute_speaker = 1;
		spec->gen.autocfg.hp_pins[0] = 0x0f; /* copy it for automute */
		snd_hda_jack_detect_enable_callback(codec, 0x0f,
						    snd_hda_gen_hp_automute);
		snd_hda_add_verbs(codec, alc_gpio1_init_verbs);
	}
}

static void alc260_fixup_kn1(struct hda_codec *codec,
			     const struct hda_fixup *fix, int action)
{
	struct alc_spec *spec = codec->spec;
	static const struct hda_pintbl pincfgs[] = {
		{ 0x0f, 0x02214000 }, /* HP/speaker */
		{ 0x12, 0x90a60160 }, /* int mic */
		{ 0x13, 0x02a19000 }, /* ext mic */
		{ 0x18, 0x01446000 }, /* SPDIF out */
		/* disable bogus I/O pins */
		{ 0x10, 0x411111f0 },
		{ 0x11, 0x411111f0 },
		{ 0x14, 0x411111f0 },
		{ 0x15, 0x411111f0 },
		{ 0x16, 0x411111f0 },
		{ 0x17, 0x411111f0 },
		{ 0x19, 0x411111f0 },
		{ }
	};

	switch (action) {
	case HDA_FIXUP_ACT_PRE_PROBE:
		snd_hda_apply_pincfgs(codec, pincfgs);
		break;
	case HDA_FIXUP_ACT_PROBE:
		spec->init_amp = ALC_INIT_NONE;
		break;
	}
}

static void alc260_fixup_fsc_s7020(struct hda_codec *codec,
				   const struct hda_fixup *fix, int action)
{
	struct alc_spec *spec = codec->spec;
	if (action == HDA_FIXUP_ACT_PROBE)
		spec->init_amp = ALC_INIT_NONE;
}

static void alc260_fixup_fsc_s7020_jwse(struct hda_codec *codec,
				   const struct hda_fixup *fix, int action)
{
	struct alc_spec *spec = codec->spec;
	if (action == HDA_FIXUP_ACT_PRE_PROBE) {
		spec->gen.add_jack_modes = 1;
		spec->gen.hp_mic = 1;
	}
}

static const struct hda_fixup alc260_fixups[] = {
	[ALC260_FIXUP_HP_DC5750] = {
		.type = HDA_FIXUP_PINS,
		.v.pins = (const struct hda_pintbl[]) {
			{ 0x11, 0x90130110 }, /* speaker */
			{ }
		}
	},
	[ALC260_FIXUP_HP_PIN_0F] = {
		.type = HDA_FIXUP_PINS,
		.v.pins = (const struct hda_pintbl[]) {
			{ 0x0f, 0x01214000 }, /* HP */
			{ }
		}
	},
	[ALC260_FIXUP_COEF] = {
		.type = HDA_FIXUP_VERBS,
		.v.verbs = (const struct hda_verb[]) {
			{ 0x1a, AC_VERB_SET_COEF_INDEX, 0x07 },
			{ 0x1a, AC_VERB_SET_PROC_COEF,  0x3040 },
			{ }
		},
	},
	[ALC260_FIXUP_GPIO1] = {
		.type = HDA_FIXUP_VERBS,
		.v.verbs = alc_gpio1_init_verbs,
	},
	[ALC260_FIXUP_GPIO1_TOGGLE] = {
		.type = HDA_FIXUP_FUNC,
		.v.func = alc260_fixup_gpio1_toggle,
		.chained = true,
		.chain_id = ALC260_FIXUP_HP_PIN_0F,
	},
	[ALC260_FIXUP_REPLACER] = {
		.type = HDA_FIXUP_VERBS,
		.v.verbs = (const struct hda_verb[]) {
			{ 0x1a, AC_VERB_SET_COEF_INDEX, 0x07 },
			{ 0x1a, AC_VERB_SET_PROC_COEF,  0x3050 },
			{ }
		},
		.chained = true,
		.chain_id = ALC260_FIXUP_GPIO1_TOGGLE,
	},
	[ALC260_FIXUP_HP_B1900] = {
		.type = HDA_FIXUP_FUNC,
		.v.func = alc260_fixup_gpio1_toggle,
		.chained = true,
		.chain_id = ALC260_FIXUP_COEF,
	},
	[ALC260_FIXUP_KN1] = {
		.type = HDA_FIXUP_FUNC,
		.v.func = alc260_fixup_kn1,
	},
	[ALC260_FIXUP_FSC_S7020] = {
		.type = HDA_FIXUP_FUNC,
		.v.func = alc260_fixup_fsc_s7020,
	},
	[ALC260_FIXUP_FSC_S7020_JWSE] = {
		.type = HDA_FIXUP_FUNC,
		.v.func = alc260_fixup_fsc_s7020_jwse,
		.chained = true,
		.chain_id = ALC260_FIXUP_FSC_S7020,
	},
	[ALC260_FIXUP_VAIO_PINS] = {
		.type = HDA_FIXUP_PINS,
		.v.pins = (const struct hda_pintbl[]) {
			/* Pin configs are missing completely on some VAIOs */
			{ 0x0f, 0x01211020 },
			{ 0x10, 0x0001003f },
			{ 0x11, 0x411111f0 },
			{ 0x12, 0x01a15930 },
			{ 0x13, 0x411111f0 },
			{ 0x14, 0x411111f0 },
			{ 0x15, 0x411111f0 },
			{ 0x16, 0x411111f0 },
			{ 0x17, 0x411111f0 },
			{ 0x18, 0x411111f0 },
			{ 0x19, 0x411111f0 },
			{ }
		}
	},
};

static const struct snd_pci_quirk alc260_fixup_tbl[] = {
	SND_PCI_QUIRK(0x1025, 0x007b, "Acer C20x", ALC260_FIXUP_GPIO1),
	SND_PCI_QUIRK(0x1025, 0x007f, "Acer Aspire 9500", ALC260_FIXUP_COEF),
	SND_PCI_QUIRK(0x1025, 0x008f, "Acer", ALC260_FIXUP_GPIO1),
	SND_PCI_QUIRK(0x103c, 0x280a, "HP dc5750", ALC260_FIXUP_HP_DC5750),
	SND_PCI_QUIRK(0x103c, 0x30ba, "HP Presario B1900", ALC260_FIXUP_HP_B1900),
	SND_PCI_QUIRK(0x104d, 0x81bb, "Sony VAIO", ALC260_FIXUP_VAIO_PINS),
	SND_PCI_QUIRK(0x104d, 0x81e2, "Sony VAIO TX", ALC260_FIXUP_HP_PIN_0F),
	SND_PCI_QUIRK(0x10cf, 0x1326, "FSC LifeBook S7020", ALC260_FIXUP_FSC_S7020),
	SND_PCI_QUIRK(0x1509, 0x4540, "Favorit 100XS", ALC260_FIXUP_GPIO1),
	SND_PCI_QUIRK(0x152d, 0x0729, "Quanta KN1", ALC260_FIXUP_KN1),
	SND_PCI_QUIRK(0x161f, 0x2057, "Replacer 672V", ALC260_FIXUP_REPLACER),
	SND_PCI_QUIRK(0x1631, 0xc017, "PB V7900", ALC260_FIXUP_COEF),
	{}
};

static const struct hda_model_fixup alc260_fixup_models[] = {
	{.id = ALC260_FIXUP_GPIO1, .name = "gpio1"},
	{.id = ALC260_FIXUP_COEF, .name = "coef"},
	{.id = ALC260_FIXUP_FSC_S7020, .name = "fujitsu"},
	{.id = ALC260_FIXUP_FSC_S7020_JWSE, .name = "fujitsu-jwse"},
	{}
};

/*
 */
static int patch_alc260(struct hda_codec *codec)
{
	struct alc_spec *spec;
	int err;

	err = alc_alloc_spec(codec, 0x07);
	if (err < 0)
		return err;

	spec = codec->spec;
	/* as quite a few machines require HP amp for speaker outputs,
	 * it's easier to enable it unconditionally; even if it's unneeded,
	 * it's almost harmless.
	 */
	spec->gen.prefer_hp_amp = 1;
	spec->gen.beep_nid = 0x01;

	spec->shutup = alc_eapd_shutup;

	snd_hda_pick_fixup(codec, alc260_fixup_models, alc260_fixup_tbl,
			   alc260_fixups);
	snd_hda_apply_fixup(codec, HDA_FIXUP_ACT_PRE_PROBE);

	/* automatic parse from the BIOS config */
	err = alc260_parse_auto_config(codec);
	if (err < 0)
		goto error;

	if (!spec->gen.no_analog)
		set_beep_amp(spec, 0x07, 0x05, HDA_INPUT);

	snd_hda_apply_fixup(codec, HDA_FIXUP_ACT_PROBE);

	return 0;

 error:
	alc_free(codec);
	return err;
}


/*
 * ALC882/883/885/888/889 support
 *
 * ALC882 is almost identical with ALC880 but has cleaner and more flexible
 * configuration.  Each pin widget can choose any input DACs and a mixer.
 * Each ADC is connected from a mixer of all inputs.  This makes possible
 * 6-channel independent captures.
 *
 * In addition, an independent DAC for the multi-playback (not used in this
 * driver yet).
 */

/*
 * Pin config fixes
 */
enum {
	ALC882_FIXUP_ABIT_AW9D_MAX,
	ALC882_FIXUP_LENOVO_Y530,
	ALC882_FIXUP_PB_M5210,
	ALC882_FIXUP_ACER_ASPIRE_7736,
	ALC882_FIXUP_ASUS_W90V,
	ALC889_FIXUP_CD,
	ALC889_FIXUP_FRONT_HP_NO_PRESENCE,
	ALC889_FIXUP_VAIO_TT,
	ALC888_FIXUP_EEE1601,
	ALC882_FIXUP_EAPD,
	ALC883_FIXUP_EAPD,
	ALC883_FIXUP_ACER_EAPD,
	ALC882_FIXUP_GPIO1,
	ALC882_FIXUP_GPIO2,
	ALC882_FIXUP_GPIO3,
	ALC889_FIXUP_COEF,
	ALC882_FIXUP_ASUS_W2JC,
	ALC882_FIXUP_ACER_ASPIRE_4930G,
	ALC882_FIXUP_ACER_ASPIRE_8930G,
	ALC882_FIXUP_ASPIRE_8930G_VERBS,
	ALC885_FIXUP_MACPRO_GPIO,
	ALC889_FIXUP_DAC_ROUTE,
	ALC889_FIXUP_MBP_VREF,
	ALC889_FIXUP_IMAC91_VREF,
	ALC889_FIXUP_MBA11_VREF,
	ALC889_FIXUP_MBA21_VREF,
	ALC889_FIXUP_MP11_VREF,
	ALC889_FIXUP_MP41_VREF,
	ALC882_FIXUP_INV_DMIC,
	ALC882_FIXUP_NO_PRIMARY_HP,
	ALC887_FIXUP_ASUS_BASS,
	ALC887_FIXUP_BASS_CHMAP,
	ALC1220_FIXUP_GB_DUAL_CODECS,
};

static void alc889_fixup_coef(struct hda_codec *codec,
			      const struct hda_fixup *fix, int action)
{
	if (action != HDA_FIXUP_ACT_INIT)
		return;
	alc_update_coef_idx(codec, 7, 0, 0x2030);
}

/* toggle speaker-output according to the hp-jack state */
static void alc882_gpio_mute(struct hda_codec *codec, int pin, int muted)
{
	unsigned int gpiostate, gpiomask, gpiodir;

	gpiostate = snd_hda_codec_read(codec, codec->core.afg, 0,
				       AC_VERB_GET_GPIO_DATA, 0);

	if (!muted)
		gpiostate |= (1 << pin);
	else
		gpiostate &= ~(1 << pin);

	gpiomask = snd_hda_codec_read(codec, codec->core.afg, 0,
				      AC_VERB_GET_GPIO_MASK, 0);
	gpiomask |= (1 << pin);

	gpiodir = snd_hda_codec_read(codec, codec->core.afg, 0,
				     AC_VERB_GET_GPIO_DIRECTION, 0);
	gpiodir |= (1 << pin);


	snd_hda_codec_write(codec, codec->core.afg, 0,
			    AC_VERB_SET_GPIO_MASK, gpiomask);
	snd_hda_codec_write(codec, codec->core.afg, 0,
			    AC_VERB_SET_GPIO_DIRECTION, gpiodir);

	msleep(1);

	snd_hda_codec_write(codec, codec->core.afg, 0,
			    AC_VERB_SET_GPIO_DATA, gpiostate);
}

/* set up GPIO at initialization */
static void alc885_fixup_macpro_gpio(struct hda_codec *codec,
				     const struct hda_fixup *fix, int action)
{
	if (action != HDA_FIXUP_ACT_INIT)
		return;
	alc882_gpio_mute(codec, 0, 0);
	alc882_gpio_mute(codec, 1, 0);
}

/* Fix the connection of some pins for ALC889:
 * At least, Acer Aspire 5935 shows the connections to DAC3/4 don't
 * work correctly (bko#42740)
 */
static void alc889_fixup_dac_route(struct hda_codec *codec,
				   const struct hda_fixup *fix, int action)
{
	if (action == HDA_FIXUP_ACT_PRE_PROBE) {
		/* fake the connections during parsing the tree */
		hda_nid_t conn1[2] = { 0x0c, 0x0d };
		hda_nid_t conn2[2] = { 0x0e, 0x0f };
		snd_hda_override_conn_list(codec, 0x14, 2, conn1);
		snd_hda_override_conn_list(codec, 0x15, 2, conn1);
		snd_hda_override_conn_list(codec, 0x18, 2, conn2);
		snd_hda_override_conn_list(codec, 0x1a, 2, conn2);
	} else if (action == HDA_FIXUP_ACT_PROBE) {
		/* restore the connections */
		hda_nid_t conn[5] = { 0x0c, 0x0d, 0x0e, 0x0f, 0x26 };
		snd_hda_override_conn_list(codec, 0x14, 5, conn);
		snd_hda_override_conn_list(codec, 0x15, 5, conn);
		snd_hda_override_conn_list(codec, 0x18, 5, conn);
		snd_hda_override_conn_list(codec, 0x1a, 5, conn);
	}
}

/* Set VREF on HP pin */
static void alc889_fixup_mbp_vref(struct hda_codec *codec,
				  const struct hda_fixup *fix, int action)
{
	struct alc_spec *spec = codec->spec;
	static hda_nid_t nids[3] = { 0x14, 0x15, 0x19 };
	int i;

	if (action != HDA_FIXUP_ACT_INIT)
		return;
	for (i = 0; i < ARRAY_SIZE(nids); i++) {
		unsigned int val = snd_hda_codec_get_pincfg(codec, nids[i]);
		if (get_defcfg_device(val) != AC_JACK_HP_OUT)
			continue;
		val = snd_hda_codec_get_pin_target(codec, nids[i]);
		val |= AC_PINCTL_VREF_80;
		snd_hda_set_pin_ctl(codec, nids[i], val);
		spec->gen.keep_vref_in_automute = 1;
		break;
	}
}

static void alc889_fixup_mac_pins(struct hda_codec *codec,
				  const hda_nid_t *nids, int num_nids)
{
	struct alc_spec *spec = codec->spec;
	int i;

	for (i = 0; i < num_nids; i++) {
		unsigned int val;
		val = snd_hda_codec_get_pin_target(codec, nids[i]);
		val |= AC_PINCTL_VREF_50;
		snd_hda_set_pin_ctl(codec, nids[i], val);
	}
	spec->gen.keep_vref_in_automute = 1;
}

/* Set VREF on speaker pins on imac91 */
static void alc889_fixup_imac91_vref(struct hda_codec *codec,
				     const struct hda_fixup *fix, int action)
{
	static hda_nid_t nids[2] = { 0x18, 0x1a };

	if (action == HDA_FIXUP_ACT_INIT)
		alc889_fixup_mac_pins(codec, nids, ARRAY_SIZE(nids));
}

/* Set VREF on speaker pins on mba11 */
static void alc889_fixup_mba11_vref(struct hda_codec *codec,
				    const struct hda_fixup *fix, int action)
{
	static hda_nid_t nids[1] = { 0x18 };

	if (action == HDA_FIXUP_ACT_INIT)
		alc889_fixup_mac_pins(codec, nids, ARRAY_SIZE(nids));
}

/* Set VREF on speaker pins on mba21 */
static void alc889_fixup_mba21_vref(struct hda_codec *codec,
				    const struct hda_fixup *fix, int action)
{
	static hda_nid_t nids[2] = { 0x18, 0x19 };

	if (action == HDA_FIXUP_ACT_INIT)
		alc889_fixup_mac_pins(codec, nids, ARRAY_SIZE(nids));
}

/* Don't take HP output as primary
 * Strangely, the speaker output doesn't work on Vaio Z and some Vaio
 * all-in-one desktop PCs (for example VGC-LN51JGB) through DAC 0x05
 */
static void alc882_fixup_no_primary_hp(struct hda_codec *codec,
				       const struct hda_fixup *fix, int action)
{
	struct alc_spec *spec = codec->spec;
	if (action == HDA_FIXUP_ACT_PRE_PROBE) {
		spec->gen.no_primary_hp = 1;
		spec->gen.no_multi_io = 1;
	}
}

static void alc_fixup_bass_chmap(struct hda_codec *codec,
				 const struct hda_fixup *fix, int action);

/* For dual-codec configuration, we need to disable some features to avoid
 * conflicts of kctls and PCM streams
 */
static void alc_fixup_dual_codecs(struct hda_codec *codec,
				  const struct hda_fixup *fix, int action)
{
	struct alc_spec *spec = codec->spec;

	if (action != HDA_FIXUP_ACT_PRE_PROBE)
		return;
	/* disable vmaster */
	spec->gen.suppress_vmaster = 1;
	/* auto-mute and auto-mic switch don't work with multiple codecs */
	spec->gen.suppress_auto_mute = 1;
	spec->gen.suppress_auto_mic = 1;
	/* disable aamix as well */
	spec->gen.mixer_nid = 0;
	/* add location prefix to avoid conflicts */
	codec->force_pin_prefix = 1;
}

static void rename_ctl(struct hda_codec *codec, const char *oldname,
		       const char *newname)
{
	struct snd_kcontrol *kctl;

	kctl = snd_hda_find_mixer_ctl(codec, oldname);
	if (kctl)
		strcpy(kctl->id.name, newname);
}

static void alc1220_fixup_gb_dual_codecs(struct hda_codec *codec,
					 const struct hda_fixup *fix,
					 int action)
{
	alc_fixup_dual_codecs(codec, fix, action);
	switch (action) {
	case HDA_FIXUP_ACT_PRE_PROBE:
		/* override card longname to provide a unique UCM profile */
		strcpy(codec->card->longname, "HDAudio-Gigabyte-ALC1220DualCodecs");
		break;
	case HDA_FIXUP_ACT_BUILD:
		/* rename Capture controls depending on the codec */
		rename_ctl(codec, "Capture Volume",
			   codec->addr == 0 ?
			   "Rear-Panel Capture Volume" :
			   "Front-Panel Capture Volume");
		rename_ctl(codec, "Capture Switch",
			   codec->addr == 0 ?
			   "Rear-Panel Capture Switch" :
			   "Front-Panel Capture Switch");
		break;
	}
}

static const struct hda_fixup alc882_fixups[] = {
	[ALC882_FIXUP_ABIT_AW9D_MAX] = {
		.type = HDA_FIXUP_PINS,
		.v.pins = (const struct hda_pintbl[]) {
			{ 0x15, 0x01080104 }, /* side */
			{ 0x16, 0x01011012 }, /* rear */
			{ 0x17, 0x01016011 }, /* clfe */
			{ }
		}
	},
	[ALC882_FIXUP_LENOVO_Y530] = {
		.type = HDA_FIXUP_PINS,
		.v.pins = (const struct hda_pintbl[]) {
			{ 0x15, 0x99130112 }, /* rear int speakers */
			{ 0x16, 0x99130111 }, /* subwoofer */
			{ }
		}
	},
	[ALC882_FIXUP_PB_M5210] = {
		.type = HDA_FIXUP_PINCTLS,
		.v.pins = (const struct hda_pintbl[]) {
			{ 0x19, PIN_VREF50 },
			{}
		}
	},
	[ALC882_FIXUP_ACER_ASPIRE_7736] = {
		.type = HDA_FIXUP_FUNC,
		.v.func = alc_fixup_sku_ignore,
	},
	[ALC882_FIXUP_ASUS_W90V] = {
		.type = HDA_FIXUP_PINS,
		.v.pins = (const struct hda_pintbl[]) {
			{ 0x16, 0x99130110 }, /* fix sequence for CLFE */
			{ }
		}
	},
	[ALC889_FIXUP_CD] = {
		.type = HDA_FIXUP_PINS,
		.v.pins = (const struct hda_pintbl[]) {
			{ 0x1c, 0x993301f0 }, /* CD */
			{ }
		}
	},
	[ALC889_FIXUP_FRONT_HP_NO_PRESENCE] = {
		.type = HDA_FIXUP_PINS,
		.v.pins = (const struct hda_pintbl[]) {
			{ 0x1b, 0x02214120 }, /* Front HP jack is flaky, disable jack detect */
			{ }
		},
		.chained = true,
		.chain_id = ALC889_FIXUP_CD,
	},
	[ALC889_FIXUP_VAIO_TT] = {
		.type = HDA_FIXUP_PINS,
		.v.pins = (const struct hda_pintbl[]) {
			{ 0x17, 0x90170111 }, /* hidden surround speaker */
			{ }
		}
	},
	[ALC888_FIXUP_EEE1601] = {
		.type = HDA_FIXUP_VERBS,
		.v.verbs = (const struct hda_verb[]) {
			{ 0x20, AC_VERB_SET_COEF_INDEX, 0x0b },
			{ 0x20, AC_VERB_SET_PROC_COEF,  0x0838 },
			{ }
		}
	},
	[ALC882_FIXUP_EAPD] = {
		.type = HDA_FIXUP_VERBS,
		.v.verbs = (const struct hda_verb[]) {
			/* change to EAPD mode */
			{ 0x20, AC_VERB_SET_COEF_INDEX, 0x07 },
			{ 0x20, AC_VERB_SET_PROC_COEF, 0x3060 },
			{ }
		}
	},
	[ALC883_FIXUP_EAPD] = {
		.type = HDA_FIXUP_VERBS,
		.v.verbs = (const struct hda_verb[]) {
			/* change to EAPD mode */
			{ 0x20, AC_VERB_SET_COEF_INDEX, 0x07 },
			{ 0x20, AC_VERB_SET_PROC_COEF, 0x3070 },
			{ }
		}
	},
	[ALC883_FIXUP_ACER_EAPD] = {
		.type = HDA_FIXUP_VERBS,
		.v.verbs = (const struct hda_verb[]) {
			/* eanable EAPD on Acer laptops */
			{ 0x20, AC_VERB_SET_COEF_INDEX, 0x07 },
			{ 0x20, AC_VERB_SET_PROC_COEF, 0x3050 },
			{ }
		}
	},
	[ALC882_FIXUP_GPIO1] = {
		.type = HDA_FIXUP_VERBS,
		.v.verbs = alc_gpio1_init_verbs,
	},
	[ALC882_FIXUP_GPIO2] = {
		.type = HDA_FIXUP_VERBS,
		.v.verbs = alc_gpio2_init_verbs,
	},
	[ALC882_FIXUP_GPIO3] = {
		.type = HDA_FIXUP_VERBS,
		.v.verbs = alc_gpio3_init_verbs,
	},
	[ALC882_FIXUP_ASUS_W2JC] = {
		.type = HDA_FIXUP_VERBS,
		.v.verbs = alc_gpio1_init_verbs,
		.chained = true,
		.chain_id = ALC882_FIXUP_EAPD,
	},
	[ALC889_FIXUP_COEF] = {
		.type = HDA_FIXUP_FUNC,
		.v.func = alc889_fixup_coef,
	},
	[ALC882_FIXUP_ACER_ASPIRE_4930G] = {
		.type = HDA_FIXUP_PINS,
		.v.pins = (const struct hda_pintbl[]) {
			{ 0x16, 0x99130111 }, /* CLFE speaker */
			{ 0x17, 0x99130112 }, /* surround speaker */
			{ }
		},
		.chained = true,
		.chain_id = ALC882_FIXUP_GPIO1,
	},
	[ALC882_FIXUP_ACER_ASPIRE_8930G] = {
		.type = HDA_FIXUP_PINS,
		.v.pins = (const struct hda_pintbl[]) {
			{ 0x16, 0x99130111 }, /* CLFE speaker */
			{ 0x1b, 0x99130112 }, /* surround speaker */
			{ }
		},
		.chained = true,
		.chain_id = ALC882_FIXUP_ASPIRE_8930G_VERBS,
	},
	[ALC882_FIXUP_ASPIRE_8930G_VERBS] = {
		/* additional init verbs for Acer Aspire 8930G */
		.type = HDA_FIXUP_VERBS,
		.v.verbs = (const struct hda_verb[]) {
			/* Enable all DACs */
			/* DAC DISABLE/MUTE 1? */
			/*  setting bits 1-5 disables DAC nids 0x02-0x06
			 *  apparently. Init=0x38 */
			{ 0x20, AC_VERB_SET_COEF_INDEX, 0x03 },
			{ 0x20, AC_VERB_SET_PROC_COEF, 0x0000 },
			/* DAC DISABLE/MUTE 2? */
			/*  some bit here disables the other DACs.
			 *  Init=0x4900 */
			{ 0x20, AC_VERB_SET_COEF_INDEX, 0x08 },
			{ 0x20, AC_VERB_SET_PROC_COEF, 0x0000 },
			/* DMIC fix
			 * This laptop has a stereo digital microphone.
			 * The mics are only 1cm apart which makes the stereo
			 * useless. However, either the mic or the ALC889
			 * makes the signal become a difference/sum signal
			 * instead of standard stereo, which is annoying.
			 * So instead we flip this bit which makes the
			 * codec replicate the sum signal to both channels,
			 * turning it into a normal mono mic.
			 */
			/* DMIC_CONTROL? Init value = 0x0001 */
			{ 0x20, AC_VERB_SET_COEF_INDEX, 0x0b },
			{ 0x20, AC_VERB_SET_PROC_COEF, 0x0003 },
			{ 0x20, AC_VERB_SET_COEF_INDEX, 0x07 },
			{ 0x20, AC_VERB_SET_PROC_COEF, 0x3050 },
			{ }
		},
		.chained = true,
		.chain_id = ALC882_FIXUP_GPIO1,
	},
	[ALC885_FIXUP_MACPRO_GPIO] = {
		.type = HDA_FIXUP_FUNC,
		.v.func = alc885_fixup_macpro_gpio,
	},
	[ALC889_FIXUP_DAC_ROUTE] = {
		.type = HDA_FIXUP_FUNC,
		.v.func = alc889_fixup_dac_route,
	},
	[ALC889_FIXUP_MBP_VREF] = {
		.type = HDA_FIXUP_FUNC,
		.v.func = alc889_fixup_mbp_vref,
		.chained = true,
		.chain_id = ALC882_FIXUP_GPIO1,
	},
	[ALC889_FIXUP_IMAC91_VREF] = {
		.type = HDA_FIXUP_FUNC,
		.v.func = alc889_fixup_imac91_vref,
		.chained = true,
		.chain_id = ALC882_FIXUP_GPIO1,
	},
	[ALC889_FIXUP_MBA11_VREF] = {
		.type = HDA_FIXUP_FUNC,
		.v.func = alc889_fixup_mba11_vref,
		.chained = true,
		.chain_id = ALC889_FIXUP_MBP_VREF,
	},
	[ALC889_FIXUP_MBA21_VREF] = {
		.type = HDA_FIXUP_FUNC,
		.v.func = alc889_fixup_mba21_vref,
		.chained = true,
		.chain_id = ALC889_FIXUP_MBP_VREF,
	},
	[ALC889_FIXUP_MP11_VREF] = {
		.type = HDA_FIXUP_FUNC,
		.v.func = alc889_fixup_mba11_vref,
		.chained = true,
		.chain_id = ALC885_FIXUP_MACPRO_GPIO,
	},
	[ALC889_FIXUP_MP41_VREF] = {
		.type = HDA_FIXUP_FUNC,
		.v.func = alc889_fixup_mbp_vref,
		.chained = true,
		.chain_id = ALC885_FIXUP_MACPRO_GPIO,
	},
	[ALC882_FIXUP_INV_DMIC] = {
		.type = HDA_FIXUP_FUNC,
		.v.func = alc_fixup_inv_dmic,
	},
	[ALC882_FIXUP_NO_PRIMARY_HP] = {
		.type = HDA_FIXUP_FUNC,
		.v.func = alc882_fixup_no_primary_hp,
	},
	[ALC887_FIXUP_ASUS_BASS] = {
		.type = HDA_FIXUP_PINS,
		.v.pins = (const struct hda_pintbl[]) {
			{0x16, 0x99130130}, /* bass speaker */
			{}
		},
		.chained = true,
		.chain_id = ALC887_FIXUP_BASS_CHMAP,
	},
	[ALC887_FIXUP_BASS_CHMAP] = {
		.type = HDA_FIXUP_FUNC,
		.v.func = alc_fixup_bass_chmap,
	},
	[ALC1220_FIXUP_GB_DUAL_CODECS] = {
		.type = HDA_FIXUP_FUNC,
		.v.func = alc1220_fixup_gb_dual_codecs,
	},
};

static const struct snd_pci_quirk alc882_fixup_tbl[] = {
	SND_PCI_QUIRK(0x1025, 0x006c, "Acer Aspire 9810", ALC883_FIXUP_ACER_EAPD),
	SND_PCI_QUIRK(0x1025, 0x0090, "Acer Aspire", ALC883_FIXUP_ACER_EAPD),
	SND_PCI_QUIRK(0x1025, 0x0107, "Acer Aspire", ALC883_FIXUP_ACER_EAPD),
	SND_PCI_QUIRK(0x1025, 0x010a, "Acer Ferrari 5000", ALC883_FIXUP_ACER_EAPD),
	SND_PCI_QUIRK(0x1025, 0x0110, "Acer Aspire", ALC883_FIXUP_ACER_EAPD),
	SND_PCI_QUIRK(0x1025, 0x0112, "Acer Aspire 9303", ALC883_FIXUP_ACER_EAPD),
	SND_PCI_QUIRK(0x1025, 0x0121, "Acer Aspire 5920G", ALC883_FIXUP_ACER_EAPD),
	SND_PCI_QUIRK(0x1025, 0x013e, "Acer Aspire 4930G",
		      ALC882_FIXUP_ACER_ASPIRE_4930G),
	SND_PCI_QUIRK(0x1025, 0x013f, "Acer Aspire 5930G",
		      ALC882_FIXUP_ACER_ASPIRE_4930G),
	SND_PCI_QUIRK(0x1025, 0x0145, "Acer Aspire 8930G",
		      ALC882_FIXUP_ACER_ASPIRE_8930G),
	SND_PCI_QUIRK(0x1025, 0x0146, "Acer Aspire 6935G",
		      ALC882_FIXUP_ACER_ASPIRE_8930G),
	SND_PCI_QUIRK(0x1025, 0x015e, "Acer Aspire 6930G",
		      ALC882_FIXUP_ACER_ASPIRE_4930G),
	SND_PCI_QUIRK(0x1025, 0x0166, "Acer Aspire 6530G",
		      ALC882_FIXUP_ACER_ASPIRE_4930G),
	SND_PCI_QUIRK(0x1025, 0x0142, "Acer Aspire 7730G",
		      ALC882_FIXUP_ACER_ASPIRE_4930G),
	SND_PCI_QUIRK(0x1025, 0x0155, "Packard-Bell M5120", ALC882_FIXUP_PB_M5210),
	SND_PCI_QUIRK(0x1025, 0x021e, "Acer Aspire 5739G",
		      ALC882_FIXUP_ACER_ASPIRE_4930G),
	SND_PCI_QUIRK(0x1025, 0x0259, "Acer Aspire 5935", ALC889_FIXUP_DAC_ROUTE),
	SND_PCI_QUIRK(0x1025, 0x026b, "Acer Aspire 8940G", ALC882_FIXUP_ACER_ASPIRE_8930G),
	SND_PCI_QUIRK(0x1025, 0x0296, "Acer Aspire 7736z", ALC882_FIXUP_ACER_ASPIRE_7736),
	SND_PCI_QUIRK(0x1043, 0x13c2, "Asus A7M", ALC882_FIXUP_EAPD),
	SND_PCI_QUIRK(0x1043, 0x1873, "ASUS W90V", ALC882_FIXUP_ASUS_W90V),
	SND_PCI_QUIRK(0x1043, 0x1971, "Asus W2JC", ALC882_FIXUP_ASUS_W2JC),
	SND_PCI_QUIRK(0x1043, 0x835f, "Asus Eee 1601", ALC888_FIXUP_EEE1601),
	SND_PCI_QUIRK(0x1043, 0x84bc, "ASUS ET2700", ALC887_FIXUP_ASUS_BASS),
	SND_PCI_QUIRK(0x1043, 0x8691, "ASUS ROG Ranger VIII", ALC882_FIXUP_GPIO3),
	SND_PCI_QUIRK(0x104d, 0x9047, "Sony Vaio TT", ALC889_FIXUP_VAIO_TT),
	SND_PCI_QUIRK(0x104d, 0x905a, "Sony Vaio Z", ALC882_FIXUP_NO_PRIMARY_HP),
	SND_PCI_QUIRK(0x104d, 0x9060, "Sony Vaio VPCL14M1R", ALC882_FIXUP_NO_PRIMARY_HP),
	SND_PCI_QUIRK(0x104d, 0x9043, "Sony Vaio VGC-LN51JGB", ALC882_FIXUP_NO_PRIMARY_HP),
	SND_PCI_QUIRK(0x104d, 0x9044, "Sony VAIO AiO", ALC882_FIXUP_NO_PRIMARY_HP),

	/* All Apple entries are in codec SSIDs */
	SND_PCI_QUIRK(0x106b, 0x00a0, "MacBookPro 3,1", ALC889_FIXUP_MBP_VREF),
	SND_PCI_QUIRK(0x106b, 0x00a1, "Macbook", ALC889_FIXUP_MBP_VREF),
	SND_PCI_QUIRK(0x106b, 0x00a4, "MacbookPro 4,1", ALC889_FIXUP_MBP_VREF),
	SND_PCI_QUIRK(0x106b, 0x0c00, "Mac Pro", ALC889_FIXUP_MP11_VREF),
	SND_PCI_QUIRK(0x106b, 0x1000, "iMac 24", ALC885_FIXUP_MACPRO_GPIO),
	SND_PCI_QUIRK(0x106b, 0x2800, "AppleTV", ALC885_FIXUP_MACPRO_GPIO),
	SND_PCI_QUIRK(0x106b, 0x2c00, "MacbookPro rev3", ALC889_FIXUP_MBP_VREF),
	SND_PCI_QUIRK(0x106b, 0x3000, "iMac", ALC889_FIXUP_MBP_VREF),
	SND_PCI_QUIRK(0x106b, 0x3200, "iMac 7,1 Aluminum", ALC882_FIXUP_EAPD),
	SND_PCI_QUIRK(0x106b, 0x3400, "MacBookAir 1,1", ALC889_FIXUP_MBA11_VREF),
	SND_PCI_QUIRK(0x106b, 0x3500, "MacBookAir 2,1", ALC889_FIXUP_MBA21_VREF),
	SND_PCI_QUIRK(0x106b, 0x3600, "Macbook 3,1", ALC889_FIXUP_MBP_VREF),
	SND_PCI_QUIRK(0x106b, 0x3800, "MacbookPro 4,1", ALC889_FIXUP_MBP_VREF),
	SND_PCI_QUIRK(0x106b, 0x3e00, "iMac 24 Aluminum", ALC885_FIXUP_MACPRO_GPIO),
	SND_PCI_QUIRK(0x106b, 0x3f00, "Macbook 5,1", ALC889_FIXUP_IMAC91_VREF),
	SND_PCI_QUIRK(0x106b, 0x4000, "MacbookPro 5,1", ALC889_FIXUP_IMAC91_VREF),
	SND_PCI_QUIRK(0x106b, 0x4100, "Macmini 3,1", ALC889_FIXUP_IMAC91_VREF),
	SND_PCI_QUIRK(0x106b, 0x4200, "Mac Pro 4,1/5,1", ALC889_FIXUP_MP41_VREF),
	SND_PCI_QUIRK(0x106b, 0x4300, "iMac 9,1", ALC889_FIXUP_IMAC91_VREF),
	SND_PCI_QUIRK(0x106b, 0x4600, "MacbookPro 5,2", ALC889_FIXUP_IMAC91_VREF),
	SND_PCI_QUIRK(0x106b, 0x4900, "iMac 9,1 Aluminum", ALC889_FIXUP_IMAC91_VREF),
	SND_PCI_QUIRK(0x106b, 0x4a00, "Macbook 5,2", ALC889_FIXUP_MBA11_VREF),

	SND_PCI_QUIRK(0x1071, 0x8258, "Evesham Voyaeger", ALC882_FIXUP_EAPD),
	SND_PCI_QUIRK(0x1458, 0xa002, "Gigabyte EP45-DS3/Z87X-UD3H", ALC889_FIXUP_FRONT_HP_NO_PRESENCE),
	SND_PCI_QUIRK(0x1458, 0xa0b8, "Gigabyte AZ370-Gaming", ALC1220_FIXUP_GB_DUAL_CODECS),
	SND_PCI_QUIRK(0x1462, 0x7350, "MSI-7350", ALC889_FIXUP_CD),
	SND_PCI_QUIRK(0x1462, 0xda57, "MSI Z270-Gaming", ALC1220_FIXUP_GB_DUAL_CODECS),
	SND_PCI_QUIRK_VENDOR(0x1462, "MSI", ALC882_FIXUP_GPIO3),
	SND_PCI_QUIRK(0x147b, 0x107a, "Abit AW9D-MAX", ALC882_FIXUP_ABIT_AW9D_MAX),
	SND_PCI_QUIRK_VENDOR(0x1558, "Clevo laptop", ALC882_FIXUP_EAPD),
	SND_PCI_QUIRK(0x161f, 0x2054, "Medion laptop", ALC883_FIXUP_EAPD),
	SND_PCI_QUIRK(0x17aa, 0x3a0d, "Lenovo Y530", ALC882_FIXUP_LENOVO_Y530),
	SND_PCI_QUIRK(0x8086, 0x0022, "DX58SO", ALC889_FIXUP_COEF),
	{}
};

static const struct hda_model_fixup alc882_fixup_models[] = {
	{.id = ALC882_FIXUP_ACER_ASPIRE_4930G, .name = "acer-aspire-4930g"},
	{.id = ALC882_FIXUP_ACER_ASPIRE_8930G, .name = "acer-aspire-8930g"},
	{.id = ALC883_FIXUP_ACER_EAPD, .name = "acer-aspire"},
	{.id = ALC882_FIXUP_INV_DMIC, .name = "inv-dmic"},
	{.id = ALC882_FIXUP_NO_PRIMARY_HP, .name = "no-primary-hp"},
	{.id = ALC1220_FIXUP_GB_DUAL_CODECS, .name = "dual-codecs"},
	{}
};

/*
 * BIOS auto configuration
 */
/* almost identical with ALC880 parser... */
static int alc882_parse_auto_config(struct hda_codec *codec)
{
	static const hda_nid_t alc882_ignore[] = { 0x1d, 0 };
	static const hda_nid_t alc882_ssids[] = { 0x15, 0x1b, 0x14, 0 };
	return alc_parse_auto_config(codec, alc882_ignore, alc882_ssids);
}

/*
 */
static int patch_alc882(struct hda_codec *codec)
{
	struct alc_spec *spec;
	int err;

	err = alc_alloc_spec(codec, 0x0b);
	if (err < 0)
		return err;

	spec = codec->spec;

	switch (codec->core.vendor_id) {
	case 0x10ec0882:
	case 0x10ec0885:
	case 0x10ec0900:
	case 0x10ec0b00:
	case 0x10ec1220:
		break;
	default:
		/* ALC883 and variants */
		alc_fix_pll_init(codec, 0x20, 0x0a, 10);
		break;
	}

	snd_hda_pick_fixup(codec, alc882_fixup_models, alc882_fixup_tbl,
		       alc882_fixups);
	snd_hda_apply_fixup(codec, HDA_FIXUP_ACT_PRE_PROBE);

	alc_auto_parse_customize_define(codec);

	if (has_cdefine_beep(codec))
		spec->gen.beep_nid = 0x01;

	/* automatic parse from the BIOS config */
	err = alc882_parse_auto_config(codec);
	if (err < 0)
		goto error;

	if (!spec->gen.no_analog && spec->gen.beep_nid)
		set_beep_amp(spec, 0x0b, 0x05, HDA_INPUT);

	snd_hda_apply_fixup(codec, HDA_FIXUP_ACT_PROBE);

	return 0;

 error:
	alc_free(codec);
	return err;
}


/*
 * ALC262 support
 */
static int alc262_parse_auto_config(struct hda_codec *codec)
{
	static const hda_nid_t alc262_ignore[] = { 0x1d, 0 };
	static const hda_nid_t alc262_ssids[] = { 0x15, 0x1b, 0x14, 0 };
	return alc_parse_auto_config(codec, alc262_ignore, alc262_ssids);
}

/*
 * Pin config fixes
 */
enum {
	ALC262_FIXUP_FSC_H270,
	ALC262_FIXUP_FSC_S7110,
	ALC262_FIXUP_HP_Z200,
	ALC262_FIXUP_TYAN,
	ALC262_FIXUP_LENOVO_3000,
	ALC262_FIXUP_BENQ,
	ALC262_FIXUP_BENQ_T31,
	ALC262_FIXUP_INV_DMIC,
	ALC262_FIXUP_INTEL_BAYLEYBAY,
};

static const struct hda_fixup alc262_fixups[] = {
	[ALC262_FIXUP_FSC_H270] = {
		.type = HDA_FIXUP_PINS,
		.v.pins = (const struct hda_pintbl[]) {
			{ 0x14, 0x99130110 }, /* speaker */
			{ 0x15, 0x0221142f }, /* front HP */
			{ 0x1b, 0x0121141f }, /* rear HP */
			{ }
		}
	},
	[ALC262_FIXUP_FSC_S7110] = {
		.type = HDA_FIXUP_PINS,
		.v.pins = (const struct hda_pintbl[]) {
			{ 0x15, 0x90170110 }, /* speaker */
			{ }
		},
		.chained = true,
		.chain_id = ALC262_FIXUP_BENQ,
	},
	[ALC262_FIXUP_HP_Z200] = {
		.type = HDA_FIXUP_PINS,
		.v.pins = (const struct hda_pintbl[]) {
			{ 0x16, 0x99130120 }, /* internal speaker */
			{ }
		}
	},
	[ALC262_FIXUP_TYAN] = {
		.type = HDA_FIXUP_PINS,
		.v.pins = (const struct hda_pintbl[]) {
			{ 0x14, 0x1993e1f0 }, /* int AUX */
			{ }
		}
	},
	[ALC262_FIXUP_LENOVO_3000] = {
		.type = HDA_FIXUP_PINCTLS,
		.v.pins = (const struct hda_pintbl[]) {
			{ 0x19, PIN_VREF50 },
			{}
		},
		.chained = true,
		.chain_id = ALC262_FIXUP_BENQ,
	},
	[ALC262_FIXUP_BENQ] = {
		.type = HDA_FIXUP_VERBS,
		.v.verbs = (const struct hda_verb[]) {
			{ 0x20, AC_VERB_SET_COEF_INDEX, 0x07 },
			{ 0x20, AC_VERB_SET_PROC_COEF, 0x3070 },
			{}
		}
	},
	[ALC262_FIXUP_BENQ_T31] = {
		.type = HDA_FIXUP_VERBS,
		.v.verbs = (const struct hda_verb[]) {
			{ 0x20, AC_VERB_SET_COEF_INDEX, 0x07 },
			{ 0x20, AC_VERB_SET_PROC_COEF, 0x3050 },
			{}
		}
	},
	[ALC262_FIXUP_INV_DMIC] = {
		.type = HDA_FIXUP_FUNC,
		.v.func = alc_fixup_inv_dmic,
	},
	[ALC262_FIXUP_INTEL_BAYLEYBAY] = {
		.type = HDA_FIXUP_FUNC,
		.v.func = alc_fixup_no_depop_delay,
	},
};

static const struct snd_pci_quirk alc262_fixup_tbl[] = {
	SND_PCI_QUIRK(0x103c, 0x170b, "HP Z200", ALC262_FIXUP_HP_Z200),
	SND_PCI_QUIRK(0x10cf, 0x1397, "Fujitsu Lifebook S7110", ALC262_FIXUP_FSC_S7110),
	SND_PCI_QUIRK(0x10cf, 0x142d, "Fujitsu Lifebook E8410", ALC262_FIXUP_BENQ),
	SND_PCI_QUIRK(0x10f1, 0x2915, "Tyan Thunder n6650W", ALC262_FIXUP_TYAN),
	SND_PCI_QUIRK(0x1734, 0x1141, "FSC ESPRIMO U9210", ALC262_FIXUP_FSC_H270),
	SND_PCI_QUIRK(0x1734, 0x1147, "FSC Celsius H270", ALC262_FIXUP_FSC_H270),
	SND_PCI_QUIRK(0x17aa, 0x384e, "Lenovo 3000", ALC262_FIXUP_LENOVO_3000),
	SND_PCI_QUIRK(0x17ff, 0x0560, "Benq ED8", ALC262_FIXUP_BENQ),
	SND_PCI_QUIRK(0x17ff, 0x058d, "Benq T31-16", ALC262_FIXUP_BENQ_T31),
	SND_PCI_QUIRK(0x8086, 0x7270, "BayleyBay", ALC262_FIXUP_INTEL_BAYLEYBAY),
	{}
};

static const struct hda_model_fixup alc262_fixup_models[] = {
	{.id = ALC262_FIXUP_INV_DMIC, .name = "inv-dmic"},
	{}
};

/*
 */
static int patch_alc262(struct hda_codec *codec)
{
	struct alc_spec *spec;
	int err;

	err = alc_alloc_spec(codec, 0x0b);
	if (err < 0)
		return err;

	spec = codec->spec;
	spec->gen.shared_mic_vref_pin = 0x18;

	spec->shutup = alc_eapd_shutup;

#if 0
	/* pshou 07/11/05  set a zero PCM sample to DAC when FIFO is
	 * under-run
	 */
	alc_update_coefex_idx(codec, 0x1a, 7, 0, 0x80);
#endif
	alc_fix_pll_init(codec, 0x20, 0x0a, 10);

	snd_hda_pick_fixup(codec, alc262_fixup_models, alc262_fixup_tbl,
		       alc262_fixups);
	snd_hda_apply_fixup(codec, HDA_FIXUP_ACT_PRE_PROBE);

	alc_auto_parse_customize_define(codec);

	if (has_cdefine_beep(codec))
		spec->gen.beep_nid = 0x01;

	/* automatic parse from the BIOS config */
	err = alc262_parse_auto_config(codec);
	if (err < 0)
		goto error;

	if (!spec->gen.no_analog && spec->gen.beep_nid)
		set_beep_amp(spec, 0x0b, 0x05, HDA_INPUT);

	snd_hda_apply_fixup(codec, HDA_FIXUP_ACT_PROBE);

	return 0;

 error:
	alc_free(codec);
	return err;
}

/*
 *  ALC268
 */
/* bind Beep switches of both NID 0x0f and 0x10 */
static int alc268_beep_switch_put(struct snd_kcontrol *kcontrol,
				  struct snd_ctl_elem_value *ucontrol)
{
	struct hda_codec *codec = snd_kcontrol_chip(kcontrol);
	unsigned long pval;
	int err;

	mutex_lock(&codec->control_mutex);
	pval = kcontrol->private_value;
	kcontrol->private_value = (pval & ~0xff) | 0x0f;
	err = snd_hda_mixer_amp_switch_put(kcontrol, ucontrol);
	if (err >= 0) {
		kcontrol->private_value = (pval & ~0xff) | 0x10;
		err = snd_hda_mixer_amp_switch_put(kcontrol, ucontrol);
	}
	kcontrol->private_value = pval;
	mutex_unlock(&codec->control_mutex);
	return err;
}

static const struct snd_kcontrol_new alc268_beep_mixer[] = {
	HDA_CODEC_VOLUME("Beep Playback Volume", 0x1d, 0x0, HDA_INPUT),
	{
		.iface = SNDRV_CTL_ELEM_IFACE_MIXER,
		.name = "Beep Playback Switch",
		.subdevice = HDA_SUBDEV_AMP_FLAG,
		.info = snd_hda_mixer_amp_switch_info,
		.get = snd_hda_mixer_amp_switch_get,
		.put = alc268_beep_switch_put,
		.private_value = HDA_COMPOSE_AMP_VAL(0x0f, 3, 1, HDA_INPUT)
	},
	{ }
};

/* set PCBEEP vol = 0, mute connections */
static const struct hda_verb alc268_beep_init_verbs[] = {
	{0x1d, AC_VERB_SET_AMP_GAIN_MUTE, AMP_IN_UNMUTE(0)},
	{0x0f, AC_VERB_SET_AMP_GAIN_MUTE, AMP_IN_MUTE(1)},
	{0x10, AC_VERB_SET_AMP_GAIN_MUTE, AMP_IN_MUTE(1)},
	{ }
};

enum {
	ALC268_FIXUP_INV_DMIC,
	ALC268_FIXUP_HP_EAPD,
	ALC268_FIXUP_SPDIF,
};

static const struct hda_fixup alc268_fixups[] = {
	[ALC268_FIXUP_INV_DMIC] = {
		.type = HDA_FIXUP_FUNC,
		.v.func = alc_fixup_inv_dmic,
	},
	[ALC268_FIXUP_HP_EAPD] = {
		.type = HDA_FIXUP_VERBS,
		.v.verbs = (const struct hda_verb[]) {
			{0x15, AC_VERB_SET_EAPD_BTLENABLE, 0},
			{}
		}
	},
	[ALC268_FIXUP_SPDIF] = {
		.type = HDA_FIXUP_PINS,
		.v.pins = (const struct hda_pintbl[]) {
			{ 0x1e, 0x014b1180 }, /* enable SPDIF out */
			{}
		}
	},
};

static const struct hda_model_fixup alc268_fixup_models[] = {
	{.id = ALC268_FIXUP_INV_DMIC, .name = "inv-dmic"},
	{.id = ALC268_FIXUP_HP_EAPD, .name = "hp-eapd"},
	{}
};

static const struct snd_pci_quirk alc268_fixup_tbl[] = {
	SND_PCI_QUIRK(0x1025, 0x0139, "Acer TravelMate 6293", ALC268_FIXUP_SPDIF),
	SND_PCI_QUIRK(0x1025, 0x015b, "Acer AOA 150 (ZG5)", ALC268_FIXUP_INV_DMIC),
	/* below is codec SSID since multiple Toshiba laptops have the
	 * same PCI SSID 1179:ff00
	 */
	SND_PCI_QUIRK(0x1179, 0xff06, "Toshiba P200", ALC268_FIXUP_HP_EAPD),
	{}
};

/*
 * BIOS auto configuration
 */
static int alc268_parse_auto_config(struct hda_codec *codec)
{
	static const hda_nid_t alc268_ssids[] = { 0x15, 0x1b, 0x14, 0 };
	return alc_parse_auto_config(codec, NULL, alc268_ssids);
}

/*
 */
static int patch_alc268(struct hda_codec *codec)
{
	struct alc_spec *spec;
	int err;

	/* ALC268 has no aa-loopback mixer */
	err = alc_alloc_spec(codec, 0);
	if (err < 0)
		return err;

	spec = codec->spec;
	spec->gen.beep_nid = 0x01;

	spec->shutup = alc_eapd_shutup;

	snd_hda_pick_fixup(codec, alc268_fixup_models, alc268_fixup_tbl, alc268_fixups);
	snd_hda_apply_fixup(codec, HDA_FIXUP_ACT_PRE_PROBE);

	/* automatic parse from the BIOS config */
	err = alc268_parse_auto_config(codec);
	if (err < 0)
		goto error;

	if (err > 0 && !spec->gen.no_analog &&
	    spec->gen.autocfg.speaker_pins[0] != 0x1d) {
		add_mixer(spec, alc268_beep_mixer);
		snd_hda_add_verbs(codec, alc268_beep_init_verbs);
		if (!query_amp_caps(codec, 0x1d, HDA_INPUT))
			/* override the amp caps for beep generator */
			snd_hda_override_amp_caps(codec, 0x1d, HDA_INPUT,
					  (0x0c << AC_AMPCAP_OFFSET_SHIFT) |
					  (0x0c << AC_AMPCAP_NUM_STEPS_SHIFT) |
					  (0x07 << AC_AMPCAP_STEP_SIZE_SHIFT) |
					  (0 << AC_AMPCAP_MUTE_SHIFT));
	}

	snd_hda_apply_fixup(codec, HDA_FIXUP_ACT_PROBE);

	return 0;

 error:
	alc_free(codec);
	return err;
}

/*
 * ALC269
 */

static const struct hda_pcm_stream alc269_44k_pcm_analog_playback = {
	.rates = SNDRV_PCM_RATE_44100, /* fixed rate */
};

static const struct hda_pcm_stream alc269_44k_pcm_analog_capture = {
	.rates = SNDRV_PCM_RATE_44100, /* fixed rate */
};

/* different alc269-variants */
enum {
	ALC269_TYPE_ALC269VA,
	ALC269_TYPE_ALC269VB,
	ALC269_TYPE_ALC269VC,
	ALC269_TYPE_ALC269VD,
	ALC269_TYPE_ALC280,
	ALC269_TYPE_ALC282,
	ALC269_TYPE_ALC283,
	ALC269_TYPE_ALC284,
	ALC269_TYPE_ALC293,
	ALC269_TYPE_ALC286,
	ALC269_TYPE_ALC298,
	ALC269_TYPE_ALC255,
	ALC269_TYPE_ALC256,
	ALC269_TYPE_ALC257,
	ALC269_TYPE_ALC215,
	ALC269_TYPE_ALC225,
	ALC269_TYPE_ALC294,
	ALC269_TYPE_ALC300,
	ALC269_TYPE_ALC623,
	ALC269_TYPE_ALC700,
};

/*
 * BIOS auto configuration
 */
static int alc269_parse_auto_config(struct hda_codec *codec)
{
	static const hda_nid_t alc269_ignore[] = { 0x1d, 0 };
	static const hda_nid_t alc269_ssids[] = { 0, 0x1b, 0x14, 0x21 };
	static const hda_nid_t alc269va_ssids[] = { 0x15, 0x1b, 0x14, 0 };
	struct alc_spec *spec = codec->spec;
	const hda_nid_t *ssids;

	switch (spec->codec_variant) {
	case ALC269_TYPE_ALC269VA:
	case ALC269_TYPE_ALC269VC:
	case ALC269_TYPE_ALC280:
	case ALC269_TYPE_ALC284:
	case ALC269_TYPE_ALC293:
		ssids = alc269va_ssids;
		break;
	case ALC269_TYPE_ALC269VB:
	case ALC269_TYPE_ALC269VD:
	case ALC269_TYPE_ALC282:
	case ALC269_TYPE_ALC283:
	case ALC269_TYPE_ALC286:
	case ALC269_TYPE_ALC298:
	case ALC269_TYPE_ALC255:
	case ALC269_TYPE_ALC256:
	case ALC269_TYPE_ALC257:
	case ALC269_TYPE_ALC215:
	case ALC269_TYPE_ALC225:
	case ALC269_TYPE_ALC294:
	case ALC269_TYPE_ALC300:
	case ALC269_TYPE_ALC623:
	case ALC269_TYPE_ALC700:
		ssids = alc269_ssids;
		break;
	default:
		ssids = alc269_ssids;
		break;
	}

	return alc_parse_auto_config(codec, alc269_ignore, ssids);
}

static int find_ext_mic_pin(struct hda_codec *codec);

static void alc286_shutup(struct hda_codec *codec)
{
	int i;
	int mic_pin = find_ext_mic_pin(codec);
	/* don't shut up pins when unloading the driver; otherwise it breaks
	 * the default pin setup at the next load of the driver
	 */
	if (codec->bus->shutdown)
		return;
	for (i = 0; i < codec->init_pins.used; i++) {
		struct hda_pincfg *pin = snd_array_elem(&codec->init_pins, i);
		/* use read here for syncing after issuing each verb */
		if (pin->nid != mic_pin)
			snd_hda_codec_read(codec, pin->nid, 0,
					AC_VERB_SET_PIN_WIDGET_CONTROL, 0);
	}
	codec->pins_shutup = 1;
}

static void alc269vb_toggle_power_output(struct hda_codec *codec, int power_up)
{
	alc_update_coef_idx(codec, 0x04, 1 << 11, power_up ? (1 << 11) : 0);
}

static void alc269_shutup(struct hda_codec *codec)
{
	struct alc_spec *spec = codec->spec;

	if (spec->codec_variant == ALC269_TYPE_ALC269VB)
		alc269vb_toggle_power_output(codec, 0);
	if (spec->codec_variant == ALC269_TYPE_ALC269VB &&
			(alc_get_coef0(codec) & 0x00ff) == 0x018) {
		msleep(150);
	}
	snd_hda_shutup_pins(codec);
}

static struct coef_fw alc282_coefs[] = {
	WRITE_COEF(0x03, 0x0002), /* Power Down Control */
	UPDATE_COEF(0x05, 0xff3f, 0x0700), /* FIFO and filter clock */
	WRITE_COEF(0x07, 0x0200), /* DMIC control */
	UPDATE_COEF(0x06, 0x00f0, 0), /* Analog clock */
	UPDATE_COEF(0x08, 0xfffc, 0x0c2c), /* JD */
	WRITE_COEF(0x0a, 0xcccc), /* JD offset1 */
	WRITE_COEF(0x0b, 0xcccc), /* JD offset2 */
	WRITE_COEF(0x0e, 0x6e00), /* LDO1/2/3, DAC/ADC */
	UPDATE_COEF(0x0f, 0xf800, 0x1000), /* JD */
	UPDATE_COEF(0x10, 0xfc00, 0x0c00), /* Capless */
	WRITE_COEF(0x6f, 0x0), /* Class D test 4 */
	UPDATE_COEF(0x0c, 0xfe00, 0), /* IO power down directly */
	WRITE_COEF(0x34, 0xa0c0), /* ANC */
	UPDATE_COEF(0x16, 0x0008, 0), /* AGC MUX */
	UPDATE_COEF(0x1d, 0x00e0, 0), /* DAC simple content protection */
	UPDATE_COEF(0x1f, 0x00e0, 0), /* ADC simple content protection */
	WRITE_COEF(0x21, 0x8804), /* DAC ADC Zero Detection */
	WRITE_COEF(0x63, 0x2902), /* PLL */
	WRITE_COEF(0x68, 0xa080), /* capless control 2 */
	WRITE_COEF(0x69, 0x3400), /* capless control 3 */
	WRITE_COEF(0x6a, 0x2f3e), /* capless control 4 */
	WRITE_COEF(0x6b, 0x0), /* capless control 5 */
	UPDATE_COEF(0x6d, 0x0fff, 0x0900), /* class D test 2 */
	WRITE_COEF(0x6e, 0x110a), /* class D test 3 */
	UPDATE_COEF(0x70, 0x00f8, 0x00d8), /* class D test 5 */
	WRITE_COEF(0x71, 0x0014), /* class D test 6 */
	WRITE_COEF(0x72, 0xc2ba), /* classD OCP */
	UPDATE_COEF(0x77, 0x0f80, 0), /* classD pure DC test */
	WRITE_COEF(0x6c, 0xfc06), /* Class D amp control */
	{}
};

static void alc282_restore_default_value(struct hda_codec *codec)
{
	alc_process_coef_fw(codec, alc282_coefs);
}

static void alc282_init(struct hda_codec *codec)
{
	struct alc_spec *spec = codec->spec;
	hda_nid_t hp_pin = spec->gen.autocfg.hp_pins[0];
	bool hp_pin_sense;
	int coef78;

	alc282_restore_default_value(codec);

	if (!hp_pin)
		return;
	hp_pin_sense = snd_hda_jack_detect(codec, hp_pin);
	coef78 = alc_read_coef_idx(codec, 0x78);

	/* Index 0x78 Direct Drive HP AMP LPM Control 1 */
	/* Headphone capless set to high power mode */
	alc_write_coef_idx(codec, 0x78, 0x9004);

	if (hp_pin_sense)
		msleep(2);

	snd_hda_codec_write(codec, hp_pin, 0,
			    AC_VERB_SET_AMP_GAIN_MUTE, AMP_OUT_MUTE);

	if (hp_pin_sense)
		msleep(85);

	snd_hda_codec_write(codec, hp_pin, 0,
			    AC_VERB_SET_PIN_WIDGET_CONTROL, PIN_OUT);

	if (hp_pin_sense)
		msleep(100);

	/* Headphone capless set to normal mode */
	alc_write_coef_idx(codec, 0x78, coef78);
}

static void alc282_shutup(struct hda_codec *codec)
{
	struct alc_spec *spec = codec->spec;
	hda_nid_t hp_pin = spec->gen.autocfg.hp_pins[0];
	bool hp_pin_sense;
	int coef78;

	if (!hp_pin) {
		alc269_shutup(codec);
		return;
	}

	hp_pin_sense = snd_hda_jack_detect(codec, hp_pin);
	coef78 = alc_read_coef_idx(codec, 0x78);
	alc_write_coef_idx(codec, 0x78, 0x9004);

	if (hp_pin_sense)
		msleep(2);

	snd_hda_codec_write(codec, hp_pin, 0,
			    AC_VERB_SET_AMP_GAIN_MUTE, AMP_OUT_MUTE);

	if (hp_pin_sense)
		msleep(85);

	snd_hda_codec_write(codec, hp_pin, 0,
			    AC_VERB_SET_PIN_WIDGET_CONTROL, 0x0);

	if (hp_pin_sense)
		msleep(100);

	alc_auto_setup_eapd(codec, false);
	snd_hda_shutup_pins(codec);
	alc_write_coef_idx(codec, 0x78, coef78);
}

static struct coef_fw alc283_coefs[] = {
	WRITE_COEF(0x03, 0x0002), /* Power Down Control */
	UPDATE_COEF(0x05, 0xff3f, 0x0700), /* FIFO and filter clock */
	WRITE_COEF(0x07, 0x0200), /* DMIC control */
	UPDATE_COEF(0x06, 0x00f0, 0), /* Analog clock */
	UPDATE_COEF(0x08, 0xfffc, 0x0c2c), /* JD */
	WRITE_COEF(0x0a, 0xcccc), /* JD offset1 */
	WRITE_COEF(0x0b, 0xcccc), /* JD offset2 */
	WRITE_COEF(0x0e, 0x6fc0), /* LDO1/2/3, DAC/ADC */
	UPDATE_COEF(0x0f, 0xf800, 0x1000), /* JD */
	UPDATE_COEF(0x10, 0xfc00, 0x0c00), /* Capless */
	WRITE_COEF(0x3a, 0x0), /* Class D test 4 */
	UPDATE_COEF(0x0c, 0xfe00, 0x0), /* IO power down directly */
	WRITE_COEF(0x22, 0xa0c0), /* ANC */
	UPDATE_COEFEX(0x53, 0x01, 0x000f, 0x0008), /* AGC MUX */
	UPDATE_COEF(0x1d, 0x00e0, 0), /* DAC simple content protection */
	UPDATE_COEF(0x1f, 0x00e0, 0), /* ADC simple content protection */
	WRITE_COEF(0x21, 0x8804), /* DAC ADC Zero Detection */
	WRITE_COEF(0x2e, 0x2902), /* PLL */
	WRITE_COEF(0x33, 0xa080), /* capless control 2 */
	WRITE_COEF(0x34, 0x3400), /* capless control 3 */
	WRITE_COEF(0x35, 0x2f3e), /* capless control 4 */
	WRITE_COEF(0x36, 0x0), /* capless control 5 */
	UPDATE_COEF(0x38, 0x0fff, 0x0900), /* class D test 2 */
	WRITE_COEF(0x39, 0x110a), /* class D test 3 */
	UPDATE_COEF(0x3b, 0x00f8, 0x00d8), /* class D test 5 */
	WRITE_COEF(0x3c, 0x0014), /* class D test 6 */
	WRITE_COEF(0x3d, 0xc2ba), /* classD OCP */
	UPDATE_COEF(0x42, 0x0f80, 0x0), /* classD pure DC test */
	WRITE_COEF(0x49, 0x0), /* test mode */
	UPDATE_COEF(0x40, 0xf800, 0x9800), /* Class D DC enable */
	UPDATE_COEF(0x42, 0xf000, 0x2000), /* DC offset */
	WRITE_COEF(0x37, 0xfc06), /* Class D amp control */
	UPDATE_COEF(0x1b, 0x8000, 0), /* HP JD control */
	{}
};

static void alc283_restore_default_value(struct hda_codec *codec)
{
	alc_process_coef_fw(codec, alc283_coefs);
}

static void alc283_init(struct hda_codec *codec)
{
	struct alc_spec *spec = codec->spec;
	hda_nid_t hp_pin = spec->gen.autocfg.hp_pins[0];
	bool hp_pin_sense;

	if (!spec->gen.autocfg.hp_outs) {
		if (spec->gen.autocfg.line_out_type == AC_JACK_HP_OUT)
			hp_pin = spec->gen.autocfg.line_out_pins[0];
	}

	alc283_restore_default_value(codec);

	if (!hp_pin)
		return;

	msleep(30);
	hp_pin_sense = snd_hda_jack_detect(codec, hp_pin);

	/* Index 0x43 Direct Drive HP AMP LPM Control 1 */
	/* Headphone capless set to high power mode */
	alc_write_coef_idx(codec, 0x43, 0x9004);

	snd_hda_codec_write(codec, hp_pin, 0,
			    AC_VERB_SET_AMP_GAIN_MUTE, AMP_OUT_MUTE);

	if (hp_pin_sense)
		msleep(85);

	snd_hda_codec_write(codec, hp_pin, 0,
			    AC_VERB_SET_PIN_WIDGET_CONTROL, PIN_OUT);

	if (hp_pin_sense)
		msleep(85);
	/* Index 0x46 Combo jack auto switch control 2 */
	/* 3k pull low control for Headset jack. */
	alc_update_coef_idx(codec, 0x46, 3 << 12, 0);
	/* Headphone capless set to normal mode */
	alc_write_coef_idx(codec, 0x43, 0x9614);
}

static void alc283_shutup(struct hda_codec *codec)
{
	struct alc_spec *spec = codec->spec;
	hda_nid_t hp_pin = spec->gen.autocfg.hp_pins[0];
	bool hp_pin_sense;

	if (!spec->gen.autocfg.hp_outs) {
		if (spec->gen.autocfg.line_out_type == AC_JACK_HP_OUT)
			hp_pin = spec->gen.autocfg.line_out_pins[0];
	}

	if (!hp_pin) {
		alc269_shutup(codec);
		return;
	}

	hp_pin_sense = snd_hda_jack_detect(codec, hp_pin);

	alc_write_coef_idx(codec, 0x43, 0x9004);

	/*depop hp during suspend*/
	alc_write_coef_idx(codec, 0x06, 0x2100);

	snd_hda_codec_write(codec, hp_pin, 0,
			    AC_VERB_SET_AMP_GAIN_MUTE, AMP_OUT_MUTE);

	if (hp_pin_sense)
		msleep(100);

	snd_hda_codec_write(codec, hp_pin, 0,
			    AC_VERB_SET_PIN_WIDGET_CONTROL, 0x0);

	alc_update_coef_idx(codec, 0x46, 0, 3 << 12);

	if (hp_pin_sense)
		msleep(100);
	alc_auto_setup_eapd(codec, false);
	snd_hda_shutup_pins(codec);
	alc_write_coef_idx(codec, 0x43, 0x9614);
}

static void alc256_init(struct hda_codec *codec)
{
	struct alc_spec *spec = codec->spec;
	hda_nid_t hp_pin = spec->gen.autocfg.hp_pins[0];
	bool hp_pin_sense;

	if (!hp_pin)
		return;

	msleep(30);

	hp_pin_sense = snd_hda_jack_detect(codec, hp_pin);

	if (hp_pin_sense)
		msleep(2);

	alc_update_coefex_idx(codec, 0x57, 0x04, 0x0007, 0x1); /* Low power */

	snd_hda_codec_write(codec, hp_pin, 0,
			    AC_VERB_SET_AMP_GAIN_MUTE, AMP_OUT_MUTE);

	if (hp_pin_sense)
		msleep(85);

	snd_hda_codec_write(codec, hp_pin, 0,
			    AC_VERB_SET_PIN_WIDGET_CONTROL, PIN_OUT);

	if (hp_pin_sense)
		msleep(100);

	alc_update_coef_idx(codec, 0x46, 3 << 12, 0);
	alc_update_coefex_idx(codec, 0x57, 0x04, 0x0007, 0x4); /* Hight power */
	alc_update_coefex_idx(codec, 0x53, 0x02, 0x8000, 1 << 15); /* Clear bit */
	alc_update_coefex_idx(codec, 0x53, 0x02, 0x8000, 0 << 15);
	/*
	 * Expose headphone mic (or possibly Line In on some machines) instead
	 * of PC Beep on 1Ah, and disable 1Ah loopback for all outputs. See
	 * Documentation/sound/hd-audio/realtek-pc-beep.rst for details of
	 * this register.
	 */
	alc_write_coef_idx(codec, 0x36, 0x5757);
}

static void alc256_shutup(struct hda_codec *codec)
{
	struct alc_spec *spec = codec->spec;
	hda_nid_t hp_pin = spec->gen.autocfg.hp_pins[0];
	bool hp_pin_sense;

	if (!hp_pin) {
		alc269_shutup(codec);
		return;
	}

	hp_pin_sense = snd_hda_jack_detect(codec, hp_pin);

	if (hp_pin_sense)
		msleep(2);

	snd_hda_codec_write(codec, hp_pin, 0,
			    AC_VERB_SET_AMP_GAIN_MUTE, AMP_OUT_MUTE);

	if (hp_pin_sense)
		msleep(85);

	/* 3k pull low control for Headset jack. */
	/* NOTE: call this before clearing the pin, otherwise codec stalls */
	alc_update_coef_idx(codec, 0x46, 0, 3 << 12);

	snd_hda_codec_write(codec, hp_pin, 0,
			    AC_VERB_SET_PIN_WIDGET_CONTROL, 0x0);

	if (hp_pin_sense)
		msleep(100);

	alc_auto_setup_eapd(codec, false);
	snd_hda_shutup_pins(codec);
}

static void alc_default_init(struct hda_codec *codec)
{
	struct alc_spec *spec = codec->spec;
	hda_nid_t hp_pin = spec->gen.autocfg.hp_pins[0];
	bool hp_pin_sense;

	if (!hp_pin)
		return;

	msleep(30);

	hp_pin_sense = snd_hda_jack_detect(codec, hp_pin);

	if (hp_pin_sense)
		msleep(2);

	snd_hda_codec_write(codec, hp_pin, 0,
			    AC_VERB_SET_AMP_GAIN_MUTE, AMP_OUT_MUTE);

	if (hp_pin_sense)
		msleep(85);

	snd_hda_codec_write(codec, hp_pin, 0,
			    AC_VERB_SET_PIN_WIDGET_CONTROL, PIN_OUT);

	if (hp_pin_sense)
		msleep(100);
}

static void alc_default_shutup(struct hda_codec *codec)
{
	struct alc_spec *spec = codec->spec;
	hda_nid_t hp_pin = spec->gen.autocfg.hp_pins[0];
	bool hp_pin_sense;

	if (!hp_pin) {
		alc269_shutup(codec);
		return;
	}

	hp_pin_sense = snd_hda_jack_detect(codec, hp_pin);

	if (hp_pin_sense)
		msleep(2);

	snd_hda_codec_write(codec, hp_pin, 0,
			    AC_VERB_SET_AMP_GAIN_MUTE, AMP_OUT_MUTE);

	if (hp_pin_sense)
		msleep(85);

	snd_hda_codec_write(codec, hp_pin, 0,
			    AC_VERB_SET_PIN_WIDGET_CONTROL, 0x0);

	if (hp_pin_sense)
		msleep(100);

	alc_auto_setup_eapd(codec, false);
	snd_hda_shutup_pins(codec);
}

static void alc294_hp_init(struct hda_codec *codec)
{
	struct alc_spec *spec = codec->spec;
	hda_nid_t hp_pin = spec->gen.autocfg.hp_pins[0];
	int i, val;

	if (!hp_pin)
		return;

	snd_hda_codec_write(codec, hp_pin, 0,
			    AC_VERB_SET_AMP_GAIN_MUTE, AMP_OUT_MUTE);

	msleep(100);

	snd_hda_codec_write(codec, hp_pin, 0,
			    AC_VERB_SET_PIN_WIDGET_CONTROL, 0x0);

	alc_update_coef_idx(codec, 0x6f, 0x000f, 0);/* Set HP depop to manual mode */
	alc_update_coefex_idx(codec, 0x58, 0x00, 0x8000, 0x8000); /* HP depop procedure start */

	/* Wait for depop procedure finish  */
	val = alc_read_coefex_idx(codec, 0x58, 0x01);
	for (i = 0; i < 20 && val & 0x0080; i++) {
		msleep(50);
		val = alc_read_coefex_idx(codec, 0x58, 0x01);
	}
	/* Set HP depop to auto mode */
	alc_update_coef_idx(codec, 0x6f, 0x000f, 0x000b);
	msleep(50);
}

static void alc294_init(struct hda_codec *codec)
{
	struct alc_spec *spec = codec->spec;

	/* required only at boot or S4 resume time */
	if (!spec->done_hp_init ||
	    codec->core.dev.power.power_state.event == PM_EVENT_RESTORE) {
		alc294_hp_init(codec);
		spec->done_hp_init = true;
	}
	alc_default_init(codec);
}

static void alc5505_coef_set(struct hda_codec *codec, unsigned int index_reg,
			     unsigned int val)
{
	snd_hda_codec_write(codec, 0x51, 0, AC_VERB_SET_COEF_INDEX, index_reg >> 1);
	snd_hda_codec_write(codec, 0x51, 0, AC_VERB_SET_PROC_COEF, val & 0xffff); /* LSB */
	snd_hda_codec_write(codec, 0x51, 0, AC_VERB_SET_PROC_COEF, val >> 16); /* MSB */
}

static int alc5505_coef_get(struct hda_codec *codec, unsigned int index_reg)
{
	unsigned int val;

	snd_hda_codec_write(codec, 0x51, 0, AC_VERB_SET_COEF_INDEX, index_reg >> 1);
	val = snd_hda_codec_read(codec, 0x51, 0, AC_VERB_GET_PROC_COEF, 0)
		& 0xffff;
	val |= snd_hda_codec_read(codec, 0x51, 0, AC_VERB_GET_PROC_COEF, 0)
		<< 16;
	return val;
}

static void alc5505_dsp_halt(struct hda_codec *codec)
{
	unsigned int val;

	alc5505_coef_set(codec, 0x3000, 0x000c); /* DSP CPU stop */
	alc5505_coef_set(codec, 0x880c, 0x0008); /* DDR enter self refresh */
	alc5505_coef_set(codec, 0x61c0, 0x11110080); /* Clock control for PLL and CPU */
	alc5505_coef_set(codec, 0x6230, 0xfc0d4011); /* Disable Input OP */
	alc5505_coef_set(codec, 0x61b4, 0x040a2b03); /* Stop PLL2 */
	alc5505_coef_set(codec, 0x61b0, 0x00005b17); /* Stop PLL1 */
	alc5505_coef_set(codec, 0x61b8, 0x04133303); /* Stop PLL3 */
	val = alc5505_coef_get(codec, 0x6220);
	alc5505_coef_set(codec, 0x6220, (val | 0x3000)); /* switch Ringbuffer clock to DBUS clock */
}

static void alc5505_dsp_back_from_halt(struct hda_codec *codec)
{
	alc5505_coef_set(codec, 0x61b8, 0x04133302);
	alc5505_coef_set(codec, 0x61b0, 0x00005b16);
	alc5505_coef_set(codec, 0x61b4, 0x040a2b02);
	alc5505_coef_set(codec, 0x6230, 0xf80d4011);
	alc5505_coef_set(codec, 0x6220, 0x2002010f);
	alc5505_coef_set(codec, 0x880c, 0x00000004);
}

static void alc5505_dsp_init(struct hda_codec *codec)
{
	unsigned int val;

	alc5505_dsp_halt(codec);
	alc5505_dsp_back_from_halt(codec);
	alc5505_coef_set(codec, 0x61b0, 0x5b14); /* PLL1 control */
	alc5505_coef_set(codec, 0x61b0, 0x5b16);
	alc5505_coef_set(codec, 0x61b4, 0x04132b00); /* PLL2 control */
	alc5505_coef_set(codec, 0x61b4, 0x04132b02);
	alc5505_coef_set(codec, 0x61b8, 0x041f3300); /* PLL3 control*/
	alc5505_coef_set(codec, 0x61b8, 0x041f3302);
	snd_hda_codec_write(codec, 0x51, 0, AC_VERB_SET_CODEC_RESET, 0); /* Function reset */
	alc5505_coef_set(codec, 0x61b8, 0x041b3302);
	alc5505_coef_set(codec, 0x61b8, 0x04173302);
	alc5505_coef_set(codec, 0x61b8, 0x04163302);
	alc5505_coef_set(codec, 0x8800, 0x348b328b); /* DRAM control */
	alc5505_coef_set(codec, 0x8808, 0x00020022); /* DRAM control */
	alc5505_coef_set(codec, 0x8818, 0x00000400); /* DRAM control */

	val = alc5505_coef_get(codec, 0x6200) >> 16; /* Read revision ID */
	if (val <= 3)
		alc5505_coef_set(codec, 0x6220, 0x2002010f); /* I/O PAD Configuration */
	else
		alc5505_coef_set(codec, 0x6220, 0x6002018f);

	alc5505_coef_set(codec, 0x61ac, 0x055525f0); /**/
	alc5505_coef_set(codec, 0x61c0, 0x12230080); /* Clock control */
	alc5505_coef_set(codec, 0x61b4, 0x040e2b02); /* PLL2 control */
	alc5505_coef_set(codec, 0x61bc, 0x010234f8); /* OSC Control */
	alc5505_coef_set(codec, 0x880c, 0x00000004); /* DRAM Function control */
	alc5505_coef_set(codec, 0x880c, 0x00000003);
	alc5505_coef_set(codec, 0x880c, 0x00000010);

#ifdef HALT_REALTEK_ALC5505
	alc5505_dsp_halt(codec);
#endif
}

#ifdef HALT_REALTEK_ALC5505
#define alc5505_dsp_suspend(codec)	/* NOP */
#define alc5505_dsp_resume(codec)	/* NOP */
#else
#define alc5505_dsp_suspend(codec)	alc5505_dsp_halt(codec)
#define alc5505_dsp_resume(codec)	alc5505_dsp_back_from_halt(codec)
#endif

#ifdef CONFIG_PM
static int alc269_suspend(struct hda_codec *codec)
{
	struct alc_spec *spec = codec->spec;

	if (spec->has_alc5505_dsp)
		alc5505_dsp_suspend(codec);
	return alc_suspend(codec);
}

static int alc269_resume(struct hda_codec *codec)
{
	struct alc_spec *spec = codec->spec;

	if (spec->codec_variant == ALC269_TYPE_ALC269VB)
		alc269vb_toggle_power_output(codec, 0);
	if (spec->codec_variant == ALC269_TYPE_ALC269VB &&
			(alc_get_coef0(codec) & 0x00ff) == 0x018) {
		msleep(150);
	}

	codec->patch_ops.init(codec);

	if (spec->codec_variant == ALC269_TYPE_ALC269VB)
		alc269vb_toggle_power_output(codec, 1);
	if (spec->codec_variant == ALC269_TYPE_ALC269VB &&
			(alc_get_coef0(codec) & 0x00ff) == 0x017) {
		msleep(200);
	}

	regcache_sync(codec->core.regmap);
	hda_call_check_power_status(codec, 0x01);

	/* on some machine, the BIOS will clear the codec gpio data when enter
	 * suspend, and won't restore the data after resume, so we restore it
	 * in the driver.
	 */
	if (spec->gpio_led)
		snd_hda_codec_write(codec, codec->core.afg, 0, AC_VERB_SET_GPIO_DATA,
			    spec->gpio_led);

	if (spec->has_alc5505_dsp)
		alc5505_dsp_resume(codec);

	return 0;
}
#endif /* CONFIG_PM */

static void alc269_fixup_pincfg_no_hp_to_lineout(struct hda_codec *codec,
						 const struct hda_fixup *fix, int action)
{
	struct alc_spec *spec = codec->spec;

	if (action == HDA_FIXUP_ACT_PRE_PROBE)
		spec->parse_flags = HDA_PINCFG_NO_HP_FIXUP;
}

static void alc269_fixup_pincfg_U7x7_headset_mic(struct hda_codec *codec,
						 const struct hda_fixup *fix,
						 int action)
{
	unsigned int cfg_headphone = snd_hda_codec_get_pincfg(codec, 0x21);
	unsigned int cfg_headset_mic = snd_hda_codec_get_pincfg(codec, 0x19);

	if (cfg_headphone && cfg_headset_mic == 0x411111f0)
		snd_hda_codec_set_pincfg(codec, 0x19,
			(cfg_headphone & ~AC_DEFCFG_DEVICE) |
			(AC_JACK_MIC_IN << AC_DEFCFG_DEVICE_SHIFT));
}

static void alc269_fixup_hweq(struct hda_codec *codec,
			       const struct hda_fixup *fix, int action)
{
	if (action == HDA_FIXUP_ACT_INIT)
		alc_update_coef_idx(codec, 0x1e, 0, 0x80);
}

static void alc269_fixup_headset_mic(struct hda_codec *codec,
				       const struct hda_fixup *fix, int action)
{
	struct alc_spec *spec = codec->spec;

	if (action == HDA_FIXUP_ACT_PRE_PROBE)
		spec->parse_flags |= HDA_PINCFG_HEADSET_MIC;
}

static void alc271_fixup_dmic(struct hda_codec *codec,
			      const struct hda_fixup *fix, int action)
{
	static const struct hda_verb verbs[] = {
		{0x20, AC_VERB_SET_COEF_INDEX, 0x0d},
		{0x20, AC_VERB_SET_PROC_COEF, 0x4000},
		{}
	};
	unsigned int cfg;

	if (strcmp(codec->core.chip_name, "ALC271X") &&
	    strcmp(codec->core.chip_name, "ALC269VB"))
		return;
	cfg = snd_hda_codec_get_pincfg(codec, 0x12);
	if (get_defcfg_connect(cfg) == AC_JACK_PORT_FIXED)
		snd_hda_sequence_write(codec, verbs);
}

static void alc269_fixup_pcm_44k(struct hda_codec *codec,
				 const struct hda_fixup *fix, int action)
{
	struct alc_spec *spec = codec->spec;

	if (action != HDA_FIXUP_ACT_PROBE)
		return;

	/* Due to a hardware problem on Lenovo Ideadpad, we need to
	 * fix the sample rate of analog I/O to 44.1kHz
	 */
	spec->gen.stream_analog_playback = &alc269_44k_pcm_analog_playback;
	spec->gen.stream_analog_capture = &alc269_44k_pcm_analog_capture;
}

static void alc269_fixup_stereo_dmic(struct hda_codec *codec,
				     const struct hda_fixup *fix, int action)
{
	/* The digital-mic unit sends PDM (differential signal) instead of
	 * the standard PCM, thus you can't record a valid mono stream as is.
	 * Below is a workaround specific to ALC269 to control the dmic
	 * signal source as mono.
	 */
	if (action == HDA_FIXUP_ACT_INIT)
		alc_update_coef_idx(codec, 0x07, 0, 0x80);
}

static void alc269_quanta_automute(struct hda_codec *codec)
{
	snd_hda_gen_update_outputs(codec);

	alc_write_coef_idx(codec, 0x0c, 0x680);
	alc_write_coef_idx(codec, 0x0c, 0x480);
}

static void alc269_fixup_quanta_mute(struct hda_codec *codec,
				     const struct hda_fixup *fix, int action)
{
	struct alc_spec *spec = codec->spec;
	if (action != HDA_FIXUP_ACT_PROBE)
		return;
	spec->gen.automute_hook = alc269_quanta_automute;
}

static void alc269_x101_hp_automute_hook(struct hda_codec *codec,
					 struct hda_jack_callback *jack)
{
	struct alc_spec *spec = codec->spec;
	int vref;
	msleep(200);
	snd_hda_gen_hp_automute(codec, jack);

	vref = spec->gen.hp_jack_present ? PIN_VREF80 : 0;
	msleep(100);
	snd_hda_codec_write(codec, 0x18, 0, AC_VERB_SET_PIN_WIDGET_CONTROL,
			    vref);
	msleep(500);
	snd_hda_codec_write(codec, 0x18, 0, AC_VERB_SET_PIN_WIDGET_CONTROL,
			    vref);
}

static void alc269_fixup_x101_headset_mic(struct hda_codec *codec,
				     const struct hda_fixup *fix, int action)
{
	struct alc_spec *spec = codec->spec;
	if (action == HDA_FIXUP_ACT_PRE_PROBE) {
		spec->parse_flags |= HDA_PINCFG_HEADSET_MIC;
		spec->gen.hp_automute_hook = alc269_x101_hp_automute_hook;
	}
}


/* update mute-LED according to the speaker mute state via mic VREF pin */
static void alc269_fixup_mic_mute_hook(void *private_data, int enabled)
{
	struct hda_codec *codec = private_data;
	struct alc_spec *spec = codec->spec;
	unsigned int pinval;

	if (spec->mute_led_polarity)
		enabled = !enabled;
	pinval = snd_hda_codec_get_pin_target(codec, spec->mute_led_nid);
	pinval &= ~AC_PINCTL_VREFEN;
	pinval |= enabled ? AC_PINCTL_VREF_HIZ : AC_PINCTL_VREF_80;
	if (spec->mute_led_nid) {
		/* temporarily power up/down for setting VREF */
		snd_hda_power_up_pm(codec);
		snd_hda_set_pin_ctl_cache(codec, spec->mute_led_nid, pinval);
		snd_hda_power_down_pm(codec);
	}
}

/* Make sure the led works even in runtime suspend */
static unsigned int led_power_filter(struct hda_codec *codec,
						  hda_nid_t nid,
						  unsigned int power_state)
{
	struct alc_spec *spec = codec->spec;

	if (power_state != AC_PWRST_D3 || nid == 0 ||
	    (nid != spec->mute_led_nid && nid != spec->cap_mute_led_nid))
		return power_state;

	/* Set pin ctl again, it might have just been set to 0 */
	snd_hda_set_pin_ctl(codec, nid,
			    snd_hda_codec_get_pin_target(codec, nid));

	return snd_hda_gen_path_power_filter(codec, nid, power_state);
}

static void alc269_fixup_hp_mute_led(struct hda_codec *codec,
				     const struct hda_fixup *fix, int action)
{
	struct alc_spec *spec = codec->spec;
	const struct dmi_device *dev = NULL;

	if (action != HDA_FIXUP_ACT_PRE_PROBE)
		return;

	while ((dev = dmi_find_device(DMI_DEV_TYPE_OEM_STRING, NULL, dev))) {
		int pol, pin;
		if (sscanf(dev->name, "HP_Mute_LED_%d_%x", &pol, &pin) != 2)
			continue;
		if (pin < 0x0a || pin >= 0x10)
			break;
		spec->mute_led_polarity = pol;
		spec->mute_led_nid = pin - 0x0a + 0x18;
		spec->gen.vmaster_mute.hook = alc269_fixup_mic_mute_hook;
		spec->gen.vmaster_mute_enum = 1;
		codec->power_filter = led_power_filter;
		codec_dbg(codec,
			  "Detected mute LED for %x:%d\n", spec->mute_led_nid,
			   spec->mute_led_polarity);
		break;
	}
}

static void alc269_fixup_hp_mute_led_mic1(struct hda_codec *codec,
				const struct hda_fixup *fix, int action)
{
	struct alc_spec *spec = codec->spec;
	if (action == HDA_FIXUP_ACT_PRE_PROBE) {
		spec->mute_led_polarity = 0;
		spec->mute_led_nid = 0x18;
		spec->gen.vmaster_mute.hook = alc269_fixup_mic_mute_hook;
		spec->gen.vmaster_mute_enum = 1;
		codec->power_filter = led_power_filter;
	}
}

static void alc269_fixup_hp_mute_led_mic2(struct hda_codec *codec,
				const struct hda_fixup *fix, int action)
{
	struct alc_spec *spec = codec->spec;
	if (action == HDA_FIXUP_ACT_PRE_PROBE) {
		spec->mute_led_polarity = 0;
		spec->mute_led_nid = 0x19;
		spec->gen.vmaster_mute.hook = alc269_fixup_mic_mute_hook;
		spec->gen.vmaster_mute_enum = 1;
		codec->power_filter = led_power_filter;
	}
}

static void alc269_fixup_hp_mute_led_mic3(struct hda_codec *codec,
				const struct hda_fixup *fix, int action)
{
	struct alc_spec *spec = codec->spec;
	if (action == HDA_FIXUP_ACT_PRE_PROBE) {
		spec->mute_led_polarity = 0;
		spec->mute_led_nid = 0x1b;
		spec->gen.vmaster_mute.hook = alc269_fixup_mic_mute_hook;
		spec->gen.vmaster_mute_enum = 1;
		codec->power_filter = led_power_filter;
	}
}

/* update LED status via GPIO */
static void alc_update_gpio_led(struct hda_codec *codec, unsigned int mask,
				bool enabled)
{
	struct alc_spec *spec = codec->spec;
	unsigned int oldval = spec->gpio_led;

	if (spec->mute_led_polarity)
		enabled = !enabled;

	if (enabled)
		spec->gpio_led &= ~mask;
	else
		spec->gpio_led |= mask;
	if (spec->gpio_led != oldval)
		snd_hda_codec_write(codec, 0x01, 0, AC_VERB_SET_GPIO_DATA,
				    spec->gpio_led);
}

/* turn on/off mute LED via GPIO per vmaster hook */
static void alc_fixup_gpio_mute_hook(void *private_data, int enabled)
{
	struct hda_codec *codec = private_data;
	struct alc_spec *spec = codec->spec;

	alc_update_gpio_led(codec, spec->gpio_mute_led_mask, enabled);
}

/* turn on/off mic-mute LED via GPIO per capture hook */
static void alc_fixup_gpio_mic_mute_hook(struct hda_codec *codec,
					 struct snd_kcontrol *kcontrol,
					 struct snd_ctl_elem_value *ucontrol)
{
	struct alc_spec *spec = codec->spec;

	if (ucontrol)
		alc_update_gpio_led(codec, spec->gpio_mic_led_mask,
				    ucontrol->value.integer.value[0] ||
				    ucontrol->value.integer.value[1]);
}

static void alc269_fixup_hp_gpio_led(struct hda_codec *codec,
				const struct hda_fixup *fix, int action)
{
	struct alc_spec *spec = codec->spec;
	static const struct hda_verb gpio_init[] = {
		{ 0x01, AC_VERB_SET_GPIO_MASK, 0x18 },
		{ 0x01, AC_VERB_SET_GPIO_DIRECTION, 0x18 },
		{}
	};

	if (action == HDA_FIXUP_ACT_PRE_PROBE) {
		spec->gen.vmaster_mute.hook = alc_fixup_gpio_mute_hook;
		spec->gen.cap_sync_hook = alc_fixup_gpio_mic_mute_hook;
		spec->gpio_led = 0;
		spec->mute_led_polarity = 0;
		spec->gpio_mute_led_mask = 0x08;
		spec->gpio_mic_led_mask = 0x10;
		snd_hda_add_verbs(codec, gpio_init);
	}
}

static void alc286_fixup_hp_gpio_led(struct hda_codec *codec,
				const struct hda_fixup *fix, int action)
{
	struct alc_spec *spec = codec->spec;
	static const struct hda_verb gpio_init[] = {
		{ 0x01, AC_VERB_SET_GPIO_MASK, 0x22 },
		{ 0x01, AC_VERB_SET_GPIO_DIRECTION, 0x22 },
		{}
	};

	if (action == HDA_FIXUP_ACT_PRE_PROBE) {
		spec->gen.vmaster_mute.hook = alc_fixup_gpio_mute_hook;
		spec->gen.cap_sync_hook = alc_fixup_gpio_mic_mute_hook;
		spec->gpio_led = 0;
		spec->mute_led_polarity = 0;
		spec->gpio_mute_led_mask = 0x02;
		spec->gpio_mic_led_mask = 0x20;
		snd_hda_add_verbs(codec, gpio_init);
	}
}

/* turn on/off mic-mute LED per capture hook */
static void alc269_fixup_hp_cap_mic_mute_hook(struct hda_codec *codec,
					       struct snd_kcontrol *kcontrol,
					       struct snd_ctl_elem_value *ucontrol)
{
	struct alc_spec *spec = codec->spec;
	unsigned int pinval, enable, disable;

	pinval = snd_hda_codec_get_pin_target(codec, spec->cap_mute_led_nid);
	pinval &= ~AC_PINCTL_VREFEN;
	enable  = pinval | AC_PINCTL_VREF_80;
	disable = pinval | AC_PINCTL_VREF_HIZ;

	if (!ucontrol)
		return;

	if (ucontrol->value.integer.value[0] ||
	    ucontrol->value.integer.value[1])
		pinval = disable;
	else
		pinval = enable;

	if (spec->cap_mute_led_nid)
		snd_hda_set_pin_ctl_cache(codec, spec->cap_mute_led_nid, pinval);
}

static void alc269_fixup_hp_gpio_mic1_led(struct hda_codec *codec,
				const struct hda_fixup *fix, int action)
{
	struct alc_spec *spec = codec->spec;
	static const struct hda_verb gpio_init[] = {
		{ 0x01, AC_VERB_SET_GPIO_MASK, 0x08 },
		{ 0x01, AC_VERB_SET_GPIO_DIRECTION, 0x08 },
		{}
	};

	if (action == HDA_FIXUP_ACT_PRE_PROBE) {
		spec->gen.vmaster_mute.hook = alc_fixup_gpio_mute_hook;
		spec->gen.cap_sync_hook = alc269_fixup_hp_cap_mic_mute_hook;
		spec->gpio_led = 0;
		spec->mute_led_polarity = 0;
		spec->gpio_mute_led_mask = 0x08;
		spec->cap_mute_led_nid = 0x18;
		snd_hda_add_verbs(codec, gpio_init);
		codec->power_filter = led_power_filter;
	}
}

static void alc280_fixup_hp_gpio4(struct hda_codec *codec,
				   const struct hda_fixup *fix, int action)
{
	/* Like hp_gpio_mic1_led, but also needs GPIO4 low to enable headphone amp */
	struct alc_spec *spec = codec->spec;
	static const struct hda_verb gpio_init[] = {
		{ 0x01, AC_VERB_SET_GPIO_MASK, 0x18 },
		{ 0x01, AC_VERB_SET_GPIO_DIRECTION, 0x18 },
		{}
	};

	if (action == HDA_FIXUP_ACT_PRE_PROBE) {
		spec->gen.vmaster_mute.hook = alc_fixup_gpio_mute_hook;
		spec->gen.cap_sync_hook = alc269_fixup_hp_cap_mic_mute_hook;
		spec->gpio_led = 0;
		spec->mute_led_polarity = 0;
		spec->gpio_mute_led_mask = 0x08;
		spec->cap_mute_led_nid = 0x18;
		snd_hda_add_verbs(codec, gpio_init);
		codec->power_filter = led_power_filter;
	}
}

#if IS_REACHABLE(CONFIG_INPUT)
static void gpio2_mic_hotkey_event(struct hda_codec *codec,
				   struct hda_jack_callback *event)
{
	struct alc_spec *spec = codec->spec;

	/* GPIO2 just toggles on a keypress/keyrelease cycle. Therefore
	   send both key on and key off event for every interrupt. */
	input_report_key(spec->kb_dev, spec->alc_mute_keycode_map[ALC_KEY_MICMUTE_INDEX], 1);
	input_sync(spec->kb_dev);
	input_report_key(spec->kb_dev, spec->alc_mute_keycode_map[ALC_KEY_MICMUTE_INDEX], 0);
	input_sync(spec->kb_dev);
}

static int alc_register_micmute_input_device(struct hda_codec *codec)
{
	struct alc_spec *spec = codec->spec;
	int i;

	spec->kb_dev = input_allocate_device();
	if (!spec->kb_dev) {
		codec_err(codec, "Out of memory (input_allocate_device)\n");
		return -ENOMEM;
	}

	spec->alc_mute_keycode_map[ALC_KEY_MICMUTE_INDEX] = KEY_MICMUTE;

	spec->kb_dev->name = "Microphone Mute Button";
	spec->kb_dev->evbit[0] = BIT_MASK(EV_KEY);
	spec->kb_dev->keycodesize = sizeof(spec->alc_mute_keycode_map[0]);
	spec->kb_dev->keycodemax = ARRAY_SIZE(spec->alc_mute_keycode_map);
	spec->kb_dev->keycode = spec->alc_mute_keycode_map;
	for (i = 0; i < ARRAY_SIZE(spec->alc_mute_keycode_map); i++)
		set_bit(spec->alc_mute_keycode_map[i], spec->kb_dev->keybit);

	if (input_register_device(spec->kb_dev)) {
		codec_err(codec, "input_register_device failed\n");
		input_free_device(spec->kb_dev);
		spec->kb_dev = NULL;
		return -ENOMEM;
	}

	return 0;
}

static void alc280_fixup_hp_gpio2_mic_hotkey(struct hda_codec *codec,
					     const struct hda_fixup *fix, int action)
{
	/* GPIO1 = set according to SKU external amp
	   GPIO2 = mic mute hotkey
	   GPIO3 = mute LED
	   GPIO4 = mic mute LED */
	static const struct hda_verb gpio_init[] = {
		{ 0x01, AC_VERB_SET_GPIO_MASK, 0x1e },
		{ 0x01, AC_VERB_SET_GPIO_DIRECTION, 0x1a },
		{ 0x01, AC_VERB_SET_GPIO_DATA, 0x02 },
		{}
	};

	struct alc_spec *spec = codec->spec;

	if (action == HDA_FIXUP_ACT_PRE_PROBE) {
		if (alc_register_micmute_input_device(codec) != 0)
			return;

		snd_hda_add_verbs(codec, gpio_init);
		snd_hda_codec_write_cache(codec, codec->core.afg, 0,
					  AC_VERB_SET_GPIO_UNSOLICITED_RSP_MASK, 0x04);
		snd_hda_jack_detect_enable_callback(codec, codec->core.afg,
						    gpio2_mic_hotkey_event);

		spec->gen.vmaster_mute.hook = alc_fixup_gpio_mute_hook;
		spec->gen.cap_sync_hook = alc_fixup_gpio_mic_mute_hook;
		spec->gpio_led = 0;
		spec->mute_led_polarity = 0;
		spec->gpio_mute_led_mask = 0x08;
		spec->gpio_mic_led_mask = 0x10;
		return;
	}

	if (!spec->kb_dev)
		return;

	switch (action) {
	case HDA_FIXUP_ACT_PROBE:
		spec->init_amp = ALC_INIT_DEFAULT;
		break;
	case HDA_FIXUP_ACT_FREE:
		input_unregister_device(spec->kb_dev);
		spec->kb_dev = NULL;
	}
}

static void alc233_fixup_lenovo_line2_mic_hotkey(struct hda_codec *codec,
					     const struct hda_fixup *fix, int action)
{
	/* Line2 = mic mute hotkey
	   GPIO2 = mic mute LED */
	static const struct hda_verb gpio_init[] = {
		{ 0x01, AC_VERB_SET_GPIO_MASK, 0x04 },
		{ 0x01, AC_VERB_SET_GPIO_DIRECTION, 0x04 },
		{}
	};

	struct alc_spec *spec = codec->spec;

	if (action == HDA_FIXUP_ACT_PRE_PROBE) {
		if (alc_register_micmute_input_device(codec) != 0)
			return;

		snd_hda_add_verbs(codec, gpio_init);
		snd_hda_jack_detect_enable_callback(codec, 0x1b,
						    gpio2_mic_hotkey_event);

		spec->gen.cap_sync_hook = alc_fixup_gpio_mic_mute_hook;
		spec->gpio_led = 0;
		spec->mute_led_polarity = 0;
		spec->gpio_mic_led_mask = 0x04;
		return;
	}

	if (!spec->kb_dev)
		return;

	switch (action) {
	case HDA_FIXUP_ACT_PROBE:
		spec->init_amp = ALC_INIT_DEFAULT;
		break;
	case HDA_FIXUP_ACT_FREE:
		input_unregister_device(spec->kb_dev);
		spec->kb_dev = NULL;
	}
}
#else /* INPUT */
#define alc280_fixup_hp_gpio2_mic_hotkey	NULL
#define alc233_fixup_lenovo_line2_mic_hotkey	NULL
#endif /* INPUT */

static void alc269_fixup_hp_line1_mic1_led(struct hda_codec *codec,
				const struct hda_fixup *fix, int action)
{
	struct alc_spec *spec = codec->spec;

	if (action == HDA_FIXUP_ACT_PRE_PROBE) {
		spec->gen.vmaster_mute.hook = alc269_fixup_mic_mute_hook;
		spec->gen.cap_sync_hook = alc269_fixup_hp_cap_mic_mute_hook;
		spec->mute_led_polarity = 0;
		spec->mute_led_nid = 0x1a;
		spec->cap_mute_led_nid = 0x18;
		spec->gen.vmaster_mute_enum = 1;
		codec->power_filter = led_power_filter;
	}
}

static struct coef_fw alc225_pre_hsmode[] = {
	UPDATE_COEF(0x4a, 1<<8, 0),
	UPDATE_COEFEX(0x57, 0x05, 1<<14, 0),
	UPDATE_COEF(0x63, 3<<14, 3<<14),
	UPDATE_COEF(0x4a, 3<<4, 2<<4),
	UPDATE_COEF(0x4a, 3<<10, 3<<10),
	UPDATE_COEF(0x45, 0x3f<<10, 0x34<<10),
	UPDATE_COEF(0x4a, 3<<10, 0),
	{}
};

static void alc_headset_mode_unplugged(struct hda_codec *codec)
{
	static struct coef_fw coef0255[] = {
		WRITE_COEF(0x1b, 0x0c0b), /* LDO and MISC control */
		WRITE_COEF(0x45, 0xd089), /* UAJ function set to menual mode */
		UPDATE_COEFEX(0x57, 0x05, 1<<14, 0), /* Direct Drive HP Amp control(Set to verb control)*/
		WRITE_COEF(0x06, 0x6104), /* Set MIC2 Vref gate with HP */
		WRITE_COEFEX(0x57, 0x03, 0x8aa6), /* Direct Drive HP Amp control */
		{}
	};
	static struct coef_fw coef0256[] = {
		WRITE_COEF(0x1b, 0x0c4b), /* LDO and MISC control */
		WRITE_COEF(0x45, 0xd089), /* UAJ function set to menual mode */
		WRITE_COEF(0x06, 0x6104), /* Set MIC2 Vref gate with HP */
		WRITE_COEFEX(0x57, 0x03, 0x09a3), /* Direct Drive HP Amp control */
		UPDATE_COEFEX(0x57, 0x05, 1<<14, 0), /* Direct Drive HP Amp control(Set to verb control)*/
		{}
	};
	static struct coef_fw coef0233[] = {
		WRITE_COEF(0x1b, 0x0c0b),
		WRITE_COEF(0x45, 0xc429),
		UPDATE_COEF(0x35, 0x4000, 0),
		WRITE_COEF(0x06, 0x2104),
		WRITE_COEF(0x1a, 0x0001),
		WRITE_COEF(0x26, 0x0004),
		WRITE_COEF(0x32, 0x42a3),
		{}
	};
	static struct coef_fw coef0288[] = {
		UPDATE_COEF(0x4f, 0xfcc0, 0xc400),
		UPDATE_COEF(0x50, 0x2000, 0x2000),
		UPDATE_COEF(0x56, 0x0006, 0x0006),
		UPDATE_COEF(0x66, 0x0008, 0),
		UPDATE_COEF(0x67, 0x2000, 0),
		{}
	};
	static struct coef_fw coef0298[] = {
		UPDATE_COEF(0x19, 0x1300, 0x0300),
		{}
	};
	static struct coef_fw coef0292[] = {
		WRITE_COEF(0x76, 0x000e),
		WRITE_COEF(0x6c, 0x2400),
		WRITE_COEF(0x18, 0x7308),
		WRITE_COEF(0x6b, 0xc429),
		{}
	};
	static struct coef_fw coef0293[] = {
		UPDATE_COEF(0x10, 7<<8, 6<<8), /* SET Line1 JD to 0 */
		UPDATE_COEFEX(0x57, 0x05, 1<<15|1<<13, 0x0), /* SET charge pump by verb */
		UPDATE_COEFEX(0x57, 0x03, 1<<10, 1<<10), /* SET EN_OSW to 1 */
		UPDATE_COEF(0x1a, 1<<3, 1<<3), /* Combo JD gating with LINE1-VREFO */
		WRITE_COEF(0x45, 0xc429), /* Set to TRS type */
		UPDATE_COEF(0x4a, 0x000f, 0x000e), /* Combo Jack auto detect */
		{}
	};
	static struct coef_fw coef0668[] = {
		WRITE_COEF(0x15, 0x0d40),
		WRITE_COEF(0xb7, 0x802b),
		{}
	};
	static struct coef_fw coef0225[] = {
		UPDATE_COEF(0x63, 3<<14, 0),
		{}
	};
	static struct coef_fw coef0274[] = {
		UPDATE_COEF(0x4a, 0x0100, 0),
		UPDATE_COEFEX(0x57, 0x05, 0x4000, 0),
		UPDATE_COEF(0x6b, 0xf000, 0x5000),
		UPDATE_COEF(0x4a, 0x0010, 0),
		UPDATE_COEF(0x4a, 0x0c00, 0x0c00),
		WRITE_COEF(0x45, 0x5289),
		UPDATE_COEF(0x4a, 0x0c00, 0),
		{}
	};

	switch (codec->core.vendor_id) {
	case 0x10ec0255:
		alc_process_coef_fw(codec, coef0255);
		break;
	case 0x10ec0236:
	case 0x10ec0256:
		alc_process_coef_fw(codec, coef0256);
		break;
	case 0x10ec0234:
	case 0x10ec0274:
	case 0x10ec0294:
		alc_process_coef_fw(codec, coef0274);
		break;
	case 0x10ec0233:
	case 0x10ec0283:
		alc_process_coef_fw(codec, coef0233);
		break;
	case 0x10ec0286:
	case 0x10ec0288:
		alc_process_coef_fw(codec, coef0288);
		break;
	case 0x10ec0298:
		alc_process_coef_fw(codec, coef0298);
		alc_process_coef_fw(codec, coef0288);
		break;
	case 0x10ec0292:
		alc_process_coef_fw(codec, coef0292);
		break;
	case 0x10ec0293:
		alc_process_coef_fw(codec, coef0293);
		break;
	case 0x10ec0668:
		alc_process_coef_fw(codec, coef0668);
		break;
	case 0x10ec0225:
	case 0x10ec0295:
	case 0x10ec0299:
		alc_process_coef_fw(codec, alc225_pre_hsmode);
		alc_process_coef_fw(codec, coef0225);
		break;
	case 0x10ec0867:
		alc_update_coefex_idx(codec, 0x57, 0x5, 1<<14, 0);
		break;
	}
	codec_dbg(codec, "Headset jack set to unplugged mode.\n");
}


static void alc_headset_mode_mic_in(struct hda_codec *codec, hda_nid_t hp_pin,
				    hda_nid_t mic_pin)
{
	static struct coef_fw coef0255[] = {
		WRITE_COEFEX(0x57, 0x03, 0x8aa6),
		WRITE_COEF(0x06, 0x6100), /* Set MIC2 Vref gate to normal */
		{}
	};
	static struct coef_fw coef0256[] = {
		UPDATE_COEFEX(0x57, 0x05, 1<<14, 1<<14), /* Direct Drive HP Amp control(Set to verb control)*/
		WRITE_COEFEX(0x57, 0x03, 0x09a3),
		WRITE_COEF(0x06, 0x6100), /* Set MIC2 Vref gate to normal */
		{}
	};
	static struct coef_fw coef0233[] = {
		UPDATE_COEF(0x35, 0, 1<<14),
		WRITE_COEF(0x06, 0x2100),
		WRITE_COEF(0x1a, 0x0021),
		WRITE_COEF(0x26, 0x008c),
		{}
	};
	static struct coef_fw coef0288[] = {
		UPDATE_COEF(0x4f, 0x00c0, 0),
		UPDATE_COEF(0x50, 0x2000, 0),
		UPDATE_COEF(0x56, 0x0006, 0),
		UPDATE_COEF(0x4f, 0xfcc0, 0xc400),
		UPDATE_COEF(0x66, 0x0008, 0x0008),
		UPDATE_COEF(0x67, 0x2000, 0x2000),
		{}
	};
	static struct coef_fw coef0292[] = {
		WRITE_COEF(0x19, 0xa208),
		WRITE_COEF(0x2e, 0xacf0),
		{}
	};
	static struct coef_fw coef0293[] = {
		UPDATE_COEFEX(0x57, 0x05, 0, 1<<15|1<<13), /* SET charge pump by verb */
		UPDATE_COEFEX(0x57, 0x03, 1<<10, 0), /* SET EN_OSW to 0 */
		UPDATE_COEF(0x1a, 1<<3, 0), /* Combo JD gating without LINE1-VREFO */
		{}
	};
	static struct coef_fw coef0688[] = {
		WRITE_COEF(0xb7, 0x802b),
		WRITE_COEF(0xb5, 0x1040),
		UPDATE_COEF(0xc3, 0, 1<<12),
		{}
	};
	static struct coef_fw coef0225[] = {
		UPDATE_COEFEX(0x57, 0x05, 1<<14, 1<<14),
		UPDATE_COEF(0x4a, 3<<4, 2<<4),
		UPDATE_COEF(0x63, 3<<14, 0),
		{}
	};
	static struct coef_fw coef0274[] = {
		UPDATE_COEFEX(0x57, 0x05, 0x4000, 0x4000),
		UPDATE_COEF(0x4a, 0x0010, 0),
		UPDATE_COEF(0x6b, 0xf000, 0),
		{}
	};

	switch (codec->core.vendor_id) {
	case 0x10ec0255:
		alc_write_coef_idx(codec, 0x45, 0xc489);
		snd_hda_set_pin_ctl_cache(codec, hp_pin, 0);
		alc_process_coef_fw(codec, coef0255);
		snd_hda_set_pin_ctl_cache(codec, mic_pin, PIN_VREF50);
		break;
	case 0x10ec0236:
	case 0x10ec0256:
		alc_write_coef_idx(codec, 0x45, 0xc489);
		snd_hda_set_pin_ctl_cache(codec, hp_pin, 0);
		alc_process_coef_fw(codec, coef0256);
		snd_hda_set_pin_ctl_cache(codec, mic_pin, PIN_VREF50);
		break;
	case 0x10ec0234:
	case 0x10ec0274:
	case 0x10ec0294:
		alc_write_coef_idx(codec, 0x45, 0x4689);
		snd_hda_set_pin_ctl_cache(codec, hp_pin, 0);
		alc_process_coef_fw(codec, coef0274);
		snd_hda_set_pin_ctl_cache(codec, mic_pin, PIN_VREF50);
		break;
	case 0x10ec0233:
	case 0x10ec0283:
		alc_write_coef_idx(codec, 0x45, 0xc429);
		snd_hda_set_pin_ctl_cache(codec, hp_pin, 0);
		alc_process_coef_fw(codec, coef0233);
		snd_hda_set_pin_ctl_cache(codec, mic_pin, PIN_VREF50);
		break;
	case 0x10ec0286:
	case 0x10ec0288:
	case 0x10ec0298:
		snd_hda_set_pin_ctl_cache(codec, hp_pin, 0);
		alc_process_coef_fw(codec, coef0288);
		snd_hda_set_pin_ctl_cache(codec, mic_pin, PIN_VREF50);
		break;
	case 0x10ec0292:
		snd_hda_set_pin_ctl_cache(codec, hp_pin, 0);
		alc_process_coef_fw(codec, coef0292);
		break;
	case 0x10ec0293:
		/* Set to TRS mode */
		alc_write_coef_idx(codec, 0x45, 0xc429);
		snd_hda_set_pin_ctl_cache(codec, hp_pin, 0);
		alc_process_coef_fw(codec, coef0293);
		snd_hda_set_pin_ctl_cache(codec, mic_pin, PIN_VREF50);
		break;
	case 0x10ec0867:
		alc_update_coefex_idx(codec, 0x57, 0x5, 0, 1<<14);
		/* fallthru */
	case 0x10ec0221:
	case 0x10ec0662:
		snd_hda_set_pin_ctl_cache(codec, hp_pin, 0);
		snd_hda_set_pin_ctl_cache(codec, mic_pin, PIN_VREF50);
		break;
	case 0x10ec0668:
		alc_write_coef_idx(codec, 0x11, 0x0001);
		snd_hda_set_pin_ctl_cache(codec, hp_pin, 0);
		alc_process_coef_fw(codec, coef0688);
		snd_hda_set_pin_ctl_cache(codec, mic_pin, PIN_VREF50);
		break;
	case 0x10ec0225:
	case 0x10ec0295:
	case 0x10ec0299:
		alc_process_coef_fw(codec, alc225_pre_hsmode);
		alc_update_coef_idx(codec, 0x45, 0x3f<<10, 0x31<<10);
		snd_hda_set_pin_ctl_cache(codec, hp_pin, 0);
		alc_process_coef_fw(codec, coef0225);
		snd_hda_set_pin_ctl_cache(codec, mic_pin, PIN_VREF50);
		break;
	}
	codec_dbg(codec, "Headset jack set to mic-in mode.\n");
}

static void alc_headset_mode_default(struct hda_codec *codec)
{
	static struct coef_fw coef0225[] = {
		UPDATE_COEF(0x45, 0x3f<<10, 0x30<<10),
		UPDATE_COEF(0x45, 0x3f<<10, 0x31<<10),
		UPDATE_COEF(0x49, 3<<8, 0<<8),
		UPDATE_COEF(0x4a, 3<<4, 3<<4),
		UPDATE_COEF(0x63, 3<<14, 0),
		UPDATE_COEF(0x67, 0xf000, 0x3000),
		{}
	};
	static struct coef_fw coef0255[] = {
		WRITE_COEF(0x45, 0xc089),
		WRITE_COEF(0x45, 0xc489),
		WRITE_COEFEX(0x57, 0x03, 0x8ea6),
		WRITE_COEF(0x49, 0x0049),
		{}
	};
	static struct coef_fw coef0256[] = {
		WRITE_COEF(0x45, 0xc489),
		WRITE_COEFEX(0x57, 0x03, 0x0da3),
		WRITE_COEF(0x49, 0x0049),
		UPDATE_COEFEX(0x57, 0x05, 1<<14, 0), /* Direct Drive HP Amp control(Set to verb control)*/
		WRITE_COEF(0x06, 0x6100),
		{}
	};
	static struct coef_fw coef0233[] = {
		WRITE_COEF(0x06, 0x2100),
		WRITE_COEF(0x32, 0x4ea3),
		{}
	};
	static struct coef_fw coef0288[] = {
		UPDATE_COEF(0x4f, 0xfcc0, 0xc400), /* Set to TRS type */
		UPDATE_COEF(0x50, 0x2000, 0x2000),
		UPDATE_COEF(0x56, 0x0006, 0x0006),
		UPDATE_COEF(0x66, 0x0008, 0),
		UPDATE_COEF(0x67, 0x2000, 0),
		{}
	};
	static struct coef_fw coef0292[] = {
		WRITE_COEF(0x76, 0x000e),
		WRITE_COEF(0x6c, 0x2400),
		WRITE_COEF(0x6b, 0xc429),
		WRITE_COEF(0x18, 0x7308),
		{}
	};
	static struct coef_fw coef0293[] = {
		UPDATE_COEF(0x4a, 0x000f, 0x000e), /* Combo Jack auto detect */
		WRITE_COEF(0x45, 0xC429), /* Set to TRS type */
		UPDATE_COEF(0x1a, 1<<3, 0), /* Combo JD gating without LINE1-VREFO */
		{}
	};
	static struct coef_fw coef0688[] = {
		WRITE_COEF(0x11, 0x0041),
		WRITE_COEF(0x15, 0x0d40),
		WRITE_COEF(0xb7, 0x802b),
		{}
	};
	static struct coef_fw coef0274[] = {
		WRITE_COEF(0x45, 0x4289),
		UPDATE_COEF(0x4a, 0x0010, 0x0010),
		UPDATE_COEF(0x6b, 0x0f00, 0),
		UPDATE_COEF(0x49, 0x0300, 0x0300),
		{}
	};

	switch (codec->core.vendor_id) {
	case 0x10ec0225:
	case 0x10ec0295:
	case 0x10ec0299:
		alc_process_coef_fw(codec, alc225_pre_hsmode);
		alc_process_coef_fw(codec, coef0225);
		break;
	case 0x10ec0255:
		alc_process_coef_fw(codec, coef0255);
		break;
	case 0x10ec0236:
	case 0x10ec0256:
		alc_write_coef_idx(codec, 0x1b, 0x0e4b);
		alc_write_coef_idx(codec, 0x45, 0xc089);
		msleep(50);
		alc_process_coef_fw(codec, coef0256);
		break;
	case 0x10ec0234:
	case 0x10ec0274:
	case 0x10ec0294:
		alc_process_coef_fw(codec, coef0274);
		break;
	case 0x10ec0233:
	case 0x10ec0283:
		alc_process_coef_fw(codec, coef0233);
		break;
	case 0x10ec0286:
	case 0x10ec0288:
	case 0x10ec0298:
		alc_process_coef_fw(codec, coef0288);
		break;
	case 0x10ec0292:
		alc_process_coef_fw(codec, coef0292);
		break;
	case 0x10ec0293:
		alc_process_coef_fw(codec, coef0293);
		break;
	case 0x10ec0668:
		alc_process_coef_fw(codec, coef0688);
		break;
	case 0x10ec0867:
		alc_update_coefex_idx(codec, 0x57, 0x5, 1<<14, 0);
		break;
	}
	codec_dbg(codec, "Headset jack set to headphone (default) mode.\n");
}

/* Iphone type */
static void alc_headset_mode_ctia(struct hda_codec *codec)
{
	int val;

	static struct coef_fw coef0255[] = {
		WRITE_COEF(0x45, 0xd489), /* Set to CTIA type */
		WRITE_COEF(0x1b, 0x0c2b),
		WRITE_COEFEX(0x57, 0x03, 0x8ea6),
		{}
	};
	static struct coef_fw coef0256[] = {
		WRITE_COEF(0x45, 0xd489), /* Set to CTIA type */
		WRITE_COEF(0x1b, 0x0e6b),
		{}
	};
	static struct coef_fw coef0233[] = {
		WRITE_COEF(0x45, 0xd429),
		WRITE_COEF(0x1b, 0x0c2b),
		WRITE_COEF(0x32, 0x4ea3),
		{}
	};
	static struct coef_fw coef0288[] = {
		UPDATE_COEF(0x50, 0x2000, 0x2000),
		UPDATE_COEF(0x56, 0x0006, 0x0006),
		UPDATE_COEF(0x66, 0x0008, 0),
		UPDATE_COEF(0x67, 0x2000, 0),
		{}
	};
	static struct coef_fw coef0292[] = {
		WRITE_COEF(0x6b, 0xd429),
		WRITE_COEF(0x76, 0x0008),
		WRITE_COEF(0x18, 0x7388),
		{}
	};
	static struct coef_fw coef0293[] = {
		WRITE_COEF(0x45, 0xd429), /* Set to ctia type */
		UPDATE_COEF(0x10, 7<<8, 7<<8), /* SET Line1 JD to 1 */
		{}
	};
	static struct coef_fw coef0688[] = {
		WRITE_COEF(0x11, 0x0001),
		WRITE_COEF(0x15, 0x0d60),
		WRITE_COEF(0xc3, 0x0000),
		{}
	};
	static struct coef_fw coef0225_1[] = {
		UPDATE_COEF(0x45, 0x3f<<10, 0x35<<10),
		UPDATE_COEF(0x63, 3<<14, 2<<14),
		{}
	};
	static struct coef_fw coef0225_2[] = {
		UPDATE_COEF(0x45, 0x3f<<10, 0x35<<10),
		UPDATE_COEF(0x63, 3<<14, 1<<14),
		{}
	};

	switch (codec->core.vendor_id) {
	case 0x10ec0255:
		alc_process_coef_fw(codec, coef0255);
		break;
	case 0x10ec0236:
	case 0x10ec0256:
		alc_process_coef_fw(codec, coef0256);
		break;
	case 0x10ec0234:
	case 0x10ec0274:
	case 0x10ec0294:
		alc_write_coef_idx(codec, 0x45, 0xd689);
		break;
	case 0x10ec0233:
	case 0x10ec0283:
		alc_process_coef_fw(codec, coef0233);
		break;
	case 0x10ec0298:
		val = alc_read_coef_idx(codec, 0x50);
		if (val & (1 << 12)) {
			alc_update_coef_idx(codec, 0x8e, 0x0070, 0x0020);
			alc_update_coef_idx(codec, 0x4f, 0xfcc0, 0xd400);
			msleep(300);
		} else {
			alc_update_coef_idx(codec, 0x8e, 0x0070, 0x0010);
			alc_update_coef_idx(codec, 0x4f, 0xfcc0, 0xd400);
			msleep(300);
		}
		break;
	case 0x10ec0286:
	case 0x10ec0288:
		alc_update_coef_idx(codec, 0x4f, 0xfcc0, 0xd400);
		msleep(300);
		alc_process_coef_fw(codec, coef0288);
		break;
	case 0x10ec0292:
		alc_process_coef_fw(codec, coef0292);
		break;
	case 0x10ec0293:
		alc_process_coef_fw(codec, coef0293);
		break;
	case 0x10ec0668:
		alc_process_coef_fw(codec, coef0688);
		break;
	case 0x10ec0225:
	case 0x10ec0295:
	case 0x10ec0299:
		val = alc_read_coef_idx(codec, 0x45);
		if (val & (1 << 9))
			alc_process_coef_fw(codec, coef0225_2);
		else
			alc_process_coef_fw(codec, coef0225_1);
		break;
	case 0x10ec0867:
		alc_update_coefex_idx(codec, 0x57, 0x5, 1<<14, 0);
		break;
	}
	codec_dbg(codec, "Headset jack set to iPhone-style headset mode.\n");
}

/* Nokia type */
static void alc_headset_mode_omtp(struct hda_codec *codec)
{
	static struct coef_fw coef0255[] = {
		WRITE_COEF(0x45, 0xe489), /* Set to OMTP Type */
		WRITE_COEF(0x1b, 0x0c2b),
		WRITE_COEFEX(0x57, 0x03, 0x8ea6),
		{}
	};
	static struct coef_fw coef0256[] = {
		WRITE_COEF(0x45, 0xe489), /* Set to OMTP Type */
		WRITE_COEF(0x1b, 0x0e6b),
		{}
	};
	static struct coef_fw coef0233[] = {
		WRITE_COEF(0x45, 0xe429),
		WRITE_COEF(0x1b, 0x0c2b),
		WRITE_COEF(0x32, 0x4ea3),
		{}
	};
	static struct coef_fw coef0288[] = {
		UPDATE_COEF(0x50, 0x2000, 0x2000),
		UPDATE_COEF(0x56, 0x0006, 0x0006),
		UPDATE_COEF(0x66, 0x0008, 0),
		UPDATE_COEF(0x67, 0x2000, 0),
		{}
	};
	static struct coef_fw coef0292[] = {
		WRITE_COEF(0x6b, 0xe429),
		WRITE_COEF(0x76, 0x0008),
		WRITE_COEF(0x18, 0x7388),
		{}
	};
	static struct coef_fw coef0293[] = {
		WRITE_COEF(0x45, 0xe429), /* Set to omtp type */
		UPDATE_COEF(0x10, 7<<8, 7<<8), /* SET Line1 JD to 1 */
		{}
	};
	static struct coef_fw coef0688[] = {
		WRITE_COEF(0x11, 0x0001),
		WRITE_COEF(0x15, 0x0d50),
		WRITE_COEF(0xc3, 0x0000),
		{}
	};
	static struct coef_fw coef0225[] = {
		UPDATE_COEF(0x45, 0x3f<<10, 0x39<<10),
		UPDATE_COEF(0x63, 3<<14, 2<<14),
		{}
	};

	switch (codec->core.vendor_id) {
	case 0x10ec0255:
		alc_process_coef_fw(codec, coef0255);
		break;
	case 0x10ec0236:
	case 0x10ec0256:
		alc_process_coef_fw(codec, coef0256);
		break;
	case 0x10ec0234:
	case 0x10ec0274:
	case 0x10ec0294:
		alc_write_coef_idx(codec, 0x45, 0xe689);
		break;
	case 0x10ec0233:
	case 0x10ec0283:
		alc_process_coef_fw(codec, coef0233);
		break;
	case 0x10ec0298:
		alc_update_coef_idx(codec, 0x8e, 0x0070, 0x0010);/* Headset output enable */
		alc_update_coef_idx(codec, 0x4f, 0xfcc0, 0xe400);
		msleep(300);
		break;
	case 0x10ec0286:
	case 0x10ec0288:
		alc_update_coef_idx(codec, 0x4f, 0xfcc0, 0xe400);
		msleep(300);
		alc_process_coef_fw(codec, coef0288);
		break;
	case 0x10ec0292:
		alc_process_coef_fw(codec, coef0292);
		break;
	case 0x10ec0293:
		alc_process_coef_fw(codec, coef0293);
		break;
	case 0x10ec0668:
		alc_process_coef_fw(codec, coef0688);
		break;
	case 0x10ec0225:
	case 0x10ec0295:
	case 0x10ec0299:
		alc_process_coef_fw(codec, coef0225);
		break;
	}
	codec_dbg(codec, "Headset jack set to Nokia-style headset mode.\n");
}

static void alc_determine_headset_type(struct hda_codec *codec)
{
	int val;
	bool is_ctia = false;
	struct alc_spec *spec = codec->spec;
	static struct coef_fw coef0255[] = {
		WRITE_COEF(0x45, 0xd089), /* combo jack auto switch control(Check type)*/
		WRITE_COEF(0x49, 0x0149), /* combo jack auto switch control(Vref
 conteol) */
		{}
	};
	static struct coef_fw coef0288[] = {
		UPDATE_COEF(0x4f, 0xfcc0, 0xd400), /* Check Type */
		{}
	};
	static struct coef_fw coef0298[] = {
		UPDATE_COEF(0x50, 0x2000, 0x2000),
		UPDATE_COEF(0x56, 0x0006, 0x0006),
		UPDATE_COEF(0x66, 0x0008, 0),
		UPDATE_COEF(0x67, 0x2000, 0),
		UPDATE_COEF(0x19, 0x1300, 0x1300),
		{}
	};
	static struct coef_fw coef0293[] = {
		UPDATE_COEF(0x4a, 0x000f, 0x0008), /* Combo Jack auto detect */
		WRITE_COEF(0x45, 0xD429), /* Set to ctia type */
		{}
	};
	static struct coef_fw coef0688[] = {
		WRITE_COEF(0x11, 0x0001),
		WRITE_COEF(0xb7, 0x802b),
		WRITE_COEF(0x15, 0x0d60),
		WRITE_COEF(0xc3, 0x0c00),
		{}
	};
	static struct coef_fw coef0274[] = {
		UPDATE_COEF(0x4a, 0x0010, 0),
		UPDATE_COEF(0x4a, 0x8000, 0),
		WRITE_COEF(0x45, 0xd289),
		UPDATE_COEF(0x49, 0x0300, 0x0300),
		{}
	};

	switch (codec->core.vendor_id) {
	case 0x10ec0255:
		alc_process_coef_fw(codec, coef0255);
		msleep(300);
		val = alc_read_coef_idx(codec, 0x46);
		is_ctia = (val & 0x0070) == 0x0070;
		break;
	case 0x10ec0236:
	case 0x10ec0256:
		alc_write_coef_idx(codec, 0x1b, 0x0e4b);
		alc_write_coef_idx(codec, 0x06, 0x6104);
		alc_write_coefex_idx(codec, 0x57, 0x3, 0x09a3);

		snd_hda_codec_write(codec, 0x21, 0,
			    AC_VERB_SET_AMP_GAIN_MUTE, AMP_OUT_MUTE);
		msleep(80);
		snd_hda_codec_write(codec, 0x21, 0,
			    AC_VERB_SET_PIN_WIDGET_CONTROL, 0x0);

		alc_process_coef_fw(codec, coef0255);
		msleep(300);
		val = alc_read_coef_idx(codec, 0x46);
		is_ctia = (val & 0x0070) == 0x0070;

		alc_write_coefex_idx(codec, 0x57, 0x3, 0x0da3);
		alc_update_coefex_idx(codec, 0x57, 0x5, 1<<14, 0);

		snd_hda_codec_write(codec, 0x21, 0,
			    AC_VERB_SET_PIN_WIDGET_CONTROL, PIN_OUT);
		msleep(80);
		snd_hda_codec_write(codec, 0x21, 0,
			    AC_VERB_SET_AMP_GAIN_MUTE, AMP_OUT_UNMUTE);
		break;
	case 0x10ec0234:
	case 0x10ec0274:
	case 0x10ec0294:
		alc_process_coef_fw(codec, coef0274);
		msleep(80);
		val = alc_read_coef_idx(codec, 0x46);
		is_ctia = (val & 0x00f0) == 0x00f0;
		break;
	case 0x10ec0233:
	case 0x10ec0283:
		alc_write_coef_idx(codec, 0x45, 0xd029);
		msleep(300);
		val = alc_read_coef_idx(codec, 0x46);
		is_ctia = (val & 0x0070) == 0x0070;
		break;
	case 0x10ec0298:
		snd_hda_codec_write(codec, 0x21, 0,
			    AC_VERB_SET_AMP_GAIN_MUTE, AMP_OUT_MUTE);
		msleep(100);
		snd_hda_codec_write(codec, 0x21, 0,
			    AC_VERB_SET_PIN_WIDGET_CONTROL, 0x0);
		msleep(200);

		val = alc_read_coef_idx(codec, 0x50);
		if (val & (1 << 12)) {
			alc_update_coef_idx(codec, 0x8e, 0x0070, 0x0020);
			alc_process_coef_fw(codec, coef0288);
			msleep(350);
			val = alc_read_coef_idx(codec, 0x50);
			is_ctia = (val & 0x0070) == 0x0070;
		} else {
			alc_update_coef_idx(codec, 0x8e, 0x0070, 0x0010);
			alc_process_coef_fw(codec, coef0288);
			msleep(350);
			val = alc_read_coef_idx(codec, 0x50);
			is_ctia = (val & 0x0070) == 0x0070;
		}
		alc_process_coef_fw(codec, coef0298);
		snd_hda_codec_write(codec, 0x21, 0,
			    AC_VERB_SET_PIN_WIDGET_CONTROL, PIN_HP);
		msleep(75);
		snd_hda_codec_write(codec, 0x21, 0,
			    AC_VERB_SET_AMP_GAIN_MUTE, AMP_OUT_UNMUTE);
		break;
	case 0x10ec0286:
	case 0x10ec0288:
		alc_process_coef_fw(codec, coef0288);
		msleep(350);
		val = alc_read_coef_idx(codec, 0x50);
		is_ctia = (val & 0x0070) == 0x0070;
		break;
	case 0x10ec0292:
		alc_write_coef_idx(codec, 0x6b, 0xd429);
		msleep(300);
		val = alc_read_coef_idx(codec, 0x6c);
		is_ctia = (val & 0x001c) == 0x001c;
		break;
	case 0x10ec0293:
		alc_process_coef_fw(codec, coef0293);
		msleep(300);
		val = alc_read_coef_idx(codec, 0x46);
		is_ctia = (val & 0x0070) == 0x0070;
		break;
	case 0x10ec0668:
		alc_process_coef_fw(codec, coef0688);
		msleep(300);
		val = alc_read_coef_idx(codec, 0xbe);
		is_ctia = (val & 0x1c02) == 0x1c02;
		break;
	case 0x10ec0225:
		codec->power_save_node = 1;
		/* fall through */
	case 0x10ec0295:
	case 0x10ec0299:
		alc_process_coef_fw(codec, alc225_pre_hsmode);
		alc_update_coef_idx(codec, 0x67, 0xf000, 0x1000);
		val = alc_read_coef_idx(codec, 0x45);
		if (val & (1 << 9)) {
			alc_update_coef_idx(codec, 0x45, 0x3f<<10, 0x34<<10);
			alc_update_coef_idx(codec, 0x49, 3<<8, 2<<8);
			msleep(800);
			val = alc_read_coef_idx(codec, 0x46);
			is_ctia = (val & 0x00f0) == 0x00f0;
		} else {
			alc_update_coef_idx(codec, 0x45, 0x3f<<10, 0x34<<10);
			alc_update_coef_idx(codec, 0x49, 3<<8, 1<<8);
			msleep(800);
			val = alc_read_coef_idx(codec, 0x46);
			is_ctia = (val & 0x00f0) == 0x00f0;
		}
		alc_update_coef_idx(codec, 0x4a, 7<<6, 7<<6);
		alc_update_coef_idx(codec, 0x4a, 3<<4, 3<<4);
		alc_update_coef_idx(codec, 0x67, 0xf000, 0x3000);
		break;
	case 0x10ec0867:
		is_ctia = true;
		break;
	}

	codec_dbg(codec, "Headset jack detected iPhone-style headset: %s\n",
		    is_ctia ? "yes" : "no");
	spec->current_headset_type = is_ctia ? ALC_HEADSET_TYPE_CTIA : ALC_HEADSET_TYPE_OMTP;
}

static void alc_update_headset_mode(struct hda_codec *codec)
{
	struct alc_spec *spec = codec->spec;

	hda_nid_t mux_pin = spec->gen.imux_pins[spec->gen.cur_mux[0]];
	hda_nid_t hp_pin = spec->gen.autocfg.hp_pins[0];

	int new_headset_mode;

	if (!snd_hda_jack_detect(codec, hp_pin))
		new_headset_mode = ALC_HEADSET_MODE_UNPLUGGED;
	else if (mux_pin == spec->headset_mic_pin)
		new_headset_mode = ALC_HEADSET_MODE_HEADSET;
	else if (mux_pin == spec->headphone_mic_pin)
		new_headset_mode = ALC_HEADSET_MODE_MIC;
	else
		new_headset_mode = ALC_HEADSET_MODE_HEADPHONE;

	if (new_headset_mode == spec->current_headset_mode) {
		snd_hda_gen_update_outputs(codec);
		return;
	}

	switch (new_headset_mode) {
	case ALC_HEADSET_MODE_UNPLUGGED:
		alc_headset_mode_unplugged(codec);
		spec->gen.hp_jack_present = false;
		break;
	case ALC_HEADSET_MODE_HEADSET:
		if (spec->current_headset_type == ALC_HEADSET_TYPE_UNKNOWN)
			alc_determine_headset_type(codec);
		if (spec->current_headset_type == ALC_HEADSET_TYPE_CTIA)
			alc_headset_mode_ctia(codec);
		else if (spec->current_headset_type == ALC_HEADSET_TYPE_OMTP)
			alc_headset_mode_omtp(codec);
		spec->gen.hp_jack_present = true;
		break;
	case ALC_HEADSET_MODE_MIC:
		alc_headset_mode_mic_in(codec, hp_pin, spec->headphone_mic_pin);
		spec->gen.hp_jack_present = false;
		break;
	case ALC_HEADSET_MODE_HEADPHONE:
		alc_headset_mode_default(codec);
		spec->gen.hp_jack_present = true;
		break;
	}
	if (new_headset_mode != ALC_HEADSET_MODE_MIC) {
		snd_hda_set_pin_ctl_cache(codec, hp_pin,
					  AC_PINCTL_OUT_EN | AC_PINCTL_HP_EN);
		if (spec->headphone_mic_pin && spec->headphone_mic_pin != hp_pin)
			snd_hda_set_pin_ctl_cache(codec, spec->headphone_mic_pin,
						  PIN_VREFHIZ);
	}
	spec->current_headset_mode = new_headset_mode;

	snd_hda_gen_update_outputs(codec);
}

static void alc_update_headset_mode_hook(struct hda_codec *codec,
					 struct snd_kcontrol *kcontrol,
					 struct snd_ctl_elem_value *ucontrol)
{
	alc_update_headset_mode(codec);
}

static void alc_update_headset_jack_cb(struct hda_codec *codec,
				       struct hda_jack_callback *jack)
{
	struct alc_spec *spec = codec->spec;
	spec->current_headset_type = ALC_HEADSET_TYPE_UNKNOWN;
	snd_hda_gen_hp_automute(codec, jack);
}

static void alc_probe_headset_mode(struct hda_codec *codec)
{
	int i;
	struct alc_spec *spec = codec->spec;
	struct auto_pin_cfg *cfg = &spec->gen.autocfg;

	/* Find mic pins */
	for (i = 0; i < cfg->num_inputs; i++) {
		if (cfg->inputs[i].is_headset_mic && !spec->headset_mic_pin)
			spec->headset_mic_pin = cfg->inputs[i].pin;
		if (cfg->inputs[i].is_headphone_mic && !spec->headphone_mic_pin)
			spec->headphone_mic_pin = cfg->inputs[i].pin;
	}

	spec->gen.cap_sync_hook = alc_update_headset_mode_hook;
	spec->gen.automute_hook = alc_update_headset_mode;
	spec->gen.hp_automute_hook = alc_update_headset_jack_cb;
}

static void alc_fixup_headset_mode(struct hda_codec *codec,
				const struct hda_fixup *fix, int action)
{
	struct alc_spec *spec = codec->spec;

	switch (action) {
	case HDA_FIXUP_ACT_PRE_PROBE:
		spec->parse_flags |= HDA_PINCFG_HEADSET_MIC | HDA_PINCFG_HEADPHONE_MIC;
		break;
	case HDA_FIXUP_ACT_PROBE:
		alc_probe_headset_mode(codec);
		break;
	case HDA_FIXUP_ACT_INIT:
		spec->current_headset_mode = 0;
		alc_update_headset_mode(codec);
		break;
	}
}

static void alc_fixup_headset_mode_no_hp_mic(struct hda_codec *codec,
				const struct hda_fixup *fix, int action)
{
	if (action == HDA_FIXUP_ACT_PRE_PROBE) {
		struct alc_spec *spec = codec->spec;
		spec->parse_flags |= HDA_PINCFG_HEADSET_MIC;
	}
	else
		alc_fixup_headset_mode(codec, fix, action);
}

static void alc255_set_default_jack_type(struct hda_codec *codec)
{
	/* Set to iphone type */
	static struct coef_fw alc255fw[] = {
		WRITE_COEF(0x1b, 0x880b),
		WRITE_COEF(0x45, 0xd089),
		WRITE_COEF(0x1b, 0x080b),
		WRITE_COEF(0x46, 0x0004),
		WRITE_COEF(0x1b, 0x0c0b),
		{}
	};
	static struct coef_fw alc256fw[] = {
		WRITE_COEF(0x1b, 0x884b),
		WRITE_COEF(0x45, 0xd089),
		WRITE_COEF(0x1b, 0x084b),
		WRITE_COEF(0x46, 0x0004),
		WRITE_COEF(0x1b, 0x0c4b),
		{}
	};
	switch (codec->core.vendor_id) {
	case 0x10ec0255:
		alc_process_coef_fw(codec, alc255fw);
		break;
	case 0x10ec0236:
	case 0x10ec0256:
		alc_process_coef_fw(codec, alc256fw);
		break;
	}
	msleep(30);
}

static void alc_fixup_headset_mode_alc255(struct hda_codec *codec,
				const struct hda_fixup *fix, int action)
{
	if (action == HDA_FIXUP_ACT_PRE_PROBE) {
		alc255_set_default_jack_type(codec);
	}
	alc_fixup_headset_mode(codec, fix, action);
}

static void alc_fixup_headset_mode_alc255_no_hp_mic(struct hda_codec *codec,
				const struct hda_fixup *fix, int action)
{
	if (action == HDA_FIXUP_ACT_PRE_PROBE) {
		struct alc_spec *spec = codec->spec;
		spec->parse_flags |= HDA_PINCFG_HEADSET_MIC;
		alc255_set_default_jack_type(codec);
	} 
	else
		alc_fixup_headset_mode(codec, fix, action);
}

static void alc288_update_headset_jack_cb(struct hda_codec *codec,
				       struct hda_jack_callback *jack)
{
	struct alc_spec *spec = codec->spec;
	int present;

	alc_update_headset_jack_cb(codec, jack);
	/* Headset Mic enable or disable, only for Dell Dino */
	present = spec->gen.hp_jack_present ? 0x40 : 0;
	snd_hda_codec_write(codec, 0x01, 0, AC_VERB_SET_GPIO_DATA,
				present);
}

static void alc_fixup_headset_mode_dell_alc288(struct hda_codec *codec,
				const struct hda_fixup *fix, int action)
{
	alc_fixup_headset_mode(codec, fix, action);
	if (action == HDA_FIXUP_ACT_PROBE) {
		struct alc_spec *spec = codec->spec;
		spec->gen.hp_automute_hook = alc288_update_headset_jack_cb;
	}
}

static void alc_fixup_auto_mute_via_amp(struct hda_codec *codec,
					const struct hda_fixup *fix, int action)
{
	if (action == HDA_FIXUP_ACT_PRE_PROBE) {
		struct alc_spec *spec = codec->spec;
		spec->gen.auto_mute_via_amp = 1;
	}
}

static void alc_no_shutup(struct hda_codec *codec)
{
}

static void alc_fixup_no_shutup(struct hda_codec *codec,
				const struct hda_fixup *fix, int action)
{
	if (action == HDA_FIXUP_ACT_PROBE) {
		struct alc_spec *spec = codec->spec;
		spec->shutup = alc_no_shutup;
	}
}

static void alc_fixup_disable_aamix(struct hda_codec *codec,
				    const struct hda_fixup *fix, int action)
{
	if (action == HDA_FIXUP_ACT_PRE_PROBE) {
		struct alc_spec *spec = codec->spec;
		/* Disable AA-loopback as it causes white noise */
		spec->gen.mixer_nid = 0;
	}
}

/* fixup for Thinkpad docks: add dock pins, avoid HP parser fixup */
static void alc_fixup_tpt440_dock(struct hda_codec *codec,
				  const struct hda_fixup *fix, int action)
{
	static const struct hda_pintbl pincfgs[] = {
		{ 0x16, 0x21211010 }, /* dock headphone */
		{ 0x19, 0x21a11010 }, /* dock mic */
		{ }
	};
	struct alc_spec *spec = codec->spec;

	if (action == HDA_FIXUP_ACT_PRE_PROBE) {
		spec->reboot_notify = snd_hda_gen_reboot_notify; /* reduce noise */
		spec->parse_flags = HDA_PINCFG_NO_HP_FIXUP;
		codec->power_save_node = 0; /* avoid click noises */
		snd_hda_apply_pincfgs(codec, pincfgs);
	}
}

static void alc_fixup_tpt470_dock(struct hda_codec *codec,
				  const struct hda_fixup *fix, int action)
{
	static const struct hda_pintbl pincfgs[] = {
		{ 0x17, 0x21211010 }, /* dock headphone */
		{ 0x19, 0x21a11010 }, /* dock mic */
		{ }
	};
	/* Assure the speaker pin to be coupled with DAC NID 0x03; otherwise
	 * the speaker output becomes too low by some reason on Thinkpads with
	 * ALC298 codec
	 */
	static hda_nid_t preferred_pairs[] = {
		0x14, 0x03, 0x17, 0x02, 0x21, 0x02,
		0
	};
	struct alc_spec *spec = codec->spec;

	if (action == HDA_FIXUP_ACT_PRE_PROBE) {
		spec->gen.preferred_dacs = preferred_pairs;
		spec->parse_flags = HDA_PINCFG_NO_HP_FIXUP;
		snd_hda_apply_pincfgs(codec, pincfgs);
	} else if (action == HDA_FIXUP_ACT_INIT) {
		/* Enable DOCK device */
		snd_hda_codec_write(codec, 0x17, 0,
			    AC_VERB_SET_CONFIG_DEFAULT_BYTES_3, 0);
		/* Enable DOCK device */
		snd_hda_codec_write(codec, 0x19, 0,
			    AC_VERB_SET_CONFIG_DEFAULT_BYTES_3, 0);
	}
}

static void alc_shutup_dell_xps13(struct hda_codec *codec)
{
	struct alc_spec *spec = codec->spec;
	int hp_pin = spec->gen.autocfg.hp_pins[0];

	/* Prevent pop noises when headphones are plugged in */
	snd_hda_codec_write(codec, hp_pin, 0,
			    AC_VERB_SET_AMP_GAIN_MUTE, AMP_OUT_MUTE);
	msleep(20);
}

static void alc_fixup_dell_xps13(struct hda_codec *codec,
				const struct hda_fixup *fix, int action)
{
	struct alc_spec *spec = codec->spec;
	struct hda_input_mux *imux = &spec->gen.input_mux;
	int i;

	switch (action) {
	case HDA_FIXUP_ACT_PRE_PROBE:
		/* mic pin 0x19 must be initialized with Vref Hi-Z, otherwise
		 * it causes a click noise at start up
		 */
		snd_hda_codec_set_pin_target(codec, 0x19, PIN_VREFHIZ);
		break;
	case HDA_FIXUP_ACT_PROBE:
		spec->shutup = alc_shutup_dell_xps13;

		/* Make the internal mic the default input source. */
		for (i = 0; i < imux->num_items; i++) {
			if (spec->gen.imux_pins[i] == 0x12) {
				spec->gen.cur_mux[0] = i;
				break;
			}
		}
		break;
	}
}

static void alc_fixup_headset_mode_alc662(struct hda_codec *codec,
				const struct hda_fixup *fix, int action)
{
	struct alc_spec *spec = codec->spec;

	if (action == HDA_FIXUP_ACT_PRE_PROBE) {
		spec->parse_flags |= HDA_PINCFG_HEADSET_MIC;
		spec->gen.hp_mic = 1; /* Mic-in is same pin as headphone */

		/* Disable boost for mic-in permanently. (This code is only called
		   from quirks that guarantee that the headphone is at NID 0x1b.) */
		snd_hda_codec_write(codec, 0x1b, 0, AC_VERB_SET_AMP_GAIN_MUTE, 0x7000);
		snd_hda_override_wcaps(codec, 0x1b, get_wcaps(codec, 0x1b) & ~AC_WCAP_IN_AMP);
	} else
		alc_fixup_headset_mode(codec, fix, action);
}

static void alc_fixup_headset_mode_alc668(struct hda_codec *codec,
				const struct hda_fixup *fix, int action)
{
	if (action == HDA_FIXUP_ACT_PRE_PROBE) {
		alc_write_coef_idx(codec, 0xc4, 0x8000);
		alc_update_coef_idx(codec, 0xc2, ~0xfe, 0);
		snd_hda_set_pin_ctl_cache(codec, 0x18, 0);
	}
	alc_fixup_headset_mode(codec, fix, action);
}

/* Returns the nid of the external mic input pin, or 0 if it cannot be found. */
static int find_ext_mic_pin(struct hda_codec *codec)
{
	struct alc_spec *spec = codec->spec;
	struct auto_pin_cfg *cfg = &spec->gen.autocfg;
	hda_nid_t nid;
	unsigned int defcfg;
	int i;

	for (i = 0; i < cfg->num_inputs; i++) {
		if (cfg->inputs[i].type != AUTO_PIN_MIC)
			continue;
		nid = cfg->inputs[i].pin;
		defcfg = snd_hda_codec_get_pincfg(codec, nid);
		if (snd_hda_get_input_pin_attr(defcfg) == INPUT_PIN_ATTR_INT)
			continue;
		return nid;
	}

	return 0;
}

static void alc271_hp_gate_mic_jack(struct hda_codec *codec,
				    const struct hda_fixup *fix,
				    int action)
{
	struct alc_spec *spec = codec->spec;

	if (action == HDA_FIXUP_ACT_PROBE) {
		int mic_pin = find_ext_mic_pin(codec);
		int hp_pin = spec->gen.autocfg.hp_pins[0];

		if (snd_BUG_ON(!mic_pin || !hp_pin))
			return;
		snd_hda_jack_set_gating_jack(codec, mic_pin, hp_pin);
	}
}

static void alc269_fixup_limit_int_mic_boost(struct hda_codec *codec,
					     const struct hda_fixup *fix,
					     int action)
{
	struct alc_spec *spec = codec->spec;
	struct auto_pin_cfg *cfg = &spec->gen.autocfg;
	int i;

	/* The mic boosts on level 2 and 3 are too noisy
	   on the internal mic input.
	   Therefore limit the boost to 0 or 1. */

	if (action != HDA_FIXUP_ACT_PROBE)
		return;

	for (i = 0; i < cfg->num_inputs; i++) {
		hda_nid_t nid = cfg->inputs[i].pin;
		unsigned int defcfg;
		if (cfg->inputs[i].type != AUTO_PIN_MIC)
			continue;
		defcfg = snd_hda_codec_get_pincfg(codec, nid);
		if (snd_hda_get_input_pin_attr(defcfg) != INPUT_PIN_ATTR_INT)
			continue;

		snd_hda_override_amp_caps(codec, nid, HDA_INPUT,
					  (0x00 << AC_AMPCAP_OFFSET_SHIFT) |
					  (0x01 << AC_AMPCAP_NUM_STEPS_SHIFT) |
					  (0x2f << AC_AMPCAP_STEP_SIZE_SHIFT) |
					  (0 << AC_AMPCAP_MUTE_SHIFT));
	}
}

static void alc283_hp_automute_hook(struct hda_codec *codec,
				    struct hda_jack_callback *jack)
{
	struct alc_spec *spec = codec->spec;
	int vref;

	msleep(200);
	snd_hda_gen_hp_automute(codec, jack);

	vref = spec->gen.hp_jack_present ? PIN_VREF80 : 0;

	msleep(600);
	snd_hda_codec_write(codec, 0x19, 0, AC_VERB_SET_PIN_WIDGET_CONTROL,
			    vref);
}

static void alc283_fixup_chromebook(struct hda_codec *codec,
				    const struct hda_fixup *fix, int action)
{
	struct alc_spec *spec = codec->spec;

	switch (action) {
	case HDA_FIXUP_ACT_PRE_PROBE:
		snd_hda_override_wcaps(codec, 0x03, 0);
		/* Disable AA-loopback as it causes white noise */
		spec->gen.mixer_nid = 0;
		break;
	case HDA_FIXUP_ACT_INIT:
		/* MIC2-VREF control */
		/* Set to manual mode */
		alc_update_coef_idx(codec, 0x06, 0x000c, 0);
		/* Enable Line1 input control by verb */
		alc_update_coef_idx(codec, 0x1a, 0, 1 << 4);
		break;
	}
}

static void alc283_fixup_sense_combo_jack(struct hda_codec *codec,
				    const struct hda_fixup *fix, int action)
{
	struct alc_spec *spec = codec->spec;

	switch (action) {
	case HDA_FIXUP_ACT_PRE_PROBE:
		spec->gen.hp_automute_hook = alc283_hp_automute_hook;
		break;
	case HDA_FIXUP_ACT_INIT:
		/* MIC2-VREF control */
		/* Set to manual mode */
		alc_update_coef_idx(codec, 0x06, 0x000c, 0);
		break;
	}
}

/* mute tablet speaker pin (0x14) via dock plugging in addition */
static void asus_tx300_automute(struct hda_codec *codec)
{
	struct alc_spec *spec = codec->spec;
	snd_hda_gen_update_outputs(codec);
	if (snd_hda_jack_detect(codec, 0x1b))
		spec->gen.mute_bits |= (1ULL << 0x14);
}

static void alc282_fixup_asus_tx300(struct hda_codec *codec,
				    const struct hda_fixup *fix, int action)
{
	struct alc_spec *spec = codec->spec;
	/* TX300 needs to set up GPIO2 for the speaker amp */
	static const struct hda_verb gpio2_verbs[] = {
		{ 0x01, AC_VERB_SET_GPIO_MASK, 0x04 },
		{ 0x01, AC_VERB_SET_GPIO_DIRECTION, 0x04 },
		{ 0x01, AC_VERB_SET_GPIO_DATA, 0x04 },
		{}
	};
	static const struct hda_pintbl dock_pins[] = {
		{ 0x1b, 0x21114000 }, /* dock speaker pin */
		{}
	};

	switch (action) {
	case HDA_FIXUP_ACT_PRE_PROBE:
		snd_hda_add_verbs(codec, gpio2_verbs);
		snd_hda_apply_pincfgs(codec, dock_pins);
		spec->gen.auto_mute_via_amp = 1;
		spec->gen.automute_hook = asus_tx300_automute;
		snd_hda_jack_detect_enable_callback(codec, 0x1b,
						    snd_hda_gen_hp_automute);
		break;
	case HDA_FIXUP_ACT_BUILD:
		/* this is a bit tricky; give more sane names for the main
		 * (tablet) speaker and the dock speaker, respectively
		 */
		rename_ctl(codec, "Speaker Playback Switch",
			   "Dock Speaker Playback Switch");
		rename_ctl(codec, "Bass Speaker Playback Switch",
			   "Speaker Playback Switch");
		break;
	}
}

static void alc290_fixup_mono_speakers(struct hda_codec *codec,
				       const struct hda_fixup *fix, int action)
{
	if (action == HDA_FIXUP_ACT_PRE_PROBE) {
		/* DAC node 0x03 is giving mono output. We therefore want to
		   make sure 0x14 (front speaker) and 0x15 (headphones) use the
		   stereo DAC, while leaving 0x17 (bass speaker) for node 0x03. */
		hda_nid_t conn1[2] = { 0x0c };
		snd_hda_override_conn_list(codec, 0x14, 1, conn1);
		snd_hda_override_conn_list(codec, 0x15, 1, conn1);
	}
}

static void alc298_fixup_speaker_volume(struct hda_codec *codec,
					const struct hda_fixup *fix, int action)
{
	if (action == HDA_FIXUP_ACT_PRE_PROBE) {
		/* The speaker is routed to the Node 0x06 by a mistake, as a result
		   we can't adjust the speaker's volume since this node does not has
		   Amp-out capability. we change the speaker's route to:
		   Node 0x02 (Audio Output) -> Node 0x0c (Audio Mixer) -> Node 0x17 (
		   Pin Complex), since Node 0x02 has Amp-out caps, we can adjust
		   speaker's volume now. */

		hda_nid_t conn1[1] = { 0x0c };
		snd_hda_override_conn_list(codec, 0x17, 1, conn1);
	}
}

/* disable DAC3 (0x06) selection on NID 0x17 as it has no volume amp control */
static void alc295_fixup_disable_dac3(struct hda_codec *codec,
				      const struct hda_fixup *fix, int action)
{
	if (action == HDA_FIXUP_ACT_PRE_PROBE) {
		hda_nid_t conn[2] = { 0x02, 0x03 };
		snd_hda_override_conn_list(codec, 0x17, 2, conn);
	}
}

/* Hook to update amp GPIO4 for automute */
static void alc280_hp_gpio4_automute_hook(struct hda_codec *codec,
					  struct hda_jack_callback *jack)
{
	struct alc_spec *spec = codec->spec;

	snd_hda_gen_hp_automute(codec, jack);
	/* mute_led_polarity is set to 0, so we pass inverted value here */
	alc_update_gpio_led(codec, 0x10, !spec->gen.hp_jack_present);
}

/* Manage GPIOs for HP EliteBook Folio 9480m.
 *
 * GPIO4 is the headphone amplifier power control
 * GPIO3 is the audio output mute indicator LED
 */

static void alc280_fixup_hp_9480m(struct hda_codec *codec,
				  const struct hda_fixup *fix,
				  int action)
{
	struct alc_spec *spec = codec->spec;
	static const struct hda_verb gpio_init[] = {
		{ 0x01, AC_VERB_SET_GPIO_MASK, 0x18 },
		{ 0x01, AC_VERB_SET_GPIO_DIRECTION, 0x18 },
		{}
	};

	if (action == HDA_FIXUP_ACT_PRE_PROBE) {
		/* Set the hooks to turn the headphone amp on/off
		 * as needed
		 */
		spec->gen.vmaster_mute.hook = alc_fixup_gpio_mute_hook;
		spec->gen.hp_automute_hook = alc280_hp_gpio4_automute_hook;

		/* The GPIOs are currently off */
		spec->gpio_led = 0;

		/* GPIO3 is connected to the output mute LED,
		 * high is on, low is off
		 */
		spec->mute_led_polarity = 0;
		spec->gpio_mute_led_mask = 0x08;

		/* Initialize GPIO configuration */
		snd_hda_add_verbs(codec, gpio_init);
	}
}

static void alc233_alc662_fixup_lenovo_dual_codecs(struct hda_codec *codec,
					 const struct hda_fixup *fix,
					 int action)
{
	alc_fixup_dual_codecs(codec, fix, action);
	switch (action) {
	case HDA_FIXUP_ACT_PRE_PROBE:
		/* override card longname to provide a unique UCM profile */
		strcpy(codec->card->longname, "HDAudio-Lenovo-DualCodecs");
		break;
	case HDA_FIXUP_ACT_BUILD:
		/* rename Capture controls depending on the codec */
		rename_ctl(codec, "Capture Volume",
			   codec->addr == 0 ?
			   "Rear-Panel Capture Volume" :
			   "Front-Panel Capture Volume");
		rename_ctl(codec, "Capture Switch",
			   codec->addr == 0 ?
			   "Rear-Panel Capture Switch" :
			   "Front-Panel Capture Switch");
		break;
	}
}

/* Forcibly assign NID 0x03 to HP/LO while NID 0x02 to SPK for EQ */
static void alc274_fixup_bind_dacs(struct hda_codec *codec,
				    const struct hda_fixup *fix, int action)
{
	struct alc_spec *spec = codec->spec;
	static hda_nid_t preferred_pairs[] = {
		0x21, 0x03, 0x1b, 0x03, 0x16, 0x02,
		0
	};

	if (action != HDA_FIXUP_ACT_PRE_PROBE)
		return;

	spec->gen.preferred_dacs = preferred_pairs;
	spec->gen.auto_mute_via_amp = 1;
	codec->power_save_node = 0;
}

static void alc_fixup_disable_mic_vref(struct hda_codec *codec,
				  const struct hda_fixup *fix, int action)
{
	if (action == HDA_FIXUP_ACT_PRE_PROBE)
		snd_hda_codec_set_pin_target(codec, 0x19, PIN_VREFHIZ);
}

/* for hda_fixup_thinkpad_acpi() */
#include "thinkpad_helper.c"

static void alc_fixup_thinkpad_acpi(struct hda_codec *codec,
				    const struct hda_fixup *fix, int action)
{
	alc_fixup_no_shutup(codec, fix, action); /* reduce click noise */
	hda_fixup_thinkpad_acpi(codec, fix, action);
}

/* for dell wmi mic mute led */
#include "dell_wmi_helper.c"

enum {
	ALC269_FIXUP_SONY_VAIO,
	ALC275_FIXUP_SONY_VAIO_GPIO2,
	ALC269_FIXUP_DELL_M101Z,
	ALC269_FIXUP_SKU_IGNORE,
	ALC269_FIXUP_ASUS_G73JW,
	ALC269_FIXUP_LENOVO_EAPD,
	ALC275_FIXUP_SONY_HWEQ,
	ALC275_FIXUP_SONY_DISABLE_AAMIX,
	ALC271_FIXUP_DMIC,
	ALC269_FIXUP_PCM_44K,
	ALC269_FIXUP_STEREO_DMIC,
	ALC269_FIXUP_HEADSET_MIC,
	ALC269_FIXUP_QUANTA_MUTE,
	ALC269_FIXUP_LIFEBOOK,
	ALC269_FIXUP_LIFEBOOK_EXTMIC,
	ALC269_FIXUP_LIFEBOOK_HP_PIN,
	ALC269_FIXUP_LIFEBOOK_NO_HP_TO_LINEOUT,
	ALC255_FIXUP_LIFEBOOK_U7x7_HEADSET_MIC,
	ALC269_FIXUP_AMIC,
	ALC269_FIXUP_DMIC,
	ALC269VB_FIXUP_AMIC,
	ALC269VB_FIXUP_DMIC,
	ALC269_FIXUP_HP_MUTE_LED,
	ALC269_FIXUP_HP_MUTE_LED_MIC1,
	ALC269_FIXUP_HP_MUTE_LED_MIC2,
	ALC269_FIXUP_HP_MUTE_LED_MIC3,
	ALC269_FIXUP_HP_GPIO_LED,
	ALC269_FIXUP_HP_GPIO_MIC1_LED,
	ALC269_FIXUP_HP_LINE1_MIC1_LED,
	ALC269_FIXUP_INV_DMIC,
	ALC269_FIXUP_LENOVO_DOCK,
	ALC269_FIXUP_NO_SHUTUP,
	ALC286_FIXUP_SONY_MIC_NO_PRESENCE,
	ALC269_FIXUP_PINCFG_NO_HP_TO_LINEOUT,
	ALC269_FIXUP_DELL1_MIC_NO_PRESENCE,
	ALC269_FIXUP_DELL2_MIC_NO_PRESENCE,
	ALC269_FIXUP_DELL3_MIC_NO_PRESENCE,
	ALC269_FIXUP_DELL4_MIC_NO_PRESENCE,
	ALC269_FIXUP_HEADSET_MODE,
	ALC269_FIXUP_HEADSET_MODE_NO_HP_MIC,
	ALC269_FIXUP_ASPIRE_HEADSET_MIC,
	ALC269_FIXUP_ASUS_X101_FUNC,
	ALC269_FIXUP_ASUS_X101_VERB,
	ALC269_FIXUP_ASUS_X101,
	ALC271_FIXUP_AMIC_MIC2,
	ALC271_FIXUP_HP_GATE_MIC_JACK,
	ALC271_FIXUP_HP_GATE_MIC_JACK_E1_572,
	ALC269_FIXUP_ACER_AC700,
	ALC269_FIXUP_LIMIT_INT_MIC_BOOST,
	ALC269VB_FIXUP_ASUS_ZENBOOK,
	ALC269VB_FIXUP_ASUS_ZENBOOK_UX31A,
	ALC269_FIXUP_LIMIT_INT_MIC_BOOST_MUTE_LED,
	ALC269VB_FIXUP_ORDISSIMO_EVE2,
	ALC283_FIXUP_CHROME_BOOK,
	ALC283_FIXUP_SENSE_COMBO_JACK,
	ALC282_FIXUP_ASUS_TX300,
	ALC283_FIXUP_INT_MIC,
	ALC290_FIXUP_MONO_SPEAKERS,
	ALC290_FIXUP_MONO_SPEAKERS_HSJACK,
	ALC290_FIXUP_SUBWOOFER,
	ALC290_FIXUP_SUBWOOFER_HSJACK,
	ALC269_FIXUP_THINKPAD_ACPI,
	ALC269_FIXUP_DMIC_THINKPAD_ACPI,
	ALC255_FIXUP_ACER_MIC_NO_PRESENCE,
	ALC255_FIXUP_ASUS_MIC_NO_PRESENCE,
	ALC255_FIXUP_DELL1_MIC_NO_PRESENCE,
	ALC255_FIXUP_DELL2_MIC_NO_PRESENCE,
	ALC255_FIXUP_HEADSET_MODE,
	ALC255_FIXUP_HEADSET_MODE_NO_HP_MIC,
	ALC293_FIXUP_DELL1_MIC_NO_PRESENCE,
	ALC292_FIXUP_TPT440_DOCK,
	ALC292_FIXUP_TPT440,
	ALC283_FIXUP_HEADSET_MIC,
	ALC255_FIXUP_DELL_WMI_MIC_MUTE_LED,
	ALC282_FIXUP_ASPIRE_V5_PINS,
	ALC280_FIXUP_HP_GPIO4,
	ALC286_FIXUP_HP_GPIO_LED,
	ALC280_FIXUP_HP_GPIO2_MIC_HOTKEY,
	ALC280_FIXUP_HP_DOCK_PINS,
	ALC269_FIXUP_HP_DOCK_GPIO_MIC1_LED,
	ALC280_FIXUP_HP_9480M,
	ALC288_FIXUP_DELL_HEADSET_MODE,
	ALC288_FIXUP_DELL1_MIC_NO_PRESENCE,
	ALC288_FIXUP_DELL_XPS_13_GPIO6,
	ALC288_FIXUP_DELL_XPS_13,
	ALC288_FIXUP_DISABLE_AAMIX,
	ALC292_FIXUP_DELL_E7X,
	ALC292_FIXUP_DISABLE_AAMIX,
	ALC293_FIXUP_DISABLE_AAMIX_MULTIJACK,
	ALC298_FIXUP_DELL1_MIC_NO_PRESENCE,
	ALC298_FIXUP_DELL_AIO_MIC_NO_PRESENCE,
	ALC275_FIXUP_DELL_XPS,
	ALC256_FIXUP_DELL_XPS_13_HEADPHONE_NOISE,
	ALC293_FIXUP_LENOVO_SPK_NOISE,
	ALC233_FIXUP_LENOVO_LINE2_MIC_HOTKEY,
	ALC255_FIXUP_DELL_SPK_NOISE,
	ALC225_FIXUP_DISABLE_MIC_VREF,
	ALC225_FIXUP_DELL1_MIC_NO_PRESENCE,
	ALC295_FIXUP_DISABLE_DAC3,
	ALC280_FIXUP_HP_HEADSET_MIC,
	ALC221_FIXUP_HP_FRONT_MIC,
	ALC292_FIXUP_TPT460,
	ALC298_FIXUP_SPK_VOLUME,
	ALC256_FIXUP_DELL_INSPIRON_7559_SUBWOOFER,
	ALC269_FIXUP_ATIV_BOOK_8,
	ALC221_FIXUP_HP_MIC_NO_PRESENCE,
	ALC256_FIXUP_ASUS_HEADSET_MODE,
	ALC256_FIXUP_ASUS_MIC,
	ALC256_FIXUP_ASUS_AIO_GPIO2,
	ALC233_FIXUP_ASUS_MIC_NO_PRESENCE,
	ALC233_FIXUP_EAPD_COEF_AND_MIC_NO_PRESENCE,
	ALC233_FIXUP_LENOVO_MULTI_CODECS,
	ALC294_FIXUP_LENOVO_MIC_LOCATION,
	ALC225_FIXUP_DELL_WYSE_MIC_NO_PRESENCE,
	ALC700_FIXUP_INTEL_REFERENCE,
	ALC274_FIXUP_DELL_BIND_DACS,
	ALC274_FIXUP_DELL_AIO_LINEOUT_VERB,
	ALC298_FIXUP_TPT470_DOCK,
	ALC255_FIXUP_DUMMY_LINEOUT_VERB,
	ALC255_FIXUP_DELL_HEADSET_MIC,
	ALC225_FIXUP_DELL_WYSE_AIO_MIC_NO_PRESENCE,
	ALC225_FIXUP_WYSE_AUTO_MUTE,
	ALC225_FIXUP_WYSE_DISABLE_MIC_VREF,
};

static const struct hda_fixup alc269_fixups[] = {
	[ALC269_FIXUP_SONY_VAIO] = {
		.type = HDA_FIXUP_PINCTLS,
		.v.pins = (const struct hda_pintbl[]) {
			{0x19, PIN_VREFGRD},
			{}
		}
	},
	[ALC275_FIXUP_SONY_VAIO_GPIO2] = {
		.type = HDA_FIXUP_VERBS,
		.v.verbs = (const struct hda_verb[]) {
			{0x01, AC_VERB_SET_GPIO_MASK, 0x04},
			{0x01, AC_VERB_SET_GPIO_DIRECTION, 0x04},
			{0x01, AC_VERB_SET_GPIO_DATA, 0x00},
			{ }
		},
		.chained = true,
		.chain_id = ALC269_FIXUP_SONY_VAIO
	},
	[ALC269_FIXUP_DELL_M101Z] = {
		.type = HDA_FIXUP_VERBS,
		.v.verbs = (const struct hda_verb[]) {
			/* Enables internal speaker */
			{0x20, AC_VERB_SET_COEF_INDEX, 13},
			{0x20, AC_VERB_SET_PROC_COEF, 0x4040},
			{}
		}
	},
	[ALC269_FIXUP_SKU_IGNORE] = {
		.type = HDA_FIXUP_FUNC,
		.v.func = alc_fixup_sku_ignore,
	},
	[ALC269_FIXUP_ASUS_G73JW] = {
		.type = HDA_FIXUP_PINS,
		.v.pins = (const struct hda_pintbl[]) {
			{ 0x17, 0x99130111 }, /* subwoofer */
			{ }
		}
	},
	[ALC269_FIXUP_LENOVO_EAPD] = {
		.type = HDA_FIXUP_VERBS,
		.v.verbs = (const struct hda_verb[]) {
			{0x14, AC_VERB_SET_EAPD_BTLENABLE, 0},
			{}
		}
	},
	[ALC275_FIXUP_SONY_HWEQ] = {
		.type = HDA_FIXUP_FUNC,
		.v.func = alc269_fixup_hweq,
		.chained = true,
		.chain_id = ALC275_FIXUP_SONY_VAIO_GPIO2
	},
	[ALC275_FIXUP_SONY_DISABLE_AAMIX] = {
		.type = HDA_FIXUP_FUNC,
		.v.func = alc_fixup_disable_aamix,
		.chained = true,
		.chain_id = ALC269_FIXUP_SONY_VAIO
	},
	[ALC271_FIXUP_DMIC] = {
		.type = HDA_FIXUP_FUNC,
		.v.func = alc271_fixup_dmic,
	},
	[ALC269_FIXUP_PCM_44K] = {
		.type = HDA_FIXUP_FUNC,
		.v.func = alc269_fixup_pcm_44k,
		.chained = true,
		.chain_id = ALC269_FIXUP_QUANTA_MUTE
	},
	[ALC269_FIXUP_STEREO_DMIC] = {
		.type = HDA_FIXUP_FUNC,
		.v.func = alc269_fixup_stereo_dmic,
	},
	[ALC269_FIXUP_HEADSET_MIC] = {
		.type = HDA_FIXUP_FUNC,
		.v.func = alc269_fixup_headset_mic,
	},
	[ALC269_FIXUP_QUANTA_MUTE] = {
		.type = HDA_FIXUP_FUNC,
		.v.func = alc269_fixup_quanta_mute,
	},
	[ALC269_FIXUP_LIFEBOOK] = {
		.type = HDA_FIXUP_PINS,
		.v.pins = (const struct hda_pintbl[]) {
			{ 0x1a, 0x2101103f }, /* dock line-out */
			{ 0x1b, 0x23a11040 }, /* dock mic-in */
			{ }
		},
		.chained = true,
		.chain_id = ALC269_FIXUP_QUANTA_MUTE
	},
	[ALC269_FIXUP_LIFEBOOK_EXTMIC] = {
		.type = HDA_FIXUP_PINS,
		.v.pins = (const struct hda_pintbl[]) {
			{ 0x19, 0x01a1903c }, /* headset mic, with jack detect */
			{ }
		},
	},
	[ALC269_FIXUP_LIFEBOOK_HP_PIN] = {
		.type = HDA_FIXUP_PINS,
		.v.pins = (const struct hda_pintbl[]) {
			{ 0x21, 0x0221102f }, /* HP out */
			{ }
		},
	},
	[ALC269_FIXUP_LIFEBOOK_NO_HP_TO_LINEOUT] = {
		.type = HDA_FIXUP_FUNC,
		.v.func = alc269_fixup_pincfg_no_hp_to_lineout,
	},
	[ALC255_FIXUP_LIFEBOOK_U7x7_HEADSET_MIC] = {
		.type = HDA_FIXUP_FUNC,
		.v.func = alc269_fixup_pincfg_U7x7_headset_mic,
	},
	[ALC269_FIXUP_AMIC] = {
		.type = HDA_FIXUP_PINS,
		.v.pins = (const struct hda_pintbl[]) {
			{ 0x14, 0x99130110 }, /* speaker */
			{ 0x15, 0x0121401f }, /* HP out */
			{ 0x18, 0x01a19c20 }, /* mic */
			{ 0x19, 0x99a3092f }, /* int-mic */
			{ }
		},
	},
	[ALC269_FIXUP_DMIC] = {
		.type = HDA_FIXUP_PINS,
		.v.pins = (const struct hda_pintbl[]) {
			{ 0x12, 0x99a3092f }, /* int-mic */
			{ 0x14, 0x99130110 }, /* speaker */
			{ 0x15, 0x0121401f }, /* HP out */
			{ 0x18, 0x01a19c20 }, /* mic */
			{ }
		},
	},
	[ALC269VB_FIXUP_AMIC] = {
		.type = HDA_FIXUP_PINS,
		.v.pins = (const struct hda_pintbl[]) {
			{ 0x14, 0x99130110 }, /* speaker */
			{ 0x18, 0x01a19c20 }, /* mic */
			{ 0x19, 0x99a3092f }, /* int-mic */
			{ 0x21, 0x0121401f }, /* HP out */
			{ }
		},
	},
	[ALC269VB_FIXUP_DMIC] = {
		.type = HDA_FIXUP_PINS,
		.v.pins = (const struct hda_pintbl[]) {
			{ 0x12, 0x99a3092f }, /* int-mic */
			{ 0x14, 0x99130110 }, /* speaker */
			{ 0x18, 0x01a19c20 }, /* mic */
			{ 0x21, 0x0121401f }, /* HP out */
			{ }
		},
	},
	[ALC269_FIXUP_HP_MUTE_LED] = {
		.type = HDA_FIXUP_FUNC,
		.v.func = alc269_fixup_hp_mute_led,
	},
	[ALC269_FIXUP_HP_MUTE_LED_MIC1] = {
		.type = HDA_FIXUP_FUNC,
		.v.func = alc269_fixup_hp_mute_led_mic1,
	},
	[ALC269_FIXUP_HP_MUTE_LED_MIC2] = {
		.type = HDA_FIXUP_FUNC,
		.v.func = alc269_fixup_hp_mute_led_mic2,
	},
	[ALC269_FIXUP_HP_MUTE_LED_MIC3] = {
		.type = HDA_FIXUP_FUNC,
		.v.func = alc269_fixup_hp_mute_led_mic3,
	},
	[ALC269_FIXUP_HP_GPIO_LED] = {
		.type = HDA_FIXUP_FUNC,
		.v.func = alc269_fixup_hp_gpio_led,
	},
	[ALC269_FIXUP_HP_GPIO_MIC1_LED] = {
		.type = HDA_FIXUP_FUNC,
		.v.func = alc269_fixup_hp_gpio_mic1_led,
	},
	[ALC269_FIXUP_HP_LINE1_MIC1_LED] = {
		.type = HDA_FIXUP_FUNC,
		.v.func = alc269_fixup_hp_line1_mic1_led,
	},
	[ALC269_FIXUP_INV_DMIC] = {
		.type = HDA_FIXUP_FUNC,
		.v.func = alc_fixup_inv_dmic,
	},
	[ALC269_FIXUP_NO_SHUTUP] = {
		.type = HDA_FIXUP_FUNC,
		.v.func = alc_fixup_no_shutup,
	},
	[ALC269_FIXUP_LENOVO_DOCK] = {
		.type = HDA_FIXUP_PINS,
		.v.pins = (const struct hda_pintbl[]) {
			{ 0x19, 0x23a11040 }, /* dock mic */
			{ 0x1b, 0x2121103f }, /* dock headphone */
			{ }
		},
		.chained = true,
		.chain_id = ALC269_FIXUP_PINCFG_NO_HP_TO_LINEOUT
	},
	[ALC269_FIXUP_PINCFG_NO_HP_TO_LINEOUT] = {
		.type = HDA_FIXUP_FUNC,
		.v.func = alc269_fixup_pincfg_no_hp_to_lineout,
		.chained = true,
		.chain_id = ALC269_FIXUP_THINKPAD_ACPI,
	},
	[ALC269_FIXUP_DELL1_MIC_NO_PRESENCE] = {
		.type = HDA_FIXUP_PINS,
		.v.pins = (const struct hda_pintbl[]) {
			{ 0x19, 0x01a1913c }, /* use as headset mic, without its own jack detect */
			{ 0x1a, 0x01a1913d }, /* use as headphone mic, without its own jack detect */
			{ }
		},
		.chained = true,
		.chain_id = ALC269_FIXUP_HEADSET_MODE
	},
	[ALC269_FIXUP_DELL2_MIC_NO_PRESENCE] = {
		.type = HDA_FIXUP_PINS,
		.v.pins = (const struct hda_pintbl[]) {
			{ 0x16, 0x21014020 }, /* dock line out */
			{ 0x19, 0x21a19030 }, /* dock mic */
			{ 0x1a, 0x01a1913c }, /* use as headset mic, without its own jack detect */
			{ }
		},
		.chained = true,
		.chain_id = ALC269_FIXUP_HEADSET_MODE_NO_HP_MIC
	},
	[ALC269_FIXUP_DELL3_MIC_NO_PRESENCE] = {
		.type = HDA_FIXUP_PINS,
		.v.pins = (const struct hda_pintbl[]) {
			{ 0x1a, 0x01a1913c }, /* use as headset mic, without its own jack detect */
			{ }
		},
		.chained = true,
		.chain_id = ALC269_FIXUP_HEADSET_MODE_NO_HP_MIC
	},
	[ALC269_FIXUP_DELL4_MIC_NO_PRESENCE] = {
		.type = HDA_FIXUP_PINS,
		.v.pins = (const struct hda_pintbl[]) {
			{ 0x19, 0x01a1913c }, /* use as headset mic, without its own jack detect */
			{ 0x1b, 0x01a1913d }, /* use as headphone mic, without its own jack detect */
			{ }
		},
		.chained = true,
		.chain_id = ALC269_FIXUP_HEADSET_MODE
	},
	[ALC269_FIXUP_HEADSET_MODE] = {
		.type = HDA_FIXUP_FUNC,
		.v.func = alc_fixup_headset_mode,
		.chained = true,
		.chain_id = ALC255_FIXUP_DELL_WMI_MIC_MUTE_LED
	},
	[ALC269_FIXUP_HEADSET_MODE_NO_HP_MIC] = {
		.type = HDA_FIXUP_FUNC,
		.v.func = alc_fixup_headset_mode_no_hp_mic,
	},
	[ALC269_FIXUP_ASPIRE_HEADSET_MIC] = {
		.type = HDA_FIXUP_PINS,
		.v.pins = (const struct hda_pintbl[]) {
			{ 0x19, 0x01a1913c }, /* headset mic w/o jack detect */
			{ }
		},
		.chained = true,
		.chain_id = ALC269_FIXUP_HEADSET_MODE,
	},
	[ALC286_FIXUP_SONY_MIC_NO_PRESENCE] = {
		.type = HDA_FIXUP_PINS,
		.v.pins = (const struct hda_pintbl[]) {
			{ 0x18, 0x01a1913c }, /* use as headset mic, without its own jack detect */
			{ }
		},
		.chained = true,
		.chain_id = ALC269_FIXUP_HEADSET_MIC
	},
	[ALC269_FIXUP_ASUS_X101_FUNC] = {
		.type = HDA_FIXUP_FUNC,
		.v.func = alc269_fixup_x101_headset_mic,
	},
	[ALC269_FIXUP_ASUS_X101_VERB] = {
		.type = HDA_FIXUP_VERBS,
		.v.verbs = (const struct hda_verb[]) {
			{0x18, AC_VERB_SET_PIN_WIDGET_CONTROL, 0},
			{0x20, AC_VERB_SET_COEF_INDEX, 0x08},
			{0x20, AC_VERB_SET_PROC_COEF,  0x0310},
			{ }
		},
		.chained = true,
		.chain_id = ALC269_FIXUP_ASUS_X101_FUNC
	},
	[ALC269_FIXUP_ASUS_X101] = {
		.type = HDA_FIXUP_PINS,
		.v.pins = (const struct hda_pintbl[]) {
			{ 0x18, 0x04a1182c }, /* Headset mic */
			{ }
		},
		.chained = true,
		.chain_id = ALC269_FIXUP_ASUS_X101_VERB
	},
	[ALC271_FIXUP_AMIC_MIC2] = {
		.type = HDA_FIXUP_PINS,
		.v.pins = (const struct hda_pintbl[]) {
			{ 0x14, 0x99130110 }, /* speaker */
			{ 0x19, 0x01a19c20 }, /* mic */
			{ 0x1b, 0x99a7012f }, /* int-mic */
			{ 0x21, 0x0121401f }, /* HP out */
			{ }
		},
	},
	[ALC271_FIXUP_HP_GATE_MIC_JACK] = {
		.type = HDA_FIXUP_FUNC,
		.v.func = alc271_hp_gate_mic_jack,
		.chained = true,
		.chain_id = ALC271_FIXUP_AMIC_MIC2,
	},
	[ALC271_FIXUP_HP_GATE_MIC_JACK_E1_572] = {
		.type = HDA_FIXUP_FUNC,
		.v.func = alc269_fixup_limit_int_mic_boost,
		.chained = true,
		.chain_id = ALC271_FIXUP_HP_GATE_MIC_JACK,
	},
	[ALC269_FIXUP_ACER_AC700] = {
		.type = HDA_FIXUP_PINS,
		.v.pins = (const struct hda_pintbl[]) {
			{ 0x12, 0x99a3092f }, /* int-mic */
			{ 0x14, 0x99130110 }, /* speaker */
			{ 0x18, 0x03a11c20 }, /* mic */
			{ 0x1e, 0x0346101e }, /* SPDIF1 */
			{ 0x21, 0x0321101f }, /* HP out */
			{ }
		},
		.chained = true,
		.chain_id = ALC271_FIXUP_DMIC,
	},
	[ALC269_FIXUP_LIMIT_INT_MIC_BOOST] = {
		.type = HDA_FIXUP_FUNC,
		.v.func = alc269_fixup_limit_int_mic_boost,
		.chained = true,
		.chain_id = ALC269_FIXUP_THINKPAD_ACPI,
	},
	[ALC269VB_FIXUP_ASUS_ZENBOOK] = {
		.type = HDA_FIXUP_FUNC,
		.v.func = alc269_fixup_limit_int_mic_boost,
		.chained = true,
		.chain_id = ALC269VB_FIXUP_DMIC,
	},
	[ALC269VB_FIXUP_ASUS_ZENBOOK_UX31A] = {
		.type = HDA_FIXUP_VERBS,
		.v.verbs = (const struct hda_verb[]) {
			/* class-D output amp +5dB */
			{ 0x20, AC_VERB_SET_COEF_INDEX, 0x12 },
			{ 0x20, AC_VERB_SET_PROC_COEF, 0x2800 },
			{}
		},
		.chained = true,
		.chain_id = ALC269VB_FIXUP_ASUS_ZENBOOK,
	},
	[ALC269_FIXUP_LIMIT_INT_MIC_BOOST_MUTE_LED] = {
		.type = HDA_FIXUP_FUNC,
		.v.func = alc269_fixup_limit_int_mic_boost,
		.chained = true,
		.chain_id = ALC269_FIXUP_HP_MUTE_LED_MIC1,
	},
	[ALC269VB_FIXUP_ORDISSIMO_EVE2] = {
		.type = HDA_FIXUP_PINS,
		.v.pins = (const struct hda_pintbl[]) {
			{ 0x12, 0x99a3092f }, /* int-mic */
			{ 0x18, 0x03a11d20 }, /* mic */
			{ 0x19, 0x411111f0 }, /* Unused bogus pin */
			{ }
		},
	},
	[ALC283_FIXUP_CHROME_BOOK] = {
		.type = HDA_FIXUP_FUNC,
		.v.func = alc283_fixup_chromebook,
	},
	[ALC283_FIXUP_SENSE_COMBO_JACK] = {
		.type = HDA_FIXUP_FUNC,
		.v.func = alc283_fixup_sense_combo_jack,
		.chained = true,
		.chain_id = ALC283_FIXUP_CHROME_BOOK,
	},
	[ALC282_FIXUP_ASUS_TX300] = {
		.type = HDA_FIXUP_FUNC,
		.v.func = alc282_fixup_asus_tx300,
	},
	[ALC283_FIXUP_INT_MIC] = {
		.type = HDA_FIXUP_VERBS,
		.v.verbs = (const struct hda_verb[]) {
			{0x20, AC_VERB_SET_COEF_INDEX, 0x1a},
			{0x20, AC_VERB_SET_PROC_COEF, 0x0011},
			{ }
		},
		.chained = true,
		.chain_id = ALC269_FIXUP_LIMIT_INT_MIC_BOOST
	},
	[ALC290_FIXUP_SUBWOOFER_HSJACK] = {
		.type = HDA_FIXUP_PINS,
		.v.pins = (const struct hda_pintbl[]) {
			{ 0x17, 0x90170112 }, /* subwoofer */
			{ }
		},
		.chained = true,
		.chain_id = ALC290_FIXUP_MONO_SPEAKERS_HSJACK,
	},
	[ALC290_FIXUP_SUBWOOFER] = {
		.type = HDA_FIXUP_PINS,
		.v.pins = (const struct hda_pintbl[]) {
			{ 0x17, 0x90170112 }, /* subwoofer */
			{ }
		},
		.chained = true,
		.chain_id = ALC290_FIXUP_MONO_SPEAKERS,
	},
	[ALC290_FIXUP_MONO_SPEAKERS] = {
		.type = HDA_FIXUP_FUNC,
		.v.func = alc290_fixup_mono_speakers,
	},
	[ALC290_FIXUP_MONO_SPEAKERS_HSJACK] = {
		.type = HDA_FIXUP_FUNC,
		.v.func = alc290_fixup_mono_speakers,
		.chained = true,
		.chain_id = ALC269_FIXUP_DELL3_MIC_NO_PRESENCE,
	},
	[ALC269_FIXUP_THINKPAD_ACPI] = {
		.type = HDA_FIXUP_FUNC,
		.v.func = alc_fixup_thinkpad_acpi,
		.chained = true,
		.chain_id = ALC269_FIXUP_SKU_IGNORE,
	},
	[ALC269_FIXUP_DMIC_THINKPAD_ACPI] = {
		.type = HDA_FIXUP_FUNC,
		.v.func = alc_fixup_inv_dmic,
		.chained = true,
		.chain_id = ALC269_FIXUP_THINKPAD_ACPI,
	},
	[ALC255_FIXUP_ACER_MIC_NO_PRESENCE] = {
		.type = HDA_FIXUP_PINS,
		.v.pins = (const struct hda_pintbl[]) {
			{ 0x19, 0x01a1913c }, /* use as headset mic, without its own jack detect */
			{ }
		},
		.chained = true,
		.chain_id = ALC255_FIXUP_HEADSET_MODE
	},
	[ALC255_FIXUP_ASUS_MIC_NO_PRESENCE] = {
		.type = HDA_FIXUP_PINS,
		.v.pins = (const struct hda_pintbl[]) {
			{ 0x19, 0x01a1913c }, /* use as headset mic, without its own jack detect */
			{ }
		},
		.chained = true,
		.chain_id = ALC255_FIXUP_HEADSET_MODE
	},
	[ALC255_FIXUP_DELL1_MIC_NO_PRESENCE] = {
		.type = HDA_FIXUP_PINS,
		.v.pins = (const struct hda_pintbl[]) {
			{ 0x19, 0x01a1913c }, /* use as headset mic, without its own jack detect */
			{ 0x1a, 0x01a1913d }, /* use as headphone mic, without its own jack detect */
			{ }
		},
		.chained = true,
		.chain_id = ALC255_FIXUP_HEADSET_MODE
	},
	[ALC255_FIXUP_DELL2_MIC_NO_PRESENCE] = {
		.type = HDA_FIXUP_PINS,
		.v.pins = (const struct hda_pintbl[]) {
			{ 0x19, 0x01a1913c }, /* use as headset mic, without its own jack detect */
			{ }
		},
		.chained = true,
		.chain_id = ALC255_FIXUP_HEADSET_MODE_NO_HP_MIC
	},
	[ALC255_FIXUP_HEADSET_MODE] = {
		.type = HDA_FIXUP_FUNC,
		.v.func = alc_fixup_headset_mode_alc255,
		.chained = true,
		.chain_id = ALC255_FIXUP_DELL_WMI_MIC_MUTE_LED
	},
	[ALC255_FIXUP_HEADSET_MODE_NO_HP_MIC] = {
		.type = HDA_FIXUP_FUNC,
		.v.func = alc_fixup_headset_mode_alc255_no_hp_mic,
	},
	[ALC293_FIXUP_DELL1_MIC_NO_PRESENCE] = {
		.type = HDA_FIXUP_PINS,
		.v.pins = (const struct hda_pintbl[]) {
			{ 0x18, 0x01a1913d }, /* use as headphone mic, without its own jack detect */
			{ 0x1a, 0x01a1913c }, /* use as headset mic, without its own jack detect */
			{ }
		},
		.chained = true,
		.chain_id = ALC269_FIXUP_HEADSET_MODE
	},
	[ALC292_FIXUP_TPT440_DOCK] = {
		.type = HDA_FIXUP_FUNC,
		.v.func = alc_fixup_tpt440_dock,
		.chained = true,
		.chain_id = ALC269_FIXUP_LIMIT_INT_MIC_BOOST
	},
	[ALC292_FIXUP_TPT440] = {
		.type = HDA_FIXUP_FUNC,
		.v.func = alc_fixup_disable_aamix,
		.chained = true,
		.chain_id = ALC292_FIXUP_TPT440_DOCK,
	},
	[ALC283_FIXUP_HEADSET_MIC] = {
		.type = HDA_FIXUP_PINS,
		.v.pins = (const struct hda_pintbl[]) {
			{ 0x19, 0x04a110f0 },
			{ },
		},
	},
	[ALC255_FIXUP_DELL_WMI_MIC_MUTE_LED] = {
		.type = HDA_FIXUP_FUNC,
		.v.func = alc_fixup_dell_wmi,
	},
	[ALC282_FIXUP_ASPIRE_V5_PINS] = {
		.type = HDA_FIXUP_PINS,
		.v.pins = (const struct hda_pintbl[]) {
			{ 0x12, 0x90a60130 },
			{ 0x14, 0x90170110 },
			{ 0x17, 0x40000008 },
			{ 0x18, 0x411111f0 },
			{ 0x19, 0x01a1913c },
			{ 0x1a, 0x411111f0 },
			{ 0x1b, 0x411111f0 },
			{ 0x1d, 0x40f89b2d },
			{ 0x1e, 0x411111f0 },
			{ 0x21, 0x0321101f },
			{ },
		},
	},
	[ALC280_FIXUP_HP_GPIO4] = {
		.type = HDA_FIXUP_FUNC,
		.v.func = alc280_fixup_hp_gpio4,
	},
	[ALC286_FIXUP_HP_GPIO_LED] = {
		.type = HDA_FIXUP_FUNC,
		.v.func = alc286_fixup_hp_gpio_led,
	},
	[ALC280_FIXUP_HP_GPIO2_MIC_HOTKEY] = {
		.type = HDA_FIXUP_FUNC,
		.v.func = alc280_fixup_hp_gpio2_mic_hotkey,
	},
	[ALC280_FIXUP_HP_DOCK_PINS] = {
		.type = HDA_FIXUP_PINS,
		.v.pins = (const struct hda_pintbl[]) {
			{ 0x1b, 0x21011020 }, /* line-out */
			{ 0x1a, 0x01a1903c }, /* headset mic */
			{ 0x18, 0x2181103f }, /* line-in */
			{ },
		},
		.chained = true,
		.chain_id = ALC280_FIXUP_HP_GPIO4
	},
	[ALC269_FIXUP_HP_DOCK_GPIO_MIC1_LED] = {
		.type = HDA_FIXUP_PINS,
		.v.pins = (const struct hda_pintbl[]) {
			{ 0x1b, 0x21011020 }, /* line-out */
			{ 0x18, 0x2181103f }, /* line-in */
			{ },
		},
		.chained = true,
		.chain_id = ALC269_FIXUP_HP_GPIO_MIC1_LED
	},
	[ALC280_FIXUP_HP_9480M] = {
		.type = HDA_FIXUP_FUNC,
		.v.func = alc280_fixup_hp_9480m,
	},
	[ALC288_FIXUP_DELL_HEADSET_MODE] = {
		.type = HDA_FIXUP_FUNC,
		.v.func = alc_fixup_headset_mode_dell_alc288,
		.chained = true,
		.chain_id = ALC255_FIXUP_DELL_WMI_MIC_MUTE_LED
	},
	[ALC288_FIXUP_DELL1_MIC_NO_PRESENCE] = {
		.type = HDA_FIXUP_PINS,
		.v.pins = (const struct hda_pintbl[]) {
			{ 0x18, 0x01a1913c }, /* use as headset mic, without its own jack detect */
			{ 0x1a, 0x01a1913d }, /* use as headphone mic, without its own jack detect */
			{ }
		},
		.chained = true,
		.chain_id = ALC288_FIXUP_DELL_HEADSET_MODE
	},
	[ALC288_FIXUP_DELL_XPS_13_GPIO6] = {
		.type = HDA_FIXUP_VERBS,
		.v.verbs = (const struct hda_verb[]) {
			{0x01, AC_VERB_SET_GPIO_MASK, 0x40},
			{0x01, AC_VERB_SET_GPIO_DIRECTION, 0x40},
			{0x01, AC_VERB_SET_GPIO_DATA, 0x00},
			{ }
		},
		.chained = true,
		.chain_id = ALC288_FIXUP_DELL1_MIC_NO_PRESENCE
	},
	[ALC288_FIXUP_DISABLE_AAMIX] = {
		.type = HDA_FIXUP_FUNC,
		.v.func = alc_fixup_disable_aamix,
		.chained = true,
		.chain_id = ALC288_FIXUP_DELL_XPS_13_GPIO6
	},
	[ALC288_FIXUP_DELL_XPS_13] = {
		.type = HDA_FIXUP_FUNC,
		.v.func = alc_fixup_dell_xps13,
		.chained = true,
		.chain_id = ALC288_FIXUP_DISABLE_AAMIX
	},
	[ALC292_FIXUP_DISABLE_AAMIX] = {
		.type = HDA_FIXUP_FUNC,
		.v.func = alc_fixup_disable_aamix,
		.chained = true,
		.chain_id = ALC269_FIXUP_DELL2_MIC_NO_PRESENCE
	},
	[ALC293_FIXUP_DISABLE_AAMIX_MULTIJACK] = {
		.type = HDA_FIXUP_FUNC,
		.v.func = alc_fixup_disable_aamix,
		.chained = true,
		.chain_id = ALC293_FIXUP_DELL1_MIC_NO_PRESENCE
	},
	[ALC292_FIXUP_DELL_E7X] = {
		.type = HDA_FIXUP_FUNC,
		.v.func = alc_fixup_dell_xps13,
		.chained = true,
		.chain_id = ALC292_FIXUP_DISABLE_AAMIX
	},
	[ALC298_FIXUP_DELL1_MIC_NO_PRESENCE] = {
		.type = HDA_FIXUP_PINS,
		.v.pins = (const struct hda_pintbl[]) {
			{ 0x18, 0x01a1913c }, /* use as headset mic, without its own jack detect */
			{ 0x1a, 0x01a1913d }, /* use as headphone mic, without its own jack detect */
			{ }
		},
		.chained = true,
		.chain_id = ALC269_FIXUP_HEADSET_MODE
	},
	[ALC298_FIXUP_DELL_AIO_MIC_NO_PRESENCE] = {
		.type = HDA_FIXUP_PINS,
		.v.pins = (const struct hda_pintbl[]) {
			{ 0x18, 0x01a1913c }, /* use as headset mic, without its own jack detect */
			{ }
		},
		.chained = true,
		.chain_id = ALC269_FIXUP_HEADSET_MODE
	},
	[ALC275_FIXUP_DELL_XPS] = {
		.type = HDA_FIXUP_VERBS,
		.v.verbs = (const struct hda_verb[]) {
			/* Enables internal speaker */
			{0x20, AC_VERB_SET_COEF_INDEX, 0x1f},
			{0x20, AC_VERB_SET_PROC_COEF, 0x00c0},
			{0x20, AC_VERB_SET_COEF_INDEX, 0x30},
			{0x20, AC_VERB_SET_PROC_COEF, 0x00b1},
			{}
		}
	},
	[ALC256_FIXUP_DELL_XPS_13_HEADPHONE_NOISE] = {
		.type = HDA_FIXUP_VERBS,
		.v.verbs = (const struct hda_verb[]) {
			/* Disable pass-through path for FRONT 14h */
			{0x20, AC_VERB_SET_COEF_INDEX, 0x36},
			{0x20, AC_VERB_SET_PROC_COEF, 0x1737},
			{}
		},
		.chained = true,
		.chain_id = ALC255_FIXUP_DELL1_MIC_NO_PRESENCE
	},
	[ALC293_FIXUP_LENOVO_SPK_NOISE] = {
		.type = HDA_FIXUP_FUNC,
		.v.func = alc_fixup_disable_aamix,
		.chained = true,
		.chain_id = ALC269_FIXUP_THINKPAD_ACPI
	},
	[ALC233_FIXUP_LENOVO_LINE2_MIC_HOTKEY] = {
		.type = HDA_FIXUP_FUNC,
		.v.func = alc233_fixup_lenovo_line2_mic_hotkey,
	},
	[ALC255_FIXUP_DELL_SPK_NOISE] = {
		.type = HDA_FIXUP_FUNC,
		.v.func = alc_fixup_disable_aamix,
		.chained = true,
		.chain_id = ALC255_FIXUP_DELL1_MIC_NO_PRESENCE
	},
	[ALC225_FIXUP_DISABLE_MIC_VREF] = {
		.type = HDA_FIXUP_FUNC,
		.v.func = alc_fixup_disable_mic_vref,
		.chained = true,
		.chain_id = ALC269_FIXUP_DELL1_MIC_NO_PRESENCE
	},
	[ALC225_FIXUP_DELL1_MIC_NO_PRESENCE] = {
		.type = HDA_FIXUP_VERBS,
		.v.verbs = (const struct hda_verb[]) {
			/* Disable pass-through path for FRONT 14h */
			{ 0x20, AC_VERB_SET_COEF_INDEX, 0x36 },
			{ 0x20, AC_VERB_SET_PROC_COEF, 0x57d7 },
			{}
		},
		.chained = true,
		.chain_id = ALC225_FIXUP_DISABLE_MIC_VREF
	},
	[ALC280_FIXUP_HP_HEADSET_MIC] = {
		.type = HDA_FIXUP_FUNC,
		.v.func = alc_fixup_disable_aamix,
		.chained = true,
		.chain_id = ALC269_FIXUP_HEADSET_MIC,
	},
	[ALC221_FIXUP_HP_FRONT_MIC] = {
		.type = HDA_FIXUP_PINS,
		.v.pins = (const struct hda_pintbl[]) {
			{ 0x19, 0x02a19020 }, /* Front Mic */
			{ }
		},
	},
	[ALC292_FIXUP_TPT460] = {
		.type = HDA_FIXUP_FUNC,
		.v.func = alc_fixup_tpt440_dock,
		.chained = true,
		.chain_id = ALC293_FIXUP_LENOVO_SPK_NOISE,
	},
	[ALC298_FIXUP_SPK_VOLUME] = {
		.type = HDA_FIXUP_FUNC,
		.v.func = alc298_fixup_speaker_volume,
		.chained = true,
		.chain_id = ALC298_FIXUP_DELL_AIO_MIC_NO_PRESENCE,
	},
	[ALC295_FIXUP_DISABLE_DAC3] = {
		.type = HDA_FIXUP_FUNC,
		.v.func = alc295_fixup_disable_dac3,
	},
	[ALC256_FIXUP_DELL_INSPIRON_7559_SUBWOOFER] = {
		.type = HDA_FIXUP_PINS,
		.v.pins = (const struct hda_pintbl[]) {
			{ 0x1b, 0x90170151 },
			{ }
		},
		.chained = true,
		.chain_id = ALC255_FIXUP_DELL1_MIC_NO_PRESENCE
	},
	[ALC269_FIXUP_ATIV_BOOK_8] = {
		.type = HDA_FIXUP_FUNC,
		.v.func = alc_fixup_auto_mute_via_amp,
		.chained = true,
		.chain_id = ALC269_FIXUP_NO_SHUTUP
	},
	[ALC221_FIXUP_HP_MIC_NO_PRESENCE] = {
		.type = HDA_FIXUP_PINS,
		.v.pins = (const struct hda_pintbl[]) {
			{ 0x18, 0x01a1913c }, /* use as headset mic, without its own jack detect */
			{ 0x1a, 0x01a1913d }, /* use as headphone mic, without its own jack detect */
			{ }
		},
		.chained = true,
		.chain_id = ALC269_FIXUP_HEADSET_MODE
	},
	[ALC256_FIXUP_ASUS_HEADSET_MODE] = {
		.type = HDA_FIXUP_FUNC,
		.v.func = alc_fixup_headset_mode,
	},
	[ALC256_FIXUP_ASUS_MIC] = {
		.type = HDA_FIXUP_PINS,
		.v.pins = (const struct hda_pintbl[]) {
			{ 0x13, 0x90a60160 }, /* use as internal mic */
			{ 0x19, 0x04a11120 }, /* use as headset mic, without its own jack detect */
			{ }
		},
		.chained = true,
		.chain_id = ALC256_FIXUP_ASUS_HEADSET_MODE
	},
	[ALC256_FIXUP_ASUS_AIO_GPIO2] = {
		.type = HDA_FIXUP_VERBS,
		.v.verbs = (const struct hda_verb[]) {
			/* Set up GPIO2 for the speaker amp */
			{ 0x01, AC_VERB_SET_GPIO_MASK, 0x04 },
			{ 0x01, AC_VERB_SET_GPIO_DIRECTION, 0x04 },
			{ 0x01, AC_VERB_SET_GPIO_DATA, 0x04 },
			{}
		},
	},
	[ALC233_FIXUP_ASUS_MIC_NO_PRESENCE] = {
		.type = HDA_FIXUP_PINS,
		.v.pins = (const struct hda_pintbl[]) {
			{ 0x19, 0x01a1913c }, /* use as headset mic, without its own jack detect */
			{ }
		},
		.chained = true,
		.chain_id = ALC269_FIXUP_HEADSET_MIC
	},
	[ALC233_FIXUP_EAPD_COEF_AND_MIC_NO_PRESENCE] = {
		.type = HDA_FIXUP_VERBS,
		.v.verbs = (const struct hda_verb[]) {
			/* Enables internal speaker */
			{0x20, AC_VERB_SET_COEF_INDEX, 0x40},
			{0x20, AC_VERB_SET_PROC_COEF, 0x8800},
			{}
		},
		.chained = true,
		.chain_id = ALC233_FIXUP_ASUS_MIC_NO_PRESENCE
	},
	[ALC233_FIXUP_LENOVO_MULTI_CODECS] = {
		.type = HDA_FIXUP_FUNC,
		.v.func = alc233_alc662_fixup_lenovo_dual_codecs,
	},
	[ALC294_FIXUP_LENOVO_MIC_LOCATION] = {
		.type = HDA_FIXUP_PINS,
		.v.pins = (const struct hda_pintbl[]) {
			/* Change the mic location from front to right, otherwise there are
			   two front mics with the same name, pulseaudio can't handle them.
			   This is just a temporary workaround, after applying this fixup,
			   there will be one "Front Mic" and one "Mic" in this machine.
			 */
			{ 0x1a, 0x04a19040 },
			{ }
		},
	},
	[ALC225_FIXUP_DELL_WYSE_MIC_NO_PRESENCE] = {
		.type = HDA_FIXUP_PINS,
		.v.pins = (const struct hda_pintbl[]) {
			{ 0x16, 0x0101102f }, /* Rear Headset HP */
			{ 0x19, 0x02a1913c }, /* use as Front headset mic, without its own jack detect */
			{ 0x1a, 0x01a19030 }, /* Rear Headset MIC */
			{ 0x1b, 0x02011020 },
			{ }
		},
		.chained = true,
		.chain_id = ALC269_FIXUP_HEADSET_MODE_NO_HP_MIC
	},
	[ALC700_FIXUP_INTEL_REFERENCE] = {
		.type = HDA_FIXUP_VERBS,
		.v.verbs = (const struct hda_verb[]) {
			/* Enables internal speaker */
			{0x20, AC_VERB_SET_COEF_INDEX, 0x45},
			{0x20, AC_VERB_SET_PROC_COEF, 0x5289},
			{0x20, AC_VERB_SET_COEF_INDEX, 0x4A},
			{0x20, AC_VERB_SET_PROC_COEF, 0x001b},
			{0x58, AC_VERB_SET_COEF_INDEX, 0x00},
			{0x58, AC_VERB_SET_PROC_COEF, 0x3888},
			{0x20, AC_VERB_SET_COEF_INDEX, 0x6f},
			{0x20, AC_VERB_SET_PROC_COEF, 0x2c0b},
			{}
		}
	},
	[ALC274_FIXUP_DELL_BIND_DACS] = {
		.type = HDA_FIXUP_FUNC,
		.v.func = alc274_fixup_bind_dacs,
		.chained = true,
		.chain_id = ALC269_FIXUP_DELL1_MIC_NO_PRESENCE
	},
	[ALC274_FIXUP_DELL_AIO_LINEOUT_VERB] = {
		.type = HDA_FIXUP_PINS,
		.v.pins = (const struct hda_pintbl[]) {
			{ 0x1b, 0x0401102f },
			{ }
		},
		.chained = true,
		.chain_id = ALC274_FIXUP_DELL_BIND_DACS
	},
	[ALC298_FIXUP_TPT470_DOCK] = {
		.type = HDA_FIXUP_FUNC,
		.v.func = alc_fixup_tpt470_dock,
		.chained = true,
		.chain_id = ALC293_FIXUP_LENOVO_SPK_NOISE
	},
	[ALC255_FIXUP_DUMMY_LINEOUT_VERB] = {
		.type = HDA_FIXUP_PINS,
		.v.pins = (const struct hda_pintbl[]) {
			{ 0x14, 0x0201101f },
			{ }
		},
		.chained = true,
		.chain_id = ALC255_FIXUP_DELL1_MIC_NO_PRESENCE
	},
	[ALC255_FIXUP_DELL_HEADSET_MIC] = {
		.type = HDA_FIXUP_PINS,
		.v.pins = (const struct hda_pintbl[]) {
			{ 0x19, 0x01a1913c }, /* use as headset mic, without its own jack detect */
			{ }
		},
		.chained = true,
		.chain_id = ALC269_FIXUP_HEADSET_MIC
	},
	[ALC225_FIXUP_DELL_WYSE_AIO_MIC_NO_PRESENCE] = {
		.type = HDA_FIXUP_PINS,
		.v.pins = (const struct hda_pintbl[]) {
			{ 0x16, 0x01011020 }, /* Rear Line out */
			{ 0x19, 0x01a1913c }, /* use as Front headset mic, without its own jack detect */
			{ }
		},
		.chained = true,
		.chain_id = ALC225_FIXUP_WYSE_AUTO_MUTE
	},
	[ALC225_FIXUP_WYSE_AUTO_MUTE] = {
		.type = HDA_FIXUP_FUNC,
		.v.func = alc_fixup_auto_mute_via_amp,
		.chained = true,
		.chain_id = ALC225_FIXUP_WYSE_DISABLE_MIC_VREF
	},
	[ALC225_FIXUP_WYSE_DISABLE_MIC_VREF] = {
		.type = HDA_FIXUP_FUNC,
		.v.func = alc_fixup_disable_mic_vref,
		.chained = true,
		.chain_id = ALC269_FIXUP_HEADSET_MODE_NO_HP_MIC
	},
};

static const struct snd_pci_quirk alc269_fixup_tbl[] = {
	SND_PCI_QUIRK(0x1025, 0x0283, "Acer TravelMate 8371", ALC269_FIXUP_INV_DMIC),
	SND_PCI_QUIRK(0x1025, 0x029b, "Acer 1810TZ", ALC269_FIXUP_INV_DMIC),
	SND_PCI_QUIRK(0x1025, 0x0349, "Acer AOD260", ALC269_FIXUP_INV_DMIC),
	SND_PCI_QUIRK(0x1025, 0x047c, "Acer AC700", ALC269_FIXUP_ACER_AC700),
	SND_PCI_QUIRK(0x1025, 0x072d, "Acer Aspire V5-571G", ALC269_FIXUP_ASPIRE_HEADSET_MIC),
	SND_PCI_QUIRK(0x1025, 0x080d, "Acer Aspire V5-122P", ALC269_FIXUP_ASPIRE_HEADSET_MIC),
	SND_PCI_QUIRK(0x1025, 0x0740, "Acer AO725", ALC271_FIXUP_HP_GATE_MIC_JACK),
	SND_PCI_QUIRK(0x1025, 0x0742, "Acer AO756", ALC271_FIXUP_HP_GATE_MIC_JACK),
	SND_PCI_QUIRK(0x1025, 0x0762, "Acer Aspire E1-472", ALC271_FIXUP_HP_GATE_MIC_JACK_E1_572),
	SND_PCI_QUIRK(0x1025, 0x0775, "Acer Aspire E1-572", ALC271_FIXUP_HP_GATE_MIC_JACK_E1_572),
	SND_PCI_QUIRK(0x1025, 0x079b, "Acer Aspire V5-573G", ALC282_FIXUP_ASPIRE_V5_PINS),
	SND_PCI_QUIRK(0x1025, 0x106d, "Acer Cloudbook 14", ALC283_FIXUP_CHROME_BOOK),
	SND_PCI_QUIRK(0x1028, 0x0470, "Dell M101z", ALC269_FIXUP_DELL_M101Z),
	SND_PCI_QUIRK(0x1028, 0x054b, "Dell XPS one 2710", ALC275_FIXUP_DELL_XPS),
	SND_PCI_QUIRK(0x1028, 0x05bd, "Dell Latitude E6440", ALC292_FIXUP_DELL_E7X),
	SND_PCI_QUIRK(0x1028, 0x05be, "Dell Latitude E6540", ALC292_FIXUP_DELL_E7X),
	SND_PCI_QUIRK(0x1028, 0x05ca, "Dell Latitude E7240", ALC292_FIXUP_DELL_E7X),
	SND_PCI_QUIRK(0x1028, 0x05cb, "Dell Latitude E7440", ALC292_FIXUP_DELL_E7X),
	SND_PCI_QUIRK(0x1028, 0x05da, "Dell Vostro 5460", ALC290_FIXUP_SUBWOOFER),
	SND_PCI_QUIRK(0x1028, 0x05f4, "Dell", ALC269_FIXUP_DELL1_MIC_NO_PRESENCE),
	SND_PCI_QUIRK(0x1028, 0x05f5, "Dell", ALC269_FIXUP_DELL1_MIC_NO_PRESENCE),
	SND_PCI_QUIRK(0x1028, 0x05f6, "Dell", ALC269_FIXUP_DELL1_MIC_NO_PRESENCE),
	SND_PCI_QUIRK(0x1028, 0x0615, "Dell Vostro 5470", ALC290_FIXUP_SUBWOOFER_HSJACK),
	SND_PCI_QUIRK(0x1028, 0x0616, "Dell Vostro 5470", ALC290_FIXUP_SUBWOOFER_HSJACK),
	SND_PCI_QUIRK(0x1028, 0x062c, "Dell Latitude E5550", ALC292_FIXUP_DELL_E7X),
	SND_PCI_QUIRK(0x1028, 0x062e, "Dell Latitude E7450", ALC292_FIXUP_DELL_E7X),
	SND_PCI_QUIRK(0x1028, 0x0638, "Dell Inspiron 5439", ALC290_FIXUP_MONO_SPEAKERS_HSJACK),
	SND_PCI_QUIRK(0x1028, 0x064a, "Dell", ALC293_FIXUP_DELL1_MIC_NO_PRESENCE),
	SND_PCI_QUIRK(0x1028, 0x064b, "Dell", ALC293_FIXUP_DELL1_MIC_NO_PRESENCE),
	SND_PCI_QUIRK(0x1028, 0x0665, "Dell XPS 13", ALC288_FIXUP_DELL_XPS_13),
	SND_PCI_QUIRK(0x1028, 0x0669, "Dell Optiplex 9020m", ALC255_FIXUP_DELL1_MIC_NO_PRESENCE),
	SND_PCI_QUIRK(0x1028, 0x069a, "Dell Vostro 5480", ALC290_FIXUP_SUBWOOFER_HSJACK),
	SND_PCI_QUIRK(0x1028, 0x06c7, "Dell", ALC255_FIXUP_DELL1_MIC_NO_PRESENCE),
	SND_PCI_QUIRK(0x1028, 0x06d9, "Dell", ALC293_FIXUP_DELL1_MIC_NO_PRESENCE),
	SND_PCI_QUIRK(0x1028, 0x06da, "Dell", ALC293_FIXUP_DELL1_MIC_NO_PRESENCE),
	SND_PCI_QUIRK(0x1028, 0x06db, "Dell", ALC293_FIXUP_DISABLE_AAMIX_MULTIJACK),
	SND_PCI_QUIRK(0x1028, 0x06dd, "Dell", ALC293_FIXUP_DISABLE_AAMIX_MULTIJACK),
	SND_PCI_QUIRK(0x1028, 0x06de, "Dell", ALC293_FIXUP_DISABLE_AAMIX_MULTIJACK),
	SND_PCI_QUIRK(0x1028, 0x06df, "Dell", ALC293_FIXUP_DISABLE_AAMIX_MULTIJACK),
	SND_PCI_QUIRK(0x1028, 0x06e0, "Dell", ALC293_FIXUP_DISABLE_AAMIX_MULTIJACK),
	SND_PCI_QUIRK(0x1028, 0x0704, "Dell XPS 13 9350", ALC256_FIXUP_DELL_XPS_13_HEADPHONE_NOISE),
	SND_PCI_QUIRK(0x1028, 0x0706, "Dell Inspiron 7559", ALC256_FIXUP_DELL_INSPIRON_7559_SUBWOOFER),
	SND_PCI_QUIRK(0x1028, 0x0725, "Dell Inspiron 3162", ALC255_FIXUP_DELL_SPK_NOISE),
	SND_PCI_QUIRK(0x1028, 0x075b, "Dell XPS 13 9360", ALC256_FIXUP_DELL_XPS_13_HEADPHONE_NOISE),
	SND_PCI_QUIRK(0x1028, 0x075c, "Dell XPS 27 7760", ALC298_FIXUP_SPK_VOLUME),
	SND_PCI_QUIRK(0x1028, 0x075d, "Dell AIO", ALC298_FIXUP_SPK_VOLUME),
	SND_PCI_QUIRK(0x1028, 0x07b0, "Dell Precision 7520", ALC295_FIXUP_DISABLE_DAC3),
	SND_PCI_QUIRK(0x1028, 0x0798, "Dell Inspiron 17 7000 Gaming", ALC256_FIXUP_DELL_INSPIRON_7559_SUBWOOFER),
	SND_PCI_QUIRK(0x1028, 0x080c, "Dell WYSE", ALC225_FIXUP_DELL_WYSE_MIC_NO_PRESENCE),
	SND_PCI_QUIRK(0x1028, 0x082a, "Dell XPS 13 9360", ALC256_FIXUP_DELL_XPS_13_HEADPHONE_NOISE),
	SND_PCI_QUIRK(0x1028, 0x084b, "Dell", ALC274_FIXUP_DELL_AIO_LINEOUT_VERB),
	SND_PCI_QUIRK(0x1028, 0x084e, "Dell", ALC274_FIXUP_DELL_AIO_LINEOUT_VERB),
	SND_PCI_QUIRK(0x1028, 0x0871, "Dell Precision 3630", ALC255_FIXUP_DELL_HEADSET_MIC),
	SND_PCI_QUIRK(0x1028, 0x0872, "Dell Precision 3630", ALC255_FIXUP_DELL_HEADSET_MIC),
	SND_PCI_QUIRK(0x1028, 0x0873, "Dell Precision 3930", ALC255_FIXUP_DUMMY_LINEOUT_VERB),
	SND_PCI_QUIRK(0x1028, 0x08ad, "Dell WYSE AIO", ALC225_FIXUP_DELL_WYSE_AIO_MIC_NO_PRESENCE),
	SND_PCI_QUIRK(0x1028, 0x08ae, "Dell WYSE NB", ALC225_FIXUP_DELL1_MIC_NO_PRESENCE),
	SND_PCI_QUIRK(0x1028, 0x0935, "Dell", ALC274_FIXUP_DELL_AIO_LINEOUT_VERB),
	SND_PCI_QUIRK(0x1028, 0x164a, "Dell", ALC293_FIXUP_DELL1_MIC_NO_PRESENCE),
	SND_PCI_QUIRK(0x1028, 0x164b, "Dell", ALC293_FIXUP_DELL1_MIC_NO_PRESENCE),
	SND_PCI_QUIRK(0x103c, 0x1586, "HP", ALC269_FIXUP_HP_MUTE_LED_MIC2),
	SND_PCI_QUIRK(0x103c, 0x18e6, "HP", ALC269_FIXUP_HP_GPIO_LED),
	SND_PCI_QUIRK(0x103c, 0x218b, "HP", ALC269_FIXUP_LIMIT_INT_MIC_BOOST_MUTE_LED),
	SND_PCI_QUIRK(0x103c, 0x225f, "HP", ALC280_FIXUP_HP_GPIO2_MIC_HOTKEY),
	/* ALC282 */
	SND_PCI_QUIRK(0x103c, 0x21f9, "HP", ALC269_FIXUP_HP_MUTE_LED_MIC1),
	SND_PCI_QUIRK(0x103c, 0x2210, "HP", ALC269_FIXUP_HP_MUTE_LED_MIC1),
	SND_PCI_QUIRK(0x103c, 0x2214, "HP", ALC269_FIXUP_HP_MUTE_LED_MIC1),
	SND_PCI_QUIRK(0x103c, 0x2236, "HP", ALC269_FIXUP_HP_LINE1_MIC1_LED),
	SND_PCI_QUIRK(0x103c, 0x2237, "HP", ALC269_FIXUP_HP_LINE1_MIC1_LED),
	SND_PCI_QUIRK(0x103c, 0x2238, "HP", ALC269_FIXUP_HP_LINE1_MIC1_LED),
	SND_PCI_QUIRK(0x103c, 0x2239, "HP", ALC269_FIXUP_HP_LINE1_MIC1_LED),
	SND_PCI_QUIRK(0x103c, 0x224b, "HP", ALC269_FIXUP_HP_LINE1_MIC1_LED),
	SND_PCI_QUIRK(0x103c, 0x2268, "HP", ALC269_FIXUP_HP_MUTE_LED_MIC1),
	SND_PCI_QUIRK(0x103c, 0x226a, "HP", ALC269_FIXUP_HP_MUTE_LED_MIC1),
	SND_PCI_QUIRK(0x103c, 0x226b, "HP", ALC269_FIXUP_HP_MUTE_LED_MIC1),
	SND_PCI_QUIRK(0x103c, 0x226e, "HP", ALC269_FIXUP_HP_MUTE_LED_MIC1),
	SND_PCI_QUIRK(0x103c, 0x2271, "HP", ALC286_FIXUP_HP_GPIO_LED),
	SND_PCI_QUIRK(0x103c, 0x2272, "HP", ALC280_FIXUP_HP_DOCK_PINS),
	SND_PCI_QUIRK(0x103c, 0x2273, "HP", ALC280_FIXUP_HP_DOCK_PINS),
	SND_PCI_QUIRK(0x103c, 0x229e, "HP", ALC269_FIXUP_HP_MUTE_LED_MIC1),
	SND_PCI_QUIRK(0x103c, 0x22b2, "HP", ALC269_FIXUP_HP_MUTE_LED_MIC1),
	SND_PCI_QUIRK(0x103c, 0x22b7, "HP", ALC269_FIXUP_HP_MUTE_LED_MIC1),
	SND_PCI_QUIRK(0x103c, 0x22bf, "HP", ALC269_FIXUP_HP_MUTE_LED_MIC1),
	SND_PCI_QUIRK(0x103c, 0x22cf, "HP", ALC269_FIXUP_HP_MUTE_LED_MIC1),
	SND_PCI_QUIRK(0x103c, 0x22db, "HP", ALC280_FIXUP_HP_9480M),
	SND_PCI_QUIRK(0x103c, 0x22dc, "HP", ALC269_FIXUP_HP_GPIO_MIC1_LED),
	SND_PCI_QUIRK(0x103c, 0x22fb, "HP", ALC269_FIXUP_HP_GPIO_MIC1_LED),
	/* ALC290 */
	SND_PCI_QUIRK(0x103c, 0x221b, "HP", ALC269_FIXUP_HP_GPIO_MIC1_LED),
	SND_PCI_QUIRK(0x103c, 0x2221, "HP", ALC269_FIXUP_HP_GPIO_MIC1_LED),
	SND_PCI_QUIRK(0x103c, 0x2225, "HP", ALC269_FIXUP_HP_GPIO_MIC1_LED),
	SND_PCI_QUIRK(0x103c, 0x2253, "HP", ALC269_FIXUP_HP_GPIO_MIC1_LED),
	SND_PCI_QUIRK(0x103c, 0x2254, "HP", ALC269_FIXUP_HP_GPIO_MIC1_LED),
	SND_PCI_QUIRK(0x103c, 0x2255, "HP", ALC269_FIXUP_HP_GPIO_MIC1_LED),
	SND_PCI_QUIRK(0x103c, 0x2256, "HP", ALC269_FIXUP_HP_GPIO_MIC1_LED),
	SND_PCI_QUIRK(0x103c, 0x2257, "HP", ALC269_FIXUP_HP_GPIO_MIC1_LED),
	SND_PCI_QUIRK(0x103c, 0x2259, "HP", ALC269_FIXUP_HP_GPIO_MIC1_LED),
	SND_PCI_QUIRK(0x103c, 0x225a, "HP", ALC269_FIXUP_HP_DOCK_GPIO_MIC1_LED),
	SND_PCI_QUIRK(0x103c, 0x2260, "HP", ALC269_FIXUP_HP_MUTE_LED_MIC1),
	SND_PCI_QUIRK(0x103c, 0x2263, "HP", ALC269_FIXUP_HP_MUTE_LED_MIC1),
	SND_PCI_QUIRK(0x103c, 0x2264, "HP", ALC269_FIXUP_HP_MUTE_LED_MIC1),
	SND_PCI_QUIRK(0x103c, 0x2265, "HP", ALC269_FIXUP_HP_MUTE_LED_MIC1),
	SND_PCI_QUIRK(0x103c, 0x2272, "HP", ALC269_FIXUP_HP_GPIO_MIC1_LED),
	SND_PCI_QUIRK(0x103c, 0x2273, "HP", ALC269_FIXUP_HP_GPIO_MIC1_LED),
	SND_PCI_QUIRK(0x103c, 0x2278, "HP", ALC269_FIXUP_HP_GPIO_MIC1_LED),
	SND_PCI_QUIRK(0x103c, 0x227f, "HP", ALC269_FIXUP_HP_MUTE_LED_MIC1),
	SND_PCI_QUIRK(0x103c, 0x2282, "HP", ALC269_FIXUP_HP_MUTE_LED_MIC1),
	SND_PCI_QUIRK(0x103c, 0x228b, "HP", ALC269_FIXUP_HP_MUTE_LED_MIC1),
	SND_PCI_QUIRK(0x103c, 0x228e, "HP", ALC269_FIXUP_HP_MUTE_LED_MIC1),
	SND_PCI_QUIRK(0x103c, 0x22c5, "HP", ALC269_FIXUP_HP_MUTE_LED_MIC1),
	SND_PCI_QUIRK(0x103c, 0x22c7, "HP", ALC269_FIXUP_HP_MUTE_LED_MIC1),
	SND_PCI_QUIRK(0x103c, 0x22c8, "HP", ALC269_FIXUP_HP_MUTE_LED_MIC1),
	SND_PCI_QUIRK(0x103c, 0x22c4, "HP", ALC269_FIXUP_HP_MUTE_LED_MIC1),
	SND_PCI_QUIRK(0x103c, 0x2334, "HP", ALC269_FIXUP_HP_MUTE_LED_MIC1),
	SND_PCI_QUIRK(0x103c, 0x2335, "HP", ALC269_FIXUP_HP_MUTE_LED_MIC1),
	SND_PCI_QUIRK(0x103c, 0x2336, "HP", ALC269_FIXUP_HP_MUTE_LED_MIC1),
	SND_PCI_QUIRK(0x103c, 0x2337, "HP", ALC269_FIXUP_HP_MUTE_LED_MIC1),
	SND_PCI_QUIRK(0x103c, 0x221c, "HP EliteBook 755 G2", ALC280_FIXUP_HP_HEADSET_MIC),
	SND_PCI_QUIRK(0x103c, 0x8256, "HP", ALC221_FIXUP_HP_FRONT_MIC),
	SND_PCI_QUIRK(0x103c, 0x827e, "HP x360", ALC269_FIXUP_HP_MUTE_LED_MIC3),
	SND_PCI_QUIRK(0x103c, 0x82bf, "HP", ALC221_FIXUP_HP_MIC_NO_PRESENCE),
	SND_PCI_QUIRK(0x103c, 0x82c0, "HP", ALC221_FIXUP_HP_MIC_NO_PRESENCE),
	SND_PCI_QUIRK(0x1043, 0x103e, "ASUS X540SA", ALC256_FIXUP_ASUS_MIC),
	SND_PCI_QUIRK(0x1043, 0x103f, "ASUS TX300", ALC282_FIXUP_ASUS_TX300),
	SND_PCI_QUIRK(0x1043, 0x106d, "Asus K53BE", ALC269_FIXUP_LIMIT_INT_MIC_BOOST),
	SND_PCI_QUIRK(0x1043, 0x10c0, "ASUS X540SA", ALC256_FIXUP_ASUS_MIC),
	SND_PCI_QUIRK(0x1043, 0x10d0, "ASUS X540LA/X540LJ", ALC255_FIXUP_ASUS_MIC_NO_PRESENCE),
	SND_PCI_QUIRK(0x1043, 0x115d, "Asus 1015E", ALC269_FIXUP_LIMIT_INT_MIC_BOOST),
	SND_PCI_QUIRK(0x1043, 0x11c0, "ASUS X556UR", ALC255_FIXUP_ASUS_MIC_NO_PRESENCE),
	SND_PCI_QUIRK(0x1043, 0x1290, "ASUS X441SA", ALC233_FIXUP_EAPD_COEF_AND_MIC_NO_PRESENCE),
	SND_PCI_QUIRK(0x1043, 0x12a0, "ASUS X441UV", ALC233_FIXUP_EAPD_COEF_AND_MIC_NO_PRESENCE),
	SND_PCI_QUIRK(0x1043, 0x12f0, "ASUS X541UV", ALC256_FIXUP_ASUS_MIC),
	SND_PCI_QUIRK(0x1043, 0x12e0, "ASUS X541SA", ALC256_FIXUP_ASUS_MIC),
	SND_PCI_QUIRK(0x1043, 0x13b0, "ASUS Z550SA", ALC256_FIXUP_ASUS_MIC),
	SND_PCI_QUIRK(0x1043, 0x1427, "Asus Zenbook UX31E", ALC269VB_FIXUP_ASUS_ZENBOOK),
	SND_PCI_QUIRK(0x1043, 0x1517, "Asus Zenbook UX31A", ALC269VB_FIXUP_ASUS_ZENBOOK_UX31A),
	SND_PCI_QUIRK(0x1043, 0x16e3, "ASUS UX50", ALC269_FIXUP_STEREO_DMIC),
	SND_PCI_QUIRK(0x1043, 0x1a13, "Asus G73Jw", ALC269_FIXUP_ASUS_G73JW),
	SND_PCI_QUIRK(0x1043, 0x1a30, "ASUS X705UD", ALC256_FIXUP_ASUS_MIC),
	SND_PCI_QUIRK(0x1043, 0x1b13, "Asus U41SV", ALC269_FIXUP_INV_DMIC),
	SND_PCI_QUIRK(0x1043, 0x1bbd, "ASUS Z550MA", ALC255_FIXUP_ASUS_MIC_NO_PRESENCE),
	SND_PCI_QUIRK(0x1043, 0x1c23, "Asus X55U", ALC269_FIXUP_LIMIT_INT_MIC_BOOST),
	SND_PCI_QUIRK(0x1043, 0x1ccd, "ASUS X555UB", ALC256_FIXUP_ASUS_MIC),
	SND_PCI_QUIRK(0x1043, 0x3030, "ASUS ZN270IE", ALC256_FIXUP_ASUS_AIO_GPIO2),
	SND_PCI_QUIRK(0x1043, 0x831a, "ASUS P901", ALC269_FIXUP_STEREO_DMIC),
	SND_PCI_QUIRK(0x1043, 0x834a, "ASUS S101", ALC269_FIXUP_STEREO_DMIC),
	SND_PCI_QUIRK(0x1043, 0x8398, "ASUS P1005", ALC269_FIXUP_STEREO_DMIC),
	SND_PCI_QUIRK(0x1043, 0x83ce, "ASUS P1005", ALC269_FIXUP_STEREO_DMIC),
	SND_PCI_QUIRK(0x1043, 0x8516, "ASUS X101CH", ALC269_FIXUP_ASUS_X101),
	SND_PCI_QUIRK(0x104d, 0x90b5, "Sony VAIO Pro 11", ALC286_FIXUP_SONY_MIC_NO_PRESENCE),
	SND_PCI_QUIRK(0x104d, 0x90b6, "Sony VAIO Pro 13", ALC286_FIXUP_SONY_MIC_NO_PRESENCE),
	SND_PCI_QUIRK(0x104d, 0x9073, "Sony VAIO", ALC275_FIXUP_SONY_VAIO_GPIO2),
	SND_PCI_QUIRK(0x104d, 0x907b, "Sony VAIO", ALC275_FIXUP_SONY_HWEQ),
	SND_PCI_QUIRK(0x104d, 0x9084, "Sony VAIO", ALC275_FIXUP_SONY_HWEQ),
	SND_PCI_QUIRK(0x104d, 0x9099, "Sony VAIO S13", ALC275_FIXUP_SONY_DISABLE_AAMIX),
	SND_PCI_QUIRK(0x10cf, 0x1475, "Lifebook", ALC269_FIXUP_LIFEBOOK),
	SND_PCI_QUIRK(0x10cf, 0x159f, "Lifebook E780", ALC269_FIXUP_LIFEBOOK_NO_HP_TO_LINEOUT),
	SND_PCI_QUIRK(0x10cf, 0x15dc, "Lifebook T731", ALC269_FIXUP_LIFEBOOK_HP_PIN),
	SND_PCI_QUIRK(0x10cf, 0x1757, "Lifebook E752", ALC269_FIXUP_LIFEBOOK_HP_PIN),
	SND_PCI_QUIRK(0x10cf, 0x1629, "Lifebook U7x7", ALC255_FIXUP_LIFEBOOK_U7x7_HEADSET_MIC),
	SND_PCI_QUIRK(0x10cf, 0x1845, "Lifebook U904", ALC269_FIXUP_LIFEBOOK_EXTMIC),
	SND_PCI_QUIRK(0x10ec, 0x10f2, "Intel Reference board", ALC700_FIXUP_INTEL_REFERENCE),
	SND_PCI_QUIRK(0x10f7, 0x8338, "Panasonic CF-SZ6", ALC269_FIXUP_HEADSET_MODE),
	SND_PCI_QUIRK(0x144d, 0xc109, "Samsung Ativ book 9 (NP900X3G)", ALC269_FIXUP_INV_DMIC),
	SND_PCI_QUIRK(0x144d, 0xc740, "Samsung Ativ book 8 (NP870Z5G)", ALC269_FIXUP_ATIV_BOOK_8),
	SND_PCI_QUIRK(0x1458, 0xfa53, "Gigabyte BXBT-2807", ALC283_FIXUP_HEADSET_MIC),
	SND_PCI_QUIRK(0x1462, 0xb120, "MSI Cubi MS-B120", ALC283_FIXUP_HEADSET_MIC),
	SND_PCI_QUIRK(0x1462, 0xb171, "Cubi N 8GL (MS-B171)", ALC283_FIXUP_HEADSET_MIC),
	SND_PCI_QUIRK(0x17aa, 0x1036, "Lenovo P520", ALC233_FIXUP_LENOVO_MULTI_CODECS),
	SND_PCI_QUIRK(0x17aa, 0x1048, "ThinkCentre Station", ALC283_FIXUP_HEADSET_MIC),
	SND_PCI_QUIRK(0x17aa, 0x20f2, "Thinkpad SL410/510", ALC269_FIXUP_SKU_IGNORE),
	SND_PCI_QUIRK(0x17aa, 0x215e, "Thinkpad L512", ALC269_FIXUP_SKU_IGNORE),
	SND_PCI_QUIRK(0x17aa, 0x21b8, "Thinkpad Edge 14", ALC269_FIXUP_SKU_IGNORE),
	SND_PCI_QUIRK(0x17aa, 0x21ca, "Thinkpad L412", ALC269_FIXUP_SKU_IGNORE),
	SND_PCI_QUIRK(0x17aa, 0x21e9, "Thinkpad Edge 15", ALC269_FIXUP_SKU_IGNORE),
	SND_PCI_QUIRK(0x17aa, 0x21f6, "Thinkpad T530", ALC269_FIXUP_LENOVO_DOCK),
	SND_PCI_QUIRK(0x17aa, 0x21fa, "Thinkpad X230", ALC269_FIXUP_LENOVO_DOCK),
	SND_PCI_QUIRK(0x17aa, 0x21f3, "Thinkpad T430", ALC269_FIXUP_LENOVO_DOCK),
	SND_PCI_QUIRK(0x17aa, 0x21fb, "Thinkpad T430s", ALC269_FIXUP_LENOVO_DOCK),
	SND_PCI_QUIRK(0x17aa, 0x2203, "Thinkpad X230 Tablet", ALC269_FIXUP_LENOVO_DOCK),
	SND_PCI_QUIRK(0x17aa, 0x2208, "Thinkpad T431s", ALC269_FIXUP_LENOVO_DOCK),
	SND_PCI_QUIRK(0x17aa, 0x220c, "Thinkpad T440s", ALC292_FIXUP_TPT440),
	SND_PCI_QUIRK(0x17aa, 0x220e, "Thinkpad T440p", ALC292_FIXUP_TPT440_DOCK),
	SND_PCI_QUIRK(0x17aa, 0x2210, "Thinkpad T540p", ALC292_FIXUP_TPT440_DOCK),
	SND_PCI_QUIRK(0x17aa, 0x2211, "Thinkpad W541", ALC292_FIXUP_TPT440_DOCK),
	SND_PCI_QUIRK(0x17aa, 0x2212, "Thinkpad T440", ALC292_FIXUP_TPT440_DOCK),
	SND_PCI_QUIRK(0x17aa, 0x2214, "Thinkpad X240", ALC292_FIXUP_TPT440_DOCK),
	SND_PCI_QUIRK(0x17aa, 0x2215, "Thinkpad", ALC269_FIXUP_LIMIT_INT_MIC_BOOST),
	SND_PCI_QUIRK(0x17aa, 0x2218, "Thinkpad X1 Carbon 2nd", ALC292_FIXUP_TPT440_DOCK),
	SND_PCI_QUIRK(0x17aa, 0x2223, "ThinkPad T550", ALC292_FIXUP_TPT440_DOCK),
	SND_PCI_QUIRK(0x17aa, 0x2226, "ThinkPad X250", ALC292_FIXUP_TPT440_DOCK),
	SND_PCI_QUIRK(0x17aa, 0x222d, "Thinkpad", ALC298_FIXUP_TPT470_DOCK),
	SND_PCI_QUIRK(0x17aa, 0x222e, "Thinkpad", ALC298_FIXUP_TPT470_DOCK),
	SND_PCI_QUIRK(0x17aa, 0x2231, "Thinkpad T560", ALC292_FIXUP_TPT460),
	SND_PCI_QUIRK(0x17aa, 0x2233, "Thinkpad", ALC292_FIXUP_TPT460),
	SND_PCI_QUIRK(0x17aa, 0x2245, "Thinkpad T470", ALC298_FIXUP_TPT470_DOCK),
	SND_PCI_QUIRK(0x17aa, 0x2246, "Thinkpad", ALC298_FIXUP_TPT470_DOCK),
	SND_PCI_QUIRK(0x17aa, 0x2247, "Thinkpad", ALC298_FIXUP_TPT470_DOCK),
	SND_PCI_QUIRK(0x17aa, 0x2249, "Thinkpad", ALC292_FIXUP_TPT460),
	SND_PCI_QUIRK(0x17aa, 0x224b, "Thinkpad", ALC298_FIXUP_TPT470_DOCK),
	SND_PCI_QUIRK(0x17aa, 0x224c, "Thinkpad", ALC298_FIXUP_TPT470_DOCK),
	SND_PCI_QUIRK(0x17aa, 0x224d, "Thinkpad", ALC298_FIXUP_TPT470_DOCK),
	SND_PCI_QUIRK(0x17aa, 0x225d, "Thinkpad T480", ALC269_FIXUP_LIMIT_INT_MIC_BOOST),
	SND_PCI_QUIRK(0x17aa, 0x30bb, "ThinkCentre AIO", ALC233_FIXUP_LENOVO_LINE2_MIC_HOTKEY),
	SND_PCI_QUIRK(0x17aa, 0x30e2, "ThinkCentre AIO", ALC233_FIXUP_LENOVO_LINE2_MIC_HOTKEY),
	SND_PCI_QUIRK(0x17aa, 0x310c, "ThinkCentre Station", ALC294_FIXUP_LENOVO_MIC_LOCATION),
	SND_PCI_QUIRK(0x17aa, 0x3111, "ThinkCentre Station", ALC294_FIXUP_LENOVO_MIC_LOCATION),
	SND_PCI_QUIRK(0x17aa, 0x312a, "ThinkCentre Station", ALC294_FIXUP_LENOVO_MIC_LOCATION),
	SND_PCI_QUIRK(0x17aa, 0x312f, "ThinkCentre Station", ALC294_FIXUP_LENOVO_MIC_LOCATION),
	SND_PCI_QUIRK(0x17aa, 0x313c, "ThinkCentre Station", ALC294_FIXUP_LENOVO_MIC_LOCATION),
	SND_PCI_QUIRK(0x17aa, 0x3151, "ThinkCentre Station", ALC283_FIXUP_HEADSET_MIC),
	SND_PCI_QUIRK(0x17aa, 0x3176, "ThinkCentre Station", ALC283_FIXUP_HEADSET_MIC),
	SND_PCI_QUIRK(0x17aa, 0x3178, "ThinkCentre Station", ALC283_FIXUP_HEADSET_MIC),
	SND_PCI_QUIRK(0x17aa, 0x3902, "Lenovo E50-80", ALC269_FIXUP_DMIC_THINKPAD_ACPI),
	SND_PCI_QUIRK(0x17aa, 0x3977, "IdeaPad S210", ALC283_FIXUP_INT_MIC),
	SND_PCI_QUIRK(0x17aa, 0x3978, "Lenovo B50-70", ALC269_FIXUP_DMIC_THINKPAD_ACPI),
	SND_PCI_QUIRK(0x17aa, 0x5013, "Thinkpad", ALC269_FIXUP_LIMIT_INT_MIC_BOOST),
	SND_PCI_QUIRK(0x17aa, 0x501a, "Thinkpad", ALC283_FIXUP_INT_MIC),
	SND_PCI_QUIRK(0x17aa, 0x501e, "Thinkpad L440", ALC292_FIXUP_TPT440_DOCK),
	SND_PCI_QUIRK(0x17aa, 0x5026, "Thinkpad", ALC269_FIXUP_LIMIT_INT_MIC_BOOST),
	SND_PCI_QUIRK(0x17aa, 0x5034, "Thinkpad T450", ALC292_FIXUP_TPT440_DOCK),
	SND_PCI_QUIRK(0x17aa, 0x5036, "Thinkpad T450s", ALC292_FIXUP_TPT440_DOCK),
	SND_PCI_QUIRK(0x17aa, 0x503c, "Thinkpad L450", ALC292_FIXUP_TPT440_DOCK),
	SND_PCI_QUIRK(0x17aa, 0x504a, "ThinkPad X260", ALC292_FIXUP_TPT440_DOCK),
	SND_PCI_QUIRK(0x17aa, 0x504b, "Thinkpad", ALC293_FIXUP_LENOVO_SPK_NOISE),
	SND_PCI_QUIRK(0x17aa, 0x5050, "Thinkpad T560p", ALC292_FIXUP_TPT460),
	SND_PCI_QUIRK(0x17aa, 0x5051, "Thinkpad L460", ALC292_FIXUP_TPT460),
	SND_PCI_QUIRK(0x17aa, 0x5053, "Thinkpad T460", ALC292_FIXUP_TPT460),
	SND_PCI_QUIRK(0x17aa, 0x505d, "Thinkpad", ALC298_FIXUP_TPT470_DOCK),
	SND_PCI_QUIRK(0x17aa, 0x505f, "Thinkpad", ALC298_FIXUP_TPT470_DOCK),
	SND_PCI_QUIRK(0x17aa, 0x5062, "Thinkpad", ALC298_FIXUP_TPT470_DOCK),
	SND_PCI_QUIRK(0x17aa, 0x5109, "Thinkpad", ALC269_FIXUP_LIMIT_INT_MIC_BOOST),
	SND_PCI_QUIRK(0x17aa, 0x511e, "Thinkpad", ALC298_FIXUP_TPT470_DOCK),
	SND_PCI_QUIRK(0x17aa, 0x511f, "Thinkpad", ALC298_FIXUP_TPT470_DOCK),
	SND_PCI_QUIRK(0x17aa, 0x3bf8, "Quanta FL1", ALC269_FIXUP_PCM_44K),
	SND_PCI_QUIRK(0x17aa, 0x9e54, "LENOVO NB", ALC269_FIXUP_LENOVO_EAPD),
	SND_PCI_QUIRK(0x1b7d, 0xa831, "Ordissimo EVE2 ", ALC269VB_FIXUP_ORDISSIMO_EVE2), /* Also known as Malata PC-B1303 */

#if 0
	/* Below is a quirk table taken from the old code.
	 * Basically the device should work as is without the fixup table.
	 * If BIOS doesn't give a proper info, enable the corresponding
	 * fixup entry.
	 */
	SND_PCI_QUIRK(0x1043, 0x8330, "ASUS Eeepc P703 P900A",
		      ALC269_FIXUP_AMIC),
	SND_PCI_QUIRK(0x1043, 0x1013, "ASUS N61Da", ALC269_FIXUP_AMIC),
	SND_PCI_QUIRK(0x1043, 0x1143, "ASUS B53f", ALC269_FIXUP_AMIC),
	SND_PCI_QUIRK(0x1043, 0x1133, "ASUS UJ20ft", ALC269_FIXUP_AMIC),
	SND_PCI_QUIRK(0x1043, 0x1183, "ASUS K72DR", ALC269_FIXUP_AMIC),
	SND_PCI_QUIRK(0x1043, 0x11b3, "ASUS K52DR", ALC269_FIXUP_AMIC),
	SND_PCI_QUIRK(0x1043, 0x11e3, "ASUS U33Jc", ALC269_FIXUP_AMIC),
	SND_PCI_QUIRK(0x1043, 0x1273, "ASUS UL80Jt", ALC269_FIXUP_AMIC),
	SND_PCI_QUIRK(0x1043, 0x1283, "ASUS U53Jc", ALC269_FIXUP_AMIC),
	SND_PCI_QUIRK(0x1043, 0x12b3, "ASUS N82JV", ALC269_FIXUP_AMIC),
	SND_PCI_QUIRK(0x1043, 0x12d3, "ASUS N61Jv", ALC269_FIXUP_AMIC),
	SND_PCI_QUIRK(0x1043, 0x13a3, "ASUS UL30Vt", ALC269_FIXUP_AMIC),
	SND_PCI_QUIRK(0x1043, 0x1373, "ASUS G73JX", ALC269_FIXUP_AMIC),
	SND_PCI_QUIRK(0x1043, 0x1383, "ASUS UJ30Jc", ALC269_FIXUP_AMIC),
	SND_PCI_QUIRK(0x1043, 0x13d3, "ASUS N61JA", ALC269_FIXUP_AMIC),
	SND_PCI_QUIRK(0x1043, 0x1413, "ASUS UL50", ALC269_FIXUP_AMIC),
	SND_PCI_QUIRK(0x1043, 0x1443, "ASUS UL30", ALC269_FIXUP_AMIC),
	SND_PCI_QUIRK(0x1043, 0x1453, "ASUS M60Jv", ALC269_FIXUP_AMIC),
	SND_PCI_QUIRK(0x1043, 0x1483, "ASUS UL80", ALC269_FIXUP_AMIC),
	SND_PCI_QUIRK(0x1043, 0x14f3, "ASUS F83Vf", ALC269_FIXUP_AMIC),
	SND_PCI_QUIRK(0x1043, 0x14e3, "ASUS UL20", ALC269_FIXUP_AMIC),
	SND_PCI_QUIRK(0x1043, 0x1513, "ASUS UX30", ALC269_FIXUP_AMIC),
	SND_PCI_QUIRK(0x1043, 0x1593, "ASUS N51Vn", ALC269_FIXUP_AMIC),
	SND_PCI_QUIRK(0x1043, 0x15a3, "ASUS N60Jv", ALC269_FIXUP_AMIC),
	SND_PCI_QUIRK(0x1043, 0x15b3, "ASUS N60Dp", ALC269_FIXUP_AMIC),
	SND_PCI_QUIRK(0x1043, 0x15c3, "ASUS N70De", ALC269_FIXUP_AMIC),
	SND_PCI_QUIRK(0x1043, 0x15e3, "ASUS F83T", ALC269_FIXUP_AMIC),
	SND_PCI_QUIRK(0x1043, 0x1643, "ASUS M60J", ALC269_FIXUP_AMIC),
	SND_PCI_QUIRK(0x1043, 0x1653, "ASUS U50", ALC269_FIXUP_AMIC),
	SND_PCI_QUIRK(0x1043, 0x1693, "ASUS F50N", ALC269_FIXUP_AMIC),
	SND_PCI_QUIRK(0x1043, 0x16a3, "ASUS F5Q", ALC269_FIXUP_AMIC),
	SND_PCI_QUIRK(0x1043, 0x1723, "ASUS P80", ALC269_FIXUP_AMIC),
	SND_PCI_QUIRK(0x1043, 0x1743, "ASUS U80", ALC269_FIXUP_AMIC),
	SND_PCI_QUIRK(0x1043, 0x1773, "ASUS U20A", ALC269_FIXUP_AMIC),
	SND_PCI_QUIRK(0x1043, 0x1883, "ASUS F81Se", ALC269_FIXUP_AMIC),
	SND_PCI_QUIRK(0x152d, 0x1778, "Quanta ON1", ALC269_FIXUP_DMIC),
	SND_PCI_QUIRK(0x17aa, 0x3be9, "Quanta Wistron", ALC269_FIXUP_AMIC),
	SND_PCI_QUIRK(0x17aa, 0x3bf8, "Quanta FL1", ALC269_FIXUP_AMIC),
	SND_PCI_QUIRK(0x17ff, 0x059a, "Quanta EL3", ALC269_FIXUP_DMIC),
	SND_PCI_QUIRK(0x17ff, 0x059b, "Quanta JR1", ALC269_FIXUP_DMIC),
#endif
	{}
};

static const struct snd_pci_quirk alc269_fixup_vendor_tbl[] = {
	SND_PCI_QUIRK_VENDOR(0x1025, "Acer Aspire", ALC271_FIXUP_DMIC),
	SND_PCI_QUIRK_VENDOR(0x103c, "HP", ALC269_FIXUP_HP_MUTE_LED),
	SND_PCI_QUIRK_VENDOR(0x104d, "Sony VAIO", ALC269_FIXUP_SONY_VAIO),
	SND_PCI_QUIRK_VENDOR(0x17aa, "Thinkpad", ALC269_FIXUP_THINKPAD_ACPI),
	{}
};

static const struct hda_model_fixup alc269_fixup_models[] = {
	{.id = ALC269_FIXUP_AMIC, .name = "laptop-amic"},
	{.id = ALC269_FIXUP_DMIC, .name = "laptop-dmic"},
	{.id = ALC269_FIXUP_STEREO_DMIC, .name = "alc269-dmic"},
	{.id = ALC271_FIXUP_DMIC, .name = "alc271-dmic"},
	{.id = ALC269_FIXUP_INV_DMIC, .name = "inv-dmic"},
	{.id = ALC269_FIXUP_HEADSET_MIC, .name = "headset-mic"},
	{.id = ALC269_FIXUP_HEADSET_MODE, .name = "headset-mode"},
	{.id = ALC269_FIXUP_HEADSET_MODE_NO_HP_MIC, .name = "headset-mode-no-hp-mic"},
	{.id = ALC269_FIXUP_LENOVO_DOCK, .name = "lenovo-dock"},
	{.id = ALC269_FIXUP_HP_GPIO_LED, .name = "hp-gpio-led"},
	{.id = ALC269_FIXUP_HP_DOCK_GPIO_MIC1_LED, .name = "hp-dock-gpio-mic1-led"},
	{.id = ALC269_FIXUP_DELL1_MIC_NO_PRESENCE, .name = "dell-headset-multi"},
	{.id = ALC269_FIXUP_DELL2_MIC_NO_PRESENCE, .name = "dell-headset-dock"},
	{.id = ALC283_FIXUP_CHROME_BOOK, .name = "alc283-dac-wcaps"},
	{.id = ALC283_FIXUP_SENSE_COMBO_JACK, .name = "alc283-sense-combo"},
	{.id = ALC292_FIXUP_TPT440_DOCK, .name = "tpt440-dock"},
	{.id = ALC292_FIXUP_TPT440, .name = "tpt440"},
	{.id = ALC292_FIXUP_TPT460, .name = "tpt460"},
	{.id = ALC233_FIXUP_LENOVO_MULTI_CODECS, .name = "dual-codecs"},
	{}
};
#define ALC225_STANDARD_PINS \
	{0x21, 0x04211020}

#define ALC256_STANDARD_PINS \
	{0x12, 0x90a60140}, \
	{0x14, 0x90170110}, \
	{0x21, 0x02211020}

#define ALC282_STANDARD_PINS \
	{0x14, 0x90170110}

#define ALC290_STANDARD_PINS \
	{0x12, 0x99a30130}

#define ALC292_STANDARD_PINS \
	{0x14, 0x90170110}, \
	{0x15, 0x0221401f}

#define ALC295_STANDARD_PINS \
	{0x12, 0xb7a60130}, \
	{0x14, 0x90170110}, \
	{0x21, 0x04211020}

#define ALC298_STANDARD_PINS \
	{0x12, 0x90a60130}, \
	{0x21, 0x03211020}

static const struct snd_hda_pin_quirk alc269_pin_fixup_tbl[] = {
	SND_HDA_PIN_QUIRK(0x10ec0255, 0x1025, "Acer", ALC255_FIXUP_ACER_MIC_NO_PRESENCE,
		{0x12, 0x90a601c0},
		{0x14, 0x90171120},
		{0x21, 0x02211030}),
	SND_HDA_PIN_QUIRK(0x10ec0255, 0x1043, "ASUS", ALC255_FIXUP_ASUS_MIC_NO_PRESENCE,
		{0x14, 0x90170110},
		{0x1b, 0x90a70130},
		{0x21, 0x03211020}),
	SND_HDA_PIN_QUIRK(0x10ec0255, 0x1043, "ASUS", ALC255_FIXUP_ASUS_MIC_NO_PRESENCE,
		{0x1a, 0x90a70130},
		{0x1b, 0x90170110},
		{0x21, 0x03211020}),
	SND_HDA_PIN_QUIRK(0x10ec0225, 0x1028, "Dell", ALC225_FIXUP_DELL1_MIC_NO_PRESENCE,
		ALC225_STANDARD_PINS,
		{0x12, 0xb7a60130},
		{0x14, 0x901701a0}),
	SND_HDA_PIN_QUIRK(0x10ec0225, 0x1028, "Dell", ALC225_FIXUP_DELL1_MIC_NO_PRESENCE,
		ALC225_STANDARD_PINS,
		{0x12, 0xb7a60130},
		{0x14, 0x901701b0}),
	SND_HDA_PIN_QUIRK(0x10ec0225, 0x1028, "Dell", ALC225_FIXUP_DELL1_MIC_NO_PRESENCE,
		ALC225_STANDARD_PINS,
		{0x12, 0xb7a60150},
		{0x14, 0x901701a0}),
	SND_HDA_PIN_QUIRK(0x10ec0225, 0x1028, "Dell", ALC225_FIXUP_DELL1_MIC_NO_PRESENCE,
		ALC225_STANDARD_PINS,
		{0x12, 0xb7a60150},
		{0x14, 0x901701b0}),
	SND_HDA_PIN_QUIRK(0x10ec0225, 0x1028, "Dell", ALC225_FIXUP_DELL1_MIC_NO_PRESENCE,
		ALC225_STANDARD_PINS,
		{0x12, 0xb7a60130},
		{0x1b, 0x90170110}),
	SND_HDA_PIN_QUIRK(0x10ec0236, 0x1028, "Dell", ALC255_FIXUP_DELL1_MIC_NO_PRESENCE,
		{0x12, 0x90a60140},
		{0x14, 0x90170110},
		{0x21, 0x02211020}),
	SND_HDA_PIN_QUIRK(0x10ec0235, 0x17aa, "Lenovo", ALC233_FIXUP_LENOVO_LINE2_MIC_HOTKEY,
		{0x12, 0x90a60140},
		{0x14, 0x90170110},
		{0x19, 0x02a11030},
		{0x21, 0x02211020}),
	SND_HDA_PIN_QUIRK(0x10ec0235, 0x17aa, "Lenovo", ALC294_FIXUP_LENOVO_MIC_LOCATION,
		{0x14, 0x90170110},
		{0x19, 0x02a11030},
		{0x1a, 0x02a11040},
		{0x1b, 0x01014020},
		{0x21, 0x0221101f}),
	SND_HDA_PIN_QUIRK(0x10ec0235, 0x17aa, "Lenovo", ALC294_FIXUP_LENOVO_MIC_LOCATION,
		{0x14, 0x90170110},
		{0x19, 0x02a11030},
		{0x1a, 0x02a11040},
		{0x1b, 0x01011020},
		{0x21, 0x0221101f}),
	SND_HDA_PIN_QUIRK(0x10ec0235, 0x17aa, "Lenovo", ALC294_FIXUP_LENOVO_MIC_LOCATION,
		{0x14, 0x90170110},
		{0x19, 0x02a11020},
		{0x1a, 0x02a11030},
		{0x21, 0x0221101f}),
	SND_HDA_PIN_QUIRK(0x10ec0236, 0x1028, "Dell", ALC255_FIXUP_DELL1_MIC_NO_PRESENCE,
		{0x12, 0x90a60140},
		{0x14, 0x90170150},
		{0x21, 0x02211020}),
	SND_HDA_PIN_QUIRK(0x10ec0236, 0x1028, "Dell", ALC255_FIXUP_DELL1_MIC_NO_PRESENCE,
		{0x21, 0x02211020}),
	SND_HDA_PIN_QUIRK(0x10ec0236, 0x1028, "Dell", ALC255_FIXUP_DELL1_MIC_NO_PRESENCE,
		{0x12, 0x40000000},
		{0x14, 0x90170110},
		{0x21, 0x02211020}),
	SND_HDA_PIN_QUIRK(0x10ec0255, 0x1028, "Dell", ALC255_FIXUP_DELL2_MIC_NO_PRESENCE,
		{0x14, 0x90170110},
		{0x21, 0x02211020}),
	SND_HDA_PIN_QUIRK(0x10ec0255, 0x1028, "Dell", ALC255_FIXUP_DELL1_MIC_NO_PRESENCE,
		{0x14, 0x90170130},
		{0x21, 0x02211040}),
	SND_HDA_PIN_QUIRK(0x10ec0255, 0x1028, "Dell", ALC255_FIXUP_DELL1_MIC_NO_PRESENCE,
		{0x12, 0x90a60140},
		{0x14, 0x90170110},
		{0x21, 0x02211020}),
	SND_HDA_PIN_QUIRK(0x10ec0255, 0x1028, "Dell", ALC255_FIXUP_DELL1_MIC_NO_PRESENCE,
		{0x12, 0x90a60160},
		{0x14, 0x90170120},
		{0x21, 0x02211030}),
	SND_HDA_PIN_QUIRK(0x10ec0255, 0x1028, "Dell", ALC255_FIXUP_DELL1_MIC_NO_PRESENCE,
		{0x14, 0x90170110},
		{0x1b, 0x02011020},
		{0x21, 0x0221101f}),
	SND_HDA_PIN_QUIRK(0x10ec0255, 0x1028, "Dell", ALC255_FIXUP_DELL1_MIC_NO_PRESENCE,
		{0x14, 0x90170110},
		{0x1b, 0x01011020},
		{0x21, 0x0221101f}),
	SND_HDA_PIN_QUIRK(0x10ec0255, 0x1028, "Dell", ALC255_FIXUP_DELL1_MIC_NO_PRESENCE,
		{0x14, 0x90170130},
		{0x1b, 0x01014020},
		{0x21, 0x0221103f}),
	SND_HDA_PIN_QUIRK(0x10ec0255, 0x1028, "Dell", ALC255_FIXUP_DELL1_MIC_NO_PRESENCE,
		{0x14, 0x90170130},
		{0x1b, 0x01011020},
		{0x21, 0x0221103f}),
	SND_HDA_PIN_QUIRK(0x10ec0255, 0x1028, "Dell", ALC255_FIXUP_DELL1_MIC_NO_PRESENCE,
		{0x14, 0x90170130},
		{0x1b, 0x02011020},
		{0x21, 0x0221103f}),
	SND_HDA_PIN_QUIRK(0x10ec0255, 0x1028, "Dell", ALC255_FIXUP_DELL1_MIC_NO_PRESENCE,
		{0x14, 0x90170150},
		{0x1b, 0x02011020},
		{0x21, 0x0221105f}),
	SND_HDA_PIN_QUIRK(0x10ec0255, 0x1028, "Dell", ALC255_FIXUP_DELL1_MIC_NO_PRESENCE,
		{0x14, 0x90170110},
		{0x1b, 0x01014020},
		{0x21, 0x0221101f}),
	SND_HDA_PIN_QUIRK(0x10ec0255, 0x1028, "Dell", ALC255_FIXUP_DELL1_MIC_NO_PRESENCE,
		{0x12, 0x90a60160},
		{0x14, 0x90170120},
		{0x17, 0x90170140},
		{0x21, 0x0321102f}),
	SND_HDA_PIN_QUIRK(0x10ec0255, 0x1028, "Dell", ALC255_FIXUP_DELL1_MIC_NO_PRESENCE,
		{0x12, 0x90a60160},
		{0x14, 0x90170130},
		{0x21, 0x02211040}),
	SND_HDA_PIN_QUIRK(0x10ec0255, 0x1028, "Dell", ALC255_FIXUP_DELL1_MIC_NO_PRESENCE,
		{0x12, 0x90a60160},
		{0x14, 0x90170140},
		{0x21, 0x02211050}),
	SND_HDA_PIN_QUIRK(0x10ec0255, 0x1028, "Dell", ALC255_FIXUP_DELL1_MIC_NO_PRESENCE,
		{0x12, 0x90a60170},
		{0x14, 0x90170120},
		{0x21, 0x02211030}),
	SND_HDA_PIN_QUIRK(0x10ec0255, 0x1028, "Dell", ALC255_FIXUP_DELL1_MIC_NO_PRESENCE,
		{0x12, 0x90a60170},
		{0x14, 0x90170130},
		{0x21, 0x02211040}),
	SND_HDA_PIN_QUIRK(0x10ec0255, 0x1028, "Dell", ALC255_FIXUP_DELL1_MIC_NO_PRESENCE,
		{0x12, 0x90a60170},
		{0x14, 0x90171130},
		{0x21, 0x02211040}),
	SND_HDA_PIN_QUIRK(0x10ec0255, 0x1028, "Dell", ALC255_FIXUP_DELL1_MIC_NO_PRESENCE,
		{0x12, 0x90a60170},
		{0x14, 0x90170140},
		{0x21, 0x02211050}),
	SND_HDA_PIN_QUIRK(0x10ec0255, 0x1028, "Dell Inspiron 5548", ALC255_FIXUP_DELL1_MIC_NO_PRESENCE,
		{0x12, 0x90a60180},
		{0x14, 0x90170130},
		{0x21, 0x02211040}),
	SND_HDA_PIN_QUIRK(0x10ec0255, 0x1028, "Dell Inspiron 5565", ALC255_FIXUP_DELL1_MIC_NO_PRESENCE,
		{0x12, 0x90a60180},
		{0x14, 0x90170120},
		{0x21, 0x02211030}),
	SND_HDA_PIN_QUIRK(0x10ec0255, 0x1028, "Dell", ALC255_FIXUP_DELL1_MIC_NO_PRESENCE,
		{0x1b, 0x01011020},
		{0x21, 0x02211010}),
	SND_HDA_PIN_QUIRK(0x10ec0256, 0x1028, "Dell", ALC255_FIXUP_DELL1_MIC_NO_PRESENCE,
		{0x12, 0x90a60130},
		{0x14, 0x90170110},
		{0x1b, 0x01011020},
		{0x21, 0x0221101f}),
	SND_HDA_PIN_QUIRK(0x10ec0256, 0x1028, "Dell", ALC255_FIXUP_DELL1_MIC_NO_PRESENCE,
		{0x12, 0x90a60160},
		{0x14, 0x90170120},
		{0x21, 0x02211030}),
	SND_HDA_PIN_QUIRK(0x10ec0256, 0x1028, "Dell", ALC255_FIXUP_DELL1_MIC_NO_PRESENCE,
		{0x12, 0x90a60170},
		{0x14, 0x90170120},
		{0x21, 0x02211030}),
	SND_HDA_PIN_QUIRK(0x10ec0256, 0x1028, "Dell Inspiron 5468", ALC255_FIXUP_DELL1_MIC_NO_PRESENCE,
		{0x12, 0x90a60180},
		{0x14, 0x90170120},
		{0x21, 0x02211030}),
	SND_HDA_PIN_QUIRK(0x10ec0256, 0x1028, "Dell", ALC255_FIXUP_DELL1_MIC_NO_PRESENCE,
		{0x12, 0xb7a60130},
		{0x14, 0x90170110},
		{0x21, 0x02211020}),
	SND_HDA_PIN_QUIRK(0x10ec0256, 0x1028, "Dell", ALC255_FIXUP_DELL1_MIC_NO_PRESENCE,
		{0x12, 0x90a60130},
		{0x14, 0x90170110},
		{0x14, 0x01011020},
		{0x21, 0x0221101f}),
	SND_HDA_PIN_QUIRK(0x10ec0256, 0x1028, "Dell", ALC255_FIXUP_DELL1_MIC_NO_PRESENCE,
		ALC256_STANDARD_PINS),
	SND_HDA_PIN_QUIRK(0x10ec0256, 0x1028, "Dell", ALC255_FIXUP_DELL1_MIC_NO_PRESENCE,
		{0x14, 0x90170110},
		{0x1b, 0x01011020},
		{0x21, 0x0221101f}),
	SND_HDA_PIN_QUIRK(0x10ec0256, 0x1043, "ASUS", ALC256_FIXUP_ASUS_MIC,
		{0x14, 0x90170110},
		{0x1b, 0x90a70130},
		{0x21, 0x04211020}),
	SND_HDA_PIN_QUIRK(0x10ec0256, 0x1043, "ASUS", ALC256_FIXUP_ASUS_MIC,
		{0x14, 0x90170110},
		{0x1b, 0x90a70130},
		{0x21, 0x03211020}),
	SND_HDA_PIN_QUIRK(0x10ec0274, 0x1028, "Dell", ALC274_FIXUP_DELL_AIO_LINEOUT_VERB,
		{0x12, 0xb7a60130},
		{0x13, 0xb8a61140},
		{0x16, 0x90170110},
		{0x21, 0x04211020}),
	SND_HDA_PIN_QUIRK(0x10ec0280, 0x103c, "HP", ALC280_FIXUP_HP_GPIO4,
		{0x12, 0x90a60130},
		{0x14, 0x90170110},
		{0x15, 0x0421101f},
		{0x1a, 0x04a11020}),
	SND_HDA_PIN_QUIRK(0x10ec0280, 0x103c, "HP", ALC269_FIXUP_HP_GPIO_MIC1_LED,
		{0x12, 0x90a60140},
		{0x14, 0x90170110},
		{0x15, 0x0421101f},
		{0x18, 0x02811030},
		{0x1a, 0x04a1103f},
		{0x1b, 0x02011020}),
	SND_HDA_PIN_QUIRK(0x10ec0282, 0x103c, "HP 15 Touchsmart", ALC269_FIXUP_HP_MUTE_LED_MIC1,
		ALC282_STANDARD_PINS,
		{0x12, 0x99a30130},
		{0x19, 0x03a11020},
		{0x21, 0x0321101f}),
	SND_HDA_PIN_QUIRK(0x10ec0282, 0x103c, "HP", ALC269_FIXUP_HP_MUTE_LED_MIC1,
		ALC282_STANDARD_PINS,
		{0x12, 0x99a30130},
		{0x19, 0x03a11020},
		{0x21, 0x03211040}),
	SND_HDA_PIN_QUIRK(0x10ec0282, 0x103c, "HP", ALC269_FIXUP_HP_MUTE_LED_MIC1,
		ALC282_STANDARD_PINS,
		{0x12, 0x99a30130},
		{0x19, 0x03a11030},
		{0x21, 0x03211020}),
	SND_HDA_PIN_QUIRK(0x10ec0282, 0x103c, "HP", ALC269_FIXUP_HP_MUTE_LED_MIC1,
		ALC282_STANDARD_PINS,
		{0x12, 0x99a30130},
		{0x19, 0x04a11020},
		{0x21, 0x0421101f}),
	SND_HDA_PIN_QUIRK(0x10ec0282, 0x103c, "HP", ALC269_FIXUP_HP_LINE1_MIC1_LED,
		ALC282_STANDARD_PINS,
		{0x12, 0x90a60140},
		{0x19, 0x04a11030},
		{0x21, 0x04211020}),
	SND_HDA_PIN_QUIRK(0x10ec0283, 0x1028, "Dell", ALC269_FIXUP_DELL1_MIC_NO_PRESENCE,
		ALC282_STANDARD_PINS,
		{0x12, 0x90a60130},
		{0x21, 0x0321101f}),
	SND_HDA_PIN_QUIRK(0x10ec0283, 0x1028, "Dell", ALC269_FIXUP_DELL1_MIC_NO_PRESENCE,
		{0x12, 0x90a60160},
		{0x14, 0x90170120},
		{0x21, 0x02211030}),
	SND_HDA_PIN_QUIRK(0x10ec0283, 0x1028, "Dell", ALC269_FIXUP_DELL1_MIC_NO_PRESENCE,
		ALC282_STANDARD_PINS,
		{0x12, 0x90a60130},
		{0x19, 0x03a11020},
		{0x21, 0x0321101f}),
	SND_HDA_PIN_QUIRK(0x10ec0288, 0x1028, "Dell", ALC288_FIXUP_DELL_XPS_13_GPIO6,
		{0x12, 0x90a60120},
		{0x14, 0x90170110},
		{0x21, 0x0321101f}),
	SND_HDA_PIN_QUIRK(0x10ec0289, 0x1028, "Dell", ALC269_FIXUP_DELL4_MIC_NO_PRESENCE,
		{0x12, 0xb7a60130},
		{0x14, 0x90170110},
		{0x21, 0x04211020}),
	SND_HDA_PIN_QUIRK(0x10ec0290, 0x103c, "HP", ALC269_FIXUP_HP_MUTE_LED_MIC1,
		ALC290_STANDARD_PINS,
		{0x15, 0x04211040},
		{0x18, 0x90170112},
		{0x1a, 0x04a11020}),
	SND_HDA_PIN_QUIRK(0x10ec0290, 0x103c, "HP", ALC269_FIXUP_HP_MUTE_LED_MIC1,
		ALC290_STANDARD_PINS,
		{0x15, 0x04211040},
		{0x18, 0x90170110},
		{0x1a, 0x04a11020}),
	SND_HDA_PIN_QUIRK(0x10ec0290, 0x103c, "HP", ALC269_FIXUP_HP_MUTE_LED_MIC1,
		ALC290_STANDARD_PINS,
		{0x15, 0x0421101f},
		{0x1a, 0x04a11020}),
	SND_HDA_PIN_QUIRK(0x10ec0290, 0x103c, "HP", ALC269_FIXUP_HP_MUTE_LED_MIC1,
		ALC290_STANDARD_PINS,
		{0x15, 0x04211020},
		{0x1a, 0x04a11040}),
	SND_HDA_PIN_QUIRK(0x10ec0290, 0x103c, "HP", ALC269_FIXUP_HP_MUTE_LED_MIC1,
		ALC290_STANDARD_PINS,
		{0x14, 0x90170110},
		{0x15, 0x04211020},
		{0x1a, 0x04a11040}),
	SND_HDA_PIN_QUIRK(0x10ec0290, 0x103c, "HP", ALC269_FIXUP_HP_MUTE_LED_MIC1,
		ALC290_STANDARD_PINS,
		{0x14, 0x90170110},
		{0x15, 0x04211020},
		{0x1a, 0x04a11020}),
	SND_HDA_PIN_QUIRK(0x10ec0290, 0x103c, "HP", ALC269_FIXUP_HP_MUTE_LED_MIC1,
		ALC290_STANDARD_PINS,
		{0x14, 0x90170110},
		{0x15, 0x0421101f},
		{0x1a, 0x04a11020}),
	SND_HDA_PIN_QUIRK(0x10ec0292, 0x1028, "Dell", ALC269_FIXUP_DELL2_MIC_NO_PRESENCE,
		ALC292_STANDARD_PINS,
		{0x12, 0x90a60140},
		{0x16, 0x01014020},
		{0x19, 0x01a19030}),
	SND_HDA_PIN_QUIRK(0x10ec0292, 0x1028, "Dell", ALC269_FIXUP_DELL2_MIC_NO_PRESENCE,
		ALC292_STANDARD_PINS,
		{0x12, 0x90a60140},
		{0x16, 0x01014020},
		{0x18, 0x02a19031},
		{0x19, 0x01a1903e}),
	SND_HDA_PIN_QUIRK(0x10ec0292, 0x1028, "Dell", ALC269_FIXUP_DELL3_MIC_NO_PRESENCE,
		ALC292_STANDARD_PINS,
		{0x12, 0x90a60140}),
	SND_HDA_PIN_QUIRK(0x10ec0293, 0x1028, "Dell", ALC293_FIXUP_DELL1_MIC_NO_PRESENCE,
		ALC292_STANDARD_PINS,
		{0x13, 0x90a60140},
		{0x16, 0x21014020},
		{0x19, 0x21a19030}),
	SND_HDA_PIN_QUIRK(0x10ec0293, 0x1028, "Dell", ALC293_FIXUP_DELL1_MIC_NO_PRESENCE,
		ALC292_STANDARD_PINS,
		{0x13, 0x90a60140}),
	SND_HDA_PIN_QUIRK(0x10ec0295, 0x1028, "Dell", ALC269_FIXUP_DELL1_MIC_NO_PRESENCE,
		{0x14, 0x90170110},
		{0x21, 0x04211020}),
	SND_HDA_PIN_QUIRK(0x10ec0295, 0x1028, "Dell", ALC269_FIXUP_DELL1_MIC_NO_PRESENCE,
		ALC295_STANDARD_PINS,
		{0x17, 0x21014020},
		{0x18, 0x21a19030}),
	SND_HDA_PIN_QUIRK(0x10ec0295, 0x1028, "Dell", ALC269_FIXUP_DELL1_MIC_NO_PRESENCE,
		ALC295_STANDARD_PINS,
		{0x17, 0x21014040},
		{0x18, 0x21a19050}),
	SND_HDA_PIN_QUIRK(0x10ec0295, 0x1028, "Dell", ALC269_FIXUP_DELL1_MIC_NO_PRESENCE,
		ALC295_STANDARD_PINS),
	SND_HDA_PIN_QUIRK(0x10ec0298, 0x1028, "Dell", ALC298_FIXUP_DELL1_MIC_NO_PRESENCE,
		ALC298_STANDARD_PINS,
		{0x17, 0x90170110}),
	SND_HDA_PIN_QUIRK(0x10ec0298, 0x1028, "Dell", ALC298_FIXUP_DELL1_MIC_NO_PRESENCE,
		ALC298_STANDARD_PINS,
		{0x17, 0x90170140}),
	SND_HDA_PIN_QUIRK(0x10ec0298, 0x1028, "Dell", ALC298_FIXUP_DELL1_MIC_NO_PRESENCE,
		ALC298_STANDARD_PINS,
		{0x17, 0x90170150}),
	SND_HDA_PIN_QUIRK(0x10ec0298, 0x1028, "Dell", ALC298_FIXUP_SPK_VOLUME,
		{0x12, 0xb7a60140},
		{0x13, 0xb7a60150},
		{0x17, 0x90170110},
		{0x1a, 0x03011020},
		{0x21, 0x03211030}),
	SND_HDA_PIN_QUIRK(0x10ec0299, 0x1028, "Dell", ALC269_FIXUP_DELL4_MIC_NO_PRESENCE,
		ALC225_STANDARD_PINS,
		{0x12, 0xb7a60130},
		{0x17, 0x90170110}),
	{}
};

static void alc269_fill_coef(struct hda_codec *codec)
{
	struct alc_spec *spec = codec->spec;
	int val;

	if (spec->codec_variant != ALC269_TYPE_ALC269VB)
		return;

	if ((alc_get_coef0(codec) & 0x00ff) < 0x015) {
		alc_write_coef_idx(codec, 0xf, 0x960b);
		alc_write_coef_idx(codec, 0xe, 0x8817);
	}

	if ((alc_get_coef0(codec) & 0x00ff) == 0x016) {
		alc_write_coef_idx(codec, 0xf, 0x960b);
		alc_write_coef_idx(codec, 0xe, 0x8814);
	}

	if ((alc_get_coef0(codec) & 0x00ff) == 0x017) {
		/* Power up output pin */
		alc_update_coef_idx(codec, 0x04, 0, 1<<11);
	}

	if ((alc_get_coef0(codec) & 0x00ff) == 0x018) {
		val = alc_read_coef_idx(codec, 0xd);
		if (val != -1 && (val & 0x0c00) >> 10 != 0x1) {
			/* Capless ramp up clock control */
			alc_write_coef_idx(codec, 0xd, val | (1<<10));
		}
		val = alc_read_coef_idx(codec, 0x17);
		if (val != -1 && (val & 0x01c0) >> 6 != 0x4) {
			/* Class D power on reset */
			alc_write_coef_idx(codec, 0x17, val | (1<<7));
		}
	}

	/* HP */
	alc_update_coef_idx(codec, 0x4, 0, 1<<11);
}

/*
 */
static int patch_alc269(struct hda_codec *codec)
{
	struct alc_spec *spec;
	int err;

	err = alc_alloc_spec(codec, 0x0b);
	if (err < 0)
		return err;

	spec = codec->spec;
	spec->gen.shared_mic_vref_pin = 0x18;
	codec->power_save_node = 0;

#ifdef CONFIG_PM
	codec->patch_ops.suspend = alc269_suspend;
	codec->patch_ops.resume = alc269_resume;
#endif
	spec->shutup = alc_default_shutup;
	spec->init_hook = alc_default_init;

	snd_hda_pick_fixup(codec, alc269_fixup_models,
		       alc269_fixup_tbl, alc269_fixups);
	snd_hda_pick_pin_fixup(codec, alc269_pin_fixup_tbl, alc269_fixups);
	snd_hda_pick_fixup(codec, NULL,	alc269_fixup_vendor_tbl,
			   alc269_fixups);
	snd_hda_apply_fixup(codec, HDA_FIXUP_ACT_PRE_PROBE);

	alc_auto_parse_customize_define(codec);

	if (has_cdefine_beep(codec))
		spec->gen.beep_nid = 0x01;

	switch (codec->core.vendor_id) {
	case 0x10ec0269:
		spec->codec_variant = ALC269_TYPE_ALC269VA;
		switch (alc_get_coef0(codec) & 0x00f0) {
		case 0x0010:
			if (codec->bus->pci &&
			    codec->bus->pci->subsystem_vendor == 0x1025 &&
			    spec->cdefine.platform_type == 1)
				err = alc_codec_rename(codec, "ALC271X");
			spec->codec_variant = ALC269_TYPE_ALC269VB;
			break;
		case 0x0020:
			if (codec->bus->pci &&
			    codec->bus->pci->subsystem_vendor == 0x17aa &&
			    codec->bus->pci->subsystem_device == 0x21f3)
				err = alc_codec_rename(codec, "ALC3202");
			spec->codec_variant = ALC269_TYPE_ALC269VC;
			break;
		case 0x0030:
			spec->codec_variant = ALC269_TYPE_ALC269VD;
			break;
		default:
			alc_fix_pll_init(codec, 0x20, 0x04, 15);
		}
		if (err < 0)
			goto error;
		spec->shutup = alc269_shutup;
		spec->init_hook = alc269_fill_coef;
		alc269_fill_coef(codec);
		break;

	case 0x10ec0280:
	case 0x10ec0290:
		spec->codec_variant = ALC269_TYPE_ALC280;
		break;
	case 0x10ec0282:
		spec->codec_variant = ALC269_TYPE_ALC282;
		spec->shutup = alc282_shutup;
		spec->init_hook = alc282_init;
		break;
	case 0x10ec0233:
	case 0x10ec0283:
		spec->codec_variant = ALC269_TYPE_ALC283;
		spec->shutup = alc283_shutup;
		spec->init_hook = alc283_init;
		break;
	case 0x10ec0284:
	case 0x10ec0292:
		spec->codec_variant = ALC269_TYPE_ALC284;
		break;
	case 0x10ec0293:
		spec->codec_variant = ALC269_TYPE_ALC293;
		break;
	case 0x10ec0286:
	case 0x10ec0288:
		spec->codec_variant = ALC269_TYPE_ALC286;
		spec->shutup = alc286_shutup;
		break;
	case 0x10ec0298:
		spec->codec_variant = ALC269_TYPE_ALC298;
		break;
	case 0x10ec0235:
	case 0x10ec0255:
		spec->codec_variant = ALC269_TYPE_ALC255;
		spec->shutup = alc256_shutup;
		spec->init_hook = alc256_init;
		break;
	case 0x10ec0236:
	case 0x10ec0256:
		spec->codec_variant = ALC269_TYPE_ALC256;
		spec->shutup = alc256_shutup;
		spec->init_hook = alc256_init;
		spec->gen.mixer_nid = 0; /* ALC256 does not have any loopback mixer path */
		break;
	case 0x10ec0257:
		spec->codec_variant = ALC269_TYPE_ALC257;
		spec->shutup = alc256_shutup;
		spec->init_hook = alc256_init;
		spec->gen.mixer_nid = 0;
		break;
	case 0x10ec0215:
	case 0x10ec0245:
	case 0x10ec0285:
	case 0x10ec0289:
		spec->codec_variant = ALC269_TYPE_ALC215;
		spec->gen.mixer_nid = 0;
		break;
	case 0x10ec0225:
	case 0x10ec0295:
		spec->codec_variant = ALC269_TYPE_ALC225;
		spec->gen.mixer_nid = 0; /* no loopback on ALC225 ALC295 */
		break;
	case 0x10ec0299:
		spec->codec_variant = ALC269_TYPE_ALC225;
		spec->gen.mixer_nid = 0; /* no loopback on ALC299 */
		break;
	case 0x10ec0234:
	case 0x10ec0274:
	case 0x10ec0294:
		spec->codec_variant = ALC269_TYPE_ALC294;
		spec->gen.mixer_nid = 0; /* ALC2x4 does not have any loopback mixer path */
		alc_update_coef_idx(codec, 0x6b, 0x0018, (1<<4) | (1<<3)); /* UAJ MIC Vref control by verb */
		spec->init_hook = alc294_init;
		break;
	case 0x10ec0300:
		spec->codec_variant = ALC269_TYPE_ALC300;
		spec->gen.mixer_nid = 0; /* no loopback on ALC300 */
		break;
	case 0x10ec0623:
		spec->codec_variant = ALC269_TYPE_ALC623;
		break;
	case 0x10ec0700:
	case 0x10ec0701:
	case 0x10ec0703:
	case 0x10ec0711:
		spec->codec_variant = ALC269_TYPE_ALC700;
		spec->gen.mixer_nid = 0; /* ALC700 does not have any loopback mixer path */
		alc_update_coef_idx(codec, 0x4a, 1 << 15, 0); /* Combo jack auto trigger control */
		spec->init_hook = alc294_init;
		break;

	}

	if (snd_hda_codec_read(codec, 0x51, 0, AC_VERB_PARAMETERS, 0) == 0x10ec5505) {
		spec->has_alc5505_dsp = 1;
		spec->init_hook = alc5505_dsp_init;
	}

	/* automatic parse from the BIOS config */
	err = alc269_parse_auto_config(codec);
	if (err < 0)
		goto error;

	if (!spec->gen.no_analog && spec->gen.beep_nid && spec->gen.mixer_nid)
		set_beep_amp(spec, spec->gen.mixer_nid, 0x04, HDA_INPUT);

	snd_hda_apply_fixup(codec, HDA_FIXUP_ACT_PROBE);

	return 0;

 error:
	alc_free(codec);
	return err;
}

/*
 * ALC861
 */

static int alc861_parse_auto_config(struct hda_codec *codec)
{
	static const hda_nid_t alc861_ignore[] = { 0x1d, 0 };
	static const hda_nid_t alc861_ssids[] = { 0x0e, 0x0f, 0x0b, 0 };
	return alc_parse_auto_config(codec, alc861_ignore, alc861_ssids);
}

/* Pin config fixes */
enum {
	ALC861_FIXUP_FSC_AMILO_PI1505,
	ALC861_FIXUP_AMP_VREF_0F,
	ALC861_FIXUP_NO_JACK_DETECT,
	ALC861_FIXUP_ASUS_A6RP,
	ALC660_FIXUP_ASUS_W7J,
};

/* On some laptops, VREF of pin 0x0f is abused for controlling the main amp */
static void alc861_fixup_asus_amp_vref_0f(struct hda_codec *codec,
			const struct hda_fixup *fix, int action)
{
	struct alc_spec *spec = codec->spec;
	unsigned int val;

	if (action != HDA_FIXUP_ACT_INIT)
		return;
	val = snd_hda_codec_get_pin_target(codec, 0x0f);
	if (!(val & (AC_PINCTL_IN_EN | AC_PINCTL_OUT_EN)))
		val |= AC_PINCTL_IN_EN;
	val |= AC_PINCTL_VREF_50;
	snd_hda_set_pin_ctl(codec, 0x0f, val);
	spec->gen.keep_vref_in_automute = 1;
}

/* suppress the jack-detection */
static void alc_fixup_no_jack_detect(struct hda_codec *codec,
				     const struct hda_fixup *fix, int action)
{
	if (action == HDA_FIXUP_ACT_PRE_PROBE)
		codec->no_jack_detect = 1;
}

static const struct hda_fixup alc861_fixups[] = {
	[ALC861_FIXUP_FSC_AMILO_PI1505] = {
		.type = HDA_FIXUP_PINS,
		.v.pins = (const struct hda_pintbl[]) {
			{ 0x0b, 0x0221101f }, /* HP */
			{ 0x0f, 0x90170310 }, /* speaker */
			{ }
		}
	},
	[ALC861_FIXUP_AMP_VREF_0F] = {
		.type = HDA_FIXUP_FUNC,
		.v.func = alc861_fixup_asus_amp_vref_0f,
	},
	[ALC861_FIXUP_NO_JACK_DETECT] = {
		.type = HDA_FIXUP_FUNC,
		.v.func = alc_fixup_no_jack_detect,
	},
	[ALC861_FIXUP_ASUS_A6RP] = {
		.type = HDA_FIXUP_FUNC,
		.v.func = alc861_fixup_asus_amp_vref_0f,
		.chained = true,
		.chain_id = ALC861_FIXUP_NO_JACK_DETECT,
	},
	[ALC660_FIXUP_ASUS_W7J] = {
		.type = HDA_FIXUP_VERBS,
		.v.verbs = (const struct hda_verb[]) {
			/* ASUS W7J needs a magic pin setup on unused NID 0x10
			 * for enabling outputs
			 */
			{0x10, AC_VERB_SET_PIN_WIDGET_CONTROL, 0x24},
			{ }
		},
	}
};

static const struct snd_pci_quirk alc861_fixup_tbl[] = {
	SND_PCI_QUIRK(0x1043, 0x1253, "ASUS W7J", ALC660_FIXUP_ASUS_W7J),
	SND_PCI_QUIRK(0x1043, 0x1263, "ASUS Z35HL", ALC660_FIXUP_ASUS_W7J),
	SND_PCI_QUIRK(0x1043, 0x1393, "ASUS A6Rp", ALC861_FIXUP_ASUS_A6RP),
	SND_PCI_QUIRK_VENDOR(0x1043, "ASUS laptop", ALC861_FIXUP_AMP_VREF_0F),
	SND_PCI_QUIRK(0x1462, 0x7254, "HP DX2200", ALC861_FIXUP_NO_JACK_DETECT),
	SND_PCI_QUIRK(0x1584, 0x2b01, "Haier W18", ALC861_FIXUP_AMP_VREF_0F),
	SND_PCI_QUIRK(0x1584, 0x0000, "Uniwill ECS M31EI", ALC861_FIXUP_AMP_VREF_0F),
	SND_PCI_QUIRK(0x1734, 0x10c7, "FSC Amilo Pi1505", ALC861_FIXUP_FSC_AMILO_PI1505),
	{}
};

/*
 */
static int patch_alc861(struct hda_codec *codec)
{
	struct alc_spec *spec;
	int err;

	err = alc_alloc_spec(codec, 0x15);
	if (err < 0)
		return err;

	spec = codec->spec;
	spec->gen.beep_nid = 0x23;

#ifdef CONFIG_PM
	spec->power_hook = alc_power_eapd;
#endif

	snd_hda_pick_fixup(codec, NULL, alc861_fixup_tbl, alc861_fixups);
	snd_hda_apply_fixup(codec, HDA_FIXUP_ACT_PRE_PROBE);

	/* automatic parse from the BIOS config */
	err = alc861_parse_auto_config(codec);
	if (err < 0)
		goto error;

	if (!spec->gen.no_analog)
		set_beep_amp(spec, 0x23, 0, HDA_OUTPUT);

	snd_hda_apply_fixup(codec, HDA_FIXUP_ACT_PROBE);

	return 0;

 error:
	alc_free(codec);
	return err;
}

/*
 * ALC861-VD support
 *
 * Based on ALC882
 *
 * In addition, an independent DAC
 */
static int alc861vd_parse_auto_config(struct hda_codec *codec)
{
	static const hda_nid_t alc861vd_ignore[] = { 0x1d, 0 };
	static const hda_nid_t alc861vd_ssids[] = { 0x15, 0x1b, 0x14, 0 };
	return alc_parse_auto_config(codec, alc861vd_ignore, alc861vd_ssids);
}

enum {
	ALC660VD_FIX_ASUS_GPIO1,
	ALC861VD_FIX_DALLAS,
};

/* exclude VREF80 */
static void alc861vd_fixup_dallas(struct hda_codec *codec,
				  const struct hda_fixup *fix, int action)
{
	if (action == HDA_FIXUP_ACT_PRE_PROBE) {
		snd_hda_override_pin_caps(codec, 0x18, 0x00000734);
		snd_hda_override_pin_caps(codec, 0x19, 0x0000073c);
	}
}

static const struct hda_fixup alc861vd_fixups[] = {
	[ALC660VD_FIX_ASUS_GPIO1] = {
		.type = HDA_FIXUP_VERBS,
		.v.verbs = (const struct hda_verb[]) {
			/* reset GPIO1 */
			{0x01, AC_VERB_SET_GPIO_MASK, 0x03},
			{0x01, AC_VERB_SET_GPIO_DIRECTION, 0x01},
			{0x01, AC_VERB_SET_GPIO_DATA, 0x01},
			{ }
		}
	},
	[ALC861VD_FIX_DALLAS] = {
		.type = HDA_FIXUP_FUNC,
		.v.func = alc861vd_fixup_dallas,
	},
};

static const struct snd_pci_quirk alc861vd_fixup_tbl[] = {
	SND_PCI_QUIRK(0x103c, 0x30bf, "HP TX1000", ALC861VD_FIX_DALLAS),
	SND_PCI_QUIRK(0x1043, 0x1339, "ASUS A7-K", ALC660VD_FIX_ASUS_GPIO1),
	SND_PCI_QUIRK(0x1179, 0xff31, "Toshiba L30-149", ALC861VD_FIX_DALLAS),
	{}
};

/*
 */
static int patch_alc861vd(struct hda_codec *codec)
{
	struct alc_spec *spec;
	int err;

	err = alc_alloc_spec(codec, 0x0b);
	if (err < 0)
		return err;

	spec = codec->spec;
	spec->gen.beep_nid = 0x23;

	spec->shutup = alc_eapd_shutup;

	snd_hda_pick_fixup(codec, NULL, alc861vd_fixup_tbl, alc861vd_fixups);
	snd_hda_apply_fixup(codec, HDA_FIXUP_ACT_PRE_PROBE);

	/* automatic parse from the BIOS config */
	err = alc861vd_parse_auto_config(codec);
	if (err < 0)
		goto error;

	if (!spec->gen.no_analog)
		set_beep_amp(spec, 0x0b, 0x05, HDA_INPUT);

	snd_hda_apply_fixup(codec, HDA_FIXUP_ACT_PROBE);

	return 0;

 error:
	alc_free(codec);
	return err;
}

/*
 * ALC662 support
 *
 * ALC662 is almost identical with ALC880 but has cleaner and more flexible
 * configuration.  Each pin widget can choose any input DACs and a mixer.
 * Each ADC is connected from a mixer of all inputs.  This makes possible
 * 6-channel independent captures.
 *
 * In addition, an independent DAC for the multi-playback (not used in this
 * driver yet).
 */

/*
 * BIOS auto configuration
 */

static int alc662_parse_auto_config(struct hda_codec *codec)
{
	static const hda_nid_t alc662_ignore[] = { 0x1d, 0 };
	static const hda_nid_t alc663_ssids[] = { 0x15, 0x1b, 0x14, 0x21 };
	static const hda_nid_t alc662_ssids[] = { 0x15, 0x1b, 0x14, 0 };
	const hda_nid_t *ssids;

	if (codec->core.vendor_id == 0x10ec0272 || codec->core.vendor_id == 0x10ec0663 ||
	    codec->core.vendor_id == 0x10ec0665 || codec->core.vendor_id == 0x10ec0670 ||
	    codec->core.vendor_id == 0x10ec0671)
		ssids = alc663_ssids;
	else
		ssids = alc662_ssids;
	return alc_parse_auto_config(codec, alc662_ignore, ssids);
}

static void alc272_fixup_mario(struct hda_codec *codec,
			       const struct hda_fixup *fix, int action)
{
	if (action != HDA_FIXUP_ACT_PRE_PROBE)
		return;
	if (snd_hda_override_amp_caps(codec, 0x2, HDA_OUTPUT,
				      (0x3b << AC_AMPCAP_OFFSET_SHIFT) |
				      (0x3b << AC_AMPCAP_NUM_STEPS_SHIFT) |
				      (0x03 << AC_AMPCAP_STEP_SIZE_SHIFT) |
				      (0 << AC_AMPCAP_MUTE_SHIFT)))
		codec_warn(codec, "failed to override amp caps for NID 0x2\n");
}

static const struct snd_pcm_chmap_elem asus_pcm_2_1_chmaps[] = {
	{ .channels = 2,
	  .map = { SNDRV_CHMAP_FL, SNDRV_CHMAP_FR } },
	{ .channels = 4,
	  .map = { SNDRV_CHMAP_FL, SNDRV_CHMAP_FR,
		   SNDRV_CHMAP_NA, SNDRV_CHMAP_LFE } }, /* LFE only on right */
	{ }
};

/* override the 2.1 chmap */
static void alc_fixup_bass_chmap(struct hda_codec *codec,
				    const struct hda_fixup *fix, int action)
{
	if (action == HDA_FIXUP_ACT_BUILD) {
		struct alc_spec *spec = codec->spec;
		spec->gen.pcm_rec[0]->stream[0].chmap = asus_pcm_2_1_chmaps;
	}
}

/* avoid D3 for keeping GPIO up */
static unsigned int gpio_led_power_filter(struct hda_codec *codec,
					  hda_nid_t nid,
					  unsigned int power_state)
{
	struct alc_spec *spec = codec->spec;
	if (nid == codec->core.afg && power_state == AC_PWRST_D3 && spec->gpio_led)
		return AC_PWRST_D0;
	return power_state;
}

static void alc662_fixup_led_gpio1(struct hda_codec *codec,
				   const struct hda_fixup *fix, int action)
{
	struct alc_spec *spec = codec->spec;
	static const struct hda_verb gpio_init[] = {
		{ 0x01, AC_VERB_SET_GPIO_MASK, 0x01 },
		{ 0x01, AC_VERB_SET_GPIO_DIRECTION, 0x01 },
		{}
	};

	if (action == HDA_FIXUP_ACT_PRE_PROBE) {
		spec->gen.vmaster_mute.hook = alc_fixup_gpio_mute_hook;
		spec->gpio_led = 0;
		spec->mute_led_polarity = 1;
		spec->gpio_mute_led_mask = 0x01;
		snd_hda_add_verbs(codec, gpio_init);
		codec->power_filter = gpio_led_power_filter;
	}
}

static void alc662_usi_automute_hook(struct hda_codec *codec,
					 struct hda_jack_callback *jack)
{
	struct alc_spec *spec = codec->spec;
	int vref;
	msleep(200);
	snd_hda_gen_hp_automute(codec, jack);

	vref = spec->gen.hp_jack_present ? PIN_VREF80 : 0;
	msleep(100);
	snd_hda_codec_write(codec, 0x19, 0, AC_VERB_SET_PIN_WIDGET_CONTROL,
			    vref);
}

static void alc662_fixup_usi_headset_mic(struct hda_codec *codec,
				     const struct hda_fixup *fix, int action)
{
	struct alc_spec *spec = codec->spec;
	if (action == HDA_FIXUP_ACT_PRE_PROBE) {
		spec->parse_flags |= HDA_PINCFG_HEADSET_MIC;
		spec->gen.hp_automute_hook = alc662_usi_automute_hook;
	}
}

static struct coef_fw alc668_coefs[] = {
	WRITE_COEF(0x01, 0xbebe), WRITE_COEF(0x02, 0xaaaa), WRITE_COEF(0x03,    0x0),
	WRITE_COEF(0x04, 0x0180), WRITE_COEF(0x06,    0x0), WRITE_COEF(0x07, 0x0f80),
	WRITE_COEF(0x08, 0x0031), WRITE_COEF(0x0a, 0x0060), WRITE_COEF(0x0b,    0x0),
	WRITE_COEF(0x0c, 0x7cf7), WRITE_COEF(0x0d, 0x1080), WRITE_COEF(0x0e, 0x7f7f),
	WRITE_COEF(0x0f, 0xcccc), WRITE_COEF(0x10, 0xddcc), WRITE_COEF(0x11, 0x0001),
	WRITE_COEF(0x13,    0x0), WRITE_COEF(0x14, 0x2aa0), WRITE_COEF(0x17, 0xa940),
	WRITE_COEF(0x19,    0x0), WRITE_COEF(0x1a,    0x0), WRITE_COEF(0x1b,    0x0),
	WRITE_COEF(0x1c,    0x0), WRITE_COEF(0x1d,    0x0), WRITE_COEF(0x1e, 0x7418),
	WRITE_COEF(0x1f, 0x0804), WRITE_COEF(0x20, 0x4200), WRITE_COEF(0x21, 0x0468),
	WRITE_COEF(0x22, 0x8ccc), WRITE_COEF(0x23, 0x0250), WRITE_COEF(0x24, 0x7418),
	WRITE_COEF(0x27,    0x0), WRITE_COEF(0x28, 0x8ccc), WRITE_COEF(0x2a, 0xff00),
	WRITE_COEF(0x2b, 0x8000), WRITE_COEF(0xa7, 0xff00), WRITE_COEF(0xa8, 0x8000),
	WRITE_COEF(0xaa, 0x2e17), WRITE_COEF(0xab, 0xa0c0), WRITE_COEF(0xac,    0x0),
	WRITE_COEF(0xad,    0x0), WRITE_COEF(0xae, 0x2ac6), WRITE_COEF(0xaf, 0xa480),
	WRITE_COEF(0xb0,    0x0), WRITE_COEF(0xb1,    0x0), WRITE_COEF(0xb2,    0x0),
	WRITE_COEF(0xb3,    0x0), WRITE_COEF(0xb4,    0x0), WRITE_COEF(0xb5, 0x1040),
	WRITE_COEF(0xb6, 0xd697), WRITE_COEF(0xb7, 0x902b), WRITE_COEF(0xb8, 0xd697),
	WRITE_COEF(0xb9, 0x902b), WRITE_COEF(0xba, 0xb8ba), WRITE_COEF(0xbb, 0xaaab),
	WRITE_COEF(0xbc, 0xaaaf), WRITE_COEF(0xbd, 0x6aaa), WRITE_COEF(0xbe, 0x1c02),
	WRITE_COEF(0xc0, 0x00ff), WRITE_COEF(0xc1, 0x0fa6),
	{}
};

static void alc668_restore_default_value(struct hda_codec *codec)
{
	alc_process_coef_fw(codec, alc668_coefs);
}

enum {
	ALC662_FIXUP_ASPIRE,
	ALC662_FIXUP_LED_GPIO1,
	ALC662_FIXUP_IDEAPAD,
	ALC272_FIXUP_MARIO,
	ALC662_FIXUP_CZC_P10T,
	ALC662_FIXUP_SKU_IGNORE,
	ALC662_FIXUP_HP_RP5800,
	ALC662_FIXUP_ASUS_MODE1,
	ALC662_FIXUP_ASUS_MODE2,
	ALC662_FIXUP_ASUS_MODE3,
	ALC662_FIXUP_ASUS_MODE4,
	ALC662_FIXUP_ASUS_MODE5,
	ALC662_FIXUP_ASUS_MODE6,
	ALC662_FIXUP_ASUS_MODE7,
	ALC662_FIXUP_ASUS_MODE8,
	ALC662_FIXUP_NO_JACK_DETECT,
	ALC662_FIXUP_ZOTAC_Z68,
	ALC662_FIXUP_INV_DMIC,
	ALC662_FIXUP_DELL_MIC_NO_PRESENCE,
	ALC668_FIXUP_DELL_MIC_NO_PRESENCE,
	ALC662_FIXUP_HEADSET_MODE,
	ALC668_FIXUP_HEADSET_MODE,
	ALC662_FIXUP_BASS_MODE4_CHMAP,
	ALC662_FIXUP_BASS_16,
	ALC662_FIXUP_BASS_1A,
	ALC662_FIXUP_BASS_CHMAP,
	ALC668_FIXUP_AUTO_MUTE,
	ALC668_FIXUP_DELL_DISABLE_AAMIX,
	ALC668_FIXUP_DELL_XPS13,
	ALC662_FIXUP_ASUS_Nx50,
	ALC668_FIXUP_ASUS_Nx51_HEADSET_MODE,
	ALC668_FIXUP_ASUS_Nx51,
	ALC668_FIXUP_MIC_COEF,
	ALC668_FIXUP_ASUS_G751,
	ALC891_FIXUP_HEADSET_MODE,
	ALC891_FIXUP_DELL_MIC_NO_PRESENCE,
	ALC662_FIXUP_ACER_VERITON,
	ALC892_FIXUP_ASROCK_MOBO,
	ALC662_FIXUP_USI_FUNC,
	ALC662_FIXUP_USI_HEADSET_MODE,
	ALC662_FIXUP_LENOVO_MULTI_CODECS,
};

static const struct hda_fixup alc662_fixups[] = {
	[ALC662_FIXUP_ASPIRE] = {
		.type = HDA_FIXUP_PINS,
		.v.pins = (const struct hda_pintbl[]) {
			{ 0x15, 0x99130112 }, /* subwoofer */
			{ }
		}
	},
	[ALC662_FIXUP_LED_GPIO1] = {
		.type = HDA_FIXUP_FUNC,
		.v.func = alc662_fixup_led_gpio1,
	},
	[ALC662_FIXUP_IDEAPAD] = {
		.type = HDA_FIXUP_PINS,
		.v.pins = (const struct hda_pintbl[]) {
			{ 0x17, 0x99130112 }, /* subwoofer */
			{ }
		},
		.chained = true,
		.chain_id = ALC662_FIXUP_LED_GPIO1,
	},
	[ALC272_FIXUP_MARIO] = {
		.type = HDA_FIXUP_FUNC,
		.v.func = alc272_fixup_mario,
	},
	[ALC662_FIXUP_CZC_P10T] = {
		.type = HDA_FIXUP_VERBS,
		.v.verbs = (const struct hda_verb[]) {
			{0x14, AC_VERB_SET_EAPD_BTLENABLE, 0},
			{}
		}
	},
	[ALC662_FIXUP_SKU_IGNORE] = {
		.type = HDA_FIXUP_FUNC,
		.v.func = alc_fixup_sku_ignore,
	},
	[ALC662_FIXUP_HP_RP5800] = {
		.type = HDA_FIXUP_PINS,
		.v.pins = (const struct hda_pintbl[]) {
			{ 0x14, 0x0221201f }, /* HP out */
			{ }
		},
		.chained = true,
		.chain_id = ALC662_FIXUP_SKU_IGNORE
	},
	[ALC662_FIXUP_ASUS_MODE1] = {
		.type = HDA_FIXUP_PINS,
		.v.pins = (const struct hda_pintbl[]) {
			{ 0x14, 0x99130110 }, /* speaker */
			{ 0x18, 0x01a19c20 }, /* mic */
			{ 0x19, 0x99a3092f }, /* int-mic */
			{ 0x21, 0x0121401f }, /* HP out */
			{ }
		},
		.chained = true,
		.chain_id = ALC662_FIXUP_SKU_IGNORE
	},
	[ALC662_FIXUP_ASUS_MODE2] = {
		.type = HDA_FIXUP_PINS,
		.v.pins = (const struct hda_pintbl[]) {
			{ 0x14, 0x99130110 }, /* speaker */
			{ 0x18, 0x01a19820 }, /* mic */
			{ 0x19, 0x99a3092f }, /* int-mic */
			{ 0x1b, 0x0121401f }, /* HP out */
			{ }
		},
		.chained = true,
		.chain_id = ALC662_FIXUP_SKU_IGNORE
	},
	[ALC662_FIXUP_ASUS_MODE3] = {
		.type = HDA_FIXUP_PINS,
		.v.pins = (const struct hda_pintbl[]) {
			{ 0x14, 0x99130110 }, /* speaker */
			{ 0x15, 0x0121441f }, /* HP */
			{ 0x18, 0x01a19840 }, /* mic */
			{ 0x19, 0x99a3094f }, /* int-mic */
			{ 0x21, 0x01211420 }, /* HP2 */
			{ }
		},
		.chained = true,
		.chain_id = ALC662_FIXUP_SKU_IGNORE
	},
	[ALC662_FIXUP_ASUS_MODE4] = {
		.type = HDA_FIXUP_PINS,
		.v.pins = (const struct hda_pintbl[]) {
			{ 0x14, 0x99130110 }, /* speaker */
			{ 0x16, 0x99130111 }, /* speaker */
			{ 0x18, 0x01a19840 }, /* mic */
			{ 0x19, 0x99a3094f }, /* int-mic */
			{ 0x21, 0x0121441f }, /* HP */
			{ }
		},
		.chained = true,
		.chain_id = ALC662_FIXUP_SKU_IGNORE
	},
	[ALC662_FIXUP_ASUS_MODE5] = {
		.type = HDA_FIXUP_PINS,
		.v.pins = (const struct hda_pintbl[]) {
			{ 0x14, 0x99130110 }, /* speaker */
			{ 0x15, 0x0121441f }, /* HP */
			{ 0x16, 0x99130111 }, /* speaker */
			{ 0x18, 0x01a19840 }, /* mic */
			{ 0x19, 0x99a3094f }, /* int-mic */
			{ }
		},
		.chained = true,
		.chain_id = ALC662_FIXUP_SKU_IGNORE
	},
	[ALC662_FIXUP_ASUS_MODE6] = {
		.type = HDA_FIXUP_PINS,
		.v.pins = (const struct hda_pintbl[]) {
			{ 0x14, 0x99130110 }, /* speaker */
			{ 0x15, 0x01211420 }, /* HP2 */
			{ 0x18, 0x01a19840 }, /* mic */
			{ 0x19, 0x99a3094f }, /* int-mic */
			{ 0x1b, 0x0121441f }, /* HP */
			{ }
		},
		.chained = true,
		.chain_id = ALC662_FIXUP_SKU_IGNORE
	},
	[ALC662_FIXUP_ASUS_MODE7] = {
		.type = HDA_FIXUP_PINS,
		.v.pins = (const struct hda_pintbl[]) {
			{ 0x14, 0x99130110 }, /* speaker */
			{ 0x17, 0x99130111 }, /* speaker */
			{ 0x18, 0x01a19840 }, /* mic */
			{ 0x19, 0x99a3094f }, /* int-mic */
			{ 0x1b, 0x01214020 }, /* HP */
			{ 0x21, 0x0121401f }, /* HP */
			{ }
		},
		.chained = true,
		.chain_id = ALC662_FIXUP_SKU_IGNORE
	},
	[ALC662_FIXUP_ASUS_MODE8] = {
		.type = HDA_FIXUP_PINS,
		.v.pins = (const struct hda_pintbl[]) {
			{ 0x14, 0x99130110 }, /* speaker */
			{ 0x12, 0x99a30970 }, /* int-mic */
			{ 0x15, 0x01214020 }, /* HP */
			{ 0x17, 0x99130111 }, /* speaker */
			{ 0x18, 0x01a19840 }, /* mic */
			{ 0x21, 0x0121401f }, /* HP */
			{ }
		},
		.chained = true,
		.chain_id = ALC662_FIXUP_SKU_IGNORE
	},
	[ALC662_FIXUP_NO_JACK_DETECT] = {
		.type = HDA_FIXUP_FUNC,
		.v.func = alc_fixup_no_jack_detect,
	},
	[ALC662_FIXUP_ZOTAC_Z68] = {
		.type = HDA_FIXUP_PINS,
		.v.pins = (const struct hda_pintbl[]) {
			{ 0x1b, 0x02214020 }, /* Front HP */
			{ }
		}
	},
	[ALC662_FIXUP_INV_DMIC] = {
		.type = HDA_FIXUP_FUNC,
		.v.func = alc_fixup_inv_dmic,
	},
	[ALC668_FIXUP_DELL_XPS13] = {
		.type = HDA_FIXUP_FUNC,
		.v.func = alc_fixup_dell_xps13,
		.chained = true,
		.chain_id = ALC668_FIXUP_DELL_DISABLE_AAMIX
	},
	[ALC668_FIXUP_DELL_DISABLE_AAMIX] = {
		.type = HDA_FIXUP_FUNC,
		.v.func = alc_fixup_disable_aamix,
		.chained = true,
		.chain_id = ALC668_FIXUP_DELL_MIC_NO_PRESENCE
	},
	[ALC668_FIXUP_AUTO_MUTE] = {
		.type = HDA_FIXUP_FUNC,
		.v.func = alc_fixup_auto_mute_via_amp,
		.chained = true,
		.chain_id = ALC668_FIXUP_DELL_MIC_NO_PRESENCE
	},
	[ALC662_FIXUP_DELL_MIC_NO_PRESENCE] = {
		.type = HDA_FIXUP_PINS,
		.v.pins = (const struct hda_pintbl[]) {
			{ 0x19, 0x03a1113c }, /* use as headset mic, without its own jack detect */
			/* headphone mic by setting pin control of 0x1b (headphone out) to in + vref_50 */
			{ }
		},
		.chained = true,
		.chain_id = ALC662_FIXUP_HEADSET_MODE
	},
	[ALC662_FIXUP_HEADSET_MODE] = {
		.type = HDA_FIXUP_FUNC,
		.v.func = alc_fixup_headset_mode_alc662,
	},
	[ALC668_FIXUP_DELL_MIC_NO_PRESENCE] = {
		.type = HDA_FIXUP_PINS,
		.v.pins = (const struct hda_pintbl[]) {
			{ 0x19, 0x03a1913d }, /* use as headphone mic, without its own jack detect */
			{ 0x1b, 0x03a1113c }, /* use as headset mic, without its own jack detect */
			{ }
		},
		.chained = true,
		.chain_id = ALC668_FIXUP_HEADSET_MODE
	},
	[ALC668_FIXUP_HEADSET_MODE] = {
		.type = HDA_FIXUP_FUNC,
		.v.func = alc_fixup_headset_mode_alc668,
	},
	[ALC662_FIXUP_BASS_MODE4_CHMAP] = {
		.type = HDA_FIXUP_FUNC,
		.v.func = alc_fixup_bass_chmap,
		.chained = true,
		.chain_id = ALC662_FIXUP_ASUS_MODE4
	},
	[ALC662_FIXUP_BASS_16] = {
		.type = HDA_FIXUP_PINS,
		.v.pins = (const struct hda_pintbl[]) {
			{0x16, 0x80106111}, /* bass speaker */
			{}
		},
		.chained = true,
		.chain_id = ALC662_FIXUP_BASS_CHMAP,
	},
	[ALC662_FIXUP_BASS_1A] = {
		.type = HDA_FIXUP_PINS,
		.v.pins = (const struct hda_pintbl[]) {
			{0x1a, 0x80106111}, /* bass speaker */
			{}
		},
		.chained = true,
		.chain_id = ALC662_FIXUP_BASS_CHMAP,
	},
	[ALC662_FIXUP_BASS_CHMAP] = {
		.type = HDA_FIXUP_FUNC,
		.v.func = alc_fixup_bass_chmap,
	},
	[ALC662_FIXUP_ASUS_Nx50] = {
		.type = HDA_FIXUP_FUNC,
		.v.func = alc_fixup_auto_mute_via_amp,
		.chained = true,
		.chain_id = ALC662_FIXUP_BASS_1A
	},
	[ALC668_FIXUP_ASUS_Nx51_HEADSET_MODE] = {
		.type = HDA_FIXUP_FUNC,
		.v.func = alc_fixup_headset_mode_alc668,
		.chain_id = ALC662_FIXUP_BASS_CHMAP
	},
	[ALC668_FIXUP_ASUS_Nx51] = {
		.type = HDA_FIXUP_PINS,
		.v.pins = (const struct hda_pintbl[]) {
			{ 0x19, 0x03a1913d }, /* use as headphone mic, without its own jack detect */
			{ 0x1a, 0x90170151 }, /* bass speaker */
			{ 0x1b, 0x03a1113c }, /* use as headset mic, without its own jack detect */
			{}
		},
		.chained = true,
		.chain_id = ALC668_FIXUP_ASUS_Nx51_HEADSET_MODE,
	},
	[ALC668_FIXUP_MIC_COEF] = {
		.type = HDA_FIXUP_VERBS,
		.v.verbs = (const struct hda_verb[]) {
			{ 0x20, AC_VERB_SET_COEF_INDEX, 0xc3 },
			{ 0x20, AC_VERB_SET_PROC_COEF, 0x4000 },
			{}
		},
	},
	[ALC668_FIXUP_ASUS_G751] = {
		.type = HDA_FIXUP_PINS,
		.v.pins = (const struct hda_pintbl[]) {
			{ 0x16, 0x0421101f }, /* HP */
			{}
		},
		.chained = true,
		.chain_id = ALC668_FIXUP_MIC_COEF
	},
	[ALC891_FIXUP_HEADSET_MODE] = {
		.type = HDA_FIXUP_FUNC,
		.v.func = alc_fixup_headset_mode,
	},
	[ALC891_FIXUP_DELL_MIC_NO_PRESENCE] = {
		.type = HDA_FIXUP_PINS,
		.v.pins = (const struct hda_pintbl[]) {
			{ 0x19, 0x03a1913d }, /* use as headphone mic, without its own jack detect */
			{ 0x1b, 0x03a1113c }, /* use as headset mic, without its own jack detect */
			{ }
		},
		.chained = true,
		.chain_id = ALC891_FIXUP_HEADSET_MODE
	},
	[ALC662_FIXUP_ACER_VERITON] = {
		.type = HDA_FIXUP_PINS,
		.v.pins = (const struct hda_pintbl[]) {
			{ 0x15, 0x50170120 }, /* no internal speaker */
			{ }
		}
	},
	[ALC892_FIXUP_ASROCK_MOBO] = {
		.type = HDA_FIXUP_PINS,
		.v.pins = (const struct hda_pintbl[]) {
			{ 0x15, 0x40f000f0 }, /* disabled */
			{ 0x16, 0x40f000f0 }, /* disabled */
			{ }
		}
	},
	[ALC662_FIXUP_USI_FUNC] = {
		.type = HDA_FIXUP_FUNC,
		.v.func = alc662_fixup_usi_headset_mic,
	},
	[ALC662_FIXUP_USI_HEADSET_MODE] = {
		.type = HDA_FIXUP_PINS,
		.v.pins = (const struct hda_pintbl[]) {
			{ 0x19, 0x02a1913c }, /* use as headset mic, without its own jack detect */
			{ 0x18, 0x01a1903d },
			{ }
		},
		.chained = true,
		.chain_id = ALC662_FIXUP_USI_FUNC
	},
	[ALC662_FIXUP_LENOVO_MULTI_CODECS] = {
		.type = HDA_FIXUP_FUNC,
		.v.func = alc233_alc662_fixup_lenovo_dual_codecs,
	},
};

static const struct snd_pci_quirk alc662_fixup_tbl[] = {
	SND_PCI_QUIRK(0x1019, 0x9087, "ECS", ALC662_FIXUP_ASUS_MODE2),
	SND_PCI_QUIRK(0x1025, 0x022f, "Acer Aspire One", ALC662_FIXUP_INV_DMIC),
	SND_PCI_QUIRK(0x1025, 0x0241, "Packard Bell DOTS", ALC662_FIXUP_INV_DMIC),
	SND_PCI_QUIRK(0x1025, 0x0308, "Acer Aspire 8942G", ALC662_FIXUP_ASPIRE),
	SND_PCI_QUIRK(0x1025, 0x031c, "Gateway NV79", ALC662_FIXUP_SKU_IGNORE),
	SND_PCI_QUIRK(0x1025, 0x0349, "eMachines eM250", ALC662_FIXUP_INV_DMIC),
	SND_PCI_QUIRK(0x1025, 0x034a, "Gateway LT27", ALC662_FIXUP_INV_DMIC),
	SND_PCI_QUIRK(0x1025, 0x038b, "Acer Aspire 8943G", ALC662_FIXUP_ASPIRE),
	SND_PCI_QUIRK(0x1028, 0x05d8, "Dell", ALC668_FIXUP_DELL_MIC_NO_PRESENCE),
	SND_PCI_QUIRK(0x1028, 0x05db, "Dell", ALC668_FIXUP_DELL_MIC_NO_PRESENCE),
	SND_PCI_QUIRK(0x1028, 0x05fe, "Dell XPS 15", ALC668_FIXUP_DELL_XPS13),
	SND_PCI_QUIRK(0x1028, 0x060a, "Dell XPS 13", ALC668_FIXUP_DELL_XPS13),
	SND_PCI_QUIRK(0x1028, 0x060d, "Dell M3800", ALC668_FIXUP_DELL_XPS13),
	SND_PCI_QUIRK(0x1028, 0x0625, "Dell", ALC668_FIXUP_DELL_MIC_NO_PRESENCE),
	SND_PCI_QUIRK(0x1028, 0x0626, "Dell", ALC668_FIXUP_DELL_MIC_NO_PRESENCE),
	SND_PCI_QUIRK(0x1028, 0x0696, "Dell", ALC668_FIXUP_DELL_MIC_NO_PRESENCE),
	SND_PCI_QUIRK(0x1028, 0x0698, "Dell", ALC668_FIXUP_DELL_MIC_NO_PRESENCE),
	SND_PCI_QUIRK(0x1028, 0x069f, "Dell", ALC668_FIXUP_DELL_MIC_NO_PRESENCE),
	SND_PCI_QUIRK(0x103c, 0x1632, "HP RP5800", ALC662_FIXUP_HP_RP5800),
	SND_PCI_QUIRK(0x1043, 0x1080, "Asus UX501VW", ALC668_FIXUP_HEADSET_MODE),
	SND_PCI_QUIRK(0x1043, 0x11cd, "Asus N550", ALC662_FIXUP_ASUS_Nx50),
	SND_PCI_QUIRK(0x1043, 0x13df, "Asus N550JX", ALC662_FIXUP_BASS_1A),
	SND_PCI_QUIRK(0x1043, 0x129d, "Asus N750", ALC662_FIXUP_ASUS_Nx50),
	SND_PCI_QUIRK(0x1043, 0x12ff, "ASUS G751", ALC668_FIXUP_ASUS_G751),
	SND_PCI_QUIRK(0x1043, 0x1477, "ASUS N56VZ", ALC662_FIXUP_BASS_MODE4_CHMAP),
	SND_PCI_QUIRK(0x1043, 0x15a7, "ASUS UX51VZH", ALC662_FIXUP_BASS_16),
	SND_PCI_QUIRK(0x1043, 0x177d, "ASUS N551", ALC668_FIXUP_ASUS_Nx51),
	SND_PCI_QUIRK(0x1043, 0x17bd, "ASUS N751", ALC668_FIXUP_ASUS_Nx51),
	SND_PCI_QUIRK(0x1043, 0x1963, "ASUS X71SL", ALC662_FIXUP_ASUS_MODE8),
	SND_PCI_QUIRK(0x1043, 0x1b73, "ASUS N55SF", ALC662_FIXUP_BASS_16),
	SND_PCI_QUIRK(0x1043, 0x1bf3, "ASUS N76VZ", ALC662_FIXUP_BASS_MODE4_CHMAP),
	SND_PCI_QUIRK(0x1043, 0x8469, "ASUS mobo", ALC662_FIXUP_NO_JACK_DETECT),
	SND_PCI_QUIRK(0x105b, 0x0cd6, "Foxconn", ALC662_FIXUP_ASUS_MODE2),
	SND_PCI_QUIRK(0x144d, 0xc051, "Samsung R720", ALC662_FIXUP_IDEAPAD),
	SND_PCI_QUIRK(0x14cd, 0x5003, "USI", ALC662_FIXUP_USI_HEADSET_MODE),
	SND_PCI_QUIRK(0x17aa, 0x1036, "Lenovo P520", ALC662_FIXUP_LENOVO_MULTI_CODECS),
	SND_PCI_QUIRK(0x17aa, 0x38af, "Lenovo Ideapad Y550P", ALC662_FIXUP_IDEAPAD),
	SND_PCI_QUIRK(0x17aa, 0x3a0d, "Lenovo Ideapad Y550", ALC662_FIXUP_IDEAPAD),
	SND_PCI_QUIRK(0x1849, 0x5892, "ASRock B150M", ALC892_FIXUP_ASROCK_MOBO),
	SND_PCI_QUIRK(0x19da, 0xa130, "Zotac Z68", ALC662_FIXUP_ZOTAC_Z68),
	SND_PCI_QUIRK(0x1b0a, 0x01b8, "ACER Veriton", ALC662_FIXUP_ACER_VERITON),
	SND_PCI_QUIRK(0x1b35, 0x2206, "CZC P10T", ALC662_FIXUP_CZC_P10T),

#if 0
	/* Below is a quirk table taken from the old code.
	 * Basically the device should work as is without the fixup table.
	 * If BIOS doesn't give a proper info, enable the corresponding
	 * fixup entry.
	 */
	SND_PCI_QUIRK(0x1043, 0x1000, "ASUS N50Vm", ALC662_FIXUP_ASUS_MODE1),
	SND_PCI_QUIRK(0x1043, 0x1092, "ASUS NB", ALC662_FIXUP_ASUS_MODE3),
	SND_PCI_QUIRK(0x1043, 0x1173, "ASUS K73Jn", ALC662_FIXUP_ASUS_MODE1),
	SND_PCI_QUIRK(0x1043, 0x11c3, "ASUS M70V", ALC662_FIXUP_ASUS_MODE3),
	SND_PCI_QUIRK(0x1043, 0x11d3, "ASUS NB", ALC662_FIXUP_ASUS_MODE1),
	SND_PCI_QUIRK(0x1043, 0x11f3, "ASUS NB", ALC662_FIXUP_ASUS_MODE2),
	SND_PCI_QUIRK(0x1043, 0x1203, "ASUS NB", ALC662_FIXUP_ASUS_MODE1),
	SND_PCI_QUIRK(0x1043, 0x1303, "ASUS G60J", ALC662_FIXUP_ASUS_MODE1),
	SND_PCI_QUIRK(0x1043, 0x1333, "ASUS G60Jx", ALC662_FIXUP_ASUS_MODE1),
	SND_PCI_QUIRK(0x1043, 0x1339, "ASUS NB", ALC662_FIXUP_ASUS_MODE2),
	SND_PCI_QUIRK(0x1043, 0x13e3, "ASUS N71JA", ALC662_FIXUP_ASUS_MODE7),
	SND_PCI_QUIRK(0x1043, 0x1463, "ASUS N71", ALC662_FIXUP_ASUS_MODE7),
	SND_PCI_QUIRK(0x1043, 0x14d3, "ASUS G72", ALC662_FIXUP_ASUS_MODE8),
	SND_PCI_QUIRK(0x1043, 0x1563, "ASUS N90", ALC662_FIXUP_ASUS_MODE3),
	SND_PCI_QUIRK(0x1043, 0x15d3, "ASUS N50SF F50SF", ALC662_FIXUP_ASUS_MODE1),
	SND_PCI_QUIRK(0x1043, 0x16c3, "ASUS NB", ALC662_FIXUP_ASUS_MODE2),
	SND_PCI_QUIRK(0x1043, 0x16f3, "ASUS K40C K50C", ALC662_FIXUP_ASUS_MODE2),
	SND_PCI_QUIRK(0x1043, 0x1733, "ASUS N81De", ALC662_FIXUP_ASUS_MODE1),
	SND_PCI_QUIRK(0x1043, 0x1753, "ASUS NB", ALC662_FIXUP_ASUS_MODE2),
	SND_PCI_QUIRK(0x1043, 0x1763, "ASUS NB", ALC662_FIXUP_ASUS_MODE6),
	SND_PCI_QUIRK(0x1043, 0x1765, "ASUS NB", ALC662_FIXUP_ASUS_MODE6),
	SND_PCI_QUIRK(0x1043, 0x1783, "ASUS NB", ALC662_FIXUP_ASUS_MODE2),
	SND_PCI_QUIRK(0x1043, 0x1793, "ASUS F50GX", ALC662_FIXUP_ASUS_MODE1),
	SND_PCI_QUIRK(0x1043, 0x17b3, "ASUS F70SL", ALC662_FIXUP_ASUS_MODE3),
	SND_PCI_QUIRK(0x1043, 0x17f3, "ASUS X58LE", ALC662_FIXUP_ASUS_MODE2),
	SND_PCI_QUIRK(0x1043, 0x1813, "ASUS NB", ALC662_FIXUP_ASUS_MODE2),
	SND_PCI_QUIRK(0x1043, 0x1823, "ASUS NB", ALC662_FIXUP_ASUS_MODE5),
	SND_PCI_QUIRK(0x1043, 0x1833, "ASUS NB", ALC662_FIXUP_ASUS_MODE6),
	SND_PCI_QUIRK(0x1043, 0x1843, "ASUS NB", ALC662_FIXUP_ASUS_MODE2),
	SND_PCI_QUIRK(0x1043, 0x1853, "ASUS F50Z", ALC662_FIXUP_ASUS_MODE1),
	SND_PCI_QUIRK(0x1043, 0x1864, "ASUS NB", ALC662_FIXUP_ASUS_MODE2),
	SND_PCI_QUIRK(0x1043, 0x1876, "ASUS NB", ALC662_FIXUP_ASUS_MODE2),
	SND_PCI_QUIRK(0x1043, 0x1893, "ASUS M50Vm", ALC662_FIXUP_ASUS_MODE3),
	SND_PCI_QUIRK(0x1043, 0x1894, "ASUS X55", ALC662_FIXUP_ASUS_MODE3),
	SND_PCI_QUIRK(0x1043, 0x18b3, "ASUS N80Vc", ALC662_FIXUP_ASUS_MODE1),
	SND_PCI_QUIRK(0x1043, 0x18c3, "ASUS VX5", ALC662_FIXUP_ASUS_MODE1),
	SND_PCI_QUIRK(0x1043, 0x18d3, "ASUS N81Te", ALC662_FIXUP_ASUS_MODE1),
	SND_PCI_QUIRK(0x1043, 0x18f3, "ASUS N505Tp", ALC662_FIXUP_ASUS_MODE1),
	SND_PCI_QUIRK(0x1043, 0x1903, "ASUS F5GL", ALC662_FIXUP_ASUS_MODE1),
	SND_PCI_QUIRK(0x1043, 0x1913, "ASUS NB", ALC662_FIXUP_ASUS_MODE2),
	SND_PCI_QUIRK(0x1043, 0x1933, "ASUS F80Q", ALC662_FIXUP_ASUS_MODE2),
	SND_PCI_QUIRK(0x1043, 0x1943, "ASUS Vx3V", ALC662_FIXUP_ASUS_MODE1),
	SND_PCI_QUIRK(0x1043, 0x1953, "ASUS NB", ALC662_FIXUP_ASUS_MODE1),
	SND_PCI_QUIRK(0x1043, 0x1963, "ASUS X71C", ALC662_FIXUP_ASUS_MODE3),
	SND_PCI_QUIRK(0x1043, 0x1983, "ASUS N5051A", ALC662_FIXUP_ASUS_MODE1),
	SND_PCI_QUIRK(0x1043, 0x1993, "ASUS N20", ALC662_FIXUP_ASUS_MODE1),
	SND_PCI_QUIRK(0x1043, 0x19b3, "ASUS F7Z", ALC662_FIXUP_ASUS_MODE1),
	SND_PCI_QUIRK(0x1043, 0x19c3, "ASUS F5Z/F6x", ALC662_FIXUP_ASUS_MODE2),
	SND_PCI_QUIRK(0x1043, 0x19e3, "ASUS NB", ALC662_FIXUP_ASUS_MODE1),
	SND_PCI_QUIRK(0x1043, 0x19f3, "ASUS NB", ALC662_FIXUP_ASUS_MODE4),
#endif
	{}
};

static const struct hda_model_fixup alc662_fixup_models[] = {
	{.id = ALC272_FIXUP_MARIO, .name = "mario"},
	{.id = ALC662_FIXUP_ASUS_MODE1, .name = "asus-mode1"},
	{.id = ALC662_FIXUP_ASUS_MODE2, .name = "asus-mode2"},
	{.id = ALC662_FIXUP_ASUS_MODE3, .name = "asus-mode3"},
	{.id = ALC662_FIXUP_ASUS_MODE4, .name = "asus-mode4"},
	{.id = ALC662_FIXUP_ASUS_MODE5, .name = "asus-mode5"},
	{.id = ALC662_FIXUP_ASUS_MODE6, .name = "asus-mode6"},
	{.id = ALC662_FIXUP_ASUS_MODE7, .name = "asus-mode7"},
	{.id = ALC662_FIXUP_ASUS_MODE8, .name = "asus-mode8"},
	{.id = ALC662_FIXUP_INV_DMIC, .name = "inv-dmic"},
	{.id = ALC668_FIXUP_DELL_MIC_NO_PRESENCE, .name = "dell-headset-multi"},
	{.id = ALC662_FIXUP_LENOVO_MULTI_CODECS, .name = "dual-codecs"},
	{}
};

static const struct snd_hda_pin_quirk alc662_pin_fixup_tbl[] = {
	SND_HDA_PIN_QUIRK(0x10ec0867, 0x1028, "Dell", ALC891_FIXUP_DELL_MIC_NO_PRESENCE,
		{0x17, 0x02211010},
		{0x18, 0x01a19030},
		{0x1a, 0x01813040},
		{0x21, 0x01014020}),
	SND_HDA_PIN_QUIRK(0x10ec0867, 0x1028, "Dell", ALC891_FIXUP_DELL_MIC_NO_PRESENCE,
		{0x16, 0x01813030},
		{0x17, 0x02211010},
		{0x18, 0x01a19040},
		{0x21, 0x01014020}),
	SND_HDA_PIN_QUIRK(0x10ec0662, 0x1028, "Dell", ALC662_FIXUP_DELL_MIC_NO_PRESENCE,
		{0x14, 0x01014010},
		{0x18, 0x01a19020},
		{0x1a, 0x0181302f},
		{0x1b, 0x0221401f}),
	SND_HDA_PIN_QUIRK(0x10ec0668, 0x1028, "Dell", ALC668_FIXUP_AUTO_MUTE,
		{0x12, 0x99a30130},
		{0x14, 0x90170110},
		{0x15, 0x0321101f},
		{0x16, 0x03011020}),
	SND_HDA_PIN_QUIRK(0x10ec0668, 0x1028, "Dell", ALC668_FIXUP_AUTO_MUTE,
		{0x12, 0x99a30140},
		{0x14, 0x90170110},
		{0x15, 0x0321101f},
		{0x16, 0x03011020}),
	SND_HDA_PIN_QUIRK(0x10ec0668, 0x1028, "Dell", ALC668_FIXUP_AUTO_MUTE,
		{0x12, 0x99a30150},
		{0x14, 0x90170110},
		{0x15, 0x0321101f},
		{0x16, 0x03011020}),
	SND_HDA_PIN_QUIRK(0x10ec0668, 0x1028, "Dell", ALC668_FIXUP_AUTO_MUTE,
		{0x14, 0x90170110},
		{0x15, 0x0321101f},
		{0x16, 0x03011020}),
	SND_HDA_PIN_QUIRK(0x10ec0668, 0x1028, "Dell XPS 15", ALC668_FIXUP_AUTO_MUTE,
		{0x12, 0x90a60130},
		{0x14, 0x90170110},
		{0x15, 0x0321101f}),
	{}
};

/*
 */
static int patch_alc662(struct hda_codec *codec)
{
	struct alc_spec *spec;
	int err;

	err = alc_alloc_spec(codec, 0x0b);
	if (err < 0)
		return err;

	spec = codec->spec;

	spec->shutup = alc_eapd_shutup;

	/* handle multiple HPs as is */
	spec->parse_flags = HDA_PINCFG_NO_HP_FIXUP;

	alc_fix_pll_init(codec, 0x20, 0x04, 15);

	switch (codec->core.vendor_id) {
	case 0x10ec0668:
		spec->init_hook = alc668_restore_default_value;
		break;
	}

	snd_hda_pick_fixup(codec, alc662_fixup_models,
		       alc662_fixup_tbl, alc662_fixups);
	snd_hda_pick_pin_fixup(codec, alc662_pin_fixup_tbl, alc662_fixups);
	snd_hda_apply_fixup(codec, HDA_FIXUP_ACT_PRE_PROBE);

	alc_auto_parse_customize_define(codec);

	if (has_cdefine_beep(codec))
		spec->gen.beep_nid = 0x01;

	if ((alc_get_coef0(codec) & (1 << 14)) &&
	    codec->bus->pci && codec->bus->pci->subsystem_vendor == 0x1025 &&
	    spec->cdefine.platform_type == 1) {
		err = alc_codec_rename(codec, "ALC272X");
		if (err < 0)
			goto error;
	}

	/* automatic parse from the BIOS config */
	err = alc662_parse_auto_config(codec);
	if (err < 0)
		goto error;

	if (!spec->gen.no_analog && spec->gen.beep_nid) {
		switch (codec->core.vendor_id) {
		case 0x10ec0662:
			set_beep_amp(spec, 0x0b, 0x05, HDA_INPUT);
			break;
		case 0x10ec0272:
		case 0x10ec0663:
		case 0x10ec0665:
		case 0x10ec0668:
			set_beep_amp(spec, 0x0b, 0x04, HDA_INPUT);
			break;
		case 0x10ec0273:
			set_beep_amp(spec, 0x0b, 0x03, HDA_INPUT);
			break;
		}
	}

	snd_hda_apply_fixup(codec, HDA_FIXUP_ACT_PROBE);

	return 0;

 error:
	alc_free(codec);
	return err;
}

/*
 * ALC680 support
 */

static int alc680_parse_auto_config(struct hda_codec *codec)
{
	return alc_parse_auto_config(codec, NULL, NULL);
}

/*
 */
static int patch_alc680(struct hda_codec *codec)
{
	int err;

	/* ALC680 has no aa-loopback mixer */
	err = alc_alloc_spec(codec, 0);
	if (err < 0)
		return err;

	/* automatic parse from the BIOS config */
	err = alc680_parse_auto_config(codec);
	if (err < 0) {
		alc_free(codec);
		return err;
	}

	return 0;
}

/*
 * patch entries
 */
static const struct hda_device_id snd_hda_id_realtek[] = {
	HDA_CODEC_ENTRY(0x10ec0215, "ALC215", patch_alc269),
	HDA_CODEC_ENTRY(0x10ec0221, "ALC221", patch_alc269),
	HDA_CODEC_ENTRY(0x10ec0222, "ALC222", patch_alc269),
	HDA_CODEC_ENTRY(0x10ec0225, "ALC225", patch_alc269),
	HDA_CODEC_ENTRY(0x10ec0231, "ALC231", patch_alc269),
	HDA_CODEC_ENTRY(0x10ec0233, "ALC233", patch_alc269),
	HDA_CODEC_ENTRY(0x10ec0234, "ALC234", patch_alc269),
	HDA_CODEC_ENTRY(0x10ec0235, "ALC233", patch_alc269),
	HDA_CODEC_ENTRY(0x10ec0236, "ALC236", patch_alc269),
	HDA_CODEC_ENTRY(0x10ec0245, "ALC245", patch_alc269),
	HDA_CODEC_ENTRY(0x10ec0255, "ALC255", patch_alc269),
	HDA_CODEC_ENTRY(0x10ec0256, "ALC256", patch_alc269),
	HDA_CODEC_ENTRY(0x10ec0257, "ALC257", patch_alc269),
	HDA_CODEC_ENTRY(0x10ec0260, "ALC260", patch_alc260),
	HDA_CODEC_ENTRY(0x10ec0262, "ALC262", patch_alc262),
	HDA_CODEC_ENTRY(0x10ec0267, "ALC267", patch_alc268),
	HDA_CODEC_ENTRY(0x10ec0268, "ALC268", patch_alc268),
	HDA_CODEC_ENTRY(0x10ec0269, "ALC269", patch_alc269),
	HDA_CODEC_ENTRY(0x10ec0270, "ALC270", patch_alc269),
	HDA_CODEC_ENTRY(0x10ec0272, "ALC272", patch_alc662),
	HDA_CODEC_ENTRY(0x10ec0274, "ALC274", patch_alc269),
	HDA_CODEC_ENTRY(0x10ec0275, "ALC275", patch_alc269),
	HDA_CODEC_ENTRY(0x10ec0276, "ALC276", patch_alc269),
	HDA_CODEC_ENTRY(0x10ec0280, "ALC280", patch_alc269),
	HDA_CODEC_ENTRY(0x10ec0282, "ALC282", patch_alc269),
	HDA_CODEC_ENTRY(0x10ec0283, "ALC283", patch_alc269),
	HDA_CODEC_ENTRY(0x10ec0284, "ALC284", patch_alc269),
	HDA_CODEC_ENTRY(0x10ec0285, "ALC285", patch_alc269),
	HDA_CODEC_ENTRY(0x10ec0286, "ALC286", patch_alc269),
	HDA_CODEC_ENTRY(0x10ec0288, "ALC288", patch_alc269),
	HDA_CODEC_ENTRY(0x10ec0289, "ALC289", patch_alc269),
	HDA_CODEC_ENTRY(0x10ec0290, "ALC290", patch_alc269),
	HDA_CODEC_ENTRY(0x10ec0292, "ALC292", patch_alc269),
	HDA_CODEC_ENTRY(0x10ec0293, "ALC293", patch_alc269),
	HDA_CODEC_ENTRY(0x10ec0294, "ALC294", patch_alc269),
	HDA_CODEC_ENTRY(0x10ec0295, "ALC295", patch_alc269),
	HDA_CODEC_ENTRY(0x10ec0298, "ALC298", patch_alc269),
	HDA_CODEC_ENTRY(0x10ec0299, "ALC299", patch_alc269),
	HDA_CODEC_ENTRY(0x10ec0300, "ALC300", patch_alc269),
	HDA_CODEC_ENTRY(0x10ec0623, "ALC623", patch_alc269),
	HDA_CODEC_REV_ENTRY(0x10ec0861, 0x100340, "ALC660", patch_alc861),
	HDA_CODEC_ENTRY(0x10ec0660, "ALC660-VD", patch_alc861vd),
	HDA_CODEC_ENTRY(0x10ec0861, "ALC861", patch_alc861),
	HDA_CODEC_ENTRY(0x10ec0862, "ALC861-VD", patch_alc861vd),
	HDA_CODEC_REV_ENTRY(0x10ec0662, 0x100002, "ALC662 rev2", patch_alc882),
	HDA_CODEC_REV_ENTRY(0x10ec0662, 0x100101, "ALC662 rev1", patch_alc662),
	HDA_CODEC_REV_ENTRY(0x10ec0662, 0x100300, "ALC662 rev3", patch_alc662),
	HDA_CODEC_ENTRY(0x10ec0663, "ALC663", patch_alc662),
	HDA_CODEC_ENTRY(0x10ec0665, "ALC665", patch_alc662),
	HDA_CODEC_ENTRY(0x10ec0667, "ALC667", patch_alc662),
	HDA_CODEC_ENTRY(0x10ec0668, "ALC668", patch_alc662),
	HDA_CODEC_ENTRY(0x10ec0670, "ALC670", patch_alc662),
	HDA_CODEC_ENTRY(0x10ec0671, "ALC671", patch_alc662),
	HDA_CODEC_ENTRY(0x10ec0680, "ALC680", patch_alc680),
	HDA_CODEC_ENTRY(0x10ec0700, "ALC700", patch_alc269),
	HDA_CODEC_ENTRY(0x10ec0701, "ALC701", patch_alc269),
	HDA_CODEC_ENTRY(0x10ec0703, "ALC703", patch_alc269),
	HDA_CODEC_ENTRY(0x10ec0711, "ALC711", patch_alc269),
	HDA_CODEC_ENTRY(0x10ec0867, "ALC891", patch_alc662),
	HDA_CODEC_ENTRY(0x10ec0880, "ALC880", patch_alc880),
	HDA_CODEC_ENTRY(0x10ec0882, "ALC882", patch_alc882),
	HDA_CODEC_ENTRY(0x10ec0883, "ALC883", patch_alc882),
	HDA_CODEC_REV_ENTRY(0x10ec0885, 0x100101, "ALC889A", patch_alc882),
	HDA_CODEC_REV_ENTRY(0x10ec0885, 0x100103, "ALC889A", patch_alc882),
	HDA_CODEC_ENTRY(0x10ec0885, "ALC885", patch_alc882),
	HDA_CODEC_ENTRY(0x10ec0887, "ALC887", patch_alc882),
	HDA_CODEC_REV_ENTRY(0x10ec0888, 0x100101, "ALC1200", patch_alc882),
	HDA_CODEC_ENTRY(0x10ec0888, "ALC888", patch_alc882),
	HDA_CODEC_ENTRY(0x10ec0889, "ALC889", patch_alc882),
	HDA_CODEC_ENTRY(0x10ec0892, "ALC892", patch_alc662),
	HDA_CODEC_ENTRY(0x10ec0899, "ALC898", patch_alc882),
	HDA_CODEC_ENTRY(0x10ec0900, "ALC1150", patch_alc882),
	HDA_CODEC_ENTRY(0x10ec0b00, "ALCS1200A", patch_alc882),
	HDA_CODEC_ENTRY(0x10ec1168, "ALC1220", patch_alc882),
	HDA_CODEC_ENTRY(0x10ec1220, "ALC1220", patch_alc882),
	{} /* terminator */
};
MODULE_DEVICE_TABLE(hdaudio, snd_hda_id_realtek);

MODULE_LICENSE("GPL");
MODULE_DESCRIPTION("Realtek HD-audio codec");

static struct hda_codec_driver realtek_driver = {
	.id = snd_hda_id_realtek,
};

module_hda_codec_driver(realtek_driver);<|MERGE_RESOLUTION|>--- conflicted
+++ resolved
@@ -333,12 +333,10 @@
 	case 0x10ec0215:
 	case 0x10ec0233:
 	case 0x10ec0235:
-<<<<<<< HEAD
-=======
 	case 0x10ec0236:
 	case 0x10ec0245:
->>>>>>> a3e631c1
 	case 0x10ec0255:
+	case 0x10ec0256:
 	case 0x10ec0257:
 	case 0x10ec0282:
 	case 0x10ec0283:
@@ -348,11 +346,6 @@
 	case 0x10ec0298:
 	case 0x10ec0289:
 	case 0x10ec0300:
-		alc_update_coef_idx(codec, 0x10, 1<<9, 0);
-		break;
-	case 0x10ec0236:
-	case 0x10ec0256:
-		alc_write_coef_idx(codec, 0x36, 0x5757);
 		alc_update_coef_idx(codec, 0x10, 1<<9, 0);
 		break;
 	case 0x10ec0275:
