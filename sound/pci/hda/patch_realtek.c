/*
 * Universal Interface for Intel High Definition Audio Codec
 *
 * HD audio interface patch for Realtek ALC codecs
 *
 * Copyright (c) 2004 Kailang Yang <kailang@realtek.com.tw>
 *                    PeiSen Hou <pshou@realtek.com.tw>
 *                    Takashi Iwai <tiwai@suse.de>
 *                    Jonathan Woithe <jwoithe@just42.net>
 *
 *  This driver is free software; you can redistribute it and/or modify
 *  it under the terms of the GNU General Public License as published by
 *  the Free Software Foundation; either version 2 of the License, or
 *  (at your option) any later version.
 *
 *  This driver is distributed in the hope that it will be useful,
 *  but WITHOUT ANY WARRANTY; without even the implied warranty of
 *  MERCHANTABILITY or FITNESS FOR A PARTICULAR PURPOSE.  See the
 *  GNU General Public License for more details.
 *
 *  You should have received a copy of the GNU General Public License
 *  along with this program; if not, write to the Free Software
 *  Foundation, Inc., 59 Temple Place, Suite 330, Boston, MA  02111-1307 USA
 */

#include <linux/init.h>
#include <linux/delay.h>
#include <linux/slab.h>
#include <linux/pci.h>
#include <linux/dmi.h>
#include <linux/module.h>
#include <linux/input.h>
#include <sound/core.h>
#include <sound/jack.h>
#include "hda_codec.h"
#include "hda_local.h"
#include "hda_auto_parser.h"
#include "hda_jack.h"
#include "hda_generic.h"

/* keep halting ALC5505 DSP, for power saving */
#define HALT_REALTEK_ALC5505

/* extra amp-initialization sequence types */
enum {
	ALC_INIT_NONE,
	ALC_INIT_DEFAULT,
	ALC_INIT_GPIO1,
	ALC_INIT_GPIO2,
	ALC_INIT_GPIO3,
};

enum {
	ALC_HEADSET_MODE_UNKNOWN,
	ALC_HEADSET_MODE_UNPLUGGED,
	ALC_HEADSET_MODE_HEADSET,
	ALC_HEADSET_MODE_MIC,
	ALC_HEADSET_MODE_HEADPHONE,
};

enum {
	ALC_HEADSET_TYPE_UNKNOWN,
	ALC_HEADSET_TYPE_CTIA,
	ALC_HEADSET_TYPE_OMTP,
};

enum {
	ALC_KEY_MICMUTE_INDEX,
};

struct alc_customize_define {
	unsigned int  sku_cfg;
	unsigned char port_connectivity;
	unsigned char check_sum;
	unsigned char customization;
	unsigned char external_amp;
	unsigned int  enable_pcbeep:1;
	unsigned int  platform_type:1;
	unsigned int  swap:1;
	unsigned int  override:1;
	unsigned int  fixup:1; /* Means that this sku is set by driver, not read from hw */
};

struct alc_spec {
	struct hda_gen_spec gen; /* must be at head */

	/* codec parameterization */
	const struct snd_kcontrol_new *mixers[5];	/* mixer arrays */
	unsigned int num_mixers;
	unsigned int beep_amp;	/* beep amp value, set via set_beep_amp() */

	struct alc_customize_define cdefine;
	unsigned int parse_flags; /* flag for snd_hda_parse_pin_defcfg() */

	/* mute LED for HP laptops, see alc269_fixup_mic_mute_hook() */
	int mute_led_polarity;
	hda_nid_t mute_led_nid;
	hda_nid_t cap_mute_led_nid;

	unsigned int gpio_led; /* used for alc269_fixup_hp_gpio_led() */
	unsigned int gpio_mute_led_mask;
	unsigned int gpio_mic_led_mask;

	hda_nid_t headset_mic_pin;
	hda_nid_t headphone_mic_pin;
	int current_headset_mode;
	int current_headset_type;

	/* hooks */
	void (*init_hook)(struct hda_codec *codec);
#ifdef CONFIG_PM
	void (*power_hook)(struct hda_codec *codec);
#endif
	void (*shutup)(struct hda_codec *codec);
	void (*reboot_notify)(struct hda_codec *codec);

	int init_amp;
	int codec_variant;	/* flag for other variants */
	unsigned int has_alc5505_dsp:1;
	unsigned int no_depop_delay:1;
	unsigned int done_hp_init:1;

	/* for PLL fix */
	hda_nid_t pll_nid;
	unsigned int pll_coef_idx, pll_coef_bit;
	unsigned int coef0;
	struct input_dev *kb_dev;
	u8 alc_mute_keycode_map[1];
};

/*
 * COEF access helper functions
 */

static int alc_read_coefex_idx(struct hda_codec *codec, hda_nid_t nid,
			       unsigned int coef_idx)
{
	unsigned int val;

	snd_hda_codec_write(codec, nid, 0, AC_VERB_SET_COEF_INDEX, coef_idx);
	val = snd_hda_codec_read(codec, nid, 0, AC_VERB_GET_PROC_COEF, 0);
	return val;
}

#define alc_read_coef_idx(codec, coef_idx) \
	alc_read_coefex_idx(codec, 0x20, coef_idx)

static void alc_write_coefex_idx(struct hda_codec *codec, hda_nid_t nid,
				 unsigned int coef_idx, unsigned int coef_val)
{
	snd_hda_codec_write(codec, nid, 0, AC_VERB_SET_COEF_INDEX, coef_idx);
	snd_hda_codec_write(codec, nid, 0, AC_VERB_SET_PROC_COEF, coef_val);
}

#define alc_write_coef_idx(codec, coef_idx, coef_val) \
	alc_write_coefex_idx(codec, 0x20, coef_idx, coef_val)

static void alc_update_coefex_idx(struct hda_codec *codec, hda_nid_t nid,
				  unsigned int coef_idx, unsigned int mask,
				  unsigned int bits_set)
{
	unsigned int val = alc_read_coefex_idx(codec, nid, coef_idx);

	if (val != -1)
		alc_write_coefex_idx(codec, nid, coef_idx,
				     (val & ~mask) | bits_set);
}

#define alc_update_coef_idx(codec, coef_idx, mask, bits_set)	\
	alc_update_coefex_idx(codec, 0x20, coef_idx, mask, bits_set)

/* a special bypass for COEF 0; read the cached value at the second time */
static unsigned int alc_get_coef0(struct hda_codec *codec)
{
	struct alc_spec *spec = codec->spec;

	if (!spec->coef0)
		spec->coef0 = alc_read_coef_idx(codec, 0);
	return spec->coef0;
}

/* coef writes/updates batch */
struct coef_fw {
	unsigned char nid;
	unsigned char idx;
	unsigned short mask;
	unsigned short val;
};

#define UPDATE_COEFEX(_nid, _idx, _mask, _val) \
	{ .nid = (_nid), .idx = (_idx), .mask = (_mask), .val = (_val) }
#define WRITE_COEFEX(_nid, _idx, _val) UPDATE_COEFEX(_nid, _idx, -1, _val)
#define WRITE_COEF(_idx, _val) WRITE_COEFEX(0x20, _idx, _val)
#define UPDATE_COEF(_idx, _mask, _val) UPDATE_COEFEX(0x20, _idx, _mask, _val)

static void alc_process_coef_fw(struct hda_codec *codec,
				const struct coef_fw *fw)
{
	for (; fw->nid; fw++) {
		if (fw->mask == (unsigned short)-1)
			alc_write_coefex_idx(codec, fw->nid, fw->idx, fw->val);
		else
			alc_update_coefex_idx(codec, fw->nid, fw->idx,
					      fw->mask, fw->val);
	}
}

/*
 * Append the given mixer and verb elements for the later use
 * The mixer array is referred in build_controls(), and init_verbs are
 * called in init().
 */
static void add_mixer(struct alc_spec *spec, const struct snd_kcontrol_new *mix)
{
	if (snd_BUG_ON(spec->num_mixers >= ARRAY_SIZE(spec->mixers)))
		return;
	spec->mixers[spec->num_mixers++] = mix;
}

/*
 * GPIO setup tables, used in initialization
 */
/* Enable GPIO mask and set output */
static const struct hda_verb alc_gpio1_init_verbs[] = {
	{0x01, AC_VERB_SET_GPIO_MASK, 0x01},
	{0x01, AC_VERB_SET_GPIO_DIRECTION, 0x01},
	{0x01, AC_VERB_SET_GPIO_DATA, 0x01},
	{ }
};

static const struct hda_verb alc_gpio2_init_verbs[] = {
	{0x01, AC_VERB_SET_GPIO_MASK, 0x02},
	{0x01, AC_VERB_SET_GPIO_DIRECTION, 0x02},
	{0x01, AC_VERB_SET_GPIO_DATA, 0x02},
	{ }
};

static const struct hda_verb alc_gpio3_init_verbs[] = {
	{0x01, AC_VERB_SET_GPIO_MASK, 0x03},
	{0x01, AC_VERB_SET_GPIO_DIRECTION, 0x03},
	{0x01, AC_VERB_SET_GPIO_DATA, 0x03},
	{ }
};

/*
 * Fix hardware PLL issue
 * On some codecs, the analog PLL gating control must be off while
 * the default value is 1.
 */
static void alc_fix_pll(struct hda_codec *codec)
{
	struct alc_spec *spec = codec->spec;

	if (spec->pll_nid)
		alc_update_coefex_idx(codec, spec->pll_nid, spec->pll_coef_idx,
				      1 << spec->pll_coef_bit, 0);
}

static void alc_fix_pll_init(struct hda_codec *codec, hda_nid_t nid,
			     unsigned int coef_idx, unsigned int coef_bit)
{
	struct alc_spec *spec = codec->spec;
	spec->pll_nid = nid;
	spec->pll_coef_idx = coef_idx;
	spec->pll_coef_bit = coef_bit;
	alc_fix_pll(codec);
}

/* update the master volume per volume-knob's unsol event */
static void alc_update_knob_master(struct hda_codec *codec,
				   struct hda_jack_callback *jack)
{
	unsigned int val;
	struct snd_kcontrol *kctl;
	struct snd_ctl_elem_value *uctl;

	kctl = snd_hda_find_mixer_ctl(codec, "Master Playback Volume");
	if (!kctl)
		return;
	uctl = kzalloc(sizeof(*uctl), GFP_KERNEL);
	if (!uctl)
		return;
	val = snd_hda_codec_read(codec, jack->nid, 0,
				 AC_VERB_GET_VOLUME_KNOB_CONTROL, 0);
	val &= HDA_AMP_VOLMASK;
	uctl->value.integer.value[0] = val;
	uctl->value.integer.value[1] = val;
	kctl->put(kctl, uctl);
	kfree(uctl);
}

static void alc880_unsol_event(struct hda_codec *codec, unsigned int res)
{
	/* For some reason, the res given from ALC880 is broken.
	   Here we adjust it properly. */
	snd_hda_jack_unsol_event(codec, res >> 2);
}

/* Change EAPD to verb control */
static void alc_fill_eapd_coef(struct hda_codec *codec)
{
	int coef;

	coef = alc_get_coef0(codec);

	switch (codec->core.vendor_id) {
	case 0x10ec0262:
		alc_update_coef_idx(codec, 0x7, 0, 1<<5);
		break;
	case 0x10ec0267:
	case 0x10ec0268:
		alc_update_coef_idx(codec, 0x7, 0, 1<<13);
		break;
	case 0x10ec0269:
		if ((coef & 0x00f0) == 0x0010)
			alc_update_coef_idx(codec, 0xd, 0, 1<<14);
		if ((coef & 0x00f0) == 0x0020)
			alc_update_coef_idx(codec, 0x4, 1<<15, 0);
		if ((coef & 0x00f0) == 0x0030)
			alc_update_coef_idx(codec, 0x10, 1<<9, 0);
		break;
	case 0x10ec0280:
	case 0x10ec0284:
	case 0x10ec0290:
	case 0x10ec0292:
		alc_update_coef_idx(codec, 0x4, 1<<15, 0);
		break;
	case 0x10ec0225:
	case 0x10ec0295:
	case 0x10ec0299:
		alc_update_coef_idx(codec, 0x67, 0xf000, 0x3000);
		/* fallthrough */
	case 0x10ec0215:
	case 0x10ec0233:
	case 0x10ec0235:
	case 0x10ec0236:
	case 0x10ec0255:
	case 0x10ec0256:
	case 0x10ec0257:
	case 0x10ec0282:
	case 0x10ec0283:
	case 0x10ec0286:
	case 0x10ec0288:
	case 0x10ec0285:
	case 0x10ec0298:
	case 0x10ec0289:
	case 0x10ec0300:
		alc_update_coef_idx(codec, 0x10, 1<<9, 0);
		break;
	case 0x10ec0275:
		alc_update_coef_idx(codec, 0xe, 0, 1<<0);
		break;
	case 0x10ec0293:
		alc_update_coef_idx(codec, 0xa, 1<<13, 0);
		break;
	case 0x10ec0234:
	case 0x10ec0274:
	case 0x10ec0294:
	case 0x10ec0700:
	case 0x10ec0701:
	case 0x10ec0703:
		alc_update_coef_idx(codec, 0x10, 1<<15, 0);
		break;
	case 0x10ec0662:
		if ((coef & 0x00f0) == 0x0030)
			alc_update_coef_idx(codec, 0x4, 1<<10, 0); /* EAPD Ctrl */
		break;
	case 0x10ec0272:
	case 0x10ec0273:
	case 0x10ec0663:
	case 0x10ec0665:
	case 0x10ec0670:
	case 0x10ec0671:
	case 0x10ec0672:
		alc_update_coef_idx(codec, 0xd, 0, 1<<14); /* EAPD Ctrl */
		break;
	case 0x10ec0623:
		alc_update_coef_idx(codec, 0x19, 1<<13, 0);
		break;
	case 0x10ec0668:
		alc_update_coef_idx(codec, 0x7, 3<<13, 0);
		break;
	case 0x10ec0867:
		alc_update_coef_idx(codec, 0x4, 1<<10, 0);
		break;
	case 0x10ec0888:
		if ((coef & 0x00f0) == 0x0020 || (coef & 0x00f0) == 0x0030)
			alc_update_coef_idx(codec, 0x7, 1<<5, 0);
		break;
	case 0x10ec0892:
		alc_update_coef_idx(codec, 0x7, 1<<5, 0);
		break;
	case 0x10ec0899:
	case 0x10ec0900:
	case 0x10ec1168:
	case 0x10ec1220:
		alc_update_coef_idx(codec, 0x7, 1<<1, 0);
		break;
	}
}

/* additional initialization for ALC888 variants */
static void alc888_coef_init(struct hda_codec *codec)
{
	switch (alc_get_coef0(codec) & 0x00f0) {
	/* alc888-VA */
	case 0x00:
	/* alc888-VB */
	case 0x10:
		alc_update_coef_idx(codec, 7, 0, 0x2030); /* Turn EAPD to High */
		break;
	}
}

/* turn on/off EAPD control (only if available) */
static void set_eapd(struct hda_codec *codec, hda_nid_t nid, int on)
{
	if (get_wcaps_type(get_wcaps(codec, nid)) != AC_WID_PIN)
		return;
	if (snd_hda_query_pin_caps(codec, nid) & AC_PINCAP_EAPD)
		snd_hda_codec_write(codec, nid, 0, AC_VERB_SET_EAPD_BTLENABLE,
				    on ? 2 : 0);
}

/* turn on/off EAPD controls of the codec */
static void alc_auto_setup_eapd(struct hda_codec *codec, bool on)
{
	/* We currently only handle front, HP */
	static hda_nid_t pins[] = {
		0x0f, 0x10, 0x14, 0x15, 0x17, 0
	};
	hda_nid_t *p;
	for (p = pins; *p; p++)
		set_eapd(codec, *p, on);
}

/* generic shutup callback;
 * just turning off EAPD and a little pause for avoiding pop-noise
 */
static void alc_eapd_shutup(struct hda_codec *codec)
{
	struct alc_spec *spec = codec->spec;

	alc_auto_setup_eapd(codec, false);
	if (!spec->no_depop_delay)
		msleep(200);
	snd_hda_shutup_pins(codec);
}

/* generic EAPD initialization */
static void alc_auto_init_amp(struct hda_codec *codec, int type)
{
	alc_fill_eapd_coef(codec);
	alc_auto_setup_eapd(codec, true);
	switch (type) {
	case ALC_INIT_GPIO1:
		snd_hda_sequence_write(codec, alc_gpio1_init_verbs);
		break;
	case ALC_INIT_GPIO2:
		snd_hda_sequence_write(codec, alc_gpio2_init_verbs);
		break;
	case ALC_INIT_GPIO3:
		snd_hda_sequence_write(codec, alc_gpio3_init_verbs);
		break;
	case ALC_INIT_DEFAULT:
		switch (codec->core.vendor_id) {
		case 0x10ec0260:
			alc_update_coefex_idx(codec, 0x1a, 7, 0, 0x2010);
			break;
		case 0x10ec0880:
		case 0x10ec0882:
		case 0x10ec0883:
		case 0x10ec0885:
			alc_update_coef_idx(codec, 7, 0, 0x2030);
			break;
		case 0x10ec0888:
			alc888_coef_init(codec);
			break;
		}
		break;
	}
}


/*
 * Realtek SSID verification
 */

/* Could be any non-zero and even value. When used as fixup, tells
 * the driver to ignore any present sku defines.
 */
#define ALC_FIXUP_SKU_IGNORE (2)

static void alc_fixup_sku_ignore(struct hda_codec *codec,
				 const struct hda_fixup *fix, int action)
{
	struct alc_spec *spec = codec->spec;
	if (action == HDA_FIXUP_ACT_PRE_PROBE) {
		spec->cdefine.fixup = 1;
		spec->cdefine.sku_cfg = ALC_FIXUP_SKU_IGNORE;
	}
}

static void alc_fixup_no_depop_delay(struct hda_codec *codec,
				    const struct hda_fixup *fix, int action)
{
	struct alc_spec *spec = codec->spec;

	if (action == HDA_FIXUP_ACT_PROBE) {
		spec->no_depop_delay = 1;
		codec->depop_delay = 0;
	}
}

static int alc_auto_parse_customize_define(struct hda_codec *codec)
{
	unsigned int ass, tmp, i;
	unsigned nid = 0;
	struct alc_spec *spec = codec->spec;

	spec->cdefine.enable_pcbeep = 1; /* assume always enabled */

	if (spec->cdefine.fixup) {
		ass = spec->cdefine.sku_cfg;
		if (ass == ALC_FIXUP_SKU_IGNORE)
			return -1;
		goto do_sku;
	}

	if (!codec->bus->pci)
		return -1;
	ass = codec->core.subsystem_id & 0xffff;
	if (ass != codec->bus->pci->subsystem_device && (ass & 1))
		goto do_sku;

	nid = 0x1d;
	if (codec->core.vendor_id == 0x10ec0260)
		nid = 0x17;
	ass = snd_hda_codec_get_pincfg(codec, nid);

	if (!(ass & 1)) {
		codec_info(codec, "%s: SKU not ready 0x%08x\n",
			   codec->core.chip_name, ass);
		return -1;
	}

	/* check sum */
	tmp = 0;
	for (i = 1; i < 16; i++) {
		if ((ass >> i) & 1)
			tmp++;
	}
	if (((ass >> 16) & 0xf) != tmp)
		return -1;

	spec->cdefine.port_connectivity = ass >> 30;
	spec->cdefine.enable_pcbeep = (ass & 0x100000) >> 20;
	spec->cdefine.check_sum = (ass >> 16) & 0xf;
	spec->cdefine.customization = ass >> 8;
do_sku:
	spec->cdefine.sku_cfg = ass;
	spec->cdefine.external_amp = (ass & 0x38) >> 3;
	spec->cdefine.platform_type = (ass & 0x4) >> 2;
	spec->cdefine.swap = (ass & 0x2) >> 1;
	spec->cdefine.override = ass & 0x1;

	codec_dbg(codec, "SKU: Nid=0x%x sku_cfg=0x%08x\n",
		   nid, spec->cdefine.sku_cfg);
	codec_dbg(codec, "SKU: port_connectivity=0x%x\n",
		   spec->cdefine.port_connectivity);
	codec_dbg(codec, "SKU: enable_pcbeep=0x%x\n", spec->cdefine.enable_pcbeep);
	codec_dbg(codec, "SKU: check_sum=0x%08x\n", spec->cdefine.check_sum);
	codec_dbg(codec, "SKU: customization=0x%08x\n", spec->cdefine.customization);
	codec_dbg(codec, "SKU: external_amp=0x%x\n", spec->cdefine.external_amp);
	codec_dbg(codec, "SKU: platform_type=0x%x\n", spec->cdefine.platform_type);
	codec_dbg(codec, "SKU: swap=0x%x\n", spec->cdefine.swap);
	codec_dbg(codec, "SKU: override=0x%x\n", spec->cdefine.override);

	return 0;
}

/* return the position of NID in the list, or -1 if not found */
static int find_idx_in_nid_list(hda_nid_t nid, const hda_nid_t *list, int nums)
{
	int i;
	for (i = 0; i < nums; i++)
		if (list[i] == nid)
			return i;
	return -1;
}
/* return true if the given NID is found in the list */
static bool found_in_nid_list(hda_nid_t nid, const hda_nid_t *list, int nums)
{
	return find_idx_in_nid_list(nid, list, nums) >= 0;
}

/* check subsystem ID and set up device-specific initialization;
 * return 1 if initialized, 0 if invalid SSID
 */
/* 32-bit subsystem ID for BIOS loading in HD Audio codec.
 *	31 ~ 16 :	Manufacture ID
 *	15 ~ 8	:	SKU ID
 *	7  ~ 0	:	Assembly ID
 *	port-A --> pin 39/41, port-E --> pin 14/15, port-D --> pin 35/36
 */
static int alc_subsystem_id(struct hda_codec *codec, const hda_nid_t *ports)
{
	unsigned int ass, tmp, i;
	unsigned nid;
	struct alc_spec *spec = codec->spec;

	if (spec->cdefine.fixup) {
		ass = spec->cdefine.sku_cfg;
		if (ass == ALC_FIXUP_SKU_IGNORE)
			return 0;
		goto do_sku;
	}

	ass = codec->core.subsystem_id & 0xffff;
	if (codec->bus->pci &&
	    ass != codec->bus->pci->subsystem_device && (ass & 1))
		goto do_sku;

	/* invalid SSID, check the special NID pin defcfg instead */
	/*
	 * 31~30	: port connectivity
	 * 29~21	: reserve
	 * 20		: PCBEEP input
	 * 19~16	: Check sum (15:1)
	 * 15~1		: Custom
	 * 0		: override
	*/
	nid = 0x1d;
	if (codec->core.vendor_id == 0x10ec0260)
		nid = 0x17;
	ass = snd_hda_codec_get_pincfg(codec, nid);
	codec_dbg(codec,
		  "realtek: No valid SSID, checking pincfg 0x%08x for NID 0x%x\n",
		   ass, nid);
	if (!(ass & 1))
		return 0;
	if ((ass >> 30) != 1)	/* no physical connection */
		return 0;

	/* check sum */
	tmp = 0;
	for (i = 1; i < 16; i++) {
		if ((ass >> i) & 1)
			tmp++;
	}
	if (((ass >> 16) & 0xf) != tmp)
		return 0;
do_sku:
	codec_dbg(codec, "realtek: Enabling init ASM_ID=0x%04x CODEC_ID=%08x\n",
		   ass & 0xffff, codec->core.vendor_id);
	/*
	 * 0 : override
	 * 1 :	Swap Jack
	 * 2 : 0 --> Desktop, 1 --> Laptop
	 * 3~5 : External Amplifier control
	 * 7~6 : Reserved
	*/
	tmp = (ass & 0x38) >> 3;	/* external Amp control */
	switch (tmp) {
	case 1:
		spec->init_amp = ALC_INIT_GPIO1;
		break;
	case 3:
		spec->init_amp = ALC_INIT_GPIO2;
		break;
	case 7:
		spec->init_amp = ALC_INIT_GPIO3;
		break;
	case 5:
	default:
		spec->init_amp = ALC_INIT_DEFAULT;
		break;
	}

	/* is laptop or Desktop and enable the function "Mute internal speaker
	 * when the external headphone out jack is plugged"
	 */
	if (!(ass & 0x8000))
		return 1;
	/*
	 * 10~8 : Jack location
	 * 12~11: Headphone out -> 00: PortA, 01: PortE, 02: PortD, 03: Resvered
	 * 14~13: Resvered
	 * 15   : 1 --> enable the function "Mute internal speaker
	 *	        when the external headphone out jack is plugged"
	 */
	if (!spec->gen.autocfg.hp_pins[0] &&
	    !(spec->gen.autocfg.line_out_pins[0] &&
	      spec->gen.autocfg.line_out_type == AUTO_PIN_HP_OUT)) {
		hda_nid_t nid;
		tmp = (ass >> 11) & 0x3;	/* HP to chassis */
		nid = ports[tmp];
		if (found_in_nid_list(nid, spec->gen.autocfg.line_out_pins,
				      spec->gen.autocfg.line_outs))
			return 1;
		spec->gen.autocfg.hp_pins[0] = nid;
	}
	return 1;
}

/* Check the validity of ALC subsystem-id
 * ports contains an array of 4 pin NIDs for port-A, E, D and I */
static void alc_ssid_check(struct hda_codec *codec, const hda_nid_t *ports)
{
	if (!alc_subsystem_id(codec, ports)) {
		struct alc_spec *spec = codec->spec;
		codec_dbg(codec,
			  "realtek: Enable default setup for auto mode as fallback\n");
		spec->init_amp = ALC_INIT_DEFAULT;
	}
}

/*
 */

static void alc_fixup_inv_dmic(struct hda_codec *codec,
			       const struct hda_fixup *fix, int action)
{
	struct alc_spec *spec = codec->spec;

	spec->gen.inv_dmic_split = 1;
}


#ifdef CONFIG_SND_HDA_INPUT_BEEP
/* additional beep mixers; the actual parameters are overwritten at build */
static const struct snd_kcontrol_new alc_beep_mixer[] = {
	HDA_CODEC_VOLUME("Beep Playback Volume", 0, 0, HDA_INPUT),
	HDA_CODEC_MUTE_BEEP("Beep Playback Switch", 0, 0, HDA_INPUT),
	{ } /* end */
};
#endif

static int alc_build_controls(struct hda_codec *codec)
{
	struct alc_spec *spec = codec->spec;
	int i, err;

	err = snd_hda_gen_build_controls(codec);
	if (err < 0)
		return err;

	for (i = 0; i < spec->num_mixers; i++) {
		err = snd_hda_add_new_ctls(codec, spec->mixers[i]);
		if (err < 0)
			return err;
	}

#ifdef CONFIG_SND_HDA_INPUT_BEEP
	/* create beep controls if needed */
	if (spec->beep_amp) {
		const struct snd_kcontrol_new *knew;
		for (knew = alc_beep_mixer; knew->name; knew++) {
			struct snd_kcontrol *kctl;
			kctl = snd_ctl_new1(knew, codec);
			if (!kctl)
				return -ENOMEM;
			kctl->private_value = spec->beep_amp;
			err = snd_hda_ctl_add(codec, 0, kctl);
			if (err < 0)
				return err;
		}
	}
#endif

	snd_hda_apply_fixup(codec, HDA_FIXUP_ACT_BUILD);
	return 0;
}


/*
 * Common callbacks
 */

static int alc_init(struct hda_codec *codec)
{
	struct alc_spec *spec = codec->spec;

	if (spec->init_hook)
		spec->init_hook(codec);

	alc_fix_pll(codec);
	alc_auto_init_amp(codec, spec->init_amp);

	snd_hda_gen_init(codec);

	snd_hda_apply_fixup(codec, HDA_FIXUP_ACT_INIT);

	return 0;
}

static inline void alc_shutup(struct hda_codec *codec)
{
	struct alc_spec *spec = codec->spec;

	if (spec && spec->shutup)
		spec->shutup(codec);
	else
		snd_hda_shutup_pins(codec);
}

static void alc_reboot_notify(struct hda_codec *codec)
{
	struct alc_spec *spec = codec->spec;

	if (spec && spec->reboot_notify)
		spec->reboot_notify(codec);
	else
		alc_shutup(codec);
}

/* power down codec to D3 at reboot/shutdown; set as reboot_notify ops */
static void alc_d3_at_reboot(struct hda_codec *codec)
{
	snd_hda_codec_set_power_to_all(codec, codec->core.afg, AC_PWRST_D3);
	snd_hda_codec_write(codec, codec->core.afg, 0,
			    AC_VERB_SET_POWER_STATE, AC_PWRST_D3);
	msleep(10);
}

#define alc_free	snd_hda_gen_free

#ifdef CONFIG_PM
static void alc_power_eapd(struct hda_codec *codec)
{
	alc_auto_setup_eapd(codec, false);
}

static int alc_suspend(struct hda_codec *codec)
{
	struct alc_spec *spec = codec->spec;
	alc_shutup(codec);
	if (spec && spec->power_hook)
		spec->power_hook(codec);
	return 0;
}
#endif

#ifdef CONFIG_PM
static int alc_resume(struct hda_codec *codec)
{
	struct alc_spec *spec = codec->spec;

	if (!spec->no_depop_delay)
		msleep(150); /* to avoid pop noise */
	codec->patch_ops.init(codec);
	regcache_sync(codec->core.regmap);
	hda_call_check_power_status(codec, 0x01);
	return 0;
}
#endif

/*
 */
static const struct hda_codec_ops alc_patch_ops = {
	.build_controls = alc_build_controls,
	.build_pcms = snd_hda_gen_build_pcms,
	.init = alc_init,
	.free = alc_free,
	.unsol_event = snd_hda_jack_unsol_event,
#ifdef CONFIG_PM
	.resume = alc_resume,
	.suspend = alc_suspend,
	.check_power_status = snd_hda_gen_check_power_status,
#endif
	.reboot_notify = alc_reboot_notify,
};


#define alc_codec_rename(codec, name) snd_hda_codec_set_name(codec, name)

/*
 * Rename codecs appropriately from COEF value or subvendor id
 */
struct alc_codec_rename_table {
	unsigned int vendor_id;
	unsigned short coef_mask;
	unsigned short coef_bits;
	const char *name;
};

struct alc_codec_rename_pci_table {
	unsigned int codec_vendor_id;
	unsigned short pci_subvendor;
	unsigned short pci_subdevice;
	const char *name;
};

static struct alc_codec_rename_table rename_tbl[] = {
	{ 0x10ec0221, 0xf00f, 0x1003, "ALC231" },
	{ 0x10ec0269, 0xfff0, 0x3010, "ALC277" },
	{ 0x10ec0269, 0xf0f0, 0x2010, "ALC259" },
	{ 0x10ec0269, 0xf0f0, 0x3010, "ALC258" },
	{ 0x10ec0269, 0x00f0, 0x0010, "ALC269VB" },
	{ 0x10ec0269, 0xffff, 0xa023, "ALC259" },
	{ 0x10ec0269, 0xffff, 0x6023, "ALC281X" },
	{ 0x10ec0269, 0x00f0, 0x0020, "ALC269VC" },
	{ 0x10ec0269, 0x00f0, 0x0030, "ALC269VD" },
	{ 0x10ec0662, 0xffff, 0x4020, "ALC656" },
	{ 0x10ec0887, 0x00f0, 0x0030, "ALC887-VD" },
	{ 0x10ec0888, 0x00f0, 0x0030, "ALC888-VD" },
	{ 0x10ec0888, 0xf0f0, 0x3020, "ALC886" },
	{ 0x10ec0899, 0x2000, 0x2000, "ALC899" },
	{ 0x10ec0892, 0xffff, 0x8020, "ALC661" },
	{ 0x10ec0892, 0xffff, 0x8011, "ALC661" },
	{ 0x10ec0892, 0xffff, 0x4011, "ALC656" },
	{ } /* terminator */
};

static struct alc_codec_rename_pci_table rename_pci_tbl[] = {
	{ 0x10ec0280, 0x1028, 0, "ALC3220" },
	{ 0x10ec0282, 0x1028, 0, "ALC3221" },
	{ 0x10ec0283, 0x1028, 0, "ALC3223" },
	{ 0x10ec0288, 0x1028, 0, "ALC3263" },
	{ 0x10ec0292, 0x1028, 0, "ALC3226" },
	{ 0x10ec0293, 0x1028, 0, "ALC3235" },
	{ 0x10ec0255, 0x1028, 0, "ALC3234" },
	{ 0x10ec0668, 0x1028, 0, "ALC3661" },
	{ 0x10ec0275, 0x1028, 0, "ALC3260" },
	{ 0x10ec0899, 0x1028, 0, "ALC3861" },
	{ 0x10ec0298, 0x1028, 0, "ALC3266" },
	{ 0x10ec0236, 0x1028, 0, "ALC3204" },
	{ 0x10ec0256, 0x1028, 0, "ALC3246" },
	{ 0x10ec0225, 0x1028, 0, "ALC3253" },
	{ 0x10ec0295, 0x1028, 0, "ALC3254" },
	{ 0x10ec0299, 0x1028, 0, "ALC3271" },
	{ 0x10ec0670, 0x1025, 0, "ALC669X" },
	{ 0x10ec0676, 0x1025, 0, "ALC679X" },
	{ 0x10ec0282, 0x1043, 0, "ALC3229" },
	{ 0x10ec0233, 0x1043, 0, "ALC3236" },
	{ 0x10ec0280, 0x103c, 0, "ALC3228" },
	{ 0x10ec0282, 0x103c, 0, "ALC3227" },
	{ 0x10ec0286, 0x103c, 0, "ALC3242" },
	{ 0x10ec0290, 0x103c, 0, "ALC3241" },
	{ 0x10ec0668, 0x103c, 0, "ALC3662" },
	{ 0x10ec0283, 0x17aa, 0, "ALC3239" },
	{ 0x10ec0292, 0x17aa, 0, "ALC3232" },
	{ } /* terminator */
};

static int alc_codec_rename_from_preset(struct hda_codec *codec)
{
	const struct alc_codec_rename_table *p;
	const struct alc_codec_rename_pci_table *q;

	for (p = rename_tbl; p->vendor_id; p++) {
		if (p->vendor_id != codec->core.vendor_id)
			continue;
		if ((alc_get_coef0(codec) & p->coef_mask) == p->coef_bits)
			return alc_codec_rename(codec, p->name);
	}

	if (!codec->bus->pci)
		return 0;
	for (q = rename_pci_tbl; q->codec_vendor_id; q++) {
		if (q->codec_vendor_id != codec->core.vendor_id)
			continue;
		if (q->pci_subvendor != codec->bus->pci->subsystem_vendor)
			continue;
		if (!q->pci_subdevice ||
		    q->pci_subdevice == codec->bus->pci->subsystem_device)
			return alc_codec_rename(codec, q->name);
	}

	return 0;
}


/*
 * Digital-beep handlers
 */
#ifdef CONFIG_SND_HDA_INPUT_BEEP
#define set_beep_amp(spec, nid, idx, dir) \
	((spec)->beep_amp = HDA_COMPOSE_AMP_VAL(nid, 3, idx, dir))

static const struct snd_pci_quirk beep_white_list[] = {
	SND_PCI_QUIRK(0x1043, 0x103c, "ASUS", 1),
	SND_PCI_QUIRK(0x1043, 0x115d, "ASUS", 1),
	SND_PCI_QUIRK(0x1043, 0x829f, "ASUS", 1),
	SND_PCI_QUIRK(0x1043, 0x8376, "EeePC", 1),
	SND_PCI_QUIRK(0x1043, 0x83ce, "EeePC", 1),
	SND_PCI_QUIRK(0x1043, 0x831a, "EeePC", 1),
	SND_PCI_QUIRK(0x1043, 0x834a, "EeePC", 1),
	SND_PCI_QUIRK(0x1458, 0xa002, "GA-MA790X", 1),
	SND_PCI_QUIRK(0x8086, 0xd613, "Intel", 1),
	{}
};

static inline int has_cdefine_beep(struct hda_codec *codec)
{
	struct alc_spec *spec = codec->spec;
	const struct snd_pci_quirk *q;
	q = snd_pci_quirk_lookup(codec->bus->pci, beep_white_list);
	if (q)
		return q->value;
	return spec->cdefine.enable_pcbeep;
}
#else
#define set_beep_amp(spec, nid, idx, dir) /* NOP */
#define has_cdefine_beep(codec)		0
#endif

/* parse the BIOS configuration and set up the alc_spec */
/* return 1 if successful, 0 if the proper config is not found,
 * or a negative error code
 */
static int alc_parse_auto_config(struct hda_codec *codec,
				 const hda_nid_t *ignore_nids,
				 const hda_nid_t *ssid_nids)
{
	struct alc_spec *spec = codec->spec;
	struct auto_pin_cfg *cfg = &spec->gen.autocfg;
	int err;

	err = snd_hda_parse_pin_defcfg(codec, cfg, ignore_nids,
				       spec->parse_flags);
	if (err < 0)
		return err;

	if (ssid_nids)
		alc_ssid_check(codec, ssid_nids);

	err = snd_hda_gen_parse_auto_config(codec, cfg);
	if (err < 0)
		return err;

	return 1;
}

/* common preparation job for alc_spec */
static int alc_alloc_spec(struct hda_codec *codec, hda_nid_t mixer_nid)
{
	struct alc_spec *spec = kzalloc(sizeof(*spec), GFP_KERNEL);
	int err;

	if (!spec)
		return -ENOMEM;
	codec->spec = spec;
	snd_hda_gen_spec_init(&spec->gen);
	spec->gen.mixer_nid = mixer_nid;
	spec->gen.own_eapd_ctl = 1;
	codec->single_adc_amp = 1;
	/* FIXME: do we need this for all Realtek codec models? */
	codec->spdif_status_reset = 1;
	codec->patch_ops = alc_patch_ops;

	err = alc_codec_rename_from_preset(codec);
	if (err < 0) {
		kfree(spec);
		return err;
	}
	return 0;
}

static int alc880_parse_auto_config(struct hda_codec *codec)
{
	static const hda_nid_t alc880_ignore[] = { 0x1d, 0 };
	static const hda_nid_t alc880_ssids[] = { 0x15, 0x1b, 0x14, 0 };
	return alc_parse_auto_config(codec, alc880_ignore, alc880_ssids);
}

/*
 * ALC880 fix-ups
 */
enum {
	ALC880_FIXUP_GPIO1,
	ALC880_FIXUP_GPIO2,
	ALC880_FIXUP_MEDION_RIM,
	ALC880_FIXUP_LG,
	ALC880_FIXUP_LG_LW25,
	ALC880_FIXUP_W810,
	ALC880_FIXUP_EAPD_COEF,
	ALC880_FIXUP_TCL_S700,
	ALC880_FIXUP_VOL_KNOB,
	ALC880_FIXUP_FUJITSU,
	ALC880_FIXUP_F1734,
	ALC880_FIXUP_UNIWILL,
	ALC880_FIXUP_UNIWILL_DIG,
	ALC880_FIXUP_Z71V,
	ALC880_FIXUP_ASUS_W5A,
	ALC880_FIXUP_3ST_BASE,
	ALC880_FIXUP_3ST,
	ALC880_FIXUP_3ST_DIG,
	ALC880_FIXUP_5ST_BASE,
	ALC880_FIXUP_5ST,
	ALC880_FIXUP_5ST_DIG,
	ALC880_FIXUP_6ST_BASE,
	ALC880_FIXUP_6ST,
	ALC880_FIXUP_6ST_DIG,
	ALC880_FIXUP_6ST_AUTOMUTE,
};

/* enable the volume-knob widget support on NID 0x21 */
static void alc880_fixup_vol_knob(struct hda_codec *codec,
				  const struct hda_fixup *fix, int action)
{
	if (action == HDA_FIXUP_ACT_PROBE)
		snd_hda_jack_detect_enable_callback(codec, 0x21,
						    alc_update_knob_master);
}

static const struct hda_fixup alc880_fixups[] = {
	[ALC880_FIXUP_GPIO1] = {
		.type = HDA_FIXUP_VERBS,
		.v.verbs = alc_gpio1_init_verbs,
	},
	[ALC880_FIXUP_GPIO2] = {
		.type = HDA_FIXUP_VERBS,
		.v.verbs = alc_gpio2_init_verbs,
	},
	[ALC880_FIXUP_MEDION_RIM] = {
		.type = HDA_FIXUP_VERBS,
		.v.verbs = (const struct hda_verb[]) {
			{ 0x20, AC_VERB_SET_COEF_INDEX, 0x07 },
			{ 0x20, AC_VERB_SET_PROC_COEF,  0x3060 },
			{ }
		},
		.chained = true,
		.chain_id = ALC880_FIXUP_GPIO2,
	},
	[ALC880_FIXUP_LG] = {
		.type = HDA_FIXUP_PINS,
		.v.pins = (const struct hda_pintbl[]) {
			/* disable bogus unused pins */
			{ 0x16, 0x411111f0 },
			{ 0x18, 0x411111f0 },
			{ 0x1a, 0x411111f0 },
			{ }
		}
	},
	[ALC880_FIXUP_LG_LW25] = {
		.type = HDA_FIXUP_PINS,
		.v.pins = (const struct hda_pintbl[]) {
			{ 0x1a, 0x0181344f }, /* line-in */
			{ 0x1b, 0x0321403f }, /* headphone */
			{ }
		}
	},
	[ALC880_FIXUP_W810] = {
		.type = HDA_FIXUP_PINS,
		.v.pins = (const struct hda_pintbl[]) {
			/* disable bogus unused pins */
			{ 0x17, 0x411111f0 },
			{ }
		},
		.chained = true,
		.chain_id = ALC880_FIXUP_GPIO2,
	},
	[ALC880_FIXUP_EAPD_COEF] = {
		.type = HDA_FIXUP_VERBS,
		.v.verbs = (const struct hda_verb[]) {
			/* change to EAPD mode */
			{ 0x20, AC_VERB_SET_COEF_INDEX, 0x07 },
			{ 0x20, AC_VERB_SET_PROC_COEF,  0x3060 },
			{}
		},
	},
	[ALC880_FIXUP_TCL_S700] = {
		.type = HDA_FIXUP_VERBS,
		.v.verbs = (const struct hda_verb[]) {
			/* change to EAPD mode */
			{ 0x20, AC_VERB_SET_COEF_INDEX, 0x07 },
			{ 0x20, AC_VERB_SET_PROC_COEF,  0x3070 },
			{}
		},
		.chained = true,
		.chain_id = ALC880_FIXUP_GPIO2,
	},
	[ALC880_FIXUP_VOL_KNOB] = {
		.type = HDA_FIXUP_FUNC,
		.v.func = alc880_fixup_vol_knob,
	},
	[ALC880_FIXUP_FUJITSU] = {
		/* override all pins as BIOS on old Amilo is broken */
		.type = HDA_FIXUP_PINS,
		.v.pins = (const struct hda_pintbl[]) {
			{ 0x14, 0x0121401f }, /* HP */
			{ 0x15, 0x99030120 }, /* speaker */
			{ 0x16, 0x99030130 }, /* bass speaker */
			{ 0x17, 0x411111f0 }, /* N/A */
			{ 0x18, 0x411111f0 }, /* N/A */
			{ 0x19, 0x01a19950 }, /* mic-in */
			{ 0x1a, 0x411111f0 }, /* N/A */
			{ 0x1b, 0x411111f0 }, /* N/A */
			{ 0x1c, 0x411111f0 }, /* N/A */
			{ 0x1d, 0x411111f0 }, /* N/A */
			{ 0x1e, 0x01454140 }, /* SPDIF out */
			{ }
		},
		.chained = true,
		.chain_id = ALC880_FIXUP_VOL_KNOB,
	},
	[ALC880_FIXUP_F1734] = {
		/* almost compatible with FUJITSU, but no bass and SPDIF */
		.type = HDA_FIXUP_PINS,
		.v.pins = (const struct hda_pintbl[]) {
			{ 0x14, 0x0121401f }, /* HP */
			{ 0x15, 0x99030120 }, /* speaker */
			{ 0x16, 0x411111f0 }, /* N/A */
			{ 0x17, 0x411111f0 }, /* N/A */
			{ 0x18, 0x411111f0 }, /* N/A */
			{ 0x19, 0x01a19950 }, /* mic-in */
			{ 0x1a, 0x411111f0 }, /* N/A */
			{ 0x1b, 0x411111f0 }, /* N/A */
			{ 0x1c, 0x411111f0 }, /* N/A */
			{ 0x1d, 0x411111f0 }, /* N/A */
			{ 0x1e, 0x411111f0 }, /* N/A */
			{ }
		},
		.chained = true,
		.chain_id = ALC880_FIXUP_VOL_KNOB,
	},
	[ALC880_FIXUP_UNIWILL] = {
		/* need to fix HP and speaker pins to be parsed correctly */
		.type = HDA_FIXUP_PINS,
		.v.pins = (const struct hda_pintbl[]) {
			{ 0x14, 0x0121411f }, /* HP */
			{ 0x15, 0x99030120 }, /* speaker */
			{ 0x16, 0x99030130 }, /* bass speaker */
			{ }
		},
	},
	[ALC880_FIXUP_UNIWILL_DIG] = {
		.type = HDA_FIXUP_PINS,
		.v.pins = (const struct hda_pintbl[]) {
			/* disable bogus unused pins */
			{ 0x17, 0x411111f0 },
			{ 0x19, 0x411111f0 },
			{ 0x1b, 0x411111f0 },
			{ 0x1f, 0x411111f0 },
			{ }
		}
	},
	[ALC880_FIXUP_Z71V] = {
		.type = HDA_FIXUP_PINS,
		.v.pins = (const struct hda_pintbl[]) {
			/* set up the whole pins as BIOS is utterly broken */
			{ 0x14, 0x99030120 }, /* speaker */
			{ 0x15, 0x0121411f }, /* HP */
			{ 0x16, 0x411111f0 }, /* N/A */
			{ 0x17, 0x411111f0 }, /* N/A */
			{ 0x18, 0x01a19950 }, /* mic-in */
			{ 0x19, 0x411111f0 }, /* N/A */
			{ 0x1a, 0x01813031 }, /* line-in */
			{ 0x1b, 0x411111f0 }, /* N/A */
			{ 0x1c, 0x411111f0 }, /* N/A */
			{ 0x1d, 0x411111f0 }, /* N/A */
			{ 0x1e, 0x0144111e }, /* SPDIF */
			{ }
		}
	},
	[ALC880_FIXUP_ASUS_W5A] = {
		.type = HDA_FIXUP_PINS,
		.v.pins = (const struct hda_pintbl[]) {
			/* set up the whole pins as BIOS is utterly broken */
			{ 0x14, 0x0121411f }, /* HP */
			{ 0x15, 0x411111f0 }, /* N/A */
			{ 0x16, 0x411111f0 }, /* N/A */
			{ 0x17, 0x411111f0 }, /* N/A */
			{ 0x18, 0x90a60160 }, /* mic */
			{ 0x19, 0x411111f0 }, /* N/A */
			{ 0x1a, 0x411111f0 }, /* N/A */
			{ 0x1b, 0x411111f0 }, /* N/A */
			{ 0x1c, 0x411111f0 }, /* N/A */
			{ 0x1d, 0x411111f0 }, /* N/A */
			{ 0x1e, 0xb743111e }, /* SPDIF out */
			{ }
		},
		.chained = true,
		.chain_id = ALC880_FIXUP_GPIO1,
	},
	[ALC880_FIXUP_3ST_BASE] = {
		.type = HDA_FIXUP_PINS,
		.v.pins = (const struct hda_pintbl[]) {
			{ 0x14, 0x01014010 }, /* line-out */
			{ 0x15, 0x411111f0 }, /* N/A */
			{ 0x16, 0x411111f0 }, /* N/A */
			{ 0x17, 0x411111f0 }, /* N/A */
			{ 0x18, 0x01a19c30 }, /* mic-in */
			{ 0x19, 0x0121411f }, /* HP */
			{ 0x1a, 0x01813031 }, /* line-in */
			{ 0x1b, 0x02a19c40 }, /* front-mic */
			{ 0x1c, 0x411111f0 }, /* N/A */
			{ 0x1d, 0x411111f0 }, /* N/A */
			/* 0x1e is filled in below */
			{ 0x1f, 0x411111f0 }, /* N/A */
			{ }
		}
	},
	[ALC880_FIXUP_3ST] = {
		.type = HDA_FIXUP_PINS,
		.v.pins = (const struct hda_pintbl[]) {
			{ 0x1e, 0x411111f0 }, /* N/A */
			{ }
		},
		.chained = true,
		.chain_id = ALC880_FIXUP_3ST_BASE,
	},
	[ALC880_FIXUP_3ST_DIG] = {
		.type = HDA_FIXUP_PINS,
		.v.pins = (const struct hda_pintbl[]) {
			{ 0x1e, 0x0144111e }, /* SPDIF */
			{ }
		},
		.chained = true,
		.chain_id = ALC880_FIXUP_3ST_BASE,
	},
	[ALC880_FIXUP_5ST_BASE] = {
		.type = HDA_FIXUP_PINS,
		.v.pins = (const struct hda_pintbl[]) {
			{ 0x14, 0x01014010 }, /* front */
			{ 0x15, 0x411111f0 }, /* N/A */
			{ 0x16, 0x01011411 }, /* CLFE */
			{ 0x17, 0x01016412 }, /* surr */
			{ 0x18, 0x01a19c30 }, /* mic-in */
			{ 0x19, 0x0121411f }, /* HP */
			{ 0x1a, 0x01813031 }, /* line-in */
			{ 0x1b, 0x02a19c40 }, /* front-mic */
			{ 0x1c, 0x411111f0 }, /* N/A */
			{ 0x1d, 0x411111f0 }, /* N/A */
			/* 0x1e is filled in below */
			{ 0x1f, 0x411111f0 }, /* N/A */
			{ }
		}
	},
	[ALC880_FIXUP_5ST] = {
		.type = HDA_FIXUP_PINS,
		.v.pins = (const struct hda_pintbl[]) {
			{ 0x1e, 0x411111f0 }, /* N/A */
			{ }
		},
		.chained = true,
		.chain_id = ALC880_FIXUP_5ST_BASE,
	},
	[ALC880_FIXUP_5ST_DIG] = {
		.type = HDA_FIXUP_PINS,
		.v.pins = (const struct hda_pintbl[]) {
			{ 0x1e, 0x0144111e }, /* SPDIF */
			{ }
		},
		.chained = true,
		.chain_id = ALC880_FIXUP_5ST_BASE,
	},
	[ALC880_FIXUP_6ST_BASE] = {
		.type = HDA_FIXUP_PINS,
		.v.pins = (const struct hda_pintbl[]) {
			{ 0x14, 0x01014010 }, /* front */
			{ 0x15, 0x01016412 }, /* surr */
			{ 0x16, 0x01011411 }, /* CLFE */
			{ 0x17, 0x01012414 }, /* side */
			{ 0x18, 0x01a19c30 }, /* mic-in */
			{ 0x19, 0x02a19c40 }, /* front-mic */
			{ 0x1a, 0x01813031 }, /* line-in */
			{ 0x1b, 0x0121411f }, /* HP */
			{ 0x1c, 0x411111f0 }, /* N/A */
			{ 0x1d, 0x411111f0 }, /* N/A */
			/* 0x1e is filled in below */
			{ 0x1f, 0x411111f0 }, /* N/A */
			{ }
		}
	},
	[ALC880_FIXUP_6ST] = {
		.type = HDA_FIXUP_PINS,
		.v.pins = (const struct hda_pintbl[]) {
			{ 0x1e, 0x411111f0 }, /* N/A */
			{ }
		},
		.chained = true,
		.chain_id = ALC880_FIXUP_6ST_BASE,
	},
	[ALC880_FIXUP_6ST_DIG] = {
		.type = HDA_FIXUP_PINS,
		.v.pins = (const struct hda_pintbl[]) {
			{ 0x1e, 0x0144111e }, /* SPDIF */
			{ }
		},
		.chained = true,
		.chain_id = ALC880_FIXUP_6ST_BASE,
	},
	[ALC880_FIXUP_6ST_AUTOMUTE] = {
		.type = HDA_FIXUP_PINS,
		.v.pins = (const struct hda_pintbl[]) {
			{ 0x1b, 0x0121401f }, /* HP with jack detect */
			{ }
		},
		.chained_before = true,
		.chain_id = ALC880_FIXUP_6ST_BASE,
	},
};

static const struct snd_pci_quirk alc880_fixup_tbl[] = {
	SND_PCI_QUIRK(0x1019, 0x0f69, "Coeus G610P", ALC880_FIXUP_W810),
	SND_PCI_QUIRK(0x1043, 0x10c3, "ASUS W5A", ALC880_FIXUP_ASUS_W5A),
	SND_PCI_QUIRK(0x1043, 0x1964, "ASUS Z71V", ALC880_FIXUP_Z71V),
	SND_PCI_QUIRK_VENDOR(0x1043, "ASUS", ALC880_FIXUP_GPIO1),
	SND_PCI_QUIRK(0x147b, 0x1045, "ABit AA8XE", ALC880_FIXUP_6ST_AUTOMUTE),
	SND_PCI_QUIRK(0x1558, 0x5401, "Clevo GPIO2", ALC880_FIXUP_GPIO2),
	SND_PCI_QUIRK_VENDOR(0x1558, "Clevo", ALC880_FIXUP_EAPD_COEF),
	SND_PCI_QUIRK(0x1584, 0x9050, "Uniwill", ALC880_FIXUP_UNIWILL_DIG),
	SND_PCI_QUIRK(0x1584, 0x9054, "Uniwill", ALC880_FIXUP_F1734),
	SND_PCI_QUIRK(0x1584, 0x9070, "Uniwill", ALC880_FIXUP_UNIWILL),
	SND_PCI_QUIRK(0x1584, 0x9077, "Uniwill P53", ALC880_FIXUP_VOL_KNOB),
	SND_PCI_QUIRK(0x161f, 0x203d, "W810", ALC880_FIXUP_W810),
	SND_PCI_QUIRK(0x161f, 0x205d, "Medion Rim 2150", ALC880_FIXUP_MEDION_RIM),
	SND_PCI_QUIRK(0x1631, 0xe011, "PB 13201056", ALC880_FIXUP_6ST_AUTOMUTE),
	SND_PCI_QUIRK(0x1734, 0x107c, "FSC Amilo M1437", ALC880_FIXUP_FUJITSU),
	SND_PCI_QUIRK(0x1734, 0x1094, "FSC Amilo M1451G", ALC880_FIXUP_FUJITSU),
	SND_PCI_QUIRK(0x1734, 0x10ac, "FSC AMILO Xi 1526", ALC880_FIXUP_F1734),
	SND_PCI_QUIRK(0x1734, 0x10b0, "FSC Amilo Pi1556", ALC880_FIXUP_FUJITSU),
	SND_PCI_QUIRK(0x1854, 0x003b, "LG", ALC880_FIXUP_LG),
	SND_PCI_QUIRK(0x1854, 0x005f, "LG P1 Express", ALC880_FIXUP_LG),
	SND_PCI_QUIRK(0x1854, 0x0068, "LG w1", ALC880_FIXUP_LG),
	SND_PCI_QUIRK(0x1854, 0x0077, "LG LW25", ALC880_FIXUP_LG_LW25),
	SND_PCI_QUIRK(0x19db, 0x4188, "TCL S700", ALC880_FIXUP_TCL_S700),

	/* Below is the copied entries from alc880_quirks.c.
	 * It's not quite sure whether BIOS sets the correct pin-config table
	 * on these machines, thus they are kept to be compatible with
	 * the old static quirks.  Once when it's confirmed to work without
	 * these overrides, it'd be better to remove.
	 */
	SND_PCI_QUIRK(0x1019, 0xa880, "ECS", ALC880_FIXUP_5ST_DIG),
	SND_PCI_QUIRK(0x1019, 0xa884, "Acer APFV", ALC880_FIXUP_6ST),
	SND_PCI_QUIRK(0x1025, 0x0070, "ULI", ALC880_FIXUP_3ST_DIG),
	SND_PCI_QUIRK(0x1025, 0x0077, "ULI", ALC880_FIXUP_6ST_DIG),
	SND_PCI_QUIRK(0x1025, 0x0078, "ULI", ALC880_FIXUP_6ST_DIG),
	SND_PCI_QUIRK(0x1025, 0x0087, "ULI", ALC880_FIXUP_6ST_DIG),
	SND_PCI_QUIRK(0x1025, 0xe309, "ULI", ALC880_FIXUP_3ST_DIG),
	SND_PCI_QUIRK(0x1025, 0xe310, "ULI", ALC880_FIXUP_3ST),
	SND_PCI_QUIRK(0x1039, 0x1234, NULL, ALC880_FIXUP_6ST_DIG),
	SND_PCI_QUIRK(0x104d, 0x81a0, "Sony", ALC880_FIXUP_3ST),
	SND_PCI_QUIRK(0x104d, 0x81d6, "Sony", ALC880_FIXUP_3ST),
	SND_PCI_QUIRK(0x107b, 0x3032, "Gateway", ALC880_FIXUP_5ST),
	SND_PCI_QUIRK(0x107b, 0x3033, "Gateway", ALC880_FIXUP_5ST),
	SND_PCI_QUIRK(0x107b, 0x4039, "Gateway", ALC880_FIXUP_5ST),
	SND_PCI_QUIRK(0x1297, 0xc790, "Shuttle ST20G5", ALC880_FIXUP_6ST_DIG),
	SND_PCI_QUIRK(0x1458, 0xa102, "Gigabyte K8", ALC880_FIXUP_6ST_DIG),
	SND_PCI_QUIRK(0x1462, 0x1150, "MSI", ALC880_FIXUP_6ST_DIG),
	SND_PCI_QUIRK(0x1509, 0x925d, "FIC P4M", ALC880_FIXUP_6ST_DIG),
	SND_PCI_QUIRK(0x1565, 0x8202, "Biostar", ALC880_FIXUP_5ST_DIG),
	SND_PCI_QUIRK(0x1695, 0x400d, "EPoX", ALC880_FIXUP_5ST_DIG),
	SND_PCI_QUIRK(0x1695, 0x4012, "EPox EP-5LDA", ALC880_FIXUP_5ST_DIG),
	SND_PCI_QUIRK(0x2668, 0x8086, NULL, ALC880_FIXUP_6ST_DIG), /* broken BIOS */
	SND_PCI_QUIRK(0x8086, 0x2668, NULL, ALC880_FIXUP_6ST_DIG),
	SND_PCI_QUIRK(0x8086, 0xa100, "Intel mobo", ALC880_FIXUP_5ST_DIG),
	SND_PCI_QUIRK(0x8086, 0xd400, "Intel mobo", ALC880_FIXUP_5ST_DIG),
	SND_PCI_QUIRK(0x8086, 0xd401, "Intel mobo", ALC880_FIXUP_5ST_DIG),
	SND_PCI_QUIRK(0x8086, 0xd402, "Intel mobo", ALC880_FIXUP_3ST_DIG),
	SND_PCI_QUIRK(0x8086, 0xe224, "Intel mobo", ALC880_FIXUP_5ST_DIG),
	SND_PCI_QUIRK(0x8086, 0xe305, "Intel mobo", ALC880_FIXUP_3ST_DIG),
	SND_PCI_QUIRK(0x8086, 0xe308, "Intel mobo", ALC880_FIXUP_3ST_DIG),
	SND_PCI_QUIRK(0x8086, 0xe400, "Intel mobo", ALC880_FIXUP_5ST_DIG),
	SND_PCI_QUIRK(0x8086, 0xe401, "Intel mobo", ALC880_FIXUP_5ST_DIG),
	SND_PCI_QUIRK(0x8086, 0xe402, "Intel mobo", ALC880_FIXUP_5ST_DIG),
	/* default Intel */
	SND_PCI_QUIRK_VENDOR(0x8086, "Intel mobo", ALC880_FIXUP_3ST),
	SND_PCI_QUIRK(0xa0a0, 0x0560, "AOpen i915GMm-HFS", ALC880_FIXUP_5ST_DIG),
	SND_PCI_QUIRK(0xe803, 0x1019, NULL, ALC880_FIXUP_6ST_DIG),
	{}
};

static const struct hda_model_fixup alc880_fixup_models[] = {
	{.id = ALC880_FIXUP_3ST, .name = "3stack"},
	{.id = ALC880_FIXUP_3ST_DIG, .name = "3stack-digout"},
	{.id = ALC880_FIXUP_5ST, .name = "5stack"},
	{.id = ALC880_FIXUP_5ST_DIG, .name = "5stack-digout"},
	{.id = ALC880_FIXUP_6ST, .name = "6stack"},
	{.id = ALC880_FIXUP_6ST_DIG, .name = "6stack-digout"},
	{.id = ALC880_FIXUP_6ST_AUTOMUTE, .name = "6stack-automute"},
	{}
};


/*
 * OK, here we have finally the patch for ALC880
 */
static int patch_alc880(struct hda_codec *codec)
{
	struct alc_spec *spec;
	int err;

	err = alc_alloc_spec(codec, 0x0b);
	if (err < 0)
		return err;

	spec = codec->spec;
	spec->gen.need_dac_fix = 1;
	spec->gen.beep_nid = 0x01;

	codec->patch_ops.unsol_event = alc880_unsol_event;

	snd_hda_pick_fixup(codec, alc880_fixup_models, alc880_fixup_tbl,
		       alc880_fixups);
	snd_hda_apply_fixup(codec, HDA_FIXUP_ACT_PRE_PROBE);

	/* automatic parse from the BIOS config */
	err = alc880_parse_auto_config(codec);
	if (err < 0)
		goto error;

	if (!spec->gen.no_analog)
		set_beep_amp(spec, 0x0b, 0x05, HDA_INPUT);

	snd_hda_apply_fixup(codec, HDA_FIXUP_ACT_PROBE);

	return 0;

 error:
	alc_free(codec);
	return err;
}


/*
 * ALC260 support
 */
static int alc260_parse_auto_config(struct hda_codec *codec)
{
	static const hda_nid_t alc260_ignore[] = { 0x17, 0 };
	static const hda_nid_t alc260_ssids[] = { 0x10, 0x15, 0x0f, 0 };
	return alc_parse_auto_config(codec, alc260_ignore, alc260_ssids);
}

/*
 * Pin config fixes
 */
enum {
	ALC260_FIXUP_HP_DC5750,
	ALC260_FIXUP_HP_PIN_0F,
	ALC260_FIXUP_COEF,
	ALC260_FIXUP_GPIO1,
	ALC260_FIXUP_GPIO1_TOGGLE,
	ALC260_FIXUP_REPLACER,
	ALC260_FIXUP_HP_B1900,
	ALC260_FIXUP_KN1,
	ALC260_FIXUP_FSC_S7020,
	ALC260_FIXUP_FSC_S7020_JWSE,
	ALC260_FIXUP_VAIO_PINS,
};

static void alc260_gpio1_automute(struct hda_codec *codec)
{
	struct alc_spec *spec = codec->spec;
	snd_hda_codec_write(codec, 0x01, 0, AC_VERB_SET_GPIO_DATA,
			    spec->gen.hp_jack_present);
}

static void alc260_fixup_gpio1_toggle(struct hda_codec *codec,
				      const struct hda_fixup *fix, int action)
{
	struct alc_spec *spec = codec->spec;
	if (action == HDA_FIXUP_ACT_PROBE) {
		/* although the machine has only one output pin, we need to
		 * toggle GPIO1 according to the jack state
		 */
		spec->gen.automute_hook = alc260_gpio1_automute;
		spec->gen.detect_hp = 1;
		spec->gen.automute_speaker = 1;
		spec->gen.autocfg.hp_pins[0] = 0x0f; /* copy it for automute */
		snd_hda_jack_detect_enable_callback(codec, 0x0f,
						    snd_hda_gen_hp_automute);
		snd_hda_add_verbs(codec, alc_gpio1_init_verbs);
	}
}

static void alc260_fixup_kn1(struct hda_codec *codec,
			     const struct hda_fixup *fix, int action)
{
	struct alc_spec *spec = codec->spec;
	static const struct hda_pintbl pincfgs[] = {
		{ 0x0f, 0x02214000 }, /* HP/speaker */
		{ 0x12, 0x90a60160 }, /* int mic */
		{ 0x13, 0x02a19000 }, /* ext mic */
		{ 0x18, 0x01446000 }, /* SPDIF out */
		/* disable bogus I/O pins */
		{ 0x10, 0x411111f0 },
		{ 0x11, 0x411111f0 },
		{ 0x14, 0x411111f0 },
		{ 0x15, 0x411111f0 },
		{ 0x16, 0x411111f0 },
		{ 0x17, 0x411111f0 },
		{ 0x19, 0x411111f0 },
		{ }
	};

	switch (action) {
	case HDA_FIXUP_ACT_PRE_PROBE:
		snd_hda_apply_pincfgs(codec, pincfgs);
		break;
	case HDA_FIXUP_ACT_PROBE:
		spec->init_amp = ALC_INIT_NONE;
		break;
	}
}

static void alc260_fixup_fsc_s7020(struct hda_codec *codec,
				   const struct hda_fixup *fix, int action)
{
	struct alc_spec *spec = codec->spec;
	if (action == HDA_FIXUP_ACT_PROBE)
		spec->init_amp = ALC_INIT_NONE;
}

static void alc260_fixup_fsc_s7020_jwse(struct hda_codec *codec,
				   const struct hda_fixup *fix, int action)
{
	struct alc_spec *spec = codec->spec;
	if (action == HDA_FIXUP_ACT_PRE_PROBE) {
		spec->gen.add_jack_modes = 1;
		spec->gen.hp_mic = 1;
	}
}

static const struct hda_fixup alc260_fixups[] = {
	[ALC260_FIXUP_HP_DC5750] = {
		.type = HDA_FIXUP_PINS,
		.v.pins = (const struct hda_pintbl[]) {
			{ 0x11, 0x90130110 }, /* speaker */
			{ }
		}
	},
	[ALC260_FIXUP_HP_PIN_0F] = {
		.type = HDA_FIXUP_PINS,
		.v.pins = (const struct hda_pintbl[]) {
			{ 0x0f, 0x01214000 }, /* HP */
			{ }
		}
	},
	[ALC260_FIXUP_COEF] = {
		.type = HDA_FIXUP_VERBS,
		.v.verbs = (const struct hda_verb[]) {
			{ 0x1a, AC_VERB_SET_COEF_INDEX, 0x07 },
			{ 0x1a, AC_VERB_SET_PROC_COEF,  0x3040 },
			{ }
		},
	},
	[ALC260_FIXUP_GPIO1] = {
		.type = HDA_FIXUP_VERBS,
		.v.verbs = alc_gpio1_init_verbs,
	},
	[ALC260_FIXUP_GPIO1_TOGGLE] = {
		.type = HDA_FIXUP_FUNC,
		.v.func = alc260_fixup_gpio1_toggle,
		.chained = true,
		.chain_id = ALC260_FIXUP_HP_PIN_0F,
	},
	[ALC260_FIXUP_REPLACER] = {
		.type = HDA_FIXUP_VERBS,
		.v.verbs = (const struct hda_verb[]) {
			{ 0x1a, AC_VERB_SET_COEF_INDEX, 0x07 },
			{ 0x1a, AC_VERB_SET_PROC_COEF,  0x3050 },
			{ }
		},
		.chained = true,
		.chain_id = ALC260_FIXUP_GPIO1_TOGGLE,
	},
	[ALC260_FIXUP_HP_B1900] = {
		.type = HDA_FIXUP_FUNC,
		.v.func = alc260_fixup_gpio1_toggle,
		.chained = true,
		.chain_id = ALC260_FIXUP_COEF,
	},
	[ALC260_FIXUP_KN1] = {
		.type = HDA_FIXUP_FUNC,
		.v.func = alc260_fixup_kn1,
	},
	[ALC260_FIXUP_FSC_S7020] = {
		.type = HDA_FIXUP_FUNC,
		.v.func = alc260_fixup_fsc_s7020,
	},
	[ALC260_FIXUP_FSC_S7020_JWSE] = {
		.type = HDA_FIXUP_FUNC,
		.v.func = alc260_fixup_fsc_s7020_jwse,
		.chained = true,
		.chain_id = ALC260_FIXUP_FSC_S7020,
	},
	[ALC260_FIXUP_VAIO_PINS] = {
		.type = HDA_FIXUP_PINS,
		.v.pins = (const struct hda_pintbl[]) {
			/* Pin configs are missing completely on some VAIOs */
			{ 0x0f, 0x01211020 },
			{ 0x10, 0x0001003f },
			{ 0x11, 0x411111f0 },
			{ 0x12, 0x01a15930 },
			{ 0x13, 0x411111f0 },
			{ 0x14, 0x411111f0 },
			{ 0x15, 0x411111f0 },
			{ 0x16, 0x411111f0 },
			{ 0x17, 0x411111f0 },
			{ 0x18, 0x411111f0 },
			{ 0x19, 0x411111f0 },
			{ }
		}
	},
};

static const struct snd_pci_quirk alc260_fixup_tbl[] = {
	SND_PCI_QUIRK(0x1025, 0x007b, "Acer C20x", ALC260_FIXUP_GPIO1),
	SND_PCI_QUIRK(0x1025, 0x007f, "Acer Aspire 9500", ALC260_FIXUP_COEF),
	SND_PCI_QUIRK(0x1025, 0x008f, "Acer", ALC260_FIXUP_GPIO1),
	SND_PCI_QUIRK(0x103c, 0x280a, "HP dc5750", ALC260_FIXUP_HP_DC5750),
	SND_PCI_QUIRK(0x103c, 0x30ba, "HP Presario B1900", ALC260_FIXUP_HP_B1900),
	SND_PCI_QUIRK(0x104d, 0x81bb, "Sony VAIO", ALC260_FIXUP_VAIO_PINS),
	SND_PCI_QUIRK(0x104d, 0x81e2, "Sony VAIO TX", ALC260_FIXUP_HP_PIN_0F),
	SND_PCI_QUIRK(0x10cf, 0x1326, "FSC LifeBook S7020", ALC260_FIXUP_FSC_S7020),
	SND_PCI_QUIRK(0x1509, 0x4540, "Favorit 100XS", ALC260_FIXUP_GPIO1),
	SND_PCI_QUIRK(0x152d, 0x0729, "Quanta KN1", ALC260_FIXUP_KN1),
	SND_PCI_QUIRK(0x161f, 0x2057, "Replacer 672V", ALC260_FIXUP_REPLACER),
	SND_PCI_QUIRK(0x1631, 0xc017, "PB V7900", ALC260_FIXUP_COEF),
	{}
};

static const struct hda_model_fixup alc260_fixup_models[] = {
	{.id = ALC260_FIXUP_GPIO1, .name = "gpio1"},
	{.id = ALC260_FIXUP_COEF, .name = "coef"},
	{.id = ALC260_FIXUP_FSC_S7020, .name = "fujitsu"},
	{.id = ALC260_FIXUP_FSC_S7020_JWSE, .name = "fujitsu-jwse"},
	{}
};

/*
 */
static int patch_alc260(struct hda_codec *codec)
{
	struct alc_spec *spec;
	int err;

	err = alc_alloc_spec(codec, 0x07);
	if (err < 0)
		return err;

	spec = codec->spec;
	/* as quite a few machines require HP amp for speaker outputs,
	 * it's easier to enable it unconditionally; even if it's unneeded,
	 * it's almost harmless.
	 */
	spec->gen.prefer_hp_amp = 1;
	spec->gen.beep_nid = 0x01;

	spec->shutup = alc_eapd_shutup;

	snd_hda_pick_fixup(codec, alc260_fixup_models, alc260_fixup_tbl,
			   alc260_fixups);
	snd_hda_apply_fixup(codec, HDA_FIXUP_ACT_PRE_PROBE);

	/* automatic parse from the BIOS config */
	err = alc260_parse_auto_config(codec);
	if (err < 0)
		goto error;

	if (!spec->gen.no_analog)
		set_beep_amp(spec, 0x07, 0x05, HDA_INPUT);

	snd_hda_apply_fixup(codec, HDA_FIXUP_ACT_PROBE);

	return 0;

 error:
	alc_free(codec);
	return err;
}


/*
 * ALC882/883/885/888/889 support
 *
 * ALC882 is almost identical with ALC880 but has cleaner and more flexible
 * configuration.  Each pin widget can choose any input DACs and a mixer.
 * Each ADC is connected from a mixer of all inputs.  This makes possible
 * 6-channel independent captures.
 *
 * In addition, an independent DAC for the multi-playback (not used in this
 * driver yet).
 */

/*
 * Pin config fixes
 */
enum {
	ALC882_FIXUP_ABIT_AW9D_MAX,
	ALC882_FIXUP_LENOVO_Y530,
	ALC882_FIXUP_PB_M5210,
	ALC882_FIXUP_ACER_ASPIRE_7736,
	ALC882_FIXUP_ASUS_W90V,
	ALC889_FIXUP_CD,
	ALC889_FIXUP_FRONT_HP_NO_PRESENCE,
	ALC889_FIXUP_VAIO_TT,
	ALC888_FIXUP_EEE1601,
	ALC882_FIXUP_EAPD,
	ALC883_FIXUP_EAPD,
	ALC883_FIXUP_ACER_EAPD,
	ALC882_FIXUP_GPIO1,
	ALC882_FIXUP_GPIO2,
	ALC882_FIXUP_GPIO3,
	ALC889_FIXUP_COEF,
	ALC882_FIXUP_ASUS_W2JC,
	ALC882_FIXUP_ACER_ASPIRE_4930G,
	ALC882_FIXUP_ACER_ASPIRE_8930G,
	ALC882_FIXUP_ASPIRE_8930G_VERBS,
	ALC885_FIXUP_MACPRO_GPIO,
	ALC889_FIXUP_DAC_ROUTE,
	ALC889_FIXUP_MBP_VREF,
	ALC889_FIXUP_IMAC91_VREF,
	ALC889_FIXUP_MBA11_VREF,
	ALC889_FIXUP_MBA21_VREF,
	ALC889_FIXUP_MP11_VREF,
	ALC889_FIXUP_MP41_VREF,
	ALC882_FIXUP_INV_DMIC,
	ALC882_FIXUP_NO_PRIMARY_HP,
	ALC887_FIXUP_ASUS_BASS,
	ALC887_FIXUP_BASS_CHMAP,
	ALC1220_FIXUP_GB_DUAL_CODECS,
};

static void alc889_fixup_coef(struct hda_codec *codec,
			      const struct hda_fixup *fix, int action)
{
	if (action != HDA_FIXUP_ACT_INIT)
		return;
	alc_update_coef_idx(codec, 7, 0, 0x2030);
}

/* toggle speaker-output according to the hp-jack state */
static void alc882_gpio_mute(struct hda_codec *codec, int pin, int muted)
{
	unsigned int gpiostate, gpiomask, gpiodir;

	gpiostate = snd_hda_codec_read(codec, codec->core.afg, 0,
				       AC_VERB_GET_GPIO_DATA, 0);

	if (!muted)
		gpiostate |= (1 << pin);
	else
		gpiostate &= ~(1 << pin);

	gpiomask = snd_hda_codec_read(codec, codec->core.afg, 0,
				      AC_VERB_GET_GPIO_MASK, 0);
	gpiomask |= (1 << pin);

	gpiodir = snd_hda_codec_read(codec, codec->core.afg, 0,
				     AC_VERB_GET_GPIO_DIRECTION, 0);
	gpiodir |= (1 << pin);


	snd_hda_codec_write(codec, codec->core.afg, 0,
			    AC_VERB_SET_GPIO_MASK, gpiomask);
	snd_hda_codec_write(codec, codec->core.afg, 0,
			    AC_VERB_SET_GPIO_DIRECTION, gpiodir);

	msleep(1);

	snd_hda_codec_write(codec, codec->core.afg, 0,
			    AC_VERB_SET_GPIO_DATA, gpiostate);
}

/* set up GPIO at initialization */
static void alc885_fixup_macpro_gpio(struct hda_codec *codec,
				     const struct hda_fixup *fix, int action)
{
	if (action != HDA_FIXUP_ACT_INIT)
		return;
	alc882_gpio_mute(codec, 0, 0);
	alc882_gpio_mute(codec, 1, 0);
}

/* Fix the connection of some pins for ALC889:
 * At least, Acer Aspire 5935 shows the connections to DAC3/4 don't
 * work correctly (bko#42740)
 */
static void alc889_fixup_dac_route(struct hda_codec *codec,
				   const struct hda_fixup *fix, int action)
{
	if (action == HDA_FIXUP_ACT_PRE_PROBE) {
		/* fake the connections during parsing the tree */
		hda_nid_t conn1[2] = { 0x0c, 0x0d };
		hda_nid_t conn2[2] = { 0x0e, 0x0f };
		snd_hda_override_conn_list(codec, 0x14, 2, conn1);
		snd_hda_override_conn_list(codec, 0x15, 2, conn1);
		snd_hda_override_conn_list(codec, 0x18, 2, conn2);
		snd_hda_override_conn_list(codec, 0x1a, 2, conn2);
	} else if (action == HDA_FIXUP_ACT_PROBE) {
		/* restore the connections */
		hda_nid_t conn[5] = { 0x0c, 0x0d, 0x0e, 0x0f, 0x26 };
		snd_hda_override_conn_list(codec, 0x14, 5, conn);
		snd_hda_override_conn_list(codec, 0x15, 5, conn);
		snd_hda_override_conn_list(codec, 0x18, 5, conn);
		snd_hda_override_conn_list(codec, 0x1a, 5, conn);
	}
}

/* Set VREF on HP pin */
static void alc889_fixup_mbp_vref(struct hda_codec *codec,
				  const struct hda_fixup *fix, int action)
{
	struct alc_spec *spec = codec->spec;
	static hda_nid_t nids[3] = { 0x14, 0x15, 0x19 };
	int i;

	if (action != HDA_FIXUP_ACT_INIT)
		return;
	for (i = 0; i < ARRAY_SIZE(nids); i++) {
		unsigned int val = snd_hda_codec_get_pincfg(codec, nids[i]);
		if (get_defcfg_device(val) != AC_JACK_HP_OUT)
			continue;
		val = snd_hda_codec_get_pin_target(codec, nids[i]);
		val |= AC_PINCTL_VREF_80;
		snd_hda_set_pin_ctl(codec, nids[i], val);
		spec->gen.keep_vref_in_automute = 1;
		break;
	}
}

static void alc889_fixup_mac_pins(struct hda_codec *codec,
				  const hda_nid_t *nids, int num_nids)
{
	struct alc_spec *spec = codec->spec;
	int i;

	for (i = 0; i < num_nids; i++) {
		unsigned int val;
		val = snd_hda_codec_get_pin_target(codec, nids[i]);
		val |= AC_PINCTL_VREF_50;
		snd_hda_set_pin_ctl(codec, nids[i], val);
	}
	spec->gen.keep_vref_in_automute = 1;
}

/* Set VREF on speaker pins on imac91 */
static void alc889_fixup_imac91_vref(struct hda_codec *codec,
				     const struct hda_fixup *fix, int action)
{
	static hda_nid_t nids[2] = { 0x18, 0x1a };

	if (action == HDA_FIXUP_ACT_INIT)
		alc889_fixup_mac_pins(codec, nids, ARRAY_SIZE(nids));
}

/* Set VREF on speaker pins on mba11 */
static void alc889_fixup_mba11_vref(struct hda_codec *codec,
				    const struct hda_fixup *fix, int action)
{
	static hda_nid_t nids[1] = { 0x18 };

	if (action == HDA_FIXUP_ACT_INIT)
		alc889_fixup_mac_pins(codec, nids, ARRAY_SIZE(nids));
}

/* Set VREF on speaker pins on mba21 */
static void alc889_fixup_mba21_vref(struct hda_codec *codec,
				    const struct hda_fixup *fix, int action)
{
	static hda_nid_t nids[2] = { 0x18, 0x19 };

	if (action == HDA_FIXUP_ACT_INIT)
		alc889_fixup_mac_pins(codec, nids, ARRAY_SIZE(nids));
}

/* Don't take HP output as primary
 * Strangely, the speaker output doesn't work on Vaio Z and some Vaio
 * all-in-one desktop PCs (for example VGC-LN51JGB) through DAC 0x05
 */
static void alc882_fixup_no_primary_hp(struct hda_codec *codec,
				       const struct hda_fixup *fix, int action)
{
	struct alc_spec *spec = codec->spec;
	if (action == HDA_FIXUP_ACT_PRE_PROBE) {
		spec->gen.no_primary_hp = 1;
		spec->gen.no_multi_io = 1;
	}
}

static void alc_fixup_bass_chmap(struct hda_codec *codec,
				 const struct hda_fixup *fix, int action);

/* For dual-codec configuration, we need to disable some features to avoid
 * conflicts of kctls and PCM streams
 */
static void alc_fixup_dual_codecs(struct hda_codec *codec,
				  const struct hda_fixup *fix, int action)
{
	struct alc_spec *spec = codec->spec;

	if (action != HDA_FIXUP_ACT_PRE_PROBE)
		return;
	/* disable vmaster */
	spec->gen.suppress_vmaster = 1;
	/* auto-mute and auto-mic switch don't work with multiple codecs */
	spec->gen.suppress_auto_mute = 1;
	spec->gen.suppress_auto_mic = 1;
	/* disable aamix as well */
	spec->gen.mixer_nid = 0;
	/* add location prefix to avoid conflicts */
	codec->force_pin_prefix = 1;
}

static void rename_ctl(struct hda_codec *codec, const char *oldname,
		       const char *newname)
{
	struct snd_kcontrol *kctl;

	kctl = snd_hda_find_mixer_ctl(codec, oldname);
	if (kctl)
		strcpy(kctl->id.name, newname);
}

static void alc1220_fixup_gb_dual_codecs(struct hda_codec *codec,
					 const struct hda_fixup *fix,
					 int action)
{
	alc_fixup_dual_codecs(codec, fix, action);
	switch (action) {
	case HDA_FIXUP_ACT_PRE_PROBE:
		/* override card longname to provide a unique UCM profile */
		strcpy(codec->card->longname, "HDAudio-Gigabyte-ALC1220DualCodecs");
		break;
	case HDA_FIXUP_ACT_BUILD:
		/* rename Capture controls depending on the codec */
		rename_ctl(codec, "Capture Volume",
			   codec->addr == 0 ?
			   "Rear-Panel Capture Volume" :
			   "Front-Panel Capture Volume");
		rename_ctl(codec, "Capture Switch",
			   codec->addr == 0 ?
			   "Rear-Panel Capture Switch" :
			   "Front-Panel Capture Switch");
		break;
	}
}

static const struct hda_fixup alc882_fixups[] = {
	[ALC882_FIXUP_ABIT_AW9D_MAX] = {
		.type = HDA_FIXUP_PINS,
		.v.pins = (const struct hda_pintbl[]) {
			{ 0x15, 0x01080104 }, /* side */
			{ 0x16, 0x01011012 }, /* rear */
			{ 0x17, 0x01016011 }, /* clfe */
			{ }
		}
	},
	[ALC882_FIXUP_LENOVO_Y530] = {
		.type = HDA_FIXUP_PINS,
		.v.pins = (const struct hda_pintbl[]) {
			{ 0x15, 0x99130112 }, /* rear int speakers */
			{ 0x16, 0x99130111 }, /* subwoofer */
			{ }
		}
	},
	[ALC882_FIXUP_PB_M5210] = {
		.type = HDA_FIXUP_PINCTLS,
		.v.pins = (const struct hda_pintbl[]) {
			{ 0x19, PIN_VREF50 },
			{}
		}
	},
	[ALC882_FIXUP_ACER_ASPIRE_7736] = {
		.type = HDA_FIXUP_FUNC,
		.v.func = alc_fixup_sku_ignore,
	},
	[ALC882_FIXUP_ASUS_W90V] = {
		.type = HDA_FIXUP_PINS,
		.v.pins = (const struct hda_pintbl[]) {
			{ 0x16, 0x99130110 }, /* fix sequence for CLFE */
			{ }
		}
	},
	[ALC889_FIXUP_CD] = {
		.type = HDA_FIXUP_PINS,
		.v.pins = (const struct hda_pintbl[]) {
			{ 0x1c, 0x993301f0 }, /* CD */
			{ }
		}
	},
	[ALC889_FIXUP_FRONT_HP_NO_PRESENCE] = {
		.type = HDA_FIXUP_PINS,
		.v.pins = (const struct hda_pintbl[]) {
			{ 0x1b, 0x02214120 }, /* Front HP jack is flaky, disable jack detect */
			{ }
		},
		.chained = true,
		.chain_id = ALC889_FIXUP_CD,
	},
	[ALC889_FIXUP_VAIO_TT] = {
		.type = HDA_FIXUP_PINS,
		.v.pins = (const struct hda_pintbl[]) {
			{ 0x17, 0x90170111 }, /* hidden surround speaker */
			{ }
		}
	},
	[ALC888_FIXUP_EEE1601] = {
		.type = HDA_FIXUP_VERBS,
		.v.verbs = (const struct hda_verb[]) {
			{ 0x20, AC_VERB_SET_COEF_INDEX, 0x0b },
			{ 0x20, AC_VERB_SET_PROC_COEF,  0x0838 },
			{ }
		}
	},
	[ALC882_FIXUP_EAPD] = {
		.type = HDA_FIXUP_VERBS,
		.v.verbs = (const struct hda_verb[]) {
			/* change to EAPD mode */
			{ 0x20, AC_VERB_SET_COEF_INDEX, 0x07 },
			{ 0x20, AC_VERB_SET_PROC_COEF, 0x3060 },
			{ }
		}
	},
	[ALC883_FIXUP_EAPD] = {
		.type = HDA_FIXUP_VERBS,
		.v.verbs = (const struct hda_verb[]) {
			/* change to EAPD mode */
			{ 0x20, AC_VERB_SET_COEF_INDEX, 0x07 },
			{ 0x20, AC_VERB_SET_PROC_COEF, 0x3070 },
			{ }
		}
	},
	[ALC883_FIXUP_ACER_EAPD] = {
		.type = HDA_FIXUP_VERBS,
		.v.verbs = (const struct hda_verb[]) {
			/* eanable EAPD on Acer laptops */
			{ 0x20, AC_VERB_SET_COEF_INDEX, 0x07 },
			{ 0x20, AC_VERB_SET_PROC_COEF, 0x3050 },
			{ }
		}
	},
	[ALC882_FIXUP_GPIO1] = {
		.type = HDA_FIXUP_VERBS,
		.v.verbs = alc_gpio1_init_verbs,
	},
	[ALC882_FIXUP_GPIO2] = {
		.type = HDA_FIXUP_VERBS,
		.v.verbs = alc_gpio2_init_verbs,
	},
	[ALC882_FIXUP_GPIO3] = {
		.type = HDA_FIXUP_VERBS,
		.v.verbs = alc_gpio3_init_verbs,
	},
	[ALC882_FIXUP_ASUS_W2JC] = {
		.type = HDA_FIXUP_VERBS,
		.v.verbs = alc_gpio1_init_verbs,
		.chained = true,
		.chain_id = ALC882_FIXUP_EAPD,
	},
	[ALC889_FIXUP_COEF] = {
		.type = HDA_FIXUP_FUNC,
		.v.func = alc889_fixup_coef,
	},
	[ALC882_FIXUP_ACER_ASPIRE_4930G] = {
		.type = HDA_FIXUP_PINS,
		.v.pins = (const struct hda_pintbl[]) {
			{ 0x16, 0x99130111 }, /* CLFE speaker */
			{ 0x17, 0x99130112 }, /* surround speaker */
			{ }
		},
		.chained = true,
		.chain_id = ALC882_FIXUP_GPIO1,
	},
	[ALC882_FIXUP_ACER_ASPIRE_8930G] = {
		.type = HDA_FIXUP_PINS,
		.v.pins = (const struct hda_pintbl[]) {
			{ 0x16, 0x99130111 }, /* CLFE speaker */
			{ 0x1b, 0x99130112 }, /* surround speaker */
			{ }
		},
		.chained = true,
		.chain_id = ALC882_FIXUP_ASPIRE_8930G_VERBS,
	},
	[ALC882_FIXUP_ASPIRE_8930G_VERBS] = {
		/* additional init verbs for Acer Aspire 8930G */
		.type = HDA_FIXUP_VERBS,
		.v.verbs = (const struct hda_verb[]) {
			/* Enable all DACs */
			/* DAC DISABLE/MUTE 1? */
			/*  setting bits 1-5 disables DAC nids 0x02-0x06
			 *  apparently. Init=0x38 */
			{ 0x20, AC_VERB_SET_COEF_INDEX, 0x03 },
			{ 0x20, AC_VERB_SET_PROC_COEF, 0x0000 },
			/* DAC DISABLE/MUTE 2? */
			/*  some bit here disables the other DACs.
			 *  Init=0x4900 */
			{ 0x20, AC_VERB_SET_COEF_INDEX, 0x08 },
			{ 0x20, AC_VERB_SET_PROC_COEF, 0x0000 },
			/* DMIC fix
			 * This laptop has a stereo digital microphone.
			 * The mics are only 1cm apart which makes the stereo
			 * useless. However, either the mic or the ALC889
			 * makes the signal become a difference/sum signal
			 * instead of standard stereo, which is annoying.
			 * So instead we flip this bit which makes the
			 * codec replicate the sum signal to both channels,
			 * turning it into a normal mono mic.
			 */
			/* DMIC_CONTROL? Init value = 0x0001 */
			{ 0x20, AC_VERB_SET_COEF_INDEX, 0x0b },
			{ 0x20, AC_VERB_SET_PROC_COEF, 0x0003 },
			{ 0x20, AC_VERB_SET_COEF_INDEX, 0x07 },
			{ 0x20, AC_VERB_SET_PROC_COEF, 0x3050 },
			{ }
		},
		.chained = true,
		.chain_id = ALC882_FIXUP_GPIO1,
	},
	[ALC885_FIXUP_MACPRO_GPIO] = {
		.type = HDA_FIXUP_FUNC,
		.v.func = alc885_fixup_macpro_gpio,
	},
	[ALC889_FIXUP_DAC_ROUTE] = {
		.type = HDA_FIXUP_FUNC,
		.v.func = alc889_fixup_dac_route,
	},
	[ALC889_FIXUP_MBP_VREF] = {
		.type = HDA_FIXUP_FUNC,
		.v.func = alc889_fixup_mbp_vref,
		.chained = true,
		.chain_id = ALC882_FIXUP_GPIO1,
	},
	[ALC889_FIXUP_IMAC91_VREF] = {
		.type = HDA_FIXUP_FUNC,
		.v.func = alc889_fixup_imac91_vref,
		.chained = true,
		.chain_id = ALC882_FIXUP_GPIO1,
	},
	[ALC889_FIXUP_MBA11_VREF] = {
		.type = HDA_FIXUP_FUNC,
		.v.func = alc889_fixup_mba11_vref,
		.chained = true,
		.chain_id = ALC889_FIXUP_MBP_VREF,
	},
	[ALC889_FIXUP_MBA21_VREF] = {
		.type = HDA_FIXUP_FUNC,
		.v.func = alc889_fixup_mba21_vref,
		.chained = true,
		.chain_id = ALC889_FIXUP_MBP_VREF,
	},
	[ALC889_FIXUP_MP11_VREF] = {
		.type = HDA_FIXUP_FUNC,
		.v.func = alc889_fixup_mba11_vref,
		.chained = true,
		.chain_id = ALC885_FIXUP_MACPRO_GPIO,
	},
	[ALC889_FIXUP_MP41_VREF] = {
		.type = HDA_FIXUP_FUNC,
		.v.func = alc889_fixup_mbp_vref,
		.chained = true,
		.chain_id = ALC885_FIXUP_MACPRO_GPIO,
	},
	[ALC882_FIXUP_INV_DMIC] = {
		.type = HDA_FIXUP_FUNC,
		.v.func = alc_fixup_inv_dmic,
	},
	[ALC882_FIXUP_NO_PRIMARY_HP] = {
		.type = HDA_FIXUP_FUNC,
		.v.func = alc882_fixup_no_primary_hp,
	},
	[ALC887_FIXUP_ASUS_BASS] = {
		.type = HDA_FIXUP_PINS,
		.v.pins = (const struct hda_pintbl[]) {
			{0x16, 0x99130130}, /* bass speaker */
			{}
		},
		.chained = true,
		.chain_id = ALC887_FIXUP_BASS_CHMAP,
	},
	[ALC887_FIXUP_BASS_CHMAP] = {
		.type = HDA_FIXUP_FUNC,
		.v.func = alc_fixup_bass_chmap,
	},
	[ALC1220_FIXUP_GB_DUAL_CODECS] = {
		.type = HDA_FIXUP_FUNC,
		.v.func = alc1220_fixup_gb_dual_codecs,
	},
};

static const struct snd_pci_quirk alc882_fixup_tbl[] = {
	SND_PCI_QUIRK(0x1025, 0x006c, "Acer Aspire 9810", ALC883_FIXUP_ACER_EAPD),
	SND_PCI_QUIRK(0x1025, 0x0090, "Acer Aspire", ALC883_FIXUP_ACER_EAPD),
	SND_PCI_QUIRK(0x1025, 0x0107, "Acer Aspire", ALC883_FIXUP_ACER_EAPD),
	SND_PCI_QUIRK(0x1025, 0x010a, "Acer Ferrari 5000", ALC883_FIXUP_ACER_EAPD),
	SND_PCI_QUIRK(0x1025, 0x0110, "Acer Aspire", ALC883_FIXUP_ACER_EAPD),
	SND_PCI_QUIRK(0x1025, 0x0112, "Acer Aspire 9303", ALC883_FIXUP_ACER_EAPD),
	SND_PCI_QUIRK(0x1025, 0x0121, "Acer Aspire 5920G", ALC883_FIXUP_ACER_EAPD),
	SND_PCI_QUIRK(0x1025, 0x013e, "Acer Aspire 4930G",
		      ALC882_FIXUP_ACER_ASPIRE_4930G),
	SND_PCI_QUIRK(0x1025, 0x013f, "Acer Aspire 5930G",
		      ALC882_FIXUP_ACER_ASPIRE_4930G),
	SND_PCI_QUIRK(0x1025, 0x0145, "Acer Aspire 8930G",
		      ALC882_FIXUP_ACER_ASPIRE_8930G),
	SND_PCI_QUIRK(0x1025, 0x0146, "Acer Aspire 6935G",
		      ALC882_FIXUP_ACER_ASPIRE_8930G),
	SND_PCI_QUIRK(0x1025, 0x015e, "Acer Aspire 6930G",
		      ALC882_FIXUP_ACER_ASPIRE_4930G),
	SND_PCI_QUIRK(0x1025, 0x0166, "Acer Aspire 6530G",
		      ALC882_FIXUP_ACER_ASPIRE_4930G),
	SND_PCI_QUIRK(0x1025, 0x0142, "Acer Aspire 7730G",
		      ALC882_FIXUP_ACER_ASPIRE_4930G),
	SND_PCI_QUIRK(0x1025, 0x0155, "Packard-Bell M5120", ALC882_FIXUP_PB_M5210),
	SND_PCI_QUIRK(0x1025, 0x021e, "Acer Aspire 5739G",
		      ALC882_FIXUP_ACER_ASPIRE_4930G),
	SND_PCI_QUIRK(0x1025, 0x0259, "Acer Aspire 5935", ALC889_FIXUP_DAC_ROUTE),
	SND_PCI_QUIRK(0x1025, 0x026b, "Acer Aspire 8940G", ALC882_FIXUP_ACER_ASPIRE_8930G),
	SND_PCI_QUIRK(0x1025, 0x0296, "Acer Aspire 7736z", ALC882_FIXUP_ACER_ASPIRE_7736),
	SND_PCI_QUIRK(0x1043, 0x13c2, "Asus A7M", ALC882_FIXUP_EAPD),
	SND_PCI_QUIRK(0x1043, 0x1873, "ASUS W90V", ALC882_FIXUP_ASUS_W90V),
	SND_PCI_QUIRK(0x1043, 0x1971, "Asus W2JC", ALC882_FIXUP_ASUS_W2JC),
	SND_PCI_QUIRK(0x1043, 0x835f, "Asus Eee 1601", ALC888_FIXUP_EEE1601),
	SND_PCI_QUIRK(0x1043, 0x84bc, "ASUS ET2700", ALC887_FIXUP_ASUS_BASS),
	SND_PCI_QUIRK(0x1043, 0x8691, "ASUS ROG Ranger VIII", ALC882_FIXUP_GPIO3),
	SND_PCI_QUIRK(0x104d, 0x9047, "Sony Vaio TT", ALC889_FIXUP_VAIO_TT),
	SND_PCI_QUIRK(0x104d, 0x905a, "Sony Vaio Z", ALC882_FIXUP_NO_PRIMARY_HP),
	SND_PCI_QUIRK(0x104d, 0x9060, "Sony Vaio VPCL14M1R", ALC882_FIXUP_NO_PRIMARY_HP),
	SND_PCI_QUIRK(0x104d, 0x9043, "Sony Vaio VGC-LN51JGB", ALC882_FIXUP_NO_PRIMARY_HP),
	SND_PCI_QUIRK(0x104d, 0x9044, "Sony VAIO AiO", ALC882_FIXUP_NO_PRIMARY_HP),

	/* All Apple entries are in codec SSIDs */
	SND_PCI_QUIRK(0x106b, 0x00a0, "MacBookPro 3,1", ALC889_FIXUP_MBP_VREF),
	SND_PCI_QUIRK(0x106b, 0x00a1, "Macbook", ALC889_FIXUP_MBP_VREF),
	SND_PCI_QUIRK(0x106b, 0x00a4, "MacbookPro 4,1", ALC889_FIXUP_MBP_VREF),
	SND_PCI_QUIRK(0x106b, 0x0c00, "Mac Pro", ALC889_FIXUP_MP11_VREF),
	SND_PCI_QUIRK(0x106b, 0x1000, "iMac 24", ALC885_FIXUP_MACPRO_GPIO),
	SND_PCI_QUIRK(0x106b, 0x2800, "AppleTV", ALC885_FIXUP_MACPRO_GPIO),
	SND_PCI_QUIRK(0x106b, 0x2c00, "MacbookPro rev3", ALC889_FIXUP_MBP_VREF),
	SND_PCI_QUIRK(0x106b, 0x3000, "iMac", ALC889_FIXUP_MBP_VREF),
	SND_PCI_QUIRK(0x106b, 0x3200, "iMac 7,1 Aluminum", ALC882_FIXUP_EAPD),
	SND_PCI_QUIRK(0x106b, 0x3400, "MacBookAir 1,1", ALC889_FIXUP_MBA11_VREF),
	SND_PCI_QUIRK(0x106b, 0x3500, "MacBookAir 2,1", ALC889_FIXUP_MBA21_VREF),
	SND_PCI_QUIRK(0x106b, 0x3600, "Macbook 3,1", ALC889_FIXUP_MBP_VREF),
	SND_PCI_QUIRK(0x106b, 0x3800, "MacbookPro 4,1", ALC889_FIXUP_MBP_VREF),
	SND_PCI_QUIRK(0x106b, 0x3e00, "iMac 24 Aluminum", ALC885_FIXUP_MACPRO_GPIO),
	SND_PCI_QUIRK(0x106b, 0x3f00, "Macbook 5,1", ALC889_FIXUP_IMAC91_VREF),
	SND_PCI_QUIRK(0x106b, 0x4000, "MacbookPro 5,1", ALC889_FIXUP_IMAC91_VREF),
	SND_PCI_QUIRK(0x106b, 0x4100, "Macmini 3,1", ALC889_FIXUP_IMAC91_VREF),
	SND_PCI_QUIRK(0x106b, 0x4200, "Mac Pro 4,1/5,1", ALC889_FIXUP_MP41_VREF),
	SND_PCI_QUIRK(0x106b, 0x4300, "iMac 9,1", ALC889_FIXUP_IMAC91_VREF),
	SND_PCI_QUIRK(0x106b, 0x4600, "MacbookPro 5,2", ALC889_FIXUP_IMAC91_VREF),
	SND_PCI_QUIRK(0x106b, 0x4900, "iMac 9,1 Aluminum", ALC889_FIXUP_IMAC91_VREF),
	SND_PCI_QUIRK(0x106b, 0x4a00, "Macbook 5,2", ALC889_FIXUP_MBA11_VREF),

	SND_PCI_QUIRK(0x1071, 0x8258, "Evesham Voyaeger", ALC882_FIXUP_EAPD),
	SND_PCI_QUIRK(0x1458, 0xa002, "Gigabyte EP45-DS3/Z87X-UD3H", ALC889_FIXUP_FRONT_HP_NO_PRESENCE),
	SND_PCI_QUIRK(0x1458, 0xa0b8, "Gigabyte AZ370-Gaming", ALC1220_FIXUP_GB_DUAL_CODECS),
	SND_PCI_QUIRK(0x1462, 0x7350, "MSI-7350", ALC889_FIXUP_CD),
	SND_PCI_QUIRK(0x1462, 0xda57, "MSI Z270-Gaming", ALC1220_FIXUP_GB_DUAL_CODECS),
	SND_PCI_QUIRK_VENDOR(0x1462, "MSI", ALC882_FIXUP_GPIO3),
	SND_PCI_QUIRK(0x147b, 0x107a, "Abit AW9D-MAX", ALC882_FIXUP_ABIT_AW9D_MAX),
	SND_PCI_QUIRK_VENDOR(0x1558, "Clevo laptop", ALC882_FIXUP_EAPD),
	SND_PCI_QUIRK(0x161f, 0x2054, "Medion laptop", ALC883_FIXUP_EAPD),
	SND_PCI_QUIRK(0x17aa, 0x3a0d, "Lenovo Y530", ALC882_FIXUP_LENOVO_Y530),
	SND_PCI_QUIRK(0x8086, 0x0022, "DX58SO", ALC889_FIXUP_COEF),
	{}
};

static const struct hda_model_fixup alc882_fixup_models[] = {
	{.id = ALC882_FIXUP_ACER_ASPIRE_4930G, .name = "acer-aspire-4930g"},
	{.id = ALC882_FIXUP_ACER_ASPIRE_8930G, .name = "acer-aspire-8930g"},
	{.id = ALC883_FIXUP_ACER_EAPD, .name = "acer-aspire"},
	{.id = ALC882_FIXUP_INV_DMIC, .name = "inv-dmic"},
	{.id = ALC882_FIXUP_NO_PRIMARY_HP, .name = "no-primary-hp"},
	{.id = ALC1220_FIXUP_GB_DUAL_CODECS, .name = "dual-codecs"},
	{}
};

/*
 * BIOS auto configuration
 */
/* almost identical with ALC880 parser... */
static int alc882_parse_auto_config(struct hda_codec *codec)
{
	static const hda_nid_t alc882_ignore[] = { 0x1d, 0 };
	static const hda_nid_t alc882_ssids[] = { 0x15, 0x1b, 0x14, 0 };
	return alc_parse_auto_config(codec, alc882_ignore, alc882_ssids);
}

/*
 */
static int patch_alc882(struct hda_codec *codec)
{
	struct alc_spec *spec;
	int err;

	err = alc_alloc_spec(codec, 0x0b);
	if (err < 0)
		return err;

	spec = codec->spec;

	switch (codec->core.vendor_id) {
	case 0x10ec0882:
	case 0x10ec0885:
	case 0x10ec0900:
	case 0x10ec1220:
		break;
	default:
		/* ALC883 and variants */
		alc_fix_pll_init(codec, 0x20, 0x0a, 10);
		break;
	}

	snd_hda_pick_fixup(codec, alc882_fixup_models, alc882_fixup_tbl,
		       alc882_fixups);
	snd_hda_apply_fixup(codec, HDA_FIXUP_ACT_PRE_PROBE);

	alc_auto_parse_customize_define(codec);

	if (has_cdefine_beep(codec))
		spec->gen.beep_nid = 0x01;

	/* automatic parse from the BIOS config */
	err = alc882_parse_auto_config(codec);
	if (err < 0)
		goto error;

	if (!spec->gen.no_analog && spec->gen.beep_nid)
		set_beep_amp(spec, 0x0b, 0x05, HDA_INPUT);

	snd_hda_apply_fixup(codec, HDA_FIXUP_ACT_PROBE);

	return 0;

 error:
	alc_free(codec);
	return err;
}


/*
 * ALC262 support
 */
static int alc262_parse_auto_config(struct hda_codec *codec)
{
	static const hda_nid_t alc262_ignore[] = { 0x1d, 0 };
	static const hda_nid_t alc262_ssids[] = { 0x15, 0x1b, 0x14, 0 };
	return alc_parse_auto_config(codec, alc262_ignore, alc262_ssids);
}

/*
 * Pin config fixes
 */
enum {
	ALC262_FIXUP_FSC_H270,
	ALC262_FIXUP_FSC_S7110,
	ALC262_FIXUP_HP_Z200,
	ALC262_FIXUP_TYAN,
	ALC262_FIXUP_LENOVO_3000,
	ALC262_FIXUP_BENQ,
	ALC262_FIXUP_BENQ_T31,
	ALC262_FIXUP_INV_DMIC,
	ALC262_FIXUP_INTEL_BAYLEYBAY,
};

static const struct hda_fixup alc262_fixups[] = {
	[ALC262_FIXUP_FSC_H270] = {
		.type = HDA_FIXUP_PINS,
		.v.pins = (const struct hda_pintbl[]) {
			{ 0x14, 0x99130110 }, /* speaker */
			{ 0x15, 0x0221142f }, /* front HP */
			{ 0x1b, 0x0121141f }, /* rear HP */
			{ }
		}
	},
	[ALC262_FIXUP_FSC_S7110] = {
		.type = HDA_FIXUP_PINS,
		.v.pins = (const struct hda_pintbl[]) {
			{ 0x15, 0x90170110 }, /* speaker */
			{ }
		},
		.chained = true,
		.chain_id = ALC262_FIXUP_BENQ,
	},
	[ALC262_FIXUP_HP_Z200] = {
		.type = HDA_FIXUP_PINS,
		.v.pins = (const struct hda_pintbl[]) {
			{ 0x16, 0x99130120 }, /* internal speaker */
			{ }
		}
	},
	[ALC262_FIXUP_TYAN] = {
		.type = HDA_FIXUP_PINS,
		.v.pins = (const struct hda_pintbl[]) {
			{ 0x14, 0x1993e1f0 }, /* int AUX */
			{ }
		}
	},
	[ALC262_FIXUP_LENOVO_3000] = {
		.type = HDA_FIXUP_PINCTLS,
		.v.pins = (const struct hda_pintbl[]) {
			{ 0x19, PIN_VREF50 },
			{}
		},
		.chained = true,
		.chain_id = ALC262_FIXUP_BENQ,
	},
	[ALC262_FIXUP_BENQ] = {
		.type = HDA_FIXUP_VERBS,
		.v.verbs = (const struct hda_verb[]) {
			{ 0x20, AC_VERB_SET_COEF_INDEX, 0x07 },
			{ 0x20, AC_VERB_SET_PROC_COEF, 0x3070 },
			{}
		}
	},
	[ALC262_FIXUP_BENQ_T31] = {
		.type = HDA_FIXUP_VERBS,
		.v.verbs = (const struct hda_verb[]) {
			{ 0x20, AC_VERB_SET_COEF_INDEX, 0x07 },
			{ 0x20, AC_VERB_SET_PROC_COEF, 0x3050 },
			{}
		}
	},
	[ALC262_FIXUP_INV_DMIC] = {
		.type = HDA_FIXUP_FUNC,
		.v.func = alc_fixup_inv_dmic,
	},
	[ALC262_FIXUP_INTEL_BAYLEYBAY] = {
		.type = HDA_FIXUP_FUNC,
		.v.func = alc_fixup_no_depop_delay,
	},
};

static const struct snd_pci_quirk alc262_fixup_tbl[] = {
	SND_PCI_QUIRK(0x103c, 0x170b, "HP Z200", ALC262_FIXUP_HP_Z200),
	SND_PCI_QUIRK(0x10cf, 0x1397, "Fujitsu Lifebook S7110", ALC262_FIXUP_FSC_S7110),
	SND_PCI_QUIRK(0x10cf, 0x142d, "Fujitsu Lifebook E8410", ALC262_FIXUP_BENQ),
	SND_PCI_QUIRK(0x10f1, 0x2915, "Tyan Thunder n6650W", ALC262_FIXUP_TYAN),
	SND_PCI_QUIRK(0x1734, 0x1141, "FSC ESPRIMO U9210", ALC262_FIXUP_FSC_H270),
	SND_PCI_QUIRK(0x1734, 0x1147, "FSC Celsius H270", ALC262_FIXUP_FSC_H270),
	SND_PCI_QUIRK(0x17aa, 0x384e, "Lenovo 3000", ALC262_FIXUP_LENOVO_3000),
	SND_PCI_QUIRK(0x17ff, 0x0560, "Benq ED8", ALC262_FIXUP_BENQ),
	SND_PCI_QUIRK(0x17ff, 0x058d, "Benq T31-16", ALC262_FIXUP_BENQ_T31),
	SND_PCI_QUIRK(0x8086, 0x7270, "BayleyBay", ALC262_FIXUP_INTEL_BAYLEYBAY),
	{}
};

static const struct hda_model_fixup alc262_fixup_models[] = {
	{.id = ALC262_FIXUP_INV_DMIC, .name = "inv-dmic"},
	{}
};

/*
 */
static int patch_alc262(struct hda_codec *codec)
{
	struct alc_spec *spec;
	int err;

	err = alc_alloc_spec(codec, 0x0b);
	if (err < 0)
		return err;

	spec = codec->spec;
	spec->gen.shared_mic_vref_pin = 0x18;

	spec->shutup = alc_eapd_shutup;

#if 0
	/* pshou 07/11/05  set a zero PCM sample to DAC when FIFO is
	 * under-run
	 */
	alc_update_coefex_idx(codec, 0x1a, 7, 0, 0x80);
#endif
	alc_fix_pll_init(codec, 0x20, 0x0a, 10);

	snd_hda_pick_fixup(codec, alc262_fixup_models, alc262_fixup_tbl,
		       alc262_fixups);
	snd_hda_apply_fixup(codec, HDA_FIXUP_ACT_PRE_PROBE);

	alc_auto_parse_customize_define(codec);

	if (has_cdefine_beep(codec))
		spec->gen.beep_nid = 0x01;

	/* automatic parse from the BIOS config */
	err = alc262_parse_auto_config(codec);
	if (err < 0)
		goto error;

	if (!spec->gen.no_analog && spec->gen.beep_nid)
		set_beep_amp(spec, 0x0b, 0x05, HDA_INPUT);

	snd_hda_apply_fixup(codec, HDA_FIXUP_ACT_PROBE);

	return 0;

 error:
	alc_free(codec);
	return err;
}

/*
 *  ALC268
 */
/* bind Beep switches of both NID 0x0f and 0x10 */
static int alc268_beep_switch_put(struct snd_kcontrol *kcontrol,
				  struct snd_ctl_elem_value *ucontrol)
{
	struct hda_codec *codec = snd_kcontrol_chip(kcontrol);
	unsigned long pval;
	int err;

	mutex_lock(&codec->control_mutex);
	pval = kcontrol->private_value;
	kcontrol->private_value = (pval & ~0xff) | 0x0f;
	err = snd_hda_mixer_amp_switch_put(kcontrol, ucontrol);
	if (err >= 0) {
		kcontrol->private_value = (pval & ~0xff) | 0x10;
		err = snd_hda_mixer_amp_switch_put(kcontrol, ucontrol);
	}
	kcontrol->private_value = pval;
	mutex_unlock(&codec->control_mutex);
	return err;
}

static const struct snd_kcontrol_new alc268_beep_mixer[] = {
	HDA_CODEC_VOLUME("Beep Playback Volume", 0x1d, 0x0, HDA_INPUT),
	{
		.iface = SNDRV_CTL_ELEM_IFACE_MIXER,
		.name = "Beep Playback Switch",
		.subdevice = HDA_SUBDEV_AMP_FLAG,
		.info = snd_hda_mixer_amp_switch_info,
		.get = snd_hda_mixer_amp_switch_get,
		.put = alc268_beep_switch_put,
		.private_value = HDA_COMPOSE_AMP_VAL(0x0f, 3, 1, HDA_INPUT)
	},
	{ }
};

/* set PCBEEP vol = 0, mute connections */
static const struct hda_verb alc268_beep_init_verbs[] = {
	{0x1d, AC_VERB_SET_AMP_GAIN_MUTE, AMP_IN_UNMUTE(0)},
	{0x0f, AC_VERB_SET_AMP_GAIN_MUTE, AMP_IN_MUTE(1)},
	{0x10, AC_VERB_SET_AMP_GAIN_MUTE, AMP_IN_MUTE(1)},
	{ }
};

enum {
	ALC268_FIXUP_INV_DMIC,
	ALC268_FIXUP_HP_EAPD,
	ALC268_FIXUP_SPDIF,
};

static const struct hda_fixup alc268_fixups[] = {
	[ALC268_FIXUP_INV_DMIC] = {
		.type = HDA_FIXUP_FUNC,
		.v.func = alc_fixup_inv_dmic,
	},
	[ALC268_FIXUP_HP_EAPD] = {
		.type = HDA_FIXUP_VERBS,
		.v.verbs = (const struct hda_verb[]) {
			{0x15, AC_VERB_SET_EAPD_BTLENABLE, 0},
			{}
		}
	},
	[ALC268_FIXUP_SPDIF] = {
		.type = HDA_FIXUP_PINS,
		.v.pins = (const struct hda_pintbl[]) {
			{ 0x1e, 0x014b1180 }, /* enable SPDIF out */
			{}
		}
	},
};

static const struct hda_model_fixup alc268_fixup_models[] = {
	{.id = ALC268_FIXUP_INV_DMIC, .name = "inv-dmic"},
	{.id = ALC268_FIXUP_HP_EAPD, .name = "hp-eapd"},
	{}
};

static const struct snd_pci_quirk alc268_fixup_tbl[] = {
	SND_PCI_QUIRK(0x1025, 0x0139, "Acer TravelMate 6293", ALC268_FIXUP_SPDIF),
	SND_PCI_QUIRK(0x1025, 0x015b, "Acer AOA 150 (ZG5)", ALC268_FIXUP_INV_DMIC),
	/* below is codec SSID since multiple Toshiba laptops have the
	 * same PCI SSID 1179:ff00
	 */
	SND_PCI_QUIRK(0x1179, 0xff06, "Toshiba P200", ALC268_FIXUP_HP_EAPD),
	{}
};

/*
 * BIOS auto configuration
 */
static int alc268_parse_auto_config(struct hda_codec *codec)
{
	static const hda_nid_t alc268_ssids[] = { 0x15, 0x1b, 0x14, 0 };
	return alc_parse_auto_config(codec, NULL, alc268_ssids);
}

/*
 */
static int patch_alc268(struct hda_codec *codec)
{
	struct alc_spec *spec;
	int err;

	/* ALC268 has no aa-loopback mixer */
	err = alc_alloc_spec(codec, 0);
	if (err < 0)
		return err;

	spec = codec->spec;
	spec->gen.beep_nid = 0x01;

	spec->shutup = alc_eapd_shutup;

	snd_hda_pick_fixup(codec, alc268_fixup_models, alc268_fixup_tbl, alc268_fixups);
	snd_hda_apply_fixup(codec, HDA_FIXUP_ACT_PRE_PROBE);

	/* automatic parse from the BIOS config */
	err = alc268_parse_auto_config(codec);
	if (err < 0)
		goto error;

	if (err > 0 && !spec->gen.no_analog &&
	    spec->gen.autocfg.speaker_pins[0] != 0x1d) {
		add_mixer(spec, alc268_beep_mixer);
		snd_hda_add_verbs(codec, alc268_beep_init_verbs);
		if (!query_amp_caps(codec, 0x1d, HDA_INPUT))
			/* override the amp caps for beep generator */
			snd_hda_override_amp_caps(codec, 0x1d, HDA_INPUT,
					  (0x0c << AC_AMPCAP_OFFSET_SHIFT) |
					  (0x0c << AC_AMPCAP_NUM_STEPS_SHIFT) |
					  (0x07 << AC_AMPCAP_STEP_SIZE_SHIFT) |
					  (0 << AC_AMPCAP_MUTE_SHIFT));
	}

	snd_hda_apply_fixup(codec, HDA_FIXUP_ACT_PROBE);

	return 0;

 error:
	alc_free(codec);
	return err;
}

/*
 * ALC269
 */

static const struct hda_pcm_stream alc269_44k_pcm_analog_playback = {
	.rates = SNDRV_PCM_RATE_44100, /* fixed rate */
};

static const struct hda_pcm_stream alc269_44k_pcm_analog_capture = {
	.rates = SNDRV_PCM_RATE_44100, /* fixed rate */
};

/* different alc269-variants */
enum {
	ALC269_TYPE_ALC269VA,
	ALC269_TYPE_ALC269VB,
	ALC269_TYPE_ALC269VC,
	ALC269_TYPE_ALC269VD,
	ALC269_TYPE_ALC280,
	ALC269_TYPE_ALC282,
	ALC269_TYPE_ALC283,
	ALC269_TYPE_ALC284,
	ALC269_TYPE_ALC293,
	ALC269_TYPE_ALC286,
	ALC269_TYPE_ALC298,
	ALC269_TYPE_ALC255,
	ALC269_TYPE_ALC256,
	ALC269_TYPE_ALC257,
	ALC269_TYPE_ALC215,
	ALC269_TYPE_ALC225,
	ALC269_TYPE_ALC294,
	ALC269_TYPE_ALC300,
	ALC269_TYPE_ALC623,
	ALC269_TYPE_ALC700,
};

/*
 * BIOS auto configuration
 */
static int alc269_parse_auto_config(struct hda_codec *codec)
{
	static const hda_nid_t alc269_ignore[] = { 0x1d, 0 };
	static const hda_nid_t alc269_ssids[] = { 0, 0x1b, 0x14, 0x21 };
	static const hda_nid_t alc269va_ssids[] = { 0x15, 0x1b, 0x14, 0 };
	struct alc_spec *spec = codec->spec;
	const hda_nid_t *ssids;

	switch (spec->codec_variant) {
	case ALC269_TYPE_ALC269VA:
	case ALC269_TYPE_ALC269VC:
	case ALC269_TYPE_ALC280:
	case ALC269_TYPE_ALC284:
	case ALC269_TYPE_ALC293:
		ssids = alc269va_ssids;
		break;
	case ALC269_TYPE_ALC269VB:
	case ALC269_TYPE_ALC269VD:
	case ALC269_TYPE_ALC282:
	case ALC269_TYPE_ALC283:
	case ALC269_TYPE_ALC286:
	case ALC269_TYPE_ALC298:
	case ALC269_TYPE_ALC255:
	case ALC269_TYPE_ALC256:
	case ALC269_TYPE_ALC257:
	case ALC269_TYPE_ALC215:
	case ALC269_TYPE_ALC225:
	case ALC269_TYPE_ALC294:
	case ALC269_TYPE_ALC300:
	case ALC269_TYPE_ALC623:
	case ALC269_TYPE_ALC700:
		ssids = alc269_ssids;
		break;
	default:
		ssids = alc269_ssids;
		break;
	}

	return alc_parse_auto_config(codec, alc269_ignore, ssids);
}

static int find_ext_mic_pin(struct hda_codec *codec);

static void alc286_shutup(struct hda_codec *codec)
{
	int i;
	int mic_pin = find_ext_mic_pin(codec);
	/* don't shut up pins when unloading the driver; otherwise it breaks
	 * the default pin setup at the next load of the driver
	 */
	if (codec->bus->shutdown)
		return;
	for (i = 0; i < codec->init_pins.used; i++) {
		struct hda_pincfg *pin = snd_array_elem(&codec->init_pins, i);
		/* use read here for syncing after issuing each verb */
		if (pin->nid != mic_pin)
			snd_hda_codec_read(codec, pin->nid, 0,
					AC_VERB_SET_PIN_WIDGET_CONTROL, 0);
	}
	codec->pins_shutup = 1;
}

static void alc269vb_toggle_power_output(struct hda_codec *codec, int power_up)
{
	alc_update_coef_idx(codec, 0x04, 1 << 11, power_up ? (1 << 11) : 0);
}

static void alc269_shutup(struct hda_codec *codec)
{
	struct alc_spec *spec = codec->spec;

	if (spec->codec_variant == ALC269_TYPE_ALC269VB)
		alc269vb_toggle_power_output(codec, 0);
	if (spec->codec_variant == ALC269_TYPE_ALC269VB &&
			(alc_get_coef0(codec) & 0x00ff) == 0x018) {
		msleep(150);
	}
	snd_hda_shutup_pins(codec);
}

static struct coef_fw alc282_coefs[] = {
	WRITE_COEF(0x03, 0x0002), /* Power Down Control */
	UPDATE_COEF(0x05, 0xff3f, 0x0700), /* FIFO and filter clock */
	WRITE_COEF(0x07, 0x0200), /* DMIC control */
	UPDATE_COEF(0x06, 0x00f0, 0), /* Analog clock */
	UPDATE_COEF(0x08, 0xfffc, 0x0c2c), /* JD */
	WRITE_COEF(0x0a, 0xcccc), /* JD offset1 */
	WRITE_COEF(0x0b, 0xcccc), /* JD offset2 */
	WRITE_COEF(0x0e, 0x6e00), /* LDO1/2/3, DAC/ADC */
	UPDATE_COEF(0x0f, 0xf800, 0x1000), /* JD */
	UPDATE_COEF(0x10, 0xfc00, 0x0c00), /* Capless */
	WRITE_COEF(0x6f, 0x0), /* Class D test 4 */
	UPDATE_COEF(0x0c, 0xfe00, 0), /* IO power down directly */
	WRITE_COEF(0x34, 0xa0c0), /* ANC */
	UPDATE_COEF(0x16, 0x0008, 0), /* AGC MUX */
	UPDATE_COEF(0x1d, 0x00e0, 0), /* DAC simple content protection */
	UPDATE_COEF(0x1f, 0x00e0, 0), /* ADC simple content protection */
	WRITE_COEF(0x21, 0x8804), /* DAC ADC Zero Detection */
	WRITE_COEF(0x63, 0x2902), /* PLL */
	WRITE_COEF(0x68, 0xa080), /* capless control 2 */
	WRITE_COEF(0x69, 0x3400), /* capless control 3 */
	WRITE_COEF(0x6a, 0x2f3e), /* capless control 4 */
	WRITE_COEF(0x6b, 0x0), /* capless control 5 */
	UPDATE_COEF(0x6d, 0x0fff, 0x0900), /* class D test 2 */
	WRITE_COEF(0x6e, 0x110a), /* class D test 3 */
	UPDATE_COEF(0x70, 0x00f8, 0x00d8), /* class D test 5 */
	WRITE_COEF(0x71, 0x0014), /* class D test 6 */
	WRITE_COEF(0x72, 0xc2ba), /* classD OCP */
	UPDATE_COEF(0x77, 0x0f80, 0), /* classD pure DC test */
	WRITE_COEF(0x6c, 0xfc06), /* Class D amp control */
	{}
};

static void alc282_restore_default_value(struct hda_codec *codec)
{
	alc_process_coef_fw(codec, alc282_coefs);
}

static void alc282_init(struct hda_codec *codec)
{
	struct alc_spec *spec = codec->spec;
	hda_nid_t hp_pin = spec->gen.autocfg.hp_pins[0];
	bool hp_pin_sense;
	int coef78;

	alc282_restore_default_value(codec);

	if (!hp_pin)
		return;
	hp_pin_sense = snd_hda_jack_detect(codec, hp_pin);
	coef78 = alc_read_coef_idx(codec, 0x78);

	/* Index 0x78 Direct Drive HP AMP LPM Control 1 */
	/* Headphone capless set to high power mode */
	alc_write_coef_idx(codec, 0x78, 0x9004);

	if (hp_pin_sense)
		msleep(2);

	snd_hda_codec_write(codec, hp_pin, 0,
			    AC_VERB_SET_AMP_GAIN_MUTE, AMP_OUT_MUTE);

	if (hp_pin_sense)
		msleep(85);

	snd_hda_codec_write(codec, hp_pin, 0,
			    AC_VERB_SET_PIN_WIDGET_CONTROL, PIN_OUT);

	if (hp_pin_sense)
		msleep(100);

	/* Headphone capless set to normal mode */
	alc_write_coef_idx(codec, 0x78, coef78);
}

static void alc282_shutup(struct hda_codec *codec)
{
	struct alc_spec *spec = codec->spec;
	hda_nid_t hp_pin = spec->gen.autocfg.hp_pins[0];
	bool hp_pin_sense;
	int coef78;

	if (!hp_pin) {
		alc269_shutup(codec);
		return;
	}

	hp_pin_sense = snd_hda_jack_detect(codec, hp_pin);
	coef78 = alc_read_coef_idx(codec, 0x78);
	alc_write_coef_idx(codec, 0x78, 0x9004);

	if (hp_pin_sense)
		msleep(2);

	snd_hda_codec_write(codec, hp_pin, 0,
			    AC_VERB_SET_AMP_GAIN_MUTE, AMP_OUT_MUTE);

	if (hp_pin_sense)
		msleep(85);

	snd_hda_codec_write(codec, hp_pin, 0,
			    AC_VERB_SET_PIN_WIDGET_CONTROL, 0x0);

	if (hp_pin_sense)
		msleep(100);

	alc_auto_setup_eapd(codec, false);
	snd_hda_shutup_pins(codec);
	alc_write_coef_idx(codec, 0x78, coef78);
}

static struct coef_fw alc283_coefs[] = {
	WRITE_COEF(0x03, 0x0002), /* Power Down Control */
	UPDATE_COEF(0x05, 0xff3f, 0x0700), /* FIFO and filter clock */
	WRITE_COEF(0x07, 0x0200), /* DMIC control */
	UPDATE_COEF(0x06, 0x00f0, 0), /* Analog clock */
	UPDATE_COEF(0x08, 0xfffc, 0x0c2c), /* JD */
	WRITE_COEF(0x0a, 0xcccc), /* JD offset1 */
	WRITE_COEF(0x0b, 0xcccc), /* JD offset2 */
	WRITE_COEF(0x0e, 0x6fc0), /* LDO1/2/3, DAC/ADC */
	UPDATE_COEF(0x0f, 0xf800, 0x1000), /* JD */
	UPDATE_COEF(0x10, 0xfc00, 0x0c00), /* Capless */
	WRITE_COEF(0x3a, 0x0), /* Class D test 4 */
	UPDATE_COEF(0x0c, 0xfe00, 0x0), /* IO power down directly */
	WRITE_COEF(0x22, 0xa0c0), /* ANC */
	UPDATE_COEFEX(0x53, 0x01, 0x000f, 0x0008), /* AGC MUX */
	UPDATE_COEF(0x1d, 0x00e0, 0), /* DAC simple content protection */
	UPDATE_COEF(0x1f, 0x00e0, 0), /* ADC simple content protection */
	WRITE_COEF(0x21, 0x8804), /* DAC ADC Zero Detection */
	WRITE_COEF(0x2e, 0x2902), /* PLL */
	WRITE_COEF(0x33, 0xa080), /* capless control 2 */
	WRITE_COEF(0x34, 0x3400), /* capless control 3 */
	WRITE_COEF(0x35, 0x2f3e), /* capless control 4 */
	WRITE_COEF(0x36, 0x0), /* capless control 5 */
	UPDATE_COEF(0x38, 0x0fff, 0x0900), /* class D test 2 */
	WRITE_COEF(0x39, 0x110a), /* class D test 3 */
	UPDATE_COEF(0x3b, 0x00f8, 0x00d8), /* class D test 5 */
	WRITE_COEF(0x3c, 0x0014), /* class D test 6 */
	WRITE_COEF(0x3d, 0xc2ba), /* classD OCP */
	UPDATE_COEF(0x42, 0x0f80, 0x0), /* classD pure DC test */
	WRITE_COEF(0x49, 0x0), /* test mode */
	UPDATE_COEF(0x40, 0xf800, 0x9800), /* Class D DC enable */
	UPDATE_COEF(0x42, 0xf000, 0x2000), /* DC offset */
	WRITE_COEF(0x37, 0xfc06), /* Class D amp control */
	UPDATE_COEF(0x1b, 0x8000, 0), /* HP JD control */
	{}
};

static void alc283_restore_default_value(struct hda_codec *codec)
{
	alc_process_coef_fw(codec, alc283_coefs);
}

static void alc283_init(struct hda_codec *codec)
{
	struct alc_spec *spec = codec->spec;
	hda_nid_t hp_pin = spec->gen.autocfg.hp_pins[0];
	bool hp_pin_sense;

	if (!spec->gen.autocfg.hp_outs) {
		if (spec->gen.autocfg.line_out_type == AC_JACK_HP_OUT)
			hp_pin = spec->gen.autocfg.line_out_pins[0];
	}

	alc283_restore_default_value(codec);

	if (!hp_pin)
		return;

	msleep(30);
	hp_pin_sense = snd_hda_jack_detect(codec, hp_pin);

	/* Index 0x43 Direct Drive HP AMP LPM Control 1 */
	/* Headphone capless set to high power mode */
	alc_write_coef_idx(codec, 0x43, 0x9004);

	snd_hda_codec_write(codec, hp_pin, 0,
			    AC_VERB_SET_AMP_GAIN_MUTE, AMP_OUT_MUTE);

	if (hp_pin_sense)
		msleep(85);

	snd_hda_codec_write(codec, hp_pin, 0,
			    AC_VERB_SET_PIN_WIDGET_CONTROL, PIN_OUT);

	if (hp_pin_sense)
		msleep(85);
	/* Index 0x46 Combo jack auto switch control 2 */
	/* 3k pull low control for Headset jack. */
	alc_update_coef_idx(codec, 0x46, 3 << 12, 0);
	/* Headphone capless set to normal mode */
	alc_write_coef_idx(codec, 0x43, 0x9614);
}

static void alc283_shutup(struct hda_codec *codec)
{
	struct alc_spec *spec = codec->spec;
	hda_nid_t hp_pin = spec->gen.autocfg.hp_pins[0];
	bool hp_pin_sense;

	if (!spec->gen.autocfg.hp_outs) {
		if (spec->gen.autocfg.line_out_type == AC_JACK_HP_OUT)
			hp_pin = spec->gen.autocfg.line_out_pins[0];
	}

	if (!hp_pin) {
		alc269_shutup(codec);
		return;
	}

	hp_pin_sense = snd_hda_jack_detect(codec, hp_pin);

	alc_write_coef_idx(codec, 0x43, 0x9004);

	/*depop hp during suspend*/
	alc_write_coef_idx(codec, 0x06, 0x2100);

	snd_hda_codec_write(codec, hp_pin, 0,
			    AC_VERB_SET_AMP_GAIN_MUTE, AMP_OUT_MUTE);

	if (hp_pin_sense)
		msleep(100);

	snd_hda_codec_write(codec, hp_pin, 0,
			    AC_VERB_SET_PIN_WIDGET_CONTROL, 0x0);

	alc_update_coef_idx(codec, 0x46, 0, 3 << 12);

	if (hp_pin_sense)
		msleep(100);
	alc_auto_setup_eapd(codec, false);
	snd_hda_shutup_pins(codec);
	alc_write_coef_idx(codec, 0x43, 0x9614);
}

static void alc256_init(struct hda_codec *codec)
{
	struct alc_spec *spec = codec->spec;
	hda_nid_t hp_pin = spec->gen.autocfg.hp_pins[0];
	bool hp_pin_sense;

	if (!hp_pin)
		return;

	msleep(30);

	hp_pin_sense = snd_hda_jack_detect(codec, hp_pin);

	if (hp_pin_sense)
		msleep(2);

	alc_update_coefex_idx(codec, 0x57, 0x04, 0x0007, 0x1); /* Low power */

	snd_hda_codec_write(codec, hp_pin, 0,
			    AC_VERB_SET_AMP_GAIN_MUTE, AMP_OUT_MUTE);

	if (hp_pin_sense)
		msleep(85);

	snd_hda_codec_write(codec, hp_pin, 0,
			    AC_VERB_SET_PIN_WIDGET_CONTROL, PIN_OUT);

	if (hp_pin_sense)
		msleep(100);

	alc_update_coef_idx(codec, 0x46, 3 << 12, 0);
	alc_update_coefex_idx(codec, 0x57, 0x04, 0x0007, 0x4); /* Hight power */
	alc_update_coefex_idx(codec, 0x53, 0x02, 0x8000, 1 << 15); /* Clear bit */
	alc_update_coefex_idx(codec, 0x53, 0x02, 0x8000, 0 << 15);
}

static void alc256_shutup(struct hda_codec *codec)
{
	struct alc_spec *spec = codec->spec;
	hda_nid_t hp_pin = spec->gen.autocfg.hp_pins[0];
	bool hp_pin_sense;

	if (!hp_pin) {
		alc269_shutup(codec);
		return;
	}

	hp_pin_sense = snd_hda_jack_detect(codec, hp_pin);

	if (hp_pin_sense)
		msleep(2);

	snd_hda_codec_write(codec, hp_pin, 0,
			    AC_VERB_SET_AMP_GAIN_MUTE, AMP_OUT_MUTE);

	if (hp_pin_sense)
		msleep(85);

	/* 3k pull low control for Headset jack. */
	/* NOTE: call this before clearing the pin, otherwise codec stalls */
	alc_update_coef_idx(codec, 0x46, 0, 3 << 12);

	snd_hda_codec_write(codec, hp_pin, 0,
			    AC_VERB_SET_PIN_WIDGET_CONTROL, 0x0);

	if (hp_pin_sense)
		msleep(100);

	alc_auto_setup_eapd(codec, false);
	snd_hda_shutup_pins(codec);
}

static void alc_default_init(struct hda_codec *codec)
{
	struct alc_spec *spec = codec->spec;
	hda_nid_t hp_pin = spec->gen.autocfg.hp_pins[0];
	bool hp_pin_sense;

	if (!hp_pin)
		return;

	msleep(30);

	hp_pin_sense = snd_hda_jack_detect(codec, hp_pin);

	if (hp_pin_sense)
		msleep(2);

	snd_hda_codec_write(codec, hp_pin, 0,
			    AC_VERB_SET_AMP_GAIN_MUTE, AMP_OUT_MUTE);

	if (hp_pin_sense)
		msleep(85);

	snd_hda_codec_write(codec, hp_pin, 0,
			    AC_VERB_SET_PIN_WIDGET_CONTROL, PIN_OUT);

	if (hp_pin_sense)
		msleep(100);
}

static void alc_default_shutup(struct hda_codec *codec)
{
	struct alc_spec *spec = codec->spec;
	hda_nid_t hp_pin = spec->gen.autocfg.hp_pins[0];
	bool hp_pin_sense;

	if (!hp_pin) {
		alc269_shutup(codec);
		return;
	}

	hp_pin_sense = snd_hda_jack_detect(codec, hp_pin);

	if (hp_pin_sense)
		msleep(2);

	snd_hda_codec_write(codec, hp_pin, 0,
			    AC_VERB_SET_AMP_GAIN_MUTE, AMP_OUT_MUTE);

	if (hp_pin_sense)
		msleep(85);

	snd_hda_codec_write(codec, hp_pin, 0,
			    AC_VERB_SET_PIN_WIDGET_CONTROL, 0x0);

	if (hp_pin_sense)
		msleep(100);

	alc_auto_setup_eapd(codec, false);
	snd_hda_shutup_pins(codec);
}

static void alc294_hp_init(struct hda_codec *codec)
{
	struct alc_spec *spec = codec->spec;
	hda_nid_t hp_pin = spec->gen.autocfg.hp_pins[0];
	int i, val;

	if (!hp_pin)
		return;

	snd_hda_codec_write(codec, hp_pin, 0,
			    AC_VERB_SET_AMP_GAIN_MUTE, AMP_OUT_MUTE);

	msleep(100);

	snd_hda_codec_write(codec, hp_pin, 0,
			    AC_VERB_SET_PIN_WIDGET_CONTROL, 0x0);

	alc_update_coef_idx(codec, 0x6f, 0x000f, 0);/* Set HP depop to manual mode */
	alc_update_coefex_idx(codec, 0x58, 0x00, 0x8000, 0x8000); /* HP depop procedure start */

	/* Wait for depop procedure finish  */
	val = alc_read_coefex_idx(codec, 0x58, 0x01);
	for (i = 0; i < 20 && val & 0x0080; i++) {
		msleep(50);
		val = alc_read_coefex_idx(codec, 0x58, 0x01);
	}
	/* Set HP depop to auto mode */
	alc_update_coef_idx(codec, 0x6f, 0x000f, 0x000b);
	msleep(50);
}

static void alc294_init(struct hda_codec *codec)
{
	struct alc_spec *spec = codec->spec;

	/* required only at boot or S4 resume time */
	if (!spec->done_hp_init ||
	    codec->core.dev.power.power_state.event == PM_EVENT_RESTORE) {
		alc294_hp_init(codec);
		spec->done_hp_init = true;
	}
	alc_default_init(codec);
}

static void alc5505_coef_set(struct hda_codec *codec, unsigned int index_reg,
			     unsigned int val)
{
	snd_hda_codec_write(codec, 0x51, 0, AC_VERB_SET_COEF_INDEX, index_reg >> 1);
	snd_hda_codec_write(codec, 0x51, 0, AC_VERB_SET_PROC_COEF, val & 0xffff); /* LSB */
	snd_hda_codec_write(codec, 0x51, 0, AC_VERB_SET_PROC_COEF, val >> 16); /* MSB */
}

static int alc5505_coef_get(struct hda_codec *codec, unsigned int index_reg)
{
	unsigned int val;

	snd_hda_codec_write(codec, 0x51, 0, AC_VERB_SET_COEF_INDEX, index_reg >> 1);
	val = snd_hda_codec_read(codec, 0x51, 0, AC_VERB_GET_PROC_COEF, 0)
		& 0xffff;
	val |= snd_hda_codec_read(codec, 0x51, 0, AC_VERB_GET_PROC_COEF, 0)
		<< 16;
	return val;
}

static void alc5505_dsp_halt(struct hda_codec *codec)
{
	unsigned int val;

	alc5505_coef_set(codec, 0x3000, 0x000c); /* DSP CPU stop */
	alc5505_coef_set(codec, 0x880c, 0x0008); /* DDR enter self refresh */
	alc5505_coef_set(codec, 0x61c0, 0x11110080); /* Clock control for PLL and CPU */
	alc5505_coef_set(codec, 0x6230, 0xfc0d4011); /* Disable Input OP */
	alc5505_coef_set(codec, 0x61b4, 0x040a2b03); /* Stop PLL2 */
	alc5505_coef_set(codec, 0x61b0, 0x00005b17); /* Stop PLL1 */
	alc5505_coef_set(codec, 0x61b8, 0x04133303); /* Stop PLL3 */
	val = alc5505_coef_get(codec, 0x6220);
	alc5505_coef_set(codec, 0x6220, (val | 0x3000)); /* switch Ringbuffer clock to DBUS clock */
}

static void alc5505_dsp_back_from_halt(struct hda_codec *codec)
{
	alc5505_coef_set(codec, 0x61b8, 0x04133302);
	alc5505_coef_set(codec, 0x61b0, 0x00005b16);
	alc5505_coef_set(codec, 0x61b4, 0x040a2b02);
	alc5505_coef_set(codec, 0x6230, 0xf80d4011);
	alc5505_coef_set(codec, 0x6220, 0x2002010f);
	alc5505_coef_set(codec, 0x880c, 0x00000004);
}

static void alc5505_dsp_init(struct hda_codec *codec)
{
	unsigned int val;

	alc5505_dsp_halt(codec);
	alc5505_dsp_back_from_halt(codec);
	alc5505_coef_set(codec, 0x61b0, 0x5b14); /* PLL1 control */
	alc5505_coef_set(codec, 0x61b0, 0x5b16);
	alc5505_coef_set(codec, 0x61b4, 0x04132b00); /* PLL2 control */
	alc5505_coef_set(codec, 0x61b4, 0x04132b02);
	alc5505_coef_set(codec, 0x61b8, 0x041f3300); /* PLL3 control*/
	alc5505_coef_set(codec, 0x61b8, 0x041f3302);
	snd_hda_codec_write(codec, 0x51, 0, AC_VERB_SET_CODEC_RESET, 0); /* Function reset */
	alc5505_coef_set(codec, 0x61b8, 0x041b3302);
	alc5505_coef_set(codec, 0x61b8, 0x04173302);
	alc5505_coef_set(codec, 0x61b8, 0x04163302);
	alc5505_coef_set(codec, 0x8800, 0x348b328b); /* DRAM control */
	alc5505_coef_set(codec, 0x8808, 0x00020022); /* DRAM control */
	alc5505_coef_set(codec, 0x8818, 0x00000400); /* DRAM control */

	val = alc5505_coef_get(codec, 0x6200) >> 16; /* Read revision ID */
	if (val <= 3)
		alc5505_coef_set(codec, 0x6220, 0x2002010f); /* I/O PAD Configuration */
	else
		alc5505_coef_set(codec, 0x6220, 0x6002018f);

	alc5505_coef_set(codec, 0x61ac, 0x055525f0); /**/
	alc5505_coef_set(codec, 0x61c0, 0x12230080); /* Clock control */
	alc5505_coef_set(codec, 0x61b4, 0x040e2b02); /* PLL2 control */
	alc5505_coef_set(codec, 0x61bc, 0x010234f8); /* OSC Control */
	alc5505_coef_set(codec, 0x880c, 0x00000004); /* DRAM Function control */
	alc5505_coef_set(codec, 0x880c, 0x00000003);
	alc5505_coef_set(codec, 0x880c, 0x00000010);

#ifdef HALT_REALTEK_ALC5505
	alc5505_dsp_halt(codec);
#endif
}

#ifdef HALT_REALTEK_ALC5505
#define alc5505_dsp_suspend(codec)	/* NOP */
#define alc5505_dsp_resume(codec)	/* NOP */
#else
#define alc5505_dsp_suspend(codec)	alc5505_dsp_halt(codec)
#define alc5505_dsp_resume(codec)	alc5505_dsp_back_from_halt(codec)
#endif

#ifdef CONFIG_PM
static int alc269_suspend(struct hda_codec *codec)
{
	struct alc_spec *spec = codec->spec;

	if (spec->has_alc5505_dsp)
		alc5505_dsp_suspend(codec);
	return alc_suspend(codec);
}

static int alc269_resume(struct hda_codec *codec)
{
	struct alc_spec *spec = codec->spec;

	if (spec->codec_variant == ALC269_TYPE_ALC269VB)
		alc269vb_toggle_power_output(codec, 0);
	if (spec->codec_variant == ALC269_TYPE_ALC269VB &&
			(alc_get_coef0(codec) & 0x00ff) == 0x018) {
		msleep(150);
	}

	codec->patch_ops.init(codec);

	if (spec->codec_variant == ALC269_TYPE_ALC269VB)
		alc269vb_toggle_power_output(codec, 1);
	if (spec->codec_variant == ALC269_TYPE_ALC269VB &&
			(alc_get_coef0(codec) & 0x00ff) == 0x017) {
		msleep(200);
	}

	regcache_sync(codec->core.regmap);
	hda_call_check_power_status(codec, 0x01);

	/* on some machine, the BIOS will clear the codec gpio data when enter
	 * suspend, and won't restore the data after resume, so we restore it
	 * in the driver.
	 */
	if (spec->gpio_led)
		snd_hda_codec_write(codec, codec->core.afg, 0, AC_VERB_SET_GPIO_DATA,
			    spec->gpio_led);

	if (spec->has_alc5505_dsp)
		alc5505_dsp_resume(codec);

	return 0;
}
#endif /* CONFIG_PM */

static void alc269_fixup_pincfg_no_hp_to_lineout(struct hda_codec *codec,
						 const struct hda_fixup *fix, int action)
{
	struct alc_spec *spec = codec->spec;

	if (action == HDA_FIXUP_ACT_PRE_PROBE)
		spec->parse_flags = HDA_PINCFG_NO_HP_FIXUP;
}

static void alc269_fixup_pincfg_U7x7_headset_mic(struct hda_codec *codec,
						 const struct hda_fixup *fix,
						 int action)
{
	unsigned int cfg_headphone = snd_hda_codec_get_pincfg(codec, 0x21);
	unsigned int cfg_headset_mic = snd_hda_codec_get_pincfg(codec, 0x19);

	if (cfg_headphone && cfg_headset_mic == 0x411111f0)
		snd_hda_codec_set_pincfg(codec, 0x19,
			(cfg_headphone & ~AC_DEFCFG_DEVICE) |
			(AC_JACK_MIC_IN << AC_DEFCFG_DEVICE_SHIFT));
}

static void alc269_fixup_hweq(struct hda_codec *codec,
			       const struct hda_fixup *fix, int action)
{
	if (action == HDA_FIXUP_ACT_INIT)
		alc_update_coef_idx(codec, 0x1e, 0, 0x80);
}

static void alc269_fixup_headset_mic(struct hda_codec *codec,
				       const struct hda_fixup *fix, int action)
{
	struct alc_spec *spec = codec->spec;

	if (action == HDA_FIXUP_ACT_PRE_PROBE)
		spec->parse_flags |= HDA_PINCFG_HEADSET_MIC;
}

static void alc271_fixup_dmic(struct hda_codec *codec,
			      const struct hda_fixup *fix, int action)
{
	static const struct hda_verb verbs[] = {
		{0x20, AC_VERB_SET_COEF_INDEX, 0x0d},
		{0x20, AC_VERB_SET_PROC_COEF, 0x4000},
		{}
	};
	unsigned int cfg;

	if (strcmp(codec->core.chip_name, "ALC271X") &&
	    strcmp(codec->core.chip_name, "ALC269VB"))
		return;
	cfg = snd_hda_codec_get_pincfg(codec, 0x12);
	if (get_defcfg_connect(cfg) == AC_JACK_PORT_FIXED)
		snd_hda_sequence_write(codec, verbs);
}

static void alc269_fixup_pcm_44k(struct hda_codec *codec,
				 const struct hda_fixup *fix, int action)
{
	struct alc_spec *spec = codec->spec;

	if (action != HDA_FIXUP_ACT_PROBE)
		return;

	/* Due to a hardware problem on Lenovo Ideadpad, we need to
	 * fix the sample rate of analog I/O to 44.1kHz
	 */
	spec->gen.stream_analog_playback = &alc269_44k_pcm_analog_playback;
	spec->gen.stream_analog_capture = &alc269_44k_pcm_analog_capture;
}

static void alc269_fixup_stereo_dmic(struct hda_codec *codec,
				     const struct hda_fixup *fix, int action)
{
	/* The digital-mic unit sends PDM (differential signal) instead of
	 * the standard PCM, thus you can't record a valid mono stream as is.
	 * Below is a workaround specific to ALC269 to control the dmic
	 * signal source as mono.
	 */
	if (action == HDA_FIXUP_ACT_INIT)
		alc_update_coef_idx(codec, 0x07, 0, 0x80);
}

static void alc269_quanta_automute(struct hda_codec *codec)
{
	snd_hda_gen_update_outputs(codec);

	alc_write_coef_idx(codec, 0x0c, 0x680);
	alc_write_coef_idx(codec, 0x0c, 0x480);
}

static void alc269_fixup_quanta_mute(struct hda_codec *codec,
				     const struct hda_fixup *fix, int action)
{
	struct alc_spec *spec = codec->spec;
	if (action != HDA_FIXUP_ACT_PROBE)
		return;
	spec->gen.automute_hook = alc269_quanta_automute;
}

static void alc269_x101_hp_automute_hook(struct hda_codec *codec,
					 struct hda_jack_callback *jack)
{
	struct alc_spec *spec = codec->spec;
	int vref;
	msleep(200);
	snd_hda_gen_hp_automute(codec, jack);

	vref = spec->gen.hp_jack_present ? PIN_VREF80 : 0;
	msleep(100);
	snd_hda_codec_write(codec, 0x18, 0, AC_VERB_SET_PIN_WIDGET_CONTROL,
			    vref);
	msleep(500);
	snd_hda_codec_write(codec, 0x18, 0, AC_VERB_SET_PIN_WIDGET_CONTROL,
			    vref);
}

static void alc269_fixup_x101_headset_mic(struct hda_codec *codec,
				     const struct hda_fixup *fix, int action)
{
	struct alc_spec *spec = codec->spec;
	if (action == HDA_FIXUP_ACT_PRE_PROBE) {
		spec->parse_flags |= HDA_PINCFG_HEADSET_MIC;
		spec->gen.hp_automute_hook = alc269_x101_hp_automute_hook;
	}
}


/* update mute-LED according to the speaker mute state via mic VREF pin */
static void alc269_fixup_mic_mute_hook(void *private_data, int enabled)
{
	struct hda_codec *codec = private_data;
	struct alc_spec *spec = codec->spec;
	unsigned int pinval;

	if (spec->mute_led_polarity)
		enabled = !enabled;
	pinval = snd_hda_codec_get_pin_target(codec, spec->mute_led_nid);
	pinval &= ~AC_PINCTL_VREFEN;
	pinval |= enabled ? AC_PINCTL_VREF_HIZ : AC_PINCTL_VREF_80;
	if (spec->mute_led_nid) {
		/* temporarily power up/down for setting VREF */
		snd_hda_power_up_pm(codec);
		snd_hda_set_pin_ctl_cache(codec, spec->mute_led_nid, pinval);
		snd_hda_power_down_pm(codec);
	}
}

/* Make sure the led works even in runtime suspend */
static unsigned int led_power_filter(struct hda_codec *codec,
						  hda_nid_t nid,
						  unsigned int power_state)
{
	struct alc_spec *spec = codec->spec;

	if (power_state != AC_PWRST_D3 || nid == 0 ||
	    (nid != spec->mute_led_nid && nid != spec->cap_mute_led_nid))
		return power_state;

	/* Set pin ctl again, it might have just been set to 0 */
	snd_hda_set_pin_ctl(codec, nid,
			    snd_hda_codec_get_pin_target(codec, nid));

	return snd_hda_gen_path_power_filter(codec, nid, power_state);
}

static void alc269_fixup_hp_mute_led(struct hda_codec *codec,
				     const struct hda_fixup *fix, int action)
{
	struct alc_spec *spec = codec->spec;
	const struct dmi_device *dev = NULL;

	if (action != HDA_FIXUP_ACT_PRE_PROBE)
		return;

	while ((dev = dmi_find_device(DMI_DEV_TYPE_OEM_STRING, NULL, dev))) {
		int pol, pin;
		if (sscanf(dev->name, "HP_Mute_LED_%d_%x", &pol, &pin) != 2)
			continue;
		if (pin < 0x0a || pin >= 0x10)
			break;
		spec->mute_led_polarity = pol;
		spec->mute_led_nid = pin - 0x0a + 0x18;
		spec->gen.vmaster_mute.hook = alc269_fixup_mic_mute_hook;
		spec->gen.vmaster_mute_enum = 1;
		codec->power_filter = led_power_filter;
		codec_dbg(codec,
			  "Detected mute LED for %x:%d\n", spec->mute_led_nid,
			   spec->mute_led_polarity);
		break;
	}
}

static void alc269_fixup_hp_mute_led_mic1(struct hda_codec *codec,
				const struct hda_fixup *fix, int action)
{
	struct alc_spec *spec = codec->spec;
	if (action == HDA_FIXUP_ACT_PRE_PROBE) {
		spec->mute_led_polarity = 0;
		spec->mute_led_nid = 0x18;
		spec->gen.vmaster_mute.hook = alc269_fixup_mic_mute_hook;
		spec->gen.vmaster_mute_enum = 1;
		codec->power_filter = led_power_filter;
	}
}

static void alc269_fixup_hp_mute_led_mic2(struct hda_codec *codec,
				const struct hda_fixup *fix, int action)
{
	struct alc_spec *spec = codec->spec;
	if (action == HDA_FIXUP_ACT_PRE_PROBE) {
		spec->mute_led_polarity = 0;
		spec->mute_led_nid = 0x19;
		spec->gen.vmaster_mute.hook = alc269_fixup_mic_mute_hook;
		spec->gen.vmaster_mute_enum = 1;
		codec->power_filter = led_power_filter;
	}
}

/* update LED status via GPIO */
static void alc_update_gpio_led(struct hda_codec *codec, unsigned int mask,
				bool enabled)
{
	struct alc_spec *spec = codec->spec;
	unsigned int oldval = spec->gpio_led;

	if (spec->mute_led_polarity)
		enabled = !enabled;

	if (enabled)
		spec->gpio_led &= ~mask;
	else
		spec->gpio_led |= mask;
	if (spec->gpio_led != oldval)
		snd_hda_codec_write(codec, 0x01, 0, AC_VERB_SET_GPIO_DATA,
				    spec->gpio_led);
}

/* turn on/off mute LED via GPIO per vmaster hook */
static void alc_fixup_gpio_mute_hook(void *private_data, int enabled)
{
	struct hda_codec *codec = private_data;
	struct alc_spec *spec = codec->spec;

	alc_update_gpio_led(codec, spec->gpio_mute_led_mask, enabled);
}

/* turn on/off mic-mute LED via GPIO per capture hook */
static void alc_fixup_gpio_mic_mute_hook(struct hda_codec *codec,
					 struct snd_kcontrol *kcontrol,
					 struct snd_ctl_elem_value *ucontrol)
{
	struct alc_spec *spec = codec->spec;

	if (ucontrol)
		alc_update_gpio_led(codec, spec->gpio_mic_led_mask,
				    ucontrol->value.integer.value[0] ||
				    ucontrol->value.integer.value[1]);
}

static void alc269_fixup_hp_gpio_led(struct hda_codec *codec,
				const struct hda_fixup *fix, int action)
{
	struct alc_spec *spec = codec->spec;
	static const struct hda_verb gpio_init[] = {
		{ 0x01, AC_VERB_SET_GPIO_MASK, 0x18 },
		{ 0x01, AC_VERB_SET_GPIO_DIRECTION, 0x18 },
		{}
	};

	if (action == HDA_FIXUP_ACT_PRE_PROBE) {
		spec->gen.vmaster_mute.hook = alc_fixup_gpio_mute_hook;
		spec->gen.cap_sync_hook = alc_fixup_gpio_mic_mute_hook;
		spec->gpio_led = 0;
		spec->mute_led_polarity = 0;
		spec->gpio_mute_led_mask = 0x08;
		spec->gpio_mic_led_mask = 0x10;
		snd_hda_add_verbs(codec, gpio_init);
	}
}

static void alc286_fixup_hp_gpio_led(struct hda_codec *codec,
				const struct hda_fixup *fix, int action)
{
	struct alc_spec *spec = codec->spec;
	static const struct hda_verb gpio_init[] = {
		{ 0x01, AC_VERB_SET_GPIO_MASK, 0x22 },
		{ 0x01, AC_VERB_SET_GPIO_DIRECTION, 0x22 },
		{}
	};

	if (action == HDA_FIXUP_ACT_PRE_PROBE) {
		spec->gen.vmaster_mute.hook = alc_fixup_gpio_mute_hook;
		spec->gen.cap_sync_hook = alc_fixup_gpio_mic_mute_hook;
		spec->gpio_led = 0;
		spec->mute_led_polarity = 0;
		spec->gpio_mute_led_mask = 0x02;
		spec->gpio_mic_led_mask = 0x20;
		snd_hda_add_verbs(codec, gpio_init);
	}
}

/* turn on/off mic-mute LED per capture hook */
static void alc269_fixup_hp_cap_mic_mute_hook(struct hda_codec *codec,
					       struct snd_kcontrol *kcontrol,
					       struct snd_ctl_elem_value *ucontrol)
{
	struct alc_spec *spec = codec->spec;
	unsigned int pinval, enable, disable;

	pinval = snd_hda_codec_get_pin_target(codec, spec->cap_mute_led_nid);
	pinval &= ~AC_PINCTL_VREFEN;
	enable  = pinval | AC_PINCTL_VREF_80;
	disable = pinval | AC_PINCTL_VREF_HIZ;

	if (!ucontrol)
		return;

	if (ucontrol->value.integer.value[0] ||
	    ucontrol->value.integer.value[1])
		pinval = disable;
	else
		pinval = enable;

	if (spec->cap_mute_led_nid)
		snd_hda_set_pin_ctl_cache(codec, spec->cap_mute_led_nid, pinval);
}

static void alc269_fixup_hp_gpio_mic1_led(struct hda_codec *codec,
				const struct hda_fixup *fix, int action)
{
	struct alc_spec *spec = codec->spec;
	static const struct hda_verb gpio_init[] = {
		{ 0x01, AC_VERB_SET_GPIO_MASK, 0x08 },
		{ 0x01, AC_VERB_SET_GPIO_DIRECTION, 0x08 },
		{}
	};

	if (action == HDA_FIXUP_ACT_PRE_PROBE) {
		spec->gen.vmaster_mute.hook = alc_fixup_gpio_mute_hook;
		spec->gen.cap_sync_hook = alc269_fixup_hp_cap_mic_mute_hook;
		spec->gpio_led = 0;
		spec->mute_led_polarity = 0;
		spec->gpio_mute_led_mask = 0x08;
		spec->cap_mute_led_nid = 0x18;
		snd_hda_add_verbs(codec, gpio_init);
		codec->power_filter = led_power_filter;
	}
}

static void alc280_fixup_hp_gpio4(struct hda_codec *codec,
				   const struct hda_fixup *fix, int action)
{
	/* Like hp_gpio_mic1_led, but also needs GPIO4 low to enable headphone amp */
	struct alc_spec *spec = codec->spec;
	static const struct hda_verb gpio_init[] = {
		{ 0x01, AC_VERB_SET_GPIO_MASK, 0x18 },
		{ 0x01, AC_VERB_SET_GPIO_DIRECTION, 0x18 },
		{}
	};

	if (action == HDA_FIXUP_ACT_PRE_PROBE) {
		spec->gen.vmaster_mute.hook = alc_fixup_gpio_mute_hook;
		spec->gen.cap_sync_hook = alc269_fixup_hp_cap_mic_mute_hook;
		spec->gpio_led = 0;
		spec->mute_led_polarity = 0;
		spec->gpio_mute_led_mask = 0x08;
		spec->cap_mute_led_nid = 0x18;
		snd_hda_add_verbs(codec, gpio_init);
		codec->power_filter = led_power_filter;
	}
}

#if IS_REACHABLE(CONFIG_INPUT)
static void gpio2_mic_hotkey_event(struct hda_codec *codec,
				   struct hda_jack_callback *event)
{
	struct alc_spec *spec = codec->spec;

	/* GPIO2 just toggles on a keypress/keyrelease cycle. Therefore
	   send both key on and key off event for every interrupt. */
	input_report_key(spec->kb_dev, spec->alc_mute_keycode_map[ALC_KEY_MICMUTE_INDEX], 1);
	input_sync(spec->kb_dev);
	input_report_key(spec->kb_dev, spec->alc_mute_keycode_map[ALC_KEY_MICMUTE_INDEX], 0);
	input_sync(spec->kb_dev);
}

static int alc_register_micmute_input_device(struct hda_codec *codec)
{
	struct alc_spec *spec = codec->spec;
	int i;

	spec->kb_dev = input_allocate_device();
	if (!spec->kb_dev) {
		codec_err(codec, "Out of memory (input_allocate_device)\n");
		return -ENOMEM;
	}

	spec->alc_mute_keycode_map[ALC_KEY_MICMUTE_INDEX] = KEY_MICMUTE;

	spec->kb_dev->name = "Microphone Mute Button";
	spec->kb_dev->evbit[0] = BIT_MASK(EV_KEY);
	spec->kb_dev->keycodesize = sizeof(spec->alc_mute_keycode_map[0]);
	spec->kb_dev->keycodemax = ARRAY_SIZE(spec->alc_mute_keycode_map);
	spec->kb_dev->keycode = spec->alc_mute_keycode_map;
	for (i = 0; i < ARRAY_SIZE(spec->alc_mute_keycode_map); i++)
		set_bit(spec->alc_mute_keycode_map[i], spec->kb_dev->keybit);

	if (input_register_device(spec->kb_dev)) {
		codec_err(codec, "input_register_device failed\n");
		input_free_device(spec->kb_dev);
		spec->kb_dev = NULL;
		return -ENOMEM;
	}

	return 0;
}

static void alc280_fixup_hp_gpio2_mic_hotkey(struct hda_codec *codec,
					     const struct hda_fixup *fix, int action)
{
	/* GPIO1 = set according to SKU external amp
	   GPIO2 = mic mute hotkey
	   GPIO3 = mute LED
	   GPIO4 = mic mute LED */
	static const struct hda_verb gpio_init[] = {
		{ 0x01, AC_VERB_SET_GPIO_MASK, 0x1e },
		{ 0x01, AC_VERB_SET_GPIO_DIRECTION, 0x1a },
		{ 0x01, AC_VERB_SET_GPIO_DATA, 0x02 },
		{}
	};

	struct alc_spec *spec = codec->spec;

	if (action == HDA_FIXUP_ACT_PRE_PROBE) {
		if (alc_register_micmute_input_device(codec) != 0)
			return;

		snd_hda_add_verbs(codec, gpio_init);
		snd_hda_codec_write_cache(codec, codec->core.afg, 0,
					  AC_VERB_SET_GPIO_UNSOLICITED_RSP_MASK, 0x04);
		snd_hda_jack_detect_enable_callback(codec, codec->core.afg,
						    gpio2_mic_hotkey_event);

		spec->gen.vmaster_mute.hook = alc_fixup_gpio_mute_hook;
		spec->gen.cap_sync_hook = alc_fixup_gpio_mic_mute_hook;
		spec->gpio_led = 0;
		spec->mute_led_polarity = 0;
		spec->gpio_mute_led_mask = 0x08;
		spec->gpio_mic_led_mask = 0x10;
		return;
	}

	if (!spec->kb_dev)
		return;

	switch (action) {
	case HDA_FIXUP_ACT_PROBE:
		spec->init_amp = ALC_INIT_DEFAULT;
		break;
	case HDA_FIXUP_ACT_FREE:
		input_unregister_device(spec->kb_dev);
		spec->kb_dev = NULL;
	}
}

static void alc233_fixup_lenovo_line2_mic_hotkey(struct hda_codec *codec,
					     const struct hda_fixup *fix, int action)
{
	/* Line2 = mic mute hotkey
	   GPIO2 = mic mute LED */
	static const struct hda_verb gpio_init[] = {
		{ 0x01, AC_VERB_SET_GPIO_MASK, 0x04 },
		{ 0x01, AC_VERB_SET_GPIO_DIRECTION, 0x04 },
		{}
	};

	struct alc_spec *spec = codec->spec;

	if (action == HDA_FIXUP_ACT_PRE_PROBE) {
		if (alc_register_micmute_input_device(codec) != 0)
			return;

		snd_hda_add_verbs(codec, gpio_init);
		snd_hda_jack_detect_enable_callback(codec, 0x1b,
						    gpio2_mic_hotkey_event);

		spec->gen.cap_sync_hook = alc_fixup_gpio_mic_mute_hook;
		spec->gpio_led = 0;
		spec->mute_led_polarity = 0;
		spec->gpio_mic_led_mask = 0x04;
		return;
	}

	if (!spec->kb_dev)
		return;

	switch (action) {
	case HDA_FIXUP_ACT_PROBE:
		spec->init_amp = ALC_INIT_DEFAULT;
		break;
	case HDA_FIXUP_ACT_FREE:
		input_unregister_device(spec->kb_dev);
		spec->kb_dev = NULL;
	}
}
#else /* INPUT */
#define alc280_fixup_hp_gpio2_mic_hotkey	NULL
#define alc233_fixup_lenovo_line2_mic_hotkey	NULL
#endif /* INPUT */

static void alc269_fixup_hp_line1_mic1_led(struct hda_codec *codec,
				const struct hda_fixup *fix, int action)
{
	struct alc_spec *spec = codec->spec;

	if (action == HDA_FIXUP_ACT_PRE_PROBE) {
		spec->gen.vmaster_mute.hook = alc269_fixup_mic_mute_hook;
		spec->gen.cap_sync_hook = alc269_fixup_hp_cap_mic_mute_hook;
		spec->mute_led_polarity = 0;
		spec->mute_led_nid = 0x1a;
		spec->cap_mute_led_nid = 0x18;
		spec->gen.vmaster_mute_enum = 1;
		codec->power_filter = led_power_filter;
	}
}

static struct coef_fw alc225_pre_hsmode[] = {
	UPDATE_COEF(0x4a, 1<<8, 0),
	UPDATE_COEFEX(0x57, 0x05, 1<<14, 0),
	UPDATE_COEF(0x63, 3<<14, 3<<14),
	UPDATE_COEF(0x4a, 3<<4, 2<<4),
	UPDATE_COEF(0x4a, 3<<10, 3<<10),
	UPDATE_COEF(0x45, 0x3f<<10, 0x34<<10),
	UPDATE_COEF(0x4a, 3<<10, 0),
	{}
};

static void alc_headset_mode_unplugged(struct hda_codec *codec)
{
	static struct coef_fw coef0255[] = {
		WRITE_COEF(0x45, 0xd089), /* UAJ function set to menual mode */
		UPDATE_COEFEX(0x57, 0x05, 1<<14, 0), /* Direct Drive HP Amp control(Set to verb control)*/
		WRITE_COEF(0x06, 0x6104), /* Set MIC2 Vref gate with HP */
		WRITE_COEFEX(0x57, 0x03, 0x8aa6), /* Direct Drive HP Amp control */
		{}
	};
	static struct coef_fw coef0255_1[] = {
		WRITE_COEF(0x1b, 0x0c0b), /* LDO and MISC control */
		{}
	};
	static struct coef_fw coef0256[] = {
		WRITE_COEF(0x1b, 0x0c4b), /* LDO and MISC control */
		{}
	};
	static struct coef_fw coef0233[] = {
		WRITE_COEF(0x1b, 0x0c0b),
		WRITE_COEF(0x45, 0xc429),
		UPDATE_COEF(0x35, 0x4000, 0),
		WRITE_COEF(0x06, 0x2104),
		WRITE_COEF(0x1a, 0x0001),
		WRITE_COEF(0x26, 0x0004),
		WRITE_COEF(0x32, 0x42a3),
		{}
	};
	static struct coef_fw coef0288[] = {
		UPDATE_COEF(0x4f, 0xfcc0, 0xc400),
		UPDATE_COEF(0x50, 0x2000, 0x2000),
		UPDATE_COEF(0x56, 0x0006, 0x0006),
		UPDATE_COEF(0x66, 0x0008, 0),
		UPDATE_COEF(0x67, 0x2000, 0),
		{}
	};
	static struct coef_fw coef0298[] = {
		UPDATE_COEF(0x19, 0x1300, 0x0300),
		{}
	};
	static struct coef_fw coef0292[] = {
		WRITE_COEF(0x76, 0x000e),
		WRITE_COEF(0x6c, 0x2400),
		WRITE_COEF(0x18, 0x7308),
		WRITE_COEF(0x6b, 0xc429),
		{}
	};
	static struct coef_fw coef0293[] = {
		UPDATE_COEF(0x10, 7<<8, 6<<8), /* SET Line1 JD to 0 */
		UPDATE_COEFEX(0x57, 0x05, 1<<15|1<<13, 0x0), /* SET charge pump by verb */
		UPDATE_COEFEX(0x57, 0x03, 1<<10, 1<<10), /* SET EN_OSW to 1 */
		UPDATE_COEF(0x1a, 1<<3, 1<<3), /* Combo JD gating with LINE1-VREFO */
		WRITE_COEF(0x45, 0xc429), /* Set to TRS type */
		UPDATE_COEF(0x4a, 0x000f, 0x000e), /* Combo Jack auto detect */
		{}
	};
	static struct coef_fw coef0668[] = {
		WRITE_COEF(0x15, 0x0d40),
		WRITE_COEF(0xb7, 0x802b),
		{}
	};
	static struct coef_fw coef0225[] = {
		UPDATE_COEF(0x63, 3<<14, 0),
		{}
	};
	static struct coef_fw coef0274[] = {
		UPDATE_COEF(0x4a, 0x0100, 0),
		UPDATE_COEFEX(0x57, 0x05, 0x4000, 0),
		UPDATE_COEF(0x6b, 0xf000, 0x5000),
		UPDATE_COEF(0x4a, 0x0010, 0),
		UPDATE_COEF(0x4a, 0x0c00, 0x0c00),
		WRITE_COEF(0x45, 0x5289),
		UPDATE_COEF(0x4a, 0x0c00, 0),
		{}
	};

	switch (codec->core.vendor_id) {
	case 0x10ec0255:
		alc_process_coef_fw(codec, coef0255_1);
		alc_process_coef_fw(codec, coef0255);
		break;
	case 0x10ec0236:
	case 0x10ec0256:
		alc_process_coef_fw(codec, coef0256);
		alc_process_coef_fw(codec, coef0255);
		break;
	case 0x10ec0234:
	case 0x10ec0274:
	case 0x10ec0294:
		alc_process_coef_fw(codec, coef0274);
		break;
	case 0x10ec0233:
	case 0x10ec0283:
		alc_process_coef_fw(codec, coef0233);
		break;
	case 0x10ec0286:
	case 0x10ec0288:
		alc_process_coef_fw(codec, coef0288);
		break;
	case 0x10ec0298:
		alc_process_coef_fw(codec, coef0298);
		alc_process_coef_fw(codec, coef0288);
		break;
	case 0x10ec0292:
		alc_process_coef_fw(codec, coef0292);
		break;
	case 0x10ec0293:
		alc_process_coef_fw(codec, coef0293);
		break;
	case 0x10ec0668:
		alc_process_coef_fw(codec, coef0668);
		break;
	case 0x10ec0225:
	case 0x10ec0295:
	case 0x10ec0299:
		alc_process_coef_fw(codec, alc225_pre_hsmode);
		alc_process_coef_fw(codec, coef0225);
		break;
	case 0x10ec0867:
		alc_update_coefex_idx(codec, 0x57, 0x5, 1<<14, 0);
		break;
	}
	codec_dbg(codec, "Headset jack set to unplugged mode.\n");
}


static void alc_headset_mode_mic_in(struct hda_codec *codec, hda_nid_t hp_pin,
				    hda_nid_t mic_pin)
{
	static struct coef_fw coef0255[] = {
		WRITE_COEFEX(0x57, 0x03, 0x8aa6),
		WRITE_COEF(0x06, 0x6100), /* Set MIC2 Vref gate to normal */
		{}
	};
	static struct coef_fw coef0233[] = {
		UPDATE_COEF(0x35, 0, 1<<14),
		WRITE_COEF(0x06, 0x2100),
		WRITE_COEF(0x1a, 0x0021),
		WRITE_COEF(0x26, 0x008c),
		{}
	};
	static struct coef_fw coef0288[] = {
		UPDATE_COEF(0x4f, 0x00c0, 0),
		UPDATE_COEF(0x50, 0x2000, 0),
		UPDATE_COEF(0x56, 0x0006, 0),
		UPDATE_COEF(0x4f, 0xfcc0, 0xc400),
		UPDATE_COEF(0x66, 0x0008, 0x0008),
		UPDATE_COEF(0x67, 0x2000, 0x2000),
		{}
	};
	static struct coef_fw coef0292[] = {
		WRITE_COEF(0x19, 0xa208),
		WRITE_COEF(0x2e, 0xacf0),
		{}
	};
	static struct coef_fw coef0293[] = {
		UPDATE_COEFEX(0x57, 0x05, 0, 1<<15|1<<13), /* SET charge pump by verb */
		UPDATE_COEFEX(0x57, 0x03, 1<<10, 0), /* SET EN_OSW to 0 */
		UPDATE_COEF(0x1a, 1<<3, 0), /* Combo JD gating without LINE1-VREFO */
		{}
	};
	static struct coef_fw coef0688[] = {
		WRITE_COEF(0xb7, 0x802b),
		WRITE_COEF(0xb5, 0x1040),
		UPDATE_COEF(0xc3, 0, 1<<12),
		{}
	};
	static struct coef_fw coef0225[] = {
		UPDATE_COEFEX(0x57, 0x05, 1<<14, 1<<14),
		UPDATE_COEF(0x4a, 3<<4, 2<<4),
		UPDATE_COEF(0x63, 3<<14, 0),
		{}
	};
	static struct coef_fw coef0274[] = {
		UPDATE_COEFEX(0x57, 0x05, 0x4000, 0x4000),
		UPDATE_COEF(0x4a, 0x0010, 0),
		UPDATE_COEF(0x6b, 0xf000, 0),
		{}
	};

	switch (codec->core.vendor_id) {
	case 0x10ec0236:
	case 0x10ec0255:
	case 0x10ec0256:
		alc_write_coef_idx(codec, 0x45, 0xc489);
		snd_hda_set_pin_ctl_cache(codec, hp_pin, 0);
		alc_process_coef_fw(codec, coef0255);
		snd_hda_set_pin_ctl_cache(codec, mic_pin, PIN_VREF50);
		break;
	case 0x10ec0234:
	case 0x10ec0274:
	case 0x10ec0294:
		alc_write_coef_idx(codec, 0x45, 0x4689);
		snd_hda_set_pin_ctl_cache(codec, hp_pin, 0);
		alc_process_coef_fw(codec, coef0274);
		snd_hda_set_pin_ctl_cache(codec, mic_pin, PIN_VREF50);
		break;
	case 0x10ec0233:
	case 0x10ec0283:
		alc_write_coef_idx(codec, 0x45, 0xc429);
		snd_hda_set_pin_ctl_cache(codec, hp_pin, 0);
		alc_process_coef_fw(codec, coef0233);
		snd_hda_set_pin_ctl_cache(codec, mic_pin, PIN_VREF50);
		break;
	case 0x10ec0286:
	case 0x10ec0288:
	case 0x10ec0298:
		snd_hda_set_pin_ctl_cache(codec, hp_pin, 0);
		alc_process_coef_fw(codec, coef0288);
		snd_hda_set_pin_ctl_cache(codec, mic_pin, PIN_VREF50);
		break;
	case 0x10ec0292:
		snd_hda_set_pin_ctl_cache(codec, hp_pin, 0);
		alc_process_coef_fw(codec, coef0292);
		break;
	case 0x10ec0293:
		/* Set to TRS mode */
		alc_write_coef_idx(codec, 0x45, 0xc429);
		snd_hda_set_pin_ctl_cache(codec, hp_pin, 0);
		alc_process_coef_fw(codec, coef0293);
		snd_hda_set_pin_ctl_cache(codec, mic_pin, PIN_VREF50);
		break;
	case 0x10ec0867:
		alc_update_coefex_idx(codec, 0x57, 0x5, 0, 1<<14);
		/* fallthru */
	case 0x10ec0221:
	case 0x10ec0662:
		snd_hda_set_pin_ctl_cache(codec, hp_pin, 0);
		snd_hda_set_pin_ctl_cache(codec, mic_pin, PIN_VREF50);
		break;
	case 0x10ec0668:
		alc_write_coef_idx(codec, 0x11, 0x0001);
		snd_hda_set_pin_ctl_cache(codec, hp_pin, 0);
		alc_process_coef_fw(codec, coef0688);
		snd_hda_set_pin_ctl_cache(codec, mic_pin, PIN_VREF50);
		break;
	case 0x10ec0225:
	case 0x10ec0295:
	case 0x10ec0299:
		alc_process_coef_fw(codec, alc225_pre_hsmode);
		alc_update_coef_idx(codec, 0x45, 0x3f<<10, 0x31<<10);
		snd_hda_set_pin_ctl_cache(codec, hp_pin, 0);
		alc_process_coef_fw(codec, coef0225);
		snd_hda_set_pin_ctl_cache(codec, mic_pin, PIN_VREF50);
		break;
	}
	codec_dbg(codec, "Headset jack set to mic-in mode.\n");
}

static void alc_headset_mode_default(struct hda_codec *codec)
{
	static struct coef_fw coef0225[] = {
		UPDATE_COEF(0x45, 0x3f<<10, 0x30<<10),
		UPDATE_COEF(0x45, 0x3f<<10, 0x31<<10),
		UPDATE_COEF(0x49, 3<<8, 0<<8),
		UPDATE_COEF(0x4a, 3<<4, 3<<4),
		UPDATE_COEF(0x63, 3<<14, 0),
		UPDATE_COEF(0x67, 0xf000, 0x3000),
		{}
	};
	static struct coef_fw coef0255[] = {
		WRITE_COEF(0x45, 0xc089),
		WRITE_COEF(0x45, 0xc489),
		WRITE_COEFEX(0x57, 0x03, 0x8ea6),
		WRITE_COEF(0x49, 0x0049),
		{}
	};
	static struct coef_fw coef0233[] = {
		WRITE_COEF(0x06, 0x2100),
		WRITE_COEF(0x32, 0x4ea3),
		{}
	};
	static struct coef_fw coef0288[] = {
		UPDATE_COEF(0x4f, 0xfcc0, 0xc400), /* Set to TRS type */
		UPDATE_COEF(0x50, 0x2000, 0x2000),
		UPDATE_COEF(0x56, 0x0006, 0x0006),
		UPDATE_COEF(0x66, 0x0008, 0),
		UPDATE_COEF(0x67, 0x2000, 0),
		{}
	};
	static struct coef_fw coef0292[] = {
		WRITE_COEF(0x76, 0x000e),
		WRITE_COEF(0x6c, 0x2400),
		WRITE_COEF(0x6b, 0xc429),
		WRITE_COEF(0x18, 0x7308),
		{}
	};
	static struct coef_fw coef0293[] = {
		UPDATE_COEF(0x4a, 0x000f, 0x000e), /* Combo Jack auto detect */
		WRITE_COEF(0x45, 0xC429), /* Set to TRS type */
		UPDATE_COEF(0x1a, 1<<3, 0), /* Combo JD gating without LINE1-VREFO */
		{}
	};
	static struct coef_fw coef0688[] = {
		WRITE_COEF(0x11, 0x0041),
		WRITE_COEF(0x15, 0x0d40),
		WRITE_COEF(0xb7, 0x802b),
		{}
	};
	static struct coef_fw coef0274[] = {
		WRITE_COEF(0x45, 0x4289),
		UPDATE_COEF(0x4a, 0x0010, 0x0010),
		UPDATE_COEF(0x6b, 0x0f00, 0),
		UPDATE_COEF(0x49, 0x0300, 0x0300),
		{}
	};

	switch (codec->core.vendor_id) {
	case 0x10ec0225:
	case 0x10ec0295:
	case 0x10ec0299:
		alc_process_coef_fw(codec, alc225_pre_hsmode);
		alc_process_coef_fw(codec, coef0225);
		break;
	case 0x10ec0236:
	case 0x10ec0255:
	case 0x10ec0256:
		alc_process_coef_fw(codec, coef0255);
		break;
	case 0x10ec0234:
	case 0x10ec0274:
	case 0x10ec0294:
		alc_process_coef_fw(codec, coef0274);
		break;
	case 0x10ec0233:
	case 0x10ec0283:
		alc_process_coef_fw(codec, coef0233);
		break;
	case 0x10ec0286:
	case 0x10ec0288:
	case 0x10ec0298:
		alc_process_coef_fw(codec, coef0288);
		break;
	case 0x10ec0292:
		alc_process_coef_fw(codec, coef0292);
		break;
	case 0x10ec0293:
		alc_process_coef_fw(codec, coef0293);
		break;
	case 0x10ec0668:
		alc_process_coef_fw(codec, coef0688);
		break;
	case 0x10ec0867:
		alc_update_coefex_idx(codec, 0x57, 0x5, 1<<14, 0);
		break;
	}
	codec_dbg(codec, "Headset jack set to headphone (default) mode.\n");
}

/* Iphone type */
static void alc_headset_mode_ctia(struct hda_codec *codec)
{
	int val;

	static struct coef_fw coef0255[] = {
		WRITE_COEF(0x45, 0xd489), /* Set to CTIA type */
		WRITE_COEF(0x1b, 0x0c2b),
		WRITE_COEFEX(0x57, 0x03, 0x8ea6),
		{}
	};
	static struct coef_fw coef0256[] = {
		WRITE_COEF(0x45, 0xd489), /* Set to CTIA type */
		WRITE_COEF(0x1b, 0x0c6b),
		WRITE_COEFEX(0x57, 0x03, 0x8ea6),
		{}
	};
	static struct coef_fw coef0233[] = {
		WRITE_COEF(0x45, 0xd429),
		WRITE_COEF(0x1b, 0x0c2b),
		WRITE_COEF(0x32, 0x4ea3),
		{}
	};
	static struct coef_fw coef0288[] = {
		UPDATE_COEF(0x50, 0x2000, 0x2000),
		UPDATE_COEF(0x56, 0x0006, 0x0006),
		UPDATE_COEF(0x66, 0x0008, 0),
		UPDATE_COEF(0x67, 0x2000, 0),
		{}
	};
	static struct coef_fw coef0292[] = {
		WRITE_COEF(0x6b, 0xd429),
		WRITE_COEF(0x76, 0x0008),
		WRITE_COEF(0x18, 0x7388),
		{}
	};
	static struct coef_fw coef0293[] = {
		WRITE_COEF(0x45, 0xd429), /* Set to ctia type */
		UPDATE_COEF(0x10, 7<<8, 7<<8), /* SET Line1 JD to 1 */
		{}
	};
	static struct coef_fw coef0688[] = {
		WRITE_COEF(0x11, 0x0001),
		WRITE_COEF(0x15, 0x0d60),
		WRITE_COEF(0xc3, 0x0000),
		{}
	};
	static struct coef_fw coef0225_1[] = {
		UPDATE_COEF(0x45, 0x3f<<10, 0x35<<10),
		UPDATE_COEF(0x63, 3<<14, 2<<14),
		{}
	};
	static struct coef_fw coef0225_2[] = {
		UPDATE_COEF(0x45, 0x3f<<10, 0x35<<10),
		UPDATE_COEF(0x63, 3<<14, 1<<14),
		{}
	};

	switch (codec->core.vendor_id) {
	case 0x10ec0255:
		alc_process_coef_fw(codec, coef0255);
		break;
	case 0x10ec0236:
	case 0x10ec0256:
		alc_process_coef_fw(codec, coef0256);
		break;
	case 0x10ec0234:
	case 0x10ec0274:
	case 0x10ec0294:
		alc_write_coef_idx(codec, 0x45, 0xd689);
		break;
	case 0x10ec0233:
	case 0x10ec0283:
		alc_process_coef_fw(codec, coef0233);
		break;
	case 0x10ec0298:
		val = alc_read_coef_idx(codec, 0x50);
		if (val & (1 << 12)) {
			alc_update_coef_idx(codec, 0x8e, 0x0070, 0x0020);
			alc_update_coef_idx(codec, 0x4f, 0xfcc0, 0xd400);
			msleep(300);
		} else {
			alc_update_coef_idx(codec, 0x8e, 0x0070, 0x0010);
			alc_update_coef_idx(codec, 0x4f, 0xfcc0, 0xd400);
			msleep(300);
		}
		break;
	case 0x10ec0286:
	case 0x10ec0288:
		alc_update_coef_idx(codec, 0x4f, 0xfcc0, 0xd400);
		msleep(300);
		alc_process_coef_fw(codec, coef0288);
		break;
	case 0x10ec0292:
		alc_process_coef_fw(codec, coef0292);
		break;
	case 0x10ec0293:
		alc_process_coef_fw(codec, coef0293);
		break;
	case 0x10ec0668:
		alc_process_coef_fw(codec, coef0688);
		break;
	case 0x10ec0225:
	case 0x10ec0295:
	case 0x10ec0299:
		val = alc_read_coef_idx(codec, 0x45);
		if (val & (1 << 9))
			alc_process_coef_fw(codec, coef0225_2);
		else
			alc_process_coef_fw(codec, coef0225_1);
		break;
	case 0x10ec0867:
		alc_update_coefex_idx(codec, 0x57, 0x5, 1<<14, 0);
		break;
	}
	codec_dbg(codec, "Headset jack set to iPhone-style headset mode.\n");
}

/* Nokia type */
static void alc_headset_mode_omtp(struct hda_codec *codec)
{
	static struct coef_fw coef0255[] = {
		WRITE_COEF(0x45, 0xe489), /* Set to OMTP Type */
		WRITE_COEF(0x1b, 0x0c2b),
		WRITE_COEFEX(0x57, 0x03, 0x8ea6),
		{}
	};
	static struct coef_fw coef0256[] = {
		WRITE_COEF(0x45, 0xe489), /* Set to OMTP Type */
		WRITE_COEF(0x1b, 0x0c6b),
		WRITE_COEFEX(0x57, 0x03, 0x8ea6),
		{}
	};
	static struct coef_fw coef0233[] = {
		WRITE_COEF(0x45, 0xe429),
		WRITE_COEF(0x1b, 0x0c2b),
		WRITE_COEF(0x32, 0x4ea3),
		{}
	};
	static struct coef_fw coef0288[] = {
		UPDATE_COEF(0x50, 0x2000, 0x2000),
		UPDATE_COEF(0x56, 0x0006, 0x0006),
		UPDATE_COEF(0x66, 0x0008, 0),
		UPDATE_COEF(0x67, 0x2000, 0),
		{}
	};
	static struct coef_fw coef0292[] = {
		WRITE_COEF(0x6b, 0xe429),
		WRITE_COEF(0x76, 0x0008),
		WRITE_COEF(0x18, 0x7388),
		{}
	};
	static struct coef_fw coef0293[] = {
		WRITE_COEF(0x45, 0xe429), /* Set to omtp type */
		UPDATE_COEF(0x10, 7<<8, 7<<8), /* SET Line1 JD to 1 */
		{}
	};
	static struct coef_fw coef0688[] = {
		WRITE_COEF(0x11, 0x0001),
		WRITE_COEF(0x15, 0x0d50),
		WRITE_COEF(0xc3, 0x0000),
		{}
	};
	static struct coef_fw coef0225[] = {
		UPDATE_COEF(0x45, 0x3f<<10, 0x39<<10),
		UPDATE_COEF(0x63, 3<<14, 2<<14),
		{}
	};

	switch (codec->core.vendor_id) {
	case 0x10ec0255:
		alc_process_coef_fw(codec, coef0255);
		break;
	case 0x10ec0236:
	case 0x10ec0256:
		alc_process_coef_fw(codec, coef0256);
		break;
	case 0x10ec0234:
	case 0x10ec0274:
	case 0x10ec0294:
		alc_write_coef_idx(codec, 0x45, 0xe689);
		break;
	case 0x10ec0233:
	case 0x10ec0283:
		alc_process_coef_fw(codec, coef0233);
		break;
	case 0x10ec0298:
		alc_update_coef_idx(codec, 0x8e, 0x0070, 0x0010);/* Headset output enable */
		alc_update_coef_idx(codec, 0x4f, 0xfcc0, 0xe400);
		msleep(300);
		break;
	case 0x10ec0286:
	case 0x10ec0288:
		alc_update_coef_idx(codec, 0x4f, 0xfcc0, 0xe400);
		msleep(300);
		alc_process_coef_fw(codec, coef0288);
		break;
	case 0x10ec0292:
		alc_process_coef_fw(codec, coef0292);
		break;
	case 0x10ec0293:
		alc_process_coef_fw(codec, coef0293);
		break;
	case 0x10ec0668:
		alc_process_coef_fw(codec, coef0688);
		break;
	case 0x10ec0225:
	case 0x10ec0295:
	case 0x10ec0299:
		alc_process_coef_fw(codec, coef0225);
		break;
	}
	codec_dbg(codec, "Headset jack set to Nokia-style headset mode.\n");
}

static void alc_determine_headset_type(struct hda_codec *codec)
{
	int val;
	bool is_ctia = false;
	struct alc_spec *spec = codec->spec;
	static struct coef_fw coef0255[] = {
		WRITE_COEF(0x45, 0xd089), /* combo jack auto switch control(Check type)*/
		WRITE_COEF(0x49, 0x0149), /* combo jack auto switch control(Vref
 conteol) */
		{}
	};
	static struct coef_fw coef0288[] = {
		UPDATE_COEF(0x4f, 0xfcc0, 0xd400), /* Check Type */
		{}
	};
	static struct coef_fw coef0298[] = {
		UPDATE_COEF(0x50, 0x2000, 0x2000),
		UPDATE_COEF(0x56, 0x0006, 0x0006),
		UPDATE_COEF(0x66, 0x0008, 0),
		UPDATE_COEF(0x67, 0x2000, 0),
		UPDATE_COEF(0x19, 0x1300, 0x1300),
		{}
	};
	static struct coef_fw coef0293[] = {
		UPDATE_COEF(0x4a, 0x000f, 0x0008), /* Combo Jack auto detect */
		WRITE_COEF(0x45, 0xD429), /* Set to ctia type */
		{}
	};
	static struct coef_fw coef0688[] = {
		WRITE_COEF(0x11, 0x0001),
		WRITE_COEF(0xb7, 0x802b),
		WRITE_COEF(0x15, 0x0d60),
		WRITE_COEF(0xc3, 0x0c00),
		{}
	};
	static struct coef_fw coef0274[] = {
		UPDATE_COEF(0x4a, 0x0010, 0),
		UPDATE_COEF(0x4a, 0x8000, 0),
		WRITE_COEF(0x45, 0xd289),
		UPDATE_COEF(0x49, 0x0300, 0x0300),
		{}
	};

	switch (codec->core.vendor_id) {
	case 0x10ec0236:
	case 0x10ec0255:
	case 0x10ec0256:
		alc_process_coef_fw(codec, coef0255);
		msleep(300);
		val = alc_read_coef_idx(codec, 0x46);
		is_ctia = (val & 0x0070) == 0x0070;
		break;
	case 0x10ec0234:
	case 0x10ec0274:
	case 0x10ec0294:
		alc_process_coef_fw(codec, coef0274);
		msleep(80);
		val = alc_read_coef_idx(codec, 0x46);
		is_ctia = (val & 0x00f0) == 0x00f0;
		break;
	case 0x10ec0233:
	case 0x10ec0283:
		alc_write_coef_idx(codec, 0x45, 0xd029);
		msleep(300);
		val = alc_read_coef_idx(codec, 0x46);
		is_ctia = (val & 0x0070) == 0x0070;
		break;
	case 0x10ec0298:
		snd_hda_codec_write(codec, 0x21, 0,
			    AC_VERB_SET_AMP_GAIN_MUTE, AMP_OUT_MUTE);
		msleep(100);
		snd_hda_codec_write(codec, 0x21, 0,
			    AC_VERB_SET_PIN_WIDGET_CONTROL, 0x0);
		msleep(200);

		val = alc_read_coef_idx(codec, 0x50);
		if (val & (1 << 12)) {
			alc_update_coef_idx(codec, 0x8e, 0x0070, 0x0020);
			alc_process_coef_fw(codec, coef0288);
			msleep(350);
			val = alc_read_coef_idx(codec, 0x50);
			is_ctia = (val & 0x0070) == 0x0070;
		} else {
			alc_update_coef_idx(codec, 0x8e, 0x0070, 0x0010);
			alc_process_coef_fw(codec, coef0288);
			msleep(350);
			val = alc_read_coef_idx(codec, 0x50);
			is_ctia = (val & 0x0070) == 0x0070;
		}
		alc_process_coef_fw(codec, coef0298);
		snd_hda_codec_write(codec, 0x21, 0,
			    AC_VERB_SET_PIN_WIDGET_CONTROL, PIN_HP);
		msleep(75);
		snd_hda_codec_write(codec, 0x21, 0,
			    AC_VERB_SET_AMP_GAIN_MUTE, AMP_OUT_UNMUTE);
		break;
	case 0x10ec0286:
	case 0x10ec0288:
		alc_process_coef_fw(codec, coef0288);
		msleep(350);
		val = alc_read_coef_idx(codec, 0x50);
		is_ctia = (val & 0x0070) == 0x0070;
		break;
	case 0x10ec0292:
		alc_write_coef_idx(codec, 0x6b, 0xd429);
		msleep(300);
		val = alc_read_coef_idx(codec, 0x6c);
		is_ctia = (val & 0x001c) == 0x001c;
		break;
	case 0x10ec0293:
		alc_process_coef_fw(codec, coef0293);
		msleep(300);
		val = alc_read_coef_idx(codec, 0x46);
		is_ctia = (val & 0x0070) == 0x0070;
		break;
	case 0x10ec0668:
		alc_process_coef_fw(codec, coef0688);
		msleep(300);
		val = alc_read_coef_idx(codec, 0xbe);
		is_ctia = (val & 0x1c02) == 0x1c02;
		break;
	case 0x10ec0225:
	case 0x10ec0295:
	case 0x10ec0299:
		alc_process_coef_fw(codec, alc225_pre_hsmode);
		alc_update_coef_idx(codec, 0x67, 0xf000, 0x1000);
		val = alc_read_coef_idx(codec, 0x45);
		if (val & (1 << 9)) {
			alc_update_coef_idx(codec, 0x45, 0x3f<<10, 0x34<<10);
			alc_update_coef_idx(codec, 0x49, 3<<8, 2<<8);
			msleep(800);
			val = alc_read_coef_idx(codec, 0x46);
			is_ctia = (val & 0x00f0) == 0x00f0;
		} else {
			alc_update_coef_idx(codec, 0x45, 0x3f<<10, 0x34<<10);
			alc_update_coef_idx(codec, 0x49, 3<<8, 1<<8);
			msleep(800);
			val = alc_read_coef_idx(codec, 0x46);
			is_ctia = (val & 0x00f0) == 0x00f0;
		}
		alc_update_coef_idx(codec, 0x4a, 7<<6, 7<<6);
		alc_update_coef_idx(codec, 0x4a, 3<<4, 3<<4);
		alc_update_coef_idx(codec, 0x67, 0xf000, 0x3000);
		break;
	case 0x10ec0867:
		is_ctia = true;
		break;
	}

	codec_dbg(codec, "Headset jack detected iPhone-style headset: %s\n",
		    is_ctia ? "yes" : "no");
	spec->current_headset_type = is_ctia ? ALC_HEADSET_TYPE_CTIA : ALC_HEADSET_TYPE_OMTP;
}

static void alc_update_headset_mode(struct hda_codec *codec)
{
	struct alc_spec *spec = codec->spec;

	hda_nid_t mux_pin = spec->gen.imux_pins[spec->gen.cur_mux[0]];
	hda_nid_t hp_pin = spec->gen.autocfg.hp_pins[0];

	int new_headset_mode;

	if (!snd_hda_jack_detect(codec, hp_pin))
		new_headset_mode = ALC_HEADSET_MODE_UNPLUGGED;
	else if (mux_pin == spec->headset_mic_pin)
		new_headset_mode = ALC_HEADSET_MODE_HEADSET;
	else if (mux_pin == spec->headphone_mic_pin)
		new_headset_mode = ALC_HEADSET_MODE_MIC;
	else
		new_headset_mode = ALC_HEADSET_MODE_HEADPHONE;

	if (new_headset_mode == spec->current_headset_mode) {
		snd_hda_gen_update_outputs(codec);
		return;
	}

	switch (new_headset_mode) {
	case ALC_HEADSET_MODE_UNPLUGGED:
		alc_headset_mode_unplugged(codec);
		spec->gen.hp_jack_present = false;
		break;
	case ALC_HEADSET_MODE_HEADSET:
		if (spec->current_headset_type == ALC_HEADSET_TYPE_UNKNOWN)
			alc_determine_headset_type(codec);
		if (spec->current_headset_type == ALC_HEADSET_TYPE_CTIA)
			alc_headset_mode_ctia(codec);
		else if (spec->current_headset_type == ALC_HEADSET_TYPE_OMTP)
			alc_headset_mode_omtp(codec);
		spec->gen.hp_jack_present = true;
		break;
	case ALC_HEADSET_MODE_MIC:
		alc_headset_mode_mic_in(codec, hp_pin, spec->headphone_mic_pin);
		spec->gen.hp_jack_present = false;
		break;
	case ALC_HEADSET_MODE_HEADPHONE:
		alc_headset_mode_default(codec);
		spec->gen.hp_jack_present = true;
		break;
	}
	if (new_headset_mode != ALC_HEADSET_MODE_MIC) {
		snd_hda_set_pin_ctl_cache(codec, hp_pin,
					  AC_PINCTL_OUT_EN | AC_PINCTL_HP_EN);
		if (spec->headphone_mic_pin && spec->headphone_mic_pin != hp_pin)
			snd_hda_set_pin_ctl_cache(codec, spec->headphone_mic_pin,
						  PIN_VREFHIZ);
	}
	spec->current_headset_mode = new_headset_mode;

	snd_hda_gen_update_outputs(codec);
}

static void alc_update_headset_mode_hook(struct hda_codec *codec,
					 struct snd_kcontrol *kcontrol,
					 struct snd_ctl_elem_value *ucontrol)
{
	alc_update_headset_mode(codec);
}

static void alc_update_headset_jack_cb(struct hda_codec *codec,
				       struct hda_jack_callback *jack)
{
	struct alc_spec *spec = codec->spec;
	spec->current_headset_type = ALC_HEADSET_TYPE_UNKNOWN;
	snd_hda_gen_hp_automute(codec, jack);
}

static void alc_probe_headset_mode(struct hda_codec *codec)
{
	int i;
	struct alc_spec *spec = codec->spec;
	struct auto_pin_cfg *cfg = &spec->gen.autocfg;

	/* Find mic pins */
	for (i = 0; i < cfg->num_inputs; i++) {
		if (cfg->inputs[i].is_headset_mic && !spec->headset_mic_pin)
			spec->headset_mic_pin = cfg->inputs[i].pin;
		if (cfg->inputs[i].is_headphone_mic && !spec->headphone_mic_pin)
			spec->headphone_mic_pin = cfg->inputs[i].pin;
	}

	spec->gen.cap_sync_hook = alc_update_headset_mode_hook;
	spec->gen.automute_hook = alc_update_headset_mode;
	spec->gen.hp_automute_hook = alc_update_headset_jack_cb;
}

static void alc_fixup_headset_mode(struct hda_codec *codec,
				const struct hda_fixup *fix, int action)
{
	struct alc_spec *spec = codec->spec;

	switch (action) {
	case HDA_FIXUP_ACT_PRE_PROBE:
		spec->parse_flags |= HDA_PINCFG_HEADSET_MIC | HDA_PINCFG_HEADPHONE_MIC;
		break;
	case HDA_FIXUP_ACT_PROBE:
		alc_probe_headset_mode(codec);
		break;
	case HDA_FIXUP_ACT_INIT:
		spec->current_headset_mode = 0;
		alc_update_headset_mode(codec);
		break;
	}
}

static void alc_fixup_headset_mode_no_hp_mic(struct hda_codec *codec,
				const struct hda_fixup *fix, int action)
{
	if (action == HDA_FIXUP_ACT_PRE_PROBE) {
		struct alc_spec *spec = codec->spec;
		spec->parse_flags |= HDA_PINCFG_HEADSET_MIC;
	}
	else
		alc_fixup_headset_mode(codec, fix, action);
}

static void alc255_set_default_jack_type(struct hda_codec *codec)
{
	/* Set to iphone type */
	static struct coef_fw alc255fw[] = {
		WRITE_COEF(0x1b, 0x880b),
		WRITE_COEF(0x45, 0xd089),
		WRITE_COEF(0x1b, 0x080b),
		WRITE_COEF(0x46, 0x0004),
		WRITE_COEF(0x1b, 0x0c0b),
		{}
	};
	static struct coef_fw alc256fw[] = {
		WRITE_COEF(0x1b, 0x884b),
		WRITE_COEF(0x45, 0xd089),
		WRITE_COEF(0x1b, 0x084b),
		WRITE_COEF(0x46, 0x0004),
		WRITE_COEF(0x1b, 0x0c4b),
		{}
	};
	switch (codec->core.vendor_id) {
	case 0x10ec0255:
		alc_process_coef_fw(codec, alc255fw);
		break;
	case 0x10ec0236:
	case 0x10ec0256:
		alc_process_coef_fw(codec, alc256fw);
		break;
	}
	msleep(30);
}

static void alc_fixup_headset_mode_alc255(struct hda_codec *codec,
				const struct hda_fixup *fix, int action)
{
	if (action == HDA_FIXUP_ACT_PRE_PROBE) {
		alc255_set_default_jack_type(codec);
	}
	alc_fixup_headset_mode(codec, fix, action);
}

static void alc_fixup_headset_mode_alc255_no_hp_mic(struct hda_codec *codec,
				const struct hda_fixup *fix, int action)
{
	if (action == HDA_FIXUP_ACT_PRE_PROBE) {
		struct alc_spec *spec = codec->spec;
		spec->parse_flags |= HDA_PINCFG_HEADSET_MIC;
		alc255_set_default_jack_type(codec);
	} 
	else
		alc_fixup_headset_mode(codec, fix, action);
}

static void alc288_update_headset_jack_cb(struct hda_codec *codec,
				       struct hda_jack_callback *jack)
{
	struct alc_spec *spec = codec->spec;
	int present;

	alc_update_headset_jack_cb(codec, jack);
	/* Headset Mic enable or disable, only for Dell Dino */
	present = spec->gen.hp_jack_present ? 0x40 : 0;
	snd_hda_codec_write(codec, 0x01, 0, AC_VERB_SET_GPIO_DATA,
				present);
}

static void alc_fixup_headset_mode_dell_alc288(struct hda_codec *codec,
				const struct hda_fixup *fix, int action)
{
	alc_fixup_headset_mode(codec, fix, action);
	if (action == HDA_FIXUP_ACT_PROBE) {
		struct alc_spec *spec = codec->spec;
		spec->gen.hp_automute_hook = alc288_update_headset_jack_cb;
	}
}

static void alc_fixup_auto_mute_via_amp(struct hda_codec *codec,
					const struct hda_fixup *fix, int action)
{
	if (action == HDA_FIXUP_ACT_PRE_PROBE) {
		struct alc_spec *spec = codec->spec;
		spec->gen.auto_mute_via_amp = 1;
	}
}

static void alc_no_shutup(struct hda_codec *codec)
{
}

static void alc_fixup_no_shutup(struct hda_codec *codec,
				const struct hda_fixup *fix, int action)
{
	if (action == HDA_FIXUP_ACT_PROBE) {
		struct alc_spec *spec = codec->spec;
		spec->shutup = alc_no_shutup;
	}
}

static void alc_fixup_disable_aamix(struct hda_codec *codec,
				    const struct hda_fixup *fix, int action)
{
	if (action == HDA_FIXUP_ACT_PRE_PROBE) {
		struct alc_spec *spec = codec->spec;
		/* Disable AA-loopback as it causes white noise */
		spec->gen.mixer_nid = 0;
	}
}

/* fixup for Thinkpad docks: add dock pins, avoid HP parser fixup */
static void alc_fixup_tpt440_dock(struct hda_codec *codec,
				  const struct hda_fixup *fix, int action)
{
	static const struct hda_pintbl pincfgs[] = {
		{ 0x16, 0x21211010 }, /* dock headphone */
		{ 0x19, 0x21a11010 }, /* dock mic */
		{ }
	};
	struct alc_spec *spec = codec->spec;

	if (action == HDA_FIXUP_ACT_PRE_PROBE) {
		spec->reboot_notify = alc_d3_at_reboot; /* reduce noise */
		spec->parse_flags = HDA_PINCFG_NO_HP_FIXUP;
		codec->power_save_node = 0; /* avoid click noises */
		snd_hda_apply_pincfgs(codec, pincfgs);
	}
}

static void alc_fixup_tpt470_dock(struct hda_codec *codec,
				  const struct hda_fixup *fix, int action)
{
	static const struct hda_pintbl pincfgs[] = {
		{ 0x17, 0x21211010 }, /* dock headphone */
		{ 0x19, 0x21a11010 }, /* dock mic */
		{ }
	};
	/* Assure the speaker pin to be coupled with DAC NID 0x03; otherwise
	 * the speaker output becomes too low by some reason on Thinkpads with
	 * ALC298 codec
	 */
	static hda_nid_t preferred_pairs[] = {
		0x14, 0x03, 0x17, 0x02, 0x21, 0x02,
		0
	};
	struct alc_spec *spec = codec->spec;

	if (action == HDA_FIXUP_ACT_PRE_PROBE) {
		spec->gen.preferred_dacs = preferred_pairs;
		spec->parse_flags = HDA_PINCFG_NO_HP_FIXUP;
		snd_hda_apply_pincfgs(codec, pincfgs);
	} else if (action == HDA_FIXUP_ACT_INIT) {
		/* Enable DOCK device */
		snd_hda_codec_write(codec, 0x17, 0,
			    AC_VERB_SET_CONFIG_DEFAULT_BYTES_3, 0);
		/* Enable DOCK device */
		snd_hda_codec_write(codec, 0x19, 0,
			    AC_VERB_SET_CONFIG_DEFAULT_BYTES_3, 0);
	}
}

static void alc_shutup_dell_xps13(struct hda_codec *codec)
{
	struct alc_spec *spec = codec->spec;
	int hp_pin = spec->gen.autocfg.hp_pins[0];

	/* Prevent pop noises when headphones are plugged in */
	snd_hda_codec_write(codec, hp_pin, 0,
			    AC_VERB_SET_AMP_GAIN_MUTE, AMP_OUT_MUTE);
	msleep(20);
}

static void alc_fixup_dell_xps13(struct hda_codec *codec,
				const struct hda_fixup *fix, int action)
{
	struct alc_spec *spec = codec->spec;
	struct hda_input_mux *imux = &spec->gen.input_mux;
	int i;

	switch (action) {
	case HDA_FIXUP_ACT_PRE_PROBE:
		/* mic pin 0x19 must be initialized with Vref Hi-Z, otherwise
		 * it causes a click noise at start up
		 */
		snd_hda_codec_set_pin_target(codec, 0x19, PIN_VREFHIZ);
		break;
	case HDA_FIXUP_ACT_PROBE:
		spec->shutup = alc_shutup_dell_xps13;

		/* Make the internal mic the default input source. */
		for (i = 0; i < imux->num_items; i++) {
			if (spec->gen.imux_pins[i] == 0x12) {
				spec->gen.cur_mux[0] = i;
				break;
			}
		}
		break;
	}
}

static void alc_fixup_headset_mode_alc662(struct hda_codec *codec,
				const struct hda_fixup *fix, int action)
{
	struct alc_spec *spec = codec->spec;

	if (action == HDA_FIXUP_ACT_PRE_PROBE) {
		spec->parse_flags |= HDA_PINCFG_HEADSET_MIC;
		spec->gen.hp_mic = 1; /* Mic-in is same pin as headphone */

		/* Disable boost for mic-in permanently. (This code is only called
		   from quirks that guarantee that the headphone is at NID 0x1b.) */
		snd_hda_codec_write(codec, 0x1b, 0, AC_VERB_SET_AMP_GAIN_MUTE, 0x7000);
		snd_hda_override_wcaps(codec, 0x1b, get_wcaps(codec, 0x1b) & ~AC_WCAP_IN_AMP);
	} else
		alc_fixup_headset_mode(codec, fix, action);
}

static void alc_fixup_headset_mode_alc668(struct hda_codec *codec,
				const struct hda_fixup *fix, int action)
{
	if (action == HDA_FIXUP_ACT_PRE_PROBE) {
		alc_write_coef_idx(codec, 0xc4, 0x8000);
		alc_update_coef_idx(codec, 0xc2, ~0xfe, 0);
		snd_hda_set_pin_ctl_cache(codec, 0x18, 0);
	}
	alc_fixup_headset_mode(codec, fix, action);
}

/* Returns the nid of the external mic input pin, or 0 if it cannot be found. */
static int find_ext_mic_pin(struct hda_codec *codec)
{
	struct alc_spec *spec = codec->spec;
	struct auto_pin_cfg *cfg = &spec->gen.autocfg;
	hda_nid_t nid;
	unsigned int defcfg;
	int i;

	for (i = 0; i < cfg->num_inputs; i++) {
		if (cfg->inputs[i].type != AUTO_PIN_MIC)
			continue;
		nid = cfg->inputs[i].pin;
		defcfg = snd_hda_codec_get_pincfg(codec, nid);
		if (snd_hda_get_input_pin_attr(defcfg) == INPUT_PIN_ATTR_INT)
			continue;
		return nid;
	}

	return 0;
}

static void alc271_hp_gate_mic_jack(struct hda_codec *codec,
				    const struct hda_fixup *fix,
				    int action)
{
	struct alc_spec *spec = codec->spec;

	if (action == HDA_FIXUP_ACT_PROBE) {
		int mic_pin = find_ext_mic_pin(codec);
		int hp_pin = spec->gen.autocfg.hp_pins[0];

		if (snd_BUG_ON(!mic_pin || !hp_pin))
			return;
		snd_hda_jack_set_gating_jack(codec, mic_pin, hp_pin);
	}
}

static void alc269_fixup_limit_int_mic_boost(struct hda_codec *codec,
					     const struct hda_fixup *fix,
					     int action)
{
	struct alc_spec *spec = codec->spec;
	struct auto_pin_cfg *cfg = &spec->gen.autocfg;
	int i;

	/* The mic boosts on level 2 and 3 are too noisy
	   on the internal mic input.
	   Therefore limit the boost to 0 or 1. */

	if (action != HDA_FIXUP_ACT_PROBE)
		return;

	for (i = 0; i < cfg->num_inputs; i++) {
		hda_nid_t nid = cfg->inputs[i].pin;
		unsigned int defcfg;
		if (cfg->inputs[i].type != AUTO_PIN_MIC)
			continue;
		defcfg = snd_hda_codec_get_pincfg(codec, nid);
		if (snd_hda_get_input_pin_attr(defcfg) != INPUT_PIN_ATTR_INT)
			continue;

		snd_hda_override_amp_caps(codec, nid, HDA_INPUT,
					  (0x00 << AC_AMPCAP_OFFSET_SHIFT) |
					  (0x01 << AC_AMPCAP_NUM_STEPS_SHIFT) |
					  (0x2f << AC_AMPCAP_STEP_SIZE_SHIFT) |
					  (0 << AC_AMPCAP_MUTE_SHIFT));
	}
}

static void alc283_hp_automute_hook(struct hda_codec *codec,
				    struct hda_jack_callback *jack)
{
	struct alc_spec *spec = codec->spec;
	int vref;

	msleep(200);
	snd_hda_gen_hp_automute(codec, jack);

	vref = spec->gen.hp_jack_present ? PIN_VREF80 : 0;

	msleep(600);
	snd_hda_codec_write(codec, 0x19, 0, AC_VERB_SET_PIN_WIDGET_CONTROL,
			    vref);
}

static void alc283_fixup_chromebook(struct hda_codec *codec,
				    const struct hda_fixup *fix, int action)
{
	struct alc_spec *spec = codec->spec;

	switch (action) {
	case HDA_FIXUP_ACT_PRE_PROBE:
		snd_hda_override_wcaps(codec, 0x03, 0);
		/* Disable AA-loopback as it causes white noise */
		spec->gen.mixer_nid = 0;
		break;
	case HDA_FIXUP_ACT_INIT:
		/* MIC2-VREF control */
		/* Set to manual mode */
		alc_update_coef_idx(codec, 0x06, 0x000c, 0);
		/* Enable Line1 input control by verb */
		alc_update_coef_idx(codec, 0x1a, 0, 1 << 4);
		break;
	}
}

static void alc283_fixup_sense_combo_jack(struct hda_codec *codec,
				    const struct hda_fixup *fix, int action)
{
	struct alc_spec *spec = codec->spec;

	switch (action) {
	case HDA_FIXUP_ACT_PRE_PROBE:
		spec->gen.hp_automute_hook = alc283_hp_automute_hook;
		break;
	case HDA_FIXUP_ACT_INIT:
		/* MIC2-VREF control */
		/* Set to manual mode */
		alc_update_coef_idx(codec, 0x06, 0x000c, 0);
		break;
	}
}

/* mute tablet speaker pin (0x14) via dock plugging in addition */
static void asus_tx300_automute(struct hda_codec *codec)
{
	struct alc_spec *spec = codec->spec;
	snd_hda_gen_update_outputs(codec);
	if (snd_hda_jack_detect(codec, 0x1b))
		spec->gen.mute_bits |= (1ULL << 0x14);
}

static void alc282_fixup_asus_tx300(struct hda_codec *codec,
				    const struct hda_fixup *fix, int action)
{
	struct alc_spec *spec = codec->spec;
	/* TX300 needs to set up GPIO2 for the speaker amp */
	static const struct hda_verb gpio2_verbs[] = {
		{ 0x01, AC_VERB_SET_GPIO_MASK, 0x04 },
		{ 0x01, AC_VERB_SET_GPIO_DIRECTION, 0x04 },
		{ 0x01, AC_VERB_SET_GPIO_DATA, 0x04 },
		{}
	};
	static const struct hda_pintbl dock_pins[] = {
		{ 0x1b, 0x21114000 }, /* dock speaker pin */
		{}
	};

	switch (action) {
	case HDA_FIXUP_ACT_PRE_PROBE:
		snd_hda_add_verbs(codec, gpio2_verbs);
		snd_hda_apply_pincfgs(codec, dock_pins);
		spec->gen.auto_mute_via_amp = 1;
		spec->gen.automute_hook = asus_tx300_automute;
		snd_hda_jack_detect_enable_callback(codec, 0x1b,
						    snd_hda_gen_hp_automute);
		break;
	case HDA_FIXUP_ACT_BUILD:
		/* this is a bit tricky; give more sane names for the main
		 * (tablet) speaker and the dock speaker, respectively
		 */
		rename_ctl(codec, "Speaker Playback Switch",
			   "Dock Speaker Playback Switch");
		rename_ctl(codec, "Bass Speaker Playback Switch",
			   "Speaker Playback Switch");
		break;
	}
}

static void alc290_fixup_mono_speakers(struct hda_codec *codec,
				       const struct hda_fixup *fix, int action)
{
	if (action == HDA_FIXUP_ACT_PRE_PROBE) {
		/* DAC node 0x03 is giving mono output. We therefore want to
		   make sure 0x14 (front speaker) and 0x15 (headphones) use the
		   stereo DAC, while leaving 0x17 (bass speaker) for node 0x03. */
		hda_nid_t conn1[2] = { 0x0c };
		snd_hda_override_conn_list(codec, 0x14, 1, conn1);
		snd_hda_override_conn_list(codec, 0x15, 1, conn1);
	}
}

static void alc298_fixup_speaker_volume(struct hda_codec *codec,
					const struct hda_fixup *fix, int action)
{
	if (action == HDA_FIXUP_ACT_PRE_PROBE) {
		/* The speaker is routed to the Node 0x06 by a mistake, as a result
		   we can't adjust the speaker's volume since this node does not has
		   Amp-out capability. we change the speaker's route to:
		   Node 0x02 (Audio Output) -> Node 0x0c (Audio Mixer) -> Node 0x17 (
		   Pin Complex), since Node 0x02 has Amp-out caps, we can adjust
		   speaker's volume now. */

		hda_nid_t conn1[1] = { 0x0c };
		snd_hda_override_conn_list(codec, 0x17, 1, conn1);
	}
}

/* disable DAC3 (0x06) selection on NID 0x17 as it has no volume amp control */
static void alc295_fixup_disable_dac3(struct hda_codec *codec,
				      const struct hda_fixup *fix, int action)
{
	if (action == HDA_FIXUP_ACT_PRE_PROBE) {
		hda_nid_t conn[2] = { 0x02, 0x03 };
		snd_hda_override_conn_list(codec, 0x17, 2, conn);
	}
}

/* Hook to update amp GPIO4 for automute */
static void alc280_hp_gpio4_automute_hook(struct hda_codec *codec,
					  struct hda_jack_callback *jack)
{
	struct alc_spec *spec = codec->spec;

	snd_hda_gen_hp_automute(codec, jack);
	/* mute_led_polarity is set to 0, so we pass inverted value here */
	alc_update_gpio_led(codec, 0x10, !spec->gen.hp_jack_present);
}

/* Manage GPIOs for HP EliteBook Folio 9480m.
 *
 * GPIO4 is the headphone amplifier power control
 * GPIO3 is the audio output mute indicator LED
 */

static void alc280_fixup_hp_9480m(struct hda_codec *codec,
				  const struct hda_fixup *fix,
				  int action)
{
	struct alc_spec *spec = codec->spec;
	static const struct hda_verb gpio_init[] = {
		{ 0x01, AC_VERB_SET_GPIO_MASK, 0x18 },
		{ 0x01, AC_VERB_SET_GPIO_DIRECTION, 0x18 },
		{}
	};

	if (action == HDA_FIXUP_ACT_PRE_PROBE) {
		/* Set the hooks to turn the headphone amp on/off
		 * as needed
		 */
		spec->gen.vmaster_mute.hook = alc_fixup_gpio_mute_hook;
		spec->gen.hp_automute_hook = alc280_hp_gpio4_automute_hook;

		/* The GPIOs are currently off */
		spec->gpio_led = 0;

		/* GPIO3 is connected to the output mute LED,
		 * high is on, low is off
		 */
		spec->mute_led_polarity = 0;
		spec->gpio_mute_led_mask = 0x08;

		/* Initialize GPIO configuration */
		snd_hda_add_verbs(codec, gpio_init);
	}
}

static void alc233_alc662_fixup_lenovo_dual_codecs(struct hda_codec *codec,
					 const struct hda_fixup *fix,
					 int action)
{
	alc_fixup_dual_codecs(codec, fix, action);
	switch (action) {
	case HDA_FIXUP_ACT_PRE_PROBE:
		/* override card longname to provide a unique UCM profile */
		strcpy(codec->card->longname, "HDAudio-Lenovo-DualCodecs");
		break;
	case HDA_FIXUP_ACT_BUILD:
		/* rename Capture controls depending on the codec */
		rename_ctl(codec, "Capture Volume",
			   codec->addr == 0 ?
			   "Rear-Panel Capture Volume" :
			   "Front-Panel Capture Volume");
		rename_ctl(codec, "Capture Switch",
			   codec->addr == 0 ?
			   "Rear-Panel Capture Switch" :
			   "Front-Panel Capture Switch");
		break;
	}
}

/* Forcibly assign NID 0x03 to HP/LO while NID 0x02 to SPK for EQ */
static void alc274_fixup_bind_dacs(struct hda_codec *codec,
				    const struct hda_fixup *fix, int action)
{
	struct alc_spec *spec = codec->spec;
	static hda_nid_t preferred_pairs[] = {
		0x21, 0x03, 0x1b, 0x03, 0x16, 0x02,
		0
	};

	if (action != HDA_FIXUP_ACT_PRE_PROBE)
		return;

	spec->gen.preferred_dacs = preferred_pairs;
	spec->gen.auto_mute_via_amp = 1;
	codec->power_save_node = 0;
}

static void alc_fixup_disable_mic_vref(struct hda_codec *codec,
				  const struct hda_fixup *fix, int action)
{
	if (action == HDA_FIXUP_ACT_PRE_PROBE)
		snd_hda_codec_set_pin_target(codec, 0x19, PIN_VREFHIZ);
}

/* for hda_fixup_thinkpad_acpi() */
#include "thinkpad_helper.c"

static void alc_fixup_thinkpad_acpi(struct hda_codec *codec,
				    const struct hda_fixup *fix, int action)
{
	alc_fixup_no_shutup(codec, fix, action); /* reduce click noise */
	hda_fixup_thinkpad_acpi(codec, fix, action);
}

/* for dell wmi mic mute led */
#include "dell_wmi_helper.c"

enum {
	ALC269_FIXUP_SONY_VAIO,
	ALC275_FIXUP_SONY_VAIO_GPIO2,
	ALC269_FIXUP_DELL_M101Z,
	ALC269_FIXUP_SKU_IGNORE,
	ALC269_FIXUP_ASUS_G73JW,
	ALC269_FIXUP_LENOVO_EAPD,
	ALC275_FIXUP_SONY_HWEQ,
	ALC275_FIXUP_SONY_DISABLE_AAMIX,
	ALC271_FIXUP_DMIC,
	ALC269_FIXUP_PCM_44K,
	ALC269_FIXUP_STEREO_DMIC,
	ALC269_FIXUP_HEADSET_MIC,
	ALC269_FIXUP_QUANTA_MUTE,
	ALC269_FIXUP_LIFEBOOK,
	ALC269_FIXUP_LIFEBOOK_EXTMIC,
	ALC269_FIXUP_LIFEBOOK_HP_PIN,
	ALC269_FIXUP_LIFEBOOK_NO_HP_TO_LINEOUT,
	ALC255_FIXUP_LIFEBOOK_U7x7_HEADSET_MIC,
	ALC269_FIXUP_AMIC,
	ALC269_FIXUP_DMIC,
	ALC269VB_FIXUP_AMIC,
	ALC269VB_FIXUP_DMIC,
	ALC269_FIXUP_HP_MUTE_LED,
	ALC269_FIXUP_HP_MUTE_LED_MIC1,
	ALC269_FIXUP_HP_MUTE_LED_MIC2,
	ALC269_FIXUP_HP_GPIO_LED,
	ALC269_FIXUP_HP_GPIO_MIC1_LED,
	ALC269_FIXUP_HP_LINE1_MIC1_LED,
	ALC269_FIXUP_INV_DMIC,
	ALC269_FIXUP_LENOVO_DOCK,
	ALC269_FIXUP_NO_SHUTUP,
	ALC286_FIXUP_SONY_MIC_NO_PRESENCE,
	ALC269_FIXUP_PINCFG_NO_HP_TO_LINEOUT,
	ALC269_FIXUP_DELL1_MIC_NO_PRESENCE,
	ALC269_FIXUP_DELL2_MIC_NO_PRESENCE,
	ALC269_FIXUP_DELL3_MIC_NO_PRESENCE,
	ALC269_FIXUP_DELL4_MIC_NO_PRESENCE,
	ALC269_FIXUP_HEADSET_MODE,
	ALC269_FIXUP_HEADSET_MODE_NO_HP_MIC,
	ALC269_FIXUP_ASPIRE_HEADSET_MIC,
	ALC269_FIXUP_ASUS_X101_FUNC,
	ALC269_FIXUP_ASUS_X101_VERB,
	ALC269_FIXUP_ASUS_X101,
	ALC271_FIXUP_AMIC_MIC2,
	ALC271_FIXUP_HP_GATE_MIC_JACK,
	ALC271_FIXUP_HP_GATE_MIC_JACK_E1_572,
	ALC269_FIXUP_ACER_AC700,
	ALC269_FIXUP_LIMIT_INT_MIC_BOOST,
	ALC269VB_FIXUP_ASUS_ZENBOOK,
	ALC269VB_FIXUP_ASUS_ZENBOOK_UX31A,
	ALC269_FIXUP_LIMIT_INT_MIC_BOOST_MUTE_LED,
	ALC269VB_FIXUP_ORDISSIMO_EVE2,
	ALC283_FIXUP_CHROME_BOOK,
	ALC283_FIXUP_SENSE_COMBO_JACK,
	ALC282_FIXUP_ASUS_TX300,
	ALC283_FIXUP_INT_MIC,
	ALC290_FIXUP_MONO_SPEAKERS,
	ALC290_FIXUP_MONO_SPEAKERS_HSJACK,
	ALC290_FIXUP_SUBWOOFER,
	ALC290_FIXUP_SUBWOOFER_HSJACK,
	ALC269_FIXUP_THINKPAD_ACPI,
	ALC269_FIXUP_DMIC_THINKPAD_ACPI,
	ALC255_FIXUP_ACER_MIC_NO_PRESENCE,
	ALC255_FIXUP_ASUS_MIC_NO_PRESENCE,
	ALC255_FIXUP_DELL1_MIC_NO_PRESENCE,
	ALC255_FIXUP_DELL2_MIC_NO_PRESENCE,
	ALC255_FIXUP_HEADSET_MODE,
	ALC255_FIXUP_HEADSET_MODE_NO_HP_MIC,
	ALC293_FIXUP_DELL1_MIC_NO_PRESENCE,
	ALC292_FIXUP_TPT440_DOCK,
	ALC292_FIXUP_TPT440,
	ALC283_FIXUP_HEADSET_MIC,
	ALC255_FIXUP_DELL_WMI_MIC_MUTE_LED,
	ALC282_FIXUP_ASPIRE_V5_PINS,
	ALC280_FIXUP_HP_GPIO4,
	ALC286_FIXUP_HP_GPIO_LED,
	ALC280_FIXUP_HP_GPIO2_MIC_HOTKEY,
	ALC280_FIXUP_HP_DOCK_PINS,
	ALC269_FIXUP_HP_DOCK_GPIO_MIC1_LED,
	ALC280_FIXUP_HP_9480M,
	ALC288_FIXUP_DELL_HEADSET_MODE,
	ALC288_FIXUP_DELL1_MIC_NO_PRESENCE,
	ALC288_FIXUP_DELL_XPS_13_GPIO6,
	ALC288_FIXUP_DELL_XPS_13,
	ALC288_FIXUP_DISABLE_AAMIX,
	ALC292_FIXUP_DELL_E7X,
	ALC292_FIXUP_DISABLE_AAMIX,
	ALC293_FIXUP_DISABLE_AAMIX_MULTIJACK,
	ALC298_FIXUP_DELL1_MIC_NO_PRESENCE,
	ALC298_FIXUP_DELL_AIO_MIC_NO_PRESENCE,
	ALC275_FIXUP_DELL_XPS,
	ALC256_FIXUP_DELL_XPS_13_HEADPHONE_NOISE,
	ALC293_FIXUP_LENOVO_SPK_NOISE,
	ALC233_FIXUP_LENOVO_LINE2_MIC_HOTKEY,
	ALC255_FIXUP_DELL_SPK_NOISE,
	ALC225_FIXUP_DISABLE_MIC_VREF,
	ALC225_FIXUP_DELL1_MIC_NO_PRESENCE,
	ALC295_FIXUP_DISABLE_DAC3,
	ALC280_FIXUP_HP_HEADSET_MIC,
	ALC221_FIXUP_HP_FRONT_MIC,
	ALC292_FIXUP_TPT460,
	ALC298_FIXUP_SPK_VOLUME,
	ALC256_FIXUP_DELL_INSPIRON_7559_SUBWOOFER,
	ALC269_FIXUP_ATIV_BOOK_8,
	ALC221_FIXUP_HP_MIC_NO_PRESENCE,
	ALC256_FIXUP_ASUS_HEADSET_MODE,
	ALC256_FIXUP_ASUS_MIC,
	ALC256_FIXUP_ASUS_AIO_GPIO2,
	ALC233_FIXUP_ASUS_MIC_NO_PRESENCE,
	ALC233_FIXUP_EAPD_COEF_AND_MIC_NO_PRESENCE,
	ALC233_FIXUP_LENOVO_MULTI_CODECS,
	ALC294_FIXUP_LENOVO_MIC_LOCATION,
	ALC225_FIXUP_DELL_WYSE_MIC_NO_PRESENCE,
	ALC700_FIXUP_INTEL_REFERENCE,
	ALC274_FIXUP_DELL_BIND_DACS,
	ALC274_FIXUP_DELL_AIO_LINEOUT_VERB,
	ALC298_FIXUP_TPT470_DOCK,
	ALC255_FIXUP_DUMMY_LINEOUT_VERB,
	ALC255_FIXUP_DELL_HEADSET_MIC,
	ALC225_FIXUP_DELL_WYSE_AIO_MIC_NO_PRESENCE,
	ALC225_FIXUP_WYSE_AUTO_MUTE,
	ALC225_FIXUP_WYSE_DISABLE_MIC_VREF,
};

static const struct hda_fixup alc269_fixups[] = {
	[ALC269_FIXUP_SONY_VAIO] = {
		.type = HDA_FIXUP_PINCTLS,
		.v.pins = (const struct hda_pintbl[]) {
			{0x19, PIN_VREFGRD},
			{}
		}
	},
	[ALC275_FIXUP_SONY_VAIO_GPIO2] = {
		.type = HDA_FIXUP_VERBS,
		.v.verbs = (const struct hda_verb[]) {
			{0x01, AC_VERB_SET_GPIO_MASK, 0x04},
			{0x01, AC_VERB_SET_GPIO_DIRECTION, 0x04},
			{0x01, AC_VERB_SET_GPIO_DATA, 0x00},
			{ }
		},
		.chained = true,
		.chain_id = ALC269_FIXUP_SONY_VAIO
	},
	[ALC269_FIXUP_DELL_M101Z] = {
		.type = HDA_FIXUP_VERBS,
		.v.verbs = (const struct hda_verb[]) {
			/* Enables internal speaker */
			{0x20, AC_VERB_SET_COEF_INDEX, 13},
			{0x20, AC_VERB_SET_PROC_COEF, 0x4040},
			{}
		}
	},
	[ALC269_FIXUP_SKU_IGNORE] = {
		.type = HDA_FIXUP_FUNC,
		.v.func = alc_fixup_sku_ignore,
	},
	[ALC269_FIXUP_ASUS_G73JW] = {
		.type = HDA_FIXUP_PINS,
		.v.pins = (const struct hda_pintbl[]) {
			{ 0x17, 0x99130111 }, /* subwoofer */
			{ }
		}
	},
	[ALC269_FIXUP_LENOVO_EAPD] = {
		.type = HDA_FIXUP_VERBS,
		.v.verbs = (const struct hda_verb[]) {
			{0x14, AC_VERB_SET_EAPD_BTLENABLE, 0},
			{}
		}
	},
	[ALC275_FIXUP_SONY_HWEQ] = {
		.type = HDA_FIXUP_FUNC,
		.v.func = alc269_fixup_hweq,
		.chained = true,
		.chain_id = ALC275_FIXUP_SONY_VAIO_GPIO2
	},
	[ALC275_FIXUP_SONY_DISABLE_AAMIX] = {
		.type = HDA_FIXUP_FUNC,
		.v.func = alc_fixup_disable_aamix,
		.chained = true,
		.chain_id = ALC269_FIXUP_SONY_VAIO
	},
	[ALC271_FIXUP_DMIC] = {
		.type = HDA_FIXUP_FUNC,
		.v.func = alc271_fixup_dmic,
	},
	[ALC269_FIXUP_PCM_44K] = {
		.type = HDA_FIXUP_FUNC,
		.v.func = alc269_fixup_pcm_44k,
		.chained = true,
		.chain_id = ALC269_FIXUP_QUANTA_MUTE
	},
	[ALC269_FIXUP_STEREO_DMIC] = {
		.type = HDA_FIXUP_FUNC,
		.v.func = alc269_fixup_stereo_dmic,
	},
	[ALC269_FIXUP_HEADSET_MIC] = {
		.type = HDA_FIXUP_FUNC,
		.v.func = alc269_fixup_headset_mic,
	},
	[ALC269_FIXUP_QUANTA_MUTE] = {
		.type = HDA_FIXUP_FUNC,
		.v.func = alc269_fixup_quanta_mute,
	},
	[ALC269_FIXUP_LIFEBOOK] = {
		.type = HDA_FIXUP_PINS,
		.v.pins = (const struct hda_pintbl[]) {
			{ 0x1a, 0x2101103f }, /* dock line-out */
			{ 0x1b, 0x23a11040 }, /* dock mic-in */
			{ }
		},
		.chained = true,
		.chain_id = ALC269_FIXUP_QUANTA_MUTE
	},
	[ALC269_FIXUP_LIFEBOOK_EXTMIC] = {
		.type = HDA_FIXUP_PINS,
		.v.pins = (const struct hda_pintbl[]) {
			{ 0x19, 0x01a1903c }, /* headset mic, with jack detect */
			{ }
		},
	},
	[ALC269_FIXUP_LIFEBOOK_HP_PIN] = {
		.type = HDA_FIXUP_PINS,
		.v.pins = (const struct hda_pintbl[]) {
			{ 0x21, 0x0221102f }, /* HP out */
			{ }
		},
	},
	[ALC269_FIXUP_LIFEBOOK_NO_HP_TO_LINEOUT] = {
		.type = HDA_FIXUP_FUNC,
		.v.func = alc269_fixup_pincfg_no_hp_to_lineout,
	},
	[ALC255_FIXUP_LIFEBOOK_U7x7_HEADSET_MIC] = {
		.type = HDA_FIXUP_FUNC,
		.v.func = alc269_fixup_pincfg_U7x7_headset_mic,
	},
	[ALC269_FIXUP_AMIC] = {
		.type = HDA_FIXUP_PINS,
		.v.pins = (const struct hda_pintbl[]) {
			{ 0x14, 0x99130110 }, /* speaker */
			{ 0x15, 0x0121401f }, /* HP out */
			{ 0x18, 0x01a19c20 }, /* mic */
			{ 0x19, 0x99a3092f }, /* int-mic */
			{ }
		},
	},
	[ALC269_FIXUP_DMIC] = {
		.type = HDA_FIXUP_PINS,
		.v.pins = (const struct hda_pintbl[]) {
			{ 0x12, 0x99a3092f }, /* int-mic */
			{ 0x14, 0x99130110 }, /* speaker */
			{ 0x15, 0x0121401f }, /* HP out */
			{ 0x18, 0x01a19c20 }, /* mic */
			{ }
		},
	},
	[ALC269VB_FIXUP_AMIC] = {
		.type = HDA_FIXUP_PINS,
		.v.pins = (const struct hda_pintbl[]) {
			{ 0x14, 0x99130110 }, /* speaker */
			{ 0x18, 0x01a19c20 }, /* mic */
			{ 0x19, 0x99a3092f }, /* int-mic */
			{ 0x21, 0x0121401f }, /* HP out */
			{ }
		},
	},
	[ALC269VB_FIXUP_DMIC] = {
		.type = HDA_FIXUP_PINS,
		.v.pins = (const struct hda_pintbl[]) {
			{ 0x12, 0x99a3092f }, /* int-mic */
			{ 0x14, 0x99130110 }, /* speaker */
			{ 0x18, 0x01a19c20 }, /* mic */
			{ 0x21, 0x0121401f }, /* HP out */
			{ }
		},
	},
	[ALC269_FIXUP_HP_MUTE_LED] = {
		.type = HDA_FIXUP_FUNC,
		.v.func = alc269_fixup_hp_mute_led,
	},
	[ALC269_FIXUP_HP_MUTE_LED_MIC1] = {
		.type = HDA_FIXUP_FUNC,
		.v.func = alc269_fixup_hp_mute_led_mic1,
	},
	[ALC269_FIXUP_HP_MUTE_LED_MIC2] = {
		.type = HDA_FIXUP_FUNC,
		.v.func = alc269_fixup_hp_mute_led_mic2,
	},
	[ALC269_FIXUP_HP_GPIO_LED] = {
		.type = HDA_FIXUP_FUNC,
		.v.func = alc269_fixup_hp_gpio_led,
	},
	[ALC269_FIXUP_HP_GPIO_MIC1_LED] = {
		.type = HDA_FIXUP_FUNC,
		.v.func = alc269_fixup_hp_gpio_mic1_led,
	},
	[ALC269_FIXUP_HP_LINE1_MIC1_LED] = {
		.type = HDA_FIXUP_FUNC,
		.v.func = alc269_fixup_hp_line1_mic1_led,
	},
	[ALC269_FIXUP_INV_DMIC] = {
		.type = HDA_FIXUP_FUNC,
		.v.func = alc_fixup_inv_dmic,
	},
	[ALC269_FIXUP_NO_SHUTUP] = {
		.type = HDA_FIXUP_FUNC,
		.v.func = alc_fixup_no_shutup,
	},
	[ALC269_FIXUP_LENOVO_DOCK] = {
		.type = HDA_FIXUP_PINS,
		.v.pins = (const struct hda_pintbl[]) {
			{ 0x19, 0x23a11040 }, /* dock mic */
			{ 0x1b, 0x2121103f }, /* dock headphone */
			{ }
		},
		.chained = true,
		.chain_id = ALC269_FIXUP_PINCFG_NO_HP_TO_LINEOUT
	},
	[ALC269_FIXUP_PINCFG_NO_HP_TO_LINEOUT] = {
		.type = HDA_FIXUP_FUNC,
		.v.func = alc269_fixup_pincfg_no_hp_to_lineout,
		.chained = true,
		.chain_id = ALC269_FIXUP_THINKPAD_ACPI,
	},
	[ALC269_FIXUP_DELL1_MIC_NO_PRESENCE] = {
		.type = HDA_FIXUP_PINS,
		.v.pins = (const struct hda_pintbl[]) {
			{ 0x19, 0x01a1913c }, /* use as headset mic, without its own jack detect */
			{ 0x1a, 0x01a1913d }, /* use as headphone mic, without its own jack detect */
			{ }
		},
		.chained = true,
		.chain_id = ALC269_FIXUP_HEADSET_MODE
	},
	[ALC269_FIXUP_DELL2_MIC_NO_PRESENCE] = {
		.type = HDA_FIXUP_PINS,
		.v.pins = (const struct hda_pintbl[]) {
			{ 0x16, 0x21014020 }, /* dock line out */
			{ 0x19, 0x21a19030 }, /* dock mic */
			{ 0x1a, 0x01a1913c }, /* use as headset mic, without its own jack detect */
			{ }
		},
		.chained = true,
		.chain_id = ALC269_FIXUP_HEADSET_MODE_NO_HP_MIC
	},
	[ALC269_FIXUP_DELL3_MIC_NO_PRESENCE] = {
		.type = HDA_FIXUP_PINS,
		.v.pins = (const struct hda_pintbl[]) {
			{ 0x1a, 0x01a1913c }, /* use as headset mic, without its own jack detect */
			{ }
		},
		.chained = true,
		.chain_id = ALC269_FIXUP_HEADSET_MODE_NO_HP_MIC
	},
	[ALC269_FIXUP_DELL4_MIC_NO_PRESENCE] = {
		.type = HDA_FIXUP_PINS,
		.v.pins = (const struct hda_pintbl[]) {
			{ 0x19, 0x01a1913c }, /* use as headset mic, without its own jack detect */
			{ 0x1b, 0x01a1913d }, /* use as headphone mic, without its own jack detect */
			{ }
		},
		.chained = true,
		.chain_id = ALC269_FIXUP_HEADSET_MODE
	},
	[ALC269_FIXUP_HEADSET_MODE] = {
		.type = HDA_FIXUP_FUNC,
		.v.func = alc_fixup_headset_mode,
		.chained = true,
		.chain_id = ALC255_FIXUP_DELL_WMI_MIC_MUTE_LED
	},
	[ALC269_FIXUP_HEADSET_MODE_NO_HP_MIC] = {
		.type = HDA_FIXUP_FUNC,
		.v.func = alc_fixup_headset_mode_no_hp_mic,
	},
	[ALC269_FIXUP_ASPIRE_HEADSET_MIC] = {
		.type = HDA_FIXUP_PINS,
		.v.pins = (const struct hda_pintbl[]) {
			{ 0x19, 0x01a1913c }, /* headset mic w/o jack detect */
			{ }
		},
		.chained = true,
		.chain_id = ALC269_FIXUP_HEADSET_MODE,
	},
	[ALC286_FIXUP_SONY_MIC_NO_PRESENCE] = {
		.type = HDA_FIXUP_PINS,
		.v.pins = (const struct hda_pintbl[]) {
			{ 0x18, 0x01a1913c }, /* use as headset mic, without its own jack detect */
			{ }
		},
		.chained = true,
		.chain_id = ALC269_FIXUP_HEADSET_MIC
	},
	[ALC269_FIXUP_ASUS_X101_FUNC] = {
		.type = HDA_FIXUP_FUNC,
		.v.func = alc269_fixup_x101_headset_mic,
	},
	[ALC269_FIXUP_ASUS_X101_VERB] = {
		.type = HDA_FIXUP_VERBS,
		.v.verbs = (const struct hda_verb[]) {
			{0x18, AC_VERB_SET_PIN_WIDGET_CONTROL, 0},
			{0x20, AC_VERB_SET_COEF_INDEX, 0x08},
			{0x20, AC_VERB_SET_PROC_COEF,  0x0310},
			{ }
		},
		.chained = true,
		.chain_id = ALC269_FIXUP_ASUS_X101_FUNC
	},
	[ALC269_FIXUP_ASUS_X101] = {
		.type = HDA_FIXUP_PINS,
		.v.pins = (const struct hda_pintbl[]) {
			{ 0x18, 0x04a1182c }, /* Headset mic */
			{ }
		},
		.chained = true,
		.chain_id = ALC269_FIXUP_ASUS_X101_VERB
	},
	[ALC271_FIXUP_AMIC_MIC2] = {
		.type = HDA_FIXUP_PINS,
		.v.pins = (const struct hda_pintbl[]) {
			{ 0x14, 0x99130110 }, /* speaker */
			{ 0x19, 0x01a19c20 }, /* mic */
			{ 0x1b, 0x99a7012f }, /* int-mic */
			{ 0x21, 0x0121401f }, /* HP out */
			{ }
		},
	},
	[ALC271_FIXUP_HP_GATE_MIC_JACK] = {
		.type = HDA_FIXUP_FUNC,
		.v.func = alc271_hp_gate_mic_jack,
		.chained = true,
		.chain_id = ALC271_FIXUP_AMIC_MIC2,
	},
	[ALC271_FIXUP_HP_GATE_MIC_JACK_E1_572] = {
		.type = HDA_FIXUP_FUNC,
		.v.func = alc269_fixup_limit_int_mic_boost,
		.chained = true,
		.chain_id = ALC271_FIXUP_HP_GATE_MIC_JACK,
	},
	[ALC269_FIXUP_ACER_AC700] = {
		.type = HDA_FIXUP_PINS,
		.v.pins = (const struct hda_pintbl[]) {
			{ 0x12, 0x99a3092f }, /* int-mic */
			{ 0x14, 0x99130110 }, /* speaker */
			{ 0x18, 0x03a11c20 }, /* mic */
			{ 0x1e, 0x0346101e }, /* SPDIF1 */
			{ 0x21, 0x0321101f }, /* HP out */
			{ }
		},
		.chained = true,
		.chain_id = ALC271_FIXUP_DMIC,
	},
	[ALC269_FIXUP_LIMIT_INT_MIC_BOOST] = {
		.type = HDA_FIXUP_FUNC,
		.v.func = alc269_fixup_limit_int_mic_boost,
		.chained = true,
		.chain_id = ALC269_FIXUP_THINKPAD_ACPI,
	},
	[ALC269VB_FIXUP_ASUS_ZENBOOK] = {
		.type = HDA_FIXUP_FUNC,
		.v.func = alc269_fixup_limit_int_mic_boost,
		.chained = true,
		.chain_id = ALC269VB_FIXUP_DMIC,
	},
	[ALC269VB_FIXUP_ASUS_ZENBOOK_UX31A] = {
		.type = HDA_FIXUP_VERBS,
		.v.verbs = (const struct hda_verb[]) {
			/* class-D output amp +5dB */
			{ 0x20, AC_VERB_SET_COEF_INDEX, 0x12 },
			{ 0x20, AC_VERB_SET_PROC_COEF, 0x2800 },
			{}
		},
		.chained = true,
		.chain_id = ALC269VB_FIXUP_ASUS_ZENBOOK,
	},
	[ALC269_FIXUP_LIMIT_INT_MIC_BOOST_MUTE_LED] = {
		.type = HDA_FIXUP_FUNC,
		.v.func = alc269_fixup_limit_int_mic_boost,
		.chained = true,
		.chain_id = ALC269_FIXUP_HP_MUTE_LED_MIC1,
	},
	[ALC269VB_FIXUP_ORDISSIMO_EVE2] = {
		.type = HDA_FIXUP_PINS,
		.v.pins = (const struct hda_pintbl[]) {
			{ 0x12, 0x99a3092f }, /* int-mic */
			{ 0x18, 0x03a11d20 }, /* mic */
			{ 0x19, 0x411111f0 }, /* Unused bogus pin */
			{ }
		},
	},
	[ALC283_FIXUP_CHROME_BOOK] = {
		.type = HDA_FIXUP_FUNC,
		.v.func = alc283_fixup_chromebook,
	},
	[ALC283_FIXUP_SENSE_COMBO_JACK] = {
		.type = HDA_FIXUP_FUNC,
		.v.func = alc283_fixup_sense_combo_jack,
		.chained = true,
		.chain_id = ALC283_FIXUP_CHROME_BOOK,
	},
	[ALC282_FIXUP_ASUS_TX300] = {
		.type = HDA_FIXUP_FUNC,
		.v.func = alc282_fixup_asus_tx300,
	},
	[ALC283_FIXUP_INT_MIC] = {
		.type = HDA_FIXUP_VERBS,
		.v.verbs = (const struct hda_verb[]) {
			{0x20, AC_VERB_SET_COEF_INDEX, 0x1a},
			{0x20, AC_VERB_SET_PROC_COEF, 0x0011},
			{ }
		},
		.chained = true,
		.chain_id = ALC269_FIXUP_LIMIT_INT_MIC_BOOST
	},
	[ALC290_FIXUP_SUBWOOFER_HSJACK] = {
		.type = HDA_FIXUP_PINS,
		.v.pins = (const struct hda_pintbl[]) {
			{ 0x17, 0x90170112 }, /* subwoofer */
			{ }
		},
		.chained = true,
		.chain_id = ALC290_FIXUP_MONO_SPEAKERS_HSJACK,
	},
	[ALC290_FIXUP_SUBWOOFER] = {
		.type = HDA_FIXUP_PINS,
		.v.pins = (const struct hda_pintbl[]) {
			{ 0x17, 0x90170112 }, /* subwoofer */
			{ }
		},
		.chained = true,
		.chain_id = ALC290_FIXUP_MONO_SPEAKERS,
	},
	[ALC290_FIXUP_MONO_SPEAKERS] = {
		.type = HDA_FIXUP_FUNC,
		.v.func = alc290_fixup_mono_speakers,
	},
	[ALC290_FIXUP_MONO_SPEAKERS_HSJACK] = {
		.type = HDA_FIXUP_FUNC,
		.v.func = alc290_fixup_mono_speakers,
		.chained = true,
		.chain_id = ALC269_FIXUP_DELL3_MIC_NO_PRESENCE,
	},
	[ALC269_FIXUP_THINKPAD_ACPI] = {
		.type = HDA_FIXUP_FUNC,
		.v.func = alc_fixup_thinkpad_acpi,
		.chained = true,
		.chain_id = ALC269_FIXUP_SKU_IGNORE,
	},
	[ALC269_FIXUP_DMIC_THINKPAD_ACPI] = {
		.type = HDA_FIXUP_FUNC,
		.v.func = alc_fixup_inv_dmic,
		.chained = true,
		.chain_id = ALC269_FIXUP_THINKPAD_ACPI,
	},
	[ALC255_FIXUP_ACER_MIC_NO_PRESENCE] = {
		.type = HDA_FIXUP_PINS,
		.v.pins = (const struct hda_pintbl[]) {
			{ 0x19, 0x01a1913c }, /* use as headset mic, without its own jack detect */
			{ }
		},
		.chained = true,
		.chain_id = ALC255_FIXUP_HEADSET_MODE
	},
	[ALC255_FIXUP_ASUS_MIC_NO_PRESENCE] = {
		.type = HDA_FIXUP_PINS,
		.v.pins = (const struct hda_pintbl[]) {
			{ 0x19, 0x01a1913c }, /* use as headset mic, without its own jack detect */
			{ }
		},
		.chained = true,
		.chain_id = ALC255_FIXUP_HEADSET_MODE
	},
	[ALC255_FIXUP_DELL1_MIC_NO_PRESENCE] = {
		.type = HDA_FIXUP_PINS,
		.v.pins = (const struct hda_pintbl[]) {
			{ 0x19, 0x01a1913c }, /* use as headset mic, without its own jack detect */
			{ 0x1a, 0x01a1913d }, /* use as headphone mic, without its own jack detect */
			{ }
		},
		.chained = true,
		.chain_id = ALC255_FIXUP_HEADSET_MODE
	},
	[ALC255_FIXUP_DELL2_MIC_NO_PRESENCE] = {
		.type = HDA_FIXUP_PINS,
		.v.pins = (const struct hda_pintbl[]) {
			{ 0x19, 0x01a1913c }, /* use as headset mic, without its own jack detect */
			{ }
		},
		.chained = true,
		.chain_id = ALC255_FIXUP_HEADSET_MODE_NO_HP_MIC
	},
	[ALC255_FIXUP_HEADSET_MODE] = {
		.type = HDA_FIXUP_FUNC,
		.v.func = alc_fixup_headset_mode_alc255,
		.chained = true,
		.chain_id = ALC255_FIXUP_DELL_WMI_MIC_MUTE_LED
	},
	[ALC255_FIXUP_HEADSET_MODE_NO_HP_MIC] = {
		.type = HDA_FIXUP_FUNC,
		.v.func = alc_fixup_headset_mode_alc255_no_hp_mic,
	},
	[ALC293_FIXUP_DELL1_MIC_NO_PRESENCE] = {
		.type = HDA_FIXUP_PINS,
		.v.pins = (const struct hda_pintbl[]) {
			{ 0x18, 0x01a1913d }, /* use as headphone mic, without its own jack detect */
			{ 0x1a, 0x01a1913c }, /* use as headset mic, without its own jack detect */
			{ }
		},
		.chained = true,
		.chain_id = ALC269_FIXUP_HEADSET_MODE
	},
	[ALC292_FIXUP_TPT440_DOCK] = {
		.type = HDA_FIXUP_FUNC,
		.v.func = alc_fixup_tpt440_dock,
		.chained = true,
		.chain_id = ALC269_FIXUP_LIMIT_INT_MIC_BOOST
	},
	[ALC292_FIXUP_TPT440] = {
		.type = HDA_FIXUP_FUNC,
		.v.func = alc_fixup_disable_aamix,
		.chained = true,
		.chain_id = ALC292_FIXUP_TPT440_DOCK,
	},
	[ALC283_FIXUP_HEADSET_MIC] = {
		.type = HDA_FIXUP_PINS,
		.v.pins = (const struct hda_pintbl[]) {
			{ 0x19, 0x04a110f0 },
			{ },
		},
	},
	[ALC255_FIXUP_DELL_WMI_MIC_MUTE_LED] = {
		.type = HDA_FIXUP_FUNC,
		.v.func = alc_fixup_dell_wmi,
	},
	[ALC282_FIXUP_ASPIRE_V5_PINS] = {
		.type = HDA_FIXUP_PINS,
		.v.pins = (const struct hda_pintbl[]) {
			{ 0x12, 0x90a60130 },
			{ 0x14, 0x90170110 },
			{ 0x17, 0x40000008 },
			{ 0x18, 0x411111f0 },
			{ 0x19, 0x01a1913c },
			{ 0x1a, 0x411111f0 },
			{ 0x1b, 0x411111f0 },
			{ 0x1d, 0x40f89b2d },
			{ 0x1e, 0x411111f0 },
			{ 0x21, 0x0321101f },
			{ },
		},
	},
	[ALC280_FIXUP_HP_GPIO4] = {
		.type = HDA_FIXUP_FUNC,
		.v.func = alc280_fixup_hp_gpio4,
	},
	[ALC286_FIXUP_HP_GPIO_LED] = {
		.type = HDA_FIXUP_FUNC,
		.v.func = alc286_fixup_hp_gpio_led,
	},
	[ALC280_FIXUP_HP_GPIO2_MIC_HOTKEY] = {
		.type = HDA_FIXUP_FUNC,
		.v.func = alc280_fixup_hp_gpio2_mic_hotkey,
	},
	[ALC280_FIXUP_HP_DOCK_PINS] = {
		.type = HDA_FIXUP_PINS,
		.v.pins = (const struct hda_pintbl[]) {
			{ 0x1b, 0x21011020 }, /* line-out */
			{ 0x1a, 0x01a1903c }, /* headset mic */
			{ 0x18, 0x2181103f }, /* line-in */
			{ },
		},
		.chained = true,
		.chain_id = ALC280_FIXUP_HP_GPIO4
	},
	[ALC269_FIXUP_HP_DOCK_GPIO_MIC1_LED] = {
		.type = HDA_FIXUP_PINS,
		.v.pins = (const struct hda_pintbl[]) {
			{ 0x1b, 0x21011020 }, /* line-out */
			{ 0x18, 0x2181103f }, /* line-in */
			{ },
		},
		.chained = true,
		.chain_id = ALC269_FIXUP_HP_GPIO_MIC1_LED
	},
	[ALC280_FIXUP_HP_9480M] = {
		.type = HDA_FIXUP_FUNC,
		.v.func = alc280_fixup_hp_9480m,
	},
	[ALC288_FIXUP_DELL_HEADSET_MODE] = {
		.type = HDA_FIXUP_FUNC,
		.v.func = alc_fixup_headset_mode_dell_alc288,
		.chained = true,
		.chain_id = ALC255_FIXUP_DELL_WMI_MIC_MUTE_LED
	},
	[ALC288_FIXUP_DELL1_MIC_NO_PRESENCE] = {
		.type = HDA_FIXUP_PINS,
		.v.pins = (const struct hda_pintbl[]) {
			{ 0x18, 0x01a1913c }, /* use as headset mic, without its own jack detect */
			{ 0x1a, 0x01a1913d }, /* use as headphone mic, without its own jack detect */
			{ }
		},
		.chained = true,
		.chain_id = ALC288_FIXUP_DELL_HEADSET_MODE
	},
	[ALC288_FIXUP_DELL_XPS_13_GPIO6] = {
		.type = HDA_FIXUP_VERBS,
		.v.verbs = (const struct hda_verb[]) {
			{0x01, AC_VERB_SET_GPIO_MASK, 0x40},
			{0x01, AC_VERB_SET_GPIO_DIRECTION, 0x40},
			{0x01, AC_VERB_SET_GPIO_DATA, 0x00},
			{ }
		},
		.chained = true,
		.chain_id = ALC288_FIXUP_DELL1_MIC_NO_PRESENCE
	},
	[ALC288_FIXUP_DISABLE_AAMIX] = {
		.type = HDA_FIXUP_FUNC,
		.v.func = alc_fixup_disable_aamix,
		.chained = true,
		.chain_id = ALC288_FIXUP_DELL_XPS_13_GPIO6
	},
	[ALC288_FIXUP_DELL_XPS_13] = {
		.type = HDA_FIXUP_FUNC,
		.v.func = alc_fixup_dell_xps13,
		.chained = true,
		.chain_id = ALC288_FIXUP_DISABLE_AAMIX
	},
	[ALC292_FIXUP_DISABLE_AAMIX] = {
		.type = HDA_FIXUP_FUNC,
		.v.func = alc_fixup_disable_aamix,
		.chained = true,
		.chain_id = ALC269_FIXUP_DELL2_MIC_NO_PRESENCE
	},
	[ALC293_FIXUP_DISABLE_AAMIX_MULTIJACK] = {
		.type = HDA_FIXUP_FUNC,
		.v.func = alc_fixup_disable_aamix,
		.chained = true,
		.chain_id = ALC293_FIXUP_DELL1_MIC_NO_PRESENCE
	},
	[ALC292_FIXUP_DELL_E7X] = {
		.type = HDA_FIXUP_FUNC,
		.v.func = alc_fixup_dell_xps13,
		.chained = true,
		.chain_id = ALC292_FIXUP_DISABLE_AAMIX
	},
	[ALC298_FIXUP_DELL1_MIC_NO_PRESENCE] = {
		.type = HDA_FIXUP_PINS,
		.v.pins = (const struct hda_pintbl[]) {
			{ 0x18, 0x01a1913c }, /* use as headset mic, without its own jack detect */
			{ 0x1a, 0x01a1913d }, /* use as headphone mic, without its own jack detect */
			{ }
		},
		.chained = true,
		.chain_id = ALC269_FIXUP_HEADSET_MODE
	},
	[ALC298_FIXUP_DELL_AIO_MIC_NO_PRESENCE] = {
		.type = HDA_FIXUP_PINS,
		.v.pins = (const struct hda_pintbl[]) {
			{ 0x18, 0x01a1913c }, /* use as headset mic, without its own jack detect */
			{ }
		},
		.chained = true,
		.chain_id = ALC269_FIXUP_HEADSET_MODE
	},
	[ALC275_FIXUP_DELL_XPS] = {
		.type = HDA_FIXUP_VERBS,
		.v.verbs = (const struct hda_verb[]) {
			/* Enables internal speaker */
			{0x20, AC_VERB_SET_COEF_INDEX, 0x1f},
			{0x20, AC_VERB_SET_PROC_COEF, 0x00c0},
			{0x20, AC_VERB_SET_COEF_INDEX, 0x30},
			{0x20, AC_VERB_SET_PROC_COEF, 0x00b1},
			{}
		}
	},
	[ALC256_FIXUP_DELL_XPS_13_HEADPHONE_NOISE] = {
		.type = HDA_FIXUP_VERBS,
		.v.verbs = (const struct hda_verb[]) {
			/* Disable pass-through path for FRONT 14h */
			{0x20, AC_VERB_SET_COEF_INDEX, 0x36},
			{0x20, AC_VERB_SET_PROC_COEF, 0x1737},
			{}
		},
		.chained = true,
		.chain_id = ALC255_FIXUP_DELL1_MIC_NO_PRESENCE
	},
	[ALC293_FIXUP_LENOVO_SPK_NOISE] = {
		.type = HDA_FIXUP_FUNC,
		.v.func = alc_fixup_disable_aamix,
		.chained = true,
		.chain_id = ALC269_FIXUP_THINKPAD_ACPI
	},
	[ALC233_FIXUP_LENOVO_LINE2_MIC_HOTKEY] = {
		.type = HDA_FIXUP_FUNC,
		.v.func = alc233_fixup_lenovo_line2_mic_hotkey,
	},
	[ALC255_FIXUP_DELL_SPK_NOISE] = {
		.type = HDA_FIXUP_FUNC,
		.v.func = alc_fixup_disable_aamix,
		.chained = true,
		.chain_id = ALC255_FIXUP_DELL1_MIC_NO_PRESENCE
	},
	[ALC225_FIXUP_DISABLE_MIC_VREF] = {
		.type = HDA_FIXUP_FUNC,
		.v.func = alc_fixup_disable_mic_vref,
		.chained = true,
		.chain_id = ALC269_FIXUP_DELL1_MIC_NO_PRESENCE
	},
	[ALC225_FIXUP_DELL1_MIC_NO_PRESENCE] = {
		.type = HDA_FIXUP_VERBS,
		.v.verbs = (const struct hda_verb[]) {
			/* Disable pass-through path for FRONT 14h */
			{ 0x20, AC_VERB_SET_COEF_INDEX, 0x36 },
			{ 0x20, AC_VERB_SET_PROC_COEF, 0x57d7 },
			{}
		},
		.chained = true,
		.chain_id = ALC225_FIXUP_DISABLE_MIC_VREF
	},
	[ALC280_FIXUP_HP_HEADSET_MIC] = {
		.type = HDA_FIXUP_FUNC,
		.v.func = alc_fixup_disable_aamix,
		.chained = true,
		.chain_id = ALC269_FIXUP_HEADSET_MIC,
	},
	[ALC221_FIXUP_HP_FRONT_MIC] = {
		.type = HDA_FIXUP_PINS,
		.v.pins = (const struct hda_pintbl[]) {
			{ 0x19, 0x02a19020 }, /* Front Mic */
			{ }
		},
	},
	[ALC292_FIXUP_TPT460] = {
		.type = HDA_FIXUP_FUNC,
		.v.func = alc_fixup_tpt440_dock,
		.chained = true,
		.chain_id = ALC293_FIXUP_LENOVO_SPK_NOISE,
	},
	[ALC298_FIXUP_SPK_VOLUME] = {
		.type = HDA_FIXUP_FUNC,
		.v.func = alc298_fixup_speaker_volume,
		.chained = true,
		.chain_id = ALC298_FIXUP_DELL_AIO_MIC_NO_PRESENCE,
	},
	[ALC295_FIXUP_DISABLE_DAC3] = {
		.type = HDA_FIXUP_FUNC,
		.v.func = alc295_fixup_disable_dac3,
	},
	[ALC256_FIXUP_DELL_INSPIRON_7559_SUBWOOFER] = {
		.type = HDA_FIXUP_PINS,
		.v.pins = (const struct hda_pintbl[]) {
			{ 0x1b, 0x90170151 },
			{ }
		},
		.chained = true,
		.chain_id = ALC255_FIXUP_DELL1_MIC_NO_PRESENCE
	},
	[ALC269_FIXUP_ATIV_BOOK_8] = {
		.type = HDA_FIXUP_FUNC,
		.v.func = alc_fixup_auto_mute_via_amp,
		.chained = true,
		.chain_id = ALC269_FIXUP_NO_SHUTUP
	},
	[ALC221_FIXUP_HP_MIC_NO_PRESENCE] = {
		.type = HDA_FIXUP_PINS,
		.v.pins = (const struct hda_pintbl[]) {
			{ 0x18, 0x01a1913c }, /* use as headset mic, without its own jack detect */
			{ 0x1a, 0x01a1913d }, /* use as headphone mic, without its own jack detect */
			{ }
		},
		.chained = true,
		.chain_id = ALC269_FIXUP_HEADSET_MODE
	},
	[ALC256_FIXUP_ASUS_HEADSET_MODE] = {
		.type = HDA_FIXUP_FUNC,
		.v.func = alc_fixup_headset_mode,
	},
	[ALC256_FIXUP_ASUS_MIC] = {
		.type = HDA_FIXUP_PINS,
		.v.pins = (const struct hda_pintbl[]) {
			{ 0x13, 0x90a60160 }, /* use as internal mic */
			{ 0x19, 0x04a11120 }, /* use as headset mic, without its own jack detect */
			{ }
		},
		.chained = true,
		.chain_id = ALC256_FIXUP_ASUS_HEADSET_MODE
	},
	[ALC256_FIXUP_ASUS_AIO_GPIO2] = {
		.type = HDA_FIXUP_VERBS,
		.v.verbs = (const struct hda_verb[]) {
			/* Set up GPIO2 for the speaker amp */
			{ 0x01, AC_VERB_SET_GPIO_MASK, 0x04 },
			{ 0x01, AC_VERB_SET_GPIO_DIRECTION, 0x04 },
			{ 0x01, AC_VERB_SET_GPIO_DATA, 0x04 },
			{}
		},
	},
	[ALC233_FIXUP_ASUS_MIC_NO_PRESENCE] = {
		.type = HDA_FIXUP_PINS,
		.v.pins = (const struct hda_pintbl[]) {
			{ 0x19, 0x01a1913c }, /* use as headset mic, without its own jack detect */
			{ }
		},
		.chained = true,
		.chain_id = ALC269_FIXUP_HEADSET_MIC
	},
	[ALC233_FIXUP_EAPD_COEF_AND_MIC_NO_PRESENCE] = {
		.type = HDA_FIXUP_VERBS,
		.v.verbs = (const struct hda_verb[]) {
			/* Enables internal speaker */
			{0x20, AC_VERB_SET_COEF_INDEX, 0x40},
			{0x20, AC_VERB_SET_PROC_COEF, 0x8800},
			{}
		},
		.chained = true,
		.chain_id = ALC233_FIXUP_ASUS_MIC_NO_PRESENCE
	},
	[ALC233_FIXUP_LENOVO_MULTI_CODECS] = {
		.type = HDA_FIXUP_FUNC,
		.v.func = alc233_alc662_fixup_lenovo_dual_codecs,
	},
	[ALC294_FIXUP_LENOVO_MIC_LOCATION] = {
		.type = HDA_FIXUP_PINS,
		.v.pins = (const struct hda_pintbl[]) {
			/* Change the mic location from front to right, otherwise there are
			   two front mics with the same name, pulseaudio can't handle them.
			   This is just a temporary workaround, after applying this fixup,
			   there will be one "Front Mic" and one "Mic" in this machine.
			 */
			{ 0x1a, 0x04a19040 },
			{ }
		},
	},
	[ALC225_FIXUP_DELL_WYSE_MIC_NO_PRESENCE] = {
		.type = HDA_FIXUP_PINS,
		.v.pins = (const struct hda_pintbl[]) {
			{ 0x16, 0x0101102f }, /* Rear Headset HP */
			{ 0x19, 0x02a1913c }, /* use as Front headset mic, without its own jack detect */
			{ 0x1a, 0x01a19030 }, /* Rear Headset MIC */
			{ 0x1b, 0x02011020 },
			{ }
		},
		.chained = true,
		.chain_id = ALC269_FIXUP_HEADSET_MODE_NO_HP_MIC
	},
	[ALC700_FIXUP_INTEL_REFERENCE] = {
		.type = HDA_FIXUP_VERBS,
		.v.verbs = (const struct hda_verb[]) {
			/* Enables internal speaker */
			{0x20, AC_VERB_SET_COEF_INDEX, 0x45},
			{0x20, AC_VERB_SET_PROC_COEF, 0x5289},
			{0x20, AC_VERB_SET_COEF_INDEX, 0x4A},
			{0x20, AC_VERB_SET_PROC_COEF, 0x001b},
			{0x58, AC_VERB_SET_COEF_INDEX, 0x00},
			{0x58, AC_VERB_SET_PROC_COEF, 0x3888},
			{0x20, AC_VERB_SET_COEF_INDEX, 0x6f},
			{0x20, AC_VERB_SET_PROC_COEF, 0x2c0b},
			{}
		}
	},
	[ALC274_FIXUP_DELL_BIND_DACS] = {
		.type = HDA_FIXUP_FUNC,
		.v.func = alc274_fixup_bind_dacs,
		.chained = true,
		.chain_id = ALC269_FIXUP_DELL1_MIC_NO_PRESENCE
	},
	[ALC274_FIXUP_DELL_AIO_LINEOUT_VERB] = {
		.type = HDA_FIXUP_PINS,
		.v.pins = (const struct hda_pintbl[]) {
			{ 0x1b, 0x0401102f },
			{ }
		},
		.chained = true,
		.chain_id = ALC274_FIXUP_DELL_BIND_DACS
	},
	[ALC298_FIXUP_TPT470_DOCK] = {
		.type = HDA_FIXUP_FUNC,
		.v.func = alc_fixup_tpt470_dock,
		.chained = true,
		.chain_id = ALC293_FIXUP_LENOVO_SPK_NOISE
	},
	[ALC255_FIXUP_DUMMY_LINEOUT_VERB] = {
		.type = HDA_FIXUP_PINS,
		.v.pins = (const struct hda_pintbl[]) {
			{ 0x14, 0x0201101f },
			{ }
		},
		.chained = true,
		.chain_id = ALC255_FIXUP_DELL1_MIC_NO_PRESENCE
	},
	[ALC255_FIXUP_DELL_HEADSET_MIC] = {
		.type = HDA_FIXUP_PINS,
		.v.pins = (const struct hda_pintbl[]) {
			{ 0x19, 0x01a1913c }, /* use as headset mic, without its own jack detect */
			{ }
		},
		.chained = true,
		.chain_id = ALC269_FIXUP_HEADSET_MIC
	},
	[ALC225_FIXUP_DELL_WYSE_AIO_MIC_NO_PRESENCE] = {
		.type = HDA_FIXUP_PINS,
		.v.pins = (const struct hda_pintbl[]) {
			{ 0x16, 0x01011020 }, /* Rear Line out */
			{ 0x19, 0x01a1913c }, /* use as Front headset mic, without its own jack detect */
			{ }
		},
		.chained = true,
		.chain_id = ALC225_FIXUP_WYSE_AUTO_MUTE
	},
	[ALC225_FIXUP_WYSE_AUTO_MUTE] = {
		.type = HDA_FIXUP_FUNC,
		.v.func = alc_fixup_auto_mute_via_amp,
		.chained = true,
		.chain_id = ALC225_FIXUP_WYSE_DISABLE_MIC_VREF
	},
	[ALC225_FIXUP_WYSE_DISABLE_MIC_VREF] = {
		.type = HDA_FIXUP_FUNC,
		.v.func = alc_fixup_disable_mic_vref,
		.chained = true,
		.chain_id = ALC269_FIXUP_HEADSET_MODE_NO_HP_MIC
	},
};

static const struct snd_pci_quirk alc269_fixup_tbl[] = {
	SND_PCI_QUIRK(0x1025, 0x0283, "Acer TravelMate 8371", ALC269_FIXUP_INV_DMIC),
	SND_PCI_QUIRK(0x1025, 0x029b, "Acer 1810TZ", ALC269_FIXUP_INV_DMIC),
	SND_PCI_QUIRK(0x1025, 0x0349, "Acer AOD260", ALC269_FIXUP_INV_DMIC),
	SND_PCI_QUIRK(0x1025, 0x047c, "Acer AC700", ALC269_FIXUP_ACER_AC700),
	SND_PCI_QUIRK(0x1025, 0x072d, "Acer Aspire V5-571G", ALC269_FIXUP_ASPIRE_HEADSET_MIC),
	SND_PCI_QUIRK(0x1025, 0x080d, "Acer Aspire V5-122P", ALC269_FIXUP_ASPIRE_HEADSET_MIC),
	SND_PCI_QUIRK(0x1025, 0x0740, "Acer AO725", ALC271_FIXUP_HP_GATE_MIC_JACK),
	SND_PCI_QUIRK(0x1025, 0x0742, "Acer AO756", ALC271_FIXUP_HP_GATE_MIC_JACK),
	SND_PCI_QUIRK(0x1025, 0x0762, "Acer Aspire E1-472", ALC271_FIXUP_HP_GATE_MIC_JACK_E1_572),
	SND_PCI_QUIRK(0x1025, 0x0775, "Acer Aspire E1-572", ALC271_FIXUP_HP_GATE_MIC_JACK_E1_572),
	SND_PCI_QUIRK(0x1025, 0x079b, "Acer Aspire V5-573G", ALC282_FIXUP_ASPIRE_V5_PINS),
	SND_PCI_QUIRK(0x1025, 0x106d, "Acer Cloudbook 14", ALC283_FIXUP_CHROME_BOOK),
	SND_PCI_QUIRK(0x1028, 0x0470, "Dell M101z", ALC269_FIXUP_DELL_M101Z),
	SND_PCI_QUIRK(0x1028, 0x054b, "Dell XPS one 2710", ALC275_FIXUP_DELL_XPS),
	SND_PCI_QUIRK(0x1028, 0x05bd, "Dell Latitude E6440", ALC292_FIXUP_DELL_E7X),
	SND_PCI_QUIRK(0x1028, 0x05be, "Dell Latitude E6540", ALC292_FIXUP_DELL_E7X),
	SND_PCI_QUIRK(0x1028, 0x05ca, "Dell Latitude E7240", ALC292_FIXUP_DELL_E7X),
	SND_PCI_QUIRK(0x1028, 0x05cb, "Dell Latitude E7440", ALC292_FIXUP_DELL_E7X),
	SND_PCI_QUIRK(0x1028, 0x05da, "Dell Vostro 5460", ALC290_FIXUP_SUBWOOFER),
	SND_PCI_QUIRK(0x1028, 0x05f4, "Dell", ALC269_FIXUP_DELL1_MIC_NO_PRESENCE),
	SND_PCI_QUIRK(0x1028, 0x05f5, "Dell", ALC269_FIXUP_DELL1_MIC_NO_PRESENCE),
	SND_PCI_QUIRK(0x1028, 0x05f6, "Dell", ALC269_FIXUP_DELL1_MIC_NO_PRESENCE),
	SND_PCI_QUIRK(0x1028, 0x0615, "Dell Vostro 5470", ALC290_FIXUP_SUBWOOFER_HSJACK),
	SND_PCI_QUIRK(0x1028, 0x0616, "Dell Vostro 5470", ALC290_FIXUP_SUBWOOFER_HSJACK),
	SND_PCI_QUIRK(0x1028, 0x062c, "Dell Latitude E5550", ALC292_FIXUP_DELL_E7X),
	SND_PCI_QUIRK(0x1028, 0x062e, "Dell Latitude E7450", ALC292_FIXUP_DELL_E7X),
	SND_PCI_QUIRK(0x1028, 0x0638, "Dell Inspiron 5439", ALC290_FIXUP_MONO_SPEAKERS_HSJACK),
	SND_PCI_QUIRK(0x1028, 0x064a, "Dell", ALC293_FIXUP_DELL1_MIC_NO_PRESENCE),
	SND_PCI_QUIRK(0x1028, 0x064b, "Dell", ALC293_FIXUP_DELL1_MIC_NO_PRESENCE),
	SND_PCI_QUIRK(0x1028, 0x0665, "Dell XPS 13", ALC288_FIXUP_DELL_XPS_13),
	SND_PCI_QUIRK(0x1028, 0x0669, "Dell Optiplex 9020m", ALC255_FIXUP_DELL1_MIC_NO_PRESENCE),
	SND_PCI_QUIRK(0x1028, 0x069a, "Dell Vostro 5480", ALC290_FIXUP_SUBWOOFER_HSJACK),
	SND_PCI_QUIRK(0x1028, 0x06c7, "Dell", ALC255_FIXUP_DELL1_MIC_NO_PRESENCE),
	SND_PCI_QUIRK(0x1028, 0x06d9, "Dell", ALC293_FIXUP_DELL1_MIC_NO_PRESENCE),
	SND_PCI_QUIRK(0x1028, 0x06da, "Dell", ALC293_FIXUP_DELL1_MIC_NO_PRESENCE),
	SND_PCI_QUIRK(0x1028, 0x06db, "Dell", ALC293_FIXUP_DISABLE_AAMIX_MULTIJACK),
	SND_PCI_QUIRK(0x1028, 0x06dd, "Dell", ALC293_FIXUP_DISABLE_AAMIX_MULTIJACK),
	SND_PCI_QUIRK(0x1028, 0x06de, "Dell", ALC293_FIXUP_DISABLE_AAMIX_MULTIJACK),
	SND_PCI_QUIRK(0x1028, 0x06df, "Dell", ALC293_FIXUP_DISABLE_AAMIX_MULTIJACK),
	SND_PCI_QUIRK(0x1028, 0x06e0, "Dell", ALC293_FIXUP_DISABLE_AAMIX_MULTIJACK),
	SND_PCI_QUIRK(0x1028, 0x0704, "Dell XPS 13 9350", ALC256_FIXUP_DELL_XPS_13_HEADPHONE_NOISE),
	SND_PCI_QUIRK(0x1028, 0x0706, "Dell Inspiron 7559", ALC256_FIXUP_DELL_INSPIRON_7559_SUBWOOFER),
	SND_PCI_QUIRK(0x1028, 0x0725, "Dell Inspiron 3162", ALC255_FIXUP_DELL_SPK_NOISE),
	SND_PCI_QUIRK(0x1028, 0x075b, "Dell XPS 13 9360", ALC256_FIXUP_DELL_XPS_13_HEADPHONE_NOISE),
	SND_PCI_QUIRK(0x1028, 0x075c, "Dell XPS 27 7760", ALC298_FIXUP_SPK_VOLUME),
	SND_PCI_QUIRK(0x1028, 0x075d, "Dell AIO", ALC298_FIXUP_SPK_VOLUME),
	SND_PCI_QUIRK(0x1028, 0x07b0, "Dell Precision 7520", ALC295_FIXUP_DISABLE_DAC3),
	SND_PCI_QUIRK(0x1028, 0x0798, "Dell Inspiron 17 7000 Gaming", ALC256_FIXUP_DELL_INSPIRON_7559_SUBWOOFER),
	SND_PCI_QUIRK(0x1028, 0x080c, "Dell WYSE", ALC225_FIXUP_DELL_WYSE_MIC_NO_PRESENCE),
	SND_PCI_QUIRK(0x1028, 0x082a, "Dell XPS 13 9360", ALC256_FIXUP_DELL_XPS_13_HEADPHONE_NOISE),
	SND_PCI_QUIRK(0x1028, 0x084b, "Dell", ALC274_FIXUP_DELL_AIO_LINEOUT_VERB),
	SND_PCI_QUIRK(0x1028, 0x084e, "Dell", ALC274_FIXUP_DELL_AIO_LINEOUT_VERB),
	SND_PCI_QUIRK(0x1028, 0x0871, "Dell Precision 3630", ALC255_FIXUP_DELL_HEADSET_MIC),
	SND_PCI_QUIRK(0x1028, 0x0872, "Dell Precision 3630", ALC255_FIXUP_DELL_HEADSET_MIC),
	SND_PCI_QUIRK(0x1028, 0x0873, "Dell Precision 3930", ALC255_FIXUP_DUMMY_LINEOUT_VERB),
	SND_PCI_QUIRK(0x1028, 0x08ad, "Dell WYSE AIO", ALC225_FIXUP_DELL_WYSE_AIO_MIC_NO_PRESENCE),
	SND_PCI_QUIRK(0x1028, 0x08ae, "Dell WYSE NB", ALC225_FIXUP_DELL1_MIC_NO_PRESENCE),
	SND_PCI_QUIRK(0x1028, 0x0935, "Dell", ALC274_FIXUP_DELL_AIO_LINEOUT_VERB),
	SND_PCI_QUIRK(0x1028, 0x164a, "Dell", ALC293_FIXUP_DELL1_MIC_NO_PRESENCE),
	SND_PCI_QUIRK(0x1028, 0x164b, "Dell", ALC293_FIXUP_DELL1_MIC_NO_PRESENCE),
	SND_PCI_QUIRK(0x103c, 0x1586, "HP", ALC269_FIXUP_HP_MUTE_LED_MIC2),
	SND_PCI_QUIRK(0x103c, 0x18e6, "HP", ALC269_FIXUP_HP_GPIO_LED),
	SND_PCI_QUIRK(0x103c, 0x218b, "HP", ALC269_FIXUP_LIMIT_INT_MIC_BOOST_MUTE_LED),
	SND_PCI_QUIRK(0x103c, 0x225f, "HP", ALC280_FIXUP_HP_GPIO2_MIC_HOTKEY),
	/* ALC282 */
	SND_PCI_QUIRK(0x103c, 0x21f9, "HP", ALC269_FIXUP_HP_MUTE_LED_MIC1),
	SND_PCI_QUIRK(0x103c, 0x2210, "HP", ALC269_FIXUP_HP_MUTE_LED_MIC1),
	SND_PCI_QUIRK(0x103c, 0x2214, "HP", ALC269_FIXUP_HP_MUTE_LED_MIC1),
	SND_PCI_QUIRK(0x103c, 0x2236, "HP", ALC269_FIXUP_HP_LINE1_MIC1_LED),
	SND_PCI_QUIRK(0x103c, 0x2237, "HP", ALC269_FIXUP_HP_LINE1_MIC1_LED),
	SND_PCI_QUIRK(0x103c, 0x2238, "HP", ALC269_FIXUP_HP_LINE1_MIC1_LED),
	SND_PCI_QUIRK(0x103c, 0x2239, "HP", ALC269_FIXUP_HP_LINE1_MIC1_LED),
	SND_PCI_QUIRK(0x103c, 0x224b, "HP", ALC269_FIXUP_HP_LINE1_MIC1_LED),
	SND_PCI_QUIRK(0x103c, 0x2268, "HP", ALC269_FIXUP_HP_MUTE_LED_MIC1),
	SND_PCI_QUIRK(0x103c, 0x226a, "HP", ALC269_FIXUP_HP_MUTE_LED_MIC1),
	SND_PCI_QUIRK(0x103c, 0x226b, "HP", ALC269_FIXUP_HP_MUTE_LED_MIC1),
	SND_PCI_QUIRK(0x103c, 0x226e, "HP", ALC269_FIXUP_HP_MUTE_LED_MIC1),
	SND_PCI_QUIRK(0x103c, 0x2271, "HP", ALC286_FIXUP_HP_GPIO_LED),
	SND_PCI_QUIRK(0x103c, 0x2272, "HP", ALC280_FIXUP_HP_DOCK_PINS),
	SND_PCI_QUIRK(0x103c, 0x2273, "HP", ALC280_FIXUP_HP_DOCK_PINS),
	SND_PCI_QUIRK(0x103c, 0x229e, "HP", ALC269_FIXUP_HP_MUTE_LED_MIC1),
	SND_PCI_QUIRK(0x103c, 0x22b2, "HP", ALC269_FIXUP_HP_MUTE_LED_MIC1),
	SND_PCI_QUIRK(0x103c, 0x22b7, "HP", ALC269_FIXUP_HP_MUTE_LED_MIC1),
	SND_PCI_QUIRK(0x103c, 0x22bf, "HP", ALC269_FIXUP_HP_MUTE_LED_MIC1),
	SND_PCI_QUIRK(0x103c, 0x22cf, "HP", ALC269_FIXUP_HP_MUTE_LED_MIC1),
	SND_PCI_QUIRK(0x103c, 0x22db, "HP", ALC280_FIXUP_HP_9480M),
	SND_PCI_QUIRK(0x103c, 0x22dc, "HP", ALC269_FIXUP_HP_GPIO_MIC1_LED),
	SND_PCI_QUIRK(0x103c, 0x22fb, "HP", ALC269_FIXUP_HP_GPIO_MIC1_LED),
	/* ALC290 */
	SND_PCI_QUIRK(0x103c, 0x221b, "HP", ALC269_FIXUP_HP_GPIO_MIC1_LED),
	SND_PCI_QUIRK(0x103c, 0x2221, "HP", ALC269_FIXUP_HP_GPIO_MIC1_LED),
	SND_PCI_QUIRK(0x103c, 0x2225, "HP", ALC269_FIXUP_HP_GPIO_MIC1_LED),
	SND_PCI_QUIRK(0x103c, 0x2253, "HP", ALC269_FIXUP_HP_GPIO_MIC1_LED),
	SND_PCI_QUIRK(0x103c, 0x2254, "HP", ALC269_FIXUP_HP_GPIO_MIC1_LED),
	SND_PCI_QUIRK(0x103c, 0x2255, "HP", ALC269_FIXUP_HP_GPIO_MIC1_LED),
	SND_PCI_QUIRK(0x103c, 0x2256, "HP", ALC269_FIXUP_HP_GPIO_MIC1_LED),
	SND_PCI_QUIRK(0x103c, 0x2257, "HP", ALC269_FIXUP_HP_GPIO_MIC1_LED),
	SND_PCI_QUIRK(0x103c, 0x2259, "HP", ALC269_FIXUP_HP_GPIO_MIC1_LED),
	SND_PCI_QUIRK(0x103c, 0x225a, "HP", ALC269_FIXUP_HP_DOCK_GPIO_MIC1_LED),
	SND_PCI_QUIRK(0x103c, 0x2260, "HP", ALC269_FIXUP_HP_MUTE_LED_MIC1),
	SND_PCI_QUIRK(0x103c, 0x2263, "HP", ALC269_FIXUP_HP_MUTE_LED_MIC1),
	SND_PCI_QUIRK(0x103c, 0x2264, "HP", ALC269_FIXUP_HP_MUTE_LED_MIC1),
	SND_PCI_QUIRK(0x103c, 0x2265, "HP", ALC269_FIXUP_HP_MUTE_LED_MIC1),
	SND_PCI_QUIRK(0x103c, 0x2272, "HP", ALC269_FIXUP_HP_GPIO_MIC1_LED),
	SND_PCI_QUIRK(0x103c, 0x2273, "HP", ALC269_FIXUP_HP_GPIO_MIC1_LED),
	SND_PCI_QUIRK(0x103c, 0x2278, "HP", ALC269_FIXUP_HP_GPIO_MIC1_LED),
	SND_PCI_QUIRK(0x103c, 0x227f, "HP", ALC269_FIXUP_HP_MUTE_LED_MIC1),
	SND_PCI_QUIRK(0x103c, 0x2282, "HP", ALC269_FIXUP_HP_MUTE_LED_MIC1),
	SND_PCI_QUIRK(0x103c, 0x228b, "HP", ALC269_FIXUP_HP_MUTE_LED_MIC1),
	SND_PCI_QUIRK(0x103c, 0x228e, "HP", ALC269_FIXUP_HP_MUTE_LED_MIC1),
	SND_PCI_QUIRK(0x103c, 0x22c5, "HP", ALC269_FIXUP_HP_MUTE_LED_MIC1),
	SND_PCI_QUIRK(0x103c, 0x22c7, "HP", ALC269_FIXUP_HP_MUTE_LED_MIC1),
	SND_PCI_QUIRK(0x103c, 0x22c8, "HP", ALC269_FIXUP_HP_MUTE_LED_MIC1),
	SND_PCI_QUIRK(0x103c, 0x22c4, "HP", ALC269_FIXUP_HP_MUTE_LED_MIC1),
	SND_PCI_QUIRK(0x103c, 0x2334, "HP", ALC269_FIXUP_HP_MUTE_LED_MIC1),
	SND_PCI_QUIRK(0x103c, 0x2335, "HP", ALC269_FIXUP_HP_MUTE_LED_MIC1),
	SND_PCI_QUIRK(0x103c, 0x2336, "HP", ALC269_FIXUP_HP_MUTE_LED_MIC1),
	SND_PCI_QUIRK(0x103c, 0x2337, "HP", ALC269_FIXUP_HP_MUTE_LED_MIC1),
	SND_PCI_QUIRK(0x103c, 0x221c, "HP EliteBook 755 G2", ALC280_FIXUP_HP_HEADSET_MIC),
	SND_PCI_QUIRK(0x103c, 0x8256, "HP", ALC221_FIXUP_HP_FRONT_MIC),
	SND_PCI_QUIRK(0x103c, 0x82bf, "HP", ALC221_FIXUP_HP_MIC_NO_PRESENCE),
	SND_PCI_QUIRK(0x103c, 0x82c0, "HP", ALC221_FIXUP_HP_MIC_NO_PRESENCE),
	SND_PCI_QUIRK(0x1043, 0x103e, "ASUS X540SA", ALC256_FIXUP_ASUS_MIC),
	SND_PCI_QUIRK(0x1043, 0x103f, "ASUS TX300", ALC282_FIXUP_ASUS_TX300),
	SND_PCI_QUIRK(0x1043, 0x106d, "Asus K53BE", ALC269_FIXUP_LIMIT_INT_MIC_BOOST),
	SND_PCI_QUIRK(0x1043, 0x10c0, "ASUS X540SA", ALC256_FIXUP_ASUS_MIC),
	SND_PCI_QUIRK(0x1043, 0x10d0, "ASUS X540LA/X540LJ", ALC255_FIXUP_ASUS_MIC_NO_PRESENCE),
	SND_PCI_QUIRK(0x1043, 0x115d, "Asus 1015E", ALC269_FIXUP_LIMIT_INT_MIC_BOOST),
	SND_PCI_QUIRK(0x1043, 0x11c0, "ASUS X556UR", ALC255_FIXUP_ASUS_MIC_NO_PRESENCE),
	SND_PCI_QUIRK(0x1043, 0x1290, "ASUS X441SA", ALC233_FIXUP_EAPD_COEF_AND_MIC_NO_PRESENCE),
	SND_PCI_QUIRK(0x1043, 0x12a0, "ASUS X441UV", ALC233_FIXUP_EAPD_COEF_AND_MIC_NO_PRESENCE),
	SND_PCI_QUIRK(0x1043, 0x12f0, "ASUS X541UV", ALC256_FIXUP_ASUS_MIC),
	SND_PCI_QUIRK(0x1043, 0x12e0, "ASUS X541SA", ALC256_FIXUP_ASUS_MIC),
	SND_PCI_QUIRK(0x1043, 0x13b0, "ASUS Z550SA", ALC256_FIXUP_ASUS_MIC),
	SND_PCI_QUIRK(0x1043, 0x1427, "Asus Zenbook UX31E", ALC269VB_FIXUP_ASUS_ZENBOOK),
	SND_PCI_QUIRK(0x1043, 0x1517, "Asus Zenbook UX31A", ALC269VB_FIXUP_ASUS_ZENBOOK_UX31A),
	SND_PCI_QUIRK(0x1043, 0x16e3, "ASUS UX50", ALC269_FIXUP_STEREO_DMIC),
	SND_PCI_QUIRK(0x1043, 0x1a13, "Asus G73Jw", ALC269_FIXUP_ASUS_G73JW),
	SND_PCI_QUIRK(0x1043, 0x1a30, "ASUS X705UD", ALC256_FIXUP_ASUS_MIC),
	SND_PCI_QUIRK(0x1043, 0x1b13, "Asus U41SV", ALC269_FIXUP_INV_DMIC),
	SND_PCI_QUIRK(0x1043, 0x1bbd, "ASUS Z550MA", ALC255_FIXUP_ASUS_MIC_NO_PRESENCE),
	SND_PCI_QUIRK(0x1043, 0x1c23, "Asus X55U", ALC269_FIXUP_LIMIT_INT_MIC_BOOST),
	SND_PCI_QUIRK(0x1043, 0x1ccd, "ASUS X555UB", ALC256_FIXUP_ASUS_MIC),
	SND_PCI_QUIRK(0x1043, 0x3030, "ASUS ZN270IE", ALC256_FIXUP_ASUS_AIO_GPIO2),
	SND_PCI_QUIRK(0x1043, 0x831a, "ASUS P901", ALC269_FIXUP_STEREO_DMIC),
	SND_PCI_QUIRK(0x1043, 0x834a, "ASUS S101", ALC269_FIXUP_STEREO_DMIC),
	SND_PCI_QUIRK(0x1043, 0x8398, "ASUS P1005", ALC269_FIXUP_STEREO_DMIC),
	SND_PCI_QUIRK(0x1043, 0x83ce, "ASUS P1005", ALC269_FIXUP_STEREO_DMIC),
	SND_PCI_QUIRK(0x1043, 0x8516, "ASUS X101CH", ALC269_FIXUP_ASUS_X101),
	SND_PCI_QUIRK(0x104d, 0x90b5, "Sony VAIO Pro 11", ALC286_FIXUP_SONY_MIC_NO_PRESENCE),
	SND_PCI_QUIRK(0x104d, 0x90b6, "Sony VAIO Pro 13", ALC286_FIXUP_SONY_MIC_NO_PRESENCE),
	SND_PCI_QUIRK(0x104d, 0x9073, "Sony VAIO", ALC275_FIXUP_SONY_VAIO_GPIO2),
	SND_PCI_QUIRK(0x104d, 0x907b, "Sony VAIO", ALC275_FIXUP_SONY_HWEQ),
	SND_PCI_QUIRK(0x104d, 0x9084, "Sony VAIO", ALC275_FIXUP_SONY_HWEQ),
	SND_PCI_QUIRK(0x104d, 0x9099, "Sony VAIO S13", ALC275_FIXUP_SONY_DISABLE_AAMIX),
	SND_PCI_QUIRK(0x10cf, 0x1475, "Lifebook", ALC269_FIXUP_LIFEBOOK),
	SND_PCI_QUIRK(0x10cf, 0x159f, "Lifebook E780", ALC269_FIXUP_LIFEBOOK_NO_HP_TO_LINEOUT),
	SND_PCI_QUIRK(0x10cf, 0x15dc, "Lifebook T731", ALC269_FIXUP_LIFEBOOK_HP_PIN),
	SND_PCI_QUIRK(0x10cf, 0x1757, "Lifebook E752", ALC269_FIXUP_LIFEBOOK_HP_PIN),
	SND_PCI_QUIRK(0x10cf, 0x1629, "Lifebook U7x7", ALC255_FIXUP_LIFEBOOK_U7x7_HEADSET_MIC),
	SND_PCI_QUIRK(0x10cf, 0x1845, "Lifebook U904", ALC269_FIXUP_LIFEBOOK_EXTMIC),
	SND_PCI_QUIRK(0x10ec, 0x10f2, "Intel Reference board", ALC700_FIXUP_INTEL_REFERENCE),
	SND_PCI_QUIRK(0x10f7, 0x8338, "Panasonic CF-SZ6", ALC269_FIXUP_HEADSET_MODE),
	SND_PCI_QUIRK(0x144d, 0xc109, "Samsung Ativ book 9 (NP900X3G)", ALC269_FIXUP_INV_DMIC),
	SND_PCI_QUIRK(0x144d, 0xc740, "Samsung Ativ book 8 (NP870Z5G)", ALC269_FIXUP_ATIV_BOOK_8),
	SND_PCI_QUIRK(0x1458, 0xfa53, "Gigabyte BXBT-2807", ALC283_FIXUP_HEADSET_MIC),
	SND_PCI_QUIRK(0x1462, 0xb120, "MSI Cubi MS-B120", ALC283_FIXUP_HEADSET_MIC),
	SND_PCI_QUIRK(0x1462, 0xb171, "Cubi N 8GL (MS-B171)", ALC283_FIXUP_HEADSET_MIC),
	SND_PCI_QUIRK(0x17aa, 0x1036, "Lenovo P520", ALC233_FIXUP_LENOVO_MULTI_CODECS),
	SND_PCI_QUIRK(0x17aa, 0x20f2, "Thinkpad SL410/510", ALC269_FIXUP_SKU_IGNORE),
	SND_PCI_QUIRK(0x17aa, 0x215e, "Thinkpad L512", ALC269_FIXUP_SKU_IGNORE),
	SND_PCI_QUIRK(0x17aa, 0x21b8, "Thinkpad Edge 14", ALC269_FIXUP_SKU_IGNORE),
	SND_PCI_QUIRK(0x17aa, 0x21ca, "Thinkpad L412", ALC269_FIXUP_SKU_IGNORE),
	SND_PCI_QUIRK(0x17aa, 0x21e9, "Thinkpad Edge 15", ALC269_FIXUP_SKU_IGNORE),
	SND_PCI_QUIRK(0x17aa, 0x21f6, "Thinkpad T530", ALC269_FIXUP_LENOVO_DOCK),
	SND_PCI_QUIRK(0x17aa, 0x21fa, "Thinkpad X230", ALC269_FIXUP_LENOVO_DOCK),
	SND_PCI_QUIRK(0x17aa, 0x21f3, "Thinkpad T430", ALC269_FIXUP_LENOVO_DOCK),
	SND_PCI_QUIRK(0x17aa, 0x21fb, "Thinkpad T430s", ALC269_FIXUP_LENOVO_DOCK),
	SND_PCI_QUIRK(0x17aa, 0x2203, "Thinkpad X230 Tablet", ALC269_FIXUP_LENOVO_DOCK),
	SND_PCI_QUIRK(0x17aa, 0x2208, "Thinkpad T431s", ALC269_FIXUP_LENOVO_DOCK),
	SND_PCI_QUIRK(0x17aa, 0x220c, "Thinkpad T440s", ALC292_FIXUP_TPT440),
	SND_PCI_QUIRK(0x17aa, 0x220e, "Thinkpad T440p", ALC292_FIXUP_TPT440_DOCK),
	SND_PCI_QUIRK(0x17aa, 0x2210, "Thinkpad T540p", ALC292_FIXUP_TPT440_DOCK),
	SND_PCI_QUIRK(0x17aa, 0x2211, "Thinkpad W541", ALC292_FIXUP_TPT440_DOCK),
	SND_PCI_QUIRK(0x17aa, 0x2212, "Thinkpad T440", ALC292_FIXUP_TPT440_DOCK),
	SND_PCI_QUIRK(0x17aa, 0x2214, "Thinkpad X240", ALC292_FIXUP_TPT440_DOCK),
	SND_PCI_QUIRK(0x17aa, 0x2215, "Thinkpad", ALC269_FIXUP_LIMIT_INT_MIC_BOOST),
	SND_PCI_QUIRK(0x17aa, 0x2218, "Thinkpad X1 Carbon 2nd", ALC292_FIXUP_TPT440_DOCK),
	SND_PCI_QUIRK(0x17aa, 0x2223, "ThinkPad T550", ALC292_FIXUP_TPT440_DOCK),
	SND_PCI_QUIRK(0x17aa, 0x2226, "ThinkPad X250", ALC292_FIXUP_TPT440_DOCK),
	SND_PCI_QUIRK(0x17aa, 0x222d, "Thinkpad", ALC298_FIXUP_TPT470_DOCK),
	SND_PCI_QUIRK(0x17aa, 0x222e, "Thinkpad", ALC298_FIXUP_TPT470_DOCK),
	SND_PCI_QUIRK(0x17aa, 0x2231, "Thinkpad T560", ALC292_FIXUP_TPT460),
	SND_PCI_QUIRK(0x17aa, 0x2233, "Thinkpad", ALC292_FIXUP_TPT460),
	SND_PCI_QUIRK(0x17aa, 0x2245, "Thinkpad T470", ALC298_FIXUP_TPT470_DOCK),
	SND_PCI_QUIRK(0x17aa, 0x2246, "Thinkpad", ALC298_FIXUP_TPT470_DOCK),
	SND_PCI_QUIRK(0x17aa, 0x2247, "Thinkpad", ALC298_FIXUP_TPT470_DOCK),
	SND_PCI_QUIRK(0x17aa, 0x2249, "Thinkpad", ALC292_FIXUP_TPT460),
	SND_PCI_QUIRK(0x17aa, 0x224b, "Thinkpad", ALC298_FIXUP_TPT470_DOCK),
	SND_PCI_QUIRK(0x17aa, 0x224c, "Thinkpad", ALC298_FIXUP_TPT470_DOCK),
	SND_PCI_QUIRK(0x17aa, 0x224d, "Thinkpad", ALC298_FIXUP_TPT470_DOCK),
	SND_PCI_QUIRK(0x17aa, 0x225d, "Thinkpad T480", ALC269_FIXUP_LIMIT_INT_MIC_BOOST),
	SND_PCI_QUIRK(0x17aa, 0x30bb, "ThinkCentre AIO", ALC233_FIXUP_LENOVO_LINE2_MIC_HOTKEY),
	SND_PCI_QUIRK(0x17aa, 0x30e2, "ThinkCentre AIO", ALC233_FIXUP_LENOVO_LINE2_MIC_HOTKEY),
	SND_PCI_QUIRK(0x17aa, 0x310c, "ThinkCentre Station", ALC294_FIXUP_LENOVO_MIC_LOCATION),
	SND_PCI_QUIRK(0x17aa, 0x312a, "ThinkCentre Station", ALC294_FIXUP_LENOVO_MIC_LOCATION),
	SND_PCI_QUIRK(0x17aa, 0x312f, "ThinkCentre Station", ALC294_FIXUP_LENOVO_MIC_LOCATION),
	SND_PCI_QUIRK(0x17aa, 0x313c, "ThinkCentre Station", ALC294_FIXUP_LENOVO_MIC_LOCATION),
<<<<<<< HEAD
=======
	SND_PCI_QUIRK(0x17aa, 0x3151, "ThinkCentre Station", ALC283_FIXUP_HEADSET_MIC),
	SND_PCI_QUIRK(0x17aa, 0x3176, "ThinkCentre Station", ALC283_FIXUP_HEADSET_MIC),
	SND_PCI_QUIRK(0x17aa, 0x3178, "ThinkCentre Station", ALC283_FIXUP_HEADSET_MIC),
>>>>>>> LA.UM.9.1.R1.10.00.00.604.030
	SND_PCI_QUIRK(0x17aa, 0x3902, "Lenovo E50-80", ALC269_FIXUP_DMIC_THINKPAD_ACPI),
	SND_PCI_QUIRK(0x17aa, 0x3977, "IdeaPad S210", ALC283_FIXUP_INT_MIC),
	SND_PCI_QUIRK(0x17aa, 0x3978, "IdeaPad Y410P", ALC269_FIXUP_NO_SHUTUP),
	SND_PCI_QUIRK(0x17aa, 0x5013, "Thinkpad", ALC269_FIXUP_LIMIT_INT_MIC_BOOST),
	SND_PCI_QUIRK(0x17aa, 0x501a, "Thinkpad", ALC283_FIXUP_INT_MIC),
	SND_PCI_QUIRK(0x17aa, 0x501e, "Thinkpad L440", ALC292_FIXUP_TPT440_DOCK),
	SND_PCI_QUIRK(0x17aa, 0x5026, "Thinkpad", ALC269_FIXUP_LIMIT_INT_MIC_BOOST),
	SND_PCI_QUIRK(0x17aa, 0x5034, "Thinkpad T450", ALC292_FIXUP_TPT440_DOCK),
	SND_PCI_QUIRK(0x17aa, 0x5036, "Thinkpad T450s", ALC292_FIXUP_TPT440_DOCK),
	SND_PCI_QUIRK(0x17aa, 0x503c, "Thinkpad L450", ALC292_FIXUP_TPT440_DOCK),
	SND_PCI_QUIRK(0x17aa, 0x504a, "ThinkPad X260", ALC292_FIXUP_TPT440_DOCK),
	SND_PCI_QUIRK(0x17aa, 0x504b, "Thinkpad", ALC293_FIXUP_LENOVO_SPK_NOISE),
	SND_PCI_QUIRK(0x17aa, 0x5050, "Thinkpad T560p", ALC292_FIXUP_TPT460),
	SND_PCI_QUIRK(0x17aa, 0x5051, "Thinkpad L460", ALC292_FIXUP_TPT460),
	SND_PCI_QUIRK(0x17aa, 0x5053, "Thinkpad T460", ALC292_FIXUP_TPT460),
	SND_PCI_QUIRK(0x17aa, 0x505d, "Thinkpad", ALC298_FIXUP_TPT470_DOCK),
	SND_PCI_QUIRK(0x17aa, 0x505f, "Thinkpad", ALC298_FIXUP_TPT470_DOCK),
	SND_PCI_QUIRK(0x17aa, 0x5062, "Thinkpad", ALC298_FIXUP_TPT470_DOCK),
	SND_PCI_QUIRK(0x17aa, 0x5109, "Thinkpad", ALC269_FIXUP_LIMIT_INT_MIC_BOOST),
	SND_PCI_QUIRK(0x17aa, 0x511e, "Thinkpad", ALC298_FIXUP_TPT470_DOCK),
	SND_PCI_QUIRK(0x17aa, 0x511f, "Thinkpad", ALC298_FIXUP_TPT470_DOCK),
	SND_PCI_QUIRK(0x17aa, 0x3bf8, "Quanta FL1", ALC269_FIXUP_PCM_44K),
	SND_PCI_QUIRK(0x17aa, 0x9e54, "LENOVO NB", ALC269_FIXUP_LENOVO_EAPD),
	SND_PCI_QUIRK(0x1b7d, 0xa831, "Ordissimo EVE2 ", ALC269VB_FIXUP_ORDISSIMO_EVE2), /* Also known as Malata PC-B1303 */

#if 0
	/* Below is a quirk table taken from the old code.
	 * Basically the device should work as is without the fixup table.
	 * If BIOS doesn't give a proper info, enable the corresponding
	 * fixup entry.
	 */
	SND_PCI_QUIRK(0x1043, 0x8330, "ASUS Eeepc P703 P900A",
		      ALC269_FIXUP_AMIC),
	SND_PCI_QUIRK(0x1043, 0x1013, "ASUS N61Da", ALC269_FIXUP_AMIC),
	SND_PCI_QUIRK(0x1043, 0x1143, "ASUS B53f", ALC269_FIXUP_AMIC),
	SND_PCI_QUIRK(0x1043, 0x1133, "ASUS UJ20ft", ALC269_FIXUP_AMIC),
	SND_PCI_QUIRK(0x1043, 0x1183, "ASUS K72DR", ALC269_FIXUP_AMIC),
	SND_PCI_QUIRK(0x1043, 0x11b3, "ASUS K52DR", ALC269_FIXUP_AMIC),
	SND_PCI_QUIRK(0x1043, 0x11e3, "ASUS U33Jc", ALC269_FIXUP_AMIC),
	SND_PCI_QUIRK(0x1043, 0x1273, "ASUS UL80Jt", ALC269_FIXUP_AMIC),
	SND_PCI_QUIRK(0x1043, 0x1283, "ASUS U53Jc", ALC269_FIXUP_AMIC),
	SND_PCI_QUIRK(0x1043, 0x12b3, "ASUS N82JV", ALC269_FIXUP_AMIC),
	SND_PCI_QUIRK(0x1043, 0x12d3, "ASUS N61Jv", ALC269_FIXUP_AMIC),
	SND_PCI_QUIRK(0x1043, 0x13a3, "ASUS UL30Vt", ALC269_FIXUP_AMIC),
	SND_PCI_QUIRK(0x1043, 0x1373, "ASUS G73JX", ALC269_FIXUP_AMIC),
	SND_PCI_QUIRK(0x1043, 0x1383, "ASUS UJ30Jc", ALC269_FIXUP_AMIC),
	SND_PCI_QUIRK(0x1043, 0x13d3, "ASUS N61JA", ALC269_FIXUP_AMIC),
	SND_PCI_QUIRK(0x1043, 0x1413, "ASUS UL50", ALC269_FIXUP_AMIC),
	SND_PCI_QUIRK(0x1043, 0x1443, "ASUS UL30", ALC269_FIXUP_AMIC),
	SND_PCI_QUIRK(0x1043, 0x1453, "ASUS M60Jv", ALC269_FIXUP_AMIC),
	SND_PCI_QUIRK(0x1043, 0x1483, "ASUS UL80", ALC269_FIXUP_AMIC),
	SND_PCI_QUIRK(0x1043, 0x14f3, "ASUS F83Vf", ALC269_FIXUP_AMIC),
	SND_PCI_QUIRK(0x1043, 0x14e3, "ASUS UL20", ALC269_FIXUP_AMIC),
	SND_PCI_QUIRK(0x1043, 0x1513, "ASUS UX30", ALC269_FIXUP_AMIC),
	SND_PCI_QUIRK(0x1043, 0x1593, "ASUS N51Vn", ALC269_FIXUP_AMIC),
	SND_PCI_QUIRK(0x1043, 0x15a3, "ASUS N60Jv", ALC269_FIXUP_AMIC),
	SND_PCI_QUIRK(0x1043, 0x15b3, "ASUS N60Dp", ALC269_FIXUP_AMIC),
	SND_PCI_QUIRK(0x1043, 0x15c3, "ASUS N70De", ALC269_FIXUP_AMIC),
	SND_PCI_QUIRK(0x1043, 0x15e3, "ASUS F83T", ALC269_FIXUP_AMIC),
	SND_PCI_QUIRK(0x1043, 0x1643, "ASUS M60J", ALC269_FIXUP_AMIC),
	SND_PCI_QUIRK(0x1043, 0x1653, "ASUS U50", ALC269_FIXUP_AMIC),
	SND_PCI_QUIRK(0x1043, 0x1693, "ASUS F50N", ALC269_FIXUP_AMIC),
	SND_PCI_QUIRK(0x1043, 0x16a3, "ASUS F5Q", ALC269_FIXUP_AMIC),
	SND_PCI_QUIRK(0x1043, 0x1723, "ASUS P80", ALC269_FIXUP_AMIC),
	SND_PCI_QUIRK(0x1043, 0x1743, "ASUS U80", ALC269_FIXUP_AMIC),
	SND_PCI_QUIRK(0x1043, 0x1773, "ASUS U20A", ALC269_FIXUP_AMIC),
	SND_PCI_QUIRK(0x1043, 0x1883, "ASUS F81Se", ALC269_FIXUP_AMIC),
	SND_PCI_QUIRK(0x152d, 0x1778, "Quanta ON1", ALC269_FIXUP_DMIC),
	SND_PCI_QUIRK(0x17aa, 0x3be9, "Quanta Wistron", ALC269_FIXUP_AMIC),
	SND_PCI_QUIRK(0x17aa, 0x3bf8, "Quanta FL1", ALC269_FIXUP_AMIC),
	SND_PCI_QUIRK(0x17ff, 0x059a, "Quanta EL3", ALC269_FIXUP_DMIC),
	SND_PCI_QUIRK(0x17ff, 0x059b, "Quanta JR1", ALC269_FIXUP_DMIC),
#endif
	{}
};

static const struct snd_pci_quirk alc269_fixup_vendor_tbl[] = {
	SND_PCI_QUIRK_VENDOR(0x1025, "Acer Aspire", ALC271_FIXUP_DMIC),
	SND_PCI_QUIRK_VENDOR(0x103c, "HP", ALC269_FIXUP_HP_MUTE_LED),
	SND_PCI_QUIRK_VENDOR(0x104d, "Sony VAIO", ALC269_FIXUP_SONY_VAIO),
	SND_PCI_QUIRK_VENDOR(0x17aa, "Thinkpad", ALC269_FIXUP_THINKPAD_ACPI),
	{}
};

static const struct hda_model_fixup alc269_fixup_models[] = {
	{.id = ALC269_FIXUP_AMIC, .name = "laptop-amic"},
	{.id = ALC269_FIXUP_DMIC, .name = "laptop-dmic"},
	{.id = ALC269_FIXUP_STEREO_DMIC, .name = "alc269-dmic"},
	{.id = ALC271_FIXUP_DMIC, .name = "alc271-dmic"},
	{.id = ALC269_FIXUP_INV_DMIC, .name = "inv-dmic"},
	{.id = ALC269_FIXUP_HEADSET_MIC, .name = "headset-mic"},
	{.id = ALC269_FIXUP_HEADSET_MODE, .name = "headset-mode"},
	{.id = ALC269_FIXUP_HEADSET_MODE_NO_HP_MIC, .name = "headset-mode-no-hp-mic"},
	{.id = ALC269_FIXUP_LENOVO_DOCK, .name = "lenovo-dock"},
	{.id = ALC269_FIXUP_HP_GPIO_LED, .name = "hp-gpio-led"},
	{.id = ALC269_FIXUP_HP_DOCK_GPIO_MIC1_LED, .name = "hp-dock-gpio-mic1-led"},
	{.id = ALC269_FIXUP_DELL1_MIC_NO_PRESENCE, .name = "dell-headset-multi"},
	{.id = ALC269_FIXUP_DELL2_MIC_NO_PRESENCE, .name = "dell-headset-dock"},
	{.id = ALC283_FIXUP_CHROME_BOOK, .name = "alc283-dac-wcaps"},
	{.id = ALC283_FIXUP_SENSE_COMBO_JACK, .name = "alc283-sense-combo"},
	{.id = ALC292_FIXUP_TPT440_DOCK, .name = "tpt440-dock"},
	{.id = ALC292_FIXUP_TPT440, .name = "tpt440"},
	{.id = ALC292_FIXUP_TPT460, .name = "tpt460"},
	{.id = ALC233_FIXUP_LENOVO_MULTI_CODECS, .name = "dual-codecs"},
	{}
};
#define ALC225_STANDARD_PINS \
	{0x21, 0x04211020}

#define ALC256_STANDARD_PINS \
	{0x12, 0x90a60140}, \
	{0x14, 0x90170110}, \
	{0x21, 0x02211020}

#define ALC282_STANDARD_PINS \
	{0x14, 0x90170110}

#define ALC290_STANDARD_PINS \
	{0x12, 0x99a30130}

#define ALC292_STANDARD_PINS \
	{0x14, 0x90170110}, \
	{0x15, 0x0221401f}

#define ALC295_STANDARD_PINS \
	{0x12, 0xb7a60130}, \
	{0x14, 0x90170110}, \
	{0x21, 0x04211020}

#define ALC298_STANDARD_PINS \
	{0x12, 0x90a60130}, \
	{0x21, 0x03211020}

static const struct snd_hda_pin_quirk alc269_pin_fixup_tbl[] = {
	SND_HDA_PIN_QUIRK(0x10ec0255, 0x1025, "Acer", ALC255_FIXUP_ACER_MIC_NO_PRESENCE,
		{0x12, 0x90a601c0},
		{0x14, 0x90171120},
		{0x21, 0x02211030}),
	SND_HDA_PIN_QUIRK(0x10ec0255, 0x1043, "ASUS", ALC255_FIXUP_ASUS_MIC_NO_PRESENCE,
		{0x14, 0x90170110},
		{0x1b, 0x90a70130},
		{0x21, 0x03211020}),
	SND_HDA_PIN_QUIRK(0x10ec0255, 0x1043, "ASUS", ALC255_FIXUP_ASUS_MIC_NO_PRESENCE,
		{0x1a, 0x90a70130},
		{0x1b, 0x90170110},
		{0x21, 0x03211020}),
	SND_HDA_PIN_QUIRK(0x10ec0225, 0x1028, "Dell", ALC225_FIXUP_DELL1_MIC_NO_PRESENCE,
		ALC225_STANDARD_PINS,
		{0x12, 0xb7a60130},
		{0x14, 0x901701a0}),
	SND_HDA_PIN_QUIRK(0x10ec0225, 0x1028, "Dell", ALC225_FIXUP_DELL1_MIC_NO_PRESENCE,
		ALC225_STANDARD_PINS,
		{0x12, 0xb7a60130},
		{0x14, 0x901701b0}),
	SND_HDA_PIN_QUIRK(0x10ec0225, 0x1028, "Dell", ALC225_FIXUP_DELL1_MIC_NO_PRESENCE,
		ALC225_STANDARD_PINS,
		{0x12, 0xb7a60150},
		{0x14, 0x901701a0}),
	SND_HDA_PIN_QUIRK(0x10ec0225, 0x1028, "Dell", ALC225_FIXUP_DELL1_MIC_NO_PRESENCE,
		ALC225_STANDARD_PINS,
		{0x12, 0xb7a60150},
		{0x14, 0x901701b0}),
	SND_HDA_PIN_QUIRK(0x10ec0225, 0x1028, "Dell", ALC225_FIXUP_DELL1_MIC_NO_PRESENCE,
		ALC225_STANDARD_PINS,
		{0x12, 0xb7a60130},
		{0x1b, 0x90170110}),
	SND_HDA_PIN_QUIRK(0x10ec0236, 0x1028, "Dell", ALC255_FIXUP_DELL1_MIC_NO_PRESENCE,
		{0x12, 0x90a60140},
		{0x14, 0x90170110},
		{0x21, 0x02211020}),
	SND_HDA_PIN_QUIRK(0x10ec0235, 0x17aa, "Lenovo", ALC233_FIXUP_LENOVO_LINE2_MIC_HOTKEY,
		{0x12, 0x90a60140},
		{0x14, 0x90170110},
		{0x19, 0x02a11030},
		{0x21, 0x02211020}),
	SND_HDA_PIN_QUIRK(0x10ec0235, 0x17aa, "Lenovo", ALC294_FIXUP_LENOVO_MIC_LOCATION,
		{0x14, 0x90170110},
		{0x19, 0x02a11030},
		{0x1a, 0x02a11040},
		{0x1b, 0x01014020},
		{0x21, 0x0221101f}),
	SND_HDA_PIN_QUIRK(0x10ec0235, 0x17aa, "Lenovo", ALC294_FIXUP_LENOVO_MIC_LOCATION,
		{0x14, 0x90170110},
		{0x19, 0x02a11030},
		{0x1a, 0x02a11040},
		{0x1b, 0x01011020},
		{0x21, 0x0221101f}),
	SND_HDA_PIN_QUIRK(0x10ec0235, 0x17aa, "Lenovo", ALC294_FIXUP_LENOVO_MIC_LOCATION,
		{0x14, 0x90170110},
		{0x19, 0x02a11020},
		{0x1a, 0x02a11030},
		{0x21, 0x0221101f}),
	SND_HDA_PIN_QUIRK(0x10ec0236, 0x1028, "Dell", ALC255_FIXUP_DELL1_MIC_NO_PRESENCE,
		{0x12, 0x90a60140},
		{0x14, 0x90170150},
		{0x21, 0x02211020}),
	SND_HDA_PIN_QUIRK(0x10ec0236, 0x1028, "Dell", ALC255_FIXUP_DELL1_MIC_NO_PRESENCE,
		{0x21, 0x02211020}),
	SND_HDA_PIN_QUIRK(0x10ec0236, 0x1028, "Dell", ALC255_FIXUP_DELL1_MIC_NO_PRESENCE,
		{0x12, 0x40000000},
		{0x14, 0x90170110},
		{0x21, 0x02211020}),
	SND_HDA_PIN_QUIRK(0x10ec0255, 0x1028, "Dell", ALC255_FIXUP_DELL2_MIC_NO_PRESENCE,
		{0x14, 0x90170110},
		{0x21, 0x02211020}),
	SND_HDA_PIN_QUIRK(0x10ec0255, 0x1028, "Dell", ALC255_FIXUP_DELL1_MIC_NO_PRESENCE,
		{0x14, 0x90170130},
		{0x21, 0x02211040}),
	SND_HDA_PIN_QUIRK(0x10ec0255, 0x1028, "Dell", ALC255_FIXUP_DELL1_MIC_NO_PRESENCE,
		{0x12, 0x90a60140},
		{0x14, 0x90170110},
		{0x21, 0x02211020}),
	SND_HDA_PIN_QUIRK(0x10ec0255, 0x1028, "Dell", ALC255_FIXUP_DELL1_MIC_NO_PRESENCE,
		{0x12, 0x90a60160},
		{0x14, 0x90170120},
		{0x21, 0x02211030}),
	SND_HDA_PIN_QUIRK(0x10ec0255, 0x1028, "Dell", ALC255_FIXUP_DELL1_MIC_NO_PRESENCE,
		{0x14, 0x90170110},
		{0x1b, 0x02011020},
		{0x21, 0x0221101f}),
	SND_HDA_PIN_QUIRK(0x10ec0255, 0x1028, "Dell", ALC255_FIXUP_DELL1_MIC_NO_PRESENCE,
		{0x14, 0x90170110},
		{0x1b, 0x01011020},
		{0x21, 0x0221101f}),
	SND_HDA_PIN_QUIRK(0x10ec0255, 0x1028, "Dell", ALC255_FIXUP_DELL1_MIC_NO_PRESENCE,
		{0x14, 0x90170130},
		{0x1b, 0x01014020},
		{0x21, 0x0221103f}),
	SND_HDA_PIN_QUIRK(0x10ec0255, 0x1028, "Dell", ALC255_FIXUP_DELL1_MIC_NO_PRESENCE,
		{0x14, 0x90170130},
		{0x1b, 0x01011020},
		{0x21, 0x0221103f}),
	SND_HDA_PIN_QUIRK(0x10ec0255, 0x1028, "Dell", ALC255_FIXUP_DELL1_MIC_NO_PRESENCE,
		{0x14, 0x90170130},
		{0x1b, 0x02011020},
		{0x21, 0x0221103f}),
	SND_HDA_PIN_QUIRK(0x10ec0255, 0x1028, "Dell", ALC255_FIXUP_DELL1_MIC_NO_PRESENCE,
		{0x14, 0x90170150},
		{0x1b, 0x02011020},
		{0x21, 0x0221105f}),
	SND_HDA_PIN_QUIRK(0x10ec0255, 0x1028, "Dell", ALC255_FIXUP_DELL1_MIC_NO_PRESENCE,
		{0x14, 0x90170110},
		{0x1b, 0x01014020},
		{0x21, 0x0221101f}),
	SND_HDA_PIN_QUIRK(0x10ec0255, 0x1028, "Dell", ALC255_FIXUP_DELL1_MIC_NO_PRESENCE,
		{0x12, 0x90a60160},
		{0x14, 0x90170120},
		{0x17, 0x90170140},
		{0x21, 0x0321102f}),
	SND_HDA_PIN_QUIRK(0x10ec0255, 0x1028, "Dell", ALC255_FIXUP_DELL1_MIC_NO_PRESENCE,
		{0x12, 0x90a60160},
		{0x14, 0x90170130},
		{0x21, 0x02211040}),
	SND_HDA_PIN_QUIRK(0x10ec0255, 0x1028, "Dell", ALC255_FIXUP_DELL1_MIC_NO_PRESENCE,
		{0x12, 0x90a60160},
		{0x14, 0x90170140},
		{0x21, 0x02211050}),
	SND_HDA_PIN_QUIRK(0x10ec0255, 0x1028, "Dell", ALC255_FIXUP_DELL1_MIC_NO_PRESENCE,
		{0x12, 0x90a60170},
		{0x14, 0x90170120},
		{0x21, 0x02211030}),
	SND_HDA_PIN_QUIRK(0x10ec0255, 0x1028, "Dell", ALC255_FIXUP_DELL1_MIC_NO_PRESENCE,
		{0x12, 0x90a60170},
		{0x14, 0x90170130},
		{0x21, 0x02211040}),
	SND_HDA_PIN_QUIRK(0x10ec0255, 0x1028, "Dell", ALC255_FIXUP_DELL1_MIC_NO_PRESENCE,
		{0x12, 0x90a60170},
		{0x14, 0x90171130},
		{0x21, 0x02211040}),
	SND_HDA_PIN_QUIRK(0x10ec0255, 0x1028, "Dell", ALC255_FIXUP_DELL1_MIC_NO_PRESENCE,
		{0x12, 0x90a60170},
		{0x14, 0x90170140},
		{0x21, 0x02211050}),
	SND_HDA_PIN_QUIRK(0x10ec0255, 0x1028, "Dell Inspiron 5548", ALC255_FIXUP_DELL1_MIC_NO_PRESENCE,
		{0x12, 0x90a60180},
		{0x14, 0x90170130},
		{0x21, 0x02211040}),
	SND_HDA_PIN_QUIRK(0x10ec0255, 0x1028, "Dell Inspiron 5565", ALC255_FIXUP_DELL1_MIC_NO_PRESENCE,
		{0x12, 0x90a60180},
		{0x14, 0x90170120},
		{0x21, 0x02211030}),
	SND_HDA_PIN_QUIRK(0x10ec0255, 0x1028, "Dell", ALC255_FIXUP_DELL1_MIC_NO_PRESENCE,
		{0x1b, 0x01011020},
		{0x21, 0x02211010}),
	SND_HDA_PIN_QUIRK(0x10ec0256, 0x1028, "Dell", ALC255_FIXUP_DELL1_MIC_NO_PRESENCE,
		{0x12, 0x90a60130},
		{0x14, 0x90170110},
		{0x1b, 0x01011020},
		{0x21, 0x0221101f}),
	SND_HDA_PIN_QUIRK(0x10ec0256, 0x1028, "Dell", ALC255_FIXUP_DELL1_MIC_NO_PRESENCE,
		{0x12, 0x90a60160},
		{0x14, 0x90170120},
		{0x21, 0x02211030}),
	SND_HDA_PIN_QUIRK(0x10ec0256, 0x1028, "Dell", ALC255_FIXUP_DELL1_MIC_NO_PRESENCE,
		{0x12, 0x90a60170},
		{0x14, 0x90170120},
		{0x21, 0x02211030}),
	SND_HDA_PIN_QUIRK(0x10ec0256, 0x1028, "Dell Inspiron 5468", ALC255_FIXUP_DELL1_MIC_NO_PRESENCE,
		{0x12, 0x90a60180},
		{0x14, 0x90170120},
		{0x21, 0x02211030}),
	SND_HDA_PIN_QUIRK(0x10ec0256, 0x1028, "Dell", ALC255_FIXUP_DELL1_MIC_NO_PRESENCE,
		{0x12, 0xb7a60130},
		{0x14, 0x90170110},
		{0x21, 0x02211020}),
	SND_HDA_PIN_QUIRK(0x10ec0256, 0x1028, "Dell", ALC255_FIXUP_DELL1_MIC_NO_PRESENCE,
		{0x12, 0x90a60130},
		{0x14, 0x90170110},
		{0x14, 0x01011020},
		{0x21, 0x0221101f}),
	SND_HDA_PIN_QUIRK(0x10ec0256, 0x1028, "Dell", ALC255_FIXUP_DELL1_MIC_NO_PRESENCE,
		ALC256_STANDARD_PINS),
	SND_HDA_PIN_QUIRK(0x10ec0256, 0x1028, "Dell", ALC255_FIXUP_DELL1_MIC_NO_PRESENCE,
		{0x14, 0x90170110},
		{0x1b, 0x01011020},
		{0x21, 0x0221101f}),
	SND_HDA_PIN_QUIRK(0x10ec0256, 0x1043, "ASUS", ALC256_FIXUP_ASUS_MIC,
		{0x14, 0x90170110},
		{0x1b, 0x90a70130},
		{0x21, 0x04211020}),
	SND_HDA_PIN_QUIRK(0x10ec0256, 0x1043, "ASUS", ALC256_FIXUP_ASUS_MIC,
		{0x14, 0x90170110},
		{0x1b, 0x90a70130},
		{0x21, 0x03211020}),
	SND_HDA_PIN_QUIRK(0x10ec0274, 0x1028, "Dell", ALC274_FIXUP_DELL_AIO_LINEOUT_VERB,
		{0x12, 0xb7a60130},
		{0x13, 0xb8a61140},
		{0x16, 0x90170110},
		{0x21, 0x04211020}),
	SND_HDA_PIN_QUIRK(0x10ec0280, 0x103c, "HP", ALC280_FIXUP_HP_GPIO4,
		{0x12, 0x90a60130},
		{0x14, 0x90170110},
		{0x15, 0x0421101f},
		{0x1a, 0x04a11020}),
	SND_HDA_PIN_QUIRK(0x10ec0280, 0x103c, "HP", ALC269_FIXUP_HP_GPIO_MIC1_LED,
		{0x12, 0x90a60140},
		{0x14, 0x90170110},
		{0x15, 0x0421101f},
		{0x18, 0x02811030},
		{0x1a, 0x04a1103f},
		{0x1b, 0x02011020}),
	SND_HDA_PIN_QUIRK(0x10ec0282, 0x103c, "HP 15 Touchsmart", ALC269_FIXUP_HP_MUTE_LED_MIC1,
		ALC282_STANDARD_PINS,
		{0x12, 0x99a30130},
		{0x19, 0x03a11020},
		{0x21, 0x0321101f}),
	SND_HDA_PIN_QUIRK(0x10ec0282, 0x103c, "HP", ALC269_FIXUP_HP_MUTE_LED_MIC1,
		ALC282_STANDARD_PINS,
		{0x12, 0x99a30130},
		{0x19, 0x03a11020},
		{0x21, 0x03211040}),
	SND_HDA_PIN_QUIRK(0x10ec0282, 0x103c, "HP", ALC269_FIXUP_HP_MUTE_LED_MIC1,
		ALC282_STANDARD_PINS,
		{0x12, 0x99a30130},
		{0x19, 0x03a11030},
		{0x21, 0x03211020}),
	SND_HDA_PIN_QUIRK(0x10ec0282, 0x103c, "HP", ALC269_FIXUP_HP_MUTE_LED_MIC1,
		ALC282_STANDARD_PINS,
		{0x12, 0x99a30130},
		{0x19, 0x04a11020},
		{0x21, 0x0421101f}),
	SND_HDA_PIN_QUIRK(0x10ec0282, 0x103c, "HP", ALC269_FIXUP_HP_LINE1_MIC1_LED,
		ALC282_STANDARD_PINS,
		{0x12, 0x90a60140},
		{0x19, 0x04a11030},
		{0x21, 0x04211020}),
	SND_HDA_PIN_QUIRK(0x10ec0283, 0x1028, "Dell", ALC269_FIXUP_DELL1_MIC_NO_PRESENCE,
		ALC282_STANDARD_PINS,
		{0x12, 0x90a60130},
		{0x21, 0x0321101f}),
	SND_HDA_PIN_QUIRK(0x10ec0283, 0x1028, "Dell", ALC269_FIXUP_DELL1_MIC_NO_PRESENCE,
		{0x12, 0x90a60160},
		{0x14, 0x90170120},
		{0x21, 0x02211030}),
	SND_HDA_PIN_QUIRK(0x10ec0283, 0x1028, "Dell", ALC269_FIXUP_DELL1_MIC_NO_PRESENCE,
		ALC282_STANDARD_PINS,
		{0x12, 0x90a60130},
		{0x19, 0x03a11020},
		{0x21, 0x0321101f}),
	SND_HDA_PIN_QUIRK(0x10ec0288, 0x1028, "Dell", ALC288_FIXUP_DELL_XPS_13_GPIO6,
		{0x12, 0x90a60120},
		{0x14, 0x90170110},
		{0x21, 0x0321101f}),
	SND_HDA_PIN_QUIRK(0x10ec0289, 0x1028, "Dell", ALC269_FIXUP_DELL4_MIC_NO_PRESENCE,
		{0x12, 0xb7a60130},
		{0x14, 0x90170110},
		{0x21, 0x04211020}),
	SND_HDA_PIN_QUIRK(0x10ec0290, 0x103c, "HP", ALC269_FIXUP_HP_MUTE_LED_MIC1,
		ALC290_STANDARD_PINS,
		{0x15, 0x04211040},
		{0x18, 0x90170112},
		{0x1a, 0x04a11020}),
	SND_HDA_PIN_QUIRK(0x10ec0290, 0x103c, "HP", ALC269_FIXUP_HP_MUTE_LED_MIC1,
		ALC290_STANDARD_PINS,
		{0x15, 0x04211040},
		{0x18, 0x90170110},
		{0x1a, 0x04a11020}),
	SND_HDA_PIN_QUIRK(0x10ec0290, 0x103c, "HP", ALC269_FIXUP_HP_MUTE_LED_MIC1,
		ALC290_STANDARD_PINS,
		{0x15, 0x0421101f},
		{0x1a, 0x04a11020}),
	SND_HDA_PIN_QUIRK(0x10ec0290, 0x103c, "HP", ALC269_FIXUP_HP_MUTE_LED_MIC1,
		ALC290_STANDARD_PINS,
		{0x15, 0x04211020},
		{0x1a, 0x04a11040}),
	SND_HDA_PIN_QUIRK(0x10ec0290, 0x103c, "HP", ALC269_FIXUP_HP_MUTE_LED_MIC1,
		ALC290_STANDARD_PINS,
		{0x14, 0x90170110},
		{0x15, 0x04211020},
		{0x1a, 0x04a11040}),
	SND_HDA_PIN_QUIRK(0x10ec0290, 0x103c, "HP", ALC269_FIXUP_HP_MUTE_LED_MIC1,
		ALC290_STANDARD_PINS,
		{0x14, 0x90170110},
		{0x15, 0x04211020},
		{0x1a, 0x04a11020}),
	SND_HDA_PIN_QUIRK(0x10ec0290, 0x103c, "HP", ALC269_FIXUP_HP_MUTE_LED_MIC1,
		ALC290_STANDARD_PINS,
		{0x14, 0x90170110},
		{0x15, 0x0421101f},
		{0x1a, 0x04a11020}),
	SND_HDA_PIN_QUIRK(0x10ec0292, 0x1028, "Dell", ALC269_FIXUP_DELL2_MIC_NO_PRESENCE,
		ALC292_STANDARD_PINS,
		{0x12, 0x90a60140},
		{0x16, 0x01014020},
		{0x19, 0x01a19030}),
	SND_HDA_PIN_QUIRK(0x10ec0292, 0x1028, "Dell", ALC269_FIXUP_DELL2_MIC_NO_PRESENCE,
		ALC292_STANDARD_PINS,
		{0x12, 0x90a60140},
		{0x16, 0x01014020},
		{0x18, 0x02a19031},
		{0x19, 0x01a1903e}),
	SND_HDA_PIN_QUIRK(0x10ec0292, 0x1028, "Dell", ALC269_FIXUP_DELL3_MIC_NO_PRESENCE,
		ALC292_STANDARD_PINS,
		{0x12, 0x90a60140}),
	SND_HDA_PIN_QUIRK(0x10ec0293, 0x1028, "Dell", ALC293_FIXUP_DELL1_MIC_NO_PRESENCE,
		ALC292_STANDARD_PINS,
		{0x13, 0x90a60140},
		{0x16, 0x21014020},
		{0x19, 0x21a19030}),
	SND_HDA_PIN_QUIRK(0x10ec0293, 0x1028, "Dell", ALC293_FIXUP_DELL1_MIC_NO_PRESENCE,
		ALC292_STANDARD_PINS,
		{0x13, 0x90a60140}),
	SND_HDA_PIN_QUIRK(0x10ec0295, 0x1028, "Dell", ALC269_FIXUP_DELL1_MIC_NO_PRESENCE,
		{0x14, 0x90170110},
		{0x21, 0x04211020}),
	SND_HDA_PIN_QUIRK(0x10ec0295, 0x1028, "Dell", ALC269_FIXUP_DELL1_MIC_NO_PRESENCE,
		ALC295_STANDARD_PINS,
		{0x17, 0x21014020},
		{0x18, 0x21a19030}),
	SND_HDA_PIN_QUIRK(0x10ec0295, 0x1028, "Dell", ALC269_FIXUP_DELL1_MIC_NO_PRESENCE,
		ALC295_STANDARD_PINS,
		{0x17, 0x21014040},
		{0x18, 0x21a19050}),
	SND_HDA_PIN_QUIRK(0x10ec0295, 0x1028, "Dell", ALC269_FIXUP_DELL1_MIC_NO_PRESENCE,
		ALC295_STANDARD_PINS),
	SND_HDA_PIN_QUIRK(0x10ec0298, 0x1028, "Dell", ALC298_FIXUP_DELL1_MIC_NO_PRESENCE,
		ALC298_STANDARD_PINS,
		{0x17, 0x90170110}),
	SND_HDA_PIN_QUIRK(0x10ec0298, 0x1028, "Dell", ALC298_FIXUP_DELL1_MIC_NO_PRESENCE,
		ALC298_STANDARD_PINS,
		{0x17, 0x90170140}),
	SND_HDA_PIN_QUIRK(0x10ec0298, 0x1028, "Dell", ALC298_FIXUP_DELL1_MIC_NO_PRESENCE,
		ALC298_STANDARD_PINS,
		{0x17, 0x90170150}),
	SND_HDA_PIN_QUIRK(0x10ec0298, 0x1028, "Dell", ALC298_FIXUP_SPK_VOLUME,
		{0x12, 0xb7a60140},
		{0x13, 0xb7a60150},
		{0x17, 0x90170110},
		{0x1a, 0x03011020},
		{0x21, 0x03211030}),
	SND_HDA_PIN_QUIRK(0x10ec0299, 0x1028, "Dell", ALC269_FIXUP_DELL4_MIC_NO_PRESENCE,
		ALC225_STANDARD_PINS,
		{0x12, 0xb7a60130},
		{0x17, 0x90170110}),
	{}
};

static void alc269_fill_coef(struct hda_codec *codec)
{
	struct alc_spec *spec = codec->spec;
	int val;

	if (spec->codec_variant != ALC269_TYPE_ALC269VB)
		return;

	if ((alc_get_coef0(codec) & 0x00ff) < 0x015) {
		alc_write_coef_idx(codec, 0xf, 0x960b);
		alc_write_coef_idx(codec, 0xe, 0x8817);
	}

	if ((alc_get_coef0(codec) & 0x00ff) == 0x016) {
		alc_write_coef_idx(codec, 0xf, 0x960b);
		alc_write_coef_idx(codec, 0xe, 0x8814);
	}

	if ((alc_get_coef0(codec) & 0x00ff) == 0x017) {
		/* Power up output pin */
		alc_update_coef_idx(codec, 0x04, 0, 1<<11);
	}

	if ((alc_get_coef0(codec) & 0x00ff) == 0x018) {
		val = alc_read_coef_idx(codec, 0xd);
		if (val != -1 && (val & 0x0c00) >> 10 != 0x1) {
			/* Capless ramp up clock control */
			alc_write_coef_idx(codec, 0xd, val | (1<<10));
		}
		val = alc_read_coef_idx(codec, 0x17);
		if (val != -1 && (val & 0x01c0) >> 6 != 0x4) {
			/* Class D power on reset */
			alc_write_coef_idx(codec, 0x17, val | (1<<7));
		}
	}

	/* HP */
	alc_update_coef_idx(codec, 0x4, 0, 1<<11);
}

/*
 */
static int patch_alc269(struct hda_codec *codec)
{
	struct alc_spec *spec;
	int err;

	err = alc_alloc_spec(codec, 0x0b);
	if (err < 0)
		return err;

	spec = codec->spec;
	spec->gen.shared_mic_vref_pin = 0x18;
	codec->power_save_node = 1;

#ifdef CONFIG_PM
	codec->patch_ops.suspend = alc269_suspend;
	codec->patch_ops.resume = alc269_resume;
#endif
	spec->shutup = alc_default_shutup;
	spec->init_hook = alc_default_init;

	snd_hda_pick_fixup(codec, alc269_fixup_models,
		       alc269_fixup_tbl, alc269_fixups);
	snd_hda_pick_pin_fixup(codec, alc269_pin_fixup_tbl, alc269_fixups);
	snd_hda_pick_fixup(codec, NULL,	alc269_fixup_vendor_tbl,
			   alc269_fixups);
	snd_hda_apply_fixup(codec, HDA_FIXUP_ACT_PRE_PROBE);

	alc_auto_parse_customize_define(codec);

	if (has_cdefine_beep(codec))
		spec->gen.beep_nid = 0x01;

	switch (codec->core.vendor_id) {
	case 0x10ec0269:
		spec->codec_variant = ALC269_TYPE_ALC269VA;
		switch (alc_get_coef0(codec) & 0x00f0) {
		case 0x0010:
			if (codec->bus->pci &&
			    codec->bus->pci->subsystem_vendor == 0x1025 &&
			    spec->cdefine.platform_type == 1)
				err = alc_codec_rename(codec, "ALC271X");
			spec->codec_variant = ALC269_TYPE_ALC269VB;
			break;
		case 0x0020:
			if (codec->bus->pci &&
			    codec->bus->pci->subsystem_vendor == 0x17aa &&
			    codec->bus->pci->subsystem_device == 0x21f3)
				err = alc_codec_rename(codec, "ALC3202");
			spec->codec_variant = ALC269_TYPE_ALC269VC;
			break;
		case 0x0030:
			spec->codec_variant = ALC269_TYPE_ALC269VD;
			break;
		default:
			alc_fix_pll_init(codec, 0x20, 0x04, 15);
		}
		if (err < 0)
			goto error;
		spec->shutup = alc269_shutup;
		spec->init_hook = alc269_fill_coef;
		alc269_fill_coef(codec);
		break;

	case 0x10ec0280:
	case 0x10ec0290:
		spec->codec_variant = ALC269_TYPE_ALC280;
		break;
	case 0x10ec0282:
		spec->codec_variant = ALC269_TYPE_ALC282;
		spec->shutup = alc282_shutup;
		spec->init_hook = alc282_init;
		break;
	case 0x10ec0233:
	case 0x10ec0283:
		spec->codec_variant = ALC269_TYPE_ALC283;
		spec->shutup = alc283_shutup;
		spec->init_hook = alc283_init;
		break;
	case 0x10ec0284:
	case 0x10ec0292:
		spec->codec_variant = ALC269_TYPE_ALC284;
		break;
	case 0x10ec0293:
		spec->codec_variant = ALC269_TYPE_ALC293;
		break;
	case 0x10ec0286:
	case 0x10ec0288:
		spec->codec_variant = ALC269_TYPE_ALC286;
		spec->shutup = alc286_shutup;
		break;
	case 0x10ec0298:
		spec->codec_variant = ALC269_TYPE_ALC298;
		break;
	case 0x10ec0235:
	case 0x10ec0255:
		spec->codec_variant = ALC269_TYPE_ALC255;
		spec->shutup = alc256_shutup;
		spec->init_hook = alc256_init;
		break;
	case 0x10ec0236:
	case 0x10ec0256:
		spec->codec_variant = ALC269_TYPE_ALC256;
		spec->shutup = alc256_shutup;
		spec->init_hook = alc256_init;
		spec->gen.mixer_nid = 0; /* ALC256 does not have any loopback mixer path */
		alc_update_coef_idx(codec, 0x36, 1 << 13, 1 << 5); /* Switch pcbeep path to Line in path*/
		break;
	case 0x10ec0257:
		spec->codec_variant = ALC269_TYPE_ALC257;
		spec->shutup = alc256_shutup;
		spec->init_hook = alc256_init;
		spec->gen.mixer_nid = 0;
		break;
	case 0x10ec0215:
	case 0x10ec0285:
	case 0x10ec0289:
		spec->codec_variant = ALC269_TYPE_ALC215;
		spec->gen.mixer_nid = 0;
		break;
	case 0x10ec0225:
	case 0x10ec0295:
		spec->codec_variant = ALC269_TYPE_ALC225;
		spec->gen.mixer_nid = 0; /* no loopback on ALC225 ALC295 */
		break;
	case 0x10ec0299:
		spec->codec_variant = ALC269_TYPE_ALC225;
		spec->gen.mixer_nid = 0; /* no loopback on ALC299 */
		break;
	case 0x10ec0234:
	case 0x10ec0274:
	case 0x10ec0294:
		spec->codec_variant = ALC269_TYPE_ALC294;
		spec->gen.mixer_nid = 0; /* ALC2x4 does not have any loopback mixer path */
		alc_update_coef_idx(codec, 0x6b, 0x0018, (1<<4) | (1<<3)); /* UAJ MIC Vref control by verb */
		spec->init_hook = alc294_init;
		break;
	case 0x10ec0300:
		spec->codec_variant = ALC269_TYPE_ALC300;
		spec->gen.mixer_nid = 0; /* no loopback on ALC300 */
		break;
	case 0x10ec0623:
		spec->codec_variant = ALC269_TYPE_ALC623;
		break;
	case 0x10ec0700:
	case 0x10ec0701:
	case 0x10ec0703:
		spec->codec_variant = ALC269_TYPE_ALC700;
		spec->gen.mixer_nid = 0; /* ALC700 does not have any loopback mixer path */
		alc_update_coef_idx(codec, 0x4a, 1 << 15, 0); /* Combo jack auto trigger control */
		spec->init_hook = alc294_init;
		break;

	}

	if (snd_hda_codec_read(codec, 0x51, 0, AC_VERB_PARAMETERS, 0) == 0x10ec5505) {
		spec->has_alc5505_dsp = 1;
		spec->init_hook = alc5505_dsp_init;
	}

	/* automatic parse from the BIOS config */
	err = alc269_parse_auto_config(codec);
	if (err < 0)
		goto error;

	if (!spec->gen.no_analog && spec->gen.beep_nid && spec->gen.mixer_nid)
		set_beep_amp(spec, spec->gen.mixer_nid, 0x04, HDA_INPUT);

	snd_hda_apply_fixup(codec, HDA_FIXUP_ACT_PROBE);

	return 0;

 error:
	alc_free(codec);
	return err;
}

/*
 * ALC861
 */

static int alc861_parse_auto_config(struct hda_codec *codec)
{
	static const hda_nid_t alc861_ignore[] = { 0x1d, 0 };
	static const hda_nid_t alc861_ssids[] = { 0x0e, 0x0f, 0x0b, 0 };
	return alc_parse_auto_config(codec, alc861_ignore, alc861_ssids);
}

/* Pin config fixes */
enum {
	ALC861_FIXUP_FSC_AMILO_PI1505,
	ALC861_FIXUP_AMP_VREF_0F,
	ALC861_FIXUP_NO_JACK_DETECT,
	ALC861_FIXUP_ASUS_A6RP,
	ALC660_FIXUP_ASUS_W7J,
};

/* On some laptops, VREF of pin 0x0f is abused for controlling the main amp */
static void alc861_fixup_asus_amp_vref_0f(struct hda_codec *codec,
			const struct hda_fixup *fix, int action)
{
	struct alc_spec *spec = codec->spec;
	unsigned int val;

	if (action != HDA_FIXUP_ACT_INIT)
		return;
	val = snd_hda_codec_get_pin_target(codec, 0x0f);
	if (!(val & (AC_PINCTL_IN_EN | AC_PINCTL_OUT_EN)))
		val |= AC_PINCTL_IN_EN;
	val |= AC_PINCTL_VREF_50;
	snd_hda_set_pin_ctl(codec, 0x0f, val);
	spec->gen.keep_vref_in_automute = 1;
}

/* suppress the jack-detection */
static void alc_fixup_no_jack_detect(struct hda_codec *codec,
				     const struct hda_fixup *fix, int action)
{
	if (action == HDA_FIXUP_ACT_PRE_PROBE)
		codec->no_jack_detect = 1;
}

static const struct hda_fixup alc861_fixups[] = {
	[ALC861_FIXUP_FSC_AMILO_PI1505] = {
		.type = HDA_FIXUP_PINS,
		.v.pins = (const struct hda_pintbl[]) {
			{ 0x0b, 0x0221101f }, /* HP */
			{ 0x0f, 0x90170310 }, /* speaker */
			{ }
		}
	},
	[ALC861_FIXUP_AMP_VREF_0F] = {
		.type = HDA_FIXUP_FUNC,
		.v.func = alc861_fixup_asus_amp_vref_0f,
	},
	[ALC861_FIXUP_NO_JACK_DETECT] = {
		.type = HDA_FIXUP_FUNC,
		.v.func = alc_fixup_no_jack_detect,
	},
	[ALC861_FIXUP_ASUS_A6RP] = {
		.type = HDA_FIXUP_FUNC,
		.v.func = alc861_fixup_asus_amp_vref_0f,
		.chained = true,
		.chain_id = ALC861_FIXUP_NO_JACK_DETECT,
	},
	[ALC660_FIXUP_ASUS_W7J] = {
		.type = HDA_FIXUP_VERBS,
		.v.verbs = (const struct hda_verb[]) {
			/* ASUS W7J needs a magic pin setup on unused NID 0x10
			 * for enabling outputs
			 */
			{0x10, AC_VERB_SET_PIN_WIDGET_CONTROL, 0x24},
			{ }
		},
	}
};

static const struct snd_pci_quirk alc861_fixup_tbl[] = {
	SND_PCI_QUIRK(0x1043, 0x1253, "ASUS W7J", ALC660_FIXUP_ASUS_W7J),
	SND_PCI_QUIRK(0x1043, 0x1263, "ASUS Z35HL", ALC660_FIXUP_ASUS_W7J),
	SND_PCI_QUIRK(0x1043, 0x1393, "ASUS A6Rp", ALC861_FIXUP_ASUS_A6RP),
	SND_PCI_QUIRK_VENDOR(0x1043, "ASUS laptop", ALC861_FIXUP_AMP_VREF_0F),
	SND_PCI_QUIRK(0x1462, 0x7254, "HP DX2200", ALC861_FIXUP_NO_JACK_DETECT),
	SND_PCI_QUIRK(0x1584, 0x2b01, "Haier W18", ALC861_FIXUP_AMP_VREF_0F),
	SND_PCI_QUIRK(0x1584, 0x0000, "Uniwill ECS M31EI", ALC861_FIXUP_AMP_VREF_0F),
	SND_PCI_QUIRK(0x1734, 0x10c7, "FSC Amilo Pi1505", ALC861_FIXUP_FSC_AMILO_PI1505),
	{}
};

/*
 */
static int patch_alc861(struct hda_codec *codec)
{
	struct alc_spec *spec;
	int err;

	err = alc_alloc_spec(codec, 0x15);
	if (err < 0)
		return err;

	spec = codec->spec;
	spec->gen.beep_nid = 0x23;

#ifdef CONFIG_PM
	spec->power_hook = alc_power_eapd;
#endif

	snd_hda_pick_fixup(codec, NULL, alc861_fixup_tbl, alc861_fixups);
	snd_hda_apply_fixup(codec, HDA_FIXUP_ACT_PRE_PROBE);

	/* automatic parse from the BIOS config */
	err = alc861_parse_auto_config(codec);
	if (err < 0)
		goto error;

	if (!spec->gen.no_analog)
		set_beep_amp(spec, 0x23, 0, HDA_OUTPUT);

	snd_hda_apply_fixup(codec, HDA_FIXUP_ACT_PROBE);

	return 0;

 error:
	alc_free(codec);
	return err;
}

/*
 * ALC861-VD support
 *
 * Based on ALC882
 *
 * In addition, an independent DAC
 */
static int alc861vd_parse_auto_config(struct hda_codec *codec)
{
	static const hda_nid_t alc861vd_ignore[] = { 0x1d, 0 };
	static const hda_nid_t alc861vd_ssids[] = { 0x15, 0x1b, 0x14, 0 };
	return alc_parse_auto_config(codec, alc861vd_ignore, alc861vd_ssids);
}

enum {
	ALC660VD_FIX_ASUS_GPIO1,
	ALC861VD_FIX_DALLAS,
};

/* exclude VREF80 */
static void alc861vd_fixup_dallas(struct hda_codec *codec,
				  const struct hda_fixup *fix, int action)
{
	if (action == HDA_FIXUP_ACT_PRE_PROBE) {
		snd_hda_override_pin_caps(codec, 0x18, 0x00000734);
		snd_hda_override_pin_caps(codec, 0x19, 0x0000073c);
	}
}

static const struct hda_fixup alc861vd_fixups[] = {
	[ALC660VD_FIX_ASUS_GPIO1] = {
		.type = HDA_FIXUP_VERBS,
		.v.verbs = (const struct hda_verb[]) {
			/* reset GPIO1 */
			{0x01, AC_VERB_SET_GPIO_MASK, 0x03},
			{0x01, AC_VERB_SET_GPIO_DIRECTION, 0x01},
			{0x01, AC_VERB_SET_GPIO_DATA, 0x01},
			{ }
		}
	},
	[ALC861VD_FIX_DALLAS] = {
		.type = HDA_FIXUP_FUNC,
		.v.func = alc861vd_fixup_dallas,
	},
};

static const struct snd_pci_quirk alc861vd_fixup_tbl[] = {
	SND_PCI_QUIRK(0x103c, 0x30bf, "HP TX1000", ALC861VD_FIX_DALLAS),
	SND_PCI_QUIRK(0x1043, 0x1339, "ASUS A7-K", ALC660VD_FIX_ASUS_GPIO1),
	SND_PCI_QUIRK(0x1179, 0xff31, "Toshiba L30-149", ALC861VD_FIX_DALLAS),
	{}
};

/*
 */
static int patch_alc861vd(struct hda_codec *codec)
{
	struct alc_spec *spec;
	int err;

	err = alc_alloc_spec(codec, 0x0b);
	if (err < 0)
		return err;

	spec = codec->spec;
	spec->gen.beep_nid = 0x23;

	spec->shutup = alc_eapd_shutup;

	snd_hda_pick_fixup(codec, NULL, alc861vd_fixup_tbl, alc861vd_fixups);
	snd_hda_apply_fixup(codec, HDA_FIXUP_ACT_PRE_PROBE);

	/* automatic parse from the BIOS config */
	err = alc861vd_parse_auto_config(codec);
	if (err < 0)
		goto error;

	if (!spec->gen.no_analog)
		set_beep_amp(spec, 0x0b, 0x05, HDA_INPUT);

	snd_hda_apply_fixup(codec, HDA_FIXUP_ACT_PROBE);

	return 0;

 error:
	alc_free(codec);
	return err;
}

/*
 * ALC662 support
 *
 * ALC662 is almost identical with ALC880 but has cleaner and more flexible
 * configuration.  Each pin widget can choose any input DACs and a mixer.
 * Each ADC is connected from a mixer of all inputs.  This makes possible
 * 6-channel independent captures.
 *
 * In addition, an independent DAC for the multi-playback (not used in this
 * driver yet).
 */

/*
 * BIOS auto configuration
 */

static int alc662_parse_auto_config(struct hda_codec *codec)
{
	static const hda_nid_t alc662_ignore[] = { 0x1d, 0 };
	static const hda_nid_t alc663_ssids[] = { 0x15, 0x1b, 0x14, 0x21 };
	static const hda_nid_t alc662_ssids[] = { 0x15, 0x1b, 0x14, 0 };
	const hda_nid_t *ssids;

	if (codec->core.vendor_id == 0x10ec0272 || codec->core.vendor_id == 0x10ec0663 ||
	    codec->core.vendor_id == 0x10ec0665 || codec->core.vendor_id == 0x10ec0670 ||
	    codec->core.vendor_id == 0x10ec0671)
		ssids = alc663_ssids;
	else
		ssids = alc662_ssids;
	return alc_parse_auto_config(codec, alc662_ignore, ssids);
}

static void alc272_fixup_mario(struct hda_codec *codec,
			       const struct hda_fixup *fix, int action)
{
	if (action != HDA_FIXUP_ACT_PRE_PROBE)
		return;
	if (snd_hda_override_amp_caps(codec, 0x2, HDA_OUTPUT,
				      (0x3b << AC_AMPCAP_OFFSET_SHIFT) |
				      (0x3b << AC_AMPCAP_NUM_STEPS_SHIFT) |
				      (0x03 << AC_AMPCAP_STEP_SIZE_SHIFT) |
				      (0 << AC_AMPCAP_MUTE_SHIFT)))
		codec_warn(codec, "failed to override amp caps for NID 0x2\n");
}

static const struct snd_pcm_chmap_elem asus_pcm_2_1_chmaps[] = {
	{ .channels = 2,
	  .map = { SNDRV_CHMAP_FL, SNDRV_CHMAP_FR } },
	{ .channels = 4,
	  .map = { SNDRV_CHMAP_FL, SNDRV_CHMAP_FR,
		   SNDRV_CHMAP_NA, SNDRV_CHMAP_LFE } }, /* LFE only on right */
	{ }
};

/* override the 2.1 chmap */
static void alc_fixup_bass_chmap(struct hda_codec *codec,
				    const struct hda_fixup *fix, int action)
{
	if (action == HDA_FIXUP_ACT_BUILD) {
		struct alc_spec *spec = codec->spec;
		spec->gen.pcm_rec[0]->stream[0].chmap = asus_pcm_2_1_chmaps;
	}
}

/* avoid D3 for keeping GPIO up */
static unsigned int gpio_led_power_filter(struct hda_codec *codec,
					  hda_nid_t nid,
					  unsigned int power_state)
{
	struct alc_spec *spec = codec->spec;
	if (nid == codec->core.afg && power_state == AC_PWRST_D3 && spec->gpio_led)
		return AC_PWRST_D0;
	return power_state;
}

static void alc662_fixup_led_gpio1(struct hda_codec *codec,
				   const struct hda_fixup *fix, int action)
{
	struct alc_spec *spec = codec->spec;
	static const struct hda_verb gpio_init[] = {
		{ 0x01, AC_VERB_SET_GPIO_MASK, 0x01 },
		{ 0x01, AC_VERB_SET_GPIO_DIRECTION, 0x01 },
		{}
	};

	if (action == HDA_FIXUP_ACT_PRE_PROBE) {
		spec->gen.vmaster_mute.hook = alc_fixup_gpio_mute_hook;
		spec->gpio_led = 0;
		spec->mute_led_polarity = 1;
		spec->gpio_mute_led_mask = 0x01;
		snd_hda_add_verbs(codec, gpio_init);
		codec->power_filter = gpio_led_power_filter;
	}
}

static void alc662_usi_automute_hook(struct hda_codec *codec,
					 struct hda_jack_callback *jack)
{
	struct alc_spec *spec = codec->spec;
	int vref;
	msleep(200);
	snd_hda_gen_hp_automute(codec, jack);

	vref = spec->gen.hp_jack_present ? PIN_VREF80 : 0;
	msleep(100);
	snd_hda_codec_write(codec, 0x19, 0, AC_VERB_SET_PIN_WIDGET_CONTROL,
			    vref);
}

static void alc662_fixup_usi_headset_mic(struct hda_codec *codec,
				     const struct hda_fixup *fix, int action)
{
	struct alc_spec *spec = codec->spec;
	if (action == HDA_FIXUP_ACT_PRE_PROBE) {
		spec->parse_flags |= HDA_PINCFG_HEADSET_MIC;
		spec->gen.hp_automute_hook = alc662_usi_automute_hook;
	}
}

static struct coef_fw alc668_coefs[] = {
	WRITE_COEF(0x01, 0xbebe), WRITE_COEF(0x02, 0xaaaa), WRITE_COEF(0x03,    0x0),
	WRITE_COEF(0x04, 0x0180), WRITE_COEF(0x06,    0x0), WRITE_COEF(0x07, 0x0f80),
	WRITE_COEF(0x08, 0x0031), WRITE_COEF(0x0a, 0x0060), WRITE_COEF(0x0b,    0x0),
	WRITE_COEF(0x0c, 0x7cf7), WRITE_COEF(0x0d, 0x1080), WRITE_COEF(0x0e, 0x7f7f),
	WRITE_COEF(0x0f, 0xcccc), WRITE_COEF(0x10, 0xddcc), WRITE_COEF(0x11, 0x0001),
	WRITE_COEF(0x13,    0x0), WRITE_COEF(0x14, 0x2aa0), WRITE_COEF(0x17, 0xa940),
	WRITE_COEF(0x19,    0x0), WRITE_COEF(0x1a,    0x0), WRITE_COEF(0x1b,    0x0),
	WRITE_COEF(0x1c,    0x0), WRITE_COEF(0x1d,    0x0), WRITE_COEF(0x1e, 0x7418),
	WRITE_COEF(0x1f, 0x0804), WRITE_COEF(0x20, 0x4200), WRITE_COEF(0x21, 0x0468),
	WRITE_COEF(0x22, 0x8ccc), WRITE_COEF(0x23, 0x0250), WRITE_COEF(0x24, 0x7418),
	WRITE_COEF(0x27,    0x0), WRITE_COEF(0x28, 0x8ccc), WRITE_COEF(0x2a, 0xff00),
	WRITE_COEF(0x2b, 0x8000), WRITE_COEF(0xa7, 0xff00), WRITE_COEF(0xa8, 0x8000),
	WRITE_COEF(0xaa, 0x2e17), WRITE_COEF(0xab, 0xa0c0), WRITE_COEF(0xac,    0x0),
	WRITE_COEF(0xad,    0x0), WRITE_COEF(0xae, 0x2ac6), WRITE_COEF(0xaf, 0xa480),
	WRITE_COEF(0xb0,    0x0), WRITE_COEF(0xb1,    0x0), WRITE_COEF(0xb2,    0x0),
	WRITE_COEF(0xb3,    0x0), WRITE_COEF(0xb4,    0x0), WRITE_COEF(0xb5, 0x1040),
	WRITE_COEF(0xb6, 0xd697), WRITE_COEF(0xb7, 0x902b), WRITE_COEF(0xb8, 0xd697),
	WRITE_COEF(0xb9, 0x902b), WRITE_COEF(0xba, 0xb8ba), WRITE_COEF(0xbb, 0xaaab),
	WRITE_COEF(0xbc, 0xaaaf), WRITE_COEF(0xbd, 0x6aaa), WRITE_COEF(0xbe, 0x1c02),
	WRITE_COEF(0xc0, 0x00ff), WRITE_COEF(0xc1, 0x0fa6),
	{}
};

static void alc668_restore_default_value(struct hda_codec *codec)
{
	alc_process_coef_fw(codec, alc668_coefs);
}

enum {
	ALC662_FIXUP_ASPIRE,
	ALC662_FIXUP_LED_GPIO1,
	ALC662_FIXUP_IDEAPAD,
	ALC272_FIXUP_MARIO,
	ALC662_FIXUP_CZC_P10T,
	ALC662_FIXUP_SKU_IGNORE,
	ALC662_FIXUP_HP_RP5800,
	ALC662_FIXUP_ASUS_MODE1,
	ALC662_FIXUP_ASUS_MODE2,
	ALC662_FIXUP_ASUS_MODE3,
	ALC662_FIXUP_ASUS_MODE4,
	ALC662_FIXUP_ASUS_MODE5,
	ALC662_FIXUP_ASUS_MODE6,
	ALC662_FIXUP_ASUS_MODE7,
	ALC662_FIXUP_ASUS_MODE8,
	ALC662_FIXUP_NO_JACK_DETECT,
	ALC662_FIXUP_ZOTAC_Z68,
	ALC662_FIXUP_INV_DMIC,
	ALC662_FIXUP_DELL_MIC_NO_PRESENCE,
	ALC668_FIXUP_DELL_MIC_NO_PRESENCE,
	ALC662_FIXUP_HEADSET_MODE,
	ALC668_FIXUP_HEADSET_MODE,
	ALC662_FIXUP_BASS_MODE4_CHMAP,
	ALC662_FIXUP_BASS_16,
	ALC662_FIXUP_BASS_1A,
	ALC662_FIXUP_BASS_CHMAP,
	ALC668_FIXUP_AUTO_MUTE,
	ALC668_FIXUP_DELL_DISABLE_AAMIX,
	ALC668_FIXUP_DELL_XPS13,
	ALC662_FIXUP_ASUS_Nx50,
	ALC668_FIXUP_ASUS_Nx51_HEADSET_MODE,
	ALC668_FIXUP_ASUS_Nx51,
	ALC668_FIXUP_MIC_COEF,
	ALC668_FIXUP_ASUS_G751,
	ALC891_FIXUP_HEADSET_MODE,
	ALC891_FIXUP_DELL_MIC_NO_PRESENCE,
	ALC662_FIXUP_ACER_VERITON,
	ALC892_FIXUP_ASROCK_MOBO,
	ALC662_FIXUP_USI_FUNC,
	ALC662_FIXUP_USI_HEADSET_MODE,
	ALC662_FIXUP_LENOVO_MULTI_CODECS,
};

static const struct hda_fixup alc662_fixups[] = {
	[ALC662_FIXUP_ASPIRE] = {
		.type = HDA_FIXUP_PINS,
		.v.pins = (const struct hda_pintbl[]) {
			{ 0x15, 0x99130112 }, /* subwoofer */
			{ }
		}
	},
	[ALC662_FIXUP_LED_GPIO1] = {
		.type = HDA_FIXUP_FUNC,
		.v.func = alc662_fixup_led_gpio1,
	},
	[ALC662_FIXUP_IDEAPAD] = {
		.type = HDA_FIXUP_PINS,
		.v.pins = (const struct hda_pintbl[]) {
			{ 0x17, 0x99130112 }, /* subwoofer */
			{ }
		},
		.chained = true,
		.chain_id = ALC662_FIXUP_LED_GPIO1,
	},
	[ALC272_FIXUP_MARIO] = {
		.type = HDA_FIXUP_FUNC,
		.v.func = alc272_fixup_mario,
	},
	[ALC662_FIXUP_CZC_P10T] = {
		.type = HDA_FIXUP_VERBS,
		.v.verbs = (const struct hda_verb[]) {
			{0x14, AC_VERB_SET_EAPD_BTLENABLE, 0},
			{}
		}
	},
	[ALC662_FIXUP_SKU_IGNORE] = {
		.type = HDA_FIXUP_FUNC,
		.v.func = alc_fixup_sku_ignore,
	},
	[ALC662_FIXUP_HP_RP5800] = {
		.type = HDA_FIXUP_PINS,
		.v.pins = (const struct hda_pintbl[]) {
			{ 0x14, 0x0221201f }, /* HP out */
			{ }
		},
		.chained = true,
		.chain_id = ALC662_FIXUP_SKU_IGNORE
	},
	[ALC662_FIXUP_ASUS_MODE1] = {
		.type = HDA_FIXUP_PINS,
		.v.pins = (const struct hda_pintbl[]) {
			{ 0x14, 0x99130110 }, /* speaker */
			{ 0x18, 0x01a19c20 }, /* mic */
			{ 0x19, 0x99a3092f }, /* int-mic */
			{ 0x21, 0x0121401f }, /* HP out */
			{ }
		},
		.chained = true,
		.chain_id = ALC662_FIXUP_SKU_IGNORE
	},
	[ALC662_FIXUP_ASUS_MODE2] = {
		.type = HDA_FIXUP_PINS,
		.v.pins = (const struct hda_pintbl[]) {
			{ 0x14, 0x99130110 }, /* speaker */
			{ 0x18, 0x01a19820 }, /* mic */
			{ 0x19, 0x99a3092f }, /* int-mic */
			{ 0x1b, 0x0121401f }, /* HP out */
			{ }
		},
		.chained = true,
		.chain_id = ALC662_FIXUP_SKU_IGNORE
	},
	[ALC662_FIXUP_ASUS_MODE3] = {
		.type = HDA_FIXUP_PINS,
		.v.pins = (const struct hda_pintbl[]) {
			{ 0x14, 0x99130110 }, /* speaker */
			{ 0x15, 0x0121441f }, /* HP */
			{ 0x18, 0x01a19840 }, /* mic */
			{ 0x19, 0x99a3094f }, /* int-mic */
			{ 0x21, 0x01211420 }, /* HP2 */
			{ }
		},
		.chained = true,
		.chain_id = ALC662_FIXUP_SKU_IGNORE
	},
	[ALC662_FIXUP_ASUS_MODE4] = {
		.type = HDA_FIXUP_PINS,
		.v.pins = (const struct hda_pintbl[]) {
			{ 0x14, 0x99130110 }, /* speaker */
			{ 0x16, 0x99130111 }, /* speaker */
			{ 0x18, 0x01a19840 }, /* mic */
			{ 0x19, 0x99a3094f }, /* int-mic */
			{ 0x21, 0x0121441f }, /* HP */
			{ }
		},
		.chained = true,
		.chain_id = ALC662_FIXUP_SKU_IGNORE
	},
	[ALC662_FIXUP_ASUS_MODE5] = {
		.type = HDA_FIXUP_PINS,
		.v.pins = (const struct hda_pintbl[]) {
			{ 0x14, 0x99130110 }, /* speaker */
			{ 0x15, 0x0121441f }, /* HP */
			{ 0x16, 0x99130111 }, /* speaker */
			{ 0x18, 0x01a19840 }, /* mic */
			{ 0x19, 0x99a3094f }, /* int-mic */
			{ }
		},
		.chained = true,
		.chain_id = ALC662_FIXUP_SKU_IGNORE
	},
	[ALC662_FIXUP_ASUS_MODE6] = {
		.type = HDA_FIXUP_PINS,
		.v.pins = (const struct hda_pintbl[]) {
			{ 0x14, 0x99130110 }, /* speaker */
			{ 0x15, 0x01211420 }, /* HP2 */
			{ 0x18, 0x01a19840 }, /* mic */
			{ 0x19, 0x99a3094f }, /* int-mic */
			{ 0x1b, 0x0121441f }, /* HP */
			{ }
		},
		.chained = true,
		.chain_id = ALC662_FIXUP_SKU_IGNORE
	},
	[ALC662_FIXUP_ASUS_MODE7] = {
		.type = HDA_FIXUP_PINS,
		.v.pins = (const struct hda_pintbl[]) {
			{ 0x14, 0x99130110 }, /* speaker */
			{ 0x17, 0x99130111 }, /* speaker */
			{ 0x18, 0x01a19840 }, /* mic */
			{ 0x19, 0x99a3094f }, /* int-mic */
			{ 0x1b, 0x01214020 }, /* HP */
			{ 0x21, 0x0121401f }, /* HP */
			{ }
		},
		.chained = true,
		.chain_id = ALC662_FIXUP_SKU_IGNORE
	},
	[ALC662_FIXUP_ASUS_MODE8] = {
		.type = HDA_FIXUP_PINS,
		.v.pins = (const struct hda_pintbl[]) {
			{ 0x14, 0x99130110 }, /* speaker */
			{ 0x12, 0x99a30970 }, /* int-mic */
			{ 0x15, 0x01214020 }, /* HP */
			{ 0x17, 0x99130111 }, /* speaker */
			{ 0x18, 0x01a19840 }, /* mic */
			{ 0x21, 0x0121401f }, /* HP */
			{ }
		},
		.chained = true,
		.chain_id = ALC662_FIXUP_SKU_IGNORE
	},
	[ALC662_FIXUP_NO_JACK_DETECT] = {
		.type = HDA_FIXUP_FUNC,
		.v.func = alc_fixup_no_jack_detect,
	},
	[ALC662_FIXUP_ZOTAC_Z68] = {
		.type = HDA_FIXUP_PINS,
		.v.pins = (const struct hda_pintbl[]) {
			{ 0x1b, 0x02214020 }, /* Front HP */
			{ }
		}
	},
	[ALC662_FIXUP_INV_DMIC] = {
		.type = HDA_FIXUP_FUNC,
		.v.func = alc_fixup_inv_dmic,
	},
	[ALC668_FIXUP_DELL_XPS13] = {
		.type = HDA_FIXUP_FUNC,
		.v.func = alc_fixup_dell_xps13,
		.chained = true,
		.chain_id = ALC668_FIXUP_DELL_DISABLE_AAMIX
	},
	[ALC668_FIXUP_DELL_DISABLE_AAMIX] = {
		.type = HDA_FIXUP_FUNC,
		.v.func = alc_fixup_disable_aamix,
		.chained = true,
		.chain_id = ALC668_FIXUP_DELL_MIC_NO_PRESENCE
	},
	[ALC668_FIXUP_AUTO_MUTE] = {
		.type = HDA_FIXUP_FUNC,
		.v.func = alc_fixup_auto_mute_via_amp,
		.chained = true,
		.chain_id = ALC668_FIXUP_DELL_MIC_NO_PRESENCE
	},
	[ALC662_FIXUP_DELL_MIC_NO_PRESENCE] = {
		.type = HDA_FIXUP_PINS,
		.v.pins = (const struct hda_pintbl[]) {
			{ 0x19, 0x03a1113c }, /* use as headset mic, without its own jack detect */
			/* headphone mic by setting pin control of 0x1b (headphone out) to in + vref_50 */
			{ }
		},
		.chained = true,
		.chain_id = ALC662_FIXUP_HEADSET_MODE
	},
	[ALC662_FIXUP_HEADSET_MODE] = {
		.type = HDA_FIXUP_FUNC,
		.v.func = alc_fixup_headset_mode_alc662,
	},
	[ALC668_FIXUP_DELL_MIC_NO_PRESENCE] = {
		.type = HDA_FIXUP_PINS,
		.v.pins = (const struct hda_pintbl[]) {
			{ 0x19, 0x03a1913d }, /* use as headphone mic, without its own jack detect */
			{ 0x1b, 0x03a1113c }, /* use as headset mic, without its own jack detect */
			{ }
		},
		.chained = true,
		.chain_id = ALC668_FIXUP_HEADSET_MODE
	},
	[ALC668_FIXUP_HEADSET_MODE] = {
		.type = HDA_FIXUP_FUNC,
		.v.func = alc_fixup_headset_mode_alc668,
	},
	[ALC662_FIXUP_BASS_MODE4_CHMAP] = {
		.type = HDA_FIXUP_FUNC,
		.v.func = alc_fixup_bass_chmap,
		.chained = true,
		.chain_id = ALC662_FIXUP_ASUS_MODE4
	},
	[ALC662_FIXUP_BASS_16] = {
		.type = HDA_FIXUP_PINS,
		.v.pins = (const struct hda_pintbl[]) {
			{0x16, 0x80106111}, /* bass speaker */
			{}
		},
		.chained = true,
		.chain_id = ALC662_FIXUP_BASS_CHMAP,
	},
	[ALC662_FIXUP_BASS_1A] = {
		.type = HDA_FIXUP_PINS,
		.v.pins = (const struct hda_pintbl[]) {
			{0x1a, 0x80106111}, /* bass speaker */
			{}
		},
		.chained = true,
		.chain_id = ALC662_FIXUP_BASS_CHMAP,
	},
	[ALC662_FIXUP_BASS_CHMAP] = {
		.type = HDA_FIXUP_FUNC,
		.v.func = alc_fixup_bass_chmap,
	},
	[ALC662_FIXUP_ASUS_Nx50] = {
		.type = HDA_FIXUP_FUNC,
		.v.func = alc_fixup_auto_mute_via_amp,
		.chained = true,
		.chain_id = ALC662_FIXUP_BASS_1A
	},
	[ALC668_FIXUP_ASUS_Nx51_HEADSET_MODE] = {
		.type = HDA_FIXUP_FUNC,
		.v.func = alc_fixup_headset_mode_alc668,
		.chain_id = ALC662_FIXUP_BASS_CHMAP
	},
	[ALC668_FIXUP_ASUS_Nx51] = {
		.type = HDA_FIXUP_PINS,
		.v.pins = (const struct hda_pintbl[]) {
			{ 0x19, 0x03a1913d }, /* use as headphone mic, without its own jack detect */
			{ 0x1a, 0x90170151 }, /* bass speaker */
			{ 0x1b, 0x03a1113c }, /* use as headset mic, without its own jack detect */
			{}
		},
		.chained = true,
		.chain_id = ALC668_FIXUP_ASUS_Nx51_HEADSET_MODE,
	},
	[ALC668_FIXUP_MIC_COEF] = {
		.type = HDA_FIXUP_VERBS,
		.v.verbs = (const struct hda_verb[]) {
			{ 0x20, AC_VERB_SET_COEF_INDEX, 0xc3 },
			{ 0x20, AC_VERB_SET_PROC_COEF, 0x4000 },
			{}
		},
	},
	[ALC668_FIXUP_ASUS_G751] = {
		.type = HDA_FIXUP_PINS,
		.v.pins = (const struct hda_pintbl[]) {
			{ 0x16, 0x0421101f }, /* HP */
			{}
		},
		.chained = true,
		.chain_id = ALC668_FIXUP_MIC_COEF
	},
	[ALC891_FIXUP_HEADSET_MODE] = {
		.type = HDA_FIXUP_FUNC,
		.v.func = alc_fixup_headset_mode,
	},
	[ALC891_FIXUP_DELL_MIC_NO_PRESENCE] = {
		.type = HDA_FIXUP_PINS,
		.v.pins = (const struct hda_pintbl[]) {
			{ 0x19, 0x03a1913d }, /* use as headphone mic, without its own jack detect */
			{ 0x1b, 0x03a1113c }, /* use as headset mic, without its own jack detect */
			{ }
		},
		.chained = true,
		.chain_id = ALC891_FIXUP_HEADSET_MODE
	},
	[ALC662_FIXUP_ACER_VERITON] = {
		.type = HDA_FIXUP_PINS,
		.v.pins = (const struct hda_pintbl[]) {
			{ 0x15, 0x50170120 }, /* no internal speaker */
			{ }
		}
	},
	[ALC892_FIXUP_ASROCK_MOBO] = {
		.type = HDA_FIXUP_PINS,
		.v.pins = (const struct hda_pintbl[]) {
			{ 0x15, 0x40f000f0 }, /* disabled */
			{ 0x16, 0x40f000f0 }, /* disabled */
			{ }
		}
	},
	[ALC662_FIXUP_USI_FUNC] = {
		.type = HDA_FIXUP_FUNC,
		.v.func = alc662_fixup_usi_headset_mic,
	},
	[ALC662_FIXUP_USI_HEADSET_MODE] = {
		.type = HDA_FIXUP_PINS,
		.v.pins = (const struct hda_pintbl[]) {
			{ 0x19, 0x02a1913c }, /* use as headset mic, without its own jack detect */
			{ 0x18, 0x01a1903d },
			{ }
		},
		.chained = true,
		.chain_id = ALC662_FIXUP_USI_FUNC
	},
	[ALC662_FIXUP_LENOVO_MULTI_CODECS] = {
		.type = HDA_FIXUP_FUNC,
		.v.func = alc233_alc662_fixup_lenovo_dual_codecs,
	},
};

static const struct snd_pci_quirk alc662_fixup_tbl[] = {
	SND_PCI_QUIRK(0x1019, 0x9087, "ECS", ALC662_FIXUP_ASUS_MODE2),
	SND_PCI_QUIRK(0x1025, 0x022f, "Acer Aspire One", ALC662_FIXUP_INV_DMIC),
	SND_PCI_QUIRK(0x1025, 0x0241, "Packard Bell DOTS", ALC662_FIXUP_INV_DMIC),
	SND_PCI_QUIRK(0x1025, 0x0308, "Acer Aspire 8942G", ALC662_FIXUP_ASPIRE),
	SND_PCI_QUIRK(0x1025, 0x031c, "Gateway NV79", ALC662_FIXUP_SKU_IGNORE),
	SND_PCI_QUIRK(0x1025, 0x0349, "eMachines eM250", ALC662_FIXUP_INV_DMIC),
	SND_PCI_QUIRK(0x1025, 0x034a, "Gateway LT27", ALC662_FIXUP_INV_DMIC),
	SND_PCI_QUIRK(0x1025, 0x038b, "Acer Aspire 8943G", ALC662_FIXUP_ASPIRE),
	SND_PCI_QUIRK(0x1028, 0x05d8, "Dell", ALC668_FIXUP_DELL_MIC_NO_PRESENCE),
	SND_PCI_QUIRK(0x1028, 0x05db, "Dell", ALC668_FIXUP_DELL_MIC_NO_PRESENCE),
	SND_PCI_QUIRK(0x1028, 0x05fe, "Dell XPS 15", ALC668_FIXUP_DELL_XPS13),
	SND_PCI_QUIRK(0x1028, 0x060a, "Dell XPS 13", ALC668_FIXUP_DELL_XPS13),
	SND_PCI_QUIRK(0x1028, 0x060d, "Dell M3800", ALC668_FIXUP_DELL_XPS13),
	SND_PCI_QUIRK(0x1028, 0x0625, "Dell", ALC668_FIXUP_DELL_MIC_NO_PRESENCE),
	SND_PCI_QUIRK(0x1028, 0x0626, "Dell", ALC668_FIXUP_DELL_MIC_NO_PRESENCE),
	SND_PCI_QUIRK(0x1028, 0x0696, "Dell", ALC668_FIXUP_DELL_MIC_NO_PRESENCE),
	SND_PCI_QUIRK(0x1028, 0x0698, "Dell", ALC668_FIXUP_DELL_MIC_NO_PRESENCE),
	SND_PCI_QUIRK(0x1028, 0x069f, "Dell", ALC668_FIXUP_DELL_MIC_NO_PRESENCE),
	SND_PCI_QUIRK(0x103c, 0x1632, "HP RP5800", ALC662_FIXUP_HP_RP5800),
	SND_PCI_QUIRK(0x1043, 0x1080, "Asus UX501VW", ALC668_FIXUP_HEADSET_MODE),
	SND_PCI_QUIRK(0x1043, 0x11cd, "Asus N550", ALC662_FIXUP_ASUS_Nx50),
	SND_PCI_QUIRK(0x1043, 0x13df, "Asus N550JX", ALC662_FIXUP_BASS_1A),
	SND_PCI_QUIRK(0x1043, 0x129d, "Asus N750", ALC662_FIXUP_ASUS_Nx50),
	SND_PCI_QUIRK(0x1043, 0x12ff, "ASUS G751", ALC668_FIXUP_ASUS_G751),
	SND_PCI_QUIRK(0x1043, 0x1477, "ASUS N56VZ", ALC662_FIXUP_BASS_MODE4_CHMAP),
	SND_PCI_QUIRK(0x1043, 0x15a7, "ASUS UX51VZH", ALC662_FIXUP_BASS_16),
	SND_PCI_QUIRK(0x1043, 0x177d, "ASUS N551", ALC668_FIXUP_ASUS_Nx51),
	SND_PCI_QUIRK(0x1043, 0x17bd, "ASUS N751", ALC668_FIXUP_ASUS_Nx51),
	SND_PCI_QUIRK(0x1043, 0x1963, "ASUS X71SL", ALC662_FIXUP_ASUS_MODE8),
	SND_PCI_QUIRK(0x1043, 0x1b73, "ASUS N55SF", ALC662_FIXUP_BASS_16),
	SND_PCI_QUIRK(0x1043, 0x1bf3, "ASUS N76VZ", ALC662_FIXUP_BASS_MODE4_CHMAP),
	SND_PCI_QUIRK(0x1043, 0x8469, "ASUS mobo", ALC662_FIXUP_NO_JACK_DETECT),
	SND_PCI_QUIRK(0x105b, 0x0cd6, "Foxconn", ALC662_FIXUP_ASUS_MODE2),
	SND_PCI_QUIRK(0x144d, 0xc051, "Samsung R720", ALC662_FIXUP_IDEAPAD),
	SND_PCI_QUIRK(0x14cd, 0x5003, "USI", ALC662_FIXUP_USI_HEADSET_MODE),
	SND_PCI_QUIRK(0x17aa, 0x1036, "Lenovo P520", ALC662_FIXUP_LENOVO_MULTI_CODECS),
	SND_PCI_QUIRK(0x17aa, 0x38af, "Lenovo Ideapad Y550P", ALC662_FIXUP_IDEAPAD),
	SND_PCI_QUIRK(0x17aa, 0x3a0d, "Lenovo Ideapad Y550", ALC662_FIXUP_IDEAPAD),
	SND_PCI_QUIRK(0x1849, 0x5892, "ASRock B150M", ALC892_FIXUP_ASROCK_MOBO),
	SND_PCI_QUIRK(0x19da, 0xa130, "Zotac Z68", ALC662_FIXUP_ZOTAC_Z68),
	SND_PCI_QUIRK(0x1b0a, 0x01b8, "ACER Veriton", ALC662_FIXUP_ACER_VERITON),
	SND_PCI_QUIRK(0x1b35, 0x2206, "CZC P10T", ALC662_FIXUP_CZC_P10T),

#if 0
	/* Below is a quirk table taken from the old code.
	 * Basically the device should work as is without the fixup table.
	 * If BIOS doesn't give a proper info, enable the corresponding
	 * fixup entry.
	 */
	SND_PCI_QUIRK(0x1043, 0x1000, "ASUS N50Vm", ALC662_FIXUP_ASUS_MODE1),
	SND_PCI_QUIRK(0x1043, 0x1092, "ASUS NB", ALC662_FIXUP_ASUS_MODE3),
	SND_PCI_QUIRK(0x1043, 0x1173, "ASUS K73Jn", ALC662_FIXUP_ASUS_MODE1),
	SND_PCI_QUIRK(0x1043, 0x11c3, "ASUS M70V", ALC662_FIXUP_ASUS_MODE3),
	SND_PCI_QUIRK(0x1043, 0x11d3, "ASUS NB", ALC662_FIXUP_ASUS_MODE1),
	SND_PCI_QUIRK(0x1043, 0x11f3, "ASUS NB", ALC662_FIXUP_ASUS_MODE2),
	SND_PCI_QUIRK(0x1043, 0x1203, "ASUS NB", ALC662_FIXUP_ASUS_MODE1),
	SND_PCI_QUIRK(0x1043, 0x1303, "ASUS G60J", ALC662_FIXUP_ASUS_MODE1),
	SND_PCI_QUIRK(0x1043, 0x1333, "ASUS G60Jx", ALC662_FIXUP_ASUS_MODE1),
	SND_PCI_QUIRK(0x1043, 0x1339, "ASUS NB", ALC662_FIXUP_ASUS_MODE2),
	SND_PCI_QUIRK(0x1043, 0x13e3, "ASUS N71JA", ALC662_FIXUP_ASUS_MODE7),
	SND_PCI_QUIRK(0x1043, 0x1463, "ASUS N71", ALC662_FIXUP_ASUS_MODE7),
	SND_PCI_QUIRK(0x1043, 0x14d3, "ASUS G72", ALC662_FIXUP_ASUS_MODE8),
	SND_PCI_QUIRK(0x1043, 0x1563, "ASUS N90", ALC662_FIXUP_ASUS_MODE3),
	SND_PCI_QUIRK(0x1043, 0x15d3, "ASUS N50SF F50SF", ALC662_FIXUP_ASUS_MODE1),
	SND_PCI_QUIRK(0x1043, 0x16c3, "ASUS NB", ALC662_FIXUP_ASUS_MODE2),
	SND_PCI_QUIRK(0x1043, 0x16f3, "ASUS K40C K50C", ALC662_FIXUP_ASUS_MODE2),
	SND_PCI_QUIRK(0x1043, 0x1733, "ASUS N81De", ALC662_FIXUP_ASUS_MODE1),
	SND_PCI_QUIRK(0x1043, 0x1753, "ASUS NB", ALC662_FIXUP_ASUS_MODE2),
	SND_PCI_QUIRK(0x1043, 0x1763, "ASUS NB", ALC662_FIXUP_ASUS_MODE6),
	SND_PCI_QUIRK(0x1043, 0x1765, "ASUS NB", ALC662_FIXUP_ASUS_MODE6),
	SND_PCI_QUIRK(0x1043, 0x1783, "ASUS NB", ALC662_FIXUP_ASUS_MODE2),
	SND_PCI_QUIRK(0x1043, 0x1793, "ASUS F50GX", ALC662_FIXUP_ASUS_MODE1),
	SND_PCI_QUIRK(0x1043, 0x17b3, "ASUS F70SL", ALC662_FIXUP_ASUS_MODE3),
	SND_PCI_QUIRK(0x1043, 0x17f3, "ASUS X58LE", ALC662_FIXUP_ASUS_MODE2),
	SND_PCI_QUIRK(0x1043, 0x1813, "ASUS NB", ALC662_FIXUP_ASUS_MODE2),
	SND_PCI_QUIRK(0x1043, 0x1823, "ASUS NB", ALC662_FIXUP_ASUS_MODE5),
	SND_PCI_QUIRK(0x1043, 0x1833, "ASUS NB", ALC662_FIXUP_ASUS_MODE6),
	SND_PCI_QUIRK(0x1043, 0x1843, "ASUS NB", ALC662_FIXUP_ASUS_MODE2),
	SND_PCI_QUIRK(0x1043, 0x1853, "ASUS F50Z", ALC662_FIXUP_ASUS_MODE1),
	SND_PCI_QUIRK(0x1043, 0x1864, "ASUS NB", ALC662_FIXUP_ASUS_MODE2),
	SND_PCI_QUIRK(0x1043, 0x1876, "ASUS NB", ALC662_FIXUP_ASUS_MODE2),
	SND_PCI_QUIRK(0x1043, 0x1893, "ASUS M50Vm", ALC662_FIXUP_ASUS_MODE3),
	SND_PCI_QUIRK(0x1043, 0x1894, "ASUS X55", ALC662_FIXUP_ASUS_MODE3),
	SND_PCI_QUIRK(0x1043, 0x18b3, "ASUS N80Vc", ALC662_FIXUP_ASUS_MODE1),
	SND_PCI_QUIRK(0x1043, 0x18c3, "ASUS VX5", ALC662_FIXUP_ASUS_MODE1),
	SND_PCI_QUIRK(0x1043, 0x18d3, "ASUS N81Te", ALC662_FIXUP_ASUS_MODE1),
	SND_PCI_QUIRK(0x1043, 0x18f3, "ASUS N505Tp", ALC662_FIXUP_ASUS_MODE1),
	SND_PCI_QUIRK(0x1043, 0x1903, "ASUS F5GL", ALC662_FIXUP_ASUS_MODE1),
	SND_PCI_QUIRK(0x1043, 0x1913, "ASUS NB", ALC662_FIXUP_ASUS_MODE2),
	SND_PCI_QUIRK(0x1043, 0x1933, "ASUS F80Q", ALC662_FIXUP_ASUS_MODE2),
	SND_PCI_QUIRK(0x1043, 0x1943, "ASUS Vx3V", ALC662_FIXUP_ASUS_MODE1),
	SND_PCI_QUIRK(0x1043, 0x1953, "ASUS NB", ALC662_FIXUP_ASUS_MODE1),
	SND_PCI_QUIRK(0x1043, 0x1963, "ASUS X71C", ALC662_FIXUP_ASUS_MODE3),
	SND_PCI_QUIRK(0x1043, 0x1983, "ASUS N5051A", ALC662_FIXUP_ASUS_MODE1),
	SND_PCI_QUIRK(0x1043, 0x1993, "ASUS N20", ALC662_FIXUP_ASUS_MODE1),
	SND_PCI_QUIRK(0x1043, 0x19b3, "ASUS F7Z", ALC662_FIXUP_ASUS_MODE1),
	SND_PCI_QUIRK(0x1043, 0x19c3, "ASUS F5Z/F6x", ALC662_FIXUP_ASUS_MODE2),
	SND_PCI_QUIRK(0x1043, 0x19e3, "ASUS NB", ALC662_FIXUP_ASUS_MODE1),
	SND_PCI_QUIRK(0x1043, 0x19f3, "ASUS NB", ALC662_FIXUP_ASUS_MODE4),
#endif
	{}
};

static const struct hda_model_fixup alc662_fixup_models[] = {
	{.id = ALC272_FIXUP_MARIO, .name = "mario"},
	{.id = ALC662_FIXUP_ASUS_MODE1, .name = "asus-mode1"},
	{.id = ALC662_FIXUP_ASUS_MODE2, .name = "asus-mode2"},
	{.id = ALC662_FIXUP_ASUS_MODE3, .name = "asus-mode3"},
	{.id = ALC662_FIXUP_ASUS_MODE4, .name = "asus-mode4"},
	{.id = ALC662_FIXUP_ASUS_MODE5, .name = "asus-mode5"},
	{.id = ALC662_FIXUP_ASUS_MODE6, .name = "asus-mode6"},
	{.id = ALC662_FIXUP_ASUS_MODE7, .name = "asus-mode7"},
	{.id = ALC662_FIXUP_ASUS_MODE8, .name = "asus-mode8"},
	{.id = ALC662_FIXUP_INV_DMIC, .name = "inv-dmic"},
	{.id = ALC668_FIXUP_DELL_MIC_NO_PRESENCE, .name = "dell-headset-multi"},
	{.id = ALC662_FIXUP_LENOVO_MULTI_CODECS, .name = "dual-codecs"},
	{}
};

static const struct snd_hda_pin_quirk alc662_pin_fixup_tbl[] = {
	SND_HDA_PIN_QUIRK(0x10ec0867, 0x1028, "Dell", ALC891_FIXUP_DELL_MIC_NO_PRESENCE,
		{0x17, 0x02211010},
		{0x18, 0x01a19030},
		{0x1a, 0x01813040},
		{0x21, 0x01014020}),
	SND_HDA_PIN_QUIRK(0x10ec0662, 0x1028, "Dell", ALC662_FIXUP_DELL_MIC_NO_PRESENCE,
		{0x14, 0x01014010},
		{0x18, 0x01a19020},
		{0x1a, 0x0181302f},
		{0x1b, 0x0221401f}),
	SND_HDA_PIN_QUIRK(0x10ec0668, 0x1028, "Dell", ALC668_FIXUP_AUTO_MUTE,
		{0x12, 0x99a30130},
		{0x14, 0x90170110},
		{0x15, 0x0321101f},
		{0x16, 0x03011020}),
	SND_HDA_PIN_QUIRK(0x10ec0668, 0x1028, "Dell", ALC668_FIXUP_AUTO_MUTE,
		{0x12, 0x99a30140},
		{0x14, 0x90170110},
		{0x15, 0x0321101f},
		{0x16, 0x03011020}),
	SND_HDA_PIN_QUIRK(0x10ec0668, 0x1028, "Dell", ALC668_FIXUP_AUTO_MUTE,
		{0x12, 0x99a30150},
		{0x14, 0x90170110},
		{0x15, 0x0321101f},
		{0x16, 0x03011020}),
	SND_HDA_PIN_QUIRK(0x10ec0668, 0x1028, "Dell", ALC668_FIXUP_AUTO_MUTE,
		{0x14, 0x90170110},
		{0x15, 0x0321101f},
		{0x16, 0x03011020}),
	SND_HDA_PIN_QUIRK(0x10ec0668, 0x1028, "Dell XPS 15", ALC668_FIXUP_AUTO_MUTE,
		{0x12, 0x90a60130},
		{0x14, 0x90170110},
		{0x15, 0x0321101f}),
	{}
};

/*
 */
static int patch_alc662(struct hda_codec *codec)
{
	struct alc_spec *spec;
	int err;

	err = alc_alloc_spec(codec, 0x0b);
	if (err < 0)
		return err;

	spec = codec->spec;

	spec->shutup = alc_eapd_shutup;

	/* handle multiple HPs as is */
	spec->parse_flags = HDA_PINCFG_NO_HP_FIXUP;

	alc_fix_pll_init(codec, 0x20, 0x04, 15);

	switch (codec->core.vendor_id) {
	case 0x10ec0668:
		spec->init_hook = alc668_restore_default_value;
		break;
	}

	snd_hda_pick_fixup(codec, alc662_fixup_models,
		       alc662_fixup_tbl, alc662_fixups);
	snd_hda_pick_pin_fixup(codec, alc662_pin_fixup_tbl, alc662_fixups);
	snd_hda_apply_fixup(codec, HDA_FIXUP_ACT_PRE_PROBE);

	alc_auto_parse_customize_define(codec);

	if (has_cdefine_beep(codec))
		spec->gen.beep_nid = 0x01;

	if ((alc_get_coef0(codec) & (1 << 14)) &&
	    codec->bus->pci && codec->bus->pci->subsystem_vendor == 0x1025 &&
	    spec->cdefine.platform_type == 1) {
		err = alc_codec_rename(codec, "ALC272X");
		if (err < 0)
			goto error;
	}

	/* automatic parse from the BIOS config */
	err = alc662_parse_auto_config(codec);
	if (err < 0)
		goto error;

	if (!spec->gen.no_analog && spec->gen.beep_nid) {
		switch (codec->core.vendor_id) {
		case 0x10ec0662:
			set_beep_amp(spec, 0x0b, 0x05, HDA_INPUT);
			break;
		case 0x10ec0272:
		case 0x10ec0663:
		case 0x10ec0665:
		case 0x10ec0668:
			set_beep_amp(spec, 0x0b, 0x04, HDA_INPUT);
			break;
		case 0x10ec0273:
			set_beep_amp(spec, 0x0b, 0x03, HDA_INPUT);
			break;
		}
	}

	snd_hda_apply_fixup(codec, HDA_FIXUP_ACT_PROBE);

	return 0;

 error:
	alc_free(codec);
	return err;
}

/*
 * ALC680 support
 */

static int alc680_parse_auto_config(struct hda_codec *codec)
{
	return alc_parse_auto_config(codec, NULL, NULL);
}

/*
 */
static int patch_alc680(struct hda_codec *codec)
{
	int err;

	/* ALC680 has no aa-loopback mixer */
	err = alc_alloc_spec(codec, 0);
	if (err < 0)
		return err;

	/* automatic parse from the BIOS config */
	err = alc680_parse_auto_config(codec);
	if (err < 0) {
		alc_free(codec);
		return err;
	}

	return 0;
}

/*
 * patch entries
 */
static const struct hda_device_id snd_hda_id_realtek[] = {
	HDA_CODEC_ENTRY(0x10ec0215, "ALC215", patch_alc269),
	HDA_CODEC_ENTRY(0x10ec0221, "ALC221", patch_alc269),
	HDA_CODEC_ENTRY(0x10ec0225, "ALC225", patch_alc269),
	HDA_CODEC_ENTRY(0x10ec0231, "ALC231", patch_alc269),
	HDA_CODEC_ENTRY(0x10ec0233, "ALC233", patch_alc269),
	HDA_CODEC_ENTRY(0x10ec0234, "ALC234", patch_alc269),
	HDA_CODEC_ENTRY(0x10ec0235, "ALC233", patch_alc269),
	HDA_CODEC_ENTRY(0x10ec0236, "ALC236", patch_alc269),
	HDA_CODEC_ENTRY(0x10ec0255, "ALC255", patch_alc269),
	HDA_CODEC_ENTRY(0x10ec0256, "ALC256", patch_alc269),
	HDA_CODEC_ENTRY(0x10ec0257, "ALC257", patch_alc269),
	HDA_CODEC_ENTRY(0x10ec0260, "ALC260", patch_alc260),
	HDA_CODEC_ENTRY(0x10ec0262, "ALC262", patch_alc262),
	HDA_CODEC_ENTRY(0x10ec0267, "ALC267", patch_alc268),
	HDA_CODEC_ENTRY(0x10ec0268, "ALC268", patch_alc268),
	HDA_CODEC_ENTRY(0x10ec0269, "ALC269", patch_alc269),
	HDA_CODEC_ENTRY(0x10ec0270, "ALC270", patch_alc269),
	HDA_CODEC_ENTRY(0x10ec0272, "ALC272", patch_alc662),
	HDA_CODEC_ENTRY(0x10ec0274, "ALC274", patch_alc269),
	HDA_CODEC_ENTRY(0x10ec0275, "ALC275", patch_alc269),
	HDA_CODEC_ENTRY(0x10ec0276, "ALC276", patch_alc269),
	HDA_CODEC_ENTRY(0x10ec0280, "ALC280", patch_alc269),
	HDA_CODEC_ENTRY(0x10ec0282, "ALC282", patch_alc269),
	HDA_CODEC_ENTRY(0x10ec0283, "ALC283", patch_alc269),
	HDA_CODEC_ENTRY(0x10ec0284, "ALC284", patch_alc269),
	HDA_CODEC_ENTRY(0x10ec0285, "ALC285", patch_alc269),
	HDA_CODEC_ENTRY(0x10ec0286, "ALC286", patch_alc269),
	HDA_CODEC_ENTRY(0x10ec0288, "ALC288", patch_alc269),
	HDA_CODEC_ENTRY(0x10ec0289, "ALC289", patch_alc269),
	HDA_CODEC_ENTRY(0x10ec0290, "ALC290", patch_alc269),
	HDA_CODEC_ENTRY(0x10ec0292, "ALC292", patch_alc269),
	HDA_CODEC_ENTRY(0x10ec0293, "ALC293", patch_alc269),
	HDA_CODEC_ENTRY(0x10ec0294, "ALC294", patch_alc269),
	HDA_CODEC_ENTRY(0x10ec0295, "ALC295", patch_alc269),
	HDA_CODEC_ENTRY(0x10ec0298, "ALC298", patch_alc269),
	HDA_CODEC_ENTRY(0x10ec0299, "ALC299", patch_alc269),
	HDA_CODEC_ENTRY(0x10ec0300, "ALC300", patch_alc269),
	HDA_CODEC_ENTRY(0x10ec0623, "ALC623", patch_alc269),
	HDA_CODEC_REV_ENTRY(0x10ec0861, 0x100340, "ALC660", patch_alc861),
	HDA_CODEC_ENTRY(0x10ec0660, "ALC660-VD", patch_alc861vd),
	HDA_CODEC_ENTRY(0x10ec0861, "ALC861", patch_alc861),
	HDA_CODEC_ENTRY(0x10ec0862, "ALC861-VD", patch_alc861vd),
	HDA_CODEC_REV_ENTRY(0x10ec0662, 0x100002, "ALC662 rev2", patch_alc882),
	HDA_CODEC_REV_ENTRY(0x10ec0662, 0x100101, "ALC662 rev1", patch_alc662),
	HDA_CODEC_REV_ENTRY(0x10ec0662, 0x100300, "ALC662 rev3", patch_alc662),
	HDA_CODEC_ENTRY(0x10ec0663, "ALC663", patch_alc662),
	HDA_CODEC_ENTRY(0x10ec0665, "ALC665", patch_alc662),
	HDA_CODEC_ENTRY(0x10ec0667, "ALC667", patch_alc662),
	HDA_CODEC_ENTRY(0x10ec0668, "ALC668", patch_alc662),
	HDA_CODEC_ENTRY(0x10ec0670, "ALC670", patch_alc662),
	HDA_CODEC_ENTRY(0x10ec0671, "ALC671", patch_alc662),
	HDA_CODEC_ENTRY(0x10ec0680, "ALC680", patch_alc680),
	HDA_CODEC_ENTRY(0x10ec0700, "ALC700", patch_alc269),
	HDA_CODEC_ENTRY(0x10ec0701, "ALC701", patch_alc269),
	HDA_CODEC_ENTRY(0x10ec0703, "ALC703", patch_alc269),
	HDA_CODEC_ENTRY(0x10ec0867, "ALC891", patch_alc662),
	HDA_CODEC_ENTRY(0x10ec0880, "ALC880", patch_alc880),
	HDA_CODEC_ENTRY(0x10ec0882, "ALC882", patch_alc882),
	HDA_CODEC_ENTRY(0x10ec0883, "ALC883", patch_alc882),
	HDA_CODEC_REV_ENTRY(0x10ec0885, 0x100101, "ALC889A", patch_alc882),
	HDA_CODEC_REV_ENTRY(0x10ec0885, 0x100103, "ALC889A", patch_alc882),
	HDA_CODEC_ENTRY(0x10ec0885, "ALC885", patch_alc882),
	HDA_CODEC_ENTRY(0x10ec0887, "ALC887", patch_alc882),
	HDA_CODEC_REV_ENTRY(0x10ec0888, 0x100101, "ALC1200", patch_alc882),
	HDA_CODEC_ENTRY(0x10ec0888, "ALC888", patch_alc882),
	HDA_CODEC_ENTRY(0x10ec0889, "ALC889", patch_alc882),
	HDA_CODEC_ENTRY(0x10ec0892, "ALC892", patch_alc662),
	HDA_CODEC_ENTRY(0x10ec0899, "ALC898", patch_alc882),
	HDA_CODEC_ENTRY(0x10ec0900, "ALC1150", patch_alc882),
	HDA_CODEC_ENTRY(0x10ec1168, "ALC1220", patch_alc882),
	HDA_CODEC_ENTRY(0x10ec1220, "ALC1220", patch_alc882),
	{} /* terminator */
};
MODULE_DEVICE_TABLE(hdaudio, snd_hda_id_realtek);

MODULE_LICENSE("GPL");
MODULE_DESCRIPTION("Realtek HD-audio codec");

static struct hda_codec_driver realtek_driver = {
	.id = snd_hda_id_realtek,
};

module_hda_codec_driver(realtek_driver);<|MERGE_RESOLUTION|>--- conflicted
+++ resolved
@@ -359,6 +359,7 @@
 	case 0x10ec0700:
 	case 0x10ec0701:
 	case 0x10ec0703:
+	case 0x10ec0711:
 		alc_update_coef_idx(codec, 0x10, 1<<15, 0);
 		break;
 	case 0x10ec0662:
@@ -784,10 +785,11 @@
 	if (spec->init_hook)
 		spec->init_hook(codec);
 
+	spec->gen.skip_verbs = 1; /* applied in below */
+	snd_hda_gen_init(codec);
 	alc_fix_pll(codec);
 	alc_auto_init_amp(codec, spec->init_amp);
-
-	snd_hda_gen_init(codec);
+	snd_hda_apply_verbs(codec); /* apply verbs here after own init */
 
 	snd_hda_apply_fixup(codec, HDA_FIXUP_ACT_INIT);
 
@@ -812,15 +814,6 @@
 		spec->reboot_notify(codec);
 	else
 		alc_shutup(codec);
-}
-
-/* power down codec to D3 at reboot/shutdown; set as reboot_notify ops */
-static void alc_d3_at_reboot(struct hda_codec *codec)
-{
-	snd_hda_codec_set_power_to_all(codec, codec->core.afg, AC_PWRST_D3);
-	snd_hda_codec_write(codec, codec->core.afg, 0,
-			    AC_VERB_SET_POWER_STATE, AC_PWRST_D3);
-	msleep(10);
 }
 
 #define alc_free	snd_hda_gen_free
@@ -988,6 +981,9 @@
 	SND_PCI_QUIRK(0x1043, 0x834a, "EeePC", 1),
 	SND_PCI_QUIRK(0x1458, 0xa002, "GA-MA790X", 1),
 	SND_PCI_QUIRK(0x8086, 0xd613, "Intel", 1),
+	/* blacklist -- no beep available */
+	SND_PCI_QUIRK(0x17aa, 0x309e, "Lenovo ThinkCentre M73", 0),
+	SND_PCI_QUIRK(0x17aa, 0x30a3, "Lenovo ThinkCentre M93", 0),
 	{}
 };
 
@@ -3120,6 +3116,7 @@
 	alc_update_coefex_idx(codec, 0x57, 0x04, 0x0007, 0x4); /* Hight power */
 	alc_update_coefex_idx(codec, 0x53, 0x02, 0x8000, 1 << 15); /* Clear bit */
 	alc_update_coefex_idx(codec, 0x53, 0x02, 0x8000, 0 << 15);
+	alc_update_coef_idx(codec, 0x36, 1 << 13, 1 << 5); /* Switch pcbeep path to Line in path*/
 }
 
 static void alc256_shutup(struct hda_codec *codec)
@@ -3622,6 +3619,19 @@
 	}
 }
 
+static void alc269_fixup_hp_mute_led_mic3(struct hda_codec *codec,
+				const struct hda_fixup *fix, int action)
+{
+	struct alc_spec *spec = codec->spec;
+	if (action == HDA_FIXUP_ACT_PRE_PROBE) {
+		spec->mute_led_polarity = 0;
+		spec->mute_led_nid = 0x1b;
+		spec->gen.vmaster_mute.hook = alc269_fixup_mic_mute_hook;
+		spec->gen.vmaster_mute_enum = 1;
+		codec->power_filter = led_power_filter;
+	}
+}
+
 /* update LED status via GPIO */
 static void alc_update_gpio_led(struct hda_codec *codec, unsigned int mask,
 				bool enabled)
@@ -3944,18 +3954,19 @@
 static void alc_headset_mode_unplugged(struct hda_codec *codec)
 {
 	static struct coef_fw coef0255[] = {
+		WRITE_COEF(0x1b, 0x0c0b), /* LDO and MISC control */
 		WRITE_COEF(0x45, 0xd089), /* UAJ function set to menual mode */
 		UPDATE_COEFEX(0x57, 0x05, 1<<14, 0), /* Direct Drive HP Amp control(Set to verb control)*/
 		WRITE_COEF(0x06, 0x6104), /* Set MIC2 Vref gate with HP */
 		WRITE_COEFEX(0x57, 0x03, 0x8aa6), /* Direct Drive HP Amp control */
 		{}
 	};
-	static struct coef_fw coef0255_1[] = {
-		WRITE_COEF(0x1b, 0x0c0b), /* LDO and MISC control */
-		{}
-	};
 	static struct coef_fw coef0256[] = {
 		WRITE_COEF(0x1b, 0x0c4b), /* LDO and MISC control */
+		WRITE_COEF(0x45, 0xd089), /* UAJ function set to menual mode */
+		WRITE_COEF(0x06, 0x6104), /* Set MIC2 Vref gate with HP */
+		WRITE_COEFEX(0x57, 0x03, 0x09a3), /* Direct Drive HP Amp control */
+		UPDATE_COEFEX(0x57, 0x05, 1<<14, 0), /* Direct Drive HP Amp control(Set to verb control)*/
 		{}
 	};
 	static struct coef_fw coef0233[] = {
@@ -4018,13 +4029,11 @@
 
 	switch (codec->core.vendor_id) {
 	case 0x10ec0255:
-		alc_process_coef_fw(codec, coef0255_1);
 		alc_process_coef_fw(codec, coef0255);
 		break;
 	case 0x10ec0236:
 	case 0x10ec0256:
 		alc_process_coef_fw(codec, coef0256);
-		alc_process_coef_fw(codec, coef0255);
 		break;
 	case 0x10ec0234:
 	case 0x10ec0274:
@@ -4071,6 +4080,12 @@
 {
 	static struct coef_fw coef0255[] = {
 		WRITE_COEFEX(0x57, 0x03, 0x8aa6),
+		WRITE_COEF(0x06, 0x6100), /* Set MIC2 Vref gate to normal */
+		{}
+	};
+	static struct coef_fw coef0256[] = {
+		UPDATE_COEFEX(0x57, 0x05, 1<<14, 1<<14), /* Direct Drive HP Amp control(Set to verb control)*/
+		WRITE_COEFEX(0x57, 0x03, 0x09a3),
 		WRITE_COEF(0x06, 0x6100), /* Set MIC2 Vref gate to normal */
 		{}
 	};
@@ -4121,12 +4136,17 @@
 	};
 
 	switch (codec->core.vendor_id) {
+	case 0x10ec0255:
+		alc_write_coef_idx(codec, 0x45, 0xc489);
+		snd_hda_set_pin_ctl_cache(codec, hp_pin, 0);
+		alc_process_coef_fw(codec, coef0255);
+		snd_hda_set_pin_ctl_cache(codec, mic_pin, PIN_VREF50);
+		break;
 	case 0x10ec0236:
-	case 0x10ec0255:
 	case 0x10ec0256:
 		alc_write_coef_idx(codec, 0x45, 0xc489);
 		snd_hda_set_pin_ctl_cache(codec, hp_pin, 0);
-		alc_process_coef_fw(codec, coef0255);
+		alc_process_coef_fw(codec, coef0256);
 		snd_hda_set_pin_ctl_cache(codec, mic_pin, PIN_VREF50);
 		break;
 	case 0x10ec0234:
@@ -4205,6 +4225,14 @@
 		WRITE_COEF(0x45, 0xc489),
 		WRITE_COEFEX(0x57, 0x03, 0x8ea6),
 		WRITE_COEF(0x49, 0x0049),
+		{}
+	};
+	static struct coef_fw coef0256[] = {
+		WRITE_COEF(0x45, 0xc489),
+		WRITE_COEFEX(0x57, 0x03, 0x0da3),
+		WRITE_COEF(0x49, 0x0049),
+		UPDATE_COEFEX(0x57, 0x05, 1<<14, 0), /* Direct Drive HP Amp control(Set to verb control)*/
+		WRITE_COEF(0x06, 0x6100),
 		{}
 	};
 	static struct coef_fw coef0233[] = {
@@ -4254,10 +4282,15 @@
 		alc_process_coef_fw(codec, alc225_pre_hsmode);
 		alc_process_coef_fw(codec, coef0225);
 		break;
+	case 0x10ec0255:
+		alc_process_coef_fw(codec, coef0255);
+		break;
 	case 0x10ec0236:
-	case 0x10ec0255:
 	case 0x10ec0256:
-		alc_process_coef_fw(codec, coef0255);
+		alc_write_coef_idx(codec, 0x1b, 0x0e4b);
+		alc_write_coef_idx(codec, 0x45, 0xc089);
+		msleep(50);
+		alc_process_coef_fw(codec, coef0256);
 		break;
 	case 0x10ec0234:
 	case 0x10ec0274:
@@ -4302,8 +4335,7 @@
 	};
 	static struct coef_fw coef0256[] = {
 		WRITE_COEF(0x45, 0xd489), /* Set to CTIA type */
-		WRITE_COEF(0x1b, 0x0c6b),
-		WRITE_COEFEX(0x57, 0x03, 0x8ea6),
+		WRITE_COEF(0x1b, 0x0e6b),
 		{}
 	};
 	static struct coef_fw coef0233[] = {
@@ -4418,8 +4450,7 @@
 	};
 	static struct coef_fw coef0256[] = {
 		WRITE_COEF(0x45, 0xe489), /* Set to OMTP Type */
-		WRITE_COEF(0x1b, 0x0c6b),
-		WRITE_COEFEX(0x57, 0x03, 0x8ea6),
+		WRITE_COEF(0x1b, 0x0e6b),
 		{}
 	};
 	static struct coef_fw coef0233[] = {
@@ -4548,13 +4579,37 @@
 	};
 
 	switch (codec->core.vendor_id) {
-	case 0x10ec0236:
 	case 0x10ec0255:
-	case 0x10ec0256:
 		alc_process_coef_fw(codec, coef0255);
 		msleep(300);
 		val = alc_read_coef_idx(codec, 0x46);
 		is_ctia = (val & 0x0070) == 0x0070;
+		break;
+	case 0x10ec0236:
+	case 0x10ec0256:
+		alc_write_coef_idx(codec, 0x1b, 0x0e4b);
+		alc_write_coef_idx(codec, 0x06, 0x6104);
+		alc_write_coefex_idx(codec, 0x57, 0x3, 0x09a3);
+
+		snd_hda_codec_write(codec, 0x21, 0,
+			    AC_VERB_SET_AMP_GAIN_MUTE, AMP_OUT_MUTE);
+		msleep(80);
+		snd_hda_codec_write(codec, 0x21, 0,
+			    AC_VERB_SET_PIN_WIDGET_CONTROL, 0x0);
+
+		alc_process_coef_fw(codec, coef0255);
+		msleep(300);
+		val = alc_read_coef_idx(codec, 0x46);
+		is_ctia = (val & 0x0070) == 0x0070;
+
+		alc_write_coefex_idx(codec, 0x57, 0x3, 0x0da3);
+		alc_update_coefex_idx(codec, 0x57, 0x5, 1<<14, 0);
+
+		snd_hda_codec_write(codec, 0x21, 0,
+			    AC_VERB_SET_PIN_WIDGET_CONTROL, PIN_OUT);
+		msleep(80);
+		snd_hda_codec_write(codec, 0x21, 0,
+			    AC_VERB_SET_AMP_GAIN_MUTE, AMP_OUT_UNMUTE);
 		break;
 	case 0x10ec0234:
 	case 0x10ec0274:
@@ -4899,7 +4954,7 @@
 	struct alc_spec *spec = codec->spec;
 
 	if (action == HDA_FIXUP_ACT_PRE_PROBE) {
-		spec->reboot_notify = alc_d3_at_reboot; /* reduce noise */
+		spec->reboot_notify = snd_hda_gen_reboot_notify; /* reduce noise */
 		spec->parse_flags = HDA_PINCFG_NO_HP_FIXUP;
 		codec->power_save_node = 0; /* avoid click noises */
 		snd_hda_apply_pincfgs(codec, pincfgs);
@@ -5351,6 +5406,7 @@
 	ALC269_FIXUP_HP_MUTE_LED,
 	ALC269_FIXUP_HP_MUTE_LED_MIC1,
 	ALC269_FIXUP_HP_MUTE_LED_MIC2,
+	ALC269_FIXUP_HP_MUTE_LED_MIC3,
 	ALC269_FIXUP_HP_GPIO_LED,
 	ALC269_FIXUP_HP_GPIO_MIC1_LED,
 	ALC269_FIXUP_HP_LINE1_MIC1_LED,
@@ -5613,6 +5669,10 @@
 	[ALC269_FIXUP_HP_MUTE_LED_MIC2] = {
 		.type = HDA_FIXUP_FUNC,
 		.v.func = alc269_fixup_hp_mute_led_mic2,
+	},
+	[ALC269_FIXUP_HP_MUTE_LED_MIC3] = {
+		.type = HDA_FIXUP_FUNC,
+		.v.func = alc269_fixup_hp_mute_led_mic3,
 	},
 	[ALC269_FIXUP_HP_GPIO_LED] = {
 		.type = HDA_FIXUP_FUNC,
@@ -6468,6 +6528,7 @@
 	SND_PCI_QUIRK(0x103c, 0x2337, "HP", ALC269_FIXUP_HP_MUTE_LED_MIC1),
 	SND_PCI_QUIRK(0x103c, 0x221c, "HP EliteBook 755 G2", ALC280_FIXUP_HP_HEADSET_MIC),
 	SND_PCI_QUIRK(0x103c, 0x8256, "HP", ALC221_FIXUP_HP_FRONT_MIC),
+	SND_PCI_QUIRK(0x103c, 0x827e, "HP x360", ALC269_FIXUP_HP_MUTE_LED_MIC3),
 	SND_PCI_QUIRK(0x103c, 0x82bf, "HP", ALC221_FIXUP_HP_MIC_NO_PRESENCE),
 	SND_PCI_QUIRK(0x103c, 0x82c0, "HP", ALC221_FIXUP_HP_MIC_NO_PRESENCE),
 	SND_PCI_QUIRK(0x1043, 0x103e, "ASUS X540SA", ALC256_FIXUP_ASUS_MIC),
@@ -6553,18 +6614,16 @@
 	SND_PCI_QUIRK(0x17aa, 0x30bb, "ThinkCentre AIO", ALC233_FIXUP_LENOVO_LINE2_MIC_HOTKEY),
 	SND_PCI_QUIRK(0x17aa, 0x30e2, "ThinkCentre AIO", ALC233_FIXUP_LENOVO_LINE2_MIC_HOTKEY),
 	SND_PCI_QUIRK(0x17aa, 0x310c, "ThinkCentre Station", ALC294_FIXUP_LENOVO_MIC_LOCATION),
+	SND_PCI_QUIRK(0x17aa, 0x3111, "ThinkCentre Station", ALC294_FIXUP_LENOVO_MIC_LOCATION),
 	SND_PCI_QUIRK(0x17aa, 0x312a, "ThinkCentre Station", ALC294_FIXUP_LENOVO_MIC_LOCATION),
 	SND_PCI_QUIRK(0x17aa, 0x312f, "ThinkCentre Station", ALC294_FIXUP_LENOVO_MIC_LOCATION),
 	SND_PCI_QUIRK(0x17aa, 0x313c, "ThinkCentre Station", ALC294_FIXUP_LENOVO_MIC_LOCATION),
-<<<<<<< HEAD
-=======
 	SND_PCI_QUIRK(0x17aa, 0x3151, "ThinkCentre Station", ALC283_FIXUP_HEADSET_MIC),
 	SND_PCI_QUIRK(0x17aa, 0x3176, "ThinkCentre Station", ALC283_FIXUP_HEADSET_MIC),
 	SND_PCI_QUIRK(0x17aa, 0x3178, "ThinkCentre Station", ALC283_FIXUP_HEADSET_MIC),
->>>>>>> LA.UM.9.1.R1.10.00.00.604.030
 	SND_PCI_QUIRK(0x17aa, 0x3902, "Lenovo E50-80", ALC269_FIXUP_DMIC_THINKPAD_ACPI),
 	SND_PCI_QUIRK(0x17aa, 0x3977, "IdeaPad S210", ALC283_FIXUP_INT_MIC),
-	SND_PCI_QUIRK(0x17aa, 0x3978, "IdeaPad Y410P", ALC269_FIXUP_NO_SHUTUP),
+	SND_PCI_QUIRK(0x17aa, 0x3978, "Lenovo B50-70", ALC269_FIXUP_DMIC_THINKPAD_ACPI),
 	SND_PCI_QUIRK(0x17aa, 0x5013, "Thinkpad", ALC269_FIXUP_LIMIT_INT_MIC_BOOST),
 	SND_PCI_QUIRK(0x17aa, 0x501a, "Thinkpad", ALC283_FIXUP_INT_MIC),
 	SND_PCI_QUIRK(0x17aa, 0x501e, "Thinkpad L440", ALC292_FIXUP_TPT440_DOCK),
@@ -7092,7 +7151,7 @@
 
 	spec = codec->spec;
 	spec->gen.shared_mic_vref_pin = 0x18;
-	codec->power_save_node = 1;
+	codec->power_save_node = 0;
 
 #ifdef CONFIG_PM
 	codec->patch_ops.suspend = alc269_suspend;
@@ -7186,7 +7245,6 @@
 		spec->shutup = alc256_shutup;
 		spec->init_hook = alc256_init;
 		spec->gen.mixer_nid = 0; /* ALC256 does not have any loopback mixer path */
-		alc_update_coef_idx(codec, 0x36, 1 << 13, 1 << 5); /* Switch pcbeep path to Line in path*/
 		break;
 	case 0x10ec0257:
 		spec->codec_variant = ALC269_TYPE_ALC257;
@@ -7227,6 +7285,7 @@
 	case 0x10ec0700:
 	case 0x10ec0701:
 	case 0x10ec0703:
+	case 0x10ec0711:
 		spec->codec_variant = ALC269_TYPE_ALC700;
 		spec->gen.mixer_nid = 0; /* ALC700 does not have any loopback mixer path */
 		alc_update_coef_idx(codec, 0x4a, 1 << 15, 0); /* Combo jack auto trigger control */
@@ -8120,6 +8179,11 @@
 		{0x18, 0x01a19030},
 		{0x1a, 0x01813040},
 		{0x21, 0x01014020}),
+	SND_HDA_PIN_QUIRK(0x10ec0867, 0x1028, "Dell", ALC891_FIXUP_DELL_MIC_NO_PRESENCE,
+		{0x16, 0x01813030},
+		{0x17, 0x02211010},
+		{0x18, 0x01a19040},
+		{0x21, 0x01014020}),
 	SND_HDA_PIN_QUIRK(0x10ec0662, 0x1028, "Dell", ALC662_FIXUP_DELL_MIC_NO_PRESENCE,
 		{0x14, 0x01014010},
 		{0x18, 0x01a19020},
@@ -8262,6 +8326,7 @@
 static const struct hda_device_id snd_hda_id_realtek[] = {
 	HDA_CODEC_ENTRY(0x10ec0215, "ALC215", patch_alc269),
 	HDA_CODEC_ENTRY(0x10ec0221, "ALC221", patch_alc269),
+	HDA_CODEC_ENTRY(0x10ec0222, "ALC222", patch_alc269),
 	HDA_CODEC_ENTRY(0x10ec0225, "ALC225", patch_alc269),
 	HDA_CODEC_ENTRY(0x10ec0231, "ALC231", patch_alc269),
 	HDA_CODEC_ENTRY(0x10ec0233, "ALC233", patch_alc269),
@@ -8315,6 +8380,7 @@
 	HDA_CODEC_ENTRY(0x10ec0700, "ALC700", patch_alc269),
 	HDA_CODEC_ENTRY(0x10ec0701, "ALC701", patch_alc269),
 	HDA_CODEC_ENTRY(0x10ec0703, "ALC703", patch_alc269),
+	HDA_CODEC_ENTRY(0x10ec0711, "ALC711", patch_alc269),
 	HDA_CODEC_ENTRY(0x10ec0867, "ALC891", patch_alc662),
 	HDA_CODEC_ENTRY(0x10ec0880, "ALC880", patch_alc880),
 	HDA_CODEC_ENTRY(0x10ec0882, "ALC882", patch_alc882),
