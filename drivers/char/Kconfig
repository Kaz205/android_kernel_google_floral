--- conflicted
+++ resolved
@@ -609,19 +609,13 @@
 
 config MSM_ADSPRPC
         tristate "QTI ADSP RPC driver"
-<<<<<<< HEAD
-        depends on QCOM_GLINK
-=======
         depends on QCOM_GLINK || RPMSG_QCOM_SMD
->>>>>>> a1f19153
         help
           Provides a communication mechanism that allows for clients to
           make remote method invocations across processor boundary to
           applications DSP processor. Say M if you want to enable this
           module.
 
-<<<<<<< HEAD
-=======
 config VIRTIO_FASTRPC
 	tristate "Virtio fastrpc driver"
 	depends on VIRTIO
@@ -632,7 +626,6 @@
 	  applications DSP processor. Say Y if you want to support virtual
 	  fastrpc.
 
->>>>>>> a1f19153
 config MSM_RDBG
 	tristate "QTI Remote debug driver"
 	help
@@ -641,10 +634,7 @@
 	  stub running on peripheral subsystems such as the ADSP, MODEM etc.
 
 endmenu
-<<<<<<< HEAD
 source "drivers/char/oscar/Kconfig"
-=======
->>>>>>> a1f19153
 
 config OKL4_PIPE
       bool "OKL4 Pipe Driver"
