/*
 * Copyright (c) 2012-2019, The Linux Foundation. All rights reserved.
 *
 * This program is free software; you can redistribute it and/or modify
 * it under the terms of the GNU General Public License version 2 and
 * only version 2 as published by the Free Software Foundation.
 *
 * This program is distributed in the hope that it will be useful,
 * but WITHOUT ANY WARRANTY; without even the implied warranty of
 * MERCHANTABILITY or FITNESS FOR A PARTICULAR PURPOSE.  See the
 * GNU General Public License for more details.
 *
 */
#include <linux/dma-buf.h>
#include <linux/dma-mapping.h>
#include <linux/slab.h>
#include <linux/completion.h>
#include <linux/pagemap.h>
#include <linux/mm.h>
#include <linux/fs.h>
#include <linux/sched.h>
#include <linux/module.h>
#include <linux/cdev.h>
#include <linux/list.h>
#include <linux/hash.h>
#include <linux/msm_ion.h>
#include <soc/qcom/secure_buffer.h>
#include <linux/rpmsg.h>
#include <soc/qcom/subsystem_notif.h>
#include <soc/qcom/subsystem_restart.h>
#include <soc/qcom/service-notifier.h>
#include <soc/qcom/service-locator.h>
#include <linux/scatterlist.h>
#include <linux/fs.h>
#include <linux/uaccess.h>
#include <linux/device.h>
#include <linux/of.h>
#include <linux/of_address.h>
#include <linux/of_platform.h>
#include <linux/dma-contiguous.h>
#include <linux/cma.h>
#include <linux/iommu.h>
#include <linux/sort.h>
#include <linux/msm_dma_iommu_mapping.h>
#include <asm/dma-iommu.h>
#include <soc/qcom/scm.h>
#include "adsprpc_compat.h"
#include "adsprpc_shared.h"
#include <soc/qcom/ramdump.h>
#include <linux/debugfs.h>
#include <linux/pm_qos.h>

#define TZ_PIL_PROTECT_MEM_SUBSYS_ID 0x0C
#define TZ_PIL_CLEAR_PROTECT_MEM_SUBSYS_ID 0x0D
#define TZ_PIL_AUTH_QDSP6_PROC 1
#define ADSP_MMAP_HEAP_ADDR 4
#define ADSP_MMAP_REMOTE_HEAP_ADDR 8
#define ADSP_MMAP_ADD_PAGES 0x1000
#define FASTRPC_DMAHANDLE_NOMAP (16)

#define FASTRPC_ENOSUCH 39
#define VMID_SSC_Q6     5
#define VMID_ADSP_Q6    6
#define DEBUGFS_SIZE 3072
#define UL_SIZE 25
#define PID_SIZE 10

#define AUDIO_PDR_SERVICE_LOCATION_CLIENT_NAME   "audio_pdr_adsprpc"
#define AUDIO_PDR_ADSP_SERVICE_NAME              "avs/audio"

#define SENSORS_PDR_SERVICE_LOCATION_CLIENT_NAME   "sensors_pdr_adsprpc"
#define SENSORS_PDR_ADSP_SERVICE_NAME              "tms/servreg"

#define RPC_TIMEOUT	(5 * HZ)
#define BALIGN		128
#define NUM_CHANNELS	4	/* adsp, mdsp, slpi, cdsp*/
#define NUM_SESSIONS	9	/*8 compute, 1 cpz*/
#define M_FDLIST	(16)
#define M_CRCLIST	(64)
#define SESSION_ID_INDEX (30)
#define FASTRPC_CTX_MAGIC (0xbeeddeed)
#define FASTRPC_CTX_MAX (256)
#define FASTRPC_CTXID_MASK (0xFF0)
#define NUM_DEVICES   2 /* adsprpc-smd, adsprpc-smd-secure */
#define MINOR_NUM_DEV 0
#define MINOR_NUM_SECURE_DEV 1
#define NON_SECURE_CHANNEL 0
#define SECURE_CHANNEL 1

#define IS_CACHE_ALIGNED(x) (((x) & ((L1_CACHE_BYTES)-1)) == 0)
#ifndef ION_FLAG_CACHED
#define ION_FLAG_CACHED (1)
#endif

#define ADSP_DOMAIN_ID (0)
#define MDSP_DOMAIN_ID (1)
#define SDSP_DOMAIN_ID (2)
#define CDSP_DOMAIN_ID (3)

#define PERF_KEYS \
	"count:flush:map:copy:rpmsg:getargs:putargs:invalidate:invoke:tid:ptr"
#define FASTRPC_STATIC_HANDLE_KERNEL (1)
#define FASTRPC_STATIC_HANDLE_LISTENER (3)
#define FASTRPC_STATIC_HANDLE_MAX (20)
#define FASTRPC_LATENCY_CTRL_ENB  (1)
#define FASTRPC_TIMEOUT (3000) /* 3s */

#define INIT_FILELEN_MAX (2*1024*1024)
#define INIT_MEMLEN_MAX  (8*1024*1024)
#define MAX_CACHE_BUF_SIZE (8*1024*1024)

#define PERF_END (void)0

#define PERF(enb, cnt, ff) \
	{\
		struct timespec startT = {0};\
		int64_t *counter = cnt;\
		if (enb && counter) {\
			getnstimeofday(&startT);\
		} \
		ff ;\
		if (enb && counter) {\
			*counter += getnstimediff(&startT);\
		} \
	}

#define GET_COUNTER(perf_ptr, offset)  \
	(perf_ptr != NULL ?\
		(((offset >= 0) && (offset < PERF_KEY_MAX)) ?\
			(int64_t *)(perf_ptr + offset)\
				: (int64_t *)NULL) : (int64_t *)NULL)

static int fastrpc_pdr_notifier_cb(struct notifier_block *nb,
					unsigned long code,
					void *data);
static struct dentry *debugfs_root;
static struct dentry *debugfs_global_file;

static inline uint64_t buf_page_start(uint64_t buf)
{
	uint64_t start = (uint64_t) buf & PAGE_MASK;
	return start;
}

static inline uint64_t buf_page_offset(uint64_t buf)
{
	uint64_t offset = (uint64_t) buf & (PAGE_SIZE - 1);
	return offset;
}

static inline uint64_t buf_num_pages(uint64_t buf, size_t len)
{
	uint64_t start = buf_page_start(buf) >> PAGE_SHIFT;
	uint64_t end = (((uint64_t) buf + len - 1) & PAGE_MASK) >> PAGE_SHIFT;
	uint64_t nPages = end - start + 1;
	return nPages;
}

static inline uint64_t buf_page_size(uint32_t size)
{
	uint64_t sz = (size + (PAGE_SIZE - 1)) & PAGE_MASK;

	return sz > PAGE_SIZE ? sz : PAGE_SIZE;
}

static inline void *uint64_to_ptr(uint64_t addr)
{
	void *ptr = (void *)((uintptr_t)addr);

	return ptr;
}

static inline uint64_t ptr_to_uint64(void *ptr)
{
	uint64_t addr = (uint64_t)((uintptr_t)ptr);

	return addr;
}

struct secure_vm {
	int *vmid;
	int *vmperm;
	int vmcount;
};

struct fastrpc_file;

struct fastrpc_buf {
	struct hlist_node hn;
	struct hlist_node hn_rem;
	struct fastrpc_file *fl;
	void *virt;
	uint64_t phys;
	size_t size;
	unsigned long dma_attr;
	uintptr_t raddr;
	uint32_t flags;
	int remote;
};

struct fastrpc_ctx_lst;

struct overlap {
	uintptr_t start;
	uintptr_t end;
	int raix;
	uintptr_t mstart;
	uintptr_t mend;
	uintptr_t offset;
};

struct smq_invoke_ctx {
	struct hlist_node hn;
	struct completion work;
	int retval;
	int pid;
	int tgid;
	remote_arg_t *lpra;
	remote_arg64_t *rpra;
	remote_arg64_t *lrpra;		/* Local copy of rpra for put_args */
	int *fds;
	unsigned int *attrs;
	struct fastrpc_mmap **maps;
	struct fastrpc_buf *buf;
	size_t used;
	struct fastrpc_file *fl;
	uint32_t handle;
	uint32_t sc;
	struct overlap *overs;
	struct overlap **overps;
	struct smq_msg msg;
	uint32_t *crc;
	unsigned int magic;
	uint64_t ctxid;
	bool pm_awake_voted;
};

struct fastrpc_ctx_lst {
	struct hlist_head pending;
	struct hlist_head interrupted;
};

struct fastrpc_smmu {
	struct device *dev;
	struct dma_iommu_mapping *mapping;
	const char *dev_name;
	int cb;
	int enabled;
	int faults;
	int secure;
	int coherent;
};

struct fastrpc_session_ctx {
	struct device *dev;
	struct fastrpc_smmu smmu;
	int used;
};

struct fastrpc_static_pd {
	char *spdname;
	struct notifier_block pdrnb;
	struct notifier_block get_service_nb;
	void *pdrhandle;
	int pdrcount;
	int prevpdrcount;
	int ispdup;
	int cid;
};

struct fastrpc_channel_ctx {
	char *name;
	char *subsys;
	struct rpmsg_device *rpdev;
	struct device *dev;
	struct fastrpc_session_ctx session[NUM_SESSIONS];
	struct fastrpc_static_pd spd[NUM_SESSIONS];
	struct completion work;
	struct completion workport;
	struct notifier_block nb;
	struct mutex smd_mutex;
	struct mutex rpmsg_mutex;
	int sesscount;
	int ssrcount;
	void *handle;
	int prevssrcount;
	int issubsystemup;
	int vmid;
	struct secure_vm rhvm;
	int ramdumpenabled;
	void *remoteheap_ramdump_dev;
	/* Indicates, if channel is restricted to secure node only */
	int secure;
};

struct fastrpc_apps {
	struct fastrpc_channel_ctx *channel;
	struct cdev cdev;
	struct class *class;
	struct smq_phy_page range;
	struct hlist_head maps;
	uint32_t staticpd_flags;
	dev_t dev_no;
	int compat;
	struct hlist_head drivers;
	spinlock_t hlock;
	struct device *dev;
	unsigned int latency;
	int rpmsg_register;
	spinlock_t ctxlock;
	struct smq_invoke_ctx *ctxtable[FASTRPC_CTX_MAX];
	bool legacy_remote_heap;
	struct wakeup_source *wake_source;
};

struct fastrpc_mmap {
	struct hlist_node hn;
	struct fastrpc_file *fl;
	struct fastrpc_apps *apps;
	int fd;
	uint32_t flags;
	struct dma_buf *buf;
	struct sg_table *table;
	struct dma_buf_attachment *attach;
	struct ion_handle *handle;
	uint64_t phys;
	size_t size;
	uintptr_t va;
	size_t len;
	int refs;
	uintptr_t raddr;
	int uncached;
	int secure;
	uintptr_t attr;
};

enum fastrpc_perfkeys {
	PERF_COUNT = 0,
	PERF_FLUSH = 1,
	PERF_MAP = 2,
	PERF_COPY = 3,
	PERF_LINK = 4,
	PERF_GETARGS = 5,
	PERF_PUTARGS = 6,
	PERF_INVARGS = 7,
	PERF_INVOKE = 8,
	PERF_KEY_MAX = 9,
};

struct fastrpc_perf {
	int64_t count;
	int64_t flush;
	int64_t map;
	int64_t copy;
	int64_t link;
	int64_t getargs;
	int64_t putargs;
	int64_t invargs;
	int64_t invoke;
	int64_t tid;
	struct hlist_node hn;
};

struct fastrpc_file {
	struct hlist_node hn;
	spinlock_t hlock;
	struct hlist_head maps;
	struct hlist_head cached_bufs;
	struct hlist_head remote_bufs;
	struct fastrpc_ctx_lst clst;
	struct fastrpc_session_ctx *sctx;
	struct fastrpc_buf *init_mem;
	struct fastrpc_session_ctx *secsctx;
	uint32_t mode;
	uint32_t profile;
	int sessionid;
	int tgid;
	int cid;
	int ssrcount;
	int pd;
	char *spdname;
	int file_close;
	int dsp_proc_init;
	struct fastrpc_apps *apps;
	struct hlist_head perf;
	struct dentry *debugfs_file;
	struct mutex perf_mutex;
	struct pm_qos_request pm_qos_req;
	int qos_request;
	struct mutex map_mutex;
	struct mutex internal_map_mutex;
	/* Identifies the device (MINOR_NUM_DEV / MINOR_NUM_SECURE_DEV) */
	int dev_minor;
	char *debug_buf;
	/* Flag to enable PM wake/relax voting for every remote invoke */
	int wake_enable;
};

static struct fastrpc_apps gfa;

static struct fastrpc_channel_ctx gcinfo[NUM_CHANNELS] = {
	{
		.name = "adsprpc-smd",
		.subsys = "adsp",
		.spd = {
			{
				.spdname =
					AUDIO_PDR_SERVICE_LOCATION_CLIENT_NAME,
				.pdrnb.notifier_call =
						fastrpc_pdr_notifier_cb,
				.cid = ADSP_DOMAIN_ID,
			},
			{
				.spdname =
				SENSORS_PDR_SERVICE_LOCATION_CLIENT_NAME,
				.pdrnb.notifier_call =
						fastrpc_pdr_notifier_cb,
				.cid = ADSP_DOMAIN_ID,
			}
		},
	},
	{
		.name = "mdsprpc-smd",
		.subsys = "modem",
		.spd = {
			{
				.cid = MDSP_DOMAIN_ID,
			}
		},
	},
	{
		.name = "sdsprpc-smd",
		.subsys = "slpi",
		.spd = {
			{
				.cid = SDSP_DOMAIN_ID,
			}
		},
	},
	{
		.name = "cdsprpc-smd",
		.subsys = "cdsp",
		.spd = {
			{
				.cid = CDSP_DOMAIN_ID,
			}
		},
	},
};

static int hlosvm[1] = {VMID_HLOS};
static int hlosvmperm[1] = {PERM_READ | PERM_WRITE | PERM_EXEC};

static void fastrpc_pm_awake(int fl_wake_enable, bool *pm_awake_voted);
static void fastrpc_pm_relax(bool *pm_awake_voted);

static inline int64_t getnstimediff(struct timespec *start)
{
	int64_t ns;
	struct timespec ts, b;

	getnstimeofday(&ts);
	b = timespec_sub(ts, *start);
	ns = timespec_to_ns(&b);
	return ns;
}

static inline int64_t *getperfcounter(struct fastrpc_file *fl, int key)
{
	int err = 0;
	int64_t *val = NULL;
	struct fastrpc_perf *perf = NULL, *fperf = NULL;
	struct hlist_node *n = NULL;

	VERIFY(err, !IS_ERR_OR_NULL(fl));
	if (err)
		goto bail;

	mutex_lock(&fl->perf_mutex);
	hlist_for_each_entry_safe(perf, n, &fl->perf, hn) {
		if (perf->tid == current->pid) {
			fperf = perf;
			break;
		}
	}

	if (IS_ERR_OR_NULL(fperf)) {
		fperf = kzalloc(sizeof(*fperf), GFP_KERNEL);

		VERIFY(err, !IS_ERR_OR_NULL(fperf));
		if (err) {
			mutex_unlock(&fl->perf_mutex);
			kfree(fperf);
			goto bail;
		}

		fperf->tid = current->pid;
		hlist_add_head(&fperf->hn, &fl->perf);
	}

	val = ((int64_t *)fperf) + key;
	mutex_unlock(&fl->perf_mutex);
bail:
	return val;
}


static void fastrpc_buf_free(struct fastrpc_buf *buf, int cache)
{
	struct fastrpc_file *fl = buf == NULL ? NULL : buf->fl;
	int vmid;

	if (!fl)
		return;
	if (cache && buf->size < MAX_CACHE_BUF_SIZE) {
		spin_lock(&fl->hlock);
		hlist_add_head(&buf->hn, &fl->cached_bufs);
		spin_unlock(&fl->hlock);
		return;
	}
	if (buf->remote) {
		spin_lock(&fl->hlock);
		hlist_del_init(&buf->hn_rem);
		spin_unlock(&fl->hlock);
		buf->remote = 0;
		buf->raddr = 0;
	}
	if (!IS_ERR_OR_NULL(buf->virt)) {
		int destVM[1] = {VMID_HLOS};
		int destVMperm[1] = {PERM_READ | PERM_WRITE | PERM_EXEC};

		if (fl->sctx->smmu.cb && fl->cid != SDSP_DOMAIN_ID)
			buf->phys &= ~((uint64_t)fl->sctx->smmu.cb << 32);
		vmid = fl->apps->channel[fl->cid].vmid;
		if (vmid) {
			int srcVM[2] = {VMID_HLOS, vmid};

			hyp_assign_phys(buf->phys, buf_page_size(buf->size),
				srcVM, 2, destVM, destVMperm, 1);
		}
		dma_free_attrs(fl->sctx->smmu.dev, buf->size, buf->virt,
					buf->phys, buf->dma_attr);
	}
	kfree(buf);
}

static void fastrpc_cached_buf_list_free(struct fastrpc_file *fl)
{
	struct fastrpc_buf *buf, *free;

	do {
		struct hlist_node *n;

		free = NULL;
		spin_lock(&fl->hlock);
		hlist_for_each_entry_safe(buf, n, &fl->cached_bufs, hn) {
			hlist_del_init(&buf->hn);
			free = buf;
			break;
		}
		spin_unlock(&fl->hlock);
		if (free)
			fastrpc_buf_free(free, 0);
	} while (free);
}

static void fastrpc_remote_buf_list_free(struct fastrpc_file *fl)
{
	struct fastrpc_buf *buf, *free;

	do {
		struct hlist_node *n;

		free = NULL;
		spin_lock(&fl->hlock);
		hlist_for_each_entry_safe(buf, n, &fl->remote_bufs, hn_rem) {
			free = buf;
			break;
		}
		spin_unlock(&fl->hlock);
		if (free)
			fastrpc_buf_free(free, 0);
	} while (free);
}

static void fastrpc_mmap_add(struct fastrpc_mmap *map)
{
	if (map->flags == ADSP_MMAP_HEAP_ADDR ||
				map->flags == ADSP_MMAP_REMOTE_HEAP_ADDR) {
		struct fastrpc_apps *me = &gfa;

		spin_lock(&me->hlock);
		hlist_add_head(&map->hn, &me->maps);
		spin_unlock(&me->hlock);
	} else {
		struct fastrpc_file *fl = map->fl;

		hlist_add_head(&map->hn, &fl->maps);
	}
}

static int fastrpc_mmap_find(struct fastrpc_file *fl, int fd,
		uintptr_t va, size_t len, int mflags, int refs,
		struct fastrpc_mmap **ppmap)
{
	struct fastrpc_apps *me = &gfa;
	struct fastrpc_mmap *match = NULL, *map = NULL;
	struct hlist_node *n;

	if ((va + len) < va)
		return -EOVERFLOW;
	if (mflags == ADSP_MMAP_HEAP_ADDR ||
				 mflags == ADSP_MMAP_REMOTE_HEAP_ADDR) {
		spin_lock(&me->hlock);
		hlist_for_each_entry_safe(map, n, &me->maps, hn) {
			if (va >= map->va &&
				va + len <= map->va + map->len &&
				map->fd == fd) {
				if (refs) {
					if (map->refs + 1 == INT_MAX) {
						spin_unlock(&me->hlock);
						return -ETOOMANYREFS;
					}
					map->refs++;
				}
				match = map;
				break;
			}
		}
		spin_unlock(&me->hlock);
	} else {
		hlist_for_each_entry_safe(map, n, &fl->maps, hn) {
			if (va >= map->va &&
				va + len <= map->va + map->len &&
				map->fd == fd) {
				if (refs) {
					if (map->refs + 1 == INT_MAX)
						return -ETOOMANYREFS;
					map->refs++;
				}
				match = map;
				break;
			}
		}
	}
	if (match) {
		*ppmap = match;
		return 0;
	}
	return -ENOTTY;
}

static int dma_alloc_memory(dma_addr_t *region_phys, void **vaddr, size_t size,
					unsigned long dma_attr)
{
	struct fastrpc_apps *me = &gfa;

	if (me->dev == NULL) {
		pr_err("device adsprpc-mem is not initialized\n");
		return -ENODEV;
	}
	*vaddr = dma_alloc_attrs(me->dev, size, region_phys,
					GFP_KERNEL, dma_attr);
	if (IS_ERR_OR_NULL(*vaddr)) {
		pr_err("adsprpc: %s: %s: dma_alloc_attrs failed for size 0x%zx, returned %ld\n",
				current->comm, __func__, size, PTR_ERR(*vaddr));
		return -ENOMEM;
	}
	return 0;
}

static int fastrpc_mmap_remove(struct fastrpc_file *fl, uintptr_t va,
			       size_t len, struct fastrpc_mmap **ppmap)
{
	struct fastrpc_mmap *match = NULL, *map;
	struct hlist_node *n;
	struct fastrpc_apps *me = &gfa;

	spin_lock(&me->hlock);
	hlist_for_each_entry_safe(map, n, &me->maps, hn) {
		if (map->raddr == va &&
			map->raddr + map->len == va + len &&
			map->refs == 1) {
			match = map;
			hlist_del_init(&map->hn);
			break;
		}
	}
	spin_unlock(&me->hlock);
	if (match) {
		*ppmap = match;
		return 0;
	}
	hlist_for_each_entry_safe(map, n, &fl->maps, hn) {
		if (map->raddr == va &&
			map->raddr + map->len == va + len &&
			map->refs == 1) {
			match = map;
			hlist_del_init(&map->hn);
			break;
		}
	}
	if (match) {
		*ppmap = match;
		return 0;
	}
	return -ENOTTY;
}

static void fastrpc_mmap_free(struct fastrpc_mmap *map, uint32_t flags)
{
	struct fastrpc_apps *me = &gfa;
	struct fastrpc_file *fl;
	int vmid;
	struct fastrpc_session_ctx *sess;

	if (!map)
		return;
	fl = map->fl;
	if (map->flags == ADSP_MMAP_HEAP_ADDR ||
				map->flags == ADSP_MMAP_REMOTE_HEAP_ADDR) {
		map->refs--;
		if (!map->refs)
			hlist_del_init(&map->hn);
		if (map->refs > 0)
			return;
	} else {
		map->refs--;
		if (!map->refs)
			hlist_del_init(&map->hn);
		if (map->refs > 0 && !flags)
			return;
	}
	if (map->flags == ADSP_MMAP_HEAP_ADDR ||
				map->flags == ADSP_MMAP_REMOTE_HEAP_ADDR) {

		if (me->dev == NULL) {
			pr_err("failed to free remote heap allocation\n");
			return;
		}
		if (map->phys) {
			dma_free_attrs(me->dev, map->size, (void *)map->va,
			(dma_addr_t)map->phys, (unsigned long)map->attr);
		}
	} else if (map->flags == FASTRPC_DMAHANDLE_NOMAP) {
		if (!IS_ERR_OR_NULL(map->table))
			dma_buf_unmap_attachment(map->attach, map->table,
					DMA_BIDIRECTIONAL);
		if (!IS_ERR_OR_NULL(map->attach))
			dma_buf_detach(map->buf, map->attach);
		if (!IS_ERR_OR_NULL(map->buf))
			dma_buf_put(map->buf);
	} else {
		int destVM[1] = {VMID_HLOS};
		int destVMperm[1] = {PERM_READ | PERM_WRITE | PERM_EXEC};

		if (map->secure)
			sess = fl->secsctx;
		else
			sess = fl->sctx;

		vmid = fl->apps->channel[fl->cid].vmid;
		if (vmid && map->phys) {
			int srcVM[2] = {VMID_HLOS, vmid};

			hyp_assign_phys(map->phys, buf_page_size(map->size),
				srcVM, 2, destVM, destVMperm, 1);
		}

		if (!IS_ERR_OR_NULL(map->table))
			dma_buf_unmap_attachment(map->attach, map->table,
					DMA_BIDIRECTIONAL);
		if (!IS_ERR_OR_NULL(map->attach))
			dma_buf_detach(map->buf, map->attach);
		if (!IS_ERR_OR_NULL(map->buf))
			dma_buf_put(map->buf);
	}
	kfree(map);
}

static int fastrpc_session_alloc(struct fastrpc_channel_ctx *chan, int secure,
					struct fastrpc_session_ctx **session);

static int fastrpc_mmap_create(struct fastrpc_file *fl, int fd,
	unsigned int attr, uintptr_t va, size_t len, int mflags,
	struct fastrpc_mmap **ppmap)
{
	struct fastrpc_apps *me = &gfa;
	struct fastrpc_session_ctx *sess;
	struct fastrpc_apps *apps = fl->apps;
	int cid = fl->cid;
	struct fastrpc_channel_ctx *chan = NULL;
	struct fastrpc_mmap *map = NULL;
	dma_addr_t region_phys = 0;
	void *region_vaddr = NULL;
	unsigned long flags;
	int err = 0, vmid, sgl_index = 0;
	struct scatterlist *sgl = NULL;

	VERIFY(err, cid >= 0 && cid < NUM_CHANNELS);
	if (err)
		goto bail;
	chan = &apps->channel[cid];

	if (!fastrpc_mmap_find(fl, fd, va, len, mflags, 1, ppmap))
		return 0;
	map = kzalloc(sizeof(*map), GFP_KERNEL);
	VERIFY(err, !IS_ERR_OR_NULL(map));
	if (err)
		goto bail;
	INIT_HLIST_NODE(&map->hn);
	map->flags = mflags;
	map->refs = 1;
	map->fl = fl;
	map->fd = fd;
	map->attr = attr;
	if (mflags == ADSP_MMAP_HEAP_ADDR ||
				mflags == ADSP_MMAP_REMOTE_HEAP_ADDR) {
		map->apps = me;
		map->fl = NULL;
		map->attr |= DMA_ATTR_SKIP_ZEROING | DMA_ATTR_NO_KERNEL_MAPPING;
		VERIFY(err, !dma_alloc_memory(&region_phys, &region_vaddr,
					len, (unsigned long) map->attr));
		if (err)
			goto bail;
		map->phys = (uintptr_t)region_phys;
		map->size = len;
		map->va = (uintptr_t)region_vaddr;
	} else if (mflags == FASTRPC_DMAHANDLE_NOMAP) {
		VERIFY(err, !IS_ERR_OR_NULL(map->buf = dma_buf_get(fd)));
		if (err)
			goto bail;
		VERIFY(err, !dma_buf_get_flags(map->buf, &flags));
		if (err)
			goto bail;
		map->secure = flags & ION_FLAG_SECURE;
		map->uncached = 1;
		map->va = 0;
		map->phys = 0;

		VERIFY(err, !IS_ERR_OR_NULL(map->attach =
				dma_buf_attach(map->buf, me->dev)));
		if (err)
			goto bail;

		map->attach->dma_map_attrs |= DMA_ATTR_SKIP_CPU_SYNC;
		VERIFY(err, !IS_ERR_OR_NULL(map->table =
			dma_buf_map_attachment(map->attach,
				DMA_BIDIRECTIONAL)));
		if (err)
			goto bail;
		VERIFY(err, map->table->nents == 1);
		if (err)
			goto bail;
		map->phys = sg_dma_address(map->table->sgl);
	} else {
		if (map->attr && (map->attr & FASTRPC_ATTR_KEEP_MAP)) {
			pr_info("adsprpc: buffer mapped with persist attr %x\n",
				(unsigned int)map->attr);
			map->refs = 2;
		}
		VERIFY(err, !IS_ERR_OR_NULL(map->buf = dma_buf_get(fd)));
		if (err)
			goto bail;
		VERIFY(err, !dma_buf_get_flags(map->buf, &flags));
		if (err)
			goto bail;

		map->secure = flags & ION_FLAG_SECURE;
		if (map->secure) {
			if (!fl->secsctx)
				err = fastrpc_session_alloc(chan, 1,
							&fl->secsctx);
			if (err)
				goto bail;
		}
		if (map->secure)
			sess = fl->secsctx;
		else
			sess = fl->sctx;

		VERIFY(err, !IS_ERR_OR_NULL(sess));
		if (err)
			goto bail;

		map->uncached = !(flags & ION_FLAG_CACHED);
		if (map->attr & FASTRPC_ATTR_NOVA && !sess->smmu.coherent)
			map->uncached = 1;

		VERIFY(err, !IS_ERR_OR_NULL(map->attach =
				dma_buf_attach(map->buf, sess->smmu.dev)));
		if (err)
			goto bail;

		map->attach->dma_map_attrs |= DMA_ATTR_DELAYED_UNMAP;
		map->attach->dma_map_attrs |= DMA_ATTR_EXEC_MAPPING;
		if (map->attr & FASTRPC_ATTR_NON_COHERENT ||
			(sess->smmu.coherent && map->uncached))
			map->attach->dma_map_attrs |=
				DMA_ATTR_FORCE_NON_COHERENT |
				DMA_ATTR_SKIP_CPU_SYNC;
		else if (map->attr & FASTRPC_ATTR_COHERENT)
			map->attach->dma_map_attrs |= DMA_ATTR_FORCE_COHERENT;

		VERIFY(err, !IS_ERR_OR_NULL(map->table =
			dma_buf_map_attachment(map->attach,
				DMA_BIDIRECTIONAL)));
		if (err)
			goto bail;
		if (!sess->smmu.enabled) {
			VERIFY(err, map->table->nents == 1);
			if (err)
				goto bail;
		}
		map->phys = sg_dma_address(map->table->sgl);

		if (sess->smmu.cb) {
			if (fl->cid != SDSP_DOMAIN_ID)
				map->phys += ((uint64_t)sess->smmu.cb << 32);
			for_each_sg(map->table->sgl, sgl, map->table->nents,
				sgl_index)
				map->size += sg_dma_len(sgl);
		} else {
			map->size = buf_page_size(len);
		}

		vmid = fl->apps->channel[fl->cid].vmid;
		if (!sess->smmu.enabled && !vmid) {
			VERIFY(err, map->phys >= me->range.addr &&
			map->phys + map->size <=
			me->range.addr + me->range.size);
			if (err) {
				pr_err("adsprpc: %s: phys addr 0x%llx (size 0x%zx) out of CMA heap range\n",
					__func__, map->phys, map->size);
				goto bail;
			}
		}
		if (vmid) {
			int srcVM[1] = {VMID_HLOS};
			int destVM[2] = {VMID_HLOS, vmid};
			int destVMperm[2] = {PERM_READ | PERM_WRITE,
					PERM_READ | PERM_WRITE | PERM_EXEC};

			VERIFY(err, !hyp_assign_phys(map->phys,
					buf_page_size(map->size),
					srcVM, 1, destVM, destVMperm, 2));
			if (err)
				goto bail;
		}
		map->va = va;
	}
	map->len = len;

	fastrpc_mmap_add(map);
	*ppmap = map;

bail:
	if (err && map)
		fastrpc_mmap_free(map, 0);
	return err;
}

static int fastrpc_buf_alloc(struct fastrpc_file *fl, size_t size,
			unsigned long dma_attr, uint32_t rflags,
			int remote, struct fastrpc_buf **obuf)
{
	int err = 0, vmid;
	struct fastrpc_buf *buf = NULL, *fr = NULL;
	struct hlist_node *n;

	VERIFY(err, size > 0);
	if (err)
		goto bail;

	if (!remote) {
		/* find the smallest buffer that fits in the cache */
		spin_lock(&fl->hlock);
		hlist_for_each_entry_safe(buf, n, &fl->cached_bufs, hn) {
			if (buf->size >= size && (!fr || fr->size > buf->size))
				fr = buf;
		}
		if (fr)
			hlist_del_init(&fr->hn);
		spin_unlock(&fl->hlock);
		if (fr) {
			*obuf = fr;
			return 0;
		}
	}

	buf = NULL;
	VERIFY(err, NULL != (buf = kzalloc(sizeof(*buf), GFP_KERNEL)));
	if (err)
		goto bail;
	INIT_HLIST_NODE(&buf->hn);
	buf->fl = fl;
	buf->virt = NULL;
	buf->phys = 0;
	buf->size = size;
	buf->dma_attr = dma_attr;
	buf->flags = rflags;
	buf->raddr = 0;
	buf->remote = 0;
	buf->virt = dma_alloc_attrs(fl->sctx->smmu.dev, buf->size,
						(dma_addr_t *)&buf->phys,
						GFP_KERNEL, buf->dma_attr);
	if (IS_ERR_OR_NULL(buf->virt)) {
		/* free cache and retry */
		fastrpc_cached_buf_list_free(fl);
		buf->virt = dma_alloc_attrs(fl->sctx->smmu.dev, buf->size,
					(dma_addr_t *)&buf->phys, GFP_KERNEL,
					buf->dma_attr);
		VERIFY(err, !IS_ERR_OR_NULL(buf->virt));
	}
	if (err) {
		err = -ENOMEM;
		pr_err("adsprpc: %s: %s: dma_alloc_attrs failed for size 0x%zx, returned %ld\n",
			current->comm, __func__, size, PTR_ERR(buf->virt));
		goto bail;
	}
	if (fl->sctx->smmu.cb && fl->cid != SDSP_DOMAIN_ID)
		buf->phys += ((uint64_t)fl->sctx->smmu.cb << 32);
	vmid = fl->apps->channel[fl->cid].vmid;
	if (vmid) {
		int srcVM[1] = {VMID_HLOS};
		int destVM[2] = {VMID_HLOS, vmid};
		int destVMperm[2] = {PERM_READ | PERM_WRITE,
					PERM_READ | PERM_WRITE | PERM_EXEC};

		VERIFY(err, !hyp_assign_phys(buf->phys, buf_page_size(size),
			srcVM, 1, destVM, destVMperm, 2));
		if (err)
			goto bail;
	}

	if (remote) {
		INIT_HLIST_NODE(&buf->hn_rem);
		spin_lock(&fl->hlock);
		hlist_add_head(&buf->hn_rem, &fl->remote_bufs);
		spin_unlock(&fl->hlock);
		buf->remote = remote;
	}
	*obuf = buf;
 bail:
	if (err && buf)
		fastrpc_buf_free(buf, 0);
	return err;
}


static int context_restore_interrupted(struct fastrpc_file *fl,
				       struct fastrpc_ioctl_invoke_crc *inv,
				       struct smq_invoke_ctx **po)
{
	int err = 0;
	struct smq_invoke_ctx *ctx = NULL, *ictx = NULL;
	struct hlist_node *n;
	struct fastrpc_ioctl_invoke *invoke = &inv->inv;

	spin_lock(&fl->hlock);
	hlist_for_each_entry_safe(ictx, n, &fl->clst.interrupted, hn) {
		if (ictx->pid == current->pid) {
			if (invoke->sc != ictx->sc || ictx->fl != fl)
				err = -1;
			else {
				ctx = ictx;
				hlist_del_init(&ctx->hn);
				hlist_add_head(&ctx->hn, &fl->clst.pending);
			}
			break;
		}
	}
	spin_unlock(&fl->hlock);
	if (ctx)
		*po = ctx;
	return err;
}

#define CMP(aa, bb) ((aa) == (bb) ? 0 : (aa) < (bb) ? -1 : 1)
static int overlap_ptr_cmp(const void *a, const void *b)
{
	struct overlap *pa = *((struct overlap **)a);
	struct overlap *pb = *((struct overlap **)b);
	/* sort with lowest starting buffer first */
	int st = CMP(pa->start, pb->start);
	/* sort with highest ending buffer first */
	int ed = CMP(pb->end, pa->end);
	return st == 0 ? ed : st;
}

static int context_build_overlap(struct smq_invoke_ctx *ctx)
{
	int i, err = 0;
	remote_arg_t *lpra = ctx->lpra;
	int inbufs = REMOTE_SCALARS_INBUFS(ctx->sc);
	int outbufs = REMOTE_SCALARS_OUTBUFS(ctx->sc);
	int nbufs = inbufs + outbufs;
	struct overlap max;

	for (i = 0; i < nbufs; ++i) {
		ctx->overs[i].start = (uintptr_t)lpra[i].buf.pv;
		ctx->overs[i].end = ctx->overs[i].start + lpra[i].buf.len;
		if (lpra[i].buf.len) {
			VERIFY(err, ctx->overs[i].end > ctx->overs[i].start);
			if (err)
				goto bail;
		}
		ctx->overs[i].raix = i;
		ctx->overps[i] = &ctx->overs[i];
	}
	sort(ctx->overps, nbufs, sizeof(*ctx->overps), overlap_ptr_cmp, NULL);
	max.start = 0;
	max.end = 0;
	for (i = 0; i < nbufs; ++i) {
		if (ctx->overps[i]->start < max.end) {
			ctx->overps[i]->mstart = max.end;
			ctx->overps[i]->mend = ctx->overps[i]->end;
			ctx->overps[i]->offset = max.end -
				ctx->overps[i]->start;
			if (ctx->overps[i]->end > max.end) {
				max.end = ctx->overps[i]->end;
			} else {
				ctx->overps[i]->mend = 0;
				ctx->overps[i]->mstart = 0;
			}
		} else  {
			ctx->overps[i]->mend = ctx->overps[i]->end;
			ctx->overps[i]->mstart = ctx->overps[i]->start;
			ctx->overps[i]->offset = 0;
			max = *ctx->overps[i];
		}
	}
bail:
	return err;
}

#define K_COPY_FROM_USER(err, kernel, dst, src, size) \
	do {\
		if (!(kernel))\
			VERIFY(err, 0 == copy_from_user((dst),\
			(void const __user *)(src),\
							(size)));\
		else\
			memmove((dst), (src), (size));\
	} while (0)

#define K_COPY_TO_USER(err, kernel, dst, src, size) \
	do {\
		if (!(kernel))\
			VERIFY(err, 0 == copy_to_user((void __user *)(dst),\
						(src), (size)));\
		else\
			memmove((dst), (src), (size));\
	} while (0)


static void context_free(struct smq_invoke_ctx *ctx);

static int context_alloc(struct fastrpc_file *fl, uint32_t kernel,
			 struct fastrpc_ioctl_invoke_crc *invokefd,
			 struct smq_invoke_ctx **po)
{
	struct fastrpc_apps *me = &gfa;
	int err = 0, bufs, ii, size = 0;
	struct smq_invoke_ctx *ctx = NULL;
	struct fastrpc_ctx_lst *clst = &fl->clst;
	struct fastrpc_ioctl_invoke *invoke = &invokefd->inv;

	bufs = REMOTE_SCALARS_LENGTH(invoke->sc);
	size = bufs * sizeof(*ctx->lpra) + bufs * sizeof(*ctx->maps) +
		sizeof(*ctx->fds) * (bufs) +
		sizeof(*ctx->attrs) * (bufs) +
		sizeof(*ctx->overs) * (bufs) +
		sizeof(*ctx->overps) * (bufs);

	VERIFY(err, NULL != (ctx = kzalloc(sizeof(*ctx) + size, GFP_KERNEL)));
	if (err)
		goto bail;

	INIT_HLIST_NODE(&ctx->hn);
	hlist_add_fake(&ctx->hn);
	ctx->fl = fl;
	ctx->maps = (struct fastrpc_mmap **)(&ctx[1]);
	ctx->lpra = (remote_arg_t *)(&ctx->maps[bufs]);
	ctx->fds = (int *)(&ctx->lpra[bufs]);
	ctx->attrs = (unsigned int *)(&ctx->fds[bufs]);
	ctx->overs = (struct overlap *)(&ctx->attrs[bufs]);
	ctx->overps = (struct overlap **)(&ctx->overs[bufs]);

	K_COPY_FROM_USER(err, kernel, (void *)ctx->lpra, invoke->pra,
					bufs * sizeof(*ctx->lpra));
	if (err)
		goto bail;

	if (invokefd->fds) {
		K_COPY_FROM_USER(err, kernel, ctx->fds, invokefd->fds,
						bufs * sizeof(*ctx->fds));
		if (err)
			goto bail;
	} else {
		ctx->fds = NULL;
	}
	if (invokefd->attrs) {
		K_COPY_FROM_USER(err, kernel, ctx->attrs, invokefd->attrs,
						bufs * sizeof(*ctx->attrs));
		if (err)
			goto bail;
	}
	ctx->crc = (uint32_t *)invokefd->crc;
	ctx->handle = invoke->handle;
	ctx->sc = invoke->sc;
	if (bufs) {
		VERIFY(err, 0 == context_build_overlap(ctx));
		if (err)
			goto bail;
	}
	ctx->retval = -1;
	ctx->pid = current->pid;
	ctx->tgid = fl->tgid;
	init_completion(&ctx->work);
	ctx->magic = FASTRPC_CTX_MAGIC;
	ctx->pm_awake_voted = false;

	spin_lock(&fl->hlock);
	hlist_add_head(&ctx->hn, &clst->pending);
	spin_unlock(&fl->hlock);

	spin_lock(&me->ctxlock);
	for (ii = 0; ii < FASTRPC_CTX_MAX; ii++) {
		if (!me->ctxtable[ii]) {
			me->ctxtable[ii] = ctx;
			ctx->ctxid = (ptr_to_uint64(ctx) & ~0xFFF)|(ii << 4);
			break;
		}
	}
	spin_unlock(&me->ctxlock);
	VERIFY(err, ii < FASTRPC_CTX_MAX);
	if (err) {
		pr_err("adsprpc: out of context memory\n");
		goto bail;
	}

	*po = ctx;
bail:
	if (ctx && err)
		context_free(ctx);
	return err;
}

static void context_save_interrupted(struct smq_invoke_ctx *ctx)
{
	struct fastrpc_ctx_lst *clst = &ctx->fl->clst;

	spin_lock(&ctx->fl->hlock);
	hlist_del_init(&ctx->hn);
	hlist_add_head(&ctx->hn, &clst->interrupted);
	spin_unlock(&ctx->fl->hlock);
}

static void context_free(struct smq_invoke_ctx *ctx)
{
	int i;
	struct fastrpc_apps *me = &gfa;
	int nbufs = REMOTE_SCALARS_INBUFS(ctx->sc) +
		    REMOTE_SCALARS_OUTBUFS(ctx->sc);
	spin_lock(&ctx->fl->hlock);
	hlist_del_init(&ctx->hn);
	spin_unlock(&ctx->fl->hlock);
	mutex_lock(&ctx->fl->map_mutex);
	for (i = 0; i < nbufs; ++i)
		fastrpc_mmap_free(ctx->maps[i], 0);
	mutex_unlock(&ctx->fl->map_mutex);
	fastrpc_buf_free(ctx->buf, 1);
	kfree(ctx->lrpra);
	ctx->lrpra = NULL;
	ctx->magic = 0;
	ctx->ctxid = 0;

	spin_lock(&me->ctxlock);
	for (i = 0; i < FASTRPC_CTX_MAX; i++) {
		if (me->ctxtable[i] == ctx) {
			me->ctxtable[i] = NULL;
			break;
		}
	}
	spin_unlock(&me->ctxlock);

	kfree(ctx);
}

static void context_notify_user(struct smq_invoke_ctx *ctx, int retval)
{
	ctx->retval = retval;
	fastrpc_pm_awake(ctx->fl->wake_enable, &ctx->pm_awake_voted);
	complete(&ctx->work);
}


static void fastrpc_notify_users(struct fastrpc_file *me)
{
	struct smq_invoke_ctx *ictx;
	struct hlist_node *n;

	spin_lock(&me->hlock);
	hlist_for_each_entry_safe(ictx, n, &me->clst.pending, hn) {
		complete(&ictx->work);
	}
	hlist_for_each_entry_safe(ictx, n, &me->clst.interrupted, hn) {
		complete(&ictx->work);
	}
	spin_unlock(&me->hlock);

}


static void fastrpc_notify_users_staticpd_pdr(struct fastrpc_file *me)
{
	struct smq_invoke_ctx *ictx;
	struct hlist_node *n;

	spin_lock(&me->hlock);
	hlist_for_each_entry_safe(ictx, n, &me->clst.pending, hn) {
		if (ictx->msg.pid)
			complete(&ictx->work);
	}
	hlist_for_each_entry_safe(ictx, n, &me->clst.interrupted, hn) {
		if (ictx->msg.pid)
			complete(&ictx->work);
	}
	spin_unlock(&me->hlock);
}


static void fastrpc_notify_drivers(struct fastrpc_apps *me, int cid)
{
	struct fastrpc_file *fl;
	struct hlist_node *n;

	spin_lock(&me->hlock);
	hlist_for_each_entry_safe(fl, n, &me->drivers, hn) {
		if (fl->cid == cid)
			fastrpc_notify_users(fl);
	}
	spin_unlock(&me->hlock);

}

static void fastrpc_notify_pdr_drivers(struct fastrpc_apps *me, char *spdname)
{
	struct fastrpc_file *fl;
	struct hlist_node *n;

	spin_lock(&me->hlock);
	hlist_for_each_entry_safe(fl, n, &me->drivers, hn) {
		if (fl->spdname && !strcmp(spdname, fl->spdname))
			fastrpc_notify_users_staticpd_pdr(fl);
	}
	spin_unlock(&me->hlock);

}

static void context_list_ctor(struct fastrpc_ctx_lst *me)
{
	INIT_HLIST_HEAD(&me->interrupted);
	INIT_HLIST_HEAD(&me->pending);
}

static void fastrpc_context_list_dtor(struct fastrpc_file *fl)
{
	struct fastrpc_ctx_lst *clst = &fl->clst;
	struct smq_invoke_ctx *ictx = NULL, *ctxfree;
	struct hlist_node *n;

	do {
		ctxfree = NULL;
		spin_lock(&fl->hlock);
		hlist_for_each_entry_safe(ictx, n, &clst->interrupted, hn) {
			hlist_del_init(&ictx->hn);
			ctxfree = ictx;
			break;
		}
		spin_unlock(&fl->hlock);
		if (ctxfree)
			context_free(ctxfree);
	} while (ctxfree);
	do {
		ctxfree = NULL;
		spin_lock(&fl->hlock);
		hlist_for_each_entry_safe(ictx, n, &clst->pending, hn) {
			hlist_del_init(&ictx->hn);
			ctxfree = ictx;
			break;
		}
		spin_unlock(&fl->hlock);
		if (ctxfree)
			context_free(ctxfree);
	} while (ctxfree);
}

static int fastrpc_file_free(struct fastrpc_file *fl);
static void fastrpc_file_list_dtor(struct fastrpc_apps *me)
{
	struct fastrpc_file *fl, *free;
	struct hlist_node *n;

	do {
		free = NULL;
		spin_lock(&me->hlock);
		hlist_for_each_entry_safe(fl, n, &me->drivers, hn) {
			hlist_del_init(&fl->hn);
			free = fl;
			break;
		}
		spin_unlock(&me->hlock);
		if (free)
			fastrpc_file_free(free);
	} while (free);
}

static int get_args(uint32_t kernel, struct smq_invoke_ctx *ctx)
{
	remote_arg64_t *rpra, *lrpra;
	remote_arg_t *lpra = ctx->lpra;
	struct smq_invoke_buf *list;
	struct smq_phy_page *pages, *ipage;
	uint32_t sc = ctx->sc;
	int inbufs = REMOTE_SCALARS_INBUFS(sc);
	int outbufs = REMOTE_SCALARS_OUTBUFS(sc);
	int handles, bufs = inbufs + outbufs;
	uintptr_t args;
	size_t rlen = 0, copylen = 0, metalen = 0, lrpralen = 0;
	int i, oix;
	int err = 0;
	int mflags = 0;
	uint64_t *fdlist;
	uint32_t *crclist;
	int64_t *perf_counter = getperfcounter(ctx->fl, PERF_COUNT);

	/* calculate size of the metadata */
	rpra = NULL;
	lrpra = NULL;
	list = smq_invoke_buf_start(rpra, sc);
	pages = smq_phy_page_start(sc, list);
	ipage = pages;

	PERF(ctx->fl->profile, GET_COUNTER(perf_counter, PERF_MAP),
	for (i = 0; i < bufs; ++i) {
		uintptr_t buf = (uintptr_t)lpra[i].buf.pv;
		size_t len = lpra[i].buf.len;

		mutex_lock(&ctx->fl->map_mutex);
		if (ctx->fds && (ctx->fds[i] != -1))
			err = fastrpc_mmap_create(ctx->fl, ctx->fds[i],
					ctx->attrs[i], buf, len,
					mflags, &ctx->maps[i]);
		mutex_unlock(&ctx->fl->map_mutex);
		if (err)
			goto bail;
		ipage += 1;
	}
	PERF_END);
	handles = REMOTE_SCALARS_INHANDLES(sc) + REMOTE_SCALARS_OUTHANDLES(sc);
	mutex_lock(&ctx->fl->map_mutex);
	for (i = bufs; i < bufs + handles; i++) {
		int dmaflags = 0;

		if (ctx->attrs && (ctx->attrs[i] & FASTRPC_ATTR_NOMAP))
			dmaflags = FASTRPC_DMAHANDLE_NOMAP;
		if (ctx->fds && (ctx->fds[i] != -1))
			err = fastrpc_mmap_create(ctx->fl, ctx->fds[i],
					FASTRPC_ATTR_NOVA, 0, 0, dmaflags,
					&ctx->maps[i]);
		if (err) {
			mutex_unlock(&ctx->fl->map_mutex);
			goto bail;
		}
		ipage += 1;
	}
	mutex_unlock(&ctx->fl->map_mutex);
	metalen = copylen = (size_t)&ipage[0] + (sizeof(uint64_t) * M_FDLIST) +
				 (sizeof(uint32_t) * M_CRCLIST);

	/* allocate new local rpra buffer */
	lrpralen = (size_t)&list[0];
	if (lrpralen) {
		lrpra = kzalloc(lrpralen, GFP_KERNEL);
		VERIFY(err, !IS_ERR_OR_NULL(lrpra));
		if (err)
			goto bail;
	}
	if (lrpra)
		memset(lrpra, 0, lrpralen);

	ctx->lrpra = lrpra;

	/* calculate len required for copying */
	for (oix = 0; oix < inbufs + outbufs; ++oix) {
		int i = ctx->overps[oix]->raix;
		uintptr_t mstart, mend;
		size_t len = lpra[i].buf.len;

		if (!len)
			continue;
		if (ctx->maps[i])
			continue;
		if (ctx->overps[oix]->offset == 0)
			copylen = ALIGN(copylen, BALIGN);
		mstart = ctx->overps[oix]->mstart;
		mend = ctx->overps[oix]->mend;
		VERIFY(err, (mend - mstart) <= LONG_MAX);
		if (err)
			goto bail;
		copylen += mend - mstart;
		VERIFY(err, copylen >= 0);
		if (err)
			goto bail;
	}
	ctx->used = copylen;

	/* allocate new buffer */
	if (copylen) {
		err = fastrpc_buf_alloc(ctx->fl, copylen, 0, 0, 0, &ctx->buf);
		if (err)
			goto bail;
	}
	if (ctx->buf->virt && metalen <= copylen)
		memset(ctx->buf->virt, 0, metalen);

	/* copy metadata */
	rpra = ctx->buf->virt;
	ctx->rpra = rpra;
	list = smq_invoke_buf_start(rpra, sc);
	pages = smq_phy_page_start(sc, list);
	ipage = pages;
	args = (uintptr_t)ctx->buf->virt + metalen;
	for (i = 0; i < bufs + handles; ++i) {
		if (lpra[i].buf.len)
			list[i].num = 1;
		else
			list[i].num = 0;
		list[i].pgidx = ipage - pages;
		ipage++;
	}

	/* map ion buffers */
	PERF(ctx->fl->profile, GET_COUNTER(perf_counter, PERF_MAP),
	for (i = 0; rpra && lrpra && i < inbufs + outbufs; ++i) {
		struct fastrpc_mmap *map = ctx->maps[i];
		uint64_t buf = ptr_to_uint64(lpra[i].buf.pv);
		size_t len = lpra[i].buf.len;

		rpra[i].buf.pv = lrpra[i].buf.pv = 0;
		rpra[i].buf.len = lrpra[i].buf.len = len;
		if (!len)
			continue;
		if (map) {
			struct vm_area_struct *vma;
			uintptr_t offset;
			uint64_t num = buf_num_pages(buf, len);
			int idx = list[i].pgidx;

			if (map->attr & FASTRPC_ATTR_NOVA) {
				offset = 0;
			} else {
				down_read(&current->mm->mmap_sem);
				VERIFY(err, NULL != (vma = find_vma(current->mm,
								map->va)));
				if (err) {
					up_read(&current->mm->mmap_sem);
					goto bail;
				}
				offset = buf_page_start(buf) - vma->vm_start;
				up_read(&current->mm->mmap_sem);
				VERIFY(err, offset < (uintptr_t)map->size);
				if (err)
					goto bail;
			}
			pages[idx].addr = map->phys + offset;
			pages[idx].size = num << PAGE_SHIFT;
		}
		rpra[i].buf.pv = lrpra[i].buf.pv = buf;
	}
	PERF_END);
	for (i = bufs; i < bufs + handles; ++i) {
		struct fastrpc_mmap *map = ctx->maps[i];

		pages[i].addr = map->phys;
		pages[i].size = map->size;
	}
	fdlist = (uint64_t *)&pages[bufs + handles];
	for (i = 0; i < M_FDLIST; i++)
		fdlist[i] = 0;
	crclist = (uint32_t *)&fdlist[M_FDLIST];
	memset(crclist, 0, sizeof(uint32_t)*M_CRCLIST);

	/* copy non ion buffers */
	PERF(ctx->fl->profile, GET_COUNTER(perf_counter, PERF_COPY),
	rlen = copylen - metalen;
	for (oix = 0; rpra && lrpra && oix < inbufs + outbufs; ++oix) {
		int i = ctx->overps[oix]->raix;
		struct fastrpc_mmap *map = ctx->maps[i];
		size_t mlen;
		uint64_t buf;
		size_t len = lpra[i].buf.len;

		if (!len)
			continue;
		if (map)
			continue;
		if (ctx->overps[oix]->offset == 0) {
			rlen -= ALIGN(args, BALIGN) - args;
			args = ALIGN(args, BALIGN);
		}
		mlen = ctx->overps[oix]->mend - ctx->overps[oix]->mstart;
		VERIFY(err, rlen >= mlen);
		if (err)
			goto bail;
		rpra[i].buf.pv = lrpra[i].buf.pv =
			 (args - ctx->overps[oix]->offset);
		pages[list[i].pgidx].addr = ctx->buf->phys -
					    ctx->overps[oix]->offset +
					    (copylen - rlen);
		pages[list[i].pgidx].addr =
			buf_page_start(pages[list[i].pgidx].addr);
		buf = rpra[i].buf.pv;
		pages[list[i].pgidx].size = buf_num_pages(buf, len) * PAGE_SIZE;
		if (i < inbufs) {
			K_COPY_FROM_USER(err, kernel, uint64_to_ptr(buf),
					lpra[i].buf.pv, len);
			if (err)
				goto bail;
		}
		args = args + mlen;
		rlen -= mlen;
	}
	PERF_END);

	PERF(ctx->fl->profile, GET_COUNTER(perf_counter, PERF_FLUSH),
	for (oix = 0; oix < inbufs + outbufs; ++oix) {
		int i = ctx->overps[oix]->raix;
		struct fastrpc_mmap *map = ctx->maps[i];

		if (map && map->uncached)
			continue;
		if (ctx->fl->sctx->smmu.coherent &&
			!(map && (map->attr & FASTRPC_ATTR_NON_COHERENT)))
			continue;
		if (map && (map->attr & FASTRPC_ATTR_COHERENT))
			continue;

		if (rpra && lrpra && rpra[i].buf.len &&
			ctx->overps[oix]->mstart) {
			if (map && map->buf) {
				dma_buf_begin_cpu_access(map->buf,
					DMA_BIDIRECTIONAL);
				dma_buf_end_cpu_access(map->buf,
					DMA_BIDIRECTIONAL);
			} else
				dmac_flush_range(uint64_to_ptr(rpra[i].buf.pv),
					uint64_to_ptr(rpra[i].buf.pv
						+ rpra[i].buf.len));
		}
	}
	PERF_END);
	for (i = bufs; rpra && lrpra && i < bufs + handles; i++) {
		rpra[i].dma.fd = lrpra[i].dma.fd = ctx->fds[i];
		rpra[i].dma.len = lrpra[i].dma.len = (uint32_t)lpra[i].buf.len;
		rpra[i].dma.offset = lrpra[i].dma.offset =
			 (uint32_t)(uintptr_t)lpra[i].buf.pv;
	}

 bail:
	return err;
}

static int put_args(uint32_t kernel, struct smq_invoke_ctx *ctx,
		    remote_arg_t *upra)
{
	uint32_t sc = ctx->sc;
	struct smq_invoke_buf *list;
	struct smq_phy_page *pages;
	struct fastrpc_mmap *mmap;
	uint64_t *fdlist;
	uint32_t *crclist = NULL;

	remote_arg64_t *rpra = ctx->lrpra;
	int i, inbufs, outbufs, handles;
	int err = 0;

	inbufs = REMOTE_SCALARS_INBUFS(sc);
	outbufs = REMOTE_SCALARS_OUTBUFS(sc);
	handles = REMOTE_SCALARS_INHANDLES(sc) + REMOTE_SCALARS_OUTHANDLES(sc);
	list = smq_invoke_buf_start(ctx->rpra, sc);
	pages = smq_phy_page_start(sc, list);
	fdlist = (uint64_t *)(pages + inbufs + outbufs + handles);
	crclist = (uint32_t *)(fdlist + M_FDLIST);

	for (i = inbufs; i < inbufs + outbufs; ++i) {
		if (!ctx->maps[i]) {
			K_COPY_TO_USER(err, kernel,
				ctx->lpra[i].buf.pv,
				uint64_to_ptr(rpra[i].buf.pv),
				rpra[i].buf.len);
			if (err)
				goto bail;
		} else {
			mutex_lock(&ctx->fl->map_mutex);
			fastrpc_mmap_free(ctx->maps[i], 0);
			mutex_unlock(&ctx->fl->map_mutex);
			ctx->maps[i] = NULL;
		}
	}
	mutex_lock(&ctx->fl->map_mutex);
	if (inbufs + outbufs + handles) {
		for (i = 0; i < M_FDLIST; i++) {
			if (!fdlist[i])
				break;
			if (!fastrpc_mmap_find(ctx->fl, (int)fdlist[i], 0, 0,
						0, 0, &mmap))
				fastrpc_mmap_free(mmap, 0);
		}
	}
	mutex_unlock(&ctx->fl->map_mutex);
	if (ctx->crc && crclist && rpra)
		K_COPY_TO_USER(err, kernel, ctx->crc,
			crclist, M_CRCLIST*sizeof(uint32_t));

 bail:
	return err;
}

static void inv_args_pre(struct smq_invoke_ctx *ctx)
{
	int i, inbufs, outbufs;
	uint32_t sc = ctx->sc;
	remote_arg64_t *rpra = ctx->rpra;
	uintptr_t end;

	inbufs = REMOTE_SCALARS_INBUFS(sc);
	outbufs = REMOTE_SCALARS_OUTBUFS(sc);
	for (i = inbufs; i < inbufs + outbufs; ++i) {
		struct fastrpc_mmap *map = ctx->maps[i];

		if (map && map->uncached)
			continue;
		if (!rpra[i].buf.len)
			continue;
		if (ctx->fl->sctx->smmu.coherent &&
			!(map && (map->attr & FASTRPC_ATTR_NON_COHERENT)))
			continue;
		if (map && (map->attr & FASTRPC_ATTR_COHERENT))
			continue;

		if (buf_page_start(ptr_to_uint64((void *)rpra)) ==
				buf_page_start(rpra[i].buf.pv))
			continue;
		if (!IS_CACHE_ALIGNED((uintptr_t)
				uint64_to_ptr(rpra[i].buf.pv))) {
			if (map && map->buf) {
				dma_buf_begin_cpu_access(map->buf,
					DMA_BIDIRECTIONAL);
				dma_buf_end_cpu_access(map->buf,
					DMA_BIDIRECTIONAL);
			} else {
				dmac_flush_range(
					uint64_to_ptr(rpra[i].buf.pv), (char *)
					uint64_to_ptr(rpra[i].buf.pv + 1));
			}
		}

		end = (uintptr_t)uint64_to_ptr(rpra[i].buf.pv +
							rpra[i].buf.len);
		if (!IS_CACHE_ALIGNED(end)) {
			if (map && map->buf) {
				dma_buf_begin_cpu_access(map->buf,
					DMA_BIDIRECTIONAL);
				dma_buf_end_cpu_access(map->buf,
					DMA_BIDIRECTIONAL);
			} else {
				dmac_flush_range((char *)end,
					(char *)end + 1);
			}
		}
	}
}

static void inv_args(struct smq_invoke_ctx *ctx)
{
	int i, inbufs, outbufs;
	uint32_t sc = ctx->sc;
	remote_arg64_t *rpra = ctx->lrpra;

	inbufs = REMOTE_SCALARS_INBUFS(sc);
	outbufs = REMOTE_SCALARS_OUTBUFS(sc);
	for (i = inbufs; i < inbufs + outbufs; ++i) {
		struct fastrpc_mmap *map = ctx->maps[i];

		if (map && map->uncached)
			continue;
		if (!rpra[i].buf.len)
			continue;
		if (ctx->fl->sctx->smmu.coherent &&
			!(map && (map->attr & FASTRPC_ATTR_NON_COHERENT)))
			continue;
		if (map && (map->attr & FASTRPC_ATTR_COHERENT))
			continue;

		if (buf_page_start(ptr_to_uint64((void *)rpra)) ==
				buf_page_start(rpra[i].buf.pv)) {
			continue;
		}
		if (map && map->buf) {
			dma_buf_begin_cpu_access(map->buf,
				DMA_BIDIRECTIONAL);
			dma_buf_end_cpu_access(map->buf,
				DMA_BIDIRECTIONAL);
		} else
			dmac_inv_range((char *)uint64_to_ptr(rpra[i].buf.pv),
				(char *)uint64_to_ptr(rpra[i].buf.pv
						 + rpra[i].buf.len));
	}

}

static int fastrpc_invoke_send(struct smq_invoke_ctx *ctx,
			       uint32_t kernel, uint32_t handle)
{
	struct smq_msg *msg = &ctx->msg;
	struct fastrpc_file *fl = ctx->fl;
	struct fastrpc_channel_ctx *channel_ctx = &fl->apps->channel[fl->cid];
	int err = 0;

	mutex_lock(&channel_ctx->smd_mutex);
	msg->pid = fl->tgid;
	msg->tid = current->pid;
	if (fl->sessionid)
		msg->tid |= (1 << SESSION_ID_INDEX);
	if (kernel)
		msg->pid = 0;
	msg->invoke.header.ctx = ctx->ctxid | fl->pd;
	msg->invoke.header.handle = handle;
	msg->invoke.header.sc = ctx->sc;
	msg->invoke.page.addr = ctx->buf ? ctx->buf->phys : 0;
	msg->invoke.page.size = buf_page_size(ctx->used);

	if (fl->ssrcount != channel_ctx->ssrcount) {
		err = -ECONNRESET;
		mutex_unlock(&channel_ctx->smd_mutex);
		goto bail;
	}
	mutex_unlock(&channel_ctx->smd_mutex);

	mutex_lock(&channel_ctx->rpmsg_mutex);
	VERIFY(err, !IS_ERR_OR_NULL(channel_ctx->rpdev));
	if (err) {
		err = -ECONNRESET;
		mutex_unlock(&channel_ctx->rpmsg_mutex);
		goto bail;
	}
	err = rpmsg_send(channel_ctx->rpdev->ept, (void *)msg, sizeof(*msg));
	mutex_unlock(&channel_ctx->rpmsg_mutex);
 bail:
	return err;
}

static void fastrpc_init(struct fastrpc_apps *me)
{
	int i;

	INIT_HLIST_HEAD(&me->drivers);
	INIT_HLIST_HEAD(&me->maps);
	spin_lock_init(&me->hlock);
	spin_lock_init(&me->ctxlock);
	me->channel = &gcinfo[0];
	for (i = 0; i < NUM_CHANNELS; i++) {
		init_completion(&me->channel[i].work);
		init_completion(&me->channel[i].workport);
		me->channel[i].sesscount = 0;
		/* All channels are secure by default except CDSP */
		me->channel[i].secure = SECURE_CHANNEL;
		mutex_init(&me->channel[i].smd_mutex);
		mutex_init(&me->channel[i].rpmsg_mutex);
	}
	/* Set CDSP channel to non secure */
	me->channel[CDSP_DOMAIN_ID].secure = NON_SECURE_CHANNEL;
}

static inline void fastrpc_pm_awake(int fl_wake_enable, bool *pm_awake_voted)
{
	struct fastrpc_apps *me = &gfa;

	if (!fl_wake_enable || *pm_awake_voted)
		return;
	__pm_stay_awake(me->wake_source);
	*pm_awake_voted = true;
}

static inline void fastrpc_pm_relax(bool *pm_awake_voted)
{
	struct fastrpc_apps *me = &gfa;

	if (!(*pm_awake_voted))
		return;
	__pm_relax(me->wake_source);
	*pm_awake_voted = false;
}

static int fastrpc_internal_invoke(struct fastrpc_file *fl, uint32_t mode,
				   uint32_t kernel,
				   struct fastrpc_ioctl_invoke_crc *inv)
{
	struct smq_invoke_ctx *ctx = NULL;
	struct fastrpc_ioctl_invoke *invoke = &inv->inv;
	int err = 0, interrupted = 0, cid = fl->cid;
	struct timespec invoket = {0};
	int64_t *perf_counter = getperfcounter(fl, PERF_COUNT);
	bool pm_awake_voted = false;

	fastrpc_pm_awake(fl->wake_enable, &pm_awake_voted);
	if (fl->profile)
		getnstimeofday(&invoket);

	if (!kernel) {
		VERIFY(err, invoke->handle != FASTRPC_STATIC_HANDLE_KERNEL);
		if (err) {
			pr_err("adsprpc: ERROR: %s: user application %s trying to send a kernel RPC message to channel %d",
				__func__, current->comm, cid);
			goto bail;
		}
	}

	VERIFY(err, fl->cid >= 0 && fl->cid < NUM_CHANNELS && fl->sctx != NULL);
	if (err) {
		pr_err("adsprpc: ERROR: %s: kernel session not initialized yet for %s\n",
			__func__, current->comm);
		err = -EBADR;
		goto bail;
	}

	if (!kernel) {
		VERIFY(err, 0 == context_restore_interrupted(fl, inv,
								&ctx));
		if (err)
			goto bail;
		if (fl->sctx->smmu.faults)
			err = FASTRPC_ENOSUCH;
		if (err)
			goto bail;
		if (ctx)
			goto wait;
	}

	VERIFY(err, 0 == context_alloc(fl, kernel, inv, &ctx));
	if (err)
		goto bail;

	if (REMOTE_SCALARS_LENGTH(ctx->sc)) {
		PERF(fl->profile, GET_COUNTER(perf_counter, PERF_GETARGS),
		VERIFY(err, 0 == get_args(kernel, ctx));
		PERF_END);
		if (err)
			goto bail;
	}

	PERF(fl->profile, GET_COUNTER(perf_counter, PERF_INVARGS),
	inv_args_pre(ctx);
	PERF_END);

	PERF(fl->profile, GET_COUNTER(perf_counter, PERF_INVARGS),
	inv_args(ctx);
	PERF_END);

	PERF(fl->profile, GET_COUNTER(perf_counter, PERF_LINK),
	VERIFY(err, 0 == fastrpc_invoke_send(ctx, kernel, invoke->handle));
	PERF_END);

	if (err)
		goto bail;
 wait:
<<<<<<< HEAD
	if (kernel) {
		int rc = wait_for_completion_timeout(&ctx->work,
				msecs_to_jiffies(FASTRPC_TIMEOUT));
		if (!rc) {
			pr_err("wait for completion timeout and trigger ADSP SSR b/132430192\n");
			/* b/132430192 WA to trigger adsp SSR */
			subsystem_restart("adsp");
			goto bail;
		}
	} else {
=======
	fastrpc_pm_relax(&pm_awake_voted);
	if (kernel)
		wait_for_completion(&ctx->work);
	else
>>>>>>> a1ef8a6b
		interrupted = wait_for_completion_interruptible(&ctx->work);

	pm_awake_voted = ctx->pm_awake_voted;
	VERIFY(err, 0 == (err = interrupted));
	if (err)
		goto bail;

	PERF(fl->profile, GET_COUNTER(perf_counter, PERF_INVARGS),
	inv_args(ctx);
	PERF_END);

	VERIFY(err, 0 == (err = ctx->retval));
	if (err)
		goto bail;

	PERF(fl->profile, GET_COUNTER(perf_counter, PERF_PUTARGS),
	VERIFY(err, 0 == put_args(kernel, ctx, invoke->pra));
	PERF_END);
	if (err)
		goto bail;
 bail:
	if (ctx && interrupted == -ERESTARTSYS)
		context_save_interrupted(ctx);
	else if (ctx)
		context_free(ctx);
	if (fl->ssrcount != fl->apps->channel[cid].ssrcount)
		err = ECONNRESET;

	if (fl->profile && !interrupted) {
		if (invoke->handle != FASTRPC_STATIC_HANDLE_LISTENER) {
			int64_t *count = GET_COUNTER(perf_counter, PERF_INVOKE);

			if (count)
				*count += getnstimediff(&invoket);
		}
		if (invoke->handle > FASTRPC_STATIC_HANDLE_MAX) {
			int64_t *count = GET_COUNTER(perf_counter, PERF_COUNT);

			if (count)
				*count = *count+1;
		}
	}
	fastrpc_pm_relax(&pm_awake_voted);
	return err;
}

static int fastrpc_get_adsp_session(char *name, int *session)
{
	struct fastrpc_apps *me = &gfa;
	int err = 0, i;

	for (i = 0; i < NUM_SESSIONS; i++) {
		if (!me->channel[0].spd[i].spdname)
			continue;
		if (!strcmp(name, me->channel[0].spd[i].spdname))
			break;
	}
	VERIFY(err, i < NUM_SESSIONS);
	if (err)
		goto bail;
	*session = i;
bail:
	return err;
}

static int fastrpc_mmap_remove_pdr(struct fastrpc_file *fl);
static int fastrpc_channel_open(struct fastrpc_file *fl);
static int fastrpc_mmap_remove_ssr(struct fastrpc_file *fl);
static int fastrpc_init_process(struct fastrpc_file *fl,
				struct fastrpc_ioctl_init_attrs *uproc)
{
	int err = 0;
	struct fastrpc_apps *me = &gfa;
	struct fastrpc_ioctl_invoke_crc ioctl;
	struct fastrpc_ioctl_init *init = &uproc->init;
	struct smq_phy_page pages[1];
	struct fastrpc_mmap *file = NULL, *mem = NULL;
	struct fastrpc_buf *imem = NULL;
	unsigned long imem_dma_attr = 0;
	char *proc_name = NULL;

	VERIFY(err, 0 == (err = fastrpc_channel_open(fl)));
	if (err)
		goto bail;
	if (init->flags == FASTRPC_INIT_ATTACH ||
			init->flags == FASTRPC_INIT_ATTACH_SENSORS) {
		remote_arg_t ra[1];
		int tgid = fl->tgid;

		ra[0].buf.pv = (void *)&tgid;
		ra[0].buf.len = sizeof(tgid);
		ioctl.inv.handle = FASTRPC_STATIC_HANDLE_KERNEL;
		ioctl.inv.sc = REMOTE_SCALARS_MAKE(0, 1, 0);
		ioctl.inv.pra = ra;
		ioctl.fds = NULL;
		ioctl.attrs = NULL;
		ioctl.crc = NULL;
		if (init->flags == FASTRPC_INIT_ATTACH)
			fl->pd = 0;
		else if (init->flags == FASTRPC_INIT_ATTACH_SENSORS) {
			fl->spdname = SENSORS_PDR_SERVICE_LOCATION_CLIENT_NAME;
			fl->pd = 2;
		}
		VERIFY(err, !(err = fastrpc_internal_invoke(fl,
			FASTRPC_MODE_PARALLEL, 1, &ioctl)));
		if (err)
			goto bail;
	} else if (init->flags == FASTRPC_INIT_CREATE) {
		int memlen;

		remote_arg_t ra[6];
		int fds[6];
		int mflags = 0;
		struct {
			int pgid;
			unsigned int namelen;
			unsigned int filelen;
			unsigned int pageslen;
			int attrs;
			int siglen;
		} inbuf;

		inbuf.pgid = fl->tgid;
		inbuf.namelen = strlen(current->comm) + 1;
		inbuf.filelen = init->filelen;
		fl->pd = 1;

		VERIFY(err, access_ok(0, (void __user *)init->file,
			init->filelen));
		if (err)
			goto bail;
		if (init->filelen) {
			mutex_lock(&fl->map_mutex);
			VERIFY(err, !fastrpc_mmap_create(fl, init->filefd, 0,
				init->file, init->filelen, mflags, &file));
			mutex_unlock(&fl->map_mutex);
			if (err)
				goto bail;
		}
		inbuf.pageslen = 1;

		VERIFY(err, !init->mem);
		if (err) {
			err = -EINVAL;
			pr_err("adsprpc: %s: %s: ERROR: donated memory allocated in userspace\n",
				current->comm, __func__);
			goto bail;
		}
		memlen = ALIGN(max(1024*1024*3, (int)init->filelen * 4),
						1024*1024);
		imem_dma_attr = DMA_ATTR_EXEC_MAPPING |
						DMA_ATTR_DELAYED_UNMAP |
						DMA_ATTR_NO_KERNEL_MAPPING |
						DMA_ATTR_FORCE_NON_COHERENT;
		err = fastrpc_buf_alloc(fl, memlen, imem_dma_attr, 0, 0, &imem);
		if (err)
			goto bail;
		if (fl->init_mem)
			fastrpc_buf_free(fl->init_mem, 0);

		fl->init_mem = imem;
		inbuf.pageslen = 1;
		ra[0].buf.pv = (void *)&inbuf;
		ra[0].buf.len = sizeof(inbuf);
		fds[0] = -1;

		ra[1].buf.pv = (void *)current->comm;
		ra[1].buf.len = inbuf.namelen;
		fds[1] = -1;

		ra[2].buf.pv = (void *)init->file;
		ra[2].buf.len = inbuf.filelen;
		fds[2] = init->filefd;

		pages[0].addr = imem->phys;
		pages[0].size = imem->size;
		ra[3].buf.pv = (void *)pages;
		ra[3].buf.len = 1 * sizeof(*pages);
		fds[3] = -1;

		inbuf.attrs = uproc->attrs;
		ra[4].buf.pv = (void *)&(inbuf.attrs);
		ra[4].buf.len = sizeof(inbuf.attrs);
		fds[4] = -1;

		inbuf.siglen = uproc->siglen;
		ra[5].buf.pv = (void *)&(inbuf.siglen);
		ra[5].buf.len = sizeof(inbuf.siglen);
		fds[5] = -1;

		ioctl.inv.handle = FASTRPC_STATIC_HANDLE_KERNEL;
		ioctl.inv.sc = REMOTE_SCALARS_MAKE(6, 4, 0);
		if (uproc->attrs)
			ioctl.inv.sc = REMOTE_SCALARS_MAKE(7, 6, 0);
		ioctl.inv.pra = ra;
		ioctl.fds = fds;
		ioctl.attrs = NULL;
		ioctl.crc = NULL;
		VERIFY(err, !(err = fastrpc_internal_invoke(fl,
			FASTRPC_MODE_PARALLEL, 1, &ioctl)));
		if (err)
			goto bail;
	} else if (init->flags == FASTRPC_INIT_CREATE_STATIC) {
		remote_arg_t ra[3];
		uint64_t phys = 0;
		size_t size = 0;
		int fds[3];
		struct {
			int pgid;
			unsigned int namelen;
			unsigned int pageslen;
		} inbuf;

		if (!init->filelen)
			goto bail;

		proc_name = kzalloc(init->filelen, GFP_KERNEL);
		VERIFY(err, !IS_ERR_OR_NULL(proc_name));
		if (err)
			goto bail;
		VERIFY(err, 0 == copy_from_user((void *)proc_name,
			(void __user *)init->file, init->filelen));
		if (err)
			goto bail;

		fl->pd = 1;
		inbuf.pgid = current->tgid;
		inbuf.namelen = init->filelen;
		inbuf.pageslen = 0;

		if (!strcmp(proc_name, "audiopd")) {
			fl->spdname = AUDIO_PDR_SERVICE_LOCATION_CLIENT_NAME;
			VERIFY(err, !fastrpc_mmap_remove_pdr(fl));
			if (err)
				goto bail;
		}

		if (!me->staticpd_flags && !(me->legacy_remote_heap)) {
			inbuf.pageslen = 1;
			mutex_lock(&fl->map_mutex);
			VERIFY(err, !fastrpc_mmap_create(fl, -1, 0, init->mem,
				 init->memlen, ADSP_MMAP_REMOTE_HEAP_ADDR,
				 &mem));
			mutex_unlock(&fl->map_mutex);
			if (err)
				goto bail;
			phys = mem->phys;
			size = mem->size;
			if (me->channel[fl->cid].rhvm.vmid) {
				VERIFY(err, !hyp_assign_phys(phys,
					(uint64_t)size, hlosvm, 1,
					me->channel[fl->cid].rhvm.vmid,
					me->channel[fl->cid].rhvm.vmperm,
					me->channel[fl->cid].rhvm.vmcount));
				if (err) {
					pr_err("ADSPRPC: hyp_assign_phys fail err %d",
								 err);
					pr_err("map->phys 0x%llx, map->size %d\n",
							 phys, (int)size);
					goto bail;
				}
			}
			me->staticpd_flags = 1;
		}

		ra[0].buf.pv = (void *)&inbuf;
		ra[0].buf.len = sizeof(inbuf);
		fds[0] = -1;

		ra[1].buf.pv = (void *)proc_name;
		ra[1].buf.len = inbuf.namelen;
		fds[1] = -1;

		pages[0].addr = phys;
		pages[0].size = size;

		ra[2].buf.pv = (void *)pages;
		ra[2].buf.len = sizeof(*pages);
		fds[2] = -1;
		ioctl.inv.handle = FASTRPC_STATIC_HANDLE_KERNEL;

		ioctl.inv.sc = REMOTE_SCALARS_MAKE(8, 3, 0);
		ioctl.inv.pra = ra;
		ioctl.fds = NULL;
		ioctl.attrs = NULL;
		ioctl.crc = NULL;
		VERIFY(err, !(err = fastrpc_internal_invoke(fl,
			FASTRPC_MODE_PARALLEL, 1, &ioctl)));
		if (err)
			goto bail;
	} else {
		err = -ENOTTY;
		goto bail;
	}
	fl->dsp_proc_init = 1;
bail:
	kfree(proc_name);
	if (err && (init->flags == FASTRPC_INIT_CREATE_STATIC))
		me->staticpd_flags = 0;
	if (mem && err) {
		if (mem->flags == ADSP_MMAP_REMOTE_HEAP_ADDR
			&& me->channel[fl->cid].rhvm.vmid)
			hyp_assign_phys(mem->phys, (uint64_t)mem->size,
					me->channel[fl->cid].rhvm.vmid,
					me->channel[fl->cid].rhvm.vmcount,
					hlosvm, hlosvmperm, 1);
		mutex_lock(&fl->map_mutex);
		fastrpc_mmap_free(mem, 0);
		mutex_unlock(&fl->map_mutex);
	}
	if (err) {
		if (!IS_ERR_OR_NULL(fl->init_mem)) {
			fastrpc_buf_free(fl->init_mem, 0);
			fl->init_mem = NULL;
		}
	}
	if (file) {
		mutex_lock(&fl->map_mutex);
		fastrpc_mmap_free(file, 0);
		mutex_unlock(&fl->map_mutex);
	}
	return err;
}

static int fastrpc_release_current_dsp_process(struct fastrpc_file *fl)
{
	int err = 0;
	struct fastrpc_ioctl_invoke_crc ioctl;
	remote_arg_t ra[1];
	int tgid = 0;

	VERIFY(err, fl->cid >= 0 && fl->cid < NUM_CHANNELS);
	if (err)
		goto bail;
	VERIFY(err, fl->sctx != NULL);
	if (err)
		goto bail;
	VERIFY(err, fl->apps->channel[fl->cid].rpdev != NULL);
	if (err)
		goto bail;
	VERIFY(err, fl->apps->channel[fl->cid].issubsystemup == 1);
	if (err)
		goto bail;
	tgid = fl->tgid;
	ra[0].buf.pv = (void *)&tgid;
	ra[0].buf.len = sizeof(tgid);
	ioctl.inv.handle = FASTRPC_STATIC_HANDLE_KERNEL;
	ioctl.inv.sc = REMOTE_SCALARS_MAKE(1, 1, 0);
	ioctl.inv.pra = ra;
	ioctl.fds = NULL;
	ioctl.attrs = NULL;
	ioctl.crc = NULL;
	VERIFY(err, 0 == (err = fastrpc_internal_invoke(fl,
		FASTRPC_MODE_PARALLEL, 1, &ioctl)));
	if (err && fl->dsp_proc_init)
		pr_err("adsprpc: %s: releasing DSP process failed for %s, returned 0x%x",
					__func__, current->comm, err);
bail:
	return err;
}

static int fastrpc_mmap_on_dsp(struct fastrpc_file *fl, uint32_t flags,
					uintptr_t va, uint64_t phys,
					size_t size, uintptr_t *raddr)
{
	struct fastrpc_ioctl_invoke_crc ioctl;
	struct fastrpc_apps *me = &gfa;
	struct smq_phy_page page;
	int num = 1;
	remote_arg_t ra[3];
	int err = 0;
	struct {
		int pid;
		uint32_t flags;
		uintptr_t vaddrin;
		int num;
	} inargs;
	struct {
		uintptr_t vaddrout;
	} routargs;

	inargs.pid = fl->tgid;
	inargs.vaddrin = (uintptr_t)va;
	inargs.flags = flags;
	inargs.num = fl->apps->compat ? num * sizeof(page) : num;
	ra[0].buf.pv = (void *)&inargs;
	ra[0].buf.len = sizeof(inargs);
	page.addr = phys;
	page.size = size;
	ra[1].buf.pv = (void *)&page;
	ra[1].buf.len = num * sizeof(page);

	ra[2].buf.pv = (void *)&routargs;
	ra[2].buf.len = sizeof(routargs);

	ioctl.inv.handle = FASTRPC_STATIC_HANDLE_KERNEL;
	if (fl->apps->compat)
		ioctl.inv.sc = REMOTE_SCALARS_MAKE(4, 2, 1);
	else
		ioctl.inv.sc = REMOTE_SCALARS_MAKE(2, 2, 1);
	ioctl.inv.pra = ra;
	ioctl.fds = NULL;
	ioctl.attrs = NULL;
	ioctl.crc = NULL;
	VERIFY(err, 0 == (err = fastrpc_internal_invoke(fl,
		FASTRPC_MODE_PARALLEL, 1, &ioctl)));
	*raddr = (uintptr_t)routargs.vaddrout;
	if (err)
		goto bail;
	if (flags == ADSP_MMAP_HEAP_ADDR) {
		struct scm_desc desc = {0};

		desc.args[0] = TZ_PIL_AUTH_QDSP6_PROC;
		desc.args[1] = phys;
		desc.args[2] = size;
		desc.arginfo = SCM_ARGS(3);
		err = scm_call2(SCM_SIP_FNID(SCM_SVC_PIL,
			TZ_PIL_PROTECT_MEM_SUBSYS_ID), &desc);
	} else if (flags == ADSP_MMAP_REMOTE_HEAP_ADDR
				&& me->channel[fl->cid].rhvm.vmid) {
		VERIFY(err, !hyp_assign_phys(phys, (uint64_t)size,
				hlosvm, 1, me->channel[fl->cid].rhvm.vmid,
				me->channel[fl->cid].rhvm.vmperm,
				me->channel[fl->cid].rhvm.vmcount));
		if (err)
			goto bail;
	}
bail:
	return err;
}

static int fastrpc_munmap_on_dsp_rh(struct fastrpc_file *fl, uint64_t phys,
						size_t size, uint32_t flags)
{
	int err = 0;
	struct fastrpc_apps *me = &gfa;
	int tgid = 0;
	int destVM[1] = {VMID_HLOS};
	int destVMperm[1] = {PERM_READ | PERM_WRITE | PERM_EXEC};

	if (flags == ADSP_MMAP_HEAP_ADDR) {
		struct fastrpc_ioctl_invoke_crc ioctl;
		struct scm_desc desc = {0};
		remote_arg_t ra[2];
		int err = 0;
		struct {
			uint8_t skey;
		} routargs;

		if (fl == NULL)
			goto bail;
		tgid = fl->tgid;
		ra[0].buf.pv = (void *)&tgid;
		ra[0].buf.len = sizeof(tgid);

		ra[1].buf.pv = (void *)&routargs;
		ra[1].buf.len = sizeof(routargs);

		ioctl.inv.handle = FASTRPC_STATIC_HANDLE_KERNEL;
		ioctl.inv.sc = REMOTE_SCALARS_MAKE(9, 1, 1);
		ioctl.inv.pra = ra;
		ioctl.fds = NULL;
		ioctl.attrs = NULL;
		ioctl.crc = NULL;

		VERIFY(err, 0 == (err = fastrpc_internal_invoke(fl,
				FASTRPC_MODE_PARALLEL, 1, &ioctl)));
		if (err)
			goto bail;
		desc.args[0] = TZ_PIL_AUTH_QDSP6_PROC;
		desc.args[1] = phys;
		desc.args[2] = size;
		desc.args[3] = routargs.skey;
		desc.arginfo = SCM_ARGS(4);
		err = scm_call2(SCM_SIP_FNID(SCM_SVC_PIL,
			TZ_PIL_CLEAR_PROTECT_MEM_SUBSYS_ID), &desc);
	} else if (flags == ADSP_MMAP_REMOTE_HEAP_ADDR) {
		if (me->channel[fl->cid].rhvm.vmid) {
			VERIFY(err, !hyp_assign_phys(phys,
					(uint64_t)size,
					me->channel[fl->cid].rhvm.vmid,
					me->channel[fl->cid].rhvm.vmcount,
					destVM, destVMperm, 1));
			if (err)
				goto bail;
		}
	}

bail:
	return err;
}

static int fastrpc_munmap_on_dsp(struct fastrpc_file *fl, uintptr_t raddr,
				uint64_t phys, size_t size, uint32_t flags)
{
	struct fastrpc_ioctl_invoke_crc ioctl;
	remote_arg_t ra[1];
	int err = 0;
	struct {
		int pid;
		uintptr_t vaddrout;
		size_t size;
	} inargs;

	inargs.pid = fl->tgid;
	inargs.size = size;
	inargs.vaddrout = raddr;
	ra[0].buf.pv = (void *)&inargs;
	ra[0].buf.len = sizeof(inargs);

	ioctl.inv.handle = FASTRPC_STATIC_HANDLE_KERNEL;
	if (fl->apps->compat)
		ioctl.inv.sc = REMOTE_SCALARS_MAKE(5, 1, 0);
	else
		ioctl.inv.sc = REMOTE_SCALARS_MAKE(3, 1, 0);
	ioctl.inv.pra = ra;
	ioctl.fds = NULL;
	ioctl.attrs = NULL;
	ioctl.crc = NULL;
	VERIFY(err, 0 == (err = fastrpc_internal_invoke(fl,
		FASTRPC_MODE_PARALLEL, 1, &ioctl)));
	if (err)
		goto bail;
	if (flags == ADSP_MMAP_HEAP_ADDR ||
				flags == ADSP_MMAP_REMOTE_HEAP_ADDR) {
		VERIFY(err, !fastrpc_munmap_on_dsp_rh(fl, phys, size, flags));
		if (err)
			goto bail;
	}
bail:
	return err;
}

static int fastrpc_mmap_remove_ssr(struct fastrpc_file *fl)
{
	struct fastrpc_mmap *match = NULL, *map = NULL;
	struct hlist_node *n = NULL;
	int err = 0, ret = 0;
	struct fastrpc_apps *me = &gfa;
	struct ramdump_segment *ramdump_segments_rh = NULL;

	do {
		match = NULL;
		spin_lock(&me->hlock);
		hlist_for_each_entry_safe(map, n, &me->maps, hn) {
			match = map;
			hlist_del_init(&map->hn);
			break;
		}
		spin_unlock(&me->hlock);

		if (match) {
			VERIFY(err, !fastrpc_munmap_on_dsp_rh(fl, match->phys,
						match->size, match->flags));
			if (err)
				goto bail;
			if (me->channel[0].ramdumpenabled) {
				ramdump_segments_rh = kcalloc(1,
				sizeof(struct ramdump_segment), GFP_KERNEL);
				if (ramdump_segments_rh) {
					ramdump_segments_rh->address =
					match->phys;
					ramdump_segments_rh->size = match->size;
					ret = do_elf_ramdump(
					 me->channel[0].remoteheap_ramdump_dev,
					 ramdump_segments_rh, 1);
					if (ret < 0)
						pr_err("ADSPRPC: unable to dump heap");
					kfree(ramdump_segments_rh);
				}
			}
			fastrpc_mmap_free(match, 0);
		}
	} while (match);
bail:
	if (err && match)
		fastrpc_mmap_add(match);
	return err;
}

static int fastrpc_mmap_remove_pdr(struct fastrpc_file *fl)
{
	struct fastrpc_apps *me = &gfa;
	int session = 0, err = 0;

	VERIFY(err, !fastrpc_get_adsp_session(
			AUDIO_PDR_SERVICE_LOCATION_CLIENT_NAME, &session));
	if (err)
		goto bail;
	if (!me->channel[fl->cid].spd[session].ispdup) {
		VERIFY(err, 0);
		if (err) {
			err = -ENOTCONN;
			goto bail;
		}
	}
	if (me->channel[fl->cid].spd[session].pdrcount !=
		me->channel[fl->cid].spd[session].prevpdrcount) {
		if (fastrpc_mmap_remove_ssr(fl))
			pr_err("ADSPRPC: SSR: Failed to unmap remote heap\n");
		me->channel[fl->cid].spd[session].prevpdrcount =
				me->channel[fl->cid].spd[session].pdrcount;
	}
bail:
	return err;
}

static int fastrpc_mmap_remove(struct fastrpc_file *fl, uintptr_t va,
			     size_t len, struct fastrpc_mmap **ppmap);

static void fastrpc_mmap_add(struct fastrpc_mmap *map);

static inline void get_fastrpc_ioctl_mmap_64(
			struct fastrpc_ioctl_mmap_64 *mmap64,
			struct fastrpc_ioctl_mmap *immap)
{
	immap->fd = mmap64->fd;
	immap->flags = mmap64->flags;
	immap->vaddrin = (uintptr_t)mmap64->vaddrin;
	immap->size = mmap64->size;
}

static inline void put_fastrpc_ioctl_mmap_64(
			struct fastrpc_ioctl_mmap_64 *mmap64,
			struct fastrpc_ioctl_mmap *immap)
{
	mmap64->vaddrout = (uint64_t)immap->vaddrout;
}

static inline void get_fastrpc_ioctl_munmap_64(
			struct fastrpc_ioctl_munmap_64 *munmap64,
			struct fastrpc_ioctl_munmap *imunmap)
{
	imunmap->vaddrout = (uintptr_t)munmap64->vaddrout;
	imunmap->size = munmap64->size;
}

static int fastrpc_internal_munmap(struct fastrpc_file *fl,
				   struct fastrpc_ioctl_munmap *ud)
{
	int err = 0;
	struct fastrpc_mmap *map = NULL;
	struct fastrpc_buf *rbuf = NULL, *free = NULL;
	struct hlist_node *n;

	VERIFY(err, fl->dsp_proc_init == 1);
	if (err) {
		pr_err("adsprpc: ERROR: %s: user application %s trying to unmap without initialization\n",
			 __func__, current->comm);
		err = -EBADR;
		goto bail;
	}
	mutex_lock(&fl->internal_map_mutex);

	spin_lock(&fl->hlock);
	hlist_for_each_entry_safe(rbuf, n, &fl->remote_bufs, hn_rem) {
		if (rbuf->raddr && (rbuf->flags == ADSP_MMAP_ADD_PAGES)) {
			if ((rbuf->raddr == ud->vaddrout) &&
				(rbuf->size == ud->size)) {
				free = rbuf;
				break;
			}
		}
	}
	spin_unlock(&fl->hlock);

	if (free) {
		VERIFY(err, !fastrpc_munmap_on_dsp(fl, free->raddr,
			free->phys, free->size, free->flags));
		if (err)
			goto bail;
		fastrpc_buf_free(rbuf, 0);
		mutex_unlock(&fl->internal_map_mutex);
		return err;
	}

	mutex_lock(&fl->map_mutex);
	VERIFY(err, !fastrpc_mmap_remove(fl, ud->vaddrout, ud->size, &map));
	mutex_unlock(&fl->map_mutex);
	if (err)
		goto bail;
	VERIFY(err, !fastrpc_munmap_on_dsp(fl, map->raddr,
				map->phys, map->size, map->flags));
	if (err)
		goto bail;
	mutex_lock(&fl->map_mutex);
	fastrpc_mmap_free(map, 0);
	mutex_unlock(&fl->map_mutex);
bail:
	if (err && map) {
		mutex_lock(&fl->map_mutex);
		fastrpc_mmap_add(map);
		mutex_unlock(&fl->map_mutex);
	}
	mutex_unlock(&fl->internal_map_mutex);
	return err;
}

static int fastrpc_internal_munmap_fd(struct fastrpc_file *fl,
				struct fastrpc_ioctl_munmap_fd *ud)
{
	int err = 0;
	struct fastrpc_mmap *map = NULL;

	VERIFY(err, (fl && ud));
	if (err)
		goto bail;
	VERIFY(err, fl->dsp_proc_init == 1);
	if (err) {
		pr_err("adsprpc: ERROR: %s: user application %s trying to unmap without initialization\n",
			__func__, current->comm);
		err = -EBADR;
		goto bail;
	}
	mutex_lock(&fl->map_mutex);
	if (fastrpc_mmap_find(fl, ud->fd, ud->va, ud->len, 0, 0, &map)) {
		pr_err("adsprpc: mapping not found to unmap fd 0x%x, va 0x%llx, len 0x%x\n",
			ud->fd, (unsigned long long)ud->va,
			(unsigned int)ud->len);
		err = -1;
		mutex_unlock(&fl->map_mutex);
		goto bail;
	}
	if (map)
		fastrpc_mmap_free(map, 0);
	mutex_unlock(&fl->map_mutex);
bail:
	return err;
}


static int fastrpc_internal_mmap(struct fastrpc_file *fl,
				 struct fastrpc_ioctl_mmap *ud)
{
	struct fastrpc_mmap *map = NULL;
	struct fastrpc_buf *rbuf = NULL;
	unsigned long dma_attr = 0;
	uintptr_t raddr = 0;
	int err = 0;

	VERIFY(err, fl->dsp_proc_init == 1);
	if (err) {
		pr_err("adsprpc: ERROR: %s: user application %s trying to map without initialization\n",
			__func__, current->comm);
		err = -EBADR;
		goto bail;
	}
	mutex_lock(&fl->internal_map_mutex);
	if (ud->flags == ADSP_MMAP_ADD_PAGES) {
		if (ud->vaddrin) {
			err = -EINVAL;
			pr_err("adsprpc: %s: %s: ERROR: adding user allocated pages is not supported\n",
					current->comm, __func__);
			goto bail;
		}
		dma_attr = DMA_ATTR_EXEC_MAPPING |
					DMA_ATTR_DELAYED_UNMAP |
					DMA_ATTR_NO_KERNEL_MAPPING |
					DMA_ATTR_FORCE_NON_COHERENT;
		err = fastrpc_buf_alloc(fl, ud->size, dma_attr, ud->flags,
								1, &rbuf);
		if (err)
			goto bail;
		err = fastrpc_mmap_on_dsp(fl, ud->flags, 0,
				rbuf->phys, rbuf->size, &raddr);
		if (err)
			goto bail;
		rbuf->raddr = raddr;
	} else {
		uintptr_t va_to_dsp;

		mutex_lock(&fl->map_mutex);
		VERIFY(err, !fastrpc_mmap_create(fl, ud->fd, 0,
				(uintptr_t)ud->vaddrin, ud->size,
				 ud->flags, &map));
		mutex_unlock(&fl->map_mutex);
		if (err)
			goto bail;

		if (ud->flags == ADSP_MMAP_HEAP_ADDR ||
				ud->flags == ADSP_MMAP_REMOTE_HEAP_ADDR)
			va_to_dsp = 0;
		else
			va_to_dsp = (uintptr_t)map->va;
		VERIFY(err, 0 == fastrpc_mmap_on_dsp(fl, ud->flags, va_to_dsp,
				map->phys, map->size, &raddr));
		if (err)
			goto bail;
		map->raddr = raddr;
	}
	ud->vaddrout = raddr;
 bail:
	if (err) {
		if (map) {
			mutex_lock(&fl->map_mutex);
			fastrpc_mmap_free(map, 0);
			mutex_unlock(&fl->map_mutex);
		}
		if (!IS_ERR_OR_NULL(rbuf))
			fastrpc_buf_free(rbuf, 0);
	}
	mutex_unlock(&fl->internal_map_mutex);
	return err;
}

static void fastrpc_context_list_dtor(struct fastrpc_file *fl);

static int fastrpc_session_alloc_locked(struct fastrpc_channel_ctx *chan,
			int secure, struct fastrpc_session_ctx **session)
{
	struct fastrpc_apps *me = &gfa;
	int idx = 0, err = 0;

	if (chan->sesscount) {
		for (idx = 0; idx < chan->sesscount; ++idx) {
			if (!chan->session[idx].used &&
				chan->session[idx].smmu.secure == secure) {
				chan->session[idx].used = 1;
				break;
			}
		}
		if (idx >= chan->sesscount) {
			err = -EUSERS;
			pr_err("adsprpc: ERROR %d: %s: max concurrent sessions limit (%d) already reached on %s\n",
				err, __func__, chan->sesscount, chan->subsys);
			goto bail;
		}
		chan->session[idx].smmu.faults = 0;
	} else {
		VERIFY(err, me->dev != NULL);
		if (err)
			goto bail;
		chan->session[0].dev = me->dev;
		chan->session[0].smmu.dev = me->dev;
	}

	*session = &chan->session[idx];
 bail:
	return err;
}

static int fastrpc_rpmsg_probe(struct rpmsg_device *rpdev)
{
	int err = 0;
	int cid = -1;

	VERIFY(err, !IS_ERR_OR_NULL(rpdev));
	if (err)
		return -EINVAL;

	if (!strcmp(rpdev->dev.parent->of_node->name, "cdsp"))
		cid = CDSP_DOMAIN_ID;
	else if (!strcmp(rpdev->dev.parent->of_node->name, "adsp"))
		cid = ADSP_DOMAIN_ID;
	else if (!strcmp(rpdev->dev.parent->of_node->name, "dsps"))
		cid = SDSP_DOMAIN_ID;
	else if (!strcmp(rpdev->dev.parent->of_node->name, "mdsp"))
		cid = MDSP_DOMAIN_ID;

	VERIFY(err, cid >= 0 && cid < NUM_CHANNELS);
	if (err)
		goto bail;
	mutex_lock(&gcinfo[cid].rpmsg_mutex);
	gcinfo[cid].rpdev = rpdev;
	mutex_unlock(&gcinfo[cid].rpmsg_mutex);
	pr_info("adsprpc: %s: opened rpmsg channel for %s\n",
		__func__, gcinfo[cid].subsys);
bail:
	if (err)
		pr_err("adsprpc: rpmsg probe of %s cid %d failed\n",
			rpdev->dev.parent->of_node->name, cid);
	return err;
}

static void fastrpc_rpmsg_remove(struct rpmsg_device *rpdev)
{
	int err = 0;
	int cid = -1;
	struct fastrpc_apps *me = &gfa;

	VERIFY(err, !IS_ERR_OR_NULL(rpdev));
	if (err)
		return;

	if (!strcmp(rpdev->dev.parent->of_node->name, "cdsp"))
		cid = CDSP_DOMAIN_ID;
	else if (!strcmp(rpdev->dev.parent->of_node->name, "adsp"))
		cid = ADSP_DOMAIN_ID;
	else if (!strcmp(rpdev->dev.parent->of_node->name, "dsps"))
		cid = SDSP_DOMAIN_ID;
	else if (!strcmp(rpdev->dev.parent->of_node->name, "mdsp"))
		cid = MDSP_DOMAIN_ID;

	VERIFY(err, cid >= 0 && cid < NUM_CHANNELS);
	if (err)
		goto bail;
	mutex_lock(&gcinfo[cid].rpmsg_mutex);
	gcinfo[cid].rpdev = NULL;
	mutex_unlock(&gcinfo[cid].rpmsg_mutex);
	fastrpc_notify_drivers(me, cid);
	pr_info("adsprpc: %s: closed rpmsg channel of %s\n",
		__func__, gcinfo[cid].subsys);
bail:
	if (err)
		pr_err("adsprpc: rpmsg remove of %s cid %d failed\n",
			rpdev->dev.parent->of_node->name, cid);
	return;
}

static int fastrpc_rpmsg_callback(struct rpmsg_device *rpdev, void *data,
	int len, void *priv, u32 addr)
{
	struct smq_invoke_rsp *rsp = (struct smq_invoke_rsp *)data;
	struct fastrpc_apps *me = &gfa;
	uint32_t index;
	int err = 0;

	VERIFY(err, (rsp && len >= sizeof(*rsp)));
	if (err)
		goto bail;

	index = (uint32_t)((rsp->ctx & FASTRPC_CTXID_MASK) >> 4);
	VERIFY(err, index < FASTRPC_CTX_MAX);
	if (err)
		goto bail;

	VERIFY(err, !IS_ERR_OR_NULL(me->ctxtable[index]));
	if (err)
		goto bail;

	VERIFY(err, ((me->ctxtable[index]->ctxid == (rsp->ctx & ~3)) &&
		me->ctxtable[index]->magic == FASTRPC_CTX_MAGIC));
	if (err)
		goto bail;

	context_notify_user(me->ctxtable[index], rsp->retval);
bail:
	if (err)
		pr_debug("adsprpc: invalid response or context\n");
	return err;
}

static int fastrpc_session_alloc(struct fastrpc_channel_ctx *chan, int secure,
					struct fastrpc_session_ctx **session)
{
	int err = 0;

	mutex_lock(&chan->smd_mutex);
	if (!*session)
		err = fastrpc_session_alloc_locked(chan, secure, session);
	mutex_unlock(&chan->smd_mutex);
	return err;
}

static void fastrpc_session_free(struct fastrpc_channel_ctx *chan,
				struct fastrpc_session_ctx *session)
{
	mutex_lock(&chan->smd_mutex);
	session->used = 0;
	mutex_unlock(&chan->smd_mutex);
}

static int fastrpc_file_free(struct fastrpc_file *fl)
{
	struct hlist_node *n = NULL;
	struct fastrpc_mmap *map = NULL, *lmap = NULL;
	struct fastrpc_perf *perf = NULL, *fperf = NULL;
	int cid;

	if (!fl)
		return 0;
	cid = fl->cid;

	(void)fastrpc_release_current_dsp_process(fl);

	spin_lock(&fl->apps->hlock);
	hlist_del_init(&fl->hn);
	spin_unlock(&fl->apps->hlock);
	kfree(fl->debug_buf);

	if (!fl->sctx) {
		kfree(fl);
		return 0;
	}
	spin_lock(&fl->hlock);
	fl->file_close = 1;
	spin_unlock(&fl->hlock);
	if (!IS_ERR_OR_NULL(fl->init_mem))
		fastrpc_buf_free(fl->init_mem, 0);
	fastrpc_context_list_dtor(fl);
	fastrpc_cached_buf_list_free(fl);
	mutex_lock(&fl->map_mutex);
	do {
		lmap = NULL;
		hlist_for_each_entry_safe(map, n, &fl->maps, hn) {
			hlist_del_init(&map->hn);
			lmap = map;
			break;
		}
		fastrpc_mmap_free(lmap, 1);
	} while (lmap);
	mutex_unlock(&fl->map_mutex);

	if (fl->sctx)
		fastrpc_session_free(&fl->apps->channel[cid], fl->sctx);
	if (fl->secsctx)
		fastrpc_session_free(&fl->apps->channel[cid], fl->secsctx);

	mutex_lock(&fl->perf_mutex);
	do {
		struct hlist_node *pn = NULL;

		fperf = NULL;
		hlist_for_each_entry_safe(perf, pn, &fl->perf, hn) {
			hlist_del_init(&perf->hn);
			fperf = perf;
			break;
		}
		kfree(fperf);
	} while (fperf);
	fastrpc_remote_buf_list_free(fl);
	mutex_unlock(&fl->perf_mutex);
	mutex_destroy(&fl->perf_mutex);
	mutex_destroy(&fl->map_mutex);
	mutex_destroy(&fl->internal_map_mutex);
	kfree(fl);
	return 0;
}

static int fastrpc_device_release(struct inode *inode, struct file *file)
{
	struct fastrpc_file *fl = (struct fastrpc_file *)file->private_data;

	if (fl) {
		if (fl->qos_request && pm_qos_request_active(&fl->pm_qos_req))
			pm_qos_remove_request(&fl->pm_qos_req);
		if (fl->debugfs_file != NULL)
			debugfs_remove(fl->debugfs_file);
		fastrpc_file_free(fl);
		file->private_data = NULL;
	}
	return 0;
}

static int fastrpc_debugfs_open(struct inode *inode, struct file *filp)
{
	filp->private_data = inode->i_private;
	return 0;
}

static ssize_t fastrpc_debugfs_read(struct file *filp, char __user *buffer,
					 size_t count, loff_t *position) {
	struct fastrpc_apps *me = &gfa;
	struct fastrpc_file *fl = filp->private_data;
	struct hlist_node *n;
	struct fastrpc_buf *buf = NULL;
	struct fastrpc_mmap *map = NULL;
	struct fastrpc_mmap *gmaps = NULL;
	struct smq_invoke_ctx *ictx = NULL;
	struct fastrpc_channel_ctx *chan = NULL;
	unsigned int len = 0;
	int i, j, sess_used = 0, ret = 0;
	char *fileinfo = NULL;
	char single_line[UL_SIZE] = "----------------";
	char title[UL_SIZE] = "=========================";

	fileinfo = kzalloc(DEBUGFS_SIZE, GFP_KERNEL);
	if (!fileinfo)
		goto bail;
	if (fl == NULL) {
		len += scnprintf(fileinfo + len, DEBUGFS_SIZE - len,
			"\n%s %s %s\n", title, " CHANNEL INFO ", title);
		len += scnprintf(fileinfo + len, DEBUGFS_SIZE - len,
			"%-7s|%-10s|%-14s|%-9s|%-13s\n",
			"subsys", "sesscount", "issubsystemup",
			"ssrcount", "session_used");
		len += scnprintf(fileinfo + len, DEBUGFS_SIZE - len,
			"-%s%s%s%s-\n", single_line, single_line,
			single_line, single_line);
		for (i = 0; i < NUM_CHANNELS; i++) {
			sess_used = 0;
			chan = &gcinfo[i];
			len += scnprintf(fileinfo + len,
				DEBUGFS_SIZE - len, "%-7s", chan->subsys);
			len += scnprintf(fileinfo + len,
				DEBUGFS_SIZE - len, "|%-10d",
				chan->sesscount);
			len += scnprintf(fileinfo + len,
				DEBUGFS_SIZE - len, "|%-14d",
				chan->issubsystemup);
			len += scnprintf(fileinfo + len,
				DEBUGFS_SIZE - len, "|%-9d",
				chan->ssrcount);
			for (j = 0; j < chan->sesscount; j++) {
				sess_used += chan->session[j].used;
			}
			len += scnprintf(fileinfo + len,
				DEBUGFS_SIZE - len, "|%-13d\n", sess_used);
		}
		len += scnprintf(fileinfo + len, DEBUGFS_SIZE - len,
			"\n%s%s%s\n", "=============",
			" CMA HEAP ", "==============");
		len += scnprintf(fileinfo + len,
			DEBUGFS_SIZE - len, "%-20s|%-20s\n", "addr", "size");
		len += scnprintf(fileinfo + len,
			DEBUGFS_SIZE - len, "--%s%s---\n",
			single_line, single_line);
		len += scnprintf(fileinfo + len, DEBUGFS_SIZE - len,
			"0x%-18llX", me->range.addr);
		len += scnprintf(fileinfo + len,
			DEBUGFS_SIZE - len, "|0x%-18llX\n", me->range.size);
		len += scnprintf(fileinfo + len, DEBUGFS_SIZE - len,
			"\n==========%s %s %s===========\n",
			title, " GMAPS ", title);
		len += scnprintf(fileinfo + len, DEBUGFS_SIZE - len,
			"%-20s|%-20s|%-20s|%-20s\n",
			"fd", "phys", "size", "va");
		len += scnprintf(fileinfo + len, DEBUGFS_SIZE - len,
			"%s%s%s%s%s\n", single_line, single_line,
			single_line, single_line, single_line);
		hlist_for_each_entry_safe(gmaps, n, &me->maps, hn) {
			len += scnprintf(fileinfo + len, DEBUGFS_SIZE - len,
				"%-20d|0x%-18llX|0x%-18X|0x%-20lX\n\n",
				gmaps->fd, gmaps->phys,
				(uint32_t)gmaps->size,
				gmaps->va);
		}
		len += scnprintf(fileinfo + len, DEBUGFS_SIZE - len,
			"%-20s|%-20s|%-20s|%-20s\n",
			"len", "refs", "raddr", "flags");
		len += scnprintf(fileinfo + len, DEBUGFS_SIZE - len,
			"%s%s%s%s%s\n", single_line, single_line,
			single_line, single_line, single_line);
		hlist_for_each_entry_safe(gmaps, n, &me->maps, hn) {
			len += scnprintf(fileinfo + len, DEBUGFS_SIZE - len,
				"0x%-18X|%-20d|%-20lu|%-20u\n",
				(uint32_t)gmaps->len, gmaps->refs,
				gmaps->raddr, gmaps->flags);
		}
	} else {
		len += scnprintf(fileinfo + len, DEBUGFS_SIZE - len,
			"\n%s %13s %d\n", "cid", ":", fl->cid);
		len += scnprintf(fileinfo + len, DEBUGFS_SIZE - len,
			"%s %12s %d\n", "tgid", ":", fl->tgid);
		len += scnprintf(fileinfo + len, DEBUGFS_SIZE - len,
			"%s %7s %d\n", "sessionid", ":", fl->sessionid);
		len += scnprintf(fileinfo + len, DEBUGFS_SIZE - len,
			"%s %8s %d\n", "ssrcount", ":", fl->ssrcount);
		len += scnprintf(fileinfo + len, DEBUGFS_SIZE - len,
			"%s %14s %d\n", "pd", ":", fl->pd);
		len += scnprintf(fileinfo + len, DEBUGFS_SIZE - len,
			"%s %9s %s\n", "spdname", ":", fl->spdname);
		len += scnprintf(fileinfo + len, DEBUGFS_SIZE - len,
			"%s %6s %d\n", "file_close", ":", fl->file_close);
		len += scnprintf(fileinfo + len, DEBUGFS_SIZE - len,
			"%s %9s %d\n", "profile", ":", fl->profile);
		len += scnprintf(fileinfo + len, DEBUGFS_SIZE - len,
			"%s %3s %d\n", "smmu.coherent", ":",
			fl->sctx->smmu.coherent);
		len += scnprintf(fileinfo + len, DEBUGFS_SIZE - len,
			"%s %4s %d\n", "smmu.enabled", ":",
			fl->sctx->smmu.enabled);
		len += scnprintf(fileinfo + len, DEBUGFS_SIZE - len,
			"%s %9s %d\n", "smmu.cb", ":", fl->sctx->smmu.cb);
		len += scnprintf(fileinfo + len, DEBUGFS_SIZE - len,
			"%s %5s %d\n", "smmu.secure", ":",
			fl->sctx->smmu.secure);
		len += scnprintf(fileinfo + len, DEBUGFS_SIZE - len,
			"%s %5s %d\n", "smmu.faults", ":",
			fl->sctx->smmu.faults);

		len += scnprintf(fileinfo + len, DEBUGFS_SIZE - len,
			"\n=======%s %s %s======\n", title,
			" LIST OF MAPS ", title);
		len += scnprintf(fileinfo + len, DEBUGFS_SIZE - len,
			"%-20s|%-20s|%-20s\n", "va", "phys", "size");
		len += scnprintf(fileinfo + len, DEBUGFS_SIZE - len,
			"%s%s%s%s%s\n",
			single_line, single_line, single_line,
			single_line, single_line);
		hlist_for_each_entry_safe(map, n, &fl->maps, hn) {
			len += scnprintf(fileinfo + len, DEBUGFS_SIZE - len,
				"0x%-20lX|0x%-20llX|0x%-20zu\n\n",
				map->va, map->phys,
				map->size);
		}
		len += scnprintf(fileinfo + len, DEBUGFS_SIZE - len,
			"%-20s|%-20s|%-20s|%-20s\n",
			"len", "refs",
			"raddr", "uncached");
		len += scnprintf(fileinfo + len, DEBUGFS_SIZE - len,
			"%s%s%s%s%s\n",
			single_line, single_line, single_line,
			single_line, single_line);
		hlist_for_each_entry_safe(map, n, &fl->maps, hn) {
			len += scnprintf(fileinfo + len, DEBUGFS_SIZE - len,
				"%-20zu|%-20d|0x%-20lX|%-20d\n\n",
				map->len, map->refs, map->raddr,
				map->uncached);
		}
		len += scnprintf(fileinfo + len, DEBUGFS_SIZE - len,
			"%-20s|%-20s\n", "secure", "attr");
		len += scnprintf(fileinfo + len, DEBUGFS_SIZE - len,
			"%s%s%s%s%s\n",
			single_line, single_line, single_line,
			single_line, single_line);
		hlist_for_each_entry_safe(map, n, &fl->maps, hn) {
			len += scnprintf(fileinfo + len, DEBUGFS_SIZE - len,
				"%-20d|0x%-20lX\n\n",
				map->secure, map->attr);
		}

		len += scnprintf(fileinfo + len, DEBUGFS_SIZE - len,
			"\n======%s %s %s======\n", title,
			" LIST OF BUFS ", title);
		spin_lock(&fl->hlock);
		len += scnprintf(fileinfo + len, DEBUGFS_SIZE - len,
			"%-19s|%-19s|%-19s\n",
			"virt", "phys", "size");
		len += scnprintf(fileinfo + len, DEBUGFS_SIZE - len,
			"%s%s%s%s%s\n", single_line, single_line,
			single_line, single_line, single_line);
		hlist_for_each_entry_safe(buf, n, &fl->cached_bufs, hn) {
			len += scnprintf(fileinfo + len,
				DEBUGFS_SIZE - len,
				"0x%-17p|0x%-17llX|%-19zu\n",
				buf->virt, (uint64_t)buf->phys, buf->size);
		}

		len += scnprintf(fileinfo + len, DEBUGFS_SIZE - len,
			"\n%s %s %s\n", title,
			" LIST OF PENDING SMQCONTEXTS ", title);
		len += scnprintf(fileinfo + len, DEBUGFS_SIZE - len,
			"%-20s|%-10s|%-10s|%-10s|%-20s\n",
			"sc", "pid", "tgid", "used", "ctxid");
		len += scnprintf(fileinfo + len, DEBUGFS_SIZE - len,
			"%s%s%s%s%s\n", single_line, single_line,
			single_line, single_line, single_line);
		hlist_for_each_entry_safe(ictx, n, &fl->clst.pending, hn) {
			len += scnprintf(fileinfo + len, DEBUGFS_SIZE - len,
				"0x%-18X|%-10d|%-10d|%-10zu|0x%-20llX\n\n",
				ictx->sc, ictx->pid, ictx->tgid,
				ictx->used, ictx->ctxid);
		}

		len += scnprintf(fileinfo + len, DEBUGFS_SIZE - len,
			"\n%s %s %s\n", title,
			" LIST OF INTERRUPTED SMQCONTEXTS ", title);
		len += scnprintf(fileinfo + len, DEBUGFS_SIZE - len,
			"%-20s|%-10s|%-10s|%-10s|%-20s\n",
			"sc", "pid", "tgid", "used", "ctxid");
		len += scnprintf(fileinfo + len, DEBUGFS_SIZE - len,
			"%s%s%s%s%s\n", single_line, single_line,
			single_line, single_line, single_line);
		hlist_for_each_entry_safe(ictx, n, &fl->clst.interrupted, hn) {
			len += scnprintf(fileinfo + len, DEBUGFS_SIZE - len,
			"%-20u|%-20d|%-20d|%-20zu|0x%-20llX\n\n",
			ictx->sc, ictx->pid, ictx->tgid,
			ictx->used, ictx->ctxid);
		}
		spin_unlock(&fl->hlock);
	}
	if (len > DEBUGFS_SIZE)
		len = DEBUGFS_SIZE;
	ret = simple_read_from_buffer(buffer, count, position, fileinfo, len);
	kfree(fileinfo);
bail:
	return ret;
}

static const struct file_operations debugfs_fops = {
	.open = fastrpc_debugfs_open,
	.read = fastrpc_debugfs_read,
};
static int fastrpc_channel_open(struct fastrpc_file *fl)
{
	struct fastrpc_apps *me = &gfa;
	int cid, err = 0;


	VERIFY(err, fl && fl->sctx && fl->cid >= 0 && fl->cid < NUM_CHANNELS);
	if (err) {
		pr_err("adsprpc: ERROR: %s: kernel session not initialized yet for %s\n",
			__func__, current->comm);
		err = -EBADR;
		return err;
	}
	cid = fl->cid;

	mutex_lock(&me->channel[cid].rpmsg_mutex);
	VERIFY(err, NULL != me->channel[cid].rpdev);
	if (err) {
		err = -ENOTCONN;
		mutex_unlock(&me->channel[cid].rpmsg_mutex);
		goto bail;
	}
	mutex_unlock(&me->channel[cid].rpmsg_mutex);

	mutex_lock(&me->channel[cid].smd_mutex);
	if (me->channel[cid].ssrcount !=
				 me->channel[cid].prevssrcount) {
		if (!me->channel[cid].issubsystemup) {
			VERIFY(err, 0);
			if (err) {
				err = -ENOTCONN;
				mutex_unlock(&me->channel[cid].smd_mutex);
				goto bail;
			}
		}
	}
	fl->ssrcount = me->channel[cid].ssrcount;

	if (cid == ADSP_DOMAIN_ID && me->channel[cid].ssrcount !=
			 me->channel[cid].prevssrcount) {
		mutex_lock(&fl->map_mutex);
		if (fastrpc_mmap_remove_ssr(fl))
			pr_err("adsprpc: %s: SSR: Failed to unmap remote heap for %s\n",
				__func__, me->channel[cid].name);
		mutex_unlock(&fl->map_mutex);
		me->channel[cid].prevssrcount =
					me->channel[cid].ssrcount;
	}
	mutex_unlock(&me->channel[cid].smd_mutex);

bail:
	return err;
}

static int fastrpc_device_open(struct inode *inode, struct file *filp)
{
	int err = 0;
	struct dentry *debugfs_file;
	struct fastrpc_file *fl = NULL;
	struct fastrpc_apps *me = &gfa;
	char strpid[PID_SIZE];
	int buf_size = 0;

	/*
	 * Indicates the device node opened
	 * MINOR_NUM_DEV or MINOR_NUM_SECURE_DEV
	 */
	int dev_minor = MINOR(inode->i_rdev);

	VERIFY(err, ((dev_minor == MINOR_NUM_DEV) ||
			(dev_minor == MINOR_NUM_SECURE_DEV)));
	if (err) {
		pr_err("adsprpc: Invalid dev minor num %d\n", dev_minor);
		return err;
	}

	VERIFY(err, NULL != (fl = kzalloc(sizeof(*fl), GFP_KERNEL)));
	if (err)
		return err;

	snprintf(strpid, PID_SIZE, "%d", current->pid);
	buf_size = strlen(current->comm) + strlen("_") + strlen(strpid) + 1;
	VERIFY(err, NULL != (fl->debug_buf = kzalloc(buf_size, GFP_KERNEL)));
	if (err) {
		kfree(fl);
		return err;
	}
	snprintf(fl->debug_buf, UL_SIZE, "%.10s%s%d",
			current->comm, "_", current->pid);
	debugfs_file = debugfs_create_file(fl->debug_buf, 0644, debugfs_root,
						fl, &debugfs_fops);

	context_list_ctor(&fl->clst);
	spin_lock_init(&fl->hlock);
	INIT_HLIST_HEAD(&fl->maps);
	INIT_HLIST_HEAD(&fl->perf);
	INIT_HLIST_HEAD(&fl->cached_bufs);
	INIT_HLIST_HEAD(&fl->remote_bufs);
	INIT_HLIST_NODE(&fl->hn);
	fl->sessionid = 0;
	fl->tgid = current->tgid;
	fl->apps = me;
	fl->mode = FASTRPC_MODE_SERIAL;
	fl->cid = -1;
	fl->dev_minor = dev_minor;
	fl->init_mem = NULL;
	if (debugfs_file != NULL)
		fl->debugfs_file = debugfs_file;
	memset(&fl->perf, 0, sizeof(fl->perf));
	fl->qos_request = 0;
	fl->dsp_proc_init = 0;
	filp->private_data = fl;
	mutex_init(&fl->internal_map_mutex);
	mutex_init(&fl->map_mutex);
	spin_lock(&me->hlock);
	hlist_add_head(&fl->hn, &me->drivers);
	spin_unlock(&me->hlock);
	mutex_init(&fl->perf_mutex);
	return 0;
}

static int fastrpc_get_info(struct fastrpc_file *fl, uint32_t *info)
{
	int err = 0;
	uint32_t cid;

	VERIFY(err, fl != NULL);
	if (err)
		goto bail;
	if (fl->cid == -1) {
		cid = *info;
		VERIFY(err, cid < NUM_CHANNELS);
		if (err)
			goto bail;
		/* Check to see if the device node is non-secure */
		if (fl->dev_minor == MINOR_NUM_DEV) {
			/*
			 * For non secure device node check and make sure that
			 * the channel allows non-secure access
			 * If not, bail. Session will not start.
			 * cid will remain -1 and client will not be able to
			 * invoke any other methods without failure
			 */
			if (fl->apps->channel[cid].secure == SECURE_CHANNEL) {
				err = -EACCES;
				goto bail;
			}
		}
		fl->cid = cid;
		fl->ssrcount = fl->apps->channel[cid].ssrcount;
		mutex_lock(&fl->apps->channel[cid].smd_mutex);
		err = fastrpc_session_alloc_locked(&fl->apps->channel[cid],
				0, &fl->sctx);
		mutex_unlock(&fl->apps->channel[cid].smd_mutex);
		if (err)
			goto bail;
	}
	VERIFY(err, fl->sctx != NULL);
	if (err)
		goto bail;
	*info = (fl->sctx->smmu.enabled ? 1 : 0);
bail:
	return err;
}

static int fastrpc_internal_control(struct fastrpc_file *fl,
					struct fastrpc_ioctl_control *cp)
{
	int err = 0;
	int latency;

	VERIFY(err, !IS_ERR_OR_NULL(fl) && !IS_ERR_OR_NULL(fl->apps));
	if (err)
		goto bail;
	VERIFY(err, !IS_ERR_OR_NULL(cp));
	if (err)
		goto bail;

	switch (cp->req) {
	case FASTRPC_CONTROL_LATENCY:
		latency = cp->lp.enable == FASTRPC_LATENCY_CTRL_ENB ?
			fl->apps->latency : PM_QOS_DEFAULT_VALUE;
		VERIFY(err, latency != 0);
		if (err)
			goto bail;
		if (!fl->qos_request) {
			pm_qos_add_request(&fl->pm_qos_req,
				PM_QOS_CPU_DMA_LATENCY, latency);
			fl->qos_request = 1;
		} else
			pm_qos_update_request(&fl->pm_qos_req, latency);
		break;
	case FASTRPC_CONTROL_KALLOC:
		cp->kalloc.kalloc_support = 1;
		break;
	case FASTRPC_CONTROL_WAKELOCK:
		fl->wake_enable = cp->wp.enable;
		break;
	default:
		err = -EBADRQC;
		break;
	}
bail:
	return err;
}

static long fastrpc_device_ioctl(struct file *file, unsigned int ioctl_num,
				 unsigned long ioctl_param)
{
	union {
		struct fastrpc_ioctl_invoke_crc inv;
		struct fastrpc_ioctl_mmap mmap;
		struct fastrpc_ioctl_mmap_64 mmap64;
		struct fastrpc_ioctl_munmap munmap;
		struct fastrpc_ioctl_munmap_64 munmap64;
		struct fastrpc_ioctl_munmap_fd munmap_fd;
		struct fastrpc_ioctl_init_attrs init;
		struct fastrpc_ioctl_perf perf;
		struct fastrpc_ioctl_control cp;
	} p;
	union {
		struct fastrpc_ioctl_mmap mmap;
		struct fastrpc_ioctl_munmap munmap;
	} i;
	void *param = (char *)ioctl_param;
	struct fastrpc_file *fl = (struct fastrpc_file *)file->private_data;
	struct fastrpc_apps *me = &gfa;
	int size = 0, err = 0, session = 0;
	uint32_t info;

	p.inv.fds = NULL;
	p.inv.attrs = NULL;
	p.inv.crc = NULL;
	if (fl->spdname &&
		!strcmp(fl->spdname, AUDIO_PDR_SERVICE_LOCATION_CLIENT_NAME)) {
		VERIFY(err, !fastrpc_get_adsp_session(
			AUDIO_PDR_SERVICE_LOCATION_CLIENT_NAME, &session));
		if (err)
			goto bail;
		if (!me->channel[fl->cid].spd[session].ispdup) {
			err = -ENOTCONN;
			goto bail;
		}
	}
	spin_lock(&fl->hlock);
	if (fl->file_close == 1) {
		err = EBADF;
		pr_warn("ADSPRPC: fastrpc_device_release is happening, So not sending any new requests to DSP");
		spin_unlock(&fl->hlock);
		goto bail;
	}
	spin_unlock(&fl->hlock);

	switch (ioctl_num) {
	case FASTRPC_IOCTL_INVOKE:
		size = sizeof(struct fastrpc_ioctl_invoke);
		/* fall through */
	case FASTRPC_IOCTL_INVOKE_FD:
		if (!size)
			size = sizeof(struct fastrpc_ioctl_invoke_fd);
		/* fall through */
	case FASTRPC_IOCTL_INVOKE_ATTRS:
		if (!size)
			size = sizeof(struct fastrpc_ioctl_invoke_attrs);
		/* fall through */
	case FASTRPC_IOCTL_INVOKE_CRC:
		if (!size)
			size = sizeof(struct fastrpc_ioctl_invoke_crc);
		K_COPY_FROM_USER(err, 0, &p.inv, param, size);
		if (err)
			goto bail;
		VERIFY(err, 0 == (err = fastrpc_internal_invoke(fl, fl->mode,
						0, &p.inv)));
		if (err)
			goto bail;
		break;
	case FASTRPC_IOCTL_MMAP:
		K_COPY_FROM_USER(err, 0, &p.mmap, param,
						sizeof(p.mmap));
		if (err)
			goto bail;
		VERIFY(err, 0 == (err = fastrpc_internal_mmap(fl, &p.mmap)));
		if (err)
			goto bail;
		K_COPY_TO_USER(err, 0, param, &p.mmap, sizeof(p.mmap));
		if (err)
			goto bail;
		break;
	case FASTRPC_IOCTL_MUNMAP:
		K_COPY_FROM_USER(err, 0, &p.munmap, param,
						sizeof(p.munmap));
		if (err)
			goto bail;
		VERIFY(err, 0 == (err = fastrpc_internal_munmap(fl,
							&p.munmap)));
		if (err)
			goto bail;
		break;
	case FASTRPC_IOCTL_MMAP_64:
		K_COPY_FROM_USER(err, 0, &p.mmap64, param,
						sizeof(p.mmap64));
		if (err)
			goto bail;
		get_fastrpc_ioctl_mmap_64(&p.mmap64, &i.mmap);
		VERIFY(err, 0 == (err = fastrpc_internal_mmap(fl, &i.mmap)));
		if (err)
			goto bail;
		put_fastrpc_ioctl_mmap_64(&p.mmap64, &i.mmap);
		K_COPY_TO_USER(err, 0, param, &p.mmap64, sizeof(p.mmap64));
		if (err)
			goto bail;
		break;
	case FASTRPC_IOCTL_MUNMAP_64:
		K_COPY_FROM_USER(err, 0, &p.munmap64, param,
						sizeof(p.munmap64));
		if (err)
			goto bail;
		get_fastrpc_ioctl_munmap_64(&p.munmap64, &i.munmap);
		VERIFY(err, 0 == (err = fastrpc_internal_munmap(fl,
							&i.munmap)));
		if (err)
			goto bail;
		break;
	case FASTRPC_IOCTL_MUNMAP_FD:
		K_COPY_FROM_USER(err, 0, &p.munmap_fd, param,
			sizeof(p.munmap_fd));
		if (err)
			goto bail;
		VERIFY(err, 0 == (err = fastrpc_internal_munmap_fd(fl,
			&p.munmap_fd)));
		if (err)
			goto bail;
		break;
	case FASTRPC_IOCTL_SETMODE:
		switch ((uint32_t)ioctl_param) {
		case FASTRPC_MODE_PARALLEL:
		case FASTRPC_MODE_SERIAL:
			fl->mode = (uint32_t)ioctl_param;
			break;
		case FASTRPC_MODE_PROFILE:
			fl->profile = (uint32_t)ioctl_param;
			break;
		case FASTRPC_MODE_SESSION:
			fl->sessionid = 1;
			fl->tgid |= (1 << SESSION_ID_INDEX);
			break;
		default:
			err = -ENOTTY;
			break;
		}
		break;
	case FASTRPC_IOCTL_GETPERF:
		K_COPY_FROM_USER(err, 0, &p.perf,
					param, sizeof(p.perf));
		if (err)
			goto bail;
		p.perf.numkeys = sizeof(struct fastrpc_perf)/sizeof(int64_t);
		if (p.perf.keys) {
			char *keys = PERF_KEYS;

			K_COPY_TO_USER(err, 0, (void *)p.perf.keys,
						 keys, strlen(keys)+1);
			if (err)
				goto bail;
		}
		if (p.perf.data) {
			struct fastrpc_perf *perf = NULL, *fperf = NULL;
			struct hlist_node *n = NULL;

			mutex_lock(&fl->perf_mutex);
			hlist_for_each_entry_safe(perf, n, &fl->perf, hn) {
				if (perf->tid == current->pid) {
					fperf = perf;
					break;
				}
			}

			mutex_unlock(&fl->perf_mutex);

			if (fperf) {
				K_COPY_TO_USER(err, 0, (void *)p.perf.data,
					fperf, sizeof(*fperf));
			}
		}
		K_COPY_TO_USER(err, 0, param, &p.perf, sizeof(p.perf));
		if (err)
			goto bail;
		break;
	case FASTRPC_IOCTL_CONTROL:
		K_COPY_FROM_USER(err, 0, &p.cp, param,
				sizeof(p.cp));
		if (err)
			goto bail;
		VERIFY(err, 0 == (err = fastrpc_internal_control(fl, &p.cp)));
		if (err)
			goto bail;
		if (p.cp.req == FASTRPC_CONTROL_KALLOC) {
			K_COPY_TO_USER(err, 0, param, &p.cp, sizeof(p.cp));
			if (err)
				goto bail;
		}
		break;
	case FASTRPC_IOCTL_GETINFO:
	    K_COPY_FROM_USER(err, 0, &info, param, sizeof(info));
		if (err)
			goto bail;
		VERIFY(err, 0 == (err = fastrpc_get_info(fl, &info)));
		if (err)
			goto bail;
		K_COPY_TO_USER(err, 0, param, &info, sizeof(info));
		if (err)
			goto bail;
		break;
	case FASTRPC_IOCTL_INIT:
		p.init.attrs = 0;
		p.init.siglen = 0;
		size = sizeof(struct fastrpc_ioctl_init);
		/* fall through */
	case FASTRPC_IOCTL_INIT_ATTRS:
		if (!size)
			size = sizeof(struct fastrpc_ioctl_init_attrs);
		K_COPY_FROM_USER(err, 0, &p.init, param, size);
		if (err)
			goto bail;
		VERIFY(err, p.init.init.filelen >= 0 &&
			p.init.init.filelen < INIT_FILELEN_MAX);
		if (err)
			goto bail;
		VERIFY(err, p.init.init.memlen >= 0 &&
			p.init.init.memlen < INIT_MEMLEN_MAX);
		if (err)
			goto bail;
		VERIFY(err, 0 == (err = fastrpc_init_process(fl, &p.init)));
		if (err)
			goto bail;
		break;

	default:
		err = -ENOTTY;
		pr_info("bad ioctl: %d\n", ioctl_num);
		break;
	}
 bail:
	return err;
}

static int fastrpc_restart_notifier_cb(struct notifier_block *nb,
					unsigned long code,
					void *data)
{
	struct fastrpc_apps *me = &gfa;
	struct fastrpc_channel_ctx *ctx;
	struct notif_data *notifdata = data;
	int cid;

	ctx = container_of(nb, struct fastrpc_channel_ctx, nb);
	cid = ctx - &me->channel[0];
	if (code == SUBSYS_BEFORE_SHUTDOWN) {
		mutex_lock(&me->channel[cid].smd_mutex);
		ctx->ssrcount++;
		ctx->issubsystemup = 0;
		mutex_unlock(&me->channel[cid].smd_mutex);
		if (cid == 0)
			me->staticpd_flags = 0;
	} else if (code == SUBSYS_RAMDUMP_NOTIFICATION) {
		if (me->channel[0].remoteheap_ramdump_dev &&
				notifdata->enable_ramdump) {
			me->channel[0].ramdumpenabled = 1;
		}
	} else if (code == SUBSYS_AFTER_POWERUP) {
		ctx->issubsystemup = 1;
	}

	return NOTIFY_DONE;
}

static int fastrpc_pdr_notifier_cb(struct notifier_block *pdrnb,
					unsigned long code,
					void *data)
{
	struct fastrpc_apps *me = &gfa;
	struct fastrpc_static_pd *spd;
	struct notif_data *notifdata = data;

	spd = container_of(pdrnb, struct fastrpc_static_pd, pdrnb);
	if (code == SERVREG_NOTIF_SERVICE_STATE_DOWN_V01) {
		mutex_lock(&me->channel[spd->cid].smd_mutex);
		spd->pdrcount++;
		spd->ispdup = 0;
		mutex_unlock(&me->channel[spd->cid].smd_mutex);
		pr_info("ADSPRPC: Audio PDR notifier %d %s\n",
					MAJOR(me->dev_no), spd->spdname);
		if (!strcmp(spd->spdname,
				AUDIO_PDR_SERVICE_LOCATION_CLIENT_NAME))
			me->staticpd_flags = 0;
		fastrpc_notify_pdr_drivers(me, spd->spdname);
	} else if (code == SUBSYS_RAMDUMP_NOTIFICATION) {
		if (me->channel[0].remoteheap_ramdump_dev &&
				notifdata->enable_ramdump) {
			me->channel[0].ramdumpenabled = 1;
		}
	} else if (code == SERVREG_NOTIF_SERVICE_STATE_UP_V01) {
		spd->ispdup = 1;
	}

	return NOTIFY_DONE;
}

static int fastrpc_get_service_location_notify(struct notifier_block *nb,
				unsigned long opcode, void *data)
{
	struct fastrpc_static_pd *spd;
	struct pd_qmi_client_data *pdr = data;
	int curr_state = 0, i = 0;

	spd = container_of(nb, struct fastrpc_static_pd, get_service_nb);
	if (opcode == LOCATOR_DOWN) {
		pr_err("ADSPRPC: Audio PD restart notifier locator down\n");
		return NOTIFY_DONE;
	}
	for (i = 0; i < pdr->total_domains; i++) {
		if ((!strcmp(spd->spdname, "audio_pdr_adsprpc"))
					&& (!strcmp(pdr->domain_list[i].name,
						"msm/adsp/audio_pd"))) {
			goto pdr_register;
		} else if ((!strcmp(spd->spdname, "sensors_pdr_adsprpc"))
					&& (!strcmp(pdr->domain_list[i].name,
						"msm/adsp/sensor_pd"))) {
			goto pdr_register;
		}
	}
	return NOTIFY_DONE;

pdr_register:
	if (!spd->pdrhandle) {
		spd->pdrhandle =
			service_notif_register_notifier(
			pdr->domain_list[i].name,
			pdr->domain_list[i].instance_id,
			&spd->pdrnb, &curr_state);
	} else {
		pr_err("ADSPRPC: %s is already registered\n", spd->spdname);
	}

	if (IS_ERR(spd->pdrhandle))
		pr_err("ADSPRPC: Unable to register notifier\n");

	if (curr_state == SERVREG_NOTIF_SERVICE_STATE_UP_V01) {
		pr_info("ADSPRPC: %s is up\n", spd->spdname);
		spd->ispdup = 1;
	} else if (curr_state == SERVREG_NOTIF_SERVICE_STATE_UNINIT_V01) {
		pr_info("ADSPRPC: %s is uninitialzed\n", spd->spdname);
	}
	return NOTIFY_DONE;
}

static const struct file_operations fops = {
	.open = fastrpc_device_open,
	.release = fastrpc_device_release,
	.unlocked_ioctl = fastrpc_device_ioctl,
	.compat_ioctl = compat_fastrpc_device_ioctl,
};

static const struct of_device_id fastrpc_match_table[] = {
	{ .compatible = "qcom,msm-fastrpc-adsp", },
	{ .compatible = "qcom,msm-fastrpc-compute", },
	{ .compatible = "qcom,msm-fastrpc-compute-cb", },
	{ .compatible = "qcom,msm-adsprpc-mem-region", },
	{}
};

static int fastrpc_cb_probe(struct device *dev)
{
	struct fastrpc_channel_ctx *chan;
	struct fastrpc_session_ctx *sess;
	struct of_phandle_args iommuspec;
	const char *name;
	dma_addr_t start = 0x80000000;
	int err = 0;
	unsigned int sharedcb_count = 0, cid, i, j;
	unsigned int index, num_indices = 0;
	int secure_vmid = VMID_CP_PIXEL, cache_flush = 1;

	VERIFY(err, NULL != (name = of_get_property(dev->of_node,
					 "label", NULL)));
	if (err)
		goto bail;

	for (i = 0; i < NUM_CHANNELS; i++) {
		if (!gcinfo[i].name)
			continue;
		if (!strcmp(name, gcinfo[i].name))
			break;
	}
	VERIFY(err, i < NUM_CHANNELS);
	if (err)
		goto bail;
	cid = i;
	chan = &gcinfo[i];
	VERIFY(err, chan->sesscount < NUM_SESSIONS);
	if (err)
		goto bail;

	err = of_parse_phandle_with_args(dev->of_node, "iommus",
						"#iommu-cells", 0, &iommuspec);
	if (err) {
		pr_err("adsprpc: %s: parsing iommu arguments failed for %s with err %d",
					__func__, dev_name(dev), err);
		goto bail;
	}
	sess = &chan->session[chan->sesscount];
	sess->used = 0;
	sess->smmu.coherent = of_property_read_bool(dev->of_node,
						"dma-coherent");
	sess->smmu.secure = of_property_read_bool(dev->of_node,
						"qcom,secure-context-bank");

	/* Software workaround for SMMU interconnect HW bug */
	if (cid == SDSP_DOMAIN_ID) {
		sess->smmu.cb = iommuspec.args[0] & 0x3;
		VERIFY(err, sess->smmu.cb);
		if (err)
			goto bail;
		start += ((uint64_t)sess->smmu.cb << 32);
		dma_set_mask(dev, DMA_BIT_MASK(34));
	} else {
		sess->smmu.cb = iommuspec.args[0] & 0xf;
	}

	if (sess->smmu.secure)
		start = 0x60000000;
	VERIFY(err, !IS_ERR_OR_NULL(sess->smmu.mapping =
				arm_iommu_create_mapping(&platform_bus_type,
						start, 0x78000000)));
	if (err) {
		pr_err("adsprpc: %s: creating iommu mapping failed for %s, ret %pK",
				__func__, dev_name(dev), sess->smmu.mapping);
		goto bail;
	}

	err = iommu_domain_set_attr(sess->smmu.mapping->domain,
			DOMAIN_ATTR_CB_STALL_DISABLE, &cache_flush);
	if (err) {
		pr_err("adsprpc: %s: setting CB stall iommu attribute failed for %s with err %d",
			__func__, dev_name(dev), err);
		goto bail;
	}
	if (sess->smmu.secure) {
		err = iommu_domain_set_attr(sess->smmu.mapping->domain,
				DOMAIN_ATTR_SECURE_VMID, &secure_vmid);
		if (err) {
			pr_err("adsprpc: %s: setting secure iommu attribute failed for %s with err %d",
				__func__, dev_name(dev), err);
			goto bail;
		}
	}

	err = arm_iommu_attach_device(dev, sess->smmu.mapping);
	if (err) {
		pr_err("adsprpc: %s: attaching iommu device failed for %s with err %d",
			__func__, dev_name(dev), err);
		goto bail;
	}

	sess->smmu.dev = dev;
	sess->smmu.dev_name = dev_name(dev);
	sess->smmu.enabled = 1;
	if (!sess->smmu.dev->dma_parms)
		sess->smmu.dev->dma_parms = devm_kzalloc(sess->smmu.dev,
			sizeof(*sess->smmu.dev->dma_parms), GFP_KERNEL);
	dma_set_max_seg_size(sess->smmu.dev, DMA_BIT_MASK(32));
	dma_set_seg_boundary(sess->smmu.dev, (unsigned long)DMA_BIT_MASK(64));

	if (of_get_property(dev->of_node, "shared-sid", NULL) != NULL) {
		struct fastrpc_session_ctx *new_sess;

		err = of_property_read_u32(dev->of_node, "shared-sid",
				&num_indices);
		if (err)
			goto bail;

		for (index = 1; index < num_indices &&
				chan->sesscount < NUM_SESSIONS; index++) {
			err = of_parse_phandle_with_args(dev->of_node, "iommus",
					"#iommu-cells", index, &iommuspec);
			if (err) {
				pr_err("adsprpc: %s: parsing iommu arguments failed for %s with err %d",
						__func__, dev_name(dev), err);
				goto bail;
			}
			chan->sesscount++;
			new_sess = &chan->session[chan->sesscount];
			memcpy(new_sess, sess,
				sizeof(struct fastrpc_session_ctx));
			new_sess->smmu.cb = iommuspec.args[0] & 0xf;
			sess = new_sess;
		}
	}

	if (of_get_property(dev->of_node, "shared-cb", NULL) != NULL) {
		err = of_property_read_u32(dev->of_node, "shared-cb",
				&sharedcb_count);
		if (err)
			goto bail;
		if (sharedcb_count > 0) {
			struct fastrpc_session_ctx *dup_sess;

			for (j = 1; j < sharedcb_count &&
					chan->sesscount < NUM_SESSIONS; j++) {
				chan->sesscount++;
				dup_sess = &chan->session[chan->sesscount];
				memcpy(dup_sess, sess,
					sizeof(struct fastrpc_session_ctx));
			}
		}
	}

	chan->sesscount++;
	debugfs_global_file = debugfs_create_file("global", 0644, debugfs_root,
							NULL, &debugfs_fops);
bail:
	return err;
}

static void init_secure_vmid_list(struct device *dev, char *prop_name,
						struct secure_vm *destvm)
{
	int err = 0;
	u32 len = 0, i = 0;
	u32 *rhvmlist = NULL;
	u32 *rhvmpermlist = NULL;

	if (!of_find_property(dev->of_node, prop_name, &len))
		goto bail;
	if (len == 0)
		goto bail;
	len /= sizeof(u32);
	VERIFY(err, NULL != (rhvmlist = kcalloc(len, sizeof(u32), GFP_KERNEL)));
	if (err)
		goto bail;
	VERIFY(err, NULL != (rhvmpermlist = kcalloc(len, sizeof(u32),
					 GFP_KERNEL)));
	if (err)
		goto bail;
	for (i = 0; i < len; i++) {
		err = of_property_read_u32_index(dev->of_node, prop_name, i,
								&rhvmlist[i]);
		rhvmpermlist[i] = PERM_READ | PERM_WRITE | PERM_EXEC;
		pr_info("ADSPRPC: Secure VMID = %d", rhvmlist[i]);
		if (err) {
			pr_err("ADSPRPC: Failed to read VMID\n");
			goto bail;
		}
	}
	destvm->vmid = rhvmlist;
	destvm->vmperm = rhvmpermlist;
	destvm->vmcount = len;
bail:
	if (err) {
		kfree(rhvmlist);
		kfree(rhvmpermlist);
	}
}

static void configure_secure_channels(uint32_t secure_domains)
{
	struct fastrpc_apps *me = &gfa;
	int ii = 0;
	/*
	 * secure_domains contains the bitmask of the secure channels
	 *  Bit 0 - ADSP
	 *  Bit 1 - MDSP
	 *  Bit 2 - SLPI
	 *  Bit 3 - CDSP
	 */
	for (ii = ADSP_DOMAIN_ID; ii <= CDSP_DOMAIN_ID; ++ii) {
		int secure = (secure_domains >> ii) & 0x01;

		me->channel[ii].secure = secure;
	}
}


static int fastrpc_probe(struct platform_device *pdev)
{
	int err = 0;
	struct fastrpc_apps *me = &gfa;
	struct device *dev = &pdev->dev;
	struct smq_phy_page range;
	struct device_node *ion_node, *node;
	struct platform_device *ion_pdev;
	struct cma *cma;
	uint32_t val;
	int ret = 0;
	uint32_t secure_domains;

	if (of_device_is_compatible(dev->of_node,
					"qcom,msm-fastrpc-compute")) {
		init_secure_vmid_list(dev, "qcom,adsp-remoteheap-vmid",
							&gcinfo[0].rhvm);


		of_property_read_u32(dev->of_node, "qcom,rpc-latency-us",
			&me->latency);
		if (of_get_property(dev->of_node,
			"qcom,secure-domains", NULL) != NULL) {
			VERIFY(err, !of_property_read_u32(dev->of_node,
					  "qcom,secure-domains",
			      &secure_domains));
			if (!err)
				configure_secure_channels(secure_domains);
			else
				pr_info("adsprpc: unable to read the domain configuration from dts\n");
		}
	}
	if (of_device_is_compatible(dev->of_node,
					"qcom,msm-fastrpc-compute-cb"))
		return fastrpc_cb_probe(dev);

	if (of_device_is_compatible(dev->of_node,
					"qcom,msm-adsprpc-mem-region")) {
		me->dev = dev;
		range.addr = 0;
		ion_node = of_find_compatible_node(NULL, NULL, "qcom,msm-ion");
		if (ion_node) {
			for_each_available_child_of_node(ion_node, node) {
				if (of_property_read_u32(node, "reg", &val))
					continue;
				if (val != ION_ADSP_HEAP_ID)
					continue;
				ion_pdev = of_find_device_by_node(node);
				if (!ion_pdev)
					break;
				cma = dev_get_cma_area(&ion_pdev->dev);
				if (cma) {
					range.addr = cma_get_base(cma);
					range.size = (size_t)cma_get_size(cma);
				}
				break;
			}
		}
		if (range.addr && !of_property_read_bool(dev->of_node,
							 "restrict-access")) {
			int srcVM[1] = {VMID_HLOS};
			int destVM[3] = {VMID_HLOS, VMID_SSC_Q6,
						VMID_ADSP_Q6};
			int destVMperm[3] = {PERM_READ | PERM_WRITE | PERM_EXEC,
				PERM_READ | PERM_WRITE | PERM_EXEC,
				PERM_READ | PERM_WRITE | PERM_EXEC,
				};

			VERIFY(err, !hyp_assign_phys(range.addr, range.size,
					srcVM, 1, destVM, destVMperm, 3));
			if (err)
				goto bail;
			me->range.addr = range.addr;
			me->range.size = range.size;
		}
		return 0;
	}
	me->legacy_remote_heap = of_property_read_bool(dev->of_node,
					"qcom,fastrpc-legacy-remote-heap");
	if (of_property_read_bool(dev->of_node,
					"qcom,fastrpc-adsp-audio-pdr")) {
		int session;

		VERIFY(err, !fastrpc_get_adsp_session(
			AUDIO_PDR_SERVICE_LOCATION_CLIENT_NAME, &session));
		if (err)
			goto spdbail;
		me->channel[0].spd[session].get_service_nb.notifier_call =
					fastrpc_get_service_location_notify;
		ret = get_service_location(
				AUDIO_PDR_SERVICE_LOCATION_CLIENT_NAME,
				AUDIO_PDR_ADSP_SERVICE_NAME,
				&me->channel[0].spd[session].get_service_nb);
		if (ret)
			pr_err("ADSPRPC: Get service location failed: %d\n",
								ret);
	}
	if (of_property_read_bool(dev->of_node,
					"qcom,fastrpc-adsp-sensors-pdr")) {
		int session;

		VERIFY(err, !fastrpc_get_adsp_session(
			SENSORS_PDR_SERVICE_LOCATION_CLIENT_NAME, &session));
		if (err)
			goto spdbail;
		me->channel[0].spd[session].get_service_nb.notifier_call =
					fastrpc_get_service_location_notify;
		ret = get_service_location(
				SENSORS_PDR_SERVICE_LOCATION_CLIENT_NAME,
				SENSORS_PDR_ADSP_SERVICE_NAME,
				&me->channel[0].spd[session].get_service_nb);
		if (ret)
			pr_err("ADSPRPC: Get service location failed: %d\n",
								ret);
	}
spdbail:
	err = 0;
	VERIFY(err, !of_platform_populate(pdev->dev.of_node,
					  fastrpc_match_table,
					  NULL, &pdev->dev));
	if (err)
		goto bail;
bail:
	return err;
}

static void fastrpc_deinit(void)
{
	struct fastrpc_channel_ctx *chan = gcinfo;
	int i, j;

	for (i = 0; i < NUM_CHANNELS; i++, chan++) {
		for (j = 0; j < NUM_SESSIONS; j++) {
			struct fastrpc_session_ctx *sess = &chan->session[j];

			if (sess->smmu.dev) {
				arm_iommu_detach_device(sess->smmu.dev);
				sess->smmu.dev = NULL;
			}
			if (sess->smmu.mapping) {
				arm_iommu_release_mapping(sess->smmu.mapping);
				sess->smmu.mapping = NULL;
			}
		}
		kfree(chan->rhvm.vmid);
		kfree(chan->rhvm.vmperm);
	}
}

#ifdef CONFIG_PM_SLEEP
static int fastrpc_restore(struct device *dev)
{
	int err = 0;
	struct fastrpc_apps *me = &gfa;
	struct smq_phy_page range;
	struct device_node *ion_node, *node;
	struct platform_device *ion_pdev;
	struct cma *cma;
	uint32_t val;

	pr_info("adsprpc: restore enter\n");
	if (of_device_is_compatible(dev->of_node,
					"qcom,msm-adsprpc-mem-region")) {
		me->dev = dev;
		range.addr = 0;
		ion_node = of_find_compatible_node(NULL, NULL, "qcom,msm-ion");
		if (ion_node) {
			for_each_available_child_of_node(ion_node, node) {
				if (of_property_read_u32(node, "reg", &val))
					continue;
				if (val != ION_ADSP_HEAP_ID)
					continue;
				ion_pdev = of_find_device_by_node(node);
				if (!ion_pdev)
					break;
				cma = dev_get_cma_area(&ion_pdev->dev);
				if (cma) {
					range.addr = cma_get_base(cma);
					range.size = (size_t)cma_get_size(cma);
				}
				break;
			}
		}
		if (range.addr && !of_property_read_bool(dev->of_node,
							 "restrict-access")) {
			int srcVM[1] = {VMID_HLOS};
			int destVM[4] = {VMID_HLOS, VMID_MSS_MSA, VMID_SSC_Q6,
						VMID_ADSP_Q6};
			int destVMperm[4] = {PERM_READ | PERM_WRITE | PERM_EXEC,
				PERM_READ | PERM_WRITE | PERM_EXEC,
				PERM_READ | PERM_WRITE | PERM_EXEC,
				PERM_READ | PERM_WRITE | PERM_EXEC,
				};

			VERIFY(err, !hyp_assign_phys(range.addr, range.size,
					srcVM, 1, destVM, destVMperm, 4));
			if (err)
				return err;
			me->range.addr = range.addr;
			me->range.size = range.size;
		}
	}
	pr_info("adsprpc: restore exit\n");
	return 0;
}

static const struct dev_pm_ops fastrpc_pm = {
	.restore = fastrpc_restore,
};
#endif

static struct platform_driver fastrpc_driver = {
	.probe = fastrpc_probe,
	.driver = {
		.name = "fastrpc",
		.owner = THIS_MODULE,
		.of_match_table = fastrpc_match_table,
		.suppress_bind_attrs = true,
		.probe_type = PROBE_FORCE_SYNCHRONOUS,
#ifdef CONFIG_PM_SLEEP
		.pm = &fastrpc_pm,
#endif
	},
};

static const struct rpmsg_device_id fastrpc_rpmsg_match[] = {
	{ FASTRPC_GLINK_GUID },
	{ },
};

static const struct of_device_id fastrpc_rpmsg_of_match[] = {
	{ .compatible = "qcom,msm-fastrpc-rpmsg" },
	{ },
};
MODULE_DEVICE_TABLE(of, fastrpc_rpmsg_of_match);

static struct rpmsg_driver fastrpc_rpmsg_client = {
	.id_table = fastrpc_rpmsg_match,
	.probe = fastrpc_rpmsg_probe,
	.remove = fastrpc_rpmsg_remove,
	.callback = fastrpc_rpmsg_callback,
	.drv = {
		.name = "qcom,msm_fastrpc_rpmsg",
		.of_match_table = fastrpc_rpmsg_of_match,
	},
};

static int __init fastrpc_device_init(void)
{
	struct fastrpc_apps *me = &gfa;
	struct device *dev = NULL;
	struct device *secure_dev = NULL;
	int err = 0, i;

	debugfs_root = debugfs_create_dir("adsprpc", NULL);
	memset(me, 0, sizeof(*me));
	fastrpc_init(me);
	me->dev = NULL;
	me->legacy_remote_heap = 0;
	VERIFY(err, 0 == platform_driver_register(&fastrpc_driver));
	if (err)
		goto register_bail;
	VERIFY(err, 0 == alloc_chrdev_region(&me->dev_no, 0, NUM_CHANNELS,
					DEVICE_NAME));
	if (err)
		goto alloc_chrdev_bail;
	cdev_init(&me->cdev, &fops);
	me->cdev.owner = THIS_MODULE;
	VERIFY(err, 0 == cdev_add(&me->cdev, MKDEV(MAJOR(me->dev_no), 0),
				NUM_DEVICES));
	if (err)
		goto cdev_init_bail;
	me->class = class_create(THIS_MODULE, "fastrpc");
	VERIFY(err, !IS_ERR(me->class));
	if (err)
		goto class_create_bail;
	me->compat = (fops.compat_ioctl == NULL) ? 0 : 1;

	/*
	 * Create devices and register with sysfs
	 * Create first device with minor number 0
	 */
	dev = device_create(me->class, NULL,
				MKDEV(MAJOR(me->dev_no), MINOR_NUM_DEV),
				NULL, DEVICE_NAME);
	VERIFY(err, !IS_ERR_OR_NULL(dev));
	if (err)
		goto device_create_bail;

	/* Create secure device with minor number for secure device */
	secure_dev = device_create(me->class, NULL,
				MKDEV(MAJOR(me->dev_no), MINOR_NUM_SECURE_DEV),
				NULL, DEVICE_NAME_SECURE);
	VERIFY(err, !IS_ERR_OR_NULL(secure_dev));
	if (err)
		goto device_create_bail;

	for (i = 0; i < NUM_CHANNELS; i++) {
		me->channel[i].dev = secure_dev;
		if (i == CDSP_DOMAIN_ID)
			me->channel[i].dev = dev;
		me->channel[i].ssrcount = 0;
		me->channel[i].prevssrcount = 0;
		me->channel[i].issubsystemup = 1;
		me->channel[i].ramdumpenabled = 0;
		me->channel[i].remoteheap_ramdump_dev = NULL;
		me->channel[i].nb.notifier_call = fastrpc_restart_notifier_cb;
		me->channel[i].handle = subsys_notif_register_notifier(
							gcinfo[i].subsys,
							&me->channel[i].nb);
	}

	err = register_rpmsg_driver(&fastrpc_rpmsg_client);
	if (err) {
		pr_err("adsprpc: %s: register_rpmsg_driver failed with err %d\n",
			__func__, err);
		goto device_create_bail;
	}
	me->rpmsg_register = 1;

	me->wake_source = wakeup_source_register("adsprpc");
	VERIFY(err, !IS_ERR_OR_NULL(me->wake_source));
	if (err) {
		pr_err("adsprpc: Error: %s: wakeup_source_register failed with err %d\n",
					__func__, PTR_ERR(me->wake_source));
		goto device_create_bail;
	}
	return 0;
device_create_bail:
	for (i = 0; i < NUM_CHANNELS; i++) {
		if (me->channel[i].handle)
			subsys_notif_unregister_notifier(me->channel[i].handle,
							&me->channel[i].nb);
	}
	if (!IS_ERR_OR_NULL(dev))
		device_destroy(me->class, MKDEV(MAJOR(me->dev_no),
						MINOR_NUM_DEV));
	if (!IS_ERR_OR_NULL(secure_dev))
		device_destroy(me->class, MKDEV(MAJOR(me->dev_no),
						 MINOR_NUM_SECURE_DEV));
	class_destroy(me->class);
class_create_bail:
	cdev_del(&me->cdev);
cdev_init_bail:
	unregister_chrdev_region(me->dev_no, NUM_CHANNELS);
alloc_chrdev_bail:
register_bail:
	fastrpc_deinit();
	return err;
}

static void __exit fastrpc_device_exit(void)
{
	struct fastrpc_apps *me = &gfa;
	int i;

	fastrpc_file_list_dtor(me);
	fastrpc_deinit();
	for (i = 0; i < NUM_CHANNELS; i++) {
		if (!gcinfo[i].name)
			continue;
		subsys_notif_unregister_notifier(me->channel[i].handle,
						&me->channel[i].nb);
	}

	/* Destroy the secure and non secure devices */
	device_destroy(me->class, MKDEV(MAJOR(me->dev_no), MINOR_NUM_DEV));
	device_destroy(me->class, MKDEV(MAJOR(me->dev_no),
					 MINOR_NUM_SECURE_DEV));

	class_destroy(me->class);
	cdev_del(&me->cdev);
	unregister_chrdev_region(me->dev_no, NUM_CHANNELS);
	if (me->rpmsg_register == 1)
		unregister_rpmsg_driver(&fastrpc_rpmsg_client);
	if (me->wake_source)
		wakeup_source_unregister(me->wake_source);
	debugfs_remove_recursive(debugfs_root);
}

late_initcall(fastrpc_device_init);
module_exit(fastrpc_device_exit);

MODULE_LICENSE("GPL v2");<|MERGE_RESOLUTION|>--- conflicted
+++ resolved
@@ -1977,7 +1977,7 @@
 	if (err)
 		goto bail;
  wait:
-<<<<<<< HEAD
+	fastrpc_pm_relax(&pm_awake_voted);
 	if (kernel) {
 		int rc = wait_for_completion_timeout(&ctx->work,
 				msecs_to_jiffies(FASTRPC_TIMEOUT));
@@ -1987,13 +1987,7 @@
 			subsystem_restart("adsp");
 			goto bail;
 		}
-	} else {
-=======
-	fastrpc_pm_relax(&pm_awake_voted);
-	if (kernel)
-		wait_for_completion(&ctx->work);
-	else
->>>>>>> a1ef8a6b
+	} else
 		interrupted = wait_for_completion_interruptible(&ctx->work);
 
 	pm_awake_voted = ctx->pm_awake_voted;
@@ -4371,7 +4365,7 @@
 	}
 	me->rpmsg_register = 1;
 
-	me->wake_source = wakeup_source_register("adsprpc");
+	me->wake_source = wakeup_source_register(NULL, "adsprpc");
 	VERIFY(err, !IS_ERR_OR_NULL(me->wake_source));
 	if (err) {
 		pr_err("adsprpc: Error: %s: wakeup_source_register failed with err %d\n",
