--- conflicted
+++ resolved
@@ -316,15 +316,10 @@
 #define DIAG_ID_UNKNOWN		0
 #define DIAG_ID_APPS		1
 
-<<<<<<< HEAD
-#define DIAG_ROUTE_TO_USB 0
-#define DIAG_ROUTE_TO_PCIE 1
-=======
 #define DIAG_ROUTE_TO_UART	1
 #define DIAG_ROUTE_TO_USB	2
 #define DIAG_ROUTE_TO_PCIE	3
 
->>>>>>> 15457316
 /* List of remote processor supported */
 enum remote_procs {
 	MDM = 1,
@@ -667,10 +662,7 @@
 	unsigned int poolsize_dci;
 	unsigned int poolsize_user;
 	spinlock_t diagmem_lock;
-<<<<<<< HEAD
-=======
 	wait_queue_head_t hdlc_wait_q;
->>>>>>> 15457316
 	/* Buffers for masks */
 	struct mutex diag_cntl_mutex;
 	/* Members for Sending response */
@@ -718,10 +710,7 @@
 	int usb_connected;
 #endif
 	int pcie_connected;
-<<<<<<< HEAD
-=======
 	int pcie_switch_pid;
->>>>>>> 15457316
 	struct workqueue_struct *diag_wq;
 	struct work_struct diag_drain_work;
 	struct work_struct update_user_clients;
