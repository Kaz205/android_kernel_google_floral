--- conflicted
+++ resolved
@@ -1237,13 +1237,8 @@
 	 * Keeping the buffers busy for Memory Device and Multi Mode.
 	 */
 
-<<<<<<< HEAD
-	if (driver->logging_mode != DIAG_USB_MODE &&
-		driver->logging_mode != DIAG_PCIE_MODE) {
-=======
 	if (driver->logging_mode[DIAG_LOCAL_PROC] != DIAG_USB_MODE &&
 		driver->logging_mode[DIAG_LOCAL_PROC] != DIAG_PCIE_MODE) {
->>>>>>> 15457316
 		if (fwd_info->buf_1) {
 			atomic_set(&fwd_info->buf_1->in_busy, 0);
 			fwd_info->buffer_status[BUF_1_INDEX] = 0;
