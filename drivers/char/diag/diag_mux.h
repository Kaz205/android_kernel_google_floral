--- conflicted
+++ resolved
@@ -11,25 +11,6 @@
  */
 #ifndef DIAG_MUX_H
 #define DIAG_MUX_H
-#include "diagchar.h"
-
-struct diag_mux_state_t {
-	struct diag_logger_t *logger;
-	struct diag_logger_t *usb_ptr;
-	struct diag_logger_t *md_ptr;
-	struct diag_logger_t *pcie_ptr;
-	unsigned int mux_mask;
-	unsigned int mode;
-};
-
-struct diag_mux_ops {
-	int (*open)(int id, int mode);
-	int (*close)(int id, int mode);
-	int (*read_done)(unsigned char *buf, int len, int id);
-	int (*write_done)(unsigned char *buf, int len, int buf_ctx,
-			      int id);
-};
-
 #define DIAG_USB_MODE			0
 #define DIAG_MEMORY_DEVICE_MODE		1
 #define DIAG_NO_LOGGING_MODE		2
@@ -49,19 +30,32 @@
 #define NUM_MUX_PROC		DIAG_MUX_BRIDGE_LAST
 #endif
 
+struct diag_mux_state_t {
+	struct diag_logger_t *logger[NUM_MUX_PROC];
+	struct diag_logger_t *usb_ptr;
+	struct diag_logger_t *md_ptr;
+	struct diag_logger_t *pcie_ptr;
+	unsigned int mux_mask[NUM_MUX_PROC];
+	unsigned int mode[NUM_MUX_PROC];
+};
+
+struct diag_mux_ops {
+	int (*open)(int id, int mode);
+	int (*close)(int id, int mode);
+	int (*read_done)(unsigned char *buf, int len, int id);
+	int (*write_done)(unsigned char *buf, int len, int buf_ctx,
+			      int id);
+};
+
 struct diag_logger_ops {
 	void (*open)(void);
 	void (*close)(void);
-<<<<<<< HEAD
-=======
 	void (*open_device)(int id);
 	void (*close_device)(int id);
 	void (*clear_tbl_entries)(int id);
->>>>>>> 7dbae7ad
 	int (*queue_read)(int id);
 	int (*write)(int id, unsigned char *buf, int len, int ctx);
 	int (*close_peripheral)(int id, uint8_t peripheral);
-	int (*close_device)(int id);
 };
 
 struct diag_logger_t {
@@ -78,14 +72,10 @@
 int diag_mux_queue_read(int proc);
 int diag_mux_write(int proc, unsigned char *buf, int len, int ctx);
 int diag_mux_close_peripheral(int proc, uint8_t peripheral);
-<<<<<<< HEAD
-int diag_mux_close_device(int proc);
-=======
 void diag_mux_close_device(int proc);
->>>>>>> 7dbae7ad
 int diag_mux_open_all(struct diag_logger_t *logger);
 int diag_mux_close_all(void);
-int diag_mux_switch_logging(int *new_mode, int *peripheral_mask);
 int diag_pcie_register_ops(int proc, int ctx, struct diag_mux_ops *ops);
 int diag_usb_register_ops(int proc, int ctx, struct diag_mux_ops *ops);
+int diag_mux_switch_logging(int proc, int *new_mode, int *peripheral_mask);
 #endif