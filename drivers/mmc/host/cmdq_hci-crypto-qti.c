--- conflicted
+++ resolved
@@ -29,8 +29,6 @@
 #define MINIMUM_DUN_SIZE 512
 #define MAXIMUM_DUN_SIZE 65536
 
-static struct mmc_host *mmc_host;
-
 static struct cmdq_host_crypto_variant_ops cmdq_crypto_qti_variant_ops = {
 	.host_init_crypto = cmdq_crypto_qti_init_crypto,
 	.enable = cmdq_crypto_qti_enable,
@@ -122,22 +120,14 @@
 		return -EINVAL;
 	}
 
-<<<<<<< HEAD
-	mmc_host_clk_hold(mmc_host);
-=======
 	mmc_host_clk_hold(host->mmc);
->>>>>>> 97af8838
 
 	err = crypto_qti_keyslot_program(host->crypto_vops->priv, key,
 					 slot, data_unit_mask, crypto_alg_id);
 	if (err)
 		pr_err("%s: failed with error %d\n", __func__, err);
 
-<<<<<<< HEAD
-	mmc_host_clk_release(mmc_host);
-=======
 	mmc_host_clk_release(host->mmc);
->>>>>>> 97af8838
 
 	return err;
 }
@@ -155,26 +145,15 @@
 		return -EINVAL;
 	}
 
-<<<<<<< HEAD
-	mmc_host_clk_hold(mmc_host);
-=======
 	mmc_host_clk_hold(host->mmc);
->>>>>>> 97af8838
 
 	err = crypto_qti_keyslot_evict(host->crypto_vops->priv, slot);
 	if (err) {
 		pr_err("%s: failed with error %d\n", __func__, err);
-<<<<<<< HEAD
-		mmc_host_clk_release(mmc_host);
-		return err;
-	}
-	mmc_host_clk_release(mmc_host);
-=======
 		mmc_host_clk_release(host->mmc);
 		return err;
 	}
 	mmc_host_clk_release(host->mmc);
->>>>>>> 97af8838
 
 	val = atomic_read(&keycache) & ~(1 << slot);
 	atomic_set(&keycache, val);
@@ -263,11 +242,6 @@
 	 * descriptor would be used to pass crypto specific informaton.
 	 */
 	host->caps |= CMDQ_TASK_DESC_SZ_128;
-	mmc_host = host->mmc;
-	if (!mmc_host) {
-		err = -ENODEV;
-		goto out;
-	}
 
 	return 0;
 out:
@@ -350,11 +324,6 @@
 	 * descriptor would be used to pass crypto specific informaton.
 	 */
 	host->caps |= CMDQ_TASK_DESC_SZ_128;
-	mmc_host = host->mmc;
-	if (!mmc_host) {
-		err = -ENODEV;
-		goto out;
-	}
 
 	return 0;
 
