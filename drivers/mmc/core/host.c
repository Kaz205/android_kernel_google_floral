/*
 *  linux/drivers/mmc/core/host.c
 *
 *  Copyright (C) 2003 Russell King, All Rights Reserved.
 *  Copyright (C) 2007-2008 Pierre Ossman
 *  Copyright (C) 2010 Linus Walleij
 *  Copyright (c) 2012, The Linux Foundation. All rights reserved.
 *
 * This program is free software; you can redistribute it and/or modify
 * it under the terms of the GNU General Public License version 2 as
 * published by the Free Software Foundation.
 *
 *  MMC host class device management
 */

#include <linux/device.h>
#include <linux/err.h>
#include <linux/idr.h>
#include <linux/of.h>
#include <linux/of_gpio.h>
#include <linux/pagemap.h>
#include <linux/export.h>
#include <linux/leds.h>
#include <linux/slab.h>

#include <linux/mmc/host.h>
#include <linux/mmc/card.h>
#include <linux/mmc/ring_buffer.h>

#include <linux/mmc/slot-gpio.h>

#include "core.h"
#include "crypto.h"
#include "host.h"
#include "slot-gpio.h"
#include "pwrseq.h"
#include "sdio_ops.h"

#define MMC_DEVFRQ_DEFAULT_UP_THRESHOLD 35
#define MMC_DEVFRQ_DEFAULT_DOWN_THRESHOLD 5
#define MMC_DEVFRQ_DEFAULT_POLLING_MSEC 100

static DEFINE_IDA(mmc_host_ida);

static void mmc_host_classdev_release(struct device *dev)
{
	struct mmc_host *host = cls_dev_to_mmc_host(dev);
	ida_simple_remove(&mmc_host_ida, host->index);
	kfree(host);
}

static int mmc_host_prepare(struct device *dev)
{
	/*
	 * Since mmc_host is a virtual device, we don't have to do anything.
	 * If we return a positive value, the pm framework will consider that
	 * the runtime suspend and system suspend of this device is same and
	 * will set direct_complete flag as true. We don't want this as the
	 * mmc_host always has positive disable_depth and setting the flag
	 * will not speed up the suspend process.
	 * So return 0.
	 */
	return 0;
}

static const struct dev_pm_ops mmc_pm_ops = {
	.prepare = mmc_host_prepare,
};

static struct class mmc_host_class = {
	.name		= "mmc_host",
	.dev_release	= mmc_host_classdev_release,
	.pm		= &mmc_pm_ops,
};

int mmc_register_host_class(void)
{
	return class_register(&mmc_host_class);
}

void mmc_unregister_host_class(void)
{
	class_unregister(&mmc_host_class);
}

#ifdef CONFIG_MMC_CLKGATE
static ssize_t clkgate_delay_show(struct device *dev,
		struct device_attribute *attr, char *buf)
{
	struct mmc_host *host = cls_dev_to_mmc_host(dev);

	return snprintf(buf, PAGE_SIZE, "%lu\n", host->clkgate_delay);
}

static ssize_t clkgate_delay_store(struct device *dev,
		struct device_attribute *attr, const char *buf, size_t count)
{
	struct mmc_host *host = cls_dev_to_mmc_host(dev);
	unsigned long flags, value;

	if (kstrtoul(buf, 0, &value))
		return -EINVAL;

	spin_lock_irqsave(&host->clk_lock, flags);
	host->clkgate_delay = value;
	spin_unlock_irqrestore(&host->clk_lock, flags);
	return count;
}

/*
 * Enabling clock gating will make the core call out to the host
 * once up and once down when it performs a request or card operation
 * intermingled in any fashion. The driver will see this through
 * set_ios() operations with ios.clock field set to 0 to gate (disable)
 * the block clock, and to the old frequency to enable it again.
 */
static void mmc_host_clk_gate_delayed(struct mmc_host *host)
{
	unsigned long tick_ns;
	unsigned long freq = host->ios.clock;
	unsigned long flags;

	if (!freq) {
		pr_debug("%s: frequency set to 0 in disable function, this means the clock is already disabled.\n",
			 mmc_hostname(host));
		return;
	}
	/*
	 * New requests may have appeared while we were scheduling,
	 * then there is no reason to delay the check before
	 * clk_disable().
	 */
	spin_lock_irqsave(&host->clk_lock, flags);

	/*
	 * Delay n bus cycles (at least 8 from MMC spec) before attempting
	 * to disable the MCI block clock. The reference count may have
	 * gone up again after this delay due to rescheduling!
	 */
	if (!host->clk_requests) {
		spin_unlock_irqrestore(&host->clk_lock, flags);
		tick_ns = DIV_ROUND_UP(1000000000, freq);
		ndelay(host->clk_delay * tick_ns);
	} else {
		/* New users appeared while waiting for this work */
		spin_unlock_irqrestore(&host->clk_lock, flags);
		return;
	}
	mutex_lock(&host->clk_gate_mutex);
	spin_lock_irqsave(&host->clk_lock, flags);
	if (!host->clk_requests) {
		spin_unlock_irqrestore(&host->clk_lock, flags);
		/* This will set host->ios.clock to 0 */
		mmc_gate_clock(host);
		spin_lock_irqsave(&host->clk_lock, flags);
		pr_debug("%s: gated MCI clock\n", mmc_hostname(host));
		MMC_TRACE(host, "clocks are gated\n");
	}
	spin_unlock_irqrestore(&host->clk_lock, flags);
	mutex_unlock(&host->clk_gate_mutex);
}

/*
 * Internal work. Work to disable the clock at some later point.
 */
static void mmc_host_clk_gate_work(struct work_struct *work)
{
	struct mmc_host *host = container_of(work, struct mmc_host,
					      clk_gate_work.work);

	mmc_host_clk_gate_delayed(host);
}

/**
 *	mmc_host_clk_hold - ungate hardware MCI clocks
 *	@host: host to ungate.
 *
 *	Makes sure the host ios.clock is restored to a non-zero value
 *	past this call.	Increase clock reference count and ungate clock
 *	if we're the first user.
 */
void mmc_host_clk_hold(struct mmc_host *host)
{
	unsigned long flags;

	/* cancel any clock gating work scheduled by mmc_host_clk_release() */
	cancel_delayed_work_sync(&host->clk_gate_work);
	mutex_lock(&host->clk_gate_mutex);
	spin_lock_irqsave(&host->clk_lock, flags);
	if (host->clk_gated) {
		spin_unlock_irqrestore(&host->clk_lock, flags);
		mmc_ungate_clock(host);

		spin_lock_irqsave(&host->clk_lock, flags);
		pr_debug("%s: ungated MCI clock\n", mmc_hostname(host));
		MMC_TRACE(host, "clocks are ungated\n");
	}
	host->clk_requests++;
	spin_unlock_irqrestore(&host->clk_lock, flags);
	mutex_unlock(&host->clk_gate_mutex);
}
<<<<<<< HEAD
=======
EXPORT_SYMBOL(mmc_host_clk_hold);
>>>>>>> a1f19153

/**
 *	mmc_host_may_gate_card - check if this card may be gated
 *	@card: card to check.
 */
bool mmc_host_may_gate_card(struct mmc_card *card)
{
	/* If there is no card we may gate it */
	if (!card)
		return true;

	/*
	 * SDIO3.0 card allows the clock to be gated off so check if
	 * that is the case or not.
	 */
	if (mmc_card_sdio(card) && card->cccr.async_intr_sup)
		return true;

	/*
	 * Don't gate SDIO cards! These need to be clocked at all times
	 * since they may be independent systems generating interrupts
	 * and other events. The clock requests counter from the core will
	 * go down to zero since the core does not need it, but we will not
	 * gate the clock, because there is somebody out there that may still
	 * be using it.
	 */
	return !(card->quirks & MMC_QUIRK_BROKEN_CLK_GATING);
}

/**
 *	mmc_host_clk_release - gate off hardware MCI clocks
 *	@host: host to gate.
 *
 *	Calls the host driver with ios.clock set to zero as often as possible
 *	in order to gate off hardware MCI clocks. Decrease clock reference
 *	count and schedule disabling of clock.
 */
void mmc_host_clk_release(struct mmc_host *host)
{
	unsigned long flags;

	spin_lock_irqsave(&host->clk_lock, flags);
	host->clk_requests--;
	if (mmc_host_may_gate_card(host->card) &&
	    !host->clk_requests)
		queue_delayed_work(host->clk_gate_wq, &host->clk_gate_work,
				      msecs_to_jiffies(host->clkgate_delay));
	spin_unlock_irqrestore(&host->clk_lock, flags);
}
<<<<<<< HEAD
=======
EXPORT_SYMBOL(mmc_host_clk_release);
>>>>>>> a1f19153

/**
 *	mmc_host_clk_rate - get current clock frequency setting
 *	@host: host to get the clock frequency for.
 *
 *	Returns current clock frequency regardless of gating.
 */
unsigned int mmc_host_clk_rate(struct mmc_host *host)
{
	unsigned long freq;
	unsigned long flags;

	spin_lock_irqsave(&host->clk_lock, flags);
	if (host->clk_gated)
		freq = host->clk_old;
	else
		freq = host->ios.clock;
	spin_unlock_irqrestore(&host->clk_lock, flags);
	return freq;
}

/**
 *	mmc_host_clk_init - set up clock gating code
 *	@host: host with potential clock to control
 */
static inline void mmc_host_clk_init(struct mmc_host *host)
{
	host->clk_requests = 0;
	/* Hold MCI clock for 8 cycles by default */
	host->clk_delay = 8;
	/*
	 * Default clock gating delay is 0ms to avoid wasting power.
	 * This value can be tuned by writing into sysfs entry.
	 */
	host->clkgate_delay = 0;
	host->clk_gated = false;
	INIT_DELAYED_WORK(&host->clk_gate_work, mmc_host_clk_gate_work);
	spin_lock_init(&host->clk_lock);
	mutex_init(&host->clk_gate_mutex);
}

/**
 *	mmc_host_clk_exit - shut down clock gating code
 *	@host: host with potential clock to control
 */
static inline void mmc_host_clk_exit(struct mmc_host *host)
{
	/*
	 * Wait for any outstanding gate and then make sure we're
	 * ungated before exiting.
	 */
	if (cancel_delayed_work_sync(&host->clk_gate_work))
		mmc_host_clk_gate_delayed(host);
	if (host->clk_gated)
		mmc_host_clk_hold(host);
	if (host->clk_gate_wq)
		destroy_workqueue(host->clk_gate_wq);
	/* There should be only one user now */
	WARN_ON(host->clk_requests > 1);
}

static inline void mmc_host_clk_sysfs_init(struct mmc_host *host)
{
	host->clkgate_delay_attr.show = clkgate_delay_show;
	host->clkgate_delay_attr.store = clkgate_delay_store;
	sysfs_attr_init(&host->clkgate_delay_attr.attr);
	host->clkgate_delay_attr.attr.name = "clkgate_delay";
	host->clkgate_delay_attr.attr.mode = 0644;
	if (device_create_file(&host->class_dev, &host->clkgate_delay_attr))
		pr_err("%s: Failed to create clkgate_delay sysfs entry\n",
				mmc_hostname(host));
}

static inline bool mmc_host_clk_gate_wq_init(struct mmc_host *host)
{
	char *wq = NULL;
	int wq_nl;
	bool ret = true;

	wq_nl = sizeof("mmc_clk_gate/") + sizeof(mmc_hostname(host)) + 1;

	wq = kzalloc(wq_nl, GFP_KERNEL);
	if (!wq) {
		ret = false;
		goto out;
	}

	snprintf(wq, wq_nl, "mmc_clk_gate/%s", mmc_hostname(host));

	/*
	 * Create a work queue with flag WQ_MEM_RECLAIM set for
	 * mmc clock gate work. Because mmc thread is created with
	 * flag PF_MEMALLOC set, kernel will check for work queue
	 * flag WQ_MEM_RECLAIM when flush the work queue. If work
	 * queue flag WQ_MEM_RECLAIM is not set, kernel warning
	 * will be triggered.
	 */
	host->clk_gate_wq = create_workqueue(wq);
	if (!host->clk_gate_wq) {
		ret = false;
		dev_err(host->parent,
				"failed to create clock gate work queue\n");
	}

	kfree(wq);
out:
	return ret;
}
#else

static inline void mmc_host_clk_init(struct mmc_host *host)
{
}

static inline void mmc_host_clk_exit(struct mmc_host *host)
{
}

static inline void mmc_host_clk_sysfs_init(struct mmc_host *host)
{
}

bool mmc_host_may_gate_card(struct mmc_card *card)
{
	return false;
}

static inline bool mmc_host_clk_gate_wq_init(struct mmc_host *host)
{
	return true;
}
#endif

void mmc_retune_enable(struct mmc_host *host)
{
	host->can_retune = 1;
	if (host->retune_period)
		mod_timer(&host->retune_timer,
			  jiffies + host->retune_period * HZ);
}
EXPORT_SYMBOL(mmc_retune_enable);

/*
 * Pause re-tuning for a small set of operations.  The pause begins after the
 * next command and after first doing re-tuning.
 */
void mmc_retune_pause(struct mmc_host *host)
{
	if (!host->retune_paused) {
		host->retune_paused = 1;
		mmc_retune_needed(host);
		mmc_retune_hold(host);
	}
}
EXPORT_SYMBOL(mmc_retune_pause);

void mmc_retune_unpause(struct mmc_host *host)
{
	if (host->retune_paused) {
		host->retune_paused = 0;
		mmc_retune_release(host);
	}
}
EXPORT_SYMBOL(mmc_retune_unpause);

void mmc_retune_disable(struct mmc_host *host)
{
	mmc_retune_unpause(host);
	host->can_retune = 0;
	del_timer_sync(&host->retune_timer);
	host->retune_now = 0;
	host->need_retune = 0;
}
EXPORT_SYMBOL(mmc_retune_disable);

void mmc_retune_timer_stop(struct mmc_host *host)
{
	del_timer_sync(&host->retune_timer);
}
EXPORT_SYMBOL(mmc_retune_timer_stop);

void mmc_retune_hold(struct mmc_host *host)
{
	if (!host->hold_retune)
		host->retune_now = 1;
	host->hold_retune += 1;
}

void mmc_retune_hold_now(struct mmc_host *host)
{
	host->retune_now = 0;
	host->hold_retune += 1;
}

void mmc_retune_release(struct mmc_host *host)
{
	if (host->hold_retune)
		host->hold_retune -= 1;
	else
		WARN_ON(1);
}

int mmc_retune(struct mmc_host *host)
{
	bool return_to_hs400 = false;
	int err;

	if (host->retune_now)
		host->retune_now = 0;
	else
		return 0;

	if (!host->need_retune || host->doing_retune || !host->card ||
			mmc_card_hs400es(host->card))
		return 0;

	host->need_retune = 0;

	host->doing_retune = 1;

	if (host->ios.timing == MMC_TIMING_MMC_HS400) {
		err = mmc_hs400_to_hs200(host->card);
		if (err)
			goto out;

		return_to_hs400 = true;

		if (host->ops->prepare_hs400_tuning)
			host->ops->prepare_hs400_tuning(host, &host->ios);
	}

	/*
	 * Timing should be adjusted to the HS400 target
	 * operation frequency for tuning process.
	 * Similar handling is also done in mmc_hs200_tuning()
	 * This is handled properly in sdhci-msm.c from msm-5.4 onwards.
	 */
	if (host->card->mmc_avail_type & EXT_CSD_CARD_TYPE_HS400 &&
		host->ios.bus_width == MMC_BUS_WIDTH_8)
		mmc_set_timing(host, MMC_TIMING_MMC_HS400);

	err = mmc_execute_tuning(host->card);
	if (err)
		goto out;

	if (return_to_hs400)
		err = mmc_hs200_to_hs400(host->card);
out:
	host->doing_retune = 0;

	return err;
}

static void mmc_retune_timer(unsigned long data)
{
	struct mmc_host *host = (struct mmc_host *)data;

	mmc_retune_needed(host);
}

/**
 *	mmc_of_parse() - parse host's device-tree node
 *	@host: host whose node should be parsed.
 *
 * To keep the rest of the MMC subsystem unaware of whether DT has been
 * used to to instantiate and configure this host instance or not, we
 * parse the properties and set respective generic mmc-host flags and
 * parameters.
 */
int mmc_of_parse(struct mmc_host *host)
{
	struct device *dev = host->parent;
	u32 bus_width;
	int ret;
	bool cd_cap_invert, cd_gpio_invert = false;
	bool ro_cap_invert, ro_gpio_invert = false;

	if (!dev || !dev_fwnode(dev))
		return 0;

	/* "bus-width" is translated to MMC_CAP_*_BIT_DATA flags */
	if (device_property_read_u32(dev, "bus-width", &bus_width) < 0) {
		dev_dbg(host->parent,
			"\"bus-width\" property is missing, assuming 1 bit.\n");
		bus_width = 1;
	}

	switch (bus_width) {
	case 8:
		host->caps |= MMC_CAP_8_BIT_DATA;
		/* Hosts capable of 8-bit transfers can also do 4 bits */
	case 4:
		host->caps |= MMC_CAP_4_BIT_DATA;
		break;
	case 1:
		break;
	default:
		dev_err(host->parent,
			"Invalid \"bus-width\" value %u!\n", bus_width);
		return -EINVAL;
	}

	/* f_max is obtained from the optional "max-frequency" property */
	device_property_read_u32(dev, "max-frequency", &host->f_max);

	/*
	 * Configure CD and WP pins. They are both by default active low to
	 * match the SDHCI spec. If GPIOs are provided for CD and / or WP, the
	 * mmc-gpio helpers are used to attach, configure and use them. If
	 * polarity inversion is specified in DT, one of MMC_CAP2_CD_ACTIVE_HIGH
	 * and MMC_CAP2_RO_ACTIVE_HIGH capability-2 flags is set. If the
	 * "broken-cd" property is provided, the MMC_CAP_NEEDS_POLL capability
	 * is set. If the "non-removable" property is found, the
	 * MMC_CAP_NONREMOVABLE capability is set and no card-detection
	 * configuration is performed.
	 */

	/* Parse Card Detection */
	if (device_property_read_bool(dev, "non-removable")) {
		host->caps |= MMC_CAP_NONREMOVABLE;
	} else {
		cd_cap_invert = device_property_read_bool(dev, "cd-inverted");

		if (device_property_read_bool(dev, "broken-cd"))
			host->caps |= MMC_CAP_NEEDS_POLL;

		ret = mmc_gpiod_request_cd(host, "cd", 0, true,
					   0, &cd_gpio_invert);
		if (!ret)
			dev_info(host->parent, "Got CD GPIO\n");
		else if (ret != -ENOENT && ret != -ENOSYS)
			return ret;

		/*
		 * There are two ways to flag that the CD line is inverted:
		 * through the cd-inverted flag and by the GPIO line itself
		 * being inverted from the GPIO subsystem. This is a leftover
		 * from the times when the GPIO subsystem did not make it
		 * possible to flag a line as inverted.
		 *
		 * If the capability on the host AND the GPIO line are
		 * both inverted, the end result is that the CD line is
		 * not inverted.
		 */
		if (cd_cap_invert ^ cd_gpio_invert)
			host->caps2 |= MMC_CAP2_CD_ACTIVE_HIGH;
	}

	/* Parse Write Protection */
	ro_cap_invert = device_property_read_bool(dev, "wp-inverted");

	ret = mmc_gpiod_request_ro(host, "wp", 0, false, 0, &ro_gpio_invert);
	if (!ret)
		dev_info(host->parent, "Got WP GPIO\n");
	else if (ret != -ENOENT && ret != -ENOSYS)
		return ret;

	if (device_property_read_bool(dev, "disable-wp"))
		host->caps2 |= MMC_CAP2_NO_WRITE_PROTECT;

	/* See the comment on CD inversion above */
	if (ro_cap_invert ^ ro_gpio_invert)
		host->caps2 |= MMC_CAP2_RO_ACTIVE_HIGH;

	if (device_property_read_bool(dev, "cap-sd-highspeed"))
		host->caps |= MMC_CAP_SD_HIGHSPEED;
	if (device_property_read_bool(dev, "cap-mmc-highspeed"))
		host->caps |= MMC_CAP_MMC_HIGHSPEED;
	if (device_property_read_bool(dev, "sd-uhs-sdr12"))
		host->caps |= MMC_CAP_UHS_SDR12;
	if (device_property_read_bool(dev, "sd-uhs-sdr25"))
		host->caps |= MMC_CAP_UHS_SDR25;
	if (device_property_read_bool(dev, "sd-uhs-sdr50"))
		host->caps |= MMC_CAP_UHS_SDR50;
	if (device_property_read_bool(dev, "sd-uhs-sdr104"))
		host->caps |= MMC_CAP_UHS_SDR104;
	if (device_property_read_bool(dev, "sd-uhs-ddr50"))
		host->caps |= MMC_CAP_UHS_DDR50;
	if (device_property_read_bool(dev, "cap-power-off-card"))
		host->caps |= MMC_CAP_POWER_OFF_CARD;
	if (device_property_read_bool(dev, "cap-mmc-hw-reset"))
		host->caps |= MMC_CAP_HW_RESET;
	if (device_property_read_bool(dev, "cap-sdio-irq"))
		host->caps |= MMC_CAP_SDIO_IRQ;
	if (device_property_read_bool(dev, "full-pwr-cycle"))
		host->caps2 |= MMC_CAP2_FULL_PWR_CYCLE;
	if (device_property_read_bool(dev, "keep-power-in-suspend"))
		host->pm_caps |= MMC_PM_KEEP_POWER;
	if (device_property_read_bool(dev, "wakeup-source") ||
	    device_property_read_bool(dev, "enable-sdio-wakeup")) /* legacy */
		host->pm_caps |= MMC_PM_WAKE_SDIO_IRQ;
	if (device_property_read_bool(dev, "mmc-ddr-3_3v"))
		host->caps |= MMC_CAP_3_3V_DDR;
	if (device_property_read_bool(dev, "mmc-ddr-1_8v"))
		host->caps |= MMC_CAP_1_8V_DDR;
	if (device_property_read_bool(dev, "mmc-ddr-1_2v"))
		host->caps |= MMC_CAP_1_2V_DDR;
	if (device_property_read_bool(dev, "mmc-hs200-1_8v"))
		host->caps2 |= MMC_CAP2_HS200_1_8V_SDR;
	if (device_property_read_bool(dev, "mmc-hs200-1_2v"))
		host->caps2 |= MMC_CAP2_HS200_1_2V_SDR;
	if (device_property_read_bool(dev, "mmc-hs400-1_8v"))
		host->caps2 |= MMC_CAP2_HS400_1_8V | MMC_CAP2_HS200_1_8V_SDR;
	if (device_property_read_bool(dev, "mmc-hs400-1_2v"))
		host->caps2 |= MMC_CAP2_HS400_1_2V | MMC_CAP2_HS200_1_2V_SDR;
	if (device_property_read_bool(dev, "mmc-hs400-enhanced-strobe"))
		host->caps2 |= MMC_CAP2_HS400_ES;
	if (device_property_read_bool(dev, "no-sdio"))
		host->caps2 |= MMC_CAP2_NO_SDIO;
	if (device_property_read_bool(dev, "no-sd"))
		host->caps2 |= MMC_CAP2_NO_SD;
	if (device_property_read_bool(dev, "no-mmc"))
		host->caps2 |= MMC_CAP2_NO_MMC;

	host->dsr_req = !device_property_read_u32(dev, "dsr", &host->dsr);
	if (host->dsr_req && (host->dsr & ~0xffff)) {
		dev_err(host->parent,
			"device tree specified broken value for DSR: 0x%x, ignoring\n",
			host->dsr);
		host->dsr_req = 0;
	}

	return mmc_pwrseq_alloc(host);
}

EXPORT_SYMBOL(mmc_of_parse);

/**
 *	mmc_alloc_host - initialise the per-host structure.
 *	@extra: sizeof private data structure
 *	@dev: pointer to host device model structure
 *
 *	Initialise the per-host structure.
 */
struct mmc_host *mmc_alloc_host(int extra, struct device *dev)
{
	int err;
	struct mmc_host *host;

	host = kzalloc(sizeof(struct mmc_host) + extra, GFP_KERNEL);
	if (!host)
		return NULL;

	/* scanning will be enabled when we're ready */
	host->rescan_disable = 1;

	err = ida_simple_get(&mmc_host_ida, 0, 0, GFP_KERNEL);
	if (err < 0) {
		kfree(host);
		return NULL;
	}

	host->index = err;

	dev_set_name(&host->class_dev, "mmc%d", host->index);

	host->parent = dev;
	host->class_dev.parent = dev;
	host->class_dev.class = &mmc_host_class;
	device_initialize(&host->class_dev);
	device_enable_async_suspend(&host->class_dev);

	if (mmc_gpio_alloc(host)) {
		put_device(&host->class_dev);
		ida_simple_remove(&mmc_host_ida, host->index);
		kfree(host);
		return NULL;
	}

	if (!mmc_host_clk_gate_wq_init(host)) {
		kfree(host);
		return NULL;
	}

	mmc_host_clk_init(host);

	spin_lock_init(&host->lock);
	init_waitqueue_head(&host->wq);
	INIT_DELAYED_WORK(&host->detect, mmc_rescan);
	INIT_DELAYED_WORK(&host->sdio_irq_work, sdio_irq_work);
	setup_timer(&host->retune_timer, mmc_retune_timer, (unsigned long)host);

	mutex_init(&host->rpmb_req_mutex);

	/*
	 * By default, hosts do not support SGIO or large requests.
	 * They have to set these according to their abilities.
	 */
	host->max_segs = 1;
	host->max_seg_size = PAGE_SIZE;

	host->max_req_size = PAGE_SIZE;
	host->max_blk_size = 512;
	host->max_blk_count = PAGE_SIZE / 512;
	host->ios.power_delay_ms = 10;

	return host;
}

EXPORT_SYMBOL(mmc_alloc_host);

static ssize_t show_enable(struct device *dev,
		struct device_attribute *attr, char *buf)
{
	struct mmc_host *host = cls_dev_to_mmc_host(dev);

	if (!host)
		return -EINVAL;

	return snprintf(buf, PAGE_SIZE, "%d\n", mmc_can_scale_clk(host));
}

static ssize_t store_enable(struct device *dev,
		struct device_attribute *attr, const char *buf, size_t count)
{
	struct mmc_host *host = cls_dev_to_mmc_host(dev);
	unsigned long value;

	if (!host || !host->card || kstrtoul(buf, 0, &value))
		return -EINVAL;

	mmc_get_card(host->card);

	if (!value) {
		/* Suspend the clock scaling and mask host capability */
		if (host->clk_scaling.enable)
			mmc_suspend_clk_scaling(host);
		host->clk_scaling.enable = false;
		host->caps2 &= ~MMC_CAP2_CLK_SCALE;
		host->clk_scaling.state = MMC_LOAD_HIGH;
		/* Set to max. frequency when disabling */
		mmc_clk_update_freq(host, host->card->clk_scaling_highest,
					host->clk_scaling.state);
	} else if (value) {
		/* Unmask host capability and resume scaling */
		host->caps2 |= MMC_CAP2_CLK_SCALE;
		if (!host->clk_scaling.enable) {
			host->clk_scaling.enable = true;
			mmc_resume_clk_scaling(host);
		}
	}

	mmc_put_card(host->card);

	return count;
}

static ssize_t show_up_threshold(struct device *dev,
		struct device_attribute *attr, char *buf)
{
	struct mmc_host *host = cls_dev_to_mmc_host(dev);

	if (!host)
		return -EINVAL;

	return snprintf(buf, PAGE_SIZE, "%d\n", host->clk_scaling.upthreshold);
}

#define MAX_PERCENTAGE	100
static ssize_t store_up_threshold(struct device *dev,
		struct device_attribute *attr, const char *buf, size_t count)
{
	struct mmc_host *host = cls_dev_to_mmc_host(dev);
	unsigned long value;

	if (!host || kstrtoul(buf, 0, &value) || (value > MAX_PERCENTAGE))
		return -EINVAL;

	host->clk_scaling.upthreshold = value;

	pr_debug("%s: clkscale_up_thresh set to %lu\n",
			mmc_hostname(host), value);
	return count;
}

static ssize_t show_down_threshold(struct device *dev,
		struct device_attribute *attr, char *buf)
{
	struct mmc_host *host = cls_dev_to_mmc_host(dev);

	if (!host)
		return -EINVAL;

	return snprintf(buf, PAGE_SIZE, "%d\n",
			host->clk_scaling.downthreshold);
}

static ssize_t store_down_threshold(struct device *dev,
		struct device_attribute *attr, const char *buf, size_t count)
{
	struct mmc_host *host = cls_dev_to_mmc_host(dev);
	unsigned long value;

	if (!host || kstrtoul(buf, 0, &value) || (value > MAX_PERCENTAGE))
		return -EINVAL;

	host->clk_scaling.downthreshold = value;

	pr_debug("%s: clkscale_down_thresh set to %lu\n",
			mmc_hostname(host), value);
	return count;
}

static ssize_t show_polling(struct device *dev,
		struct device_attribute *attr, char *buf)
{
	struct mmc_host *host = cls_dev_to_mmc_host(dev);

	if (!host)
		return -EINVAL;

	return snprintf(buf, PAGE_SIZE, "%lu milliseconds\n",
			host->clk_scaling.polling_delay_ms);
}

static ssize_t store_polling(struct device *dev,
		struct device_attribute *attr, const char *buf, size_t count)
{
	struct mmc_host *host = cls_dev_to_mmc_host(dev);
	unsigned long value;

	if (!host || kstrtoul(buf, 0, &value))
		return -EINVAL;

	host->clk_scaling.polling_delay_ms = value;

	pr_debug("%s: clkscale_polling_delay_ms set to %lu\n",
			mmc_hostname(host), value);
	return count;
}

DEVICE_ATTR(enable, 0644,
		show_enable, store_enable);
DEVICE_ATTR(polling_interval, 0644,
		show_polling, store_polling);
DEVICE_ATTR(up_threshold, 0644,
		show_up_threshold, store_up_threshold);
DEVICE_ATTR(down_threshold, 0644,
		show_down_threshold, store_down_threshold);

static struct attribute *clk_scaling_attrs[] = {
	&dev_attr_enable.attr,
	&dev_attr_up_threshold.attr,
	&dev_attr_down_threshold.attr,
	&dev_attr_polling_interval.attr,
	NULL,
};

static struct attribute_group clk_scaling_attr_grp = {
	.name = "clk_scaling",
	.attrs = clk_scaling_attrs,
};

#ifdef CONFIG_MMC_PERF_PROFILING
static ssize_t
show_perf(struct device *dev, struct device_attribute *attr, char *buf)
{
	struct mmc_host *host = cls_dev_to_mmc_host(dev);
	int64_t rtime_drv, wtime_drv;
	unsigned long rbytes_drv, wbytes_drv, flags;

	spin_lock_irqsave(&host->lock, flags);

	rbytes_drv = host->perf.rbytes_drv;
	wbytes_drv = host->perf.wbytes_drv;

	rtime_drv = ktime_to_us(host->perf.rtime_drv);
	wtime_drv = ktime_to_us(host->perf.wtime_drv);

	spin_unlock_irqrestore(&host->lock, flags);

	return snprintf(buf, PAGE_SIZE, "Write performance at driver Level:"
					"%lu bytes in %lld microseconds\n"
					"Read performance at driver Level:"
					"%lu bytes in %lld microseconds\n",
					wbytes_drv, wtime_drv,
					rbytes_drv, rtime_drv);
}

static ssize_t
set_perf(struct device *dev, struct device_attribute *attr,
		const char *buf, size_t count)
{
	struct mmc_host *host = cls_dev_to_mmc_host(dev);
	int64_t value;
	unsigned long flags;

	sscanf(buf, "%lld", &value);
	spin_lock_irqsave(&host->lock, flags);
	if (!value) {
		memset(&host->perf, 0, sizeof(host->perf));
		host->perf_enable = false;
	} else {
		host->perf_enable = true;
	}
	spin_unlock_irqrestore(&host->lock, flags);

	return count;
}

static DEVICE_ATTR(perf, 0644,
		show_perf, set_perf);

#endif

static struct attribute *dev_attrs[] = {
#ifdef CONFIG_MMC_PERF_PROFILING
	&dev_attr_perf.attr,
#endif
	NULL,
};
static struct attribute_group dev_attr_grp = {
	.attrs = dev_attrs,
};

/**
 *	mmc_add_host - initialise host hardware
 *	@host: mmc host
 *
 *	Register the host with the driver model. The host must be
 *	prepared to start servicing requests before this function
 *	completes.
 */
int mmc_add_host(struct mmc_host *host)
{
	int err;

	WARN_ON((host->caps & MMC_CAP_SDIO_IRQ) &&
		!host->ops->enable_sdio_irq);

	err = device_add(&host->class_dev);
	if (err)
		return err;

	led_trigger_register_simple(dev_name(&host->class_dev), &host->led);

	host->clk_scaling.upthreshold = MMC_DEVFRQ_DEFAULT_UP_THRESHOLD;
	host->clk_scaling.downthreshold = MMC_DEVFRQ_DEFAULT_DOWN_THRESHOLD;
	host->clk_scaling.polling_delay_ms = MMC_DEVFRQ_DEFAULT_POLLING_MSEC;
	host->clk_scaling.skip_clk_scale_freq_update = false;

#ifdef CONFIG_DEBUG_FS
	mmc_add_host_debugfs(host);
#endif
	mmc_host_clk_sysfs_init(host);
	mmc_trace_init(host);

	err = sysfs_create_group(&host->class_dev.kobj, &clk_scaling_attr_grp);
	if (err)
		pr_err("%s: failed to create clk scale sysfs group with err %d\n",
				__func__, err);

#ifdef CONFIG_BLOCK
	mmc_latency_hist_sysfs_init(host);
#endif

	err = sysfs_create_group(&host->class_dev.kobj, &dev_attr_grp);
	if (err)
		pr_err("%s: failed to create sysfs group with err %d\n",
							 __func__, err);

	mmc_start_host(host);
	if (!(host->pm_flags & MMC_PM_IGNORE_PM_NOTIFY))
		mmc_register_pm_notifier(host);

	return 0;
}

EXPORT_SYMBOL(mmc_add_host);

/**
 *	mmc_remove_host - remove host hardware
 *	@host: mmc host
 *
 *	Unregister and remove all cards associated with this host,
 *	and power down the MMC bus. No new requests will be issued
 *	after this function has returned.
 */
void mmc_remove_host(struct mmc_host *host)
{
	if (!(host->pm_flags & MMC_PM_IGNORE_PM_NOTIFY))
		mmc_unregister_pm_notifier(host);
	mmc_stop_host(host);

#ifdef CONFIG_DEBUG_FS
	mmc_remove_host_debugfs(host);
#endif

#ifdef CONFIG_BLOCK
	mmc_latency_hist_sysfs_exit(host);
#endif

	sysfs_remove_group(&host->parent->kobj, &dev_attr_grp);
	sysfs_remove_group(&host->class_dev.kobj, &clk_scaling_attr_grp);

	device_del(&host->class_dev);

	led_trigger_unregister_simple(host->led);

	mmc_host_clk_exit(host);
}

EXPORT_SYMBOL(mmc_remove_host);

/**
 *	mmc_free_host - free the host structure
 *	@host: mmc host
 *
 *	Free the host once all references to it have been dropped.
 */
void mmc_free_host(struct mmc_host *host)
{
	mmc_crypto_free_host(host);
	mmc_pwrseq_free(host);
	put_device(&host->class_dev);
}

EXPORT_SYMBOL(mmc_free_host);<|MERGE_RESOLUTION|>--- conflicted
+++ resolved
@@ -30,7 +30,6 @@
 #include <linux/mmc/slot-gpio.h>
 
 #include "core.h"
-#include "crypto.h"
 #include "host.h"
 #include "slot-gpio.h"
 #include "pwrseq.h"
@@ -199,10 +198,7 @@
 	spin_unlock_irqrestore(&host->clk_lock, flags);
 	mutex_unlock(&host->clk_gate_mutex);
 }
-<<<<<<< HEAD
-=======
 EXPORT_SYMBOL(mmc_host_clk_hold);
->>>>>>> a1f19153
 
 /**
  *	mmc_host_may_gate_card - check if this card may be gated
@@ -252,10 +248,7 @@
 				      msecs_to_jiffies(host->clkgate_delay));
 	spin_unlock_irqrestore(&host->clk_lock, flags);
 }
-<<<<<<< HEAD
-=======
 EXPORT_SYMBOL(mmc_host_clk_release);
->>>>>>> a1f19153
 
 /**
  *	mmc_host_clk_rate - get current clock frequency setting
@@ -1068,7 +1061,6 @@
  */
 void mmc_free_host(struct mmc_host *host)
 {
-	mmc_crypto_free_host(host);
 	mmc_pwrseq_free(host);
 	put_device(&host->class_dev);
 }
