--- conflicted
+++ resolved
@@ -803,14 +803,8 @@
 				/* Retry init sequence, but without R4_18V_PRESENT. */
 				retries = 0;
 				goto try_again;
-<<<<<<< HEAD
-			} else {
-				goto remove;
-			}
-=======
 			}
 			return err;
->>>>>>> a1f19153
 		}
 #ifdef CONFIG_MMC_EMBEDDED_SDIO
 	}
