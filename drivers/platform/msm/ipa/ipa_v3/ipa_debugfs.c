--- conflicted
+++ resolved
@@ -2787,17 +2787,14 @@
 			.read = ipa3_read_usb_gsi_stats,
 		}
 	}, {
-<<<<<<< HEAD
 		"ipa_statistics_msg", IPA_READ_ONLY_MODE, NULL, {
 			.read = ipa3_read_dump_debug_msg,
 		}
-	}
-=======
+	}, {
 		"app_clk_vote_cnt", IPA_READ_ONLY_MODE, NULL, {
 			.read = ipa3_read_app_clk_vote,
 		}
 	},
->>>>>>> 3456acca
 };
 
 void ipa3_debugfs_pre_init(void)
