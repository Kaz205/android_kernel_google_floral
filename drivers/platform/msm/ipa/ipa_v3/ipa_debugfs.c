/* Copyright (c) 2012-2019, The Linux Foundation. All rights reserved.
 *
 * This program is free software; you can redistribute it and/or modify
 * it under the terms of the GNU General Public License version 2 and
 * only version 2 as published by the Free Software Foundation.
 *
 * This program is distributed in the hope that it will be useful,
 * but WITHOUT ANY WARRANTY; without even the implied warranty of
 * MERCHANTABILITY or FITNESS FOR A PARTICULAR PURPOSE.  See the
 * GNU General Public License for more details.
 */

#ifdef CONFIG_DEBUG_FS

#include <linux/debugfs.h>
#include <linux/kernel.h>
#include <linux/stringify.h>
#include "ipa_i.h"
#include "../ipa_rm_i.h"
#include "ipahal/ipahal_nat.h"
#include "ipa_odl.h"
#include "ipa_qmi_service.h"

#define IPA_MAX_ENTRY_STRING_LEN 500
#define IPA_MAX_MSG_LEN 4096
#define IPA_DBG_MAX_RULE_IN_TBL 128
#define IPA_DBG_ACTIVE_CLIENT_BUF_SIZE ((IPA3_ACTIVE_CLIENTS_LOG_LINE_LEN \
	* IPA3_ACTIVE_CLIENTS_LOG_BUFFER_SIZE_LINES) + IPA_MAX_MSG_LEN)

#define IPA_DUMP_STATUS_FIELD(f) \
	pr_err(#f "=0x%x\n", status->f)

#define IPA_READ_ONLY_MODE  0444
#define IPA_READ_WRITE_MODE 0664
#define IPA_WRITE_ONLY_MODE 0220

struct ipa3_debugfs_file {
	const char *name;
	umode_t mode;
	void *data;
	const struct file_operations fops;
};


const char *ipa3_event_name[] = {
	__stringify(WLAN_CLIENT_CONNECT),
	__stringify(WLAN_CLIENT_DISCONNECT),
	__stringify(WLAN_CLIENT_POWER_SAVE_MODE),
	__stringify(WLAN_CLIENT_NORMAL_MODE),
	__stringify(SW_ROUTING_ENABLE),
	__stringify(SW_ROUTING_DISABLE),
	__stringify(WLAN_AP_CONNECT),
	__stringify(WLAN_AP_DISCONNECT),
	__stringify(WLAN_STA_CONNECT),
	__stringify(WLAN_STA_DISCONNECT),
	__stringify(WLAN_CLIENT_CONNECT_EX),
	__stringify(WLAN_SWITCH_TO_SCC),
	__stringify(WLAN_SWITCH_TO_MCC),
	__stringify(WLAN_WDI_ENABLE),
	__stringify(WLAN_WDI_DISABLE),
	__stringify(WAN_UPSTREAM_ROUTE_ADD),
	__stringify(WAN_UPSTREAM_ROUTE_DEL),
	__stringify(WAN_EMBMS_CONNECT),
	__stringify(WAN_XLAT_CONNECT),
	__stringify(ECM_CONNECT),
	__stringify(ECM_DISCONNECT),
	__stringify(IPA_TETHERING_STATS_UPDATE_STATS),
	__stringify(IPA_TETHERING_STATS_UPDATE_NETWORK_STATS),
	__stringify(IPA_QUOTA_REACH),
	__stringify(IPA_SSR_BEFORE_SHUTDOWN),
	__stringify(IPA_SSR_AFTER_POWERUP),
	__stringify(ADD_VLAN_IFACE),
	__stringify(DEL_VLAN_IFACE),
	__stringify(ADD_L2TP_VLAN_MAPPING),
	__stringify(DEL_L2TP_VLAN_MAPPING),
	__stringify(IPA_PER_CLIENT_STATS_CONNECT_EVENT),
	__stringify(IPA_PER_CLIENT_STATS_DISCONNECT_EVENT),
	__stringify(ADD_BRIDGE_VLAN_MAPPING),
	__stringify(DEL_BRIDGE_VLAN_MAPPING),
	__stringify(WLAN_FWR_SSR_BEFORE_SHUTDOWN),
	__stringify(IPA_GSB_CONNECT),
	__stringify(IPA_GSB_DISCONNECT),
	__stringify(IPA_COALESCE_ENABLE),
	__stringify(IPA_COALESCE_DISABLE),
};

const char *ipa3_hdr_l2_type_name[] = {
	__stringify(IPA_HDR_L2_NONE),
	__stringify(IPA_HDR_L2_ETHERNET_II),
	__stringify(IPA_HDR_L2_802_3),
	__stringify(IPA_HDR_L2_802_1Q),
};

const char *ipa3_hdr_proc_type_name[] = {
	__stringify(IPA_HDR_PROC_NONE),
	__stringify(IPA_HDR_PROC_ETHII_TO_ETHII),
	__stringify(IPA_HDR_PROC_ETHII_TO_802_3),
	__stringify(IPA_HDR_PROC_802_3_TO_ETHII),
	__stringify(IPA_HDR_PROC_802_3_TO_802_3),
	__stringify(IPA_HDR_PROC_L2TP_HEADER_ADD),
	__stringify(IPA_HDR_PROC_L2TP_HEADER_REMOVE),
	__stringify(IPA_HDR_PROC_ETHII_TO_ETHII_EX),
};

static struct dentry *dent;
static char dbg_buff[IPA_MAX_MSG_LEN + 1];
static char *active_clients_buf;

static s8 ep_reg_idx;
static void *ipa_ipc_low_buff;

#define IPA_MAX_DEBUG_MSG_LEN (IPA_MAX_MSG_LEN * 6)
#define IPA_DEBUG_MSG_DUMP_HW 0 /*1: enable, 0: disable*/
static int ipa_msg_buff_count;
static char *ipa_msg_buff;
static ssize_t ipa3_read_dump_debug_msg(struct file*,
		char __user*, size_t, loff_t*);

static ssize_t ipa3_read_gen_reg(struct file *file, char __user *ubuf,
		size_t count, loff_t *ppos)
{
	int nbytes;
	struct ipahal_reg_shared_mem_size smem_sz;

	memset(&smem_sz, 0, sizeof(smem_sz));

	IPA_ACTIVE_CLIENTS_INC_SIMPLE();

	ipahal_read_reg_fields(IPA_SHARED_MEM_SIZE, &smem_sz);
	nbytes = scnprintf(dbg_buff, IPA_MAX_MSG_LEN,
			"IPA_VERSION=0x%x\n"
			"IPA_COMP_HW_VERSION=0x%x\n"
			"IPA_ROUTE=0x%x\n"
			"IPA_SHARED_MEM_RESTRICTED=0x%x\n"
			"IPA_SHARED_MEM_SIZE=0x%x\n"
			"IPA_QTIME_TIMESTAMP_CFG=0x%x\n"
			"IPA_TIMERS_PULSE_GRAN_CFG=0x%x\n"
			"IPA_TIMERS_XO_CLK_DIV_CFG=0x%x\n",
			ipahal_read_reg(IPA_VERSION),
			ipahal_read_reg(IPA_COMP_HW_VERSION),
			ipahal_read_reg(IPA_ROUTE),
			smem_sz.shared_mem_baddr,
			smem_sz.shared_mem_sz,
			ipahal_read_reg(IPA_QTIME_TIMESTAMP_CFG),
			ipahal_read_reg(IPA_TIMERS_PULSE_GRAN_CFG),
			ipahal_read_reg(IPA_TIMERS_XO_CLK_DIV_CFG));

	IPA_ACTIVE_CLIENTS_DEC_SIMPLE();

	return simple_read_from_buffer(ubuf, count, ppos, dbg_buff, nbytes);
}

static ssize_t ipa3_write_ep_holb(struct file *file,
		const char __user *buf, size_t count, loff_t *ppos)
{
	struct ipa_ep_cfg_holb holb;
	u32 en;
	u32 tmr_val;
	u32 ep_idx;
	unsigned long missing;
	char *sptr, *token;

	if (sizeof(dbg_buff) < count + 1)
		return -EFAULT;

	missing = copy_from_user(dbg_buff, buf, min(sizeof(dbg_buff), count));
	if (missing)
		return -EFAULT;

	dbg_buff[count] = '\0';

	sptr = dbg_buff;

	token = strsep(&sptr, " ");
	if (!token)
		return -EINVAL;
	if (kstrtou32(token, 0, &ep_idx))
		return -EINVAL;

	token = strsep(&sptr, " ");
	if (!token)
		return -EINVAL;
	if (kstrtou32(token, 0, &en))
		return -EINVAL;

	token = strsep(&sptr, " ");
	if (!token)
		return -EINVAL;
	if (kstrtou32(token, 0, &tmr_val))
		return -EINVAL;

	holb.en = en;
	holb.tmr_val = tmr_val;

	ipa3_cfg_ep_holb(ep_idx, &holb);

	return count;
}

static ssize_t ipa3_write_ep_reg(struct file *file, const char __user *buf,
		size_t count, loff_t *ppos)
{
	unsigned long missing;
	s8 option = 0;

	if (sizeof(dbg_buff) < count + 1)
		return -EFAULT;

	missing = copy_from_user(dbg_buff, buf, min(sizeof(dbg_buff), count));
	if (missing)
		return -EFAULT;

	dbg_buff[count] = '\0';
	if (kstrtos8(dbg_buff, 0, &option))
		return -EFAULT;

	if (option >= ipa3_ctx->ipa_num_pipes) {
		IPAERR("bad pipe specified %u\n", option);
		return count;
	}

	ep_reg_idx = option;

	return count;
}

/**
 * _ipa_read_ep_reg_v3_0() - Reads and prints endpoint configuration registers
 *
 * Returns the number of characters printed
 */
int _ipa_read_ep_reg_v3_0(char *buf, int max_len, int pipe)
{
	return scnprintf(
		dbg_buff, IPA_MAX_MSG_LEN,
		"IPA_ENDP_INIT_NAT_%u=0x%x\n"
		"IPA_ENDP_INIT_HDR_%u=0x%x\n"
		"IPA_ENDP_INIT_HDR_EXT_%u=0x%x\n"
		"IPA_ENDP_INIT_MODE_%u=0x%x\n"
		"IPA_ENDP_INIT_AGGR_%u=0x%x\n"
		"IPA_ENDP_INIT_ROUTE_%u=0x%x\n"
		"IPA_ENDP_INIT_CTRL_%u=0x%x\n"
		"IPA_ENDP_INIT_HOL_EN_%u=0x%x\n"
		"IPA_ENDP_INIT_HOL_TIMER_%u=0x%x\n"
		"IPA_ENDP_INIT_DEAGGR_%u=0x%x\n"
		"IPA_ENDP_INIT_CFG_%u=0x%x\n",
		pipe, ipahal_read_reg_n(IPA_ENDP_INIT_NAT_n, pipe),
		pipe, ipahal_read_reg_n(IPA_ENDP_INIT_HDR_n, pipe),
		pipe, ipahal_read_reg_n(IPA_ENDP_INIT_HDR_EXT_n, pipe),
		pipe, ipahal_read_reg_n(IPA_ENDP_INIT_MODE_n, pipe),
		pipe, ipahal_read_reg_n(IPA_ENDP_INIT_AGGR_n, pipe),
		pipe, ipahal_read_reg_n(IPA_ENDP_INIT_ROUTE_n, pipe),
		pipe, ipahal_read_reg_n(IPA_ENDP_INIT_CTRL_n, pipe),
		pipe, ipahal_read_reg_n(IPA_ENDP_INIT_HOL_BLOCK_EN_n, pipe),
		pipe, ipahal_read_reg_n(IPA_ENDP_INIT_HOL_BLOCK_TIMER_n, pipe),
		pipe, ipahal_read_reg_n(IPA_ENDP_INIT_DEAGGR_n, pipe),
		pipe, ipahal_read_reg_n(IPA_ENDP_INIT_CFG_n, pipe));
}

/**
 * _ipa_read_ep_reg_v4_0() - Reads and prints endpoint configuration registers
 *
 * Returns the number of characters printed
 * Removed IPA_ENDP_INIT_ROUTE_n from v3
 */
int _ipa_read_ep_reg_v4_0(char *buf, int max_len, int pipe)
{
	return scnprintf(
		dbg_buff, IPA_MAX_MSG_LEN,
		"IPA_ENDP_INIT_NAT_%u=0x%x\n"
		"IPA_ENDP_INIT_CONN_TRACK_n%u=0x%x\n"
		"IPA_ENDP_INIT_HDR_%u=0x%x\n"
		"IPA_ENDP_INIT_HDR_EXT_%u=0x%x\n"
		"IPA_ENDP_INIT_MODE_%u=0x%x\n"
		"IPA_ENDP_INIT_AGGR_%u=0x%x\n"
		"IPA_ENDP_INIT_CTRL_%u=0x%x\n"
		"IPA_ENDP_INIT_HOL_EN_%u=0x%x\n"
		"IPA_ENDP_INIT_HOL_TIMER_%u=0x%x\n"
		"IPA_ENDP_INIT_DEAGGR_%u=0x%x\n"
		"IPA_ENDP_INIT_CFG_%u=0x%x\n",
		pipe, ipahal_read_reg_n(IPA_ENDP_INIT_NAT_n, pipe),
		pipe, ipahal_read_reg_n(IPA_ENDP_INIT_CONN_TRACK_n, pipe),
		pipe, ipahal_read_reg_n(IPA_ENDP_INIT_HDR_n, pipe),
		pipe, ipahal_read_reg_n(IPA_ENDP_INIT_HDR_EXT_n, pipe),
		pipe, ipahal_read_reg_n(IPA_ENDP_INIT_MODE_n, pipe),
		pipe, ipahal_read_reg_n(IPA_ENDP_INIT_AGGR_n, pipe),
		pipe, ipahal_read_reg_n(IPA_ENDP_INIT_CTRL_n, pipe),
		pipe, ipahal_read_reg_n(IPA_ENDP_INIT_HOL_BLOCK_EN_n, pipe),
		pipe, ipahal_read_reg_n(IPA_ENDP_INIT_HOL_BLOCK_TIMER_n, pipe),
		pipe, ipahal_read_reg_n(IPA_ENDP_INIT_DEAGGR_n, pipe),
		pipe, ipahal_read_reg_n(IPA_ENDP_INIT_CFG_n, pipe));
}

static ssize_t ipa3_read_ep_reg(struct file *file, char __user *ubuf,
		size_t count, loff_t *ppos)
{
	int nbytes;
	int i;
	int start_idx;
	int end_idx;
	int size = 0;
	int ret;
	loff_t pos;

	/* negative ep_reg_idx means all registers */
	if (ep_reg_idx < 0) {
		start_idx = 0;
		end_idx = ipa3_ctx->ipa_num_pipes;
	} else {
		start_idx = ep_reg_idx;
		end_idx = start_idx + 1;
	}
	pos = *ppos;
	IPA_ACTIVE_CLIENTS_INC_SIMPLE();
	for (i = start_idx; i < end_idx; i++) {

		nbytes = ipa3_ctx->ctrl->ipa3_read_ep_reg(dbg_buff,
				IPA_MAX_MSG_LEN, i);

		*ppos = pos;
		ret = simple_read_from_buffer(ubuf, count, ppos, dbg_buff,
					      nbytes);
		if (ret < 0) {
			IPA_ACTIVE_CLIENTS_DEC_SIMPLE();
			return ret;
		}

		size += ret;
		ubuf += nbytes;
		count -= nbytes;
	}
	IPA_ACTIVE_CLIENTS_DEC_SIMPLE();

	*ppos = pos + size;
	return size;
}

static ssize_t ipa3_write_keep_awake(struct file *file, const char __user *buf,
	size_t count, loff_t *ppos)
{
	unsigned long missing;
	s8 option = 0;
	uint32_t bw_mbps = 0;

	if (sizeof(dbg_buff) < count + 1)
		return -EFAULT;

	missing = copy_from_user(dbg_buff, buf, min(sizeof(dbg_buff), count));
	if (missing)
		return -EFAULT;

	dbg_buff[count] = '\0';
	if (kstrtos8(dbg_buff, 0, &option))
		return -EFAULT;

	switch (option) {
	case 0:
		IPA_ACTIVE_CLIENTS_DEC_SIMPLE();
		bw_mbps = 0;
		break;
	case 1:
		IPA_ACTIVE_CLIENTS_INC_SIMPLE();
		bw_mbps = 0;
		break;
	case 2:
		IPA_ACTIVE_CLIENTS_INC_SIMPLE();
		bw_mbps = 700;
		break;
	case 3:
		IPA_ACTIVE_CLIENTS_INC_SIMPLE();
		bw_mbps = 3000;
		break;
	case 4:
		IPA_ACTIVE_CLIENTS_INC_SIMPLE();
		bw_mbps = 7000;
		break;
	default:
		pr_err("Not support this vote (%d)\n", option);
		return -EFAULT;
	}
	if (ipa3_vote_for_bus_bw(&bw_mbps)) {
		IPAERR("Failed to vote for bus BW (%u)\n", bw_mbps);
		return -EFAULT;
	}

	return count;
}

static ssize_t ipa3_read_keep_awake(struct file *file, char __user *ubuf,
	size_t count, loff_t *ppos)
{
	int nbytes;

	mutex_lock(&ipa3_ctx->ipa3_active_clients.mutex);
	if (atomic_read(&ipa3_ctx->ipa3_active_clients.cnt))
		nbytes = scnprintf(dbg_buff, IPA_MAX_MSG_LEN,
				"IPA APPS power state is ON\n");
	else
		nbytes = scnprintf(dbg_buff, IPA_MAX_MSG_LEN,
				"IPA APPS power state is OFF\n");
	mutex_unlock(&ipa3_ctx->ipa3_active_clients.mutex);

	return simple_read_from_buffer(ubuf, count, ppos, dbg_buff, nbytes);
}

static ssize_t ipa3_read_hdr(struct file *file, char __user *ubuf, size_t count,
		loff_t *ppos)
{
	int nbytes = 0;
	int i = 0;
	struct ipa3_hdr_entry *entry;

	mutex_lock(&ipa3_ctx->lock);

	if (ipa3_ctx->hdr_tbl_lcl)
		pr_err("Table resides on local memory\n");
	else
		pr_err("Table resides on system (ddr) memory\n");

	list_for_each_entry(entry, &ipa3_ctx->hdr_tbl.head_hdr_entry_list,
			link) {
		if (entry->cookie != IPA_HDR_COOKIE)
			continue;
		nbytes = scnprintf(
			dbg_buff,
			IPA_MAX_MSG_LEN,
			"name:%s len=%d ref=%d partial=%d type=%s ",
			entry->name,
			entry->hdr_len,
			entry->ref_cnt,
			entry->is_partial,
			ipa3_hdr_l2_type_name[entry->type]);

		if (entry->is_hdr_proc_ctx) {
			nbytes += scnprintf(
				dbg_buff + nbytes,
				IPA_MAX_MSG_LEN - nbytes,
				"phys_base=0x%pa ",
				&entry->phys_base);
		} else {
			nbytes += scnprintf(
				dbg_buff + nbytes,
				IPA_MAX_MSG_LEN - nbytes,
				"ofst=%u ",
				entry->offset_entry->offset >> 2);
		}
		for (i = 0; i < entry->hdr_len; i++) {
			scnprintf(dbg_buff + nbytes + i * 2,
				  IPA_MAX_MSG_LEN - nbytes - i * 2,
				  "%02x", entry->hdr[i]);
		}
		scnprintf(dbg_buff + nbytes + entry->hdr_len * 2,
			  IPA_MAX_MSG_LEN - nbytes - entry->hdr_len * 2,
			  "\n");
		pr_err("%s", dbg_buff);
	}
	mutex_unlock(&ipa3_ctx->lock);

	return 0;
}

static int ipa3_attrib_dump(struct ipa_rule_attrib *attrib,
		enum ipa_ip_type ip)
{
	uint32_t addr[4];
	uint32_t mask[4];
	int i;

	if (attrib->attrib_mask & IPA_FLT_IS_PURE_ACK)
		pr_err("is_pure_ack ");

	if (attrib->attrib_mask & IPA_FLT_TOS)
		pr_cont("tos:%d ", attrib->u.v4.tos);

	if (attrib->attrib_mask & IPA_FLT_TOS_MASKED) {
		pr_cont("tos_value:%d ", attrib->tos_value);
		pr_cont("tos_mask:%d ", attrib->tos_mask);
	}

	if (attrib->attrib_mask & IPA_FLT_PROTOCOL)
		pr_err("protocol:%d ", attrib->u.v4.protocol);

	if (attrib->attrib_mask & IPA_FLT_SRC_ADDR) {
		if (ip == IPA_IP_v4) {
			addr[0] = htonl(attrib->u.v4.src_addr);
			mask[0] = htonl(attrib->u.v4.src_addr_mask);
			pr_err(
					"src_addr:%pI4 src_addr_mask:%pI4 ",
					addr + 0, mask + 0);
		} else if (ip == IPA_IP_v6) {
			for (i = 0; i < 4; i++) {
				addr[i] = htonl(attrib->u.v6.src_addr[i]);
				mask[i] = htonl(attrib->u.v6.src_addr_mask[i]);
			}
			pr_err(
					   "src_addr:%pI6 src_addr_mask:%pI6 ",
					   addr + 0, mask + 0);
		}
	}
	if (attrib->attrib_mask & IPA_FLT_DST_ADDR) {
		if (ip == IPA_IP_v4) {
			addr[0] = htonl(attrib->u.v4.dst_addr);
			mask[0] = htonl(attrib->u.v4.dst_addr_mask);
			pr_err(
					   "dst_addr:%pI4 dst_addr_mask:%pI4 ",
					   addr + 0, mask + 0);
		} else if (ip == IPA_IP_v6) {
			for (i = 0; i < 4; i++) {
				addr[i] = htonl(attrib->u.v6.dst_addr[i]);
				mask[i] = htonl(attrib->u.v6.dst_addr_mask[i]);
			}
			pr_err(
					   "dst_addr:%pI6 dst_addr_mask:%pI6 ",
					   addr + 0, mask + 0);
		}
	}
	if (attrib->attrib_mask & IPA_FLT_SRC_PORT_RANGE) {
		pr_err("src_port_range:%u %u ",
				   attrib->src_port_lo,
			     attrib->src_port_hi);
	}
	if (attrib->attrib_mask & IPA_FLT_DST_PORT_RANGE) {
		pr_err("dst_port_range:%u %u ",
				   attrib->dst_port_lo,
			     attrib->dst_port_hi);
	}
	if (attrib->attrib_mask & IPA_FLT_TYPE)
		pr_err("type:%d ", attrib->type);

	if (attrib->attrib_mask & IPA_FLT_CODE)
		pr_err("code:%d ", attrib->code);

	if (attrib->attrib_mask & IPA_FLT_SPI)
		pr_err("spi:%x ", attrib->spi);

	if (attrib->attrib_mask & IPA_FLT_SRC_PORT)
		pr_err("src_port:%u ", attrib->src_port);

	if (attrib->attrib_mask & IPA_FLT_DST_PORT)
		pr_err("dst_port:%u ", attrib->dst_port);

	if (attrib->attrib_mask & IPA_FLT_TC)
		pr_err("tc:%d ", attrib->u.v6.tc);

	if (attrib->attrib_mask & IPA_FLT_FLOW_LABEL)
		pr_err("flow_label:%x ", attrib->u.v6.flow_label);

	if (attrib->attrib_mask & IPA_FLT_NEXT_HDR)
		pr_err("next_hdr:%d ", attrib->u.v6.next_hdr);

	if (attrib->attrib_mask & IPA_FLT_META_DATA) {
		pr_err(
				   "metadata:%x metadata_mask:%x ",
				   attrib->meta_data, attrib->meta_data_mask);
	}

	if (attrib->attrib_mask & IPA_FLT_FRAGMENT)
		pr_err("frg ");

	if ((attrib->attrib_mask & IPA_FLT_MAC_SRC_ADDR_ETHER_II) ||
		(attrib->attrib_mask & IPA_FLT_MAC_SRC_ADDR_802_3) ||
		(attrib->attrib_mask & IPA_FLT_MAC_SRC_ADDR_802_1Q)) {
		pr_err("src_mac_addr:%pM ", attrib->src_mac_addr);
	}

	if ((attrib->attrib_mask & IPA_FLT_MAC_DST_ADDR_ETHER_II) ||
		(attrib->attrib_mask & IPA_FLT_MAC_DST_ADDR_802_3) ||
		(attrib->attrib_mask & IPA_FLT_MAC_DST_ADDR_L2TP) ||
		(attrib->attrib_mask & IPA_FLT_MAC_DST_ADDR_802_1Q)) {
		pr_err("dst_mac_addr:%pM ", attrib->dst_mac_addr);
	}

	if (attrib->attrib_mask & IPA_FLT_MAC_ETHER_TYPE)
		pr_err("ether_type:%x ", attrib->ether_type);

	if (attrib->attrib_mask & IPA_FLT_VLAN_ID)
		pr_err("vlan_id:%x ", attrib->vlan_id);

	if (attrib->attrib_mask & IPA_FLT_TCP_SYN)
		pr_err("tcp syn ");

	if (attrib->attrib_mask & IPA_FLT_TCP_SYN_L2TP)
		pr_err("tcp syn l2tp ");

	if (attrib->attrib_mask & IPA_FLT_L2TP_INNER_IP_TYPE)
		pr_err("l2tp inner ip type: %d ", attrib->type);

	if (attrib->attrib_mask & IPA_FLT_L2TP_INNER_IPV4_DST_ADDR) {
		addr[0] = htonl(attrib->u.v4.dst_addr);
		mask[0] = htonl(attrib->u.v4.dst_addr_mask);
		pr_err("dst_addr:%pI4 dst_addr_mask:%pI4 ", addr, mask);
	}

	pr_err("\n");
	return 0;
}

static int ipa3_attrib_dump_eq(struct ipa_ipfltri_rule_eq *attrib)
{
	uint8_t addr[16];
	uint8_t mask[16];
	int i;
	int j;

	if (attrib->tos_eq_present) {
		if (ipa3_ctx->ipa_hw_type >= IPA_HW_v4_5)
			pr_err("pure_ack ");
		else
			pr_err("tos:%d ", attrib->tos_eq);
	}

	if (attrib->protocol_eq_present)
		pr_err("protocol:%d ", attrib->protocol_eq);

	if (attrib->tc_eq_present)
		pr_err("tc:%d ", attrib->tc_eq);

	if (attrib->num_offset_meq_128 > IPA_IPFLTR_NUM_MEQ_128_EQNS) {
		IPAERR_RL("num_offset_meq_128  Max %d passed value %d\n",
		IPA_IPFLTR_NUM_MEQ_128_EQNS, attrib->num_offset_meq_128);
		return -EPERM;
	}

	for (i = 0; i < attrib->num_offset_meq_128; i++) {
		for (j = 0; j < 16; j++) {
			addr[j] = attrib->offset_meq_128[i].value[j];
			mask[j] = attrib->offset_meq_128[i].mask[j];
		}
		pr_err(
			"(ofst_meq128: ofst:%d mask:%pI6 val:%pI6) ",
			attrib->offset_meq_128[i].offset,
			mask, addr);
	}

	if (attrib->num_offset_meq_32 > IPA_IPFLTR_NUM_MEQ_32_EQNS) {
		IPAERR_RL("num_offset_meq_32  Max %d passed value %d\n",
		IPA_IPFLTR_NUM_MEQ_32_EQNS, attrib->num_offset_meq_32);
		return -EPERM;
	}

	for (i = 0; i < attrib->num_offset_meq_32; i++)
		pr_err(
			   "(ofst_meq32: ofst:%u mask:0x%x val:0x%x) ",
			   attrib->offset_meq_32[i].offset,
			   attrib->offset_meq_32[i].mask,
			   attrib->offset_meq_32[i].value);

	if (attrib->num_ihl_offset_meq_32 > IPA_IPFLTR_NUM_IHL_MEQ_32_EQNS) {
		IPAERR_RL("num_ihl_offset_meq_32  Max %d passed value %d\n",
		IPA_IPFLTR_NUM_IHL_MEQ_32_EQNS, attrib->num_ihl_offset_meq_32);
		return -EPERM;
	}

	for (i = 0; i < attrib->num_ihl_offset_meq_32; i++)
		pr_err(
			"(ihl_ofst_meq32: ofts:%d mask:0x%x val:0x%x) ",
			attrib->ihl_offset_meq_32[i].offset,
			attrib->ihl_offset_meq_32[i].mask,
			attrib->ihl_offset_meq_32[i].value);

	if (attrib->metadata_meq32_present)
		pr_err(
			"(metadata: ofst:%u mask:0x%x val:0x%x) ",
			attrib->metadata_meq32.offset,
			attrib->metadata_meq32.mask,
			attrib->metadata_meq32.value);

	if (attrib->num_ihl_offset_range_16 >
			IPA_IPFLTR_NUM_IHL_RANGE_16_EQNS) {
		IPAERR_RL("num_ihl_offset_range_16  Max %d passed value %d\n",
			IPA_IPFLTR_NUM_IHL_RANGE_16_EQNS,
			attrib->num_ihl_offset_range_16);
		return -EPERM;
	}

	for (i = 0; i < attrib->num_ihl_offset_range_16; i++)
		pr_err(
			   "(ihl_ofst_range16: ofst:%u lo:%u hi:%u) ",
			   attrib->ihl_offset_range_16[i].offset,
			   attrib->ihl_offset_range_16[i].range_low,
			   attrib->ihl_offset_range_16[i].range_high);

	if (attrib->ihl_offset_eq_32_present)
		pr_err(
			"(ihl_ofst_eq32:%d val:0x%x) ",
			attrib->ihl_offset_eq_32.offset,
			attrib->ihl_offset_eq_32.value);

	if (attrib->ihl_offset_eq_16_present)
		pr_err(
			"(ihl_ofst_eq16:%d val:0x%x) ",
			attrib->ihl_offset_eq_16.offset,
			attrib->ihl_offset_eq_16.value);

	if (attrib->fl_eq_present)
		pr_err("flow_label:%d ", attrib->fl_eq);

	if (attrib->ipv4_frag_eq_present)
		pr_err("frag ");

	pr_err("\n");
	return 0;
}

static int ipa3_open_dbg(struct inode *inode, struct file *file)
{
	file->private_data = inode->i_private;
	return 0;
}

static ssize_t ipa3_read_rt(struct file *file, char __user *ubuf, size_t count,
		loff_t *ppos)
{
	int i = 0;
	struct ipa3_rt_tbl *tbl;
	struct ipa3_rt_entry *entry;
	struct ipa3_rt_tbl_set *set;
	enum ipa_ip_type ip = (enum ipa_ip_type)file->private_data;
	u32 ofst;
	u32 ofst_words;

	set = &ipa3_ctx->rt_tbl_set[ip];

	mutex_lock(&ipa3_ctx->lock);

	if (ip ==  IPA_IP_v6) {
		if (ipa3_ctx->ip6_rt_tbl_hash_lcl)
			pr_err("Hashable table resides on local memory\n");
		else
			pr_err("Hashable table resides on system (ddr) memory\n");
		if (ipa3_ctx->ip6_rt_tbl_nhash_lcl)
			pr_err("Non-Hashable table resides on local memory\n");
		else
			pr_err("Non-Hashable table resides on system (ddr) memory\n");
	} else if (ip == IPA_IP_v4) {
		if (ipa3_ctx->ip4_rt_tbl_hash_lcl)
			pr_err("Hashable table resides on local memory\n");
		else
			pr_err("Hashable table resides on system (ddr) memory\n");
		if (ipa3_ctx->ip4_rt_tbl_nhash_lcl)
			pr_err("Non-Hashable table resides on local memory\n");
		else
			pr_err("Non-Hashable table resides on system (ddr) memory\n");
	}

	list_for_each_entry(tbl, &set->head_rt_tbl_list, link) {
		i = 0;
		list_for_each_entry(entry, &tbl->head_rt_rule_list, link) {
			if (entry->proc_ctx) {
				ofst = entry->proc_ctx->offset_entry->offset;
				ofst_words =
					(ofst +
					ipa3_ctx->hdr_proc_ctx_tbl.start_offset)
					>> 5;

				pr_err("tbl_idx:%d tbl_name:%s tbl_ref:%u ",
					entry->tbl->idx, entry->tbl->name,
					entry->tbl->ref_cnt);
				pr_err("rule_idx:%d dst:%d ep:%d S:%u ",
					i, entry->rule.dst,
					ipa3_get_ep_mapping(entry->rule.dst),
					!ipa3_ctx->hdr_proc_ctx_tbl_lcl);
				pr_err("proc_ctx[32B]:%u attrib_mask:%08x ",
					ofst_words,
					entry->rule.attrib.attrib_mask);
				pr_err("rule_id:%u max_prio:%u prio:%u ",
					entry->rule_id, entry->rule.max_prio,
					entry->prio);
				pr_err("enable_stats:%u counter_id:%u ",
					entry->rule.enable_stats,
					entry->rule.cnt_idx);
				pr_err("hashable:%u retain_hdr:%u ",
					entry->rule.hashable,
					entry->rule.retain_hdr);
			} else {
				if (entry->hdr)
					ofst = entry->hdr->offset_entry->offset;
				else
					ofst = 0;

				pr_err("tbl_idx:%d tbl_name:%s tbl_ref:%u ",
					entry->tbl->idx, entry->tbl->name,
					entry->tbl->ref_cnt);
				pr_err("rule_idx:%d dst:%d ep:%d S:%u ",
					i, entry->rule.dst,
					ipa3_get_ep_mapping(entry->rule.dst),
					!ipa3_ctx->hdr_tbl_lcl);
				pr_err("hdr_ofst[words]:%u attrib_mask:%08x ",
					ofst >> 2,
					entry->rule.attrib.attrib_mask);
				pr_err("rule_id:%u max_prio:%u prio:%u ",
					entry->rule_id, entry->rule.max_prio,
					entry->prio);
				pr_err("enable_stats:%u counter_id:%u ",
					entry->rule.enable_stats,
					entry->rule.cnt_idx);
				pr_err("hashable:%u retain_hdr:%u ",
					entry->rule.hashable,
					entry->rule.retain_hdr);
			}

			ipa3_attrib_dump(&entry->rule.attrib, ip);
			i++;
		}
	}
	mutex_unlock(&ipa3_ctx->lock);

	return 0;
}

static ssize_t ipa3_read_rt_hw(struct file *file, char __user *ubuf,
	size_t count, loff_t *ppos)
{
	enum ipa_ip_type ip = (enum ipa_ip_type)file->private_data;
	int tbls_num;
	int rules_num;
	int tbl;
	int rl;
	int res = 0;
	struct ipahal_rt_rule_entry *rules = NULL;

	switch (ip) {
	case IPA_IP_v4:
		tbls_num = IPA_MEM_PART(v4_rt_num_index);
		break;
	case IPA_IP_v6:
		tbls_num = IPA_MEM_PART(v6_rt_num_index);
		break;
	default:
		IPAERR("ip type error %d\n", ip);
		return -EINVAL;
	};

	IPADBG("Tring to parse %d H/W routing tables - IP=%d\n", tbls_num, ip);

	rules = kzalloc(sizeof(*rules) * IPA_DBG_MAX_RULE_IN_TBL, GFP_KERNEL);
	if (!rules) {
		IPAERR("failed to allocate mem for tbl rules\n");
		return -ENOMEM;
	}

	IPA_ACTIVE_CLIENTS_INC_SIMPLE();
	mutex_lock(&ipa3_ctx->lock);

	for (tbl = 0 ; tbl < tbls_num ; tbl++) {
		pr_err("=== Routing Table %d = Hashable Rules ===\n", tbl);
		rules_num = IPA_DBG_MAX_RULE_IN_TBL;
		res = ipa3_rt_read_tbl_from_hw(tbl, ip, true, rules,
			&rules_num);
		if (res) {
			pr_err("ERROR - Check the logs\n");
			IPAERR("failed reading tbl from hw\n");
			goto bail;
		}
		if (!rules_num)
			pr_err("-->No rules. Empty tbl or modem system table\n");

		for (rl = 0 ; rl < rules_num ; rl++) {
			pr_err("rule_idx:%d dst ep:%d L:%u ",
				rl, rules[rl].dst_pipe_idx, rules[rl].hdr_lcl);

			if (rules[rl].hdr_type == IPAHAL_RT_RULE_HDR_PROC_CTX)
				pr_err("proc_ctx:%u attrib_mask:%08x ",
					rules[rl].hdr_ofst,
					rules[rl].eq_attrib.rule_eq_bitmap);
			else
				pr_err("hdr_ofst:%u attrib_mask:%08x ",
					rules[rl].hdr_ofst,
					rules[rl].eq_attrib.rule_eq_bitmap);

			pr_err("rule_id:%u cnt_id:%hhu prio:%u retain_hdr:%u ",
				rules[rl].id, rules[rl].cnt_idx,
				rules[rl].priority, rules[rl].retain_hdr);
			res = ipa3_attrib_dump_eq(&rules[rl].eq_attrib);
			if (res) {
				IPAERR_RL("failed read attrib eq\n");
				goto bail;
			}
		}

		pr_err("=== Routing Table %d = Non-Hashable Rules ===\n", tbl);
		rules_num = IPA_DBG_MAX_RULE_IN_TBL;
		res = ipa3_rt_read_tbl_from_hw(tbl, ip, false, rules,
			&rules_num);
		if (res) {
			pr_err("ERROR - Check the logs\n");
			IPAERR("failed reading tbl from hw\n");
			goto bail;
		}
		if (!rules_num)
			pr_err("-->No rules. Empty tbl or modem system table\n");

		for (rl = 0 ; rl < rules_num ; rl++) {
			pr_err("rule_idx:%d dst ep:%d L:%u ",
				rl, rules[rl].dst_pipe_idx, rules[rl].hdr_lcl);

			if (rules[rl].hdr_type == IPAHAL_RT_RULE_HDR_PROC_CTX)
				pr_err("proc_ctx:%u attrib_mask:%08x ",
					rules[rl].hdr_ofst,
					rules[rl].eq_attrib.rule_eq_bitmap);
			else
				pr_err("hdr_ofst:%u attrib_mask:%08x ",
					rules[rl].hdr_ofst,
					rules[rl].eq_attrib.rule_eq_bitmap);

			pr_err("rule_id:%u cnt_id:%hhu prio:%u retain_hdr:%u ",
				rules[rl].id, rules[rl].cnt_idx,
				rules[rl].priority, rules[rl].retain_hdr);
			res = ipa3_attrib_dump_eq(&rules[rl].eq_attrib);
			if (res) {
				IPAERR_RL("failed read attrib eq\n");
				goto bail;
			}
		}
		pr_err("\n");
	}

bail:
	mutex_unlock(&ipa3_ctx->lock);
	IPA_ACTIVE_CLIENTS_DEC_SIMPLE();
	kfree(rules);
	return res;
}

static ssize_t ipa3_read_proc_ctx(struct file *file, char __user *ubuf,
		size_t count, loff_t *ppos)
{
	int nbytes = 0;
	struct ipa3_hdr_proc_ctx_tbl *tbl;
	struct ipa3_hdr_proc_ctx_entry *entry;
	u32 ofst_words;

	tbl = &ipa3_ctx->hdr_proc_ctx_tbl;

	mutex_lock(&ipa3_ctx->lock);

	if (ipa3_ctx->hdr_proc_ctx_tbl_lcl)
		pr_info("Table resides on local memory\n");
	else
		pr_info("Table resides on system(ddr) memory\n");

	list_for_each_entry(entry, &tbl->head_proc_ctx_entry_list, link) {
		ofst_words = (entry->offset_entry->offset +
			ipa3_ctx->hdr_proc_ctx_tbl.start_offset)
			>> 5;
		if (entry->hdr->is_hdr_proc_ctx) {
			nbytes += scnprintf(dbg_buff + nbytes,
				IPA_MAX_MSG_LEN - nbytes,
				"id:%u hdr_proc_type:%s proc_ctx[32B]:%u ",
				entry->id,
				ipa3_hdr_proc_type_name[entry->type],
				ofst_words);
			nbytes += scnprintf(dbg_buff + nbytes,
				IPA_MAX_MSG_LEN - nbytes,
				"hdr_phys_base:0x%pa\n",
				&entry->hdr->phys_base);
		} else {
			nbytes += scnprintf(dbg_buff + nbytes,
				IPA_MAX_MSG_LEN - nbytes,
				"id:%u hdr_proc_type:%s proc_ctx[32B]:%u ",
				entry->id,
				ipa3_hdr_proc_type_name[entry->type],
				ofst_words);
			nbytes += scnprintf(dbg_buff + nbytes,
				IPA_MAX_MSG_LEN - nbytes,
				"hdr[words]:%u\n",
				entry->hdr->offset_entry->offset >> 2);
		}
	}
	mutex_unlock(&ipa3_ctx->lock);

	return simple_read_from_buffer(ubuf, count, ppos, dbg_buff, nbytes);
}

static ssize_t ipa3_read_flt(struct file *file, char __user *ubuf, size_t count,
		loff_t *ppos)
{
	int i;
	int j;
	struct ipa3_flt_tbl *tbl;
	struct ipa3_flt_entry *entry;
	enum ipa_ip_type ip = (enum ipa_ip_type)file->private_data;
	struct ipa3_rt_tbl *rt_tbl;
	u32 rt_tbl_idx;
	u32 bitmap;
	bool eq;
	int res = 0;

	mutex_lock(&ipa3_ctx->lock);

	for (j = 0; j < ipa3_ctx->ipa_num_pipes; j++) {
		if (!ipa_is_ep_support_flt(j))
			continue;
		tbl = &ipa3_ctx->flt_tbl[j][ip];
		i = 0;
		list_for_each_entry(entry, &tbl->head_flt_rule_list, link) {
			if (entry->cookie != IPA_FLT_COOKIE)
				continue;
			if (entry->rule.eq_attrib_type) {
				rt_tbl_idx = entry->rule.rt_tbl_idx;
				bitmap = entry->rule.eq_attrib.rule_eq_bitmap;
				eq = true;
			} else {
				rt_tbl = ipa3_id_find(entry->rule.rt_tbl_hdl);
				if (rt_tbl == NULL ||
					rt_tbl->cookie != IPA_RT_TBL_COOKIE)
					rt_tbl_idx =  ~0;
				else
					rt_tbl_idx = rt_tbl->idx;
				bitmap = entry->rule.attrib.attrib_mask;
				eq = false;
			}
			pr_err("ep_idx:%d rule_idx:%d act:%d rt_tbl_idx:%d ",
				j, i, entry->rule.action, rt_tbl_idx);
			pr_err("attrib_mask:%08x retain_hdr:%d eq:%d ",
				bitmap, entry->rule.retain_hdr, eq);
			pr_err("hashable:%u rule_id:%u max_prio:%u prio:%u ",
				entry->rule.hashable, entry->rule_id,
				entry->rule.max_prio, entry->prio);
			pr_err("enable_stats:%u counter_id:%u ",
					entry->rule.enable_stats,
					entry->rule.cnt_idx);
			if (ipa3_ctx->ipa_hw_type >= IPA_HW_v4_0)
				pr_err("pdn index %d, set metadata %d ",
					entry->rule.pdn_idx,
					entry->rule.set_metadata);
			if (eq) {
				res = ipa3_attrib_dump_eq(
						&entry->rule.eq_attrib);
				if (res) {
					IPAERR_RL("failed read attrib eq\n");
					goto bail;
				}
			} else
				ipa3_attrib_dump(
					&entry->rule.attrib, ip);
			i++;
		}
	}
bail:
	mutex_unlock(&ipa3_ctx->lock);

	return res;
}

static ssize_t ipa3_read_flt_hw(struct file *file, char __user *ubuf,
	size_t count, loff_t *ppos)
{
	int pipe;
	int rl;
	int rules_num;
	struct ipahal_flt_rule_entry *rules;
	enum ipa_ip_type ip = (enum ipa_ip_type)file->private_data;
	u32 rt_tbl_idx;
	u32 bitmap;
	int res = 0;

	IPADBG("Tring to parse %d H/W filtering tables - IP=%d\n",
		ipa3_ctx->ep_flt_num, ip);

	rules = kzalloc(sizeof(*rules) * IPA_DBG_MAX_RULE_IN_TBL, GFP_KERNEL);
	if (!rules)
		return -ENOMEM;

	IPA_ACTIVE_CLIENTS_INC_SIMPLE();
	mutex_lock(&ipa3_ctx->lock);
	for (pipe = 0; pipe < ipa3_ctx->ipa_num_pipes; pipe++) {
		if (!ipa_is_ep_support_flt(pipe))
			continue;
		pr_err("=== Filtering Table ep:%d = Hashable Rules ===\n",
			pipe);
		rules_num = IPA_DBG_MAX_RULE_IN_TBL;
		res = ipa3_flt_read_tbl_from_hw(pipe, ip, true, rules,
			&rules_num);
		if (res) {
			pr_err("ERROR - Check the logs\n");
			IPAERR("failed reading tbl from hw\n");
			goto bail;
		}
		if (!rules_num)
			pr_err("-->No rules. Empty tbl or modem sys table\n");

		for (rl = 0; rl < rules_num; rl++) {
			rt_tbl_idx = rules[rl].rule.rt_tbl_idx;
			bitmap = rules[rl].rule.eq_attrib.rule_eq_bitmap;
			pr_err("ep_idx:%d rule_idx:%d act:%d rt_tbl_idx:%d ",
				pipe, rl, rules[rl].rule.action, rt_tbl_idx);
			pr_err("attrib_mask:%08x retain_hdr:%d ",
				bitmap, rules[rl].rule.retain_hdr);
			pr_err("rule_id:%u cnt_id:%hhu prio:%u ",
				rules[rl].id, rules[rl].cnt_idx,
				rules[rl].priority);
			if (ipa3_ctx->ipa_hw_type >= IPA_HW_v4_0)
				pr_err("pdn: %u, set_metadata: %u ",
					rules[rl].rule.pdn_idx,
					rules[rl].rule.set_metadata);
			res = ipa3_attrib_dump_eq(&rules[rl].rule.eq_attrib);
			if (res) {
				IPAERR_RL("failed read attrib eq\n");
				goto bail;
			}
		}

		pr_err("=== Filtering Table ep:%d = Non-Hashable Rules ===\n",
			pipe);
		rules_num = IPA_DBG_MAX_RULE_IN_TBL;
		res = ipa3_flt_read_tbl_from_hw(pipe, ip, false, rules,
			&rules_num);
		if (res) {
			IPAERR("failed reading tbl from hw\n");
			goto bail;
		}
		if (!rules_num)
			pr_err("-->No rules. Empty tbl or modem sys table\n");
		for (rl = 0; rl < rules_num; rl++) {
			rt_tbl_idx = rules[rl].rule.rt_tbl_idx;
			bitmap = rules[rl].rule.eq_attrib.rule_eq_bitmap;
			pr_err("ep_idx:%d rule_idx:%d act:%d rt_tbl_idx:%d ",
				pipe, rl, rules[rl].rule.action, rt_tbl_idx);
			pr_err("attrib_mask:%08x retain_hdr:%d ",
				bitmap, rules[rl].rule.retain_hdr);
			pr_err("rule_id:%u cnt_id:%hhu prio:%u ",
				rules[rl].id, rules[rl].cnt_idx,
				rules[rl].priority);
			if (ipa3_ctx->ipa_hw_type >= IPA_HW_v4_0)
				pr_err("pdn: %u, set_metadata: %u ",
					rules[rl].rule.pdn_idx,
					rules[rl].rule.set_metadata);
			res = ipa3_attrib_dump_eq(&rules[rl].rule.eq_attrib);
			if (res) {
				IPAERR_RL("failed read attrib eq\n");
				goto bail;
			}
		}
		pr_err("\n");
	}

bail:
	mutex_unlock(&ipa3_ctx->lock);
	kfree(rules);
	IPA_ACTIVE_CLIENTS_DEC_SIMPLE();
	return res;
}

static ssize_t ipa3_read_stats(struct file *file, char __user *ubuf,
		size_t count, loff_t *ppos)
{
	int nbytes;
	int i;
	int cnt = 0;
	uint connect = 0;

	for (i = 0; i < ipa3_ctx->ipa_num_pipes; i++)
		connect |= (ipa3_ctx->ep[i].valid << i);

	nbytes = scnprintf(dbg_buff, IPA_MAX_MSG_LEN,
		"sw_tx=%u\n"
		"hw_tx=%u\n"
		"tx_non_linear=%u\n"
		"tx_compl=%u\n"
		"wan_rx=%u\n"
		"stat_compl=%u\n"
		"lan_aggr_close=%u\n"
		"wan_aggr_close=%u\n"
		"act_clnt=%u\n"
		"con_clnt_bmap=0x%x\n"
		"wan_rx_empty=%u\n"
		"wan_repl_rx_empty=%u\n"
		"lan_rx_empty=%u\n"
		"lan_repl_rx_empty=%u\n"
		"flow_enable=%u\n"
		"flow_disable=%u\n",
		ipa3_ctx->stats.tx_sw_pkts,
		ipa3_ctx->stats.tx_hw_pkts,
		ipa3_ctx->stats.tx_non_linear,
		ipa3_ctx->stats.tx_pkts_compl,
		ipa3_ctx->stats.rx_pkts,
		ipa3_ctx->stats.stat_compl,
		ipa3_ctx->stats.aggr_close,
		ipa3_ctx->stats.wan_aggr_close,
		atomic_read(&ipa3_ctx->ipa3_active_clients.cnt),
		connect,
		ipa3_ctx->stats.wan_rx_empty,
		ipa3_ctx->stats.wan_repl_rx_empty,
		ipa3_ctx->stats.lan_rx_empty,
		ipa3_ctx->stats.lan_repl_rx_empty,
		ipa3_ctx->stats.flow_enable,
		ipa3_ctx->stats.flow_disable);
	cnt += nbytes;

	for (i = 0; i < IPAHAL_PKT_STATUS_EXCEPTION_MAX; i++) {
		nbytes = scnprintf(dbg_buff + cnt,
			IPA_MAX_MSG_LEN - cnt,
			"lan_rx_excp[%u:%20s]=%u\n", i,
			ipahal_pkt_status_exception_str(i),
			ipa3_ctx->stats.rx_excp_pkts[i]);
		cnt += nbytes;
	}

	return simple_read_from_buffer(ubuf, count, ppos, dbg_buff, cnt);
}

static ssize_t ipa3_read_odlstats(struct file *file, char __user *ubuf,
		size_t count, loff_t *ppos)
{
	int nbytes;
	int cnt = 0;

	nbytes = scnprintf(dbg_buff, IPA_MAX_MSG_LEN,
			"ODL received pkt =%u\n"
			"ODL processed pkt to DIAG=%u\n"
			"ODL dropped pkt =%u\n"
			"ODL packet in queue  =%u\n",
			ipa3_odl_ctx->stats.odl_rx_pkt,
			ipa3_odl_ctx->stats.odl_tx_diag_pkt,
			ipa3_odl_ctx->stats.odl_drop_pkt,
			atomic_read(&ipa3_odl_ctx->stats.numer_in_queue));

	cnt += nbytes;

	return simple_read_from_buffer(ubuf, count, ppos, dbg_buff, cnt);
}

static ssize_t ipa3_read_wstats(struct file *file, char __user *ubuf,
		size_t count, loff_t *ppos)
{

#define HEAD_FRMT_STR "%25s\n"
#define FRMT_STR "%25s %10u\n"
#define FRMT_STR1 "%25s %10u\n\n"

	int cnt = 0;
	int nbytes;
	int ipa_ep_idx;
	enum ipa_client_type client = IPA_CLIENT_WLAN1_PROD;
	struct ipa3_ep_context *ep;

	do {
		nbytes = scnprintf(dbg_buff + cnt, IPA_MAX_MSG_LEN - cnt,
			HEAD_FRMT_STR, "Client IPA_CLIENT_WLAN1_PROD Stats:");
		cnt += nbytes;

		ipa_ep_idx = ipa3_get_ep_mapping(client);
		if (ipa_ep_idx == -1) {
			nbytes = scnprintf(dbg_buff + cnt,
				IPA_MAX_MSG_LEN - cnt, HEAD_FRMT_STR, "Not up");
			cnt += nbytes;
			break;
		}

		ep = &ipa3_ctx->ep[ipa_ep_idx];
		if (ep->valid != 1) {
			nbytes = scnprintf(dbg_buff + cnt,
				IPA_MAX_MSG_LEN - cnt, HEAD_FRMT_STR, "Not up");
			cnt += nbytes;
			break;
		}

		nbytes = scnprintf(dbg_buff + cnt, IPA_MAX_MSG_LEN - cnt,
			FRMT_STR, "Avail Fifo Desc:",
			atomic_read(&ep->avail_fifo_desc));
		cnt += nbytes;

		nbytes = scnprintf(dbg_buff + cnt, IPA_MAX_MSG_LEN - cnt,
			FRMT_STR, "Rx Pkts Rcvd:", ep->wstats.rx_pkts_rcvd);
		cnt += nbytes;

		nbytes = scnprintf(dbg_buff + cnt, IPA_MAX_MSG_LEN - cnt,
			FRMT_STR, "Rx Pkts Status Rcvd:",
			ep->wstats.rx_pkts_status_rcvd);
		cnt += nbytes;

		nbytes = scnprintf(dbg_buff + cnt, IPA_MAX_MSG_LEN - cnt,
			FRMT_STR, "Rx DH Rcvd:", ep->wstats.rx_hd_rcvd);
		cnt += nbytes;

		nbytes = scnprintf(dbg_buff + cnt, IPA_MAX_MSG_LEN - cnt,
			FRMT_STR, "Rx DH Processed:",
			ep->wstats.rx_hd_processed);
		cnt += nbytes;

		nbytes = scnprintf(dbg_buff + cnt, IPA_MAX_MSG_LEN - cnt,
			FRMT_STR, "Rx DH Sent Back:", ep->wstats.rx_hd_reply);
		cnt += nbytes;

		nbytes = scnprintf(dbg_buff + cnt, IPA_MAX_MSG_LEN - cnt,
			FRMT_STR, "Rx Pkt Leak:", ep->wstats.rx_pkt_leak);
		cnt += nbytes;

		nbytes = scnprintf(dbg_buff + cnt, IPA_MAX_MSG_LEN - cnt,
			FRMT_STR1, "Rx DP Fail:", ep->wstats.rx_dp_fail);
		cnt += nbytes;

	} while (0);

	client = IPA_CLIENT_WLAN1_CONS;
	nbytes = scnprintf(dbg_buff + cnt, IPA_MAX_MSG_LEN - cnt, HEAD_FRMT_STR,
		"Client IPA_CLIENT_WLAN1_CONS Stats:");
	cnt += nbytes;
	while (1) {
		ipa_ep_idx = ipa3_get_ep_mapping(client);
		if (ipa_ep_idx == -1) {
			nbytes = scnprintf(dbg_buff + cnt,
				IPA_MAX_MSG_LEN - cnt, HEAD_FRMT_STR, "Not up");
			cnt += nbytes;
			goto nxt_clnt_cons;
		}

		ep = &ipa3_ctx->ep[ipa_ep_idx];
		if (ep->valid != 1) {
			nbytes = scnprintf(dbg_buff + cnt,
				IPA_MAX_MSG_LEN - cnt, HEAD_FRMT_STR, "Not up");
			cnt += nbytes;
			goto nxt_clnt_cons;
		}

		nbytes = scnprintf(dbg_buff + cnt, IPA_MAX_MSG_LEN - cnt,
			FRMT_STR, "Tx Pkts Received:", ep->wstats.tx_pkts_rcvd);
		cnt += nbytes;

		nbytes = scnprintf(dbg_buff + cnt, IPA_MAX_MSG_LEN - cnt,
			FRMT_STR, "Tx Pkts Sent:", ep->wstats.tx_pkts_sent);
		cnt += nbytes;

		nbytes = scnprintf(dbg_buff + cnt, IPA_MAX_MSG_LEN - cnt,
			FRMT_STR1, "Tx Pkts Dropped:",
			ep->wstats.tx_pkts_dropped);
		cnt += nbytes;

nxt_clnt_cons:
			switch (client) {
			case IPA_CLIENT_WLAN1_CONS:
				client = IPA_CLIENT_WLAN2_CONS;
				nbytes = scnprintf(dbg_buff + cnt,
					IPA_MAX_MSG_LEN - cnt, HEAD_FRMT_STR,
					"Client IPA_CLIENT_WLAN2_CONS Stats:");
				cnt += nbytes;
				continue;
			case IPA_CLIENT_WLAN2_CONS:
				client = IPA_CLIENT_WLAN3_CONS;
				nbytes = scnprintf(dbg_buff + cnt,
					IPA_MAX_MSG_LEN - cnt, HEAD_FRMT_STR,
					"Client IPA_CLIENT_WLAN3_CONS Stats:");
				cnt += nbytes;
				continue;
			case IPA_CLIENT_WLAN3_CONS:
				client = IPA_CLIENT_WLAN4_CONS;
				nbytes = scnprintf(dbg_buff + cnt,
					IPA_MAX_MSG_LEN - cnt, HEAD_FRMT_STR,
					"Client IPA_CLIENT_WLAN4_CONS Stats:");
				cnt += nbytes;
				continue;
			case IPA_CLIENT_WLAN4_CONS:
			default:
				break;
			}
		break;
	}

	nbytes = scnprintf(dbg_buff + cnt, IPA_MAX_MSG_LEN - cnt,
		"\n"HEAD_FRMT_STR, "All Wlan Consumer pipes stats:");
	cnt += nbytes;

	nbytes = scnprintf(dbg_buff + cnt, IPA_MAX_MSG_LEN - cnt, FRMT_STR,
		"Tx Comm Buff Allocated:",
		ipa3_ctx->wc_memb.wlan_comm_total_cnt);
	cnt += nbytes;

	nbytes = scnprintf(dbg_buff + cnt, IPA_MAX_MSG_LEN - cnt, FRMT_STR,
		"Tx Comm Buff Avail:", ipa3_ctx->wc_memb.wlan_comm_free_cnt);
	cnt += nbytes;

	nbytes = scnprintf(dbg_buff + cnt, IPA_MAX_MSG_LEN - cnt, FRMT_STR1,
		"Total Tx Pkts Freed:", ipa3_ctx->wc_memb.total_tx_pkts_freed);
	cnt += nbytes;

	return simple_read_from_buffer(ubuf, count, ppos, dbg_buff, cnt);
}

static ssize_t ipa3_read_ntn(struct file *file, char __user *ubuf,
		size_t count, loff_t *ppos)
{
#define TX_STATS(y) \
	ipa3_ctx->uc_ntn_ctx.ntn_uc_stats_mmio->tx_ch_stats[0].y
#define RX_STATS(y) \
	ipa3_ctx->uc_ntn_ctx.ntn_uc_stats_mmio->rx_ch_stats[0].y

	struct Ipa3HwStatsNTNInfoData_t stats;
	int nbytes;
	int cnt = 0;

	if (!ipa3_get_ntn_stats(&stats)) {
		nbytes = scnprintf(dbg_buff, IPA_MAX_MSG_LEN,
			"TX num_pkts_processed=%u\n"
			"TX ringFull=%u\n"
			"TX ringEmpty=%u\n"
			"TX ringUsageHigh=%u\n"
			"TX ringUsageLow=%u\n"
			"TX RingUtilCount=%u\n"
			"TX bamFifoFull=%u\n"
			"TX bamFifoEmpty=%u\n"
			"TX bamFifoUsageHigh=%u\n"
			"TX bamFifoUsageLow=%u\n"
			"TX bamUtilCount=%u\n"
			"TX num_db=%u\n"
			"TX num_qmb_int_handled=%u\n"
			"TX ipa_pipe_number=%u\n",
			TX_STATS(num_pkts_processed),
			TX_STATS(ring_stats.ringFull),
			TX_STATS(ring_stats.ringEmpty),
			TX_STATS(ring_stats.ringUsageHigh),
			TX_STATS(ring_stats.ringUsageLow),
			TX_STATS(ring_stats.RingUtilCount),
			TX_STATS(gsi_stats.bamFifoFull),
			TX_STATS(gsi_stats.bamFifoEmpty),
			TX_STATS(gsi_stats.bamFifoUsageHigh),
			TX_STATS(gsi_stats.bamFifoUsageLow),
			TX_STATS(gsi_stats.bamUtilCount),
			TX_STATS(num_db),
			TX_STATS(num_qmb_int_handled),
			TX_STATS(ipa_pipe_number));
		cnt += nbytes;
		nbytes = scnprintf(dbg_buff + cnt, IPA_MAX_MSG_LEN - cnt,
			"RX num_pkts_processed=%u\n"
			"RX ringFull=%u\n"
			"RX ringEmpty=%u\n"
			"RX ringUsageHigh=%u\n"
			"RX ringUsageLow=%u\n"
			"RX RingUtilCount=%u\n"
			"RX bamFifoFull=%u\n"
			"RX bamFifoEmpty=%u\n"
			"RX bamFifoUsageHigh=%u\n"
			"RX bamFifoUsageLow=%u\n"
			"RX bamUtilCount=%u\n"
			"RX num_db=%u\n"
			"RX num_qmb_int_handled=%u\n"
			"RX ipa_pipe_number=%u\n",
			RX_STATS(num_pkts_processed),
			RX_STATS(ring_stats.ringFull),
			RX_STATS(ring_stats.ringEmpty),
			RX_STATS(ring_stats.ringUsageHigh),
			RX_STATS(ring_stats.ringUsageLow),
			RX_STATS(ring_stats.RingUtilCount),
			RX_STATS(gsi_stats.bamFifoFull),
			RX_STATS(gsi_stats.bamFifoEmpty),
			RX_STATS(gsi_stats.bamFifoUsageHigh),
			RX_STATS(gsi_stats.bamFifoUsageLow),
			RX_STATS(gsi_stats.bamUtilCount),
			RX_STATS(num_db),
			RX_STATS(num_qmb_int_handled),
			RX_STATS(ipa_pipe_number));
		cnt += nbytes;
	} else {
		nbytes = scnprintf(dbg_buff, IPA_MAX_MSG_LEN,
				"Fail to read NTN stats\n");
		cnt += nbytes;
	}

	return simple_read_from_buffer(ubuf, count, ppos, dbg_buff, cnt);
}

static ssize_t ipa3_read_wdi(struct file *file, char __user *ubuf,
		size_t count, loff_t *ppos)
{
	struct IpaHwStatsWDIInfoData_t stats;
	int nbytes;
	int cnt = 0;
	struct IpaHwStatsWDITxInfoData_t *tx_ch_ptr;

	if (!ipa3_get_wdi_stats(&stats)) {
		tx_ch_ptr = &stats.tx_ch_stats;
		nbytes = scnprintf(dbg_buff, IPA_MAX_MSG_LEN,
			"TX num_pkts_processed=%u\n"
			"TX copy_engine_doorbell_value=%u\n"
			"TX num_db_fired=%u\n"
			"TX ringFull=%u\n"
			"TX ringEmpty=%u\n"
			"TX ringUsageHigh=%u\n"
			"TX ringUsageLow=%u\n"
			"TX RingUtilCount=%u\n"
			"TX bamFifoFull=%u\n"
			"TX bamFifoEmpty=%u\n"
			"TX bamFifoUsageHigh=%u\n"
			"TX bamFifoUsageLow=%u\n"
			"TX bamUtilCount=%u\n"
			"TX num_db=%u\n"
			"TX num_unexpected_db=%u\n"
			"TX num_bam_int_handled=%u\n"
			"TX num_bam_int_in_non_running_state=%u\n"
			"TX num_qmb_int_handled=%u\n"
			"TX num_bam_int_handled_while_wait_for_bam=%u\n",
			tx_ch_ptr->num_pkts_processed,
			tx_ch_ptr->copy_engine_doorbell_value,
			tx_ch_ptr->num_db_fired,
			tx_ch_ptr->tx_comp_ring_stats.ringFull,
			tx_ch_ptr->tx_comp_ring_stats.ringEmpty,
			tx_ch_ptr->tx_comp_ring_stats.ringUsageHigh,
			tx_ch_ptr->tx_comp_ring_stats.ringUsageLow,
			tx_ch_ptr->tx_comp_ring_stats.RingUtilCount,
			tx_ch_ptr->bam_stats.bamFifoFull,
			tx_ch_ptr->bam_stats.bamFifoEmpty,
			tx_ch_ptr->bam_stats.bamFifoUsageHigh,
			tx_ch_ptr->bam_stats.bamFifoUsageLow,
			tx_ch_ptr->bam_stats.bamUtilCount,
			tx_ch_ptr->num_db,
			tx_ch_ptr->num_unexpected_db,
			tx_ch_ptr->num_bam_int_handled,
			tx_ch_ptr->num_bam_int_in_non_running_state,
			tx_ch_ptr->num_qmb_int_handled,
			tx_ch_ptr->num_bam_int_handled_while_wait_for_bam);
		cnt += nbytes;
		nbytes = scnprintf(dbg_buff + cnt, IPA_MAX_MSG_LEN - cnt,
			"RX max_outstanding_pkts=%u\n"
			"RX num_pkts_processed=%u\n"
			"RX rx_ring_rp_value=%u\n"
			"RX ringFull=%u\n"
			"RX ringEmpty=%u\n"
			"RX ringUsageHigh=%u\n"
			"RX ringUsageLow=%u\n"
			"RX RingUtilCount=%u\n"
			"RX bamFifoFull=%u\n"
			"RX bamFifoEmpty=%u\n"
			"RX bamFifoUsageHigh=%u\n"
			"RX bamFifoUsageLow=%u\n"
			"RX bamUtilCount=%u\n"
			"RX num_bam_int_handled=%u\n"
			"RX num_db=%u\n"
			"RX num_unexpected_db=%u\n"
			"RX num_pkts_in_dis_uninit_state=%u\n"
			"RX num_ic_inj_vdev_change=%u\n"
			"RX num_ic_inj_fw_desc_change=%u\n"
			"RX num_qmb_int_handled=%u\n"
			"RX reserved1=%u\n"
			"RX reserved2=%u\n",
			stats.rx_ch_stats.max_outstanding_pkts,
			stats.rx_ch_stats.num_pkts_processed,
			stats.rx_ch_stats.rx_ring_rp_value,
			stats.rx_ch_stats.rx_ind_ring_stats.ringFull,
			stats.rx_ch_stats.rx_ind_ring_stats.ringEmpty,
			stats.rx_ch_stats.rx_ind_ring_stats.ringUsageHigh,
			stats.rx_ch_stats.rx_ind_ring_stats.ringUsageLow,
			stats.rx_ch_stats.rx_ind_ring_stats.RingUtilCount,
			stats.rx_ch_stats.bam_stats.bamFifoFull,
			stats.rx_ch_stats.bam_stats.bamFifoEmpty,
			stats.rx_ch_stats.bam_stats.bamFifoUsageHigh,
			stats.rx_ch_stats.bam_stats.bamFifoUsageLow,
			stats.rx_ch_stats.bam_stats.bamUtilCount,
			stats.rx_ch_stats.num_bam_int_handled,
			stats.rx_ch_stats.num_db,
			stats.rx_ch_stats.num_unexpected_db,
			stats.rx_ch_stats.num_pkts_in_dis_uninit_state,
			stats.rx_ch_stats.num_ic_inj_vdev_change,
			stats.rx_ch_stats.num_ic_inj_fw_desc_change,
			stats.rx_ch_stats.num_qmb_int_handled,
			stats.rx_ch_stats.reserved1,
			stats.rx_ch_stats.reserved2);
		cnt += nbytes;
	} else {
		nbytes = scnprintf(dbg_buff, IPA_MAX_MSG_LEN,
				"Fail to read WDI stats\n");
		cnt += nbytes;
	}

	return simple_read_from_buffer(ubuf, count, ppos, dbg_buff, cnt);
}

static ssize_t ipa3_write_dbg_cnt(struct file *file, const char __user *buf,
		size_t count, loff_t *ppos)
{
	unsigned long missing;
	u32 option = 0;
	struct ipahal_reg_debug_cnt_ctrl dbg_cnt_ctrl;

	if (ipa3_ctx->ipa_hw_type >= IPA_HW_v4_0) {
		IPAERR("IPA_DEBUG_CNT_CTRL is not supported in IPA 4.0\n");
		return -EPERM;
	}

	if (sizeof(dbg_buff) < count + 1)
		return -EFAULT;

	missing = copy_from_user(dbg_buff, buf, min(sizeof(dbg_buff), count));
	if (missing)
		return -EFAULT;

	dbg_buff[count] = '\0';
	if (kstrtou32(dbg_buff, 0, &option))
		return -EFAULT;

	memset(&dbg_cnt_ctrl, 0, sizeof(dbg_cnt_ctrl));
	dbg_cnt_ctrl.type = DBG_CNT_TYPE_GENERAL;
	dbg_cnt_ctrl.product = true;
	dbg_cnt_ctrl.src_pipe = 0xff;
	dbg_cnt_ctrl.rule_idx_pipe_rule = false;
	dbg_cnt_ctrl.rule_idx = 0;
	if (option == 1)
		dbg_cnt_ctrl.en = true;
	else
		dbg_cnt_ctrl.en = false;

	IPA_ACTIVE_CLIENTS_INC_SIMPLE();
	ipahal_write_reg_n_fields(IPA_DEBUG_CNT_CTRL_n, 0, &dbg_cnt_ctrl);
	IPA_ACTIVE_CLIENTS_DEC_SIMPLE();

	return count;
}

static ssize_t ipa3_read_dbg_cnt(struct file *file, char __user *ubuf,
		size_t count, loff_t *ppos)
{
	int nbytes;
	u32 regval;

	if (ipa3_ctx->ipa_hw_type >= IPA_HW_v4_0) {
		IPAERR("IPA_DEBUG_CNT_REG is not supported in IPA 4.0\n");
		return -EPERM;
	}

	IPA_ACTIVE_CLIENTS_INC_SIMPLE();
	regval =
		ipahal_read_reg_n(IPA_DEBUG_CNT_REG_n, 0);
	nbytes = scnprintf(dbg_buff, IPA_MAX_MSG_LEN,
			"IPA_DEBUG_CNT_REG_0=0x%x\n", regval);
	IPA_ACTIVE_CLIENTS_DEC_SIMPLE();

	return simple_read_from_buffer(ubuf, count, ppos, dbg_buff, nbytes);
}

static ssize_t ipa3_read_msg(struct file *file, char __user *ubuf,
		size_t count, loff_t *ppos)
{
	int nbytes;
	int cnt = 0;
	int i;

	for (i = 0; i < ARRAY_SIZE(ipa3_event_name); i++) {
		nbytes = scnprintf(dbg_buff + cnt, IPA_MAX_MSG_LEN - cnt,
				"msg[%u:%27s] W:%u R:%u\n", i,
				ipa3_event_name[i],
				ipa3_ctx->stats.msg_w[i],
				ipa3_ctx->stats.msg_r[i]);
		cnt += nbytes;
	}

	return simple_read_from_buffer(ubuf, count, ppos, dbg_buff, cnt);
}

static void ipa3_read_table(
	char *table_addr, u32 table_size,
	u32 *total_num_entries,
	u32 *rule_id,
	enum ipahal_nat_type nat_type)
{
	int result;
	char *entry;
	size_t entry_size;
	bool entry_zeroed;
	bool entry_valid;
	u32 i, num_entries = 0, id = *rule_id;
	char *buff;
	size_t buff_size = 2 * IPA_MAX_ENTRY_STRING_LEN;

	IPADBG("\n");
	if (table_addr == NULL) {
		pr_err("NULL NAT table\n");
		return;
	}

	result = ipahal_nat_entry_size(nat_type, &entry_size);
	if (result) {
		IPAERR("Failed to retrieve size of %s entry\n",
			ipahal_nat_type_str(nat_type));
		return;
	}

	buff = kzalloc(buff_size, GFP_KERNEL);
	if (!buff) {
		IPAERR("Out of memory\n");
		return;
	}

	for (i = 0, entry = table_addr;
		i < table_size;
		++i, ++id, entry += entry_size) {
		result = ipahal_nat_is_entry_zeroed(nat_type, entry,
			&entry_zeroed);
		if (result) {
			IPAERR(
				"Failed to determine whether the %s entry is definitely zero\n"
					, ipahal_nat_type_str(nat_type));
			goto bail;
		}
		if (entry_zeroed)
			continue;

		result = ipahal_nat_is_entry_valid(nat_type, entry,
			&entry_valid);
		if (result) {
			IPAERR(
				"Failed to determine whether the %s entry is valid\n"
					, ipahal_nat_type_str(nat_type));
			goto bail;
		}

		if (entry_valid) {
			++num_entries;
			pr_err("\tEntry_Index=%d\n", id);
		} else
			pr_err("\tEntry_Index=%d - Invalid Entry\n", id);

		ipahal_nat_stringify_entry(nat_type, entry,
			buff, buff_size);
		pr_err("%s\n", buff);
		memset(buff, 0, buff_size);
	}

	if (num_entries)
		pr_err("\n");
	else
		pr_err("\tEmpty\n\n");
	IPADBG("return\n");
bail:
	kfree(buff);
	*rule_id = id;
	*total_num_entries += num_entries;
}

static void ipa3_start_read_memory_device(
	struct ipa3_nat_ipv6ct_common_mem *dev,
	enum ipahal_nat_type nat_type,
	u32 *num_entries)
{
	u32 rule_id = 0;

	IPADBG("\n");

	pr_err("%s_Table_Size=%d\n",
		dev->name, dev->table_entries + 1);

	pr_err("%s_Expansion_Table_Size=%d\n",
		dev->name, dev->expn_table_entries);

	if (!dev->is_sys_mem)
		pr_err("Not supported for local(shared) memory\n");

	pr_err("\n%s Base Table:\n", dev->name);
	ipa3_read_table(dev->base_table_addr, dev->table_entries + 1,
		num_entries, &rule_id, nat_type);

	pr_err("%s Expansion Table:\n", dev->name);
	ipa3_read_table(
		dev->expansion_table_addr, dev->expn_table_entries,
		num_entries,
		&rule_id,
		nat_type);

	IPADBG("return\n");
}

static void ipa3_finish_read_memory_device(
	struct ipa3_nat_ipv6ct_common_mem *dev,
	u32 num_entries)
{
	IPADBG("\n");
	pr_err("Overall number %s entries: %d\n\n", dev->name, num_entries);
	IPADBG("return\n");
}

static void ipa3_read_pdn_table(void)
{
	int i, result;
	char *pdn_entry;
	size_t pdn_entry_size;
	bool entry_zeroed;
	bool entry_valid;
	char *buff;
	size_t buff_size = 128;

	IPADBG("\n");

	result = ipahal_nat_entry_size(IPAHAL_NAT_IPV4_PDN, &pdn_entry_size);
	if (result) {
		IPAERR("Failed to retrieve size of PDN entry");
		return;
	}

	buff = kzalloc(buff_size, GFP_KERNEL);
	if (!buff) {
		IPAERR("Out of memory\n");
		return;
	}

	for (i = 0, pdn_entry = ipa3_ctx->nat_mem.pdn_mem.base;
		i < IPA_MAX_PDN_NUM;
		++i, pdn_entry += pdn_entry_size) {
		result = ipahal_nat_is_entry_zeroed(IPAHAL_NAT_IPV4_PDN,
			pdn_entry, &entry_zeroed);
		if (result) {
			IPAERR(
				"Failed to determine whether the PDN entry is definitely zero\n");
			goto bail;
		}
		if (entry_zeroed)
			continue;

		result = ipahal_nat_is_entry_valid(IPAHAL_NAT_IPV4_PDN,
			pdn_entry, &entry_valid);
		if (result) {
			IPAERR(
				"Failed to determine whether the PDN entry is valid\n");
			goto bail;
		}
		if (entry_valid)
			pr_err("PDN %d: ", i);
		else
			pr_err("PDN %d - Invalid: ", i);

		ipahal_nat_stringify_entry(IPAHAL_NAT_IPV4_PDN,
				pdn_entry, buff, buff_size);
		pr_err("%s\n", buff);
		memset(buff, 0, buff_size);
	}
	pr_err("\n");
bail:
	kfree(buff);
	IPADBG("return\n");
}

static ssize_t ipa3_read_nat4(struct file *file,
		char __user *ubuf, size_t count,
		loff_t *ppos)
{
	u32 rule_id = 0, num_entries = 0, index_num_entries = 0;

	pr_err("IPA3 NAT stats\n");
	if (!ipa3_ctx->nat_mem.dev.is_dev_init) {
		pr_err("NAT hasn't been initialized or not supported\n");
		goto ret;
	}

	mutex_lock(&ipa3_ctx->nat_mem.dev.lock);

	if (!ipa3_ctx->nat_mem.dev.is_hw_init) {
		pr_err("NAT H/W hasn't been initialized\n");
		goto bail;
	}

	if (ipa3_ctx->ipa_hw_type >= IPA_HW_v4_0) {
		ipa3_read_pdn_table();
	} else {
		pr_err("NAT Table IP Address=%pI4h\n\n",
			&ipa3_ctx->nat_mem.public_ip_addr);
	}

	ipa3_start_read_memory_device(&ipa3_ctx->nat_mem.dev,
		IPAHAL_NAT_IPV4, &num_entries);

	/* Print Index tables */
	pr_err("ipaNatTable Index Table:\n");
	ipa3_read_table(
		ipa3_ctx->nat_mem.index_table_addr,
		ipa3_ctx->nat_mem.dev.table_entries + 1,
		&index_num_entries,
		&rule_id,
		IPAHAL_NAT_IPV4_INDEX);

	pr_err("ipaNatTable Expansion Index Table:\n");
	ipa3_read_table(
		ipa3_ctx->nat_mem.index_table_expansion_addr,
		ipa3_ctx->nat_mem.dev.expn_table_entries,
		&index_num_entries,
		&rule_id,
		IPAHAL_NAT_IPV4_INDEX);

	if (num_entries != index_num_entries)
		IPAERR(
			"The NAT table number of entries %d is different from index table number of entries %d\n",
			num_entries, index_num_entries);

	ipa3_finish_read_memory_device(&ipa3_ctx->nat_mem.dev, num_entries);

	IPADBG("return\n");
bail:
	mutex_unlock(&ipa3_ctx->nat_mem.dev.lock);
ret:
	return 0;
}

static ssize_t ipa3_read_ipv6ct(struct file *file,
	char __user *ubuf, size_t count,
	loff_t *ppos)
{
	u32 num_entries = 0;

	pr_err("\n");

	if (!ipa3_ctx->ipv6ct_mem.dev.is_dev_init) {
		pr_err("IPv6 Conntrack not initialized or not supported\n");
		return 0;
	}

	mutex_lock(&ipa3_ctx->ipv6ct_mem.dev.lock);

	if (!ipa3_ctx->ipv6ct_mem.dev.is_hw_init) {
		pr_err("IPv6 connection tracking H/W hasn't been initialized\n");
		goto bail;
	}

	ipa3_start_read_memory_device(&ipa3_ctx->ipv6ct_mem.dev,
		IPAHAL_NAT_IPV6CT, &num_entries);
	ipa3_finish_read_memory_device(&ipa3_ctx->ipv6ct_mem.dev,
		num_entries);

	IPADBG("return\n");
bail:
	mutex_unlock(&ipa3_ctx->ipv6ct_mem.dev.lock);
	return 0;
}

static ssize_t ipa3_rm_read_stats(struct file *file, char __user *ubuf,
		size_t count, loff_t *ppos)
{
	int result, cnt = 0;

	/* deprecate if IPA PM is used */
	if (ipa3_ctx->use_ipa_pm) {
		cnt += scnprintf(dbg_buff + cnt, IPA_MAX_MSG_LEN - cnt,
			"IPA RM is disabled\n");
		goto ret;
	}

	result = ipa_rm_stat(dbg_buff, IPA_MAX_MSG_LEN);
	if (result < 0) {
		cnt += scnprintf(dbg_buff + cnt, IPA_MAX_MSG_LEN - cnt,
				"Error in printing RM stat %d\n", result);
		goto ret;
	}
	cnt += result;
ret:
	return simple_read_from_buffer(ubuf, count, ppos, dbg_buff, cnt);
}

static ssize_t ipa3_pm_read_stats(struct file *file, char __user *ubuf,
		size_t count, loff_t *ppos)
{
	int result, cnt = 0;

	if (!ipa3_ctx->use_ipa_pm) {
		cnt += scnprintf(dbg_buff + cnt, IPA_MAX_MSG_LEN - cnt,
			"IPA PM is disabled\n");
		goto ret;
	}

	result = ipa_pm_stat(dbg_buff, IPA_MAX_MSG_LEN);
	if (result < 0) {
		cnt += scnprintf(dbg_buff + cnt, IPA_MAX_MSG_LEN - cnt,
				"Error in printing PM stat %d\n", result);
		goto ret;
	}
	cnt += result;
ret:
	return simple_read_from_buffer(ubuf, count, ppos, dbg_buff, cnt);
}

static ssize_t ipa3_pm_ex_read_stats(struct file *file, char __user *ubuf,
		size_t count, loff_t *ppos)
{
	int result, cnt = 0;

	if (!ipa3_ctx->use_ipa_pm) {
		cnt += scnprintf(dbg_buff + cnt, IPA_MAX_MSG_LEN - cnt,
			"IPA PM is disabled\n");
		goto ret;
	}

	result = ipa_pm_exceptions_stat(dbg_buff, IPA_MAX_MSG_LEN);
	if (result < 0) {
		cnt += scnprintf(dbg_buff + cnt, IPA_MAX_MSG_LEN - cnt,
				"Error in printing PM stat %d\n", result);
		goto ret;
	}
	cnt += result;
ret:
	return simple_read_from_buffer(ubuf, count, ppos, dbg_buff, cnt);
}

static ssize_t ipa3_read_ipahal_regs(struct file *file, char __user *ubuf,
		size_t count, loff_t *ppos)
{
	IPA_ACTIVE_CLIENTS_INC_SIMPLE();
	ipahal_print_all_regs(true);
	IPA_ACTIVE_CLIENTS_DEC_SIMPLE();

	return 0;
}

static ssize_t ipa3_read_wdi_gsi_stats(struct file *file,
		char __user *ubuf, size_t count, loff_t *ppos)
{
	struct ipa_uc_dbg_ring_stats stats;
	int nbytes;
	int cnt = 0;

	if (ipa3_ctx->ipa_hw_type < IPA_HW_v4_5
		&& (ipa3_ctx->ipa_hw_type != IPA_HW_v4_1
		|| ipa3_ctx->platform_type != IPA_PLAT_TYPE_APQ)) {
		nbytes = scnprintf(dbg_buff, IPA_MAX_MSG_LEN,
				"This feature only support on IPA4.5+\n");
		cnt += nbytes;
		goto done;
	}

	if (!ipa3_get_wdi_gsi_stats(&stats)) {
		nbytes = scnprintf(dbg_buff, IPA_MAX_MSG_LEN,
			"TX ringFull=%u\n"
			"TX ringEmpty=%u\n"
			"TX ringUsageHigh=%u\n"
			"TX ringUsageLow=%u\n"
			"TX RingUtilCount=%u\n",
			stats.ring[1].ringFull,
			stats.ring[1].ringEmpty,
			stats.ring[1].ringUsageHigh,
			stats.ring[1].ringUsageLow,
			stats.ring[1].RingUtilCount);
		cnt += nbytes;
		nbytes = scnprintf(dbg_buff + cnt, IPA_MAX_MSG_LEN - cnt,
			"RX ringFull=%u\n"
			"RX ringEmpty=%u\n"
			"RX ringUsageHigh=%u\n"
			"RX ringUsageLow=%u\n"
			"RX RingUtilCount=%u\n",
			stats.ring[0].ringFull,
			stats.ring[0].ringEmpty,
			stats.ring[0].ringUsageHigh,
			stats.ring[0].ringUsageLow,
			stats.ring[0].RingUtilCount);
		cnt += nbytes;
	} else {
		nbytes = scnprintf(dbg_buff, IPA_MAX_MSG_LEN,
				"Fail to read WDI GSI stats\n");
		cnt += nbytes;
	}
done:
	return simple_read_from_buffer(ubuf, count, ppos, dbg_buff, cnt);
}

static ssize_t ipa3_read_wdi3_gsi_stats(struct file *file,
		char __user *ubuf, size_t count, loff_t *ppos)
{
	struct ipa_uc_dbg_ring_stats stats;
	int nbytes;
	int cnt = 0;

	if (ipa3_ctx->ipa_hw_type < IPA_HW_v4_5
		&& (ipa3_ctx->ipa_hw_type != IPA_HW_v4_1
		|| ipa3_ctx->platform_type != IPA_PLAT_TYPE_APQ)) {
		nbytes = scnprintf(dbg_buff, IPA_MAX_MSG_LEN,
				"This feature only support on IPA4.5+\n");
		cnt += nbytes;
		goto done;
	}
	if (!ipa3_get_wdi3_gsi_stats(&stats)) {
		nbytes = scnprintf(dbg_buff, IPA_MAX_MSG_LEN,
			"TX ringFull=%u\n"
			"TX ringEmpty=%u\n"
			"TX ringUsageHigh=%u\n"
			"TX ringUsageLow=%u\n"
			"TX RingUtilCount=%u\n",
			stats.ring[1].ringFull,
			stats.ring[1].ringEmpty,
			stats.ring[1].ringUsageHigh,
			stats.ring[1].ringUsageLow,
			stats.ring[1].RingUtilCount);
		cnt += nbytes;
		nbytes = scnprintf(dbg_buff + cnt, IPA_MAX_MSG_LEN - cnt,
			"RX ringFull=%u\n"
			"RX ringEmpty=%u\n"
			"RX ringUsageHigh=%u\n"
			"RX ringUsageLow=%u\n"
			"RX RingUtilCount=%u\n",
			stats.ring[0].ringFull,
			stats.ring[0].ringEmpty,
			stats.ring[0].ringUsageHigh,
			stats.ring[0].ringUsageLow,
			stats.ring[0].RingUtilCount);
		cnt += nbytes;
	} else {
		nbytes = scnprintf(dbg_buff, IPA_MAX_MSG_LEN,
				"Fail to read WDI GSI stats\n");
		cnt += nbytes;
	}

done:
	return simple_read_from_buffer(ubuf, count, ppos, dbg_buff, cnt);
}

static ssize_t ipa3_read_11ad_gsi_stats(struct file *file,
		char __user *ubuf, size_t count, loff_t *ppos)
{
	int nbytes;
	int cnt = 0;

	if (ipa3_ctx->ipa_hw_type < IPA_HW_v4_5
		&& (ipa3_ctx->ipa_hw_type != IPA_HW_v4_1
		|| ipa3_ctx->platform_type != IPA_PLAT_TYPE_APQ)) {
		nbytes = scnprintf(dbg_buff, IPA_MAX_MSG_LEN,
				"This feature only support on IPA4.5+\n");
		cnt += nbytes;
		goto done;
	}
	return 0;
done:
	return simple_read_from_buffer(ubuf, count, ppos, dbg_buff, cnt);
}

static ssize_t ipa3_read_aqc_gsi_stats(struct file *file,
		char __user *ubuf, size_t count, loff_t *ppos)
{
	struct ipa_uc_dbg_ring_stats stats;
	int nbytes;
	int cnt = 0;

	if (ipa3_ctx->ipa_hw_type < IPA_HW_v4_5
		&& (ipa3_ctx->ipa_hw_type != IPA_HW_v4_1
		|| ipa3_ctx->platform_type != IPA_PLAT_TYPE_APQ)) {
		nbytes = scnprintf(dbg_buff, IPA_MAX_MSG_LEN,
				"This feature only support on IPA4.5+\n");
		cnt += nbytes;
		goto done;
	}
	if (!ipa3_get_aqc_gsi_stats(&stats)) {
		nbytes = scnprintf(dbg_buff, IPA_MAX_MSG_LEN,
			"TX ringFull=%u\n"
			"TX ringEmpty=%u\n"
			"TX ringUsageHigh=%u\n"
			"TX ringUsageLow=%u\n"
			"TX RingUtilCount=%u\n",
			stats.ring[1].ringFull,
			stats.ring[1].ringEmpty,
			stats.ring[1].ringUsageHigh,
			stats.ring[1].ringUsageLow,
			stats.ring[1].RingUtilCount);
		cnt += nbytes;
		nbytes = scnprintf(dbg_buff + cnt, IPA_MAX_MSG_LEN - cnt,
			"RX ringFull=%u\n"
			"RX ringEmpty=%u\n"
			"RX ringUsageHigh=%u\n"
			"RX ringUsageLow=%u\n"
			"RX RingUtilCount=%u\n",
			stats.ring[0].ringFull,
			stats.ring[0].ringEmpty,
			stats.ring[0].ringUsageHigh,
			stats.ring[0].ringUsageLow,
			stats.ring[0].RingUtilCount);
		cnt += nbytes;
	} else {
		nbytes = scnprintf(dbg_buff, IPA_MAX_MSG_LEN,
			"Fail to read AQC GSI stats\n");
		cnt += nbytes;
	}
done:
	return simple_read_from_buffer(ubuf, count, ppos, dbg_buff, cnt);
}

static ssize_t ipa3_read_mhip_gsi_stats(struct file *file,
	char __user *ubuf, size_t count, loff_t *ppos)
{
	struct ipa_uc_dbg_ring_stats stats;
	int nbytes;
	int cnt = 0;

	if (ipa3_ctx->ipa_hw_type < IPA_HW_v4_5
		&& (ipa3_ctx->ipa_hw_type != IPA_HW_v4_1
		|| ipa3_ctx->platform_type != IPA_PLAT_TYPE_APQ)) {
		nbytes = scnprintf(dbg_buff, IPA_MAX_MSG_LEN,
			"This feature only support on IPA4.5+\n");
		cnt += nbytes;
		goto done;
	}
	if (!ipa3_get_mhip_gsi_stats(&stats)) {
		nbytes = scnprintf(dbg_buff, IPA_MAX_MSG_LEN,
			"IPA_CLIENT_MHI_PRIME_TETH_CONS ringFull=%u\n"
			"IPA_CLIENT_MHI_PRIME_TETH_CONS ringEmpty=%u\n"
			"IPA_CLIENT_MHI_PRIME_TETH_CONS ringUsageHigh=%u\n"
			"IPA_CLIENT_MHI_PRIME_TETH_CONS ringUsageLow=%u\n"
			"IPA_CLIENT_MHI_PRIME_TETH_CONS RingUtilCount=%u\n",
			stats.ring[1].ringFull,
			stats.ring[1].ringEmpty,
			stats.ring[1].ringUsageHigh,
			stats.ring[1].ringUsageLow,
			stats.ring[1].RingUtilCount);
		cnt += nbytes;
		nbytes = scnprintf(dbg_buff + cnt, IPA_MAX_MSG_LEN - cnt,
			"IPA_CLIENT_MHI_PRIME_TETH_PROD ringFull=%u\n"
			"IPA_CLIENT_MHI_PRIME_TETH_PROD ringEmpty=%u\n"
			"IPA_CLIENT_MHI_PRIME_TETH_PROD ringUsageHigh=%u\n"
			"IPA_CLIENT_MHI_PRIME_TETH_PROD ringUsageLow=%u\n"
			"IPA_CLIENT_MHI_PRIME_TETH_PROD RingUtilCount=%u\n",
			stats.ring[0].ringFull,
			stats.ring[0].ringEmpty,
			stats.ring[0].ringUsageHigh,
			stats.ring[0].ringUsageLow,
			stats.ring[0].RingUtilCount);
		cnt += nbytes;
		nbytes = scnprintf(dbg_buff + cnt, IPA_MAX_MSG_LEN - cnt,
			"IPA_CLIENT_MHI_PRIME_RMNET_CONS ringFull=%u\n"
			"IPA_CLIENT_MHI_PRIME_RMNET_CONS ringEmpty=%u\n"
			"IPA_CLIENT_MHI_PRIME_RMNET_CONS ringUsageHigh=%u\n"
			"IPA_CLIENT_MHI_PRIME_RMNET_CONS ringUsageLow=%u\n"
			"IPA_CLIENT_MHI_PRIME_RMNET_CONS RingUtilCount=%u\n",
			stats.ring[3].ringFull,
			stats.ring[3].ringEmpty,
			stats.ring[3].ringUsageHigh,
			stats.ring[3].ringUsageLow,
			stats.ring[3].RingUtilCount);
		cnt += nbytes;
		nbytes = scnprintf(dbg_buff + cnt, IPA_MAX_MSG_LEN - cnt,
			"IPA_CLIENT_MHI_PRIME_RMNET_PROD ringFull=%u\n"
			"IPA_CLIENT_MHI_PRIME_RMNET_PROD ringEmpty=%u\n"
			"IPA_CLIENT_MHI_PRIME_RMNET_PROD ringUsageHigh=%u\n"
			"IPA_CLIENT_MHI_PRIME_RMNET_PROD ringUsageLow=%u\n"
			"IPA_CLIENT_MHI_PRIME_RMNET_PROD RingUtilCount=%u\n",
			stats.ring[2].ringFull,
			stats.ring[2].ringEmpty,
			stats.ring[2].ringUsageHigh,
			stats.ring[2].ringUsageLow,
			stats.ring[2].RingUtilCount);
		cnt += nbytes;
	} else {
		nbytes = scnprintf(dbg_buff, IPA_MAX_MSG_LEN,
			"Fail to read WDI GSI stats\n");
		cnt += nbytes;
	}

done:
	return simple_read_from_buffer(ubuf, count, ppos, dbg_buff, cnt);
}

static ssize_t ipa3_read_usb_gsi_stats(struct file *file,
	char __user *ubuf, size_t count, loff_t *ppos)
{
	struct ipa_uc_dbg_ring_stats stats;
	int nbytes;
	int cnt = 0;

	if (ipa3_ctx->ipa_hw_type < IPA_HW_v4_5
		&& (ipa3_ctx->ipa_hw_type != IPA_HW_v4_1
		|| ipa3_ctx->platform_type != IPA_PLAT_TYPE_APQ)) {
		nbytes = scnprintf(dbg_buff, IPA_MAX_MSG_LEN,
			"This feature only support on IPA4.5+\n");
		cnt += nbytes;
		goto done;
	}
	if (!ipa3_get_usb_gsi_stats(&stats)) {
		nbytes = scnprintf(dbg_buff, IPA_MAX_MSG_LEN,
			"TX ringFull=%u\n"
			"TX ringEmpty=%u\n"
			"TX ringUsageHigh=%u\n"
			"TX ringUsageLow=%u\n"
			"TX RingUtilCount=%u\n",
			stats.ring[1].ringFull,
			stats.ring[1].ringEmpty,
			stats.ring[1].ringUsageHigh,
			stats.ring[1].ringUsageLow,
			stats.ring[1].RingUtilCount);
		cnt += nbytes;
		nbytes = scnprintf(dbg_buff + cnt, IPA_MAX_MSG_LEN - cnt,
			"RX ringFull=%u\n"
			"RX ringEmpty=%u\n"
			"RX ringUsageHigh=%u\n"
			"RX ringUsageLow=%u\n"
			"RX RingUtilCount=%u\n",
			stats.ring[0].ringFull,
			stats.ring[0].ringEmpty,
			stats.ring[0].ringUsageHigh,
			stats.ring[0].ringUsageLow,
			stats.ring[0].RingUtilCount);
		cnt += nbytes;
	} else {
		nbytes = scnprintf(dbg_buff, IPA_MAX_MSG_LEN,
			"Fail to read WDI GSI stats\n");
		cnt += nbytes;
	}

done:
	return simple_read_from_buffer(ubuf, count, ppos, dbg_buff, cnt);
}

static void ipa_dump_status(struct ipahal_pkt_status *status)
{
	IPA_DUMP_STATUS_FIELD(status_opcode);
	IPA_DUMP_STATUS_FIELD(exception);
	IPA_DUMP_STATUS_FIELD(status_mask);
	IPA_DUMP_STATUS_FIELD(pkt_len);
	IPA_DUMP_STATUS_FIELD(endp_src_idx);
	IPA_DUMP_STATUS_FIELD(endp_dest_idx);
	IPA_DUMP_STATUS_FIELD(metadata);
	IPA_DUMP_STATUS_FIELD(flt_local);
	IPA_DUMP_STATUS_FIELD(flt_hash);
	IPA_DUMP_STATUS_FIELD(flt_global);
	IPA_DUMP_STATUS_FIELD(flt_ret_hdr);
	IPA_DUMP_STATUS_FIELD(flt_miss);
	IPA_DUMP_STATUS_FIELD(flt_rule_id);
	IPA_DUMP_STATUS_FIELD(rt_local);
	IPA_DUMP_STATUS_FIELD(rt_hash);
	IPA_DUMP_STATUS_FIELD(ucp);
	IPA_DUMP_STATUS_FIELD(rt_tbl_idx);
	IPA_DUMP_STATUS_FIELD(rt_miss);
	IPA_DUMP_STATUS_FIELD(rt_rule_id);
	IPA_DUMP_STATUS_FIELD(nat_hit);
	IPA_DUMP_STATUS_FIELD(nat_entry_idx);
	IPA_DUMP_STATUS_FIELD(nat_type);
	pr_err("tag = 0x%llx\n", (u64)status->tag_info & 0xFFFFFFFFFFFF);
	IPA_DUMP_STATUS_FIELD(seq_num);
	IPA_DUMP_STATUS_FIELD(time_of_day_ctr);
	IPA_DUMP_STATUS_FIELD(hdr_local);
	IPA_DUMP_STATUS_FIELD(hdr_offset);
	IPA_DUMP_STATUS_FIELD(frag_hit);
	IPA_DUMP_STATUS_FIELD(frag_rule);
}

static ssize_t ipa_status_stats_read(struct file *file, char __user *ubuf,
		size_t count, loff_t *ppos)
{
	struct ipa3_status_stats *stats;
	int i, j;

	stats = kzalloc(sizeof(*stats), GFP_KERNEL);
	if (!stats)
		return -EFAULT;

	for (i = 0; i < ipa3_ctx->ipa_num_pipes; i++) {
		if (!ipa3_ctx->ep[i].sys || !ipa3_ctx->ep[i].sys->status_stat)
			continue;

		memcpy(stats, ipa3_ctx->ep[i].sys->status_stat, sizeof(*stats));
		pr_err("Statuses for pipe %d\n", i);
		for (j = 0; j < IPA_MAX_STATUS_STAT_NUM; j++) {
			pr_err("curr=%d\n", stats->curr);
			ipa_dump_status(&stats->status[stats->curr]);
			pr_err("\n\n\n");
			stats->curr = (stats->curr + 1) %
				IPA_MAX_STATUS_STAT_NUM;
		}
	}

	kfree(stats);
	return 0;
}

static ssize_t ipa3_print_active_clients_log(struct file *file,
		char __user *ubuf, size_t count, loff_t *ppos)
{
	int cnt;
	int table_size;

	if (active_clients_buf == NULL) {
		IPAERR("Active Clients buffer is not allocated");
		return 0;
	}
	memset(active_clients_buf, 0, IPA_DBG_ACTIVE_CLIENT_BUF_SIZE);
	mutex_lock(&ipa3_ctx->ipa3_active_clients.mutex);
	cnt = ipa3_active_clients_log_print_buffer(active_clients_buf,
			IPA_DBG_ACTIVE_CLIENT_BUF_SIZE - IPA_MAX_MSG_LEN);
	table_size = ipa3_active_clients_log_print_table(active_clients_buf
			+ cnt, IPA_MAX_MSG_LEN);
	mutex_unlock(&ipa3_ctx->ipa3_active_clients.mutex);

	return simple_read_from_buffer(ubuf, count, ppos,
			active_clients_buf, cnt + table_size);
}

static ssize_t ipa3_clear_active_clients_log(struct file *file,
		const char __user *ubuf, size_t count, loff_t *ppos)
{
	unsigned long missing;
		s8 option = 0;

	if (sizeof(dbg_buff) < count + 1)
		return -EFAULT;

	missing = copy_from_user(dbg_buff, ubuf, min(sizeof(dbg_buff), count));
	if (missing)
		return -EFAULT;

	dbg_buff[count] = '\0';
	if (kstrtos8(dbg_buff, 0, &option))
		return -EFAULT;

	ipa3_active_clients_log_clear();

	return count;
}

static ssize_t ipa3_enable_ipc_low(struct file *file,
	const char __user *ubuf, size_t count, loff_t *ppos)
{
	unsigned long missing;
	s8 option = 0;

	if (sizeof(dbg_buff) < count + 1)
		return -EFAULT;

	missing = copy_from_user(dbg_buff, ubuf, min(sizeof(dbg_buff), count));
	if (missing)
		return -EFAULT;

	dbg_buff[count] = '\0';
	if (kstrtos8(dbg_buff, 0, &option))
		return -EFAULT;

	mutex_lock(&ipa3_ctx->lock);
	if (option) {
		if (!ipa_ipc_low_buff) {
			ipa_ipc_low_buff =
				ipc_log_context_create(IPA_IPC_LOG_PAGES,
					"ipa_low", 0);
		}
			if (ipa_ipc_low_buff == NULL)
				IPADBG("failed to get logbuf_low\n");
		ipa3_ctx->logbuf_low = ipa_ipc_low_buff;
	} else {
		ipa3_ctx->logbuf_low = NULL;
	}
	mutex_unlock(&ipa3_ctx->lock);

	return count;
}

static const struct ipa3_debugfs_file debugfs_files[] = {
	{
		"gen_reg", IPA_READ_ONLY_MODE, NULL, {
			.read = ipa3_read_gen_reg
		}
	}, {
		"active_clients", IPA_READ_WRITE_MODE, NULL, {
			.read = ipa3_print_active_clients_log,
			.write = ipa3_clear_active_clients_log
		}
	}, {
		"ep_reg", IPA_READ_WRITE_MODE, NULL, {
			.read = ipa3_read_ep_reg,
			.write = ipa3_write_ep_reg,
		}
	}, {
		"keep_awake", IPA_READ_WRITE_MODE, NULL, {
			.read = ipa3_read_keep_awake,
			.write = ipa3_write_keep_awake,
		}
	}, {
		"holb", IPA_WRITE_ONLY_MODE, NULL, {
			.write = ipa3_write_ep_holb,
		}
	}, {
		"hdr", IPA_READ_ONLY_MODE, NULL, {
			.read = ipa3_read_hdr,
		}
	}, {
		"proc_ctx", IPA_READ_ONLY_MODE, NULL, {
			.read = ipa3_read_proc_ctx,
		}
	}, {
		"ip4_rt", IPA_READ_ONLY_MODE, (void *)IPA_IP_v4, {
			.read = ipa3_read_rt,
			.open = ipa3_open_dbg,
		}
	}, {
		"ip4_rt_hw", IPA_READ_ONLY_MODE, (void *)IPA_IP_v4, {
			.read = ipa3_read_rt_hw,
			.open = ipa3_open_dbg,
		}
	}, {
		"ip6_rt", IPA_READ_ONLY_MODE, (void *)IPA_IP_v6, {
			.read = ipa3_read_rt,
			.open = ipa3_open_dbg,
		}
	}, {
		"ip6_rt_hw", IPA_READ_ONLY_MODE, (void *)IPA_IP_v6, {
			.read = ipa3_read_rt_hw,
			.open = ipa3_open_dbg,
		}
	}, {
		"ip4_flt", IPA_READ_ONLY_MODE, (void *)IPA_IP_v4, {
			.read = ipa3_read_flt,
			.open = ipa3_open_dbg,
		}
	}, {
		"ip4_flt_hw", IPA_READ_ONLY_MODE, (void *)IPA_IP_v4, {
			.read = ipa3_read_flt_hw,
			.open = ipa3_open_dbg,
		}
	}, {
		"ip6_flt", IPA_READ_ONLY_MODE, (void *)IPA_IP_v6, {
			.read = ipa3_read_flt,
			.open = ipa3_open_dbg,
		}
	}, {
		"ip6_flt_hw", IPA_READ_ONLY_MODE, (void *)IPA_IP_v6, {
			.read = ipa3_read_flt_hw,
			.open = ipa3_open_dbg,
		}
	}, {
		"stats", IPA_READ_ONLY_MODE, NULL, {
			.read = ipa3_read_stats,
		}
	}, {
		"wstats", IPA_READ_ONLY_MODE, NULL, {
			.read = ipa3_read_wstats,
		}
	}, {
		"odlstats", IPA_READ_ONLY_MODE, NULL, {
			.read = ipa3_read_odlstats,
		}
	}, {
		"wdi", IPA_READ_ONLY_MODE, NULL, {
			.read = ipa3_read_wdi,
		}
	}, {
		"ntn", IPA_READ_ONLY_MODE, NULL, {
			.read = ipa3_read_ntn,
		}
	}, {
		"dbg_cnt", IPA_READ_WRITE_MODE, NULL, {
			.read = ipa3_read_dbg_cnt,
			.write = ipa3_write_dbg_cnt,
		}
	}, {
		"msg", IPA_READ_ONLY_MODE, NULL, {
			.read = ipa3_read_msg,
		}
	}, {
		"ip4_nat", IPA_READ_ONLY_MODE, NULL, {
			.read = ipa3_read_nat4,
		}
	}, {
		"ipv6ct", IPA_READ_ONLY_MODE, NULL, {
			.read = ipa3_read_ipv6ct,
		}
	}, {
		"rm_stats", IPA_READ_ONLY_MODE, NULL, {
			.read = ipa3_rm_read_stats,
		}
	}, {
		"pm_stats", IPA_READ_ONLY_MODE, NULL, {
			.read = ipa3_pm_read_stats,
		}
	}, {
		"pm_ex_stats", IPA_READ_ONLY_MODE, NULL, {
			.read = ipa3_pm_ex_read_stats,
		}
	}, {
		"status_stats", IPA_READ_ONLY_MODE, NULL, {
			.read = ipa_status_stats_read,
		}
	}, {
		"enable_low_prio_print", IPA_WRITE_ONLY_MODE, NULL, {
			.write = ipa3_enable_ipc_low,
		}
	}, {
		"ipa_dump_regs", IPA_READ_ONLY_MODE, NULL, {
			.read = ipa3_read_ipahal_regs,
		}
	}, {
<<<<<<< HEAD
		"ipa_statistics_msg", IPA_READ_ONLY_MODE, NULL, {
			.read = ipa3_read_dump_debug_msg,
=======
		"wdi_gsi_stats", IPA_READ_ONLY_MODE, NULL, {
			.read = ipa3_read_wdi_gsi_stats,
		}
	}, {
		"wdi3_gsi_stats", IPA_READ_ONLY_MODE, NULL, {
			.read = ipa3_read_wdi3_gsi_stats,
		}
	}, {
		"11ad_gsi_stats", IPA_READ_ONLY_MODE, NULL, {
			.read = ipa3_read_11ad_gsi_stats,
		}
	}, {
		"aqc_gsi_stats", IPA_READ_ONLY_MODE, NULL, {
			.read = ipa3_read_aqc_gsi_stats,
		}
	}, {
		"mhip_gsi_stats", IPA_READ_ONLY_MODE, NULL, {
			.read = ipa3_read_mhip_gsi_stats,
		}
	}, {
		"usb_gsi_stats", IPA_READ_ONLY_MODE, NULL, {
			.read = ipa3_read_usb_gsi_stats,
>>>>>>> a1ef8a6b
		}
	}
};

void ipa3_debugfs_pre_init(void)
{
	dent = debugfs_create_dir("ipa", 0);
	if (IS_ERR_OR_NULL(dent)) {
		IPAERR("fail to create folder in debug_fs.\n");
		dent = NULL;
	}
}

void ipa3_debugfs_post_init(void)
{
	const size_t debugfs_files_num =
		sizeof(debugfs_files) / sizeof(struct ipa3_debugfs_file);
	size_t i;
	struct dentry *file;

	if (IS_ERR_OR_NULL(dent)) {
		IPAERR("debugs root not created\n");
		return;
	}

	file = debugfs_create_u32("hw_type", IPA_READ_ONLY_MODE,
		dent, &ipa3_ctx->ipa_hw_type);
	if (!file) {
		IPAERR("could not create hw_type file\n");
		goto fail;
	}


	for (i = 0; i < debugfs_files_num; ++i) {
		const struct ipa3_debugfs_file *curr = &debugfs_files[i];

		file = debugfs_create_file(curr->name, curr->mode, dent,
			curr->data, &curr->fops);
		if (!file || IS_ERR(file)) {
			IPAERR("fail to create file for debug_fs %s\n",
				curr->name);
			goto fail;
		}
	}

	active_clients_buf = NULL;
	active_clients_buf = kzalloc(IPA_DBG_ACTIVE_CLIENT_BUF_SIZE,
			GFP_KERNEL);
	if (active_clients_buf == NULL)
		goto fail;

	ipa_msg_buff = NULL;

	file = debugfs_create_u32("enable_clock_scaling", IPA_READ_WRITE_MODE,
		dent, &ipa3_ctx->enable_clock_scaling);
	if (!file) {
		IPAERR("could not create enable_clock_scaling file\n");
		goto fail;
	}

	file = debugfs_create_u32("enable_napi_chain", IPA_READ_WRITE_MODE,
		dent, &ipa3_ctx->enable_napi_chain);
	if (!file) {
		IPAERR("could not create enable_napi_chain file\n");
		goto fail;
	}

	file = debugfs_create_u32("clock_scaling_bw_threshold_nominal_mbps",
		IPA_READ_WRITE_MODE, dent,
		&ipa3_ctx->ctrl->clock_scaling_bw_threshold_nominal);
	if (!file) {
		IPAERR("could not create bw_threshold_nominal_mbps\n");
		goto fail;
	}

	file = debugfs_create_u32("clock_scaling_bw_threshold_turbo_mbps",
			IPA_READ_WRITE_MODE, dent,
			&ipa3_ctx->ctrl->clock_scaling_bw_threshold_turbo);
	if (!file) {
		IPAERR("could not create bw_threshold_turbo_mbps\n");
		goto fail;
	}

	file = debugfs_create_u32("clk_rate", IPA_READ_ONLY_MODE,
		dent, &ipa3_ctx->curr_ipa_clk_rate);
	if (!file) {
		IPAERR("could not create clk_rate file\n");
		goto fail;
	}

	ipa_debugfs_init_stats(dent);

	return;

fail:
	debugfs_remove_recursive(dent);
}

void ipa3_debugfs_remove(void)
{
	if (dent == NULL) {
		IPAERR("Debugfs:folder was not created.\n");
		return;
	}
	if (active_clients_buf != NULL) {
		kfree(active_clients_buf);
		active_clients_buf = NULL;
	}
	debugfs_remove_recursive(dent);
}

struct dentry *ipa_debugfs_get_root(void)
{
	return dent;
}
EXPORT_SYMBOL(ipa_debugfs_get_root);

static int ipa3_collect_gen_reg(char *msg_buff, int max_buff_len)
{
	int nbytes = 0;
	struct ipahal_reg_shared_mem_size smem_sz = { 0 };

	if (msg_buff == NULL) {
		IPAERR("buffer is not allocated");
		return 0;
	}

	memset(msg_buff, 0, max_buff_len);

	IPA_ACTIVE_CLIENTS_INC_SIMPLE();

	ipahal_read_reg_fields(IPA_SHARED_MEM_SIZE, &smem_sz);
	nbytes = scnprintf(msg_buff, max_buff_len,
			"IPA_VERSION=0x%x\n"
			"IPA_COMP_HW_VERSION=0x%x\n"
			"IPA_ROUTE=0x%x\n"
			"IPA_SHARED_MEM_RESTRICTED=0x%x\n"
			"IPA_SHARED_MEM_SIZE=0x%x\n"
			"IPA_QTIME_TIMESTAMP_CFG=0x%x\n"
			"IPA_TIMERS_PULSE_GRAN_CFG=0x%x\n"
			"IPA_TIMERS_XO_CLK_DIV_CFG=0x%x\n",
			ipahal_read_reg(IPA_VERSION),
			ipahal_read_reg(IPA_COMP_HW_VERSION),
			ipahal_read_reg(IPA_ROUTE),
			smem_sz.shared_mem_baddr,
			smem_sz.shared_mem_sz,
			ipahal_read_reg(IPA_QTIME_TIMESTAMP_CFG),
			ipahal_read_reg(IPA_TIMERS_PULSE_GRAN_CFG),
			ipahal_read_reg(IPA_TIMERS_XO_CLK_DIV_CFG));

	IPA_ACTIVE_CLIENTS_DEC_SIMPLE();

	return nbytes;
}

static int ipa3_collect_active_clients(char *msg_buff, int max_buff_len)
{
	int nbytes = 0;

	if (msg_buff == NULL) {
		IPAERR("buffer is not allocated");
		return 0;
	}

	memset(msg_buff, 0, max_buff_len);

	mutex_lock(&ipa3_ctx->ipa3_active_clients.mutex);
	nbytes = ipa3_active_clients_log_print_buffer(
			msg_buff, max_buff_len);
	nbytes += ipa3_active_clients_log_print_table(
			msg_buff + nbytes, max_buff_len - nbytes);
	mutex_unlock(&ipa3_ctx->ipa3_active_clients.mutex);

	return nbytes;
}

static int ipa3_collect_ep_reg(char *msg_buff, int max_buff_len)
{
	int start_idx = 0, end_idx = 0;
	int nbytes = 0, i = 0;

	if (msg_buff == NULL) {
		IPAERR("buffer is not allocated");
		return 0;
	}

	memset(msg_buff, 0, max_buff_len);

	/* negative ep_reg_idx means all registers */
	if (ep_reg_idx < 0) {
		start_idx = 0;
		end_idx = ipa3_ctx->ipa_num_pipes;
	} else {
		start_idx = ep_reg_idx;
		end_idx = start_idx + 1;
	}

	IPA_ACTIVE_CLIENTS_INC_SIMPLE();
	for (i = start_idx; i < end_idx; i++) {

		nbytes += scnprintf(
		msg_buff + nbytes, max_buff_len - nbytes,
		"IPA_ENDP_INIT_NAT_%u=0x%x\n"
		"IPA_ENDP_INIT_CONN_TRACK_n%u=0x%x\n"
		"IPA_ENDP_INIT_HDR_%u=0x%x\n"
		"IPA_ENDP_INIT_HDR_EXT_%u=0x%x\n"
		"IPA_ENDP_INIT_MODE_%u=0x%x\n"
		"IPA_ENDP_INIT_AGGR_%u=0x%x\n"
		"IPA_ENDP_INIT_CTRL_%u=0x%x\n"
		"IPA_ENDP_INIT_HOL_EN_%u=0x%x\n"
		"IPA_ENDP_INIT_HOL_TIMER_%u=0x%x\n"
		"IPA_ENDP_INIT_DEAGGR_%u=0x%x\n"
		"IPA_ENDP_INIT_CFG_%u=0x%x\n",
		i, ipahal_read_reg_n(IPA_ENDP_INIT_NAT_n, i),
		i, ipahal_read_reg_n(IPA_ENDP_INIT_CONN_TRACK_n, i),
		i, ipahal_read_reg_n(IPA_ENDP_INIT_HDR_n, i),
		i, ipahal_read_reg_n(IPA_ENDP_INIT_HDR_EXT_n, i),
		i, ipahal_read_reg_n(IPA_ENDP_INIT_MODE_n, i),
		i, ipahal_read_reg_n(IPA_ENDP_INIT_AGGR_n, i),
		i, ipahal_read_reg_n(IPA_ENDP_INIT_CTRL_n, i),
		i, ipahal_read_reg_n(IPA_ENDP_INIT_HOL_BLOCK_EN_n, i),
		i, ipahal_read_reg_n(IPA_ENDP_INIT_HOL_BLOCK_TIMER_n, i),
		i, ipahal_read_reg_n(IPA_ENDP_INIT_DEAGGR_n, i),
		i, ipahal_read_reg_n(IPA_ENDP_INIT_CFG_n, i));
	}
	IPA_ACTIVE_CLIENTS_DEC_SIMPLE();

	return nbytes;
}

static int ipa3_collect_attrib(
		char *msg_buff,
		int max_buff_len,
		struct ipa_rule_attrib *attrib,
		enum ipa_ip_type ip)
{
	uint32_t addr[4] = { 0 };
	uint32_t mask[4] = { 0 };
	int i = 0, nbytes = 0;

	if (msg_buff == NULL) {
		IPAERR("buffer is not allocated");
		return 0;
	}

	memset(msg_buff, 0, max_buff_len);

	if (attrib->attrib_mask & IPA_FLT_IS_PURE_ACK)
		nbytes += scnprintf(msg_buff + nbytes, max_buff_len - nbytes,
					"is_pure_ack\n");

	if (attrib->attrib_mask & IPA_FLT_TOS)
		nbytes += scnprintf(msg_buff + nbytes, max_buff_len - nbytes,
					"tos:%d ", attrib->u.v4.tos);

	if (attrib->attrib_mask & IPA_FLT_TOS_MASKED) {
		nbytes += scnprintf(msg_buff + nbytes, max_buff_len - nbytes,
					"tos_value:%d ", attrib->tos_value);
		nbytes += scnprintf(msg_buff + nbytes, max_buff_len - nbytes,
					"tos_mask:%d ", attrib->tos_mask);
	}

	if (attrib->attrib_mask & IPA_FLT_PROTOCOL)
		nbytes += scnprintf(msg_buff + nbytes, max_buff_len - nbytes,
					"protocol:%d\n", attrib->u.v4.protocol);

	if (attrib->attrib_mask & IPA_FLT_SRC_ADDR) {
		if (ip == IPA_IP_v4) {
			addr[0] = htonl(attrib->u.v4.src_addr);
			mask[0] = htonl(attrib->u.v4.src_addr_mask);
			nbytes += scnprintf(msg_buff + nbytes,
						max_buff_len - nbytes,
						"src_addr:%pI4 src_addr_mask:%pI4\n",
							addr + 0, mask + 0);
		} else if (ip == IPA_IP_v6) {
			for (i = 0; i < 4; i++) {
				addr[i] = htonl(attrib->u.v6.src_addr[i]);
				mask[i] = htonl(attrib->u.v6.src_addr_mask[i]);
			}
			nbytes += scnprintf(msg_buff + nbytes,
						max_buff_len - nbytes,
						"src_addr:%pI6 src_addr_mask:%pI6\n",
							addr + 0, mask + 0);
		}
	}
	if (attrib->attrib_mask & IPA_FLT_DST_ADDR) {
		if (ip == IPA_IP_v4) {
			addr[0] = htonl(attrib->u.v4.dst_addr);
			mask[0] = htonl(attrib->u.v4.dst_addr_mask);
			nbytes += scnprintf(msg_buff + nbytes,
						max_buff_len - nbytes,
						"dst_addr:%pI4 dst_addr_mask:%pI4\n",
							addr + 0, mask + 0);
		} else if (ip == IPA_IP_v6) {
			for (i = 0; i < 4; i++) {
				addr[i] = htonl(attrib->u.v6.dst_addr[i]);
				mask[i] = htonl(attrib->u.v6.dst_addr_mask[i]);
			}
			nbytes += scnprintf(msg_buff + nbytes,
						max_buff_len - nbytes,
						"dst_addr:%pI6 dst_addr_mask:%pI6\n",
						addr + 0, mask + 0);
		}
	}
	if (attrib->attrib_mask & IPA_FLT_SRC_PORT_RANGE) {
		nbytes += scnprintf(msg_buff + nbytes, max_buff_len - nbytes,
					"src_port_range:%u %u\n",
					attrib->src_port_lo,
					attrib->src_port_hi);
	}
	if (attrib->attrib_mask & IPA_FLT_DST_PORT_RANGE) {
		nbytes += scnprintf(msg_buff + nbytes, max_buff_len - nbytes,
					"dst_port_range:%u %u\n",
					attrib->dst_port_lo,
					attrib->dst_port_hi);
	}
	if (attrib->attrib_mask & IPA_FLT_TYPE)
		nbytes += scnprintf(msg_buff + nbytes, max_buff_len - nbytes,
					"type:%d\n", attrib->type);

	if (attrib->attrib_mask & IPA_FLT_CODE)
		nbytes += scnprintf(msg_buff + nbytes, max_buff_len - nbytes,
					"code:%d\n", attrib->code);

	if (attrib->attrib_mask & IPA_FLT_SPI)
		nbytes += scnprintf(msg_buff + nbytes, max_buff_len - nbytes,
					"spi:%x\n", attrib->spi);

	if (attrib->attrib_mask & IPA_FLT_SRC_PORT)
		nbytes += scnprintf(msg_buff + nbytes, max_buff_len - nbytes,
					"src_port:%u\n", attrib->src_port);

	if (attrib->attrib_mask & IPA_FLT_DST_PORT)
		nbytes += scnprintf(msg_buff + nbytes, max_buff_len - nbytes,
					"dst_port:%u\n", attrib->dst_port);

	if (attrib->attrib_mask & IPA_FLT_TC)
		nbytes += scnprintf(msg_buff + nbytes, max_buff_len - nbytes,
					"tc:%d\n", attrib->u.v6.tc);

	if (attrib->attrib_mask & IPA_FLT_FLOW_LABEL)
		nbytes += scnprintf(msg_buff + nbytes, max_buff_len - nbytes,
					"flow_label:%x\n",
					attrib->u.v6.flow_label);

	if (attrib->attrib_mask & IPA_FLT_NEXT_HDR)
		nbytes += scnprintf(msg_buff + nbytes, max_buff_len - nbytes,
					"next_hdr:%d\n",
					attrib->u.v6.next_hdr);

	if (attrib->attrib_mask & IPA_FLT_META_DATA) {
		nbytes += scnprintf(msg_buff + nbytes, max_buff_len - nbytes,
					"metadata:%x metadata_mask:%x\n",
					attrib->meta_data,
					attrib->meta_data_mask);
	}

	if (attrib->attrib_mask & IPA_FLT_FRAGMENT)
		nbytes += scnprintf(msg_buff + nbytes, max_buff_len - nbytes,
					"frg\n");

	if ((attrib->attrib_mask & IPA_FLT_MAC_SRC_ADDR_ETHER_II) ||
		(attrib->attrib_mask & IPA_FLT_MAC_SRC_ADDR_802_3)) {
		nbytes += scnprintf(msg_buff + nbytes, max_buff_len - nbytes,
					"src_mac_addr:%pM\n",
					attrib->src_mac_addr);
	}

	if ((attrib->attrib_mask & IPA_FLT_MAC_DST_ADDR_ETHER_II) ||
		(attrib->attrib_mask & IPA_FLT_MAC_DST_ADDR_802_3) ||
		(attrib->attrib_mask & IPA_FLT_MAC_DST_ADDR_L2TP)) {
		nbytes += scnprintf(msg_buff + nbytes, max_buff_len - nbytes,
					"dst_mac_addr:%pM\n",
					attrib->dst_mac_addr);
	}

	if (attrib->attrib_mask & IPA_FLT_MAC_ETHER_TYPE)
		nbytes += scnprintf(msg_buff + nbytes, max_buff_len - nbytes,
					"ether_type:%x\n",
					attrib->ether_type);

	if (attrib->attrib_mask & IPA_FLT_TCP_SYN)
		nbytes += scnprintf(msg_buff + nbytes, max_buff_len - nbytes,
					"tcp syn\n");

	if (attrib->attrib_mask & IPA_FLT_TCP_SYN_L2TP)
		nbytes += scnprintf(msg_buff + nbytes, max_buff_len - nbytes,
					"tcp syn l2tp\n");

	if (attrib->attrib_mask & IPA_FLT_L2TP_INNER_IP_TYPE)
		nbytes += scnprintf(msg_buff + nbytes, max_buff_len - nbytes,
					"l2tp inner ip type: %d\n",
					attrib->type);

	if (attrib->attrib_mask & IPA_FLT_L2TP_INNER_IPV4_DST_ADDR) {
		addr[0] = htonl(attrib->u.v4.dst_addr);
		mask[0] = htonl(attrib->u.v4.dst_addr_mask);
		nbytes += scnprintf(msg_buff + nbytes, max_buff_len - nbytes,
					"dst_addr:%pI4 dst_addr_mask:%pI4\n",
					addr, mask);
	}

	return nbytes;
}

static int ipa3_collect_rt(
	char *msg_buff,
	int max_buff_len,
	enum ipa_ip_type ip)
{
	char *temp_buff = NULL;
	int nbytes = 0, i = 0;
	u32 ofst = 0, ofst_words = 0;
	struct ipa3_rt_tbl *tbl;
	struct ipa3_rt_entry *entry;
	struct ipa3_rt_tbl_set *set;

	if (msg_buff == NULL) {
		IPAERR("buffer is not allocated");
		return 0;
	}

	if (ip !=  IPA_IP_v6 && ip !=  IPA_IP_v4) {
		IPAERR("ip type error %d\n", ip);
		return 0;
	}

	memset(msg_buff, 0, max_buff_len);

	set = &ipa3_ctx->rt_tbl_set[ip];

	mutex_lock(&ipa3_ctx->lock);

	temp_buff = kzalloc(IPA_MAX_ENTRY_STRING_LEN, GFP_KERNEL);
	if (temp_buff == NULL) {
		IPAERR("temp buffer is not allocated");
		goto fail;
	}

	if (ip ==  IPA_IP_v6) {
		if (ipa3_ctx->ip6_rt_tbl_hash_lcl)
			nbytes += scnprintf(msg_buff + nbytes,
				max_buff_len - nbytes,
				"Hashable table resides on local memory\n");
		else
			nbytes += scnprintf(msg_buff + nbytes,
				max_buff_len - nbytes,
				"Hashable table resides on system (ddr) memory\n");
		if (ipa3_ctx->ip6_rt_tbl_nhash_lcl)
			nbytes += scnprintf(msg_buff + nbytes,
				max_buff_len - nbytes,
				"Non-Hashable table resides on local memory\n");
		else
			nbytes += scnprintf(msg_buff + nbytes,
				max_buff_len - nbytes,
				"Non-Hashable table resides on system (ddr) memory\n");
	} else if (ip == IPA_IP_v4) {
		if (ipa3_ctx->ip4_rt_tbl_hash_lcl)
			nbytes += scnprintf(msg_buff + nbytes,
				max_buff_len - nbytes,
				"Hashable table resides on local memory\n");
		else
			nbytes += scnprintf(msg_buff + nbytes,
				max_buff_len - nbytes,
				"Hashable table resides on system (ddr) memory\n");
		if (ipa3_ctx->ip4_rt_tbl_nhash_lcl)
			nbytes += scnprintf(msg_buff + nbytes,
				max_buff_len - nbytes,
				"Non-Hashable table resides on local memory\n");
		else
			nbytes += scnprintf(msg_buff + nbytes,
				max_buff_len - nbytes,
				"Non-Hashable table resides on system (ddr) memory\n");
	}

	list_for_each_entry(tbl, &set->head_rt_tbl_list, link) {
		i = 0;
		list_for_each_entry(entry, &tbl->head_rt_rule_list, link) {
			if (entry->proc_ctx) {
				ofst = entry->proc_ctx->offset_entry->offset;
				ofst_words =
					(ofst +
					ipa3_ctx->hdr_proc_ctx_tbl.start_offset)
					>> 5;

				nbytes += scnprintf(msg_buff + nbytes,
					max_buff_len - nbytes,
					"tbl_idx:%d tbl_name:%s tbl_ref:%u\n",
					entry->tbl->idx, entry->tbl->name,
					entry->tbl->ref_cnt);
				nbytes += scnprintf(msg_buff + nbytes,
					max_buff_len - nbytes,
					"rule_idx:%d dst:%d ep:%d S:%u\n",
					i, entry->rule.dst,
					ipa3_get_ep_mapping(entry->rule.dst),
					!ipa3_ctx->hdr_proc_ctx_tbl_lcl);
				nbytes += scnprintf(msg_buff + nbytes,
					max_buff_len - nbytes,
					"proc_ctx[32B]:%u attrib_mask:%08x\n",
					ofst_words,
					entry->rule.attrib.attrib_mask);
				nbytes += scnprintf(msg_buff + nbytes,
					max_buff_len - nbytes,
					"rule_id:%u max_prio:%u prio:%u\n",
					entry->rule_id, entry->rule.max_prio,
					entry->prio);
				nbytes += scnprintf(msg_buff + nbytes,
					max_buff_len - nbytes,
					"enable_stats:%u counter_id:%u\n",
					entry->rule.enable_stats,
					entry->rule.cnt_idx);
				nbytes += scnprintf(msg_buff + nbytes,
					max_buff_len - nbytes,
					"hashable:%u retain_hdr:%u\n",
					entry->rule.hashable,
					entry->rule.retain_hdr);
			} else {
				if (entry->hdr)
					ofst = entry->hdr->offset_entry->offset;
				else
					ofst = 0;

				nbytes += scnprintf(msg_buff + nbytes,
					max_buff_len - nbytes,
					"tbl_idx:%d tbl_name:%s tbl_ref:%u\n",
					entry->tbl->idx, entry->tbl->name,
					entry->tbl->ref_cnt);
				nbytes += scnprintf(msg_buff + nbytes,
					max_buff_len - nbytes,
					"rule_idx:%d dst:%d ep:%d S:%u\n",
					i, entry->rule.dst,
					ipa3_get_ep_mapping(entry->rule.dst),
					!ipa3_ctx->hdr_tbl_lcl);
				nbytes += scnprintf(msg_buff + nbytes,
					max_buff_len - nbytes,
					"hdr_ofst[words]:%u attrib_mask:%08x\n",
					ofst >> 2,
					entry->rule.attrib.attrib_mask);
				nbytes += scnprintf(msg_buff + nbytes,
					max_buff_len - nbytes,
					"rule_id:%u max_prio:%u prio:%u\n",
					entry->rule_id, entry->rule.max_prio,
					entry->prio);
				nbytes += scnprintf(msg_buff + nbytes,
					max_buff_len - nbytes,
					"enable_stats:%u counter_id:%u\n",
					entry->rule.enable_stats,
					entry->rule.cnt_idx);
				nbytes += scnprintf(msg_buff + nbytes,
					max_buff_len - nbytes,
					"hashable:%u retain_hdr:%u\n",
					entry->rule.hashable,
					entry->rule.retain_hdr);
			}

			ipa3_collect_attrib(
				temp_buff,
				IPA_MAX_ENTRY_STRING_LEN,
				&entry->rule.attrib,
				ip);
			nbytes += scnprintf(msg_buff + nbytes,
					max_buff_len - nbytes,
					"%s\n",
					temp_buff);
			i++;
		}
	}

	if (temp_buff != NULL) {
		kfree(temp_buff);
		temp_buff = NULL;
	}

fail:
	mutex_unlock(&ipa3_ctx->lock);

	return nbytes;
}

static int ipa3_attrib_collect_eq(
			char *msg_buff,
			int max_buff_len,
			struct ipa_ipfltri_rule_eq *attrib)
{
	uint8_t addr[16] = { 0 };
	uint8_t mask[16] = { 0 };
	int i = 0, j = 0, nbytes = 0;

	if (msg_buff == NULL) {
		IPAERR("buffer is not allocated");
		return 0;
	}

	memset(msg_buff, 0, max_buff_len);

	if (attrib->tos_eq_present) {
		if (ipa3_ctx->ipa_hw_type >= IPA_HW_v4_5)
			nbytes += scnprintf(msg_buff + nbytes,
						max_buff_len - nbytes,
						"pure_ack\n");
		else
			nbytes += scnprintf(msg_buff + nbytes,
						max_buff_len - nbytes,
						"tos:%d\n", attrib->tos_eq);
	}

	if (attrib->protocol_eq_present)
		nbytes += scnprintf(msg_buff + nbytes,
					max_buff_len - nbytes,
					"protocol:%d\n", attrib->protocol_eq);

	if (attrib->tc_eq_present)
		nbytes += scnprintf(msg_buff + nbytes,
					max_buff_len - nbytes,
					"tc:%d\n", attrib->tc_eq);

	if (attrib->num_offset_meq_128 > IPA_IPFLTR_NUM_MEQ_128_EQNS) {
		IPAERR_RL("num_offset_meq_128  Max %d passed value %d\n",
		IPA_IPFLTR_NUM_MEQ_128_EQNS, attrib->num_offset_meq_128);
		return nbytes;
	}

	for (i = 0; i < attrib->num_offset_meq_128; i++) {
		for (j = 0; j < 16; j++) {
			addr[j] = attrib->offset_meq_128[i].value[j];
			mask[j] = attrib->offset_meq_128[i].mask[j];
		}
		nbytes += scnprintf(msg_buff + nbytes, max_buff_len - nbytes,
					"(ofst_meq128: ofst:%d mask:%pI6 val:%pI6)\n",
					attrib->offset_meq_128[i].offset,
					mask, addr);
	}

	if (attrib->num_offset_meq_32 > IPA_IPFLTR_NUM_MEQ_32_EQNS) {
		IPAERR_RL("num_offset_meq_32  Max %d passed value %d\n",
		IPA_IPFLTR_NUM_MEQ_32_EQNS, attrib->num_offset_meq_32);
		return nbytes;
	}

	for (i = 0; i < attrib->num_offset_meq_32; i++)
		nbytes += scnprintf(msg_buff + nbytes, max_buff_len - nbytes,
						"(ofst_meq32: ofst:%u mask:0x%x val:0x%x)\n",
						attrib->offset_meq_32[i].offset,
						attrib->offset_meq_32[i].mask,
						attrib->offset_meq_32[i].value);

	if (attrib->num_ihl_offset_meq_32 > IPA_IPFLTR_NUM_IHL_MEQ_32_EQNS) {
		IPAERR_RL("num_ihl_offset_meq_32  Max %d passed value %d\n",
		IPA_IPFLTR_NUM_IHL_MEQ_32_EQNS, attrib->num_ihl_offset_meq_32);
		return nbytes;
	}

	for (i = 0; i < attrib->num_ihl_offset_meq_32; i++)
		nbytes += scnprintf(msg_buff + nbytes, max_buff_len - nbytes,
					"(ihl_ofst_meq32: ofts:%d mask:0x%x val:0x%x)\n",
					attrib->ihl_offset_meq_32[i].offset,
					attrib->ihl_offset_meq_32[i].mask,
					attrib->ihl_offset_meq_32[i].value);

	if (attrib->metadata_meq32_present)
		nbytes += scnprintf(msg_buff + nbytes, max_buff_len - nbytes,
					"(metadata: ofst:%u mask:0x%x val:0x%x)\n",
					attrib->metadata_meq32.offset,
					attrib->metadata_meq32.mask,
					attrib->metadata_meq32.value);

	if (attrib->num_ihl_offset_range_16 >
			IPA_IPFLTR_NUM_IHL_RANGE_16_EQNS) {
		IPAERR_RL("num_ihl_offset_range_16  Max %d passed value %d\n",
			IPA_IPFLTR_NUM_IHL_RANGE_16_EQNS,
			attrib->num_ihl_offset_range_16);
		return nbytes;
	}

	for (i = 0; i < attrib->num_ihl_offset_range_16; i++)
		nbytes += scnprintf(msg_buff + nbytes, max_buff_len - nbytes,
				"(ihl_ofst_range16: ofst:%u lo:%u hi:%u)\n",
				attrib->ihl_offset_range_16[i].offset,
				attrib->ihl_offset_range_16[i].range_low,
				attrib->ihl_offset_range_16[i].range_high);

	if (attrib->ihl_offset_eq_32_present)
		nbytes += scnprintf(msg_buff + nbytes, max_buff_len - nbytes,
				"(ihl_ofst_eq32:%d val:0x%x)\n",
				attrib->ihl_offset_eq_32.offset,
				attrib->ihl_offset_eq_32.value);

	if (attrib->ihl_offset_eq_16_present)
		nbytes += scnprintf(msg_buff + nbytes, max_buff_len - nbytes,
				"(ihl_ofst_eq16:%d val:0x%x)\n",
				attrib->ihl_offset_eq_16.offset,
				attrib->ihl_offset_eq_16.value);

	if (attrib->fl_eq_present)
		nbytes += scnprintf(msg_buff + nbytes, max_buff_len - nbytes,
				"flow_label:%d\n", attrib->fl_eq);

	if (attrib->ipv4_frag_eq_present)
		nbytes += scnprintf(msg_buff + nbytes, max_buff_len - nbytes,
				"frag\n");

	return nbytes;
}

static int ipa3_collect_rt_hw(
	char *msg_buff,
	int max_buff_len,
	enum ipa_ip_type ip)
{
	char *temp_buff = NULL;
	int tbls_num = 0, rules_num = 0;
	int tbl = 0, rl = 0;
	int res = 0;
	int nbytes = 0;
	struct ipahal_rt_rule_entry *rules = NULL;

	if (msg_buff == NULL) {
		IPAERR("buffer is not allocated");
		return 0;
	}

	switch (ip) {
	case IPA_IP_v4:
		tbls_num = IPA_MEM_PART(v4_rt_num_index);
		break;
	case IPA_IP_v6:
		tbls_num = IPA_MEM_PART(v6_rt_num_index);
		break;
	default:
		IPAERR("ip type error %d\n", ip);
		return 0;
	};

	memset(msg_buff, 0, max_buff_len);

	IPADBG("Tring to parse %d H/W routing tables - IP=%d\n", tbls_num, ip);

	rules = kzalloc(sizeof(*rules) * IPA_DBG_MAX_RULE_IN_TBL, GFP_KERNEL);
	if (!rules) {
		IPAERR("failed to allocate mem for tbl rules\n");
		return 0;
	}

	IPA_ACTIVE_CLIENTS_INC_SIMPLE();
	mutex_lock(&ipa3_ctx->lock);
	temp_buff = kzalloc(IPA_MAX_ENTRY_STRING_LEN, GFP_KERNEL);
	if (temp_buff == NULL) {
		IPAERR("temp buffer is not allocated");
		goto fail;
	}

	for (tbl = 0 ; tbl < tbls_num ; tbl++) {
		nbytes += scnprintf(msg_buff + nbytes, max_buff_len - nbytes,
			"=== Routing Table %d = Hashable Rules ===\n",
			tbl);
		rules_num = IPA_DBG_MAX_RULE_IN_TBL;
		res = ipa3_rt_read_tbl_from_hw(tbl, ip, true, rules,
			&rules_num);
		if (res) {
			nbytes += scnprintf(msg_buff + nbytes,
				max_buff_len - nbytes,
				"ERROR - Check the logs\n");
			IPAERR("failed reading tbl from hw\n");
			goto fail;
		}
		if (!rules_num)
			nbytes += scnprintf(msg_buff + nbytes,
				max_buff_len - nbytes,
				"-->No rules. Empty tbl or modem system table\n");

		for (rl = 0 ; rl < rules_num ; rl++) {
			nbytes += scnprintf(msg_buff + nbytes,
				max_buff_len - nbytes,
				"rule_idx:%d dst ep:%d L:%u\n",
				rl, rules[rl].dst_pipe_idx,
				rules[rl].hdr_lcl);

			if (rules[rl].hdr_type == IPAHAL_RT_RULE_HDR_PROC_CTX)
				nbytes += scnprintf(msg_buff + nbytes,
					max_buff_len - nbytes,
					"proc_ctx:%u attrib_mask:%08x\n",
					rules[rl].hdr_ofst,
					rules[rl].eq_attrib.rule_eq_bitmap
					);
			else
				nbytes += scnprintf(msg_buff + nbytes,
					max_buff_len - nbytes,
					"hdr_ofst:%u attrib_mask:%08x\n",
					rules[rl].hdr_ofst,
					rules[rl].eq_attrib.rule_eq_bitmap);

			nbytes += scnprintf(msg_buff + nbytes,
				max_buff_len - nbytes,
				"rule_id:%u cnt_id:%hhu prio:%u retain_hdr:%u\n",
				rules[rl].id, rules[rl].cnt_idx,
				rules[rl].priority, rules[rl].retain_hdr);

			ipa3_attrib_collect_eq(
				temp_buff,
				IPA_MAX_ENTRY_STRING_LEN,
				&rules[rl].eq_attrib);

			nbytes += scnprintf(msg_buff + nbytes,
				max_buff_len - nbytes,
				"%s\n",
				temp_buff);
		}

		nbytes += scnprintf(msg_buff + nbytes,
			max_buff_len - nbytes,
			"=== Routing Table %d = Non-Hashable Rules ===\n",
			tbl);
		rules_num = IPA_DBG_MAX_RULE_IN_TBL;
		res = ipa3_rt_read_tbl_from_hw(tbl, ip, false, rules,
			&rules_num);
		if (res) {
			nbytes += scnprintf(msg_buff + nbytes,
				max_buff_len - nbytes,
				"ERROR - Check the logs\n");
			IPAERR("failed reading tbl from hw\n");
			goto fail;
		}
		if (!rules_num)
			nbytes += scnprintf(msg_buff + nbytes,
				max_buff_len - nbytes,
				"-->No rules. Empty tbl or modem system table\n");

		for (rl = 0 ; rl < rules_num ; rl++) {
			nbytes += scnprintf(msg_buff + nbytes,
				max_buff_len - nbytes,
				"rule_idx:%d dst ep:%d L:%u\n",
				rl, rules[rl].dst_pipe_idx,
				rules[rl].hdr_lcl);

			if (rules[rl].hdr_type == IPAHAL_RT_RULE_HDR_PROC_CTX)
				nbytes += scnprintf(msg_buff + nbytes,
					max_buff_len - nbytes,
					"proc_ctx:%u attrib_mask:%08x\n",
					rules[rl].hdr_ofst,
					rules[rl].eq_attrib.rule_eq_bitmap);
			else
				nbytes += scnprintf(msg_buff + nbytes,
					max_buff_len - nbytes,
					"hdr_ofst:%u attrib_mask:%08x\n",
					rules[rl].hdr_ofst,
					rules[rl].eq_attrib.rule_eq_bitmap);

			nbytes += scnprintf(msg_buff + nbytes,
				max_buff_len - nbytes,
				"rule_id:%u cnt_id:%hhu prio:%u retain_hdr:%u\n",
				rules[rl].id, rules[rl].cnt_idx,
				rules[rl].priority, rules[rl].retain_hdr);
			ipa3_attrib_collect_eq(
				temp_buff,
				IPA_MAX_ENTRY_STRING_LEN,
				&rules[rl].eq_attrib);
			nbytes += scnprintf(msg_buff + nbytes,
				max_buff_len - nbytes,
				"%s\n",
				temp_buff);
		}
	}

fail:
	if (temp_buff != NULL) {
		kfree(temp_buff);
		temp_buff = NULL;
	}
	mutex_unlock(&ipa3_ctx->lock);
	IPA_ACTIVE_CLIENTS_DEC_SIMPLE();
	kfree(rules);
	return nbytes;
}


static int ipa3_collect_flt(
	char *msg_buff,
	int max_buff_len,
	enum ipa_ip_type ip)
{
	char *temp_buff = NULL;
	int i = 0, j = 0, nbytes = 0;
	u32 rt_tbl_idx = 0, bitmap = 0;
	bool eq = false;
	struct ipa3_flt_tbl *tbl;
	struct ipa3_flt_entry *entry;
	struct ipa3_rt_tbl *rt_tbl;

	if (msg_buff == NULL) {
		IPAERR("buffer is not allocated");
		return 0;
	}

	if (ip !=  IPA_IP_v6 && ip !=  IPA_IP_v4) {
		IPAERR("ip type error %d\n", ip);
		return 0;
	}

	memset(msg_buff, 0, max_buff_len);

	mutex_lock(&ipa3_ctx->lock);

	temp_buff = kzalloc(IPA_MAX_ENTRY_STRING_LEN, GFP_KERNEL);
	if (temp_buff == NULL) {
		IPAERR("temp buffer is not allocated");
		goto fail;
	}

	for (j = 0; j < ipa3_ctx->ipa_num_pipes; j++) {
		if (!ipa_is_ep_support_flt(j))
			continue;
		tbl = &ipa3_ctx->flt_tbl[j][ip];
		i = 0;
		list_for_each_entry(entry, &tbl->head_flt_rule_list, link) {
			if (entry->cookie != IPA_FLT_COOKIE)
				continue;
			if (entry->rule.eq_attrib_type) {
				rt_tbl_idx = entry->rule.rt_tbl_idx;
				bitmap = entry->rule.eq_attrib.rule_eq_bitmap;
				eq = true;
			} else {
				rt_tbl = ipa3_id_find(entry->rule.rt_tbl_hdl);
				if (rt_tbl == NULL ||
					rt_tbl->cookie != IPA_RT_TBL_COOKIE)
					rt_tbl_idx =  ~0;
				else
					rt_tbl_idx = rt_tbl->idx;
				bitmap = entry->rule.attrib.attrib_mask;
				eq = false;
			}
			nbytes += scnprintf(msg_buff + nbytes,
				max_buff_len - nbytes,
				"ep_idx:%d rule_idx:%d act:%d rt_tbl_idx:%d ",
				j, i, entry->rule.action, rt_tbl_idx);
			nbytes += scnprintf(msg_buff + nbytes,
				max_buff_len - nbytes,
				"attrib_mask:%08x retain_hdr:%d eq:%d ",
				bitmap, entry->rule.retain_hdr, eq);
			nbytes += scnprintf(msg_buff + nbytes,
				max_buff_len - nbytes,
				"hashable:%u rule_id:%u max_prio:%u prio:%u ",
				entry->rule.hashable, entry->rule_id,
				entry->rule.max_prio, entry->prio);
			nbytes += scnprintf(msg_buff + nbytes,
				max_buff_len - nbytes,
				"enable_stats:%u counter_id:%u ",
				entry->rule.enable_stats,
				entry->rule.cnt_idx);
			if (ipa3_ctx->ipa_hw_type >= IPA_HW_v4_0)
				nbytes += scnprintf(msg_buff + nbytes,
					max_buff_len - nbytes,
					"pdn index %d, set metadata %d ",
					entry->rule.pdn_idx,
					entry->rule.set_metadata);
			if (eq) {
				ipa3_attrib_collect_eq(
					temp_buff,
					IPA_MAX_ENTRY_STRING_LEN,
					&entry->rule.eq_attrib);
				nbytes += scnprintf(msg_buff + nbytes,
					max_buff_len - nbytes,
					"%s\n",
					temp_buff);
			} else {
				ipa3_collect_attrib(
					temp_buff,
					IPA_MAX_ENTRY_STRING_LEN,
					&entry->rule.attrib, ip);
				nbytes += scnprintf(msg_buff + nbytes,
					max_buff_len - nbytes,
					"%s\n",
					temp_buff);
			}
			i++;
		}
	}

	if (temp_buff != NULL) {
		kfree(temp_buff);
		temp_buff = NULL;
	}
fail:
	mutex_unlock(&ipa3_ctx->lock);

	return nbytes;
}

static int ipa3_collect_pdn_table(
	char *msg_buff,
	int max_buff_len)
{
	char *pdn_entry = NULL;
	char *buff = NULL;
	int i = 0, result = 0, nbytes = 0;
	bool entry_zeroed = false, entry_valid = false;
	size_t pdn_entry_size = 0, buff_size = 128;

	if (msg_buff == NULL) {
		IPAERR("buffer is not allocated");
		return 0;
	}

	memset(msg_buff, 0, max_buff_len);

	buff = kzalloc(buff_size, GFP_KERNEL);
	if (!buff) {
		IPAERR("Out of memory\n");
		return 0;
	}
	memset(buff, 0, buff_size);

	result = ipahal_nat_entry_size(IPAHAL_NAT_IPV4_PDN, &pdn_entry_size);
	if (result) {
		IPAERR("Failed to retrieve size of PDN entry");
		goto fail;
	}

	for (i = 0, pdn_entry = ipa3_ctx->nat_mem.pdn_mem.base;
		i < IPA_MAX_PDN_NUM;
		++i, pdn_entry += pdn_entry_size) {
		result = ipahal_nat_is_entry_zeroed(IPAHAL_NAT_IPV4_PDN,
			pdn_entry, &entry_zeroed);
		if (result) {
			IPAERR("Failed to determine whether "
				"the PDN entry is definitely zero\n");
			goto fail;
		}
		if (entry_zeroed)
			continue;

		result = ipahal_nat_is_entry_valid(IPAHAL_NAT_IPV4_PDN,
			pdn_entry, &entry_valid);
		if (result) {
			IPAERR("Failed to determine whether "
				"the PDN entry is valid\n");
			goto fail;
		}
		if (entry_valid)
			nbytes += scnprintf(msg_buff + nbytes,
				max_buff_len - nbytes,
				"PDN %d: ", i);
		else
			nbytes += scnprintf(msg_buff + nbytes,
				max_buff_len - nbytes,
				"PDN %d - Invalid: ", i);

		ipahal_nat_stringify_entry(IPAHAL_NAT_IPV4_PDN,
				pdn_entry, buff, buff_size);
		nbytes += scnprintf(msg_buff + nbytes,
			max_buff_len - nbytes, "%s\n", buff);
		memset(buff, 0, buff_size);
	}

fail:
	if (buff != NULL) {
		kfree(buff);
		buff = NULL;
	}
	return nbytes;
}

static int ipa3_collect_table(
	char *msg_buff, int max_buff_len,
	char *table_addr, u32 table_size,
	u32 *total_num_entries,
	u32 *rule_id,
	enum ipahal_nat_type nat_type)
{
	char *entry = NULL;
	char *buff = NULL;
	int nbytes = 0, result = 0;
	bool entry_zeroed = false, entry_valid = false;
	u32 i = 0, num_entries = 0, id = *rule_id;
	size_t entry_size = 0, buff_size = 2 * IPA_MAX_ENTRY_STRING_LEN;

	if (table_addr == NULL) {
		pr_err("NULL NAT table\n");
		return 0;
	}

	if (msg_buff == NULL) {
		IPAERR("buffer is not allocated");
		return 0;
	}

	memset(msg_buff, 0, max_buff_len);

	result = ipahal_nat_entry_size(nat_type, &entry_size);
	if (result) {
		IPAERR("Failed to retrieve size of %s entry\n",
			ipahal_nat_type_str(nat_type));
		return 0;
	}

	buff = kzalloc(buff_size, GFP_KERNEL);
	if (!buff) {
		IPAERR("Out of memory\n");
		return 0;
	}

	for (i = 0, entry = table_addr;
		i < table_size;
		++i, ++id, entry += entry_size) {
		result = ipahal_nat_is_entry_zeroed(nat_type, entry,
			&entry_zeroed);
		if (result) {
			IPAERR(
				"Failed to determine whether the %s entry is definitely zero\n",
				ipahal_nat_type_str(nat_type));
			goto fail;
		}
		if (entry_zeroed)
			continue;

		result = ipahal_nat_is_entry_valid(nat_type, entry,
			&entry_valid);
		if (result) {
			IPAERR(
				"Failed to determine whether the %s entry is valid\n",
				ipahal_nat_type_str(nat_type));
			goto fail;
		}

		if (entry_valid) {
			++num_entries;
			nbytes += scnprintf(msg_buff + nbytes,
				max_buff_len - nbytes,
				"\tEntry_Index=%d\n", id);
		} else
			nbytes += scnprintf(msg_buff + nbytes,
				max_buff_len - nbytes,
				"\tEntry_Index=%d - Invalid Entry\n", id);

		ipahal_nat_stringify_entry(nat_type, entry,
			buff, buff_size);
		nbytes += scnprintf(msg_buff + nbytes,
			max_buff_len - nbytes, "%s\n", buff);
		memset(buff, 0, buff_size);
	}

	if (num_entries)
		nbytes += scnprintf(msg_buff + nbytes,
			max_buff_len - nbytes, "\n");
	else
		nbytes += scnprintf(msg_buff + nbytes,
			max_buff_len - nbytes, "\tEmpty\n\n");
fail:
	if ( buff != NULL ) {
		kfree(buff);
		buff = NULL;
	}
	*rule_id = id;
	*total_num_entries += num_entries;
	return nbytes;
}

static int ipa3_start_collect_memory_device(
	char *msg_buff, int max_buff_len,
	struct ipa3_nat_ipv6ct_common_mem *dev,
	enum ipahal_nat_type nat_type,
	u32 *num_entries)
{
	char *temp_buff = NULL;
	size_t temp_buff_size = 2 * IPA_MAX_ENTRY_STRING_LEN;
	u32 rule_id = 0;
	int nbytes = 0;

	if (msg_buff == NULL) {
		IPAERR("buffer is not allocated");
		return 0;
	}

	memset(msg_buff, 0, max_buff_len);

	temp_buff = kzalloc(temp_buff_size, GFP_KERNEL);
	if (!temp_buff) {
		IPAERR("Out of memory\n");
		return 0;
	}

	nbytes += scnprintf(msg_buff + nbytes, max_buff_len - nbytes,
					"%s_Table_Size=%d\n",
					dev->name, dev->table_entries + 1);

	nbytes += scnprintf(msg_buff + nbytes, max_buff_len - nbytes,
					"%s_Expansion_Table_Size=%d\n",
					dev->name, dev->expn_table_entries);

	if (!dev->is_sys_mem)
		nbytes += scnprintf(msg_buff + nbytes, max_buff_len - nbytes,
						"Not supported for local(shared) memory\n");

	nbytes += scnprintf(msg_buff + nbytes, max_buff_len - nbytes,
					"\n%s Base Table:\n", dev->name);
	ipa3_collect_table(
		temp_buff,
		temp_buff_size,
		dev->base_table_addr,
		dev->table_entries + 1,
		num_entries,
		&rule_id,
		nat_type);
	nbytes += scnprintf(msg_buff + nbytes, max_buff_len - nbytes,
					"%s\n", temp_buff);

	nbytes += scnprintf(msg_buff + nbytes, max_buff_len - nbytes,
					"%s Expansion Table:\n", dev->name);
	ipa3_collect_table(
		temp_buff, temp_buff_size,
		dev->expansion_table_addr, dev->expn_table_entries,
		num_entries,
		&rule_id,
		nat_type);
	nbytes += scnprintf(msg_buff + nbytes, max_buff_len - nbytes,
					"%s\n", temp_buff);

	if (temp_buff != NULL) {
		kfree(temp_buff);
		temp_buff = NULL;
	}

	return nbytes;
}

static int ipa3_collect_nat4(char *msg_buff, int max_buff_len)
{
	char *temp_buff = NULL;
	size_t temp_buff_size = 3 * IPA_MAX_ENTRY_STRING_LEN;
	u32 rule_id = 0, num_entries = 0, index_num_entries = 0;
	int nbytes = 0;

	if (msg_buff == NULL) {
		IPAERR("buffer is not allocated");
		return 0;
	}

	memset(msg_buff, 0, max_buff_len);

	temp_buff = kzalloc(temp_buff_size, GFP_KERNEL);
	if (temp_buff == NULL) {
		IPAERR("buffer is not allocated");
		return 0;
	}

	nbytes += scnprintf(msg_buff + nbytes, max_buff_len - nbytes,
		"IPA3 NAT stats\n");
	if (!ipa3_ctx->nat_mem.dev.is_dev_init) {
		nbytes += scnprintf(msg_buff + nbytes, max_buff_len - nbytes,
			"NAT hasn't been initialized or not supported\n");
		goto ret;
	}

	mutex_lock(&ipa3_ctx->nat_mem.dev.lock);

	if (!ipa3_ctx->nat_mem.dev.is_hw_init) {
		nbytes += scnprintf(msg_buff + nbytes, max_buff_len - nbytes,
			"NAT H/W hasn't been initialized\n");
		goto fail;
	}

	if (ipa3_ctx->ipa_hw_type >= IPA_HW_v4_0) {
		ipa3_collect_pdn_table(temp_buff, temp_buff_size);
		nbytes += scnprintf(msg_buff + nbytes, max_buff_len - nbytes,
			"%s\n",
			temp_buff);
	} else {
		nbytes += scnprintf(msg_buff + nbytes, max_buff_len - nbytes,
			"NAT Table IP Address=%pI4h\n\n",
			&ipa3_ctx->nat_mem.public_ip_addr);
	}

	ipa3_start_collect_memory_device(temp_buff, temp_buff_size,
		&ipa3_ctx->nat_mem.dev,
		IPAHAL_NAT_IPV4, &num_entries);
	nbytes += scnprintf(msg_buff + nbytes, max_buff_len - nbytes,
		"%s\n",
		temp_buff);

	/* Print Index tables */
	nbytes += scnprintf(msg_buff + nbytes, max_buff_len - nbytes,
		"ipaNatTable Index Table:\n");
	ipa3_collect_table(
		temp_buff, temp_buff_size,
		ipa3_ctx->nat_mem.index_table_addr,
		ipa3_ctx->nat_mem.dev.table_entries + 1,
		&index_num_entries,
		&rule_id,
		IPAHAL_NAT_IPV4_INDEX);
	nbytes += scnprintf(msg_buff + nbytes, max_buff_len - nbytes,
		"%s\n",
		temp_buff);

	nbytes += scnprintf(msg_buff + nbytes, max_buff_len - nbytes,
		"ipaNatTable Expansion Index Table:\n");
	ipa3_collect_table(
		temp_buff, temp_buff_size,
		ipa3_ctx->nat_mem.index_table_expansion_addr,
		ipa3_ctx->nat_mem.dev.expn_table_entries,
		&index_num_entries,
		&rule_id,
		IPAHAL_NAT_IPV4_INDEX);
	nbytes += scnprintf(msg_buff + nbytes, max_buff_len - nbytes,
		"ipaNatTable Expansion Index Table:\n");

	if (num_entries != index_num_entries)
		IPAERR(
			"The NAT table number of entries %d is different from index table number of entries %d\n",
			num_entries, index_num_entries);

	nbytes += scnprintf(msg_buff + nbytes, max_buff_len - nbytes,
		"Overall number %s entries: %d\n\n",
		ipa3_ctx->nat_mem.dev.name, num_entries);

fail:
	mutex_unlock(&ipa3_ctx->nat_mem.dev.lock);
ret:
	if (temp_buff != NULL) {
		kfree(temp_buff);
		temp_buff = NULL;
	}
	return nbytes;
}

static int ipa3_collect_stats(char *msg_buff, int max_buff_len)
{
	int i = 0, nbytes = 0;
	uint connect = 0;

	if (msg_buff == NULL) {
		IPAERR("buffer is not allocated");
		return 0;
	}

	memset(msg_buff, 0, max_buff_len);

	for (i = 0; i < ipa3_ctx->ipa_num_pipes; i++)
		connect |= (ipa3_ctx->ep[i].valid << i);

	nbytes = scnprintf(msg_buff, max_buff_len,
		"sw_tx=%u\n"
		"hw_tx=%u\n"
		"tx_non_linear=%u\n"
		"tx_compl=%u\n"
		"wan_rx=%u\n"
		"stat_compl=%u\n"
		"lan_aggr_close=%u\n"
		"wan_aggr_close=%u\n"
		"act_clnt=%u\n"
		"con_clnt_bmap=0x%x\n"
		"wan_rx_empty=%u\n"
		"wan_repl_rx_empty=%u\n"
		"lan_rx_empty=%u\n"
		"lan_repl_rx_empty=%u\n"
		"flow_enable=%u\n"
		"flow_disable=%u\n",
		ipa3_ctx->stats.tx_sw_pkts,
		ipa3_ctx->stats.tx_hw_pkts,
		ipa3_ctx->stats.tx_non_linear,
		ipa3_ctx->stats.tx_pkts_compl,
		ipa3_ctx->stats.rx_pkts,
		ipa3_ctx->stats.stat_compl,
		ipa3_ctx->stats.aggr_close,
		ipa3_ctx->stats.wan_aggr_close,
		atomic_read(&ipa3_ctx->ipa3_active_clients.cnt),
		connect,
		ipa3_ctx->stats.wan_rx_empty,
		ipa3_ctx->stats.wan_repl_rx_empty,
		ipa3_ctx->stats.lan_rx_empty,
		ipa3_ctx->stats.lan_repl_rx_empty,
		ipa3_ctx->stats.flow_enable,
		ipa3_ctx->stats.flow_disable);

	for (i = 0; i < IPAHAL_PKT_STATUS_EXCEPTION_MAX; i++) {
		nbytes += scnprintf(msg_buff + nbytes, max_buff_len - nbytes,
			"lan_rx_excp[%u:%20s]=%u\n", i,
			ipahal_pkt_status_exception_str(i),
			ipa3_ctx->stats.rx_excp_pkts[i]);
	}

	return nbytes;
}


static int ipa3_collect_wstats(char *msg_buff, int max_buff_len)
{

#define HEAD_FRMT_STR "%25s\n"
#define FRMT_STR "%25s %10u\n"
#define FRMT_STR1 "%25s %10u\n\n"

	int nbytes = 0;
	int ipa_ep_idx = 0;
	enum ipa_client_type client = IPA_CLIENT_WLAN1_PROD;
	struct ipa3_ep_context *ep;

	if (msg_buff == NULL) {
		IPAERR("buffer is not allocated");
		return 0;
	}

	memset(msg_buff, 0, max_buff_len);

	do {
		nbytes += scnprintf(msg_buff + nbytes,
			max_buff_len - nbytes,
			HEAD_FRMT_STR, "Client IPA_CLIENT_WLAN1_PROD Stats:");

		ipa_ep_idx = ipa3_get_ep_mapping(client);
		if (ipa_ep_idx == -1) {
			nbytes += scnprintf(msg_buff + nbytes,
				max_buff_len - nbytes,
				HEAD_FRMT_STR, "Not up");
			break;
		}

		ep = &ipa3_ctx->ep[ipa_ep_idx];
		if (ep->valid != 1) {
			nbytes += scnprintf(msg_buff + nbytes,
				max_buff_len - nbytes,
				HEAD_FRMT_STR, "Not up");
			break;
		}

		nbytes += scnprintf(msg_buff + nbytes,
			max_buff_len - nbytes,
			FRMT_STR, "Avail Fifo Desc:",
			atomic_read(&ep->avail_fifo_desc));

		nbytes += scnprintf(msg_buff + nbytes,
			max_buff_len - nbytes,
			FRMT_STR, "Rx Pkts Rcvd:", ep->wstats.rx_pkts_rcvd);

		nbytes += scnprintf(msg_buff + nbytes,
			max_buff_len - nbytes,
			FRMT_STR, "Rx Pkts Status Rcvd:",
			ep->wstats.rx_pkts_status_rcvd);

		nbytes += scnprintf(msg_buff + nbytes,
			max_buff_len - nbytes,
			FRMT_STR, "Rx DH Rcvd:", ep->wstats.rx_hd_rcvd);

		nbytes += scnprintf(msg_buff + nbytes,
			max_buff_len - nbytes,
			FRMT_STR, "Rx DH Processed:",
			ep->wstats.rx_hd_processed);

		nbytes += scnprintf(msg_buff + nbytes,
			max_buff_len - nbytes,
			FRMT_STR, "Rx DH Sent Back:", ep->wstats.rx_hd_reply);

		nbytes += scnprintf(msg_buff + nbytes,
			max_buff_len - nbytes,
			FRMT_STR, "Rx Pkt Leak:", ep->wstats.rx_pkt_leak);

		nbytes += scnprintf(msg_buff + nbytes,
			max_buff_len - nbytes,
			FRMT_STR1, "Rx DP Fail:", ep->wstats.rx_dp_fail);
	} while (0);

	client = IPA_CLIENT_WLAN1_CONS;
	nbytes += scnprintf(msg_buff + nbytes,
		max_buff_len - nbytes,
		HEAD_FRMT_STR,
		"Client IPA_CLIENT_WLAN1_CONS Stats:");

	while (1) {
		ipa_ep_idx = ipa3_get_ep_mapping(client);
		if (ipa_ep_idx == -1) {
			nbytes += scnprintf(msg_buff + nbytes,
				max_buff_len - nbytes,
				HEAD_FRMT_STR, "Not up");
			goto nxt_clnt_cons;
		}

		ep = &ipa3_ctx->ep[ipa_ep_idx];
		if (ep->valid != 1) {
			nbytes += scnprintf(msg_buff + nbytes,
				max_buff_len - nbytes,
				HEAD_FRMT_STR, "Not up");
			goto nxt_clnt_cons;
		}

		nbytes += scnprintf(msg_buff + nbytes,
			max_buff_len - nbytes,
			FRMT_STR,
			"Tx Pkts Received:",
			ep->wstats.tx_pkts_rcvd);

		nbytes += scnprintf(msg_buff + nbytes,
			max_buff_len - nbytes,
			FRMT_STR,
			"Tx Pkts Sent:",
			ep->wstats.tx_pkts_sent);

		nbytes += scnprintf(msg_buff + nbytes,
			max_buff_len - nbytes,
			FRMT_STR1,
			"Tx Pkts Dropped:",
			ep->wstats.tx_pkts_dropped);

nxt_clnt_cons:
			switch (client) {
			case IPA_CLIENT_WLAN1_CONS:
				client = IPA_CLIENT_WLAN2_CONS;
				nbytes += scnprintf(msg_buff + nbytes,
					max_buff_len - nbytes,
					HEAD_FRMT_STR,
					"Client IPA_CLIENT_WLAN2_CONS Stats:");
				continue;
			case IPA_CLIENT_WLAN2_CONS:
				client = IPA_CLIENT_WLAN3_CONS;
				nbytes += scnprintf(msg_buff + nbytes,
					max_buff_len - nbytes,
					HEAD_FRMT_STR,
					"Client IPA_CLIENT_WLAN3_CONS Stats:");
				continue;
			case IPA_CLIENT_WLAN3_CONS:
				client = IPA_CLIENT_WLAN4_CONS;
				nbytes += scnprintf(msg_buff + nbytes,
					max_buff_len - nbytes,
					HEAD_FRMT_STR,
					"Client IPA_CLIENT_WLAN4_CONS Stats:");
				continue;
			case IPA_CLIENT_WLAN4_CONS:
			default:
				break;
			}
		break;
	}

	nbytes += scnprintf(msg_buff + nbytes,
		max_buff_len - nbytes,
		"\n"HEAD_FRMT_STR,
		"All Wlan Consumer pipes stats:");

	nbytes += scnprintf(msg_buff + nbytes,
		max_buff_len - nbytes,
		FRMT_STR,
		"Tx Comm Buff Allocated:",
		ipa3_ctx->wc_memb.wlan_comm_total_cnt);

	nbytes += scnprintf(msg_buff + nbytes,
		max_buff_len - nbytes,
		FRMT_STR,
		"Tx Comm Buff Avail:",
		ipa3_ctx->wc_memb.wlan_comm_free_cnt);

	nbytes += scnprintf(msg_buff + nbytes,
		max_buff_len - nbytes,
		FRMT_STR1,
		"Total Tx Pkts Freed:",
		ipa3_ctx->wc_memb.total_tx_pkts_freed);

	return nbytes;
}

static int ipa3_collect_msg(char *msg_buff, int max_buff_len)
{
	int nbytes = 0, i = 0;

	if (msg_buff == NULL) {
		IPAERR("buffer is not allocated");
		return 0;
	}

	memset(msg_buff, 0, max_buff_len);

	for (i = 0; i < ARRAY_SIZE(ipa3_event_name); i++) {
		nbytes += scnprintf(msg_buff + nbytes,
			max_buff_len - nbytes,
			"msg[%u:%27s] W:%u R:%u\n", i,
			ipa3_event_name[i],
			ipa3_ctx->stats.msg_w[i],
			ipa3_ctx->stats.msg_r[i]);
	}

	return nbytes;
}

static int ipa3_collect_debug_msg(char *msg_buff, int max_buff_len)
{
	char *temp_buff = NULL;
	int max_temp_len = IPA_MAX_MSG_LEN;
	int nbytes = 0;

	if (msg_buff == NULL) {
		IPAERR("msg_buff is NULL\n");
		return 0;
	}

	memset(msg_buff, 0, max_buff_len);

	temp_buff = kzalloc(max_temp_len, GFP_KERNEL);
	if (!temp_buff) {
		IPAERR("temp_buff is NULL\n");
		return 0;
	}

	//Start
	nbytes += scnprintf(msg_buff, max_buff_len,
			"===== IPA debug message start =====\n\n");

	//gen_reg
	ipa3_collect_gen_reg(temp_buff, max_temp_len);

	nbytes += scnprintf(msg_buff + nbytes, max_buff_len - nbytes,
			"==== IPA register ====\n"
			"%s\n\n",
			temp_buff);

	//active_clients
	ipa3_collect_active_clients(temp_buff, max_temp_len);
	nbytes += scnprintf(msg_buff + nbytes, max_buff_len - nbytes,
			"==== IPA active clients ====\n"
			"%s\n\n",
			temp_buff);

	//ep_reg
	ipa3_collect_ep_reg(temp_buff, max_temp_len);
	nbytes += scnprintf(msg_buff + nbytes, max_buff_len - nbytes,
			"==== IPA ep reg ====\n"
			"%s\n\n",
			temp_buff);

	//ip4_rt
	ipa3_collect_rt(temp_buff, max_temp_len, IPA_IP_v4);
	nbytes += scnprintf(msg_buff + nbytes, max_buff_len - nbytes,
			"==== IPA ip4 rt ====\n"
			"%s\n\n",
			temp_buff);

	if(IPA_DEBUG_MSG_DUMP_HW) {
		//ip4_rt_hw
		ipa3_collect_rt_hw(temp_buff, max_temp_len, IPA_IP_v4);
		nbytes += scnprintf(msg_buff + nbytes, max_buff_len - nbytes,
				"==== IPA ip4 rt hw ====\n"
				"%s\n\n",
				temp_buff);
	}

	//ip4_flt
	ipa3_collect_flt(temp_buff, max_temp_len, IPA_IP_v4);
	nbytes += scnprintf(msg_buff + nbytes, max_buff_len - nbytes,
			"==== IPA ip4 flt ====\n"
			"%s\n\n",
			temp_buff);

	//ip4_nat
	ipa3_collect_nat4(temp_buff, max_temp_len);
	nbytes += scnprintf(msg_buff + nbytes, max_buff_len - nbytes,
			"==== IPA ip4 nat ====\n"
			"%s\n\n",
			temp_buff);

	//ip6_rt
	ipa3_collect_rt(temp_buff, max_temp_len, IPA_IP_v6);
	nbytes += scnprintf(msg_buff + nbytes, max_buff_len - nbytes,
			"==== IPA ip6 rt ====\n"
			"%s\n\n",
			temp_buff);

	if(IPA_DEBUG_MSG_DUMP_HW) {
		//ip6_rt_hw
		ipa3_collect_rt_hw(temp_buff, max_temp_len, IPA_IP_v6);
		nbytes += scnprintf(msg_buff + nbytes, max_buff_len - nbytes,
				"==== IPA ip6 rt hw ====\n"
				"%s\n\n",
				temp_buff);
	}

	//ip6_flt
	ipa3_collect_flt(temp_buff, max_temp_len, IPA_IP_v6);
	nbytes += scnprintf(msg_buff + nbytes, max_buff_len - nbytes,
			"==== IPA ip6 flt ====\n"
			"%s\n\n",
			temp_buff);

	//stats
	ipa3_collect_stats(temp_buff, max_temp_len);
	nbytes += scnprintf(msg_buff + nbytes, max_buff_len - nbytes,
			"==== IPA stats ====\n"
			"%s\n\n",
			temp_buff);

	//wstats
	ipa3_collect_wstats(temp_buff, max_temp_len);
	nbytes += scnprintf(msg_buff + nbytes, max_buff_len - nbytes,
			"==== IPA wstats ====\n"
			"%s\n\n",
			temp_buff);

	//msg
	ipa3_collect_msg(temp_buff, max_temp_len);
	nbytes += scnprintf(msg_buff + nbytes, max_buff_len - nbytes,
			"==== IPA msg ====\n"
			"%s\n\n",
			temp_buff);

	//End
	nbytes += scnprintf(msg_buff + nbytes, max_buff_len - nbytes,
			"===== IPA debug message end =====\n\r");

	if (temp_buff != NULL) {
		kfree(temp_buff);
		temp_buff = NULL;
	}

	return nbytes;
}

static ssize_t ipa3_read_dump_debug_msg(
		struct file *file, char __user *ubuf,
		size_t count, loff_t *ppos)
{
	ssize_t ret = 0;
	if (*ppos == 0) {
		//alloc buffer
		ipa_msg_buff_count = 0;
		if (ipa_msg_buff == NULL) {
			ipa_msg_buff =
				kzalloc(IPA_MAX_DEBUG_MSG_LEN, GFP_KERNEL);
		}

		if ( ipa_msg_buff )
			memset(ipa_msg_buff, 0, IPA_MAX_DEBUG_MSG_LEN);
		else {
			IPAERR("buffer is not allocated");
			return 0;
		}

		//collect data
		ipa_msg_buff_count =
			ipa3_collect_debug_msg(
				ipa_msg_buff,
				IPA_MAX_DEBUG_MSG_LEN);
		pr_info("ipa_msg_buff_count=[%d]", ipa_msg_buff_count);
	} else if (*ppos == ipa_msg_buff_count) {
		ipa_msg_buff_count = 0;
		if (ipa_msg_buff != NULL) {
			kfree(ipa_msg_buff);
			ipa_msg_buff = NULL;
		}
		return 0;
	}

	//check buffer before print
	if (ipa_msg_buff == NULL) {
		IPAERR("buffer is not allocated");
		return 0;
	}

	//Check buffer size and ipa_msg_buff_count
	if ( strlen(ipa_msg_buff) != ipa_msg_buff_count ) {
		ipa_msg_buff_count = 0;
		if (ipa_msg_buff != NULL) {
			kfree(ipa_msg_buff);
			ipa_msg_buff = NULL;
		}
		IPAERR("ipa_msg_buff size is incorrect\n");
		return 0;
	}

	ret = simple_read_from_buffer(
			ubuf, count, ppos,
			ipa_msg_buff,
			ipa_msg_buff_count);

	return ret;
}

#else /* !CONFIG_DEBUG_FS */
void ipa3_debugfs_pre_init(void) {}
void ipa3_debugfs_post_init(void) {}
void ipa3_debugfs_remove(void) {}
#endif<|MERGE_RESOLUTION|>--- conflicted
+++ resolved
@@ -2561,10 +2561,10 @@
 			.read = ipa3_read_ipahal_regs,
 		}
 	}, {
-<<<<<<< HEAD
 		"ipa_statistics_msg", IPA_READ_ONLY_MODE, NULL, {
 			.read = ipa3_read_dump_debug_msg,
-=======
+		}
+	}, {
 		"wdi_gsi_stats", IPA_READ_ONLY_MODE, NULL, {
 			.read = ipa3_read_wdi_gsi_stats,
 		}
@@ -2587,7 +2587,6 @@
 	}, {
 		"usb_gsi_stats", IPA_READ_ONLY_MODE, NULL, {
 			.read = ipa3_read_usb_gsi_stats,
->>>>>>> a1ef8a6b
 		}
 	}
 };
