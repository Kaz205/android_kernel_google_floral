<<<<<<< HEAD
/* Copyright (c) 2012-2019, The Linux Foundation. All rights reserved.
=======
/* Copyright (c) 2012-2020, The Linux Foundation. All rights reserved.
>>>>>>> 15457316
 *
 * This program is free software; you can redistribute it and/or modify
 * it under the terms of the GNU General Public License version 2 and
 * only version 2 as published by the Free Software Foundation.
 *
 * This program is distributed in the hope that it will be useful,
 * but WITHOUT ANY WARRANTY; without even the implied warranty of
 * MERCHANTABILITY or FITNESS FOR A PARTICULAR PURPOSE.  See the
 * GNU General Public License for more details.
 */

#ifndef _IPA3_I_H_
#define _IPA3_I_H_

#include <linux/bitops.h>
#include <linux/cdev.h>
#include <linux/export.h>
#include <linux/idr.h>
#include <linux/list.h>
#include <linux/mutex.h>
#include <linux/skbuff.h>
#include <linux/slab.h>
#include <linux/notifier.h>
#include <linux/interrupt.h>
#include <linux/ipa.h>
#include <linux/ipa_usb.h>
#include <asm/dma-iommu.h>
#include <linux/iommu.h>
#include <linux/platform_device.h>
#include <linux/firmware.h>
#include "ipa_qmi_service.h"
#include "../ipa_api.h"
#include "ipahal/ipahal_reg.h"
#include "ipahal/ipahal.h"
#include "ipahal/ipahal_fltrt.h"
#include "ipahal/ipahal_hw_stats.h"
#include "../ipa_common_i.h"
#include "ipa_uc_offload_i.h"
#include "ipa_pm.h"
#include "ipa_defs.h"
#include <linux/mailbox_client.h>
#include <linux/mailbox/qmp.h>
#include <linux/rmnet_ipa_fd_ioctl.h>

#define IPA_DEV_NAME_MAX_LEN 15
#define DRV_NAME "ipa"

#define IPA_COOKIE 0x57831603
#define IPA_RT_RULE_COOKIE 0x57831604
#define IPA_RT_TBL_COOKIE 0x57831605
#define IPA_FLT_COOKIE 0x57831606
#define IPA_HDR_COOKIE 0x57831607
#define IPA_PROC_HDR_COOKIE 0x57831608

#define MTU_BYTE 1500

#define IPA_EP_NOT_ALLOCATED (-1)
#define IPA3_MAX_NUM_PIPES 31
#define IPA_SYS_DESC_FIFO_SZ 0x800
#define IPA_SYS_TX_DATA_DESC_FIFO_SZ 0x1000
#define IPA_COMMON_EVENT_RING_SIZE 0x7C00
#define IPA_LAN_RX_HEADER_LENGTH (2)
#define IPA_QMAP_HEADER_LENGTH (4)
#define IPA_DL_CHECKSUM_LENGTH (8)
#define IPA_NUM_DESC_PER_SW_TX (3)
#define IPA_GENERIC_RX_POOL_SZ 192
#define IPA_UC_FINISH_MAX 6
#define IPA_UC_WAIT_MIN_SLEEP 1000
#define IPA_UC_WAII_MAX_SLEEP 1200
/*
 * The transport descriptor size was changed to GSI_CHAN_RE_SIZE_16B, but
 * IPA users still use sps_iovec size as FIFO element size.
 */
#define IPA_FIFO_ELEMENT_SIZE 8

#define IPA_MAX_STATUS_STAT_NUM 30

#define IPA_IPC_LOG_PAGES 50

#define IPA_MAX_NUM_REQ_CACHE 10

#define NAPI_WEIGHT 60

/* Bit pattern for SW to identify in middle of PC saving */
#define PC_SAVE_CONTEXT_SAVE_ENTERED            0xDEAFDEAF
/* Bit pattern for SW to identify that PC saving completed */
#define PC_SAVE_CONTEXT_STATUS_SUCCESS          0xFADEFADE
/* Bit pattern for SW to identify PC restoration is ongoing */
#define PC_RESTORE_CONTEXT_ENTERED              0xFACEFACE
/*Bit pattern for SW to identify PC restoration completed */
#define PC_RESTORE_CONTEXT_STATUS_SUCCESS       0xCAFECAFE

<<<<<<< HEAD

=======
>>>>>>> 15457316
#define IPADBG(fmt, args...) \
	do { \
		pr_debug(DRV_NAME " %s:%d " fmt, __func__, __LINE__, ## args);\
		if (ipa3_ctx) { \
			IPA_IPC_LOGGING(ipa3_ctx->logbuf, \
				DRV_NAME " %s:%d " fmt, ## args); \
			IPA_IPC_LOGGING(ipa3_ctx->logbuf_low, \
				DRV_NAME " %s:%d " fmt, ## args); \
		} \
	} while (0)

#define IPADBG_LOW(fmt, args...) \
	do { \
		pr_debug(DRV_NAME " %s:%d " fmt, __func__, __LINE__, ## args);\
		if (ipa3_ctx) \
			IPA_IPC_LOGGING(ipa3_ctx->logbuf_low, \
				DRV_NAME " %s:%d " fmt, ## args); \
	} while (0)

#define IPAERR(fmt, args...) \
	do { \
		pr_err(DRV_NAME " %s:%d " fmt, __func__, __LINE__, ## args);\
		if (ipa3_ctx) { \
			IPA_IPC_LOGGING(ipa3_ctx->logbuf, \
				DRV_NAME " %s:%d " fmt, ## args); \
			IPA_IPC_LOGGING(ipa3_ctx->logbuf_low, \
				DRV_NAME " %s:%d " fmt, ## args); \
		} \
	} while (0)

#define IPAERR_RL(fmt, args...) \
	do { \
		pr_err_ratelimited_ipa(DRV_NAME " %s:%d " fmt, __func__,\
		__LINE__, ## args);\
		if (ipa3_ctx) { \
			IPA_IPC_LOGGING(ipa3_ctx->logbuf, \
				DRV_NAME " %s:%d " fmt, ## args); \
			IPA_IPC_LOGGING(ipa3_ctx->logbuf_low, \
				DRV_NAME " %s:%d " fmt, ## args); \
		} \
	} while (0)

/* round addresses for closes page per SMMU requirements */
#define IPA_SMMU_ROUND_TO_PAGE(iova, pa, size, iova_p, pa_p, size_p) \
	do { \
		(iova_p) = rounddown((iova), PAGE_SIZE); \
		(pa_p) = rounddown((pa), PAGE_SIZE); \
		(size_p) = roundup((size) + (pa) - (pa_p), PAGE_SIZE); \
	} while (0)

#define WLAN_AMPDU_TX_EP 15
#define WLAN_PROD_TX_EP  19
#define WLAN1_CONS_RX_EP  14
#define WLAN2_CONS_RX_EP  16
#define WLAN3_CONS_RX_EP  17
#define WLAN4_CONS_RX_EP  18

#define IPA_RAM_NAT_OFST \
	IPA_MEM_PART(nat_tbl_ofst)
#define IPA_RAM_NAT_SIZE \
	IPA_MEM_PART(nat_tbl_size)
#define IPA_RAM_IPV6CT_OFST 0
#define IPA_RAM_IPV6CT_SIZE 0
#define IPA_MEM_CANARY_VAL 0xdeadbeef

#define IS_IPV6CT_MEM_DEV(d) \
	(((void *) (d) == (void *) &ipa3_ctx->ipv6ct_mem))

#define IS_NAT_MEM_DEV(d) \
	(((void *) (d) == (void *) &ipa3_ctx->nat_mem))

#define IPA_STATS

#ifdef IPA_STATS
#define IPA_STATS_INC_CNT(val) (++val)
#define IPA_STATS_DEC_CNT(val) (--val)
#define IPA_STATS_EXCP_CNT(__excp, __base) do {				\
	if (__excp < 0 || __excp >= IPAHAL_PKT_STATUS_EXCEPTION_MAX)	\
		break;							\
	++__base[__excp];						\
	} while (0)
#else
#define IPA_STATS_INC_CNT(x) do { } while (0)
#define IPA_STATS_DEC_CNT(x)
#define IPA_STATS_EXCP_CNT(__excp, __base) do { } while (0)
#endif

#define IPA_HDR_BIN0 0
#define IPA_HDR_BIN1 1
#define IPA_HDR_BIN2 2
#define IPA_HDR_BIN3 3
#define IPA_HDR_BIN4 4
#define IPA_HDR_BIN5 5
#define IPA_HDR_BIN_MAX 6

#define IPA_HDR_PROC_CTX_BIN0 0
#define IPA_HDR_PROC_CTX_BIN1 1
#define IPA_HDR_PROC_CTX_BIN_MAX 2

#define IPA_RX_POOL_CEIL 32
#define IPA_RX_SKB_SIZE 1792

#define IPA_A5_MUX_HDR_NAME "ipa_excp_hdr"
#define IPA_LAN_RX_HDR_NAME "ipa_lan_hdr"
#define IPA_INVALID_L4_PROTOCOL 0xFF

#define IPA_HDR_PROC_CTX_TABLE_ALIGNMENT_BYTE 8
#define IPA_HDR_PROC_CTX_TABLE_ALIGNMENT(start_ofst) \
	(((start_ofst) + IPA_HDR_PROC_CTX_TABLE_ALIGNMENT_BYTE - 1) & \
	~(IPA_HDR_PROC_CTX_TABLE_ALIGNMENT_BYTE - 1))

#define MAX_RESOURCE_TO_CLIENTS (IPA_CLIENT_MAX)
#define IPA_MEM_PART(x_) (ipa3_ctx->ctrl->mem_partition->x_)

#define IPA_GSI_CHANNEL_STOP_MAX_RETRY 10
#define IPA_GSI_CHANNEL_STOP_PKT_SIZE 1

#define IPA_GSI_CHANNEL_EMPTY_MAX_RETRY 15
#define IPA_GSI_CHANNEL_EMPTY_SLEEP_MIN_USEC (1000)
#define IPA_GSI_CHANNEL_EMPTY_SLEEP_MAX_USEC (2000)

#define IPA_SLEEP_CLK_RATE_KHZ (32)

#define IPA3_ACTIVE_CLIENTS_LOG_BUFFER_SIZE_LINES 120
#define IPA3_ACTIVE_CLIENTS_LOG_LINE_LEN 96
#define IPA3_ACTIVE_CLIENTS_LOG_HASHTABLE_SIZE 50
#define IPA3_ACTIVE_CLIENTS_LOG_NAME_LEN 40
#define SMEM_IPA_FILTER_TABLE 497

enum {
	SMEM_APPS,
	SMEM_MODEM,
	SMEM_Q6,
	SMEM_DSPS,
	SMEM_WCNSS,
	SMEM_CDSP,
	SMEM_RPM,
	SMEM_TZ,
	SMEM_SPSS,
	SMEM_HYP,
	NUM_SMEM_SUBSYSTEMS,
};

#define IPA_WDI_RX_RING_RES			0
#define IPA_WDI_RX_RING_RP_RES		1
#define IPA_WDI_RX_COMP_RING_RES	2
#define IPA_WDI_RX_COMP_RING_WP_RES	3
#define IPA_WDI_TX_RING_RES			4
#define IPA_WDI_CE_RING_RES			5
#define IPA_WDI_CE_DB_RES			6
#define IPA_WDI_TX_DB_RES			7
#define IPA_WDI_MAX_RES				8

/* use QMAP header reserved bit to identify tethered traffic */
#define IPA_QMAP_TETH_BIT (1 << 30)

#ifdef CONFIG_ARM64
/* Outer caches unsupported on ARM64 platforms */
# define outer_flush_range(x, y)
# define __cpuc_flush_dcache_area __flush_dcache_area
#endif

#define IPA_APP_VOTE_MAX 500

#define IPA_SMP2P_OUT_CLK_RSP_CMPLT_IDX 0
#define IPA_SMP2P_OUT_CLK_VOTE_IDX 1
#define IPA_SMP2P_SMEM_STATE_MASK 3


#define IPA_SUMMING_THRESHOLD (0x10)
#define IPA_PIPE_MEM_START_OFST (0x0)
#define IPA_PIPE_MEM_SIZE (0x0)
#define IPA_MOBILE_AP_MODE(x) (x == IPA_MODE_MOBILE_AP_ETH || \
				   x == IPA_MODE_MOBILE_AP_WAN || \
				   x == IPA_MODE_MOBILE_AP_WLAN)
#define IPA_CNOC_CLK_RATE (75 * 1000 * 1000UL)
#define IPA_A5_MUX_HEADER_LENGTH (8)

#define IPA_AGGR_MAX_STR_LENGTH (10)

#define CLEANUP_TAG_PROCESS_TIMEOUT 1000

#define IPA_AGGR_STR_IN_BYTES(str) \
	(strnlen((str), IPA_AGGR_MAX_STR_LENGTH - 1) + 1)

#define IPA_ADJUST_AGGR_BYTE_HARD_LIMIT(X) (X/1000)

#define IPA_TRANSPORT_PROD_TIMEOUT_MSEC 100

#define IPA3_ACTIVE_CLIENTS_TABLE_BUF_SIZE 4096

#define IPA3_ACTIVE_CLIENT_LOG_TYPE_EP 0
#define IPA3_ACTIVE_CLIENT_LOG_TYPE_SIMPLE 1
#define IPA3_ACTIVE_CLIENT_LOG_TYPE_RESOURCE 2
#define IPA3_ACTIVE_CLIENT_LOG_TYPE_SPECIAL 3

#define IPA_MHI_GSI_EVENT_RING_ID_START 10
#define IPA_MHI_GSI_EVENT_RING_ID_END 12

#define IPA_SMEM_SIZE (8 * 1024)

#define IPA_GSI_CHANNEL_HALT_MIN_SLEEP 5000
#define IPA_GSI_CHANNEL_HALT_MAX_SLEEP 10000
#define IPA_GSI_CHANNEL_HALT_MAX_TRY 10

/* round addresses for closes page per SMMU requirements */
#define IPA_SMMU_ROUND_TO_PAGE(iova, pa, size, iova_p, pa_p, size_p) \
	do { \
		(iova_p) = rounddown((iova), PAGE_SIZE); \
		(pa_p) = rounddown((pa), PAGE_SIZE); \
		(size_p) = roundup((size) + (pa) - (pa_p), PAGE_SIZE); \
	} while (0)


/* The relative location in /lib/firmware where the FWs will reside */
#define IPA_FWS_PATH "ipa/ipa_fws.elf"
/*
 * The following paths below are used when building the system for the
 * emulation environment.
 *
 * As new hardware platforms are added into the emulation environment,
 * please add the appropriate paths here for their firmwares.
 */
#define IPA_FWS_PATH_4_0     "ipa/4.0/ipa_fws.elf"
#define IPA_FWS_PATH_3_5_1   "ipa/3.5.1/ipa_fws.elf"
#define IPA_FWS_PATH_4_5     "ipa/4.5/ipa_fws.elf"

/*
 * The following will be used for determining/using access control
 * policy.
 */
#define USE_SCM            0 /* use scm call to determine policy */
#define OVERRIDE_SCM_TRUE  1 /* override scm call with true */
#define OVERRIDE_SCM_FALSE 2 /* override scm call with false */

#define SD_ENABLED  0 /* secure debug enabled. */
#define SD_DISABLED 1 /* secure debug disabled. */

#define IPA_MEM_INIT_VAL 0xFFFFFFFF

#ifdef CONFIG_COMPAT
#define IPA_IOC_ADD_HDR32 _IOWR(IPA_IOC_MAGIC, \
					IPA_IOCTL_ADD_HDR, \
					compat_uptr_t)
#define IPA_IOC_DEL_HDR32 _IOWR(IPA_IOC_MAGIC, \
					IPA_IOCTL_DEL_HDR, \
					compat_uptr_t)
#define IPA_IOC_ADD_RT_RULE32 _IOWR(IPA_IOC_MAGIC, \
					IPA_IOCTL_ADD_RT_RULE, \
					compat_uptr_t)
#define IPA_IOC_DEL_RT_RULE32 _IOWR(IPA_IOC_MAGIC, \
					IPA_IOCTL_DEL_RT_RULE, \
					compat_uptr_t)
#define IPA_IOC_ADD_FLT_RULE32 _IOWR(IPA_IOC_MAGIC, \
					IPA_IOCTL_ADD_FLT_RULE, \
					compat_uptr_t)
#define IPA_IOC_DEL_FLT_RULE32 _IOWR(IPA_IOC_MAGIC, \
					IPA_IOCTL_DEL_FLT_RULE, \
					compat_uptr_t)
#define IPA_IOC_GET_RT_TBL32 _IOWR(IPA_IOC_MAGIC, \
				IPA_IOCTL_GET_RT_TBL, \
				compat_uptr_t)
#define IPA_IOC_COPY_HDR32 _IOWR(IPA_IOC_MAGIC, \
				IPA_IOCTL_COPY_HDR, \
				compat_uptr_t)
#define IPA_IOC_QUERY_INTF32 _IOWR(IPA_IOC_MAGIC, \
				IPA_IOCTL_QUERY_INTF, \
				compat_uptr_t)
#define IPA_IOC_QUERY_INTF_TX_PROPS32 _IOWR(IPA_IOC_MAGIC, \
				IPA_IOCTL_QUERY_INTF_TX_PROPS, \
				compat_uptr_t)
#define IPA_IOC_QUERY_INTF_RX_PROPS32 _IOWR(IPA_IOC_MAGIC, \
					IPA_IOCTL_QUERY_INTF_RX_PROPS, \
					compat_uptr_t)
#define IPA_IOC_QUERY_INTF_EXT_PROPS32 _IOWR(IPA_IOC_MAGIC, \
					IPA_IOCTL_QUERY_INTF_EXT_PROPS, \
					compat_uptr_t)
#define IPA_IOC_GET_HDR32 _IOWR(IPA_IOC_MAGIC, \
				IPA_IOCTL_GET_HDR, \
				compat_uptr_t)
#define IPA_IOC_ALLOC_NAT_MEM32 _IOWR(IPA_IOC_MAGIC, \
				IPA_IOCTL_ALLOC_NAT_MEM, \
				compat_uptr_t)
#define IPA_IOC_ALLOC_NAT_TABLE32 _IOWR(IPA_IOC_MAGIC, \
				IPA_IOCTL_ALLOC_NAT_TABLE, \
				compat_uptr_t)
#define IPA_IOC_ALLOC_IPV6CT_TABLE32 _IOWR(IPA_IOC_MAGIC, \
				IPA_IOCTL_ALLOC_IPV6CT_TABLE, \
				compat_uptr_t)
#define IPA_IOC_V4_INIT_NAT32 _IOWR(IPA_IOC_MAGIC, \
				IPA_IOCTL_V4_INIT_NAT, \
				compat_uptr_t)
#define IPA_IOC_INIT_IPV6CT_TABLE32 _IOWR(IPA_IOC_MAGIC, \
				IPA_IOCTL_INIT_IPV6CT_TABLE, \
				compat_uptr_t)
#define IPA_IOC_TABLE_DMA_CMD32 _IOWR(IPA_IOC_MAGIC, \
				IPA_IOCTL_TABLE_DMA_CMD, \
				compat_uptr_t)
#define IPA_IOC_V4_DEL_NAT32 _IOWR(IPA_IOC_MAGIC, \
				IPA_IOCTL_V4_DEL_NAT, \
				compat_uptr_t)
#define IPA_IOC_DEL_NAT_TABLE32 _IOWR(IPA_IOC_MAGIC, \
				IPA_IOCTL_DEL_NAT_TABLE, \
				compat_uptr_t)
#define IPA_IOC_DEL_IPV6CT_TABLE32 _IOWR(IPA_IOC_MAGIC, \
				IPA_IOCTL_DEL_IPV6CT_TABLE, \
				compat_uptr_t)
#define IPA_IOC_NAT_MODIFY_PDN32 _IOWR(IPA_IOC_MAGIC, \
				IPA_IOCTL_NAT_MODIFY_PDN, \
				compat_uptr_t)
#define IPA_IOC_GET_NAT_OFFSET32 _IOWR(IPA_IOC_MAGIC, \
				IPA_IOCTL_GET_NAT_OFFSET, \
				compat_uptr_t)
#define IPA_IOC_PULL_MSG32 _IOWR(IPA_IOC_MAGIC, \
				IPA_IOCTL_PULL_MSG, \
				compat_uptr_t)
#define IPA_IOC_RM_ADD_DEPENDENCY32 _IOWR(IPA_IOC_MAGIC, \
				IPA_IOCTL_RM_ADD_DEPENDENCY, \
				compat_uptr_t)
#define IPA_IOC_RM_DEL_DEPENDENCY32 _IOWR(IPA_IOC_MAGIC, \
				IPA_IOCTL_RM_DEL_DEPENDENCY, \
				compat_uptr_t)
#define IPA_IOC_GENERATE_FLT_EQ32 _IOWR(IPA_IOC_MAGIC, \
				IPA_IOCTL_GENERATE_FLT_EQ, \
				compat_uptr_t)
#define IPA_IOC_QUERY_RT_TBL_INDEX32 _IOWR(IPA_IOC_MAGIC, \
				IPA_IOCTL_QUERY_RT_TBL_INDEX, \
				compat_uptr_t)
#define IPA_IOC_WRITE_QMAPID32  _IOWR(IPA_IOC_MAGIC, \
				IPA_IOCTL_WRITE_QMAPID, \
				compat_uptr_t)
#define IPA_IOC_MDFY_FLT_RULE32 _IOWR(IPA_IOC_MAGIC, \
				IPA_IOCTL_MDFY_FLT_RULE, \
				compat_uptr_t)
#define IPA_IOC_NOTIFY_WAN_UPSTREAM_ROUTE_ADD32 _IOWR(IPA_IOC_MAGIC, \
				IPA_IOCTL_NOTIFY_WAN_UPSTREAM_ROUTE_ADD, \
				compat_uptr_t)
#define IPA_IOC_NOTIFY_WAN_UPSTREAM_ROUTE_DEL32 _IOWR(IPA_IOC_MAGIC, \
				IPA_IOCTL_NOTIFY_WAN_UPSTREAM_ROUTE_DEL, \
				compat_uptr_t)
#define IPA_IOC_NOTIFY_WAN_EMBMS_CONNECTED32 _IOWR(IPA_IOC_MAGIC, \
					IPA_IOCTL_NOTIFY_WAN_EMBMS_CONNECTED, \
					compat_uptr_t)
#define IPA_IOC_ADD_HDR_PROC_CTX32 _IOWR(IPA_IOC_MAGIC, \
				IPA_IOCTL_ADD_HDR_PROC_CTX, \
				compat_uptr_t)
#define IPA_IOC_DEL_HDR_PROC_CTX32 _IOWR(IPA_IOC_MAGIC, \
				IPA_IOCTL_DEL_HDR_PROC_CTX, \
				compat_uptr_t)
#define IPA_IOC_MDFY_RT_RULE32 _IOWR(IPA_IOC_MAGIC, \
				IPA_IOCTL_MDFY_RT_RULE, \
				compat_uptr_t)
#define IPA_IOC_GET_NAT_IN_SRAM_INFO32 _IOWR(IPA_IOC_MAGIC, \
				IPA_IOCTL_GET_NAT_IN_SRAM_INFO, \
				compat_uptr_t)
#define IPA_IOC_APP_CLOCK_VOTE32 _IOWR(IPA_IOC_MAGIC, \
				IPA_IOCTL_APP_CLOCK_VOTE, \
				compat_uptr_t)
#endif /* #ifdef CONFIG_COMPAT */

#define IPA_TZ_UNLOCK_ATTRIBUTE 0x0C0311
#define TZ_MEM_PROTECT_REGION_ID 0x10

#define MBOX_TOUT_MS 100

struct ipa3_active_client_htable_entry {
	struct hlist_node list;
	char id_string[IPA3_ACTIVE_CLIENTS_LOG_NAME_LEN];
	int count;
	enum ipa_active_client_log_type type;
};

struct ipa3_active_clients_log_ctx {
	spinlock_t lock;
	char *log_buffer[IPA3_ACTIVE_CLIENTS_LOG_BUFFER_SIZE_LINES];
	int log_head;
	int log_tail;
	bool log_rdy;
	struct hlist_head htable[IPA3_ACTIVE_CLIENTS_LOG_HASHTABLE_SIZE];
};

struct ipa3_client_names {
	enum ipa_client_type names[MAX_RESOURCE_TO_CLIENTS];
	int length;
};

struct ipa_smmu_cb_ctx {
	bool valid;
	struct device *dev;
	struct dma_iommu_mapping *mapping;
	struct iommu_domain *iommu;
	unsigned long next_addr;
	u32 va_start;
	u32 va_size;
	u32 va_end;
	bool is_cache_coherent;
};

/**
 * struct ipa_flt_rule_add_i - filtering rule descriptor
 * includes in and out parameters
 * @rule: actual rule to be added
 * @at_rear: add at back of filtering table?
 * @flt_rule_hdl: out parameter, handle to rule, valid when status is 0
 * @status:	output parameter, status of filtering rule add   operation,
 *		0 for success,
 *		-1 for failure
 *
 */
struct ipa_flt_rule_add_i {
	u8 at_rear;
	u32 flt_rule_hdl;
	int status;
	struct ipa_flt_rule_i rule;
};

/**
 * struct ipa_flt_rule_mdfy_i - filtering rule descriptor
 * includes in and out parameters
 * @rule: actual rule to be added
 * @flt_rule_hdl: handle to rule
 * @status:	output parameter, status of filtering rule modify  operation,
 *		0 for success,
 *		-1 for failure
 *
 */
struct ipa_flt_rule_mdfy_i {
	u32 rule_hdl;
	int status;
	struct ipa_flt_rule_i rule;
};

/**
 * struct ipa_rt_rule_add_i - routing rule descriptor includes
 * in and out parameters
 * @rule: actual rule to be added
 * @at_rear:	add at back of routing table, it is NOT possible to add rules at
 *		the rear of the "default" routing tables
 * @rt_rule_hdl: output parameter, handle to rule, valid when status is 0
 * @status:	output parameter, status of routing rule add operation,
 *		0 for success,
 *		-1 for failure
 */
struct ipa_rt_rule_add_i {
	u8 at_rear;
	u32 rt_rule_hdl;
	int status;
	struct ipa_rt_rule_i rule;
};

/**
 * struct ipa_rt_rule_mdfy_i - routing rule descriptor includes
 * in and out parameters
 * @rule: actual rule to be added
 * @rt_rule_hdl: handle to rule which supposed to modify
 * @status:	output parameter, status of routing rule modify  operation,
 *		0 for success,
 *		-1 for failure
 *
 */
struct ipa_rt_rule_mdfy_i {
	u32 rt_rule_hdl;
	int status;
	struct ipa_rt_rule_i rule;
};

/**
 * struct ipa_rt_rule_add_ext_i - routing rule descriptor
 * includes in and out parameters
 * @rule: actual rule to be added
 * @at_rear:	add at back of routing table, it is NOT possible to add rules at
 *		the rear of the "default" routing tables
 * @rt_rule_hdl: output parameter, handle to rule, valid when status is 0
 * @status:	output parameter, status of routing rule add operation,
 * @rule_id: rule_id to be assigned to the routing rule. In case client
 *  specifies rule_id as 0 the driver will assign a new rule_id
 *		0 for success,
 *		-1 for failure
 */
struct ipa_rt_rule_add_ext_i {
	uint8_t at_rear;
	uint32_t rt_rule_hdl;
	int status;
	uint16_t rule_id;
	struct ipa_rt_rule_i rule;
};

/**
 * struct ipa3_flt_entry - IPA filtering table entry
 * @link: entry's link in global filtering enrties list
 * @rule: filter rule
 * @cookie: cookie used for validity check
 * @tbl: filter table
 * @rt_tbl: routing table
 * @hw_len: entry's size
 * @id: rule handle - globally unique
 * @prio: rule 10bit priority which defines the order of the rule
 *  among other rules at the same integrated table
 * @rule_id: rule 10bit ID to be returned in packet status
 * @cnt_idx: stats counter index
 * @ipacm_installed: indicate if installed by ipacm
 */
struct ipa3_flt_entry {
	struct list_head link;
	u32 cookie;
	struct ipa_flt_rule_i rule;
	struct ipa3_flt_tbl *tbl;
	struct ipa3_rt_tbl *rt_tbl;
	u32 hw_len;
	int id;
	u16 prio;
	u16 rule_id;
	u8 cnt_idx;
	bool ipacm_installed;
};

/**
 * struct ipa3_rt_tbl - IPA routing table
 * @link: table's link in global routing tables list
 * @head_rt_rule_list: head of routing rules list
 * @name: routing table name
 * @idx: routing table index
 * @rule_cnt: number of rules in routing table
 * @ref_cnt: reference counter of routing table
 * @set: collection of routing tables
 * @cookie: cookie used for validity check
 * @in_sys: flag indicating if the table is located in system memory
 * @sz: the size of the routing table
 * @curr_mem: current routing tables block in sys memory
 * @prev_mem: previous routing table block in sys memory
 * @id: routing table id
 * @rule_ids: common idr structure that holds the rule_id for each rule
 */
struct ipa3_rt_tbl {
	struct list_head link;
	u32 cookie;
	struct list_head head_rt_rule_list;
	char name[IPA_RESOURCE_NAME_MAX];
	u32 idx;
	u32 rule_cnt;
	u32 ref_cnt;
	struct ipa3_rt_tbl_set *set;
	bool in_sys[IPA_RULE_TYPE_MAX];
	u32 sz[IPA_RULE_TYPE_MAX];
	struct ipa_mem_buffer curr_mem[IPA_RULE_TYPE_MAX];
	struct ipa_mem_buffer prev_mem[IPA_RULE_TYPE_MAX];
	int id;
	struct idr *rule_ids;
};

/**
 * struct ipa3_hdr_entry - IPA header table entry
 * @link: entry's link in global header table entries list
 * @hdr: the header
 * @hdr_len: header length
 * @name: name of header table entry
 * @type: l2 header type
 * @is_partial: flag indicating if header table entry is partial
 * @is_hdr_proc_ctx: false - hdr entry resides in hdr table,
 * true - hdr entry resides in DDR and pointed to by proc ctx
 * @phys_base: physical address of entry in DDR when is_hdr_proc_ctx is true,
 * else 0
 * @proc_ctx: processing context header
 * @offset_entry: entry's offset
 * @cookie: cookie used for validity check
 * @ref_cnt: reference counter of routing table
 * @id: header entry id
 * @is_eth2_ofst_valid: is eth2_ofst field valid?
 * @eth2_ofst: offset to start of Ethernet-II/802.3 header
 * @user_deleted: is the header deleted by the user?
 * @ipacm_installed: indicate if installed by ipacm
 */
struct ipa3_hdr_entry {
	struct list_head link;
	u32 cookie;
	u8 hdr[IPA_HDR_MAX_SIZE];
	u32 hdr_len;
	char name[IPA_RESOURCE_NAME_MAX];
	enum ipa_hdr_l2_type type;
	u8 is_partial;
	bool is_hdr_proc_ctx;
	dma_addr_t phys_base;
	struct ipa3_hdr_proc_ctx_entry *proc_ctx;
	struct ipa_hdr_offset_entry *offset_entry;
	u32 ref_cnt;
	int id;
	u8 is_eth2_ofst_valid;
	u16 eth2_ofst;
	bool user_deleted;
	bool ipacm_installed;
};

/**
 * struct ipa3_hdr_tbl - IPA header table
 * @head_hdr_entry_list: header entries list
 * @head_offset_list: header offset list
 * @head_free_offset_list: header free offset list
 * @hdr_cnt: number of headers
 * @end: the last header index
 */
struct ipa3_hdr_tbl {
	struct list_head head_hdr_entry_list;
	struct list_head head_offset_list[IPA_HDR_BIN_MAX];
	struct list_head head_free_offset_list[IPA_HDR_BIN_MAX];
	u32 hdr_cnt;
	u32 end;
};

/**
 * struct ipa3_hdr_offset_entry - IPA header offset entry
 * @link: entry's link in global processing context header offset entries list
 * @offset: the offset
 * @bin: bin
 * @ipacm_installed: indicate if installed by ipacm
 */
struct ipa3_hdr_proc_ctx_offset_entry {
	struct list_head link;
	u32 offset;
	u32 bin;
	bool ipacm_installed;
};

/**
 * struct ipa3_hdr_proc_ctx_entry - IPA processing context header table entry
 * @link: entry's link in global header table entries list
 * @type: header processing context type
 * @l2tp_params: L2TP parameters
 * @generic_params: generic proc_ctx params
 * @offset_entry: entry's offset
 * @hdr: the header
 * @cookie: cookie used for validity check
 * @ref_cnt: reference counter of routing table
 * @id: processing context header entry id
 * @user_deleted: is the hdr processing context deleted by the user?
 * @ipacm_installed: indicate if installed by ipacm
 */
struct ipa3_hdr_proc_ctx_entry {
	struct list_head link;
	u32 cookie;
	enum ipa_hdr_proc_type type;
	struct ipa_l2tp_hdr_proc_ctx_params l2tp_params;
	struct ipa_eth_II_to_eth_II_ex_procparams generic_params;
	struct ipa3_hdr_proc_ctx_offset_entry *offset_entry;
	struct ipa3_hdr_entry *hdr;
	u32 ref_cnt;
	int id;
	bool user_deleted;
	bool ipacm_installed;
};

/**
 * struct ipa3_hdr_proc_ctx_tbl - IPA processing context header table
 * @head_proc_ctx_entry_list: header entries list
 * @head_offset_list: header offset list
 * @head_free_offset_list: header free offset list
 * @proc_ctx_cnt: number of processing context headers
 * @end: the last processing context header index
 * @start_offset: offset in words of processing context header table
 */
struct ipa3_hdr_proc_ctx_tbl {
	struct list_head head_proc_ctx_entry_list;
	struct list_head head_offset_list[IPA_HDR_PROC_CTX_BIN_MAX];
	struct list_head head_free_offset_list[IPA_HDR_PROC_CTX_BIN_MAX];
	u32 proc_ctx_cnt;
	u32 end;
	u32 start_offset;
};

/**
 * struct ipa3_flt_tbl - IPA filter table
 * @head_flt_rule_list: filter rules list
 * @rule_cnt: number of filter rules
 * @in_sys: flag indicating if filter table is located in system memory
 * @sz: the size of the filter tables
 * @end: the last header index
 * @curr_mem: current filter tables block in sys memory
 * @prev_mem: previous filter table block in sys memory
 * @rule_ids: common idr structure that holds the rule_id for each rule
 */
struct ipa3_flt_tbl {
	struct list_head head_flt_rule_list;
	u32 rule_cnt;
	bool in_sys[IPA_RULE_TYPE_MAX];
	u32 sz[IPA_RULE_TYPE_MAX];
	struct ipa_mem_buffer curr_mem[IPA_RULE_TYPE_MAX];
	struct ipa_mem_buffer prev_mem[IPA_RULE_TYPE_MAX];
	bool sticky_rear;
	struct idr *rule_ids;
};

/**
 * struct ipa3_rt_entry - IPA routing table entry
 * @link: entry's link in global routing table entries list
 * @rule: routing rule
 * @cookie: cookie used for validity check
 * @tbl: routing table
 * @hdr: header table
 * @proc_ctx: processing context table
 * @hw_len: the length of the table
 * @id: rule handle - globaly unique
 * @prio: rule 10bit priority which defines the order of the rule
 *  among other rules at the integrated same table
 * @rule_id: rule 10bit ID to be returned in packet status
 * @rule_id_valid: indicate if rule_id_valid valid or not?
 * @cnt_idx: stats counter index
 * @ipacm_installed: indicate if installed by ipacm
 */
struct ipa3_rt_entry {
	struct list_head link;
	u32 cookie;
	struct ipa_rt_rule_i rule;
	struct ipa3_rt_tbl *tbl;
	struct ipa3_hdr_entry *hdr;
	struct ipa3_hdr_proc_ctx_entry *proc_ctx;
	u32 hw_len;
	int id;
	u16 prio;
	u16 rule_id;
	u16 rule_id_valid;
	u8 cnt_idx;
	bool ipacm_installed;
};

/**
 * struct ipa3_rt_tbl_set - collection of routing tables
 * @head_rt_tbl_list: collection of routing tables
 * @tbl_cnt: number of routing tables
 * @rule_ids: idr structure that holds the rule_id for each rule
 */
struct ipa3_rt_tbl_set {
	struct list_head head_rt_tbl_list;
	u32 tbl_cnt;
	struct idr rule_ids;
};

/**
 * struct ipa3_wlan_stats - Wlan stats for each wlan endpoint
 * @rx_pkts_rcvd: Packets sent by wlan driver
 * @rx_pkts_status_rcvd: Status packets received from ipa hw
 * @rx_hd_processed: Data Descriptors processed by IPA Driver
 * @rx_hd_reply: Data Descriptors recycled by wlan driver
 * @rx_hd_rcvd: Data Descriptors sent by wlan driver
 * @rx_pkt_leak: Packet count that are not recycled
 * @rx_dp_fail: Packets failed to transfer to IPA HW
 * @tx_pkts_rcvd: SKB Buffers received from ipa hw
 * @tx_pkts_sent: SKB Buffers sent to wlan driver
 * @tx_pkts_dropped: Dropped packets count
 */
struct ipa3_wlan_stats {
	u32 rx_pkts_rcvd;
	u32 rx_pkts_status_rcvd;
	u32 rx_hd_processed;
	u32 rx_hd_reply;
	u32 rx_hd_rcvd;
	u32 rx_pkt_leak;
	u32 rx_dp_fail;
	u32 tx_pkts_rcvd;
	u32 tx_pkts_sent;
	u32 tx_pkts_dropped;
};

/**
 * struct ipa3_wlan_comm_memb - Wlan comm members
 * @wlan_spinlock: protects wlan comm buff list and its size
 * @ipa_tx_mul_spinlock: protects tx dp mul transfer
 * @wlan_comm_total_cnt: wlan common skb buffers allocated count
 * @wlan_comm_free_cnt: wlan common skb buffer free count
 * @total_tx_pkts_freed: Recycled Buffer count
 * @wlan_comm_desc_list: wlan common skb buffer list
 */
struct ipa3_wlan_comm_memb {
	spinlock_t wlan_spinlock;
	spinlock_t ipa_tx_mul_spinlock;
	u32 wlan_comm_total_cnt;
	u32 wlan_comm_free_cnt;
	u32 total_tx_pkts_freed;
	struct list_head wlan_comm_desc_list;
	atomic_t active_clnt_cnt;
};

struct ipa_gsi_ep_mem_info {
	u16 evt_ring_len;
	u64 evt_ring_base_addr;
	void *evt_ring_base_vaddr;
	u16 chan_ring_len;
	u64 chan_ring_base_addr;
	void *chan_ring_base_vaddr;
};

struct ipa3_status_stats {
	struct ipahal_pkt_status status[IPA_MAX_STATUS_STAT_NUM];
	unsigned int curr;
};

/**
 * struct ipa3_ep_context - IPA end point context
 * @valid: flag indicating id EP context is valid
 * @client: EP client type
 * @gsi_chan_hdl: EP's GSI channel handle
 * @gsi_evt_ring_hdl: EP's GSI channel event ring handle
 * @gsi_mem_info: EP's GSI channel rings info
 * @chan_scratch: EP's GSI channel scratch info
 * @cfg: EP cionfiguration
 * @dst_pipe_index: destination pipe index
 * @rt_tbl_idx: routing table index
 * @priv: user provided information which will forwarded once the user is
 *        notified for new data avail
 * @client_notify: user provided CB for EP events notification, the event is
 *                 data revived.
 * @skip_ep_cfg: boolean field that determines if EP should be configured
 *  by IPA driver
 * @keep_ipa_awake: when true, IPA will not be clock gated
 * @disconnect_in_progress: Indicates client disconnect in progress.
 * @qmi_request_sent: Indicates whether QMI request to enable clear data path
 *					request is sent or not.
 * @client_lock_unlock: callback function to take mutex lock/unlock for USB
 *				clients
 */
struct ipa3_ep_context {
	int valid;
	enum ipa_client_type client;
	unsigned long gsi_chan_hdl;
	unsigned long gsi_evt_ring_hdl;
	struct ipa_gsi_ep_mem_info gsi_mem_info;
<<<<<<< HEAD
	union gsi_channel_scratch chan_scratch;
=======
	union __packed gsi_channel_scratch chan_scratch;
>>>>>>> 15457316
	struct gsi_chan_xfer_notify xfer_notify;
	bool xfer_notify_valid;
	struct ipa_ep_cfg cfg;
	struct ipa_ep_cfg_holb holb;
	struct ipahal_reg_ep_cfg_status status;
	u32 dst_pipe_index;
	u32 rt_tbl_idx;
	void *priv;
	void (*client_notify)(void *priv, enum ipa_dp_evt_type evt,
		       unsigned long data);
	atomic_t avail_fifo_desc;
	u32 dflt_flt4_rule_hdl;
	u32 dflt_flt6_rule_hdl;
	bool skip_ep_cfg;
	bool keep_ipa_awake;
	struct ipa3_wlan_stats wstats;
	u32 uc_offload_state;
	u32 gsi_offload_state;
	atomic_t disconnect_in_progress;
	u32 qmi_request_sent;
	u32 eot_in_poll_err;
	bool ep_delay_set;

	/* sys MUST be the last element of this struct */
	struct ipa3_sys_context *sys;
};

/**
 * ipa_usb_xdci_chan_params - xDCI channel related properties
 *
 * @ipa_ep_cfg:          IPA EP configuration
 * @client:              type of "client"
 * @priv:                callback cookie
 * @notify:              callback
 *           priv - callback cookie evt - type of event data - data relevant
 *           to event.  May not be valid. See event_type enum for valid
 *           cases.
 * @skip_ep_cfg:         boolean field that determines if EP should be
 *                       configured by IPA driver
 * @keep_ipa_awake:      when true, IPA will not be clock gated
 * @evt_ring_params:     parameters for the channel's event ring
 * @evt_scratch:         parameters for the channel's event ring scratch
 * @chan_params:         parameters for the channel
 * @chan_scratch:        parameters for the channel's scratch
 *
 */
struct ipa_request_gsi_channel_params {
	struct ipa_ep_cfg ipa_ep_cfg;
	enum ipa_client_type client;
	void *priv;
	ipa_notify_cb notify;
	bool skip_ep_cfg;
	bool keep_ipa_awake;
	struct gsi_evt_ring_props evt_ring_params;
	union gsi_evt_scratch evt_scratch;
	struct gsi_chan_props chan_params;
	union gsi_channel_scratch chan_scratch;
};

enum ipa3_sys_pipe_policy {
	IPA_POLICY_INTR_MODE,
	IPA_POLICY_NOINTR_MODE,
	IPA_POLICY_INTR_POLL_MODE,
};

enum uc_state {
	IPA_PC_SAVE_CONTEXT_SAVE_ENTERED,
	IPA_PC_SAVE_CONTEXT_STATUS_SUCCESS,
	IPA_PC_RESTORE_CONTEXT_ENTERED,
	IPA_PC_RESTORE_CONTEXT_STATUS_SUCCESS,
};

struct ipa3_repl_ctx {
	struct ipa3_rx_pkt_wrapper **cache;
	atomic_t head_idx;
	atomic_t tail_idx;
	u32 capacity;
	atomic_t pending;
};

/**
 * struct ipa3_sys_context - IPA GPI pipes context
 * @head_desc_list: header descriptors list
 * @len: the size of the above list
 * @spinlock: protects the list and its size
 * @ep: IPA EP context
 * @xmit_eot_cnt: count of pending eot for tasklet to process
 * @tasklet: tasklet for eot write_done handle (tx_complete)
 *
 * IPA context specific to the GPI pipes a.k.a LAN IN/OUT and WAN
 */
struct ipa3_sys_context {
	u32 len;
	atomic_t curr_polling_state;
	atomic_t workqueue_flushed;
	struct delayed_work switch_to_intr_work;
	enum ipa3_sys_pipe_policy policy;
	bool use_comm_evt_ring;
	bool nop_pending;
	int (*pyld_hdlr)(struct sk_buff *skb, struct ipa3_sys_context *sys);
	struct sk_buff * (*get_skb)(unsigned int len, gfp_t flags);
	void (*free_skb)(struct sk_buff *skb);
	void (*free_rx_wrapper)(struct ipa3_rx_pkt_wrapper *rk_pkt);
	u32 rx_buff_sz;
	u32 rx_pool_sz;
	struct sk_buff *prev_skb;
	unsigned int len_rem;
	unsigned int len_pad;
	unsigned int len_partial;
	bool drop_packet;
	struct work_struct work;
	struct delayed_work replenish_rx_work;
	struct work_struct repl_work;
	void (*repl_hdlr)(struct ipa3_sys_context *sys);
	struct ipa3_repl_ctx *repl;
	struct ipa3_repl_ctx *page_recycle_repl;
	u32 pkt_sent;
	struct napi_struct *napi_obj;
	struct list_head pending_pkts[GSI_VEID_MAX];
	atomic_t xmit_eot_cnt;
	struct tasklet_struct tasklet;
	bool skip_eot;
	u32 eob_drop_cnt;

	/* ordering is important - mutable fields go above */
	struct ipa3_ep_context *ep;
	struct list_head head_desc_list;
	struct list_head rcycl_list;
	spinlock_t spinlock;
	struct hrtimer db_timer;
	struct workqueue_struct *wq;
	struct workqueue_struct *repl_wq;
	struct ipa3_status_stats *status_stat;
	u32 pm_hdl;
	/* ordering is important - other immutable fields go below */
};

/**
 * enum ipa3_desc_type - IPA decriptors type
 *
 * IPA decriptors type, IPA supports DD and ICD but no CD
 */
enum ipa3_desc_type {
	IPA_DATA_DESC,
	IPA_DATA_DESC_SKB,
	IPA_DATA_DESC_SKB_PAGED,
	IPA_IMM_CMD_DESC,
};

/**
 * struct ipa3_tx_pkt_wrapper - IPA Tx packet wrapper
 * @type: specify if this packet is for the skb or immediate command
 * @mem: memory buffer used by this Tx packet
 * @link: linked to the wrappers on that pipe
 * @callback: IPA client provided callback
 * @user1: cookie1 for above callback
 * @user2: cookie2 for above callback
 * @sys: corresponding IPA sys context
 * @cnt: 1 for single transfers,
 * >1 and <0xFFFF for first of a "multiple" transfer,
 * 0xFFFF for last desc, 0 for rest of "multiple' transfer
 * @bounce: va of bounce buffer
 * @unmap_dma: in case this is true, the buffer will not be dma unmapped
 * @xmit_done: flag to indicate the last desc got tx complete on each ieob
 *
 * This struct can wrap both data packet and immediate command packet.
 */
struct ipa3_tx_pkt_wrapper {
	enum ipa3_desc_type type;
	struct ipa_mem_buffer mem;
	struct list_head link;
	void (*callback)(void *user1, int user2);
	void *user1;
	int user2;
	struct ipa3_sys_context *sys;
	u32 cnt;
	void *bounce;
	bool no_unmap_dma;
	bool xmit_done;
};

/**
 * struct ipa3_dma_xfer_wrapper - IPADMA transfer descr wrapper
 * @phys_addr_src: physical address of the source data to copy
 * @phys_addr_dest: physical address to store the copied data
 * @len: len in bytes to copy
 * @link: linked to the wrappers list on the proper(sync/async) cons pipe
 * @xfer_done: completion object for sync_memcpy completion
 * @callback: IPADMA client provided completion callback
 * @user1: cookie1 for above callback
 *
 * This struct can wrap both sync and async memcpy transfers descriptors.
 */
struct ipa3_dma_xfer_wrapper {
	u64 phys_addr_src;
	u64 phys_addr_dest;
	u16 len;
	struct list_head link;
	struct completion xfer_done;
	void (*callback)(void *user1);
	void *user1;
};

/**
 * struct ipa3_desc - IPA descriptor
 * @type: skb or immediate command or plain old data
 * @pyld: points to skb
 * @frag: points to paged fragment
 * or kmalloc'ed immediate command parameters/plain old data
 * @dma_address: dma mapped address of pyld
 * @dma_address_valid: valid field for dma_address
 * @is_tag_status: flag for IP_PACKET_TAG_STATUS imd cmd
 * @len: length of the pyld
 * @opcode: for immediate commands
 * @callback: IPA client provided completion callback
 * @user1: cookie1 for above callback
 * @user2: cookie2 for above callback
 * @xfer_done: completion object for sync completion
 * @skip_db_ring: specifies whether GSI doorbell should not be rang
 */
struct ipa3_desc {
	enum ipa3_desc_type type;
	void *pyld;
	skb_frag_t *frag;
	dma_addr_t dma_address;
	bool dma_address_valid;
	bool is_tag_status;
	u16 len;
	u16 opcode;
	void (*callback)(void *user1, int user2);
	void *user1;
	int user2;
	struct completion xfer_done;
	bool skip_db_ring;
};

/**
 * struct ipa3_rx_pkt_wrapper - IPA Rx packet wrapper
 * @skb: skb
 * @dma_address: DMA address of this Rx packet
 * @link: linked to the Rx packets on that pipe
 * @len: how many bytes are copied into skb's flat buffer
 */
struct ipa3_rx_pkt_wrapper {
	struct list_head link;
	union {
		struct ipa_rx_data data;
		struct ipa_rx_page_data page_data;
	};
	u32 len;
	struct work_struct work;
	struct ipa3_sys_context *sys;
};

/**
 * struct ipa3_nat_ipv6ct_tmp_mem - NAT/IPv6CT temporary memory
 *
 * In case NAT/IPv6CT table are destroyed the HW is provided with the
 * temporary memory
 *
 * @vaddr: the address of the temporary memory
 * @dma_handle: the handle of the temporary memory
 */
struct ipa3_nat_ipv6ct_tmp_mem {
	void *vaddr;
	dma_addr_t dma_handle;
};

/**
 * struct ipa3_nat_ipv6ct_common_mem - IPA NAT/IPv6CT memory device
 * @name: the device name
 * @lock: memory mutex
 * @class: pointer to the struct class
 * @dev: the dev_t of the device
 * @cdev: cdev of the device
 * @dev_num: device number
 * @is_nat_mem: is the memory for v4 nat
 * @is_ipv6ct_mem: is the memory for v6 nat
 * @is_dev_init: flag indicating if device is initialized
 * @is_hw_init: flag indicating if the corresponding HW is initialized
 * @is_mapped: flag indicating if memory is mapped
 * @phys_mem_size: the physical size in the shared memory
 * @phys_mem_ofst: the offset in the shared memory
 * @table_alloc_size: size (bytes) of table
 * @vaddr: the virtual address in the system memory
 * @dma_handle: the system memory DMA handle
 * @base_address: table virtual address
 * @base_table_addr: base table address
 * @expansion_table_addr: expansion table address
 * @table_entries: num of entries in the base table
 * @expn_table_entries: num of entries in the expansion table
 * @tmp_mem: temporary memory used to always provide HW with a legal memory
 */
struct ipa3_nat_ipv6ct_common_mem {
	char           name[IPA_DEV_NAME_MAX_LEN];
	struct mutex   lock;
	struct class  *class;
	struct device *dev;
	struct cdev    cdev;
	dev_t          dev_num;

	bool           is_nat_mem;
	bool           is_ipv6ct_mem;

	bool           is_dev_init;
	bool           is_hw_init;
	bool           is_mapped;

	u32            phys_mem_size;
	u32            phys_mem_ofst;
	size_t         table_alloc_size;

	void          *vaddr;
	dma_addr_t     dma_handle;
	void          *base_address;
	char          *base_table_addr;
	char          *expansion_table_addr;
	u32            table_entries;
	u32            expn_table_entries;

	struct ipa3_nat_ipv6ct_tmp_mem *tmp_mem;
};

/**
 * struct ipa3_nat_mem_loc_data - memory specific info per table memory type
 * @is_mapped: has the memory been mapped?
 * @io_vaddr: the virtual address in the sram memory
 * @vaddr: the virtual address in the system memory
 * @dma_handle: the system memory DMA handle
 * @phys_addr: physical sram memory location
 * @table_alloc_size: size (bytes) of table
 * @table_entries: number of entries in table
 * @expn_table_entries: number of entries in expansion table
 * @base_address: same as vaddr above
 * @base_table_addr: base table address
 * @expansion_table_addr: base table's expansion table address
 * @index_table_addr: index table address
 * @index_table_expansion_addr: index table's expansion table address
 */
struct ipa3_nat_mem_loc_data {
	bool          is_mapped;

	void __iomem *io_vaddr;

	void         *vaddr;
	dma_addr_t    dma_handle;

	unsigned long phys_addr;

	size_t        table_alloc_size;

	u32           table_entries;
	u32           expn_table_entries;

	void         *base_address;

	char         *base_table_addr;
	char         *expansion_table_addr;

	char         *index_table_addr;
	char         *index_table_expansion_addr;
};

/**
 * struct ipa3_nat_mem - IPA NAT memory description
 * @dev: the memory device structure
 * @public_ip_addr: ip address of nat table
 * @pdn_mem: pdn config table SW cache memory structure
 * @is_tmp_mem_allocated: indicate if tmp mem has been allocated
<<<<<<< HEAD
 */
struct ipa3_nat_mem {
	struct ipa3_nat_ipv6ct_common_mem dev;
	char *index_table_addr;
	char *index_table_expansion_addr;
	u32 public_ip_addr;
	struct ipa_mem_buffer pdn_mem;
	bool is_tmp_mem_allocated;
=======
 * @last_alloc_loc: last memory type allocated
 * @active_table: which table memory type is currently active
 * @switch2ddr_cnt: how many times we've switched focust to ddr
 * @switch2sram_cnt: how many times we've switched focust to sram
 * @ddr_in_use: is there table in ddr
 * @sram_in_use: is there table in sram
 * @mem_loc: memory specific info per table memory type
 */
struct ipa3_nat_mem {
	struct ipa3_nat_ipv6ct_common_mem dev; /* this item must be first */

	u32                          public_ip_addr;
	struct ipa_mem_buffer        pdn_mem;

	bool                         is_tmp_mem_allocated;

	enum ipa3_nat_mem_in         last_alloc_loc;

	enum ipa3_nat_mem_in         active_table;
	u32                          switch2ddr_cnt;
	u32                          switch2sram_cnt;

	bool                         ddr_in_use;
	bool                         sram_in_use;

	struct ipa3_nat_mem_loc_data mem_loc[IPA_NAT_MEM_IN_MAX];
>>>>>>> 15457316
};

/**
 * struct ipa3_ipv6ct_mem - IPA IPv6 connection tracking memory description
 * @dev: the memory device structure
 */
struct ipa3_ipv6ct_mem {
	struct ipa3_nat_ipv6ct_common_mem dev; /* this item must be first */
};

/**
 * enum ipa3_hw_mode - IPA hardware mode
 * @IPA_HW_Normal: Regular IPA hardware
 * @IPA_HW_Virtual: IPA hardware supporting virtual memory allocation
 * @IPA_HW_PCIE: IPA hardware supporting memory allocation over PCIE Bridge
 * @IPA_HW_Emulation: IPA emulation hardware
 */
enum ipa3_hw_mode {
	IPA_HW_MODE_NORMAL    = 0,
	IPA_HW_MODE_VIRTUAL   = 1,
	IPA_HW_MODE_PCIE      = 2,
	IPA_HW_MODE_EMULATION = 3,
};

/*
 * enum ipa3_platform_type - Platform type
 * @IPA_PLAT_TYPE_MDM: MDM platform (usually 32bit single core CPU platform)
 * @IPA_PLAT_TYPE_MSM: MSM SOC platform (usually 64bit multi-core platform)
 * @IPA_PLAT_TYPE_APQ: Similar to MSM but without modem
 */
enum ipa3_platform_type {
	IPA_PLAT_TYPE_MDM	= 0,
	IPA_PLAT_TYPE_MSM	= 1,
	IPA_PLAT_TYPE_APQ	= 2,
};

enum ipa3_config_this_ep {
	IPA_CONFIGURE_THIS_EP,
	IPA_DO_NOT_CONFIGURE_THIS_EP,
};

struct ipa3_page_recycle_stats {
	u64 total_replenished;
	u64 tmp_alloc;
};
struct ipa3_stats {
	u32 tx_sw_pkts;
	u32 tx_hw_pkts;
	u32 rx_pkts;
	u32 rx_excp_pkts[IPAHAL_PKT_STATUS_EXCEPTION_MAX];
	u32 rx_repl_repost;
	u32 tx_pkts_compl;
	u32 rx_q_len;
	u32 msg_w[IPA_EVENT_MAX_NUM];
	u32 msg_r[IPA_EVENT_MAX_NUM];
	u32 stat_compl;
	u32 aggr_close;
	u32 wan_aggr_close;
	u32 wan_rx_empty;
	u32 wan_repl_rx_empty;
	u32 lan_rx_empty;
	u32 lan_repl_rx_empty;
	u32 flow_enable;
	u32 flow_disable;
	u32 tx_non_linear;
	struct ipa3_page_recycle_stats page_recycle_stats[2];
};

/* offset for each stats */
#define IPA3_UC_DEBUG_STATS_RINGFULL_OFF (0)
#define IPA3_UC_DEBUG_STATS_RINGEMPTY_OFF (4)
#define IPA3_UC_DEBUG_STATS_RINGUSAGEHIGH_OFF (8)
#define IPA3_UC_DEBUG_STATS_RINGUSAGELOW_OFF (12)
#define IPA3_UC_DEBUG_STATS_RINGUTILCOUNT_OFF (16)
#define IPA3_UC_DEBUG_STATS_OFF (20)

/**
 * struct ipa3_uc_dbg_stats - uC dbg stats for offloading
 * protocols
 * @uc_dbg_stats_ofst: offset to SRAM base
 * @uc_dbg_stats_size: stats size for all channels
 * @uc_dbg_stats_mmio: mmio offset
 */
struct ipa3_uc_dbg_stats {
	u32 uc_dbg_stats_ofst;
	u16 uc_dbg_stats_size;
	void __iomem *uc_dbg_stats_mmio;
};

/* offset for each stats */
#define IPA3_UC_DEBUG_STATS_RINGFULL_OFF (0)
#define IPA3_UC_DEBUG_STATS_RINGEMPTY_OFF (4)
#define IPA3_UC_DEBUG_STATS_RINGUSAGEHIGH_OFF (8)
#define IPA3_UC_DEBUG_STATS_RINGUSAGELOW_OFF (12)
#define IPA3_UC_DEBUG_STATS_RINGUTILCOUNT_OFF (16)
#define IPA3_UC_DEBUG_STATS_OFF (20)

/**
 * struct ipa3_uc_dbg_stats - uC dbg stats for offloading
 * protocols
 * @uc_dbg_stats_ofst: offset to SRAM base
 * @uc_dbg_stats_size: stats size for all channels
 * @uc_dbg_stats_mmio: mmio offset
 */
struct ipa3_uc_dbg_stats {
	u32 uc_dbg_stats_ofst;
	u16 uc_dbg_stats_size;
	void __iomem *uc_dbg_stats_mmio;
};

struct ipa3_active_clients {
	struct mutex mutex;
	atomic_t cnt;
	int bus_vote_idx;
};

struct ipa3_wakelock_ref_cnt {
	spinlock_t spinlock;
	int cnt;
};

struct ipa3_tag_completion {
	struct completion comp;
	atomic_t cnt;
};

struct ipa3_controller;

/**
 * struct ipa3_uc_hdlrs - IPA uC callback functions
 * @ipa_uc_loaded_hdlr: Function handler when uC is loaded
 * @ipa_uc_event_hdlr: Event handler function
 * @ipa3_uc_response_hdlr: Response handler function
 * @ipa_uc_event_log_info_hdlr: Log event handler function
 */
struct ipa3_uc_hdlrs {
	void (*ipa_uc_loaded_hdlr)(void);

	void (*ipa_uc_event_hdlr)
		(struct IpaHwSharedMemCommonMapping_t *uc_sram_mmio);

	int (*ipa3_uc_response_hdlr)
		(struct IpaHwSharedMemCommonMapping_t *uc_sram_mmio,
		u32 *uc_status);

	void (*ipa_uc_event_log_info_hdlr)
		(struct IpaHwEventLogInfoData_t *uc_event_top_mmio);
};

/**
 * enum ipa3_hw_flags - flags which defines the behavior of HW
 *
 * @IPA_HW_FLAG_HALT_SYSTEM_ON_ASSERT_FAILURE: Halt system in case of assert
 *	failure.
 * @IPA_HW_FLAG_NO_REPORT_MHI_CHANNEL_ERORR: Channel error would be reported
 *	in the event ring only. No event to CPU.
 * @IPA_HW_FLAG_NO_REPORT_MHI_CHANNEL_WAKE_UP: No need to report event
 *	IPA_HW_2_CPU_EVENT_MHI_WAKE_UP_REQUEST
 * @IPA_HW_FLAG_WORK_OVER_DDR: Perform all transaction to external addresses by
 *	QMB (avoid memcpy)
 * @IPA_HW_FLAG_NO_REPORT_OOB: If set do not report that the device is OOB in
 *	IN Channel
 * @IPA_HW_FLAG_NO_REPORT_DB_MODE: If set, do not report that the device is
 *	entering a mode where it expects a doorbell to be rung for OUT Channel
 * @IPA_HW_FLAG_NO_START_OOB_TIMER
 */
enum ipa3_hw_flags {
	IPA_HW_FLAG_HALT_SYSTEM_ON_ASSERT_FAILURE	= 0x01,
	IPA_HW_FLAG_NO_REPORT_MHI_CHANNEL_ERORR		= 0x02,
	IPA_HW_FLAG_NO_REPORT_MHI_CHANNEL_WAKE_UP	= 0x04,
	IPA_HW_FLAG_WORK_OVER_DDR			= 0x08,
	IPA_HW_FLAG_NO_REPORT_OOB			= 0x10,
	IPA_HW_FLAG_NO_REPORT_DB_MODE			= 0x20,
	IPA_HW_FLAG_NO_START_OOB_TIMER			= 0x40
};

/**
 * struct ipa3_uc_ctx - IPA uC context
 * @uc_inited: Indicates if uC interface has been initialized
 * @uc_loaded: Indicates if uC has loaded
 * @uc_failed: Indicates if uC has failed / returned an error
 * @uc_lock: uC interface lock to allow only one uC interaction at a time
 * @uc_spinlock: same as uc_lock but for irq contexts
 * @uc_completation: Completion mechanism to wait for uC commands
 * @uc_sram_mmio: Pointer to uC mapped memory
 * @pending_cmd: The last command sent waiting to be ACKed
 * @uc_status: The last status provided by the uC
 * @uc_error_type: error type from uC error event
 * @uc_error_timestamp: tag timer sampled after uC crashed
 */
struct ipa3_uc_ctx {
	bool uc_inited;
	bool uc_loaded;
	bool uc_failed;
	struct mutex uc_lock;
	spinlock_t uc_spinlock;
	struct completion uc_completion;
	struct IpaHwSharedMemCommonMapping_t *uc_sram_mmio;
	struct IpaHwEventLogInfoData_t *uc_event_top_mmio;
	u32 uc_event_top_ofst;
	u32 pending_cmd;
	u32 uc_status;
	u32 uc_error_type;
	u32 uc_error_timestamp;
	phys_addr_t rdy_ring_base_pa;
	phys_addr_t rdy_ring_rp_pa;
	u32 rdy_ring_size;
	phys_addr_t rdy_comp_ring_base_pa;
	phys_addr_t rdy_comp_ring_wp_pa;
	u32 rdy_comp_ring_size;
	u32 *rdy_ring_rp_va;
	u32 *rdy_comp_ring_wp_va;
};

/**
 * struct ipa3_uc_wdi_ctx
 * @wdi_uc_top_ofst:
 * @wdi_uc_top_mmio:
 * @wdi_uc_stats_ofst:
 * @wdi_uc_stats_mmio:
 */
struct ipa3_uc_wdi_ctx {
	/* WDI specific fields */
	u32 wdi_uc_stats_ofst;
	struct IpaHwStatsWDIInfoData_t *wdi_uc_stats_mmio;
	void *priv;
	ipa_uc_ready_cb uc_ready_cb;
	/* for AP+STA stats update */
#ifdef IPA_WAN_MSG_IPv6_ADDR_GW_LEN
	ipa_wdi_meter_notifier_cb stats_notify;
#endif
};

/**
* struct ipa3_uc_wigig_ctx
* @priv: wigig driver private data
* @uc_ready_cb: wigig driver uc ready callback
* @int_notify: wigig driver misc interrupt callback
*/
struct ipa3_uc_wigig_ctx {
	void *priv;
	ipa_uc_ready_cb uc_ready_cb;
	ipa_wigig_misc_int_cb misc_notify_cb;
};

/**
 * struct ipa3_wdi2_ctx - IPA wdi2 context
 */
struct ipa3_wdi2_ctx {
	phys_addr_t rdy_ring_base_pa;
	phys_addr_t rdy_ring_rp_pa;
	u32 rdy_ring_size;
	phys_addr_t rdy_comp_ring_base_pa;
	phys_addr_t rdy_comp_ring_wp_pa;
	u32 rdy_comp_ring_size;
	u32 *rdy_ring_rp_va;
	u32 *rdy_comp_ring_wp_va;
	struct ipa3_uc_dbg_stats dbg_stats;
};

/**
 * struct ipa3_wdi3_ctx - IPA wdi3 context
 */
struct ipa3_wdi3_ctx {
	struct ipa3_uc_dbg_stats dbg_stats;
<<<<<<< HEAD
};

/**
 * struct ipa3_usb_ctx - IPA usb context
 */
struct ipa3_usb_ctx {
	struct ipa3_uc_dbg_stats dbg_stats;
};

/**
=======
};

/**
 * struct ipa3_usb_ctx - IPA usb context
 */
struct ipa3_usb_ctx {
	struct ipa3_uc_dbg_stats dbg_stats;
};

/**
>>>>>>> 15457316
 * struct ipa3_mhip_ctx - IPA mhip context
 */
struct ipa3_mhip_ctx {
	struct ipa3_uc_dbg_stats dbg_stats;
};

/**
 * struct ipa3_aqc_ctx - IPA aqc context
 */
struct ipa3_aqc_ctx {
	struct ipa3_uc_dbg_stats dbg_stats;
};


/**
 * struct ipa3_transport_pm - transport power management related members
 * @transport_pm_mutex: Mutex to protect the transport_pm functionality.
 */
struct ipa3_transport_pm {
	atomic_t dec_clients;
	atomic_t eot_activity;
	struct mutex transport_pm_mutex;
};

/**
 * struct ipa3cm_client_info - the client-info indicated from IPACM
 * @ipacm_client_enum: the enum to indicate tether-client
 * @ipacm_client_uplink: the bool to indicate pipe for uplink
 */
struct ipa3cm_client_info {
	enum ipacm_client_enum client_enum;
	bool uplink;
};

struct ipa3_smp2p_info {
	u32 out_base_id;
	u32 in_base_id;
	bool ipa_clk_on;
	bool res_sent;
	unsigned int smem_bit;
	struct qcom_smem_state *smem_state;
};

/**
 * struct ipa3_ready_cb_info - A list of all the registrations
 *  for an indication of IPA driver readiness
 *
 * @link: linked list link
 * @ready_cb: callback
 * @user_data: User data
 *
 */
struct ipa3_ready_cb_info {
	struct list_head link;
	ipa_ready_cb ready_cb;
	void *user_data;
};

struct ipa_dma_task_info {
	struct ipa_mem_buffer mem;
	struct ipahal_imm_cmd_pyld *cmd_pyld;
};

struct ipa_quota_stats {
	u64 num_ipv4_bytes;
	u64 num_ipv6_bytes;
	u32 num_ipv4_pkts;
	u32 num_ipv6_pkts;
};

struct ipa_quota_stats_all {
	struct ipa_quota_stats client[IPA_CLIENT_MAX];
};

struct ipa_drop_stats {
	u32 drop_packet_cnt;
	u32 drop_byte_cnt;
};

struct ipa_drop_stats_all {
	struct ipa_drop_stats client[IPA_CLIENT_MAX];
};

struct ipa_hw_stats_quota {
	struct ipahal_stats_init_quota init;
	struct ipa_quota_stats_all stats;
};

struct ipa_hw_stats_teth {
	struct ipahal_stats_init_tethering init;
	struct ipa_quota_stats_all prod_stats_sum[IPA_CLIENT_MAX];
	struct ipa_quota_stats_all prod_stats[IPA_CLIENT_MAX];
};

struct ipa_hw_stats_flt_rt {
	struct ipahal_stats_init_flt_rt flt_v4_init;
	struct ipahal_stats_init_flt_rt flt_v6_init;
	struct ipahal_stats_init_flt_rt rt_v4_init;
	struct ipahal_stats_init_flt_rt rt_v6_init;
};

struct ipa_hw_stats_drop {
	struct ipahal_stats_init_drop init;
	struct ipa_drop_stats_all stats;
};

struct ipa_hw_stats {
	bool enabled;
	struct ipa_hw_stats_quota quota;
	struct ipa_hw_stats_teth teth;
	struct ipa_hw_stats_flt_rt flt_rt;
	struct ipa_hw_stats_drop drop;
};

struct ipa_cne_evt {
	struct ipa_wan_msg wan_msg;
	struct ipa_msg_meta msg_meta;
};

enum ipa_smmu_cb_type {
	IPA_SMMU_CB_AP,
	IPA_SMMU_CB_WLAN,
	IPA_SMMU_CB_UC,
	IPA_SMMU_CB_MAX
};

enum ipa_client_cb_type {
	IPA_USB_CLNT,
	IPA_MHI_CLNT,
	IPA_MAX_CLNT
};

/**
 * struct ipa_flt_rt_counter - IPA flt rt counters management
 * @hdl: idr structure to manage hdl per request
 * @used_hw: boolean array to track used hw counters
 * @used_sw: boolean array to track used sw counters
 * @hdl_lock: spinlock for flt_rt handle
 */
struct ipa_flt_rt_counter {
	struct idr hdl;
	bool used_hw[IPA_FLT_RT_HW_COUNTER];
	bool used_sw[IPA_FLT_RT_SW_COUNTER];
	spinlock_t hdl_lock;
};

/**
 * struct ipa3_char_device_context - IPA character device
 * @class: pointer to the struct class
 * @dev_num: device number
 * @dev: the dev_t of the device
 * @cdev: cdev of the device
 */
struct ipa3_char_device_context {
	struct class *class;
	dev_t dev_num;
	struct device *dev;
	struct cdev cdev;
};

struct ipa3_pc_mbox_data {
	struct mbox_client mbox_client;
	struct mbox_chan *mbox;
};

<<<<<<< HEAD
=======
struct ipa3_app_clock_vote {
	struct mutex mutex;
	u32 cnt;
};

>>>>>>> 15457316
/**
 * struct ipa3_context - IPA context
 * @cdev: cdev context
 * @ep: list of all end points
 * @skip_ep_cfg_shadow: state to update filter table correctly across power-save
 * @ep_flt_bitmap: End-points supporting filtering bitmap
 * @ep_flt_num: End-points supporting filtering number
 * @resume_on_connect: resume ep on ipa connect
 * @flt_tbl: list of all IPA filter tables
 * @flt_rule_ids: idr structure that holds the rule_id for each rule
 * @mode: IPA operating mode
 * @mmio: iomem
 * @ipa_wrapper_base: IPA wrapper base address
 * @ipa_wrapper_size: size of the memory pointed to by ipa_wrapper_base
 * @hdr_tbl: IPA header table
 * @hdr_proc_ctx_tbl: IPA processing context table
 * @rt_tbl_set: list of routing tables each of which is a list of rules
 * @reap_rt_tbl_set: list of sys mem routing tables waiting to be reaped
 * @flt_rule_cache: filter rule cache
 * @rt_rule_cache: routing rule cache
 * @hdr_cache: header cache
 * @hdr_offset_cache: header offset cache
 * @hdr_proc_ctx_cache: processing context cache
 * @hdr_proc_ctx_offset_cache: processing context offset cache
 * @rt_tbl_cache: routing table cache
 * @tx_pkt_wrapper_cache: Tx packets cache
 * @rx_pkt_wrapper_cache: Rx packets cache
 * @rt_idx_bitmap: routing table index bitmap
 * @lock: this does NOT protect the linked lists within ipa3_sys_context
 * @smem_sz: shared memory size available for SW use starting
 *  from non-restricted bytes
 * @smem_restricted_bytes: the bytes that SW should not use in the shared mem
 * @nat_mem: NAT memory
 * @ipv6ct_mem: IPv6CT memory
 * @excp_hdr_hdl: exception header handle
 * @dflt_v4_rt_rule_hdl: default v4 routing rule handle
 * @dflt_v6_rt_rule_hdl: default v6 routing rule handle
 * @aggregation_type: aggregation type used on USB client endpoint
 * @aggregation_byte_limit: aggregation byte limit used on USB client endpoint
 * @aggregation_time_limit: aggregation time limit used on USB client endpoint
 * @hdr_tbl_lcl: where hdr tbl resides 1-local, 0-system
 * @hdr_proc_ctx_tbl_lcl: where proc_ctx tbl resides true-local, false-system
 * @hdr_mem: header memory
 * @hdr_proc_ctx_mem: processing context memory
 * @ip4_rt_tbl_lcl: where ip4 rt tables reside 1-local; 0-system
 * @ip6_rt_tbl_lcl: where ip6 rt tables reside 1-local; 0-system
 * @ip4_flt_tbl_lcl: where ip4 flt tables reside 1-local; 0-system
 * @ip6_flt_tbl_lcl: where ip6 flt tables reside 1-local; 0-system
 * @power_mgmt_wq: workqueue for power management
 * @transport_power_mgmt_wq: workqueue transport related power management
 * @tag_process_before_gating: indicates whether to start tag process before
 *  gating IPA clocks
 * @transport_pm: transport power management related information
 * @disconnect_lock: protects LAN_CONS packet receive notification CB
 * @ipa3_active_clients: structure for reference counting connected IPA clients
 * @ipa_hw_type: type of IPA HW type (e.g. IPA 1.0, IPA 1.1 etc')
 * @ipa3_hw_mode: mode of IPA HW mode (e.g. Normal, Virtual or over PCIe)
 * @use_ipa_teth_bridge: use tethering bridge driver
 * @modem_cfg_emb_pipe_flt: modem configure embedded pipe filtering rules
 * @logbuf: ipc log buffer for high priority messages
 * @logbuf_low: ipc log buffer for low priority messages
 * @ipa_wdi2: using wdi-2.0
 * @ipa_config_is_auto: is this AUTO use case
 * @ipa_fltrt_not_hashable: filter/route rules not hashable
 * @use_xbl_boot: use xbl loading for IPA FW
 * @use_64_bit_dma_mask: using 64bits dma mask
 * @ipa_bus_hdl: msm driver handle for the data path bus
 * @ctrl: holds the core specific operations based on
 *  core version (vtable like)
 * @pkt_init_imm_opcode: opcode for IP_PACKET_INIT imm cmd
 * @enable_clock_scaling: clock scaling is enabled ?
 * @curr_ipa_clk_rate: IPA current clock rate
 * @wcstats: wlan common buffer stats
 * @uc_ctx: uC interface context
 * @uc_wdi_ctx: WDI specific fields for uC interface
 * @uc_wigig_ctx: WIGIG specific fields for uC interface
 * @ipa_num_pipes: The number of pipes used by IPA HW
 * @skip_uc_pipe_reset: Indicates whether pipe reset via uC needs to be avoided
 * @ipa_client_apps_wan_cons_agg_gro: RMNET_IOCTL_INGRESS_FORMAT_AGG_DATA
 * @apply_rg10_wa: Indicates whether to use register group 10 workaround
 * @gsi_ch20_wa: Indicates whether to apply GSI physical channel 20 workaround
 * @w_lock: Indicates the wakeup source.
 * @wakelock_ref_cnt: Indicates the number of times wakelock is acquired
 * @ipa_initialization_complete: Indicates that IPA is fully initialized
 * @ipa_ready_cb_list: A list of all the clients who require a CB when IPA
 *  driver is ready/initialized.
 * @init_completion_obj: Completion object to be used in case IPA driver hasn't
 * @mhi_evid_limits: MHI event rings start and end ids
 *  finished initializing. Example of use - IOCTLs to /dev/ipa
 * @flt_rt_counters: the counters usage info for flt rt stats
 * @wdi3_ctx: IPA wdi3 context
 * @gsi_info: channel/protocol info for GSI offloading uC stats
<<<<<<< HEAD
=======
 * @app_vote: holds userspace application clock vote count
>>>>>>> 15457316
 * IPA context - holds all relevant info about IPA driver and its state
 * @coal_cmd_pyld: holds the coslescing close frame command payload
 */
struct ipa3_context {
	struct ipa3_char_device_context cdev;
	struct ipa3_ep_context ep[IPA3_MAX_NUM_PIPES];
	bool skip_ep_cfg_shadow[IPA3_MAX_NUM_PIPES];
	u32 ep_flt_bitmap;
	u32 ep_flt_num;
	bool resume_on_connect[IPA_CLIENT_MAX];
	struct ipa3_flt_tbl flt_tbl[IPA3_MAX_NUM_PIPES][IPA_IP_MAX];
	struct idr flt_rule_ids[IPA_IP_MAX];
	void __iomem *mmio;
	u32 ipa_wrapper_base;
	u32 ipa_wrapper_size;
	struct ipa3_hdr_tbl hdr_tbl;
	struct ipa3_hdr_proc_ctx_tbl hdr_proc_ctx_tbl;
	struct ipa3_rt_tbl_set rt_tbl_set[IPA_IP_MAX];
	struct ipa3_rt_tbl_set reap_rt_tbl_set[IPA_IP_MAX];
	struct kmem_cache *flt_rule_cache;
	struct kmem_cache *rt_rule_cache;
	struct kmem_cache *hdr_cache;
	struct kmem_cache *hdr_offset_cache;
	struct kmem_cache *hdr_proc_ctx_cache;
	struct kmem_cache *hdr_proc_ctx_offset_cache;
	struct kmem_cache *rt_tbl_cache;
	struct kmem_cache *tx_pkt_wrapper_cache;
	struct kmem_cache *rx_pkt_wrapper_cache;
	unsigned long rt_idx_bitmap[IPA_IP_MAX];
	struct mutex lock;
	u16 smem_sz;
	u16 smem_restricted_bytes;
	u16 smem_reqd_sz;
	struct ipa3_nat_mem nat_mem;
	struct ipa3_ipv6ct_mem ipv6ct_mem;
	u32 excp_hdr_hdl;
	u32 dflt_v4_rt_rule_hdl;
	u32 dflt_v6_rt_rule_hdl;
	uint aggregation_type;
	uint aggregation_byte_limit;
	uint aggregation_time_limit;
	bool hdr_tbl_lcl;
	bool hdr_proc_ctx_tbl_lcl;
	struct ipa_mem_buffer hdr_mem;
	struct ipa_mem_buffer hdr_proc_ctx_mem;
	bool ip4_rt_tbl_hash_lcl;
	bool ip4_rt_tbl_nhash_lcl;
	bool ip6_rt_tbl_hash_lcl;
	bool ip6_rt_tbl_nhash_lcl;
	bool ip4_flt_tbl_hash_lcl;
	bool ip4_flt_tbl_nhash_lcl;
	bool ip6_flt_tbl_hash_lcl;
	bool ip6_flt_tbl_nhash_lcl;
	struct ipa3_active_clients ipa3_active_clients;
	struct ipa3_active_clients_log_ctx ipa3_active_clients_logging;
	struct workqueue_struct *power_mgmt_wq;
	struct workqueue_struct *transport_power_mgmt_wq;
	bool tag_process_before_gating;
	struct ipa3_transport_pm transport_pm;
	unsigned long gsi_evt_comm_hdl;
	u32 gsi_evt_comm_ring_rem;
	u32 clnt_hdl_cmd;
	u32 clnt_hdl_data_in;
	u32 clnt_hdl_data_out;
	spinlock_t disconnect_lock;
	u8 a5_pipe_index;
	struct list_head intf_list;
	struct list_head msg_list;
	struct list_head pull_msg_list;
	struct mutex msg_lock;
	struct list_head msg_wlan_client_list;
	struct mutex msg_wlan_client_lock;
	wait_queue_head_t msg_waitq;
	enum ipa_hw_type ipa_hw_type;
	enum ipa3_hw_mode ipa3_hw_mode;
	enum ipa3_platform_type platform_type;
	bool ipa_config_is_mhi;
	bool use_ipa_teth_bridge;
	bool modem_cfg_emb_pipe_flt;
	bool ipa_wdi2;
	bool ipa_config_is_auto;
	bool ipa_wdi2_over_gsi;
	bool ipa_wdi3_over_gsi;
	bool ipa_endp_delay_wa;
	bool ipa_fltrt_not_hashable;
	bool use_xbl_boot;
	bool use_64_bit_dma_mask;
	/* featurize if memory footprint becomes a concern */
	struct ipa3_stats stats;
	void *smem_pipe_mem;
	void *logbuf;
	void *logbuf_low;
	u32 ipa_bus_hdl;
	struct ipa3_controller *ctrl;
	struct idr ipa_idr;
	struct platform_device *master_pdev;
	struct device *pdev;
	struct device *uc_pdev;
	spinlock_t idr_lock;
	u32 enable_clock_scaling;
	u32 enable_napi_chain;
	u32 curr_ipa_clk_rate;
	bool q6_proxy_clk_vote_valid;
	struct mutex q6_proxy_clk_vote_mutex;
	u32 q6_proxy_clk_vote_cnt;
	u32 ipa_num_pipes;
	dma_addr_t pkt_init_imm[IPA3_MAX_NUM_PIPES];
	u32 pkt_init_imm_opcode;

	struct ipa3_wlan_comm_memb wc_memb;

	struct ipa3_uc_ctx uc_ctx;

	struct ipa3_uc_wdi_ctx uc_wdi_ctx;
	struct ipa3_uc_ntn_ctx uc_ntn_ctx;
	struct ipa3_uc_wigig_ctx uc_wigig_ctx;
	u32 wan_rx_ring_size;
	u32 lan_rx_ring_size;
	bool skip_uc_pipe_reset;
	unsigned long gsi_dev_hdl;
	u32 ee;
	bool apply_rg10_wa;
	bool gsi_ch20_wa;
	bool s1_bypass_arr[IPA_SMMU_CB_MAX];
	u32 wdi_map_cnt;
	struct wakeup_source w_lock;
	struct ipa3_wakelock_ref_cnt wakelock_ref_cnt;
	/* RMNET_IOCTL_INGRESS_FORMAT_AGG_DATA */
	bool ipa_client_apps_wan_cons_agg_gro;
	/* M-release support to know client pipes */
	struct ipa3cm_client_info ipacm_client[IPA3_MAX_NUM_PIPES];
	bool tethered_flow_control;
	bool ipa_initialization_complete;
	struct list_head ipa_ready_cb_list;
	struct completion init_completion_obj;
	struct completion uc_loaded_completion_obj;
	struct ipa3_smp2p_info smp2p_info;
	u32 mhi_evid_limits[2]; /* start and end values */
	u32 ipa_tz_unlock_reg_num;
	struct ipa_tz_unlock_reg_info *ipa_tz_unlock_reg;
	struct ipa_dma_task_info dma_task_info;
	struct ipa_hw_stats hw_stats;
	struct ipa_flt_rt_counter flt_rt_counters;
	struct ipa_cne_evt ipa_cne_evt_req_cache[IPA_MAX_NUM_REQ_CACHE];
	int num_ipa_cne_evt_req;
	struct mutex ipa_cne_evt_lock;
	bool use_ipa_pm;
	bool vlan_mode_iface[IPA_VLAN_IF_MAX];
	bool wdi_over_pcie;
	u32 entire_ipa_block_size;
	bool do_register_collection_on_crash;
	bool do_testbus_collection_on_crash;
	bool do_non_tn_collection_on_crash;
	u32 secure_debug_check_action;
	u32 sd_state;
	void __iomem *reg_collection_base;
	struct ipa3_wdi2_ctx wdi2_ctx;
	struct ipa3_pc_mbox_data pc_mbox;
	struct ipa3_wdi3_ctx wdi3_ctx;
	struct ipa3_usb_ctx usb_ctx;
	struct ipa3_mhip_ctx mhip_ctx;
	struct ipa3_aqc_ctx aqc_ctx;
	atomic_t ipa_clk_vote;
	int gsi_chk_intset_value;
	int uc_mailbox17_chk;
	int uc_mailbox17_mismatch;
	int (*client_lock_unlock[IPA_MAX_CLNT])(bool is_lock);
	atomic_t is_ssr;
	bool (*get_teth_port_state[IPA_MAX_CLNT])(void);
	bool fw_loaded;
	struct IpaHwOffloadStatsAllocCmdData_t
		gsi_info[IPA_HW_PROTOCOL_MAX];
	bool ipa_mhi_proxy;
	bool ipa_wan_skb_page;
<<<<<<< HEAD
=======
	struct ipahal_imm_cmd_pyld *coal_cmd_pyld;
	struct ipa3_app_clock_vote app_clock_vote;
>>>>>>> 15457316
};

struct ipa3_plat_drv_res {
	bool use_ipa_teth_bridge;
	u32 ipa_mem_base;
	u32 ipa_mem_size;
	u32 transport_mem_base;
	u32 transport_mem_size;
	u32 emulator_intcntrlr_mem_base;
	u32 emulator_intcntrlr_mem_size;
	u32 emulator_irq;
	u32 ipa_irq;
	u32 transport_irq;
	u32 ipa_pipe_mem_start_ofst;
	u32 ipa_pipe_mem_size;
	enum ipa_hw_type ipa_hw_type;
	enum ipa3_hw_mode ipa3_hw_mode;
	enum ipa3_platform_type platform_type;
	u32 ee;
	bool modem_cfg_emb_pipe_flt;
	bool ipa_wdi2;
	bool ipa_config_is_auto;
	bool ipa_wdi2_over_gsi;
	bool ipa_wdi3_over_gsi;
	bool ipa_fltrt_not_hashable;
	bool use_xbl_boot;
	bool use_64_bit_dma_mask;
	bool use_bw_vote;
	u32 wan_rx_ring_size;
	u32 lan_rx_ring_size;
	bool skip_uc_pipe_reset;
	bool apply_rg10_wa;
	bool gsi_ch20_wa;
	bool tethered_flow_control;
	u32 mhi_evid_limits[2]; /* start and end values */
	bool ipa_mhi_dynamic_config;
	u32 ipa_tz_unlock_reg_num;
	struct ipa_tz_unlock_reg_info *ipa_tz_unlock_reg;
	bool use_ipa_pm;
	struct ipa_pm_init_params pm_init;
	bool wdi_over_pcie;
	u32 entire_ipa_block_size;
	bool do_register_collection_on_crash;
	bool do_testbus_collection_on_crash;
	bool do_non_tn_collection_on_crash;
	bool ipa_endp_delay_wa;
	u32 secure_debug_check_action;
	bool ipa_mhi_proxy;
	bool ipa_wan_skb_page;
};

/**
 * struct ipa3_mem_partition - represents IPA RAM Map as read from DTS
 * Order and type of members should not be changed without a suitable change
 * to DTS file or the code that reads it.
 *
 * IPA SRAM memory layout:
 * +-------------------------+
 * |    UC MEM               |
 * +-------------------------+
 * |    UC INFO              |
 * +-------------------------+
 * |    CANARY               |
 * +-------------------------+
 * |    CANARY               |
 * +-------------------------+
 * | V4 FLT HDR HASHABLE     |
 * +-------------------------+
 * |    CANARY               |
 * +-------------------------+
 * |    CANARY               |
 * +-------------------------+
 * | V4 FLT HDR NON-HASHABLE |
 * +-------------------------+
 * |    CANARY               |
 * +-------------------------+
 * |    CANARY               |
 * +-------------------------+
 * | V6 FLT HDR HASHABLE     |
 * +-------------------------+
 * |    CANARY               |
 * +-------------------------+
 * |    CANARY               |
 * +-------------------------+
 * | V6 FLT HDR NON-HASHABLE |
 * +-------------------------+
 * |    CANARY               |
 * +-------------------------+
 * |    CANARY               |
 * +-------------------------+
 * | V4 RT HDR HASHABLE      |
 * +-------------------------+
 * |    CANARY               |
 * +-------------------------+
 * |    CANARY               |
 * +-------------------------+
 * | V4 RT HDR NON-HASHABLE  |
 * +-------------------------+
 * |    CANARY               |
 * +-------------------------+
 * |    CANARY               |
 * +-------------------------+
 * | V6 RT HDR HASHABLE      |
 * +-------------------------+
 * |    CANARY               |
 * +-------------------------+
 * |    CANARY               |
 * +-------------------------+
 * | V6 RT HDR NON-HASHABLE  |
 * +-------------------------+
 * |    CANARY               |
 * +-------------------------+
 * |    CANARY               |
 * +-------------------------+
 * |  MODEM HDR              |
 * +-------------------------+
 * |  APPS HDR (IPA4.5)      |
 * +-------------------------+
 * |    CANARY               |
 * +-------------------------+
 * |    CANARY               |
 * +-------------------------+
 * | MODEM PROC CTX          |
 * +-------------------------+
 * | APPS PROC CTX           |
 * +-------------------------+
 * |    CANARY               |
 * +-------------------------+
 * |    CANARY               |
 * +-------------------------+
 * |    CANARY (IPA4.5)      |
 * +-------------------------+
 * |    CANARY (IPA4.5)      |
 * +-------------------------+
 * | NAT TABLE (IPA4.5)      |
 * +-------------------------+
 * |    CANARY (IPA4.5)      |
 * +-------------------------+
 * |    CANARY (IPA4.5)      |
 * +-------------------------+
 * | PDN CONFIG              |
 * +-------------------------+
 * |    CANARY               |
 * +-------------------------+
 * |    CANARY               |
 * +-------------------------+
 * | QUOTA STATS             |
 * +-------------------------+
 * | TETH STATS              |
 * +-------------------------+
 * | FnR STATS               |
 * +-------------------------+
 * | DROP STATS              |
 * +-------------------------+
 * |    CANARY (IPA4.5)      |
 * +-------------------------+
 * |    CANARY (IPA4.5)      |
 * +-------------------------+
 * | MODEM MEM               |
 * +-------------------------+
 * |    Dummy (IPA4.5)       |
 * +-------------------------+
 * |    CANARY (IPA4.5)      |
 * +-------------------------+
 * | UC DESC RAM (IPA3.5)    |
 * +-------------------------+
 */
struct ipa3_mem_partition {
	u32 ofst_start;
	u32 v4_flt_hash_ofst;
	u32 v4_flt_hash_size;
	u32 v4_flt_hash_size_ddr;
	u32 v4_flt_nhash_ofst;
	u32 v4_flt_nhash_size;
	u32 v4_flt_nhash_size_ddr;
	u32 v6_flt_hash_ofst;
	u32 v6_flt_hash_size;
	u32 v6_flt_hash_size_ddr;
	u32 v6_flt_nhash_ofst;
	u32 v6_flt_nhash_size;
	u32 v6_flt_nhash_size_ddr;
	u32 v4_rt_num_index;
	u32 v4_modem_rt_index_lo;
	u32 v4_modem_rt_index_hi;
	u32 v4_apps_rt_index_lo;
	u32 v4_apps_rt_index_hi;
	u32 v4_rt_hash_ofst;
	u32 v4_rt_hash_size;
	u32 v4_rt_hash_size_ddr;
	u32 v4_rt_nhash_ofst;
	u32 v4_rt_nhash_size;
	u32 v4_rt_nhash_size_ddr;
	u32 v6_rt_num_index;
	u32 v6_modem_rt_index_lo;
	u32 v6_modem_rt_index_hi;
	u32 v6_apps_rt_index_lo;
	u32 v6_apps_rt_index_hi;
	u32 v6_rt_hash_ofst;
	u32 v6_rt_hash_size;
	u32 v6_rt_hash_size_ddr;
	u32 v6_rt_nhash_ofst;
	u32 v6_rt_nhash_size;
	u32 v6_rt_nhash_size_ddr;
	u32 modem_hdr_ofst;
	u32 modem_hdr_size;
	u32 apps_hdr_ofst;
	u32 apps_hdr_size;
	u32 apps_hdr_size_ddr;
	u32 modem_hdr_proc_ctx_ofst;
	u32 modem_hdr_proc_ctx_size;
	u32 apps_hdr_proc_ctx_ofst;
	u32 apps_hdr_proc_ctx_size;
	u32 apps_hdr_proc_ctx_size_ddr;
	u32 nat_tbl_ofst;
	u32 nat_tbl_size;
	u32 modem_comp_decomp_ofst;
	u32 modem_comp_decomp_size;
	u32 modem_ofst;
	u32 modem_size;
	u32 apps_v4_flt_hash_ofst;
	u32 apps_v4_flt_hash_size;
	u32 apps_v4_flt_nhash_ofst;
	u32 apps_v4_flt_nhash_size;
	u32 apps_v6_flt_hash_ofst;
	u32 apps_v6_flt_hash_size;
	u32 apps_v6_flt_nhash_ofst;
	u32 apps_v6_flt_nhash_size;
	u32 uc_info_ofst;
	u32 uc_info_size;
	u32 end_ofst;
	u32 apps_v4_rt_hash_ofst;
	u32 apps_v4_rt_hash_size;
	u32 apps_v4_rt_nhash_ofst;
	u32 apps_v4_rt_nhash_size;
	u32 apps_v6_rt_hash_ofst;
	u32 apps_v6_rt_hash_size;
	u32 apps_v6_rt_nhash_ofst;
	u32 apps_v6_rt_nhash_size;
	u32 uc_descriptor_ram_ofst;
	u32 uc_descriptor_ram_size;
	u32 pdn_config_ofst;
	u32 pdn_config_size;
	u32 stats_quota_q6_ofst;
	u32 stats_quota_q6_size;
	u32 stats_quota_ap_ofst;
	u32 stats_quota_ap_size;
	u32 stats_tethering_ofst;
	u32 stats_tethering_size;
	u32 stats_fnr_ofst;
	u32 stats_fnr_size;

	/* Irrelevant starting IPA4.5 */
	u32 stats_flt_v4_ofst;
	u32 stats_flt_v4_size;
	u32 stats_flt_v6_ofst;
	u32 stats_flt_v6_size;
	u32 stats_rt_v4_ofst;
	u32 stats_rt_v4_size;
	u32 stats_rt_v6_ofst;
	u32 stats_rt_v6_size;

	u32 stats_drop_ofst;
	u32 stats_drop_size;
};

struct ipa3_controller {
	struct ipa3_mem_partition *mem_partition;
	u32 ipa_clk_rate_turbo;
	u32 ipa_clk_rate_nominal;
	u32 ipa_clk_rate_svs;
	u32 ipa_clk_rate_svs2;
	u32 clock_scaling_bw_threshold_turbo;
	u32 clock_scaling_bw_threshold_nominal;
	u32 clock_scaling_bw_threshold_svs;
	u32 ipa_reg_base_ofst;
	u32 max_holb_tmr_val;
	void (*ipa_sram_read_settings)(void);
	int (*ipa_init_sram)(void);
	int (*ipa_init_hdr)(void);
	int (*ipa_init_rt4)(void);
	int (*ipa_init_rt6)(void);
	int (*ipa_init_flt4)(void);
	int (*ipa_init_flt6)(void);
	int (*ipa3_read_ep_reg)(char *buff, int max_len, int pipe);
	int (*ipa3_commit_flt)(enum ipa_ip_type ip);
	int (*ipa3_commit_rt)(enum ipa_ip_type ip);
	int (*ipa3_commit_hdr)(void);
	void (*ipa3_enable_clks)(void);
	void (*ipa3_disable_clks)(void);
	struct msm_bus_scale_pdata *msm_bus_data_ptr;
};

extern struct ipa3_context *ipa3_ctx;

/* public APIs */
/* Generic GSI channels functions */
int ipa3_request_gsi_channel(struct ipa_request_gsi_channel_params *params,
			     struct ipa_req_chan_out_params *out_params);

int ipa3_release_gsi_channel(u32 clnt_hdl);

int ipa3_start_gsi_channel(u32 clnt_hdl);

int ipa3_stop_gsi_channel(u32 clnt_hdl);

int ipa3_reset_gsi_channel(u32 clnt_hdl);

int ipa3_reset_gsi_event_ring(u32 clnt_hdl);

/* Specific xDCI channels functions */
int ipa3_set_usb_max_packet_size(
	enum ipa_usb_max_usb_packet_size usb_max_packet_size);

int ipa3_xdci_start(u32 clnt_hdl, u8 xferrscidx, bool xferrscidx_valid);

int ipa3_xdci_connect(u32 clnt_hdl);

int ipa3_xdci_disconnect(u32 clnt_hdl, bool should_force_clear, u32 qmi_req_id);

void ipa3_xdci_ep_delay_rm(u32 clnt_hdl);
void ipa3_register_client_callback(int (*client_cb)(bool),
		bool (*teth_port_state)(void),
		enum ipa_client_type client_type);
void ipa3_deregister_client_callback(enum ipa_client_type client_type);
int ipa3_set_reset_client_prod_pipe_delay(bool set_reset,
		enum ipa_client_type client);
int ipa3_start_stop_client_prod_gsi_chnl(enum ipa_client_type client,
		bool start_chnl);
void ipa3_client_prod_post_shutdown_cleanup(void);


int ipa3_set_reset_client_cons_pipe_sus_holb(bool set_reset,
		enum ipa_client_type client);

int ipa3_xdci_suspend(u32 ul_clnt_hdl, u32 dl_clnt_hdl,
	bool should_force_clear, u32 qmi_req_id, bool is_dpl);

int ipa3_xdci_resume(u32 ul_clnt_hdl, u32 dl_clnt_hdl, bool is_dpl);

/*
 * Remove ep delay
 */
int ipa3_clear_endpoint_delay(u32 clnt_hdl);

/*
 * Configuration
 */
int ipa3_cfg_ep(u32 clnt_hdl, const struct ipa_ep_cfg *ipa_ep_cfg);

int ipa3_cfg_ep_seq(u32 clnt_hdl, const struct ipa_ep_cfg_seq *seq_cfg);

int ipa3_cfg_ep_nat(u32 clnt_hdl, const struct ipa_ep_cfg_nat *ipa_ep_cfg);

int ipa3_cfg_ep_conn_track(u32 clnt_hdl,
	const struct ipa_ep_cfg_conn_track *ep_conn_track);

int ipa3_cfg_ep_hdr(u32 clnt_hdl, const struct ipa_ep_cfg_hdr *ipa_ep_cfg);

int ipa3_cfg_ep_hdr_ext(u32 clnt_hdl,
			const struct ipa_ep_cfg_hdr_ext *ipa_ep_cfg);

int ipa3_cfg_ep_mode(u32 clnt_hdl, const struct ipa_ep_cfg_mode *ipa_ep_cfg);

int ipa3_cfg_ep_aggr(u32 clnt_hdl, const struct ipa_ep_cfg_aggr *ipa_ep_cfg);

int ipa3_cfg_ep_deaggr(u32 clnt_hdl,
		      const struct ipa_ep_cfg_deaggr *ipa_ep_cfg);

int ipa3_cfg_ep_route(u32 clnt_hdl, const struct ipa_ep_cfg_route *ipa_ep_cfg);

int ipa3_cfg_ep_holb(u32 clnt_hdl, const struct ipa_ep_cfg_holb *ipa_ep_cfg);

void ipa3_cal_ep_holb_scale_base_val(u32 tmr_val,
				struct ipa_ep_cfg_holb *ep_holb);

int ipa3_cfg_ep_cfg(u32 clnt_hdl, const struct ipa_ep_cfg_cfg *ipa_ep_cfg);

int ipa3_cfg_ep_metadata_mask(u32 clnt_hdl,
		const struct ipa_ep_cfg_metadata_mask *ipa_ep_cfg);

int ipa3_cfg_ep_holb_by_client(enum ipa_client_type client,
				const struct ipa_ep_cfg_holb *ipa_ep_cfg);

int ipa3_cfg_ep_ctrl(u32 clnt_hdl, const struct ipa_ep_cfg_ctrl *ep_ctrl);

/*
 * Header removal / addition
 */
int ipa3_add_hdr(struct ipa_ioc_add_hdr *hdrs);

int ipa3_add_hdr_usr(struct ipa_ioc_add_hdr *hdrs, bool by_user);

int ipa3_del_hdr(struct ipa_ioc_del_hdr *hdls);

int ipa3_del_hdr_by_user(struct ipa_ioc_del_hdr *hdls, bool by_user);

int ipa3_commit_hdr(void);

int ipa3_reset_hdr(bool user_only);

int ipa3_get_hdr(struct ipa_ioc_get_hdr *lookup);

int ipa3_put_hdr(u32 hdr_hdl);

int ipa3_copy_hdr(struct ipa_ioc_copy_hdr *copy);

/*
 * Header Processing Context
 */
int ipa3_add_hdr_proc_ctx(struct ipa_ioc_add_hdr_proc_ctx *proc_ctxs,
							bool user_only);

int ipa3_del_hdr_proc_ctx(struct ipa_ioc_del_hdr_proc_ctx *hdls);

int ipa3_del_hdr_proc_ctx_by_user(struct ipa_ioc_del_hdr_proc_ctx *hdls,
	bool by_user);

/*
 * Routing
 */
int ipa3_add_rt_rule(struct ipa_ioc_add_rt_rule *rules);

int ipa3_add_rt_rule_v2(struct ipa_ioc_add_rt_rule_v2 *rules);

int ipa3_add_rt_rule_usr(struct ipa_ioc_add_rt_rule *rules,
	bool user_only);

int ipa3_add_rt_rule_usr_v2(struct ipa_ioc_add_rt_rule_v2 *rules,
	bool user_only);

int ipa3_add_rt_rule_ext(struct ipa_ioc_add_rt_rule_ext *rules);

int ipa3_add_rt_rule_ext_v2(struct ipa_ioc_add_rt_rule_ext_v2 *rules);

int ipa3_add_rt_rule_after(struct ipa_ioc_add_rt_rule_after *rules);

int ipa3_add_rt_rule_after_v2(struct ipa_ioc_add_rt_rule_after_v2
	*rules);

int ipa3_del_rt_rule(struct ipa_ioc_del_rt_rule *hdls);

int ipa3_commit_rt(enum ipa_ip_type ip);

int ipa3_reset_rt(enum ipa_ip_type ip, bool user_only);

int ipa3_get_rt_tbl(struct ipa_ioc_get_rt_tbl *lookup);

int ipa3_put_rt_tbl(u32 rt_tbl_hdl);

int ipa3_query_rt_index(struct ipa_ioc_get_rt_tbl_indx *in);

int ipa3_mdfy_rt_rule(struct ipa_ioc_mdfy_rt_rule *rules);

int ipa3_mdfy_rt_rule_v2(struct ipa_ioc_mdfy_rt_rule_v2 *rules);

/*
 * Filtering
 */
int ipa3_add_flt_rule(struct ipa_ioc_add_flt_rule *rules);

int ipa3_add_flt_rule_v2(struct ipa_ioc_add_flt_rule_v2 *rules);

int ipa3_add_flt_rule_usr(struct ipa_ioc_add_flt_rule *rules,
	bool user_only);

int ipa3_add_flt_rule_usr_v2(struct ipa_ioc_add_flt_rule_v2 *rules,
	bool user_only);

int ipa3_add_flt_rule_after(struct ipa_ioc_add_flt_rule_after *rules);

int ipa3_add_flt_rule_after_v2(struct ipa_ioc_add_flt_rule_after_v2
	*rules);

int ipa3_del_flt_rule(struct ipa_ioc_del_flt_rule *hdls);

int ipa3_mdfy_flt_rule(struct ipa_ioc_mdfy_flt_rule *rules);

int ipa3_mdfy_flt_rule_v2(struct ipa_ioc_mdfy_flt_rule_v2 *rules);

int ipa3_commit_flt(enum ipa_ip_type ip);

int ipa3_reset_flt(enum ipa_ip_type ip, bool user_only);

/*
 * NAT
 */
int ipa3_nat_ipv6ct_init_devices(void);
void ipa3_nat_ipv6ct_destroy_devices(void);

int ipa3_allocate_nat_device(struct ipa_ioc_nat_alloc_mem *mem);
int ipa3_allocate_nat_table(
	struct ipa_ioc_nat_ipv6ct_table_alloc *table_alloc);
int ipa3_allocate_ipv6ct_table(
	struct ipa_ioc_nat_ipv6ct_table_alloc *table_alloc);

int ipa3_nat_init_cmd(struct ipa_ioc_v4_nat_init *init);
int ipa3_ipv6ct_init_cmd(struct ipa_ioc_ipv6ct_init *init);

int ipa3_table_dma_cmd(struct ipa_ioc_nat_dma_cmd *dma);
int ipa3_nat_dma_cmd(struct ipa_ioc_nat_dma_cmd *dma);

int ipa3_nat_del_cmd(struct ipa_ioc_v4_nat_del *del);
int ipa3_del_nat_table(struct ipa_ioc_nat_ipv6ct_table_del *del);
int ipa3_del_ipv6ct_table(struct ipa_ioc_nat_ipv6ct_table_del *del);

int ipa3_nat_mdfy_pdn(struct ipa_ioc_nat_pdn_entry *mdfy_pdn);
int ipa3_nat_get_sram_info(struct ipa_nat_in_sram_info *info_ptr);
int ipa3_app_clk_vote(enum ipa_app_clock_vote_type vote_type);

/*
 * Messaging
 */
int ipa3_send_msg(struct ipa_msg_meta *meta, void *buff,
		  ipa_msg_free_fn callback);
int ipa3_resend_wlan_msg(void);
int ipa3_register_pull_msg(struct ipa_msg_meta *meta, ipa_msg_pull_fn callback);
int ipa3_deregister_pull_msg(struct ipa_msg_meta *meta);

/*
 * Interface
 */
int ipa3_register_intf(const char *name, const struct ipa_tx_intf *tx,
		       const struct ipa_rx_intf *rx);
int ipa3_register_intf_ext(const char *name, const struct ipa_tx_intf *tx,
		       const struct ipa_rx_intf *rx,
		       const struct ipa_ext_intf *ext);
int ipa3_deregister_intf(const char *name);

/*
 * Aggregation
 */
int ipa3_set_aggr_mode(enum ipa_aggr_mode mode);

int ipa3_set_qcncm_ndp_sig(char sig[3]);

int ipa3_set_single_ndp_per_mbim(bool enable);

/*
 * Data path
 */
int ipa3_tx_dp(enum ipa_client_type dst, struct sk_buff *skb,
		struct ipa_tx_meta *metadata);

/*
 * To transfer multiple data packets
 * While passing the data descriptor list, the anchor node
 * should be of type struct ipa_tx_data_desc not list_head
 */
int ipa3_tx_dp_mul(enum ipa_client_type dst,
			struct ipa_tx_data_desc *data_desc);

void ipa3_free_skb(struct ipa_rx_data *data);

/*
 * System pipes
 */
int ipa3_setup_sys_pipe(struct ipa_sys_connect_params *sys_in, u32 *clnt_hdl);

int ipa3_teardown_sys_pipe(u32 clnt_hdl);

int ipa3_sys_setup(struct ipa_sys_connect_params *sys_in,
	unsigned long *ipa_transport_hdl,
	u32 *ipa_pipe_num, u32 *clnt_hdl, bool en_status);

int ipa3_sys_teardown(u32 clnt_hdl);

int ipa3_sys_update_gsi_hdls(u32 clnt_hdl, unsigned long gsi_ch_hdl,
	unsigned long gsi_ev_hdl);

int ipa3_connect_wdi_pipe(struct ipa_wdi_in_params *in,
		struct ipa_wdi_out_params *out);
int ipa3_connect_gsi_wdi_pipe(struct ipa_wdi_in_params *in,
		struct ipa_wdi_out_params *out);

int ipa3_disconnect_wdi_pipe(u32 clnt_hdl);
int ipa3_enable_wdi_pipe(u32 clnt_hdl);
int ipa3_enable_gsi_wdi_pipe(u32 clnt_hdl);
int ipa3_disable_wdi_pipe(u32 clnt_hdl);
int ipa3_disable_gsi_wdi_pipe(u32 clnt_hdl);
int ipa3_disconnect_gsi_wdi_pipe(u32 clnt_hdl);
int ipa3_resume_wdi_pipe(u32 clnt_hdl);
int ipa3_resume_gsi_wdi_pipe(u32 clnt_hdl);
int ipa3_suspend_wdi_pipe(u32 clnt_hdl);
void ipa3_get_gsi_stats(int prot_id,
	struct ipa_uc_dbg_ring_stats *stats);
int ipa3_get_wdi_gsi_stats(struct ipa_uc_dbg_ring_stats *stats);
int ipa3_get_wdi3_gsi_stats(struct ipa_uc_dbg_ring_stats *stats);
int ipa3_get_usb_gsi_stats(struct ipa_uc_dbg_ring_stats *stats);
int ipa3_get_aqc_gsi_stats(struct ipa_uc_dbg_ring_stats *stats);
int ipa3_get_wdi_stats(struct IpaHwStatsWDIInfoData_t *stats);
int ipa3_get_prot_id(enum ipa_client_type client);
u16 ipa3_get_smem_restr_bytes(void);
int ipa3_broadcast_wdi_quota_reach_ind(uint32_t fid, uint64_t num_bytes);
int ipa3_setup_uc_ntn_pipes(struct ipa_ntn_conn_in_params *in,
		ipa_notify_cb notify, void *priv, u8 hdr_len,
		struct ipa_ntn_conn_out_params *outp);
int ipa3_tear_down_uc_offload_pipes(int ipa_ep_idx_ul, int ipa_ep_idx_dl,
	struct ipa_ntn_conn_in_params *params);
int ipa3_ntn_uc_reg_rdyCB(void (*ipauc_ready_cb)(void *), void *priv);
void ipa3_ntn_uc_dereg_rdyCB(void);
int ipa3_conn_wdi3_pipes(struct ipa_wdi_conn_in_params *in,
	struct ipa_wdi_conn_out_params *out,
	ipa_wdi_meter_notifier_cb wdi_notify);
int ipa3_disconn_wdi3_pipes(int ipa_ep_idx_tx, int ipa_ep_idx_rx);
int ipa3_enable_wdi3_pipes(int ipa_ep_idx_tx, int ipa_ep_idx_rx);
int ipa3_disable_wdi3_pipes(int ipa_ep_idx_tx, int ipa_ep_idx_rx);

int ipa3_conn_wigig_rx_pipe_i(void *in,
	struct ipa_wigig_conn_out_params *out);

int ipa3_conn_wigig_client_i(void *in, struct ipa_wigig_conn_out_params *out);

int ipa3_wigig_uc_msi_init(bool init,
	phys_addr_t periph_baddr_pa,
	phys_addr_t pseudo_cause_pa,
	phys_addr_t int_gen_tx_pa,
	phys_addr_t int_gen_rx_pa,
	phys_addr_t dma_ep_misc_pa);

int ipa3_disconn_wigig_pipe_i(enum ipa_client_type client,
	struct ipa_wigig_pipe_setup_info_smmu *pipe_smmu,
	void *dbuff);

int ipa3_enable_wigig_pipe_i(enum ipa_client_type client);

int ipa3_disable_wigig_pipe_i(enum ipa_client_type client);

/*
 * To retrieve doorbell physical address of
 * wlan pipes
 */
int ipa3_uc_wdi_get_dbpa(struct ipa_wdi_db_params *out);

/*
 * To register uC ready callback if uC not ready
 * and also check uC readiness
 * if uC not ready only, register callback
 */
int ipa3_uc_reg_rdyCB(struct ipa_wdi_uc_ready_params *param);
/*
 * To de-register uC ready callback
 */
int ipa3_uc_dereg_rdyCB(void);

int ipa_create_uc_smmu_mapping(int res_idx, bool wlan_smmu_en,
		phys_addr_t pa, struct sg_table *sgt, size_t len, bool device,
		unsigned long *iova);

int ipa_create_gsi_smmu_mapping(int res_idx, bool wlan_smmu_en,
		phys_addr_t pa, struct sg_table *sgt, size_t len, bool device,
		unsigned long *iova);

void ipa3_release_wdi3_gsi_smmu_mappings(u8 dir);

/*
 * Tethering bridge (Rmnet / MBIM)
 */
int ipa3_teth_bridge_init(struct teth_bridge_init_params *params);

int ipa3_teth_bridge_disconnect(enum ipa_client_type client);

int ipa3_teth_bridge_connect(struct teth_bridge_connect_params *connect_params);

<<<<<<< HEAD
int ipa3_teth_bridge_get_pm_hdl(void);
=======
int ipa3_teth_bridge_get_pm_hdl(enum ipa_client_type client);
>>>>>>> 15457316

/*
 * Tethering client info
 */
void ipa3_set_client(int index, enum ipacm_client_enum client, bool uplink);

enum ipacm_client_enum ipa3_get_client(int pipe_idx);

bool ipa3_get_client_uplink(int pipe_idx);

int ipa3_get_wlan_stats(struct ipa_get_wdi_sap_stats *wdi_sap_stats);

int ipa3_set_wlan_quota(struct ipa_set_wifi_quota *wdi_quota);
/*
 * IPADMA
 */
int ipa3_dma_init(void);

int ipa3_dma_enable(void);

int ipa3_dma_disable(void);

int ipa3_dma_sync_memcpy(u64 dest, u64 src, int len);

int ipa3_dma_async_memcpy(u64 dest, u64 src, int len,
			void (*user_cb)(void *user1), void *user_param);

int ipa3_dma_uc_memcpy(phys_addr_t dest, phys_addr_t src, int len);

void ipa3_dma_destroy(void);

/*
 * MHI
 */

int ipa3_mhi_init_engine(struct ipa_mhi_init_engine *params);

int ipa3_connect_mhi_pipe(
		struct ipa_mhi_connect_params_internal *in,
		u32 *clnt_hdl);

int ipa3_disconnect_mhi_pipe(u32 clnt_hdl);

bool ipa3_mhi_stop_gsi_channel(enum ipa_client_type client);

int ipa3_mhi_reset_channel_internal(enum ipa_client_type client);

int ipa3_mhi_start_channel_internal(enum ipa_client_type client);

bool ipa3_has_open_aggr_frame(enum ipa_client_type client);

int ipa3_mhi_resume_channels_internal(enum ipa_client_type client,
		bool LPTransitionRejected, bool brstmode_enabled,
<<<<<<< HEAD
		union gsi_channel_scratch ch_scratch, u8 index);
=======
		union __packed gsi_channel_scratch ch_scratch, u8 index,
		bool is_switch_to_dbmode);
>>>>>>> 15457316

int ipa3_mhi_destroy_channel(enum ipa_client_type client);

/*
 * mux id
 */
int ipa3_write_qmap_id(struct ipa_ioc_write_qmapid *param_in);

/*
 * interrupts
 */
int ipa3_add_interrupt_handler(enum ipa_irq_type interrupt,
		ipa_irq_handler_t handler,
		bool deferred_flag,
		void *private_data);

int ipa3_remove_interrupt_handler(enum ipa_irq_type interrupt);

/*
 * Miscellaneous
 */
int ipa3_get_ep_mapping(enum ipa_client_type client);

bool ipa3_is_ready(void);

void ipa3_proxy_clk_vote(void);
void ipa3_proxy_clk_unvote(void);

bool ipa3_is_client_handle_valid(u32 clnt_hdl);

enum ipa_client_type ipa3_get_client_mapping(int pipe_idx);
enum ipa_client_type ipa3_get_client_by_pipe(int pipe_idx);

void ipa_init_ep_flt_bitmap(void);

bool ipa_is_ep_support_flt(int pipe_idx);

enum ipa_rm_resource_name ipa3_get_rm_resource_from_ep(int pipe_idx);

bool ipa3_get_modem_cfg_emb_pipe_flt(void);

u8 ipa3_get_qmb_master_sel(enum ipa_client_type client);

int ipa3_get_smmu_params(struct ipa_smmu_in_params *in,
	struct ipa_smmu_out_params *out);

bool ipa3_get_lan_rx_napi(void);

/* internal functions */

int ipa3_bind_api_controller(enum ipa_hw_type ipa_hw_type,
	struct ipa_api_controller *api_ctrl);

bool ipa_is_modem_pipe(int pipe_idx);

int ipa3_send_one(struct ipa3_sys_context *sys, struct ipa3_desc *desc,
		bool in_atomic);
int ipa3_send(struct ipa3_sys_context *sys,
		u32 num_desc,
		struct ipa3_desc *desc,
		bool in_atomic);
int ipa3_get_ep_mapping(enum ipa_client_type client);
int ipa_get_ep_group(enum ipa_client_type client);

int ipa3_generate_hw_rule(enum ipa_ip_type ip,
			 const struct ipa_rule_attrib *attrib,
			 u8 **buf,
			 u16 *en_rule);
int ipa3_init_hw(void);
struct ipa3_rt_tbl *__ipa3_find_rt_tbl(enum ipa_ip_type ip, const char *name);
int ipa3_set_single_ndp_per_mbim(bool enable);
void ipa3_debugfs_pre_init(void);
void ipa3_debugfs_post_init(void);
void ipa3_debugfs_remove(void);

void ipa3_dump_buff_internal(void *base, dma_addr_t phy_base, u32 size);
#ifdef IPA_DEBUG
#define IPA_DUMP_BUFF(base, phy_base, size) \
	ipa3_dump_buff_internal(base, phy_base, size)
#else
#define IPA_DUMP_BUFF(base, phy_base, size)
#endif
int ipa3_init_mem_partition(enum ipa_hw_type ipa_hw_type);
int ipa3_controller_static_bind(struct ipa3_controller *controller,
		enum ipa_hw_type ipa_hw_type);
int ipa3_cfg_route(struct ipahal_reg_route *route);
int ipa3_send_cmd_timeout(u16 num_desc, struct ipa3_desc *descr, u32 timeout);
int ipa3_send_cmd(u16 num_desc, struct ipa3_desc *descr);
int ipa3_cfg_filter(u32 disable);
int ipa3_straddle_boundary(u32 start, u32 end, u32 boundary);
struct ipa3_context *ipa3_get_ctx(void);
void ipa3_enable_clks(void);
void ipa3_disable_clks(void);
void ipa3_inc_client_enable_clks(struct ipa_active_client_logging_info *id);
int ipa3_inc_client_enable_clks_no_block(struct ipa_active_client_logging_info
		*id);
void ipa3_dec_client_disable_clks(struct ipa_active_client_logging_info *id);
void ipa3_dec_client_disable_clks_no_block(
	struct ipa_active_client_logging_info *id);
void ipa3_active_clients_log_dec(struct ipa_active_client_logging_info *id,
		bool int_ctx);
void ipa3_active_clients_log_inc(struct ipa_active_client_logging_info *id,
		bool int_ctx);
int ipa3_active_clients_log_print_buffer(char *buf, int size);
int ipa3_active_clients_log_print_table(char *buf, int size);
void ipa3_active_clients_log_clear(void);
int ipa3_interrupts_init(u32 ipa_irq, u32 ee, struct device *ipa_dev);
void ipa3_interrupts_destroy(u32 ipa_irq, struct device *ipa_dev);
int __ipa3_del_rt_rule(u32 rule_hdl);
int __ipa3_del_hdr(u32 hdr_hdl, bool by_user);
int __ipa3_release_hdr(u32 hdr_hdl);
int __ipa3_release_hdr_proc_ctx(u32 proc_ctx_hdl);
int _ipa_read_ep_reg_v3_0(char *buf, int max_len, int pipe);
int _ipa_read_ep_reg_v4_0(char *buf, int max_len, int pipe);
int _ipa_read_ipahal_regs(void);
void _ipa_enable_clks_v3_0(void);
void _ipa_disable_clks_v3_0(void);
struct device *ipa3_get_dma_dev(void);
void ipa3_suspend_active_aggr_wa(u32 clnt_hdl);
void ipa3_suspend_handler(enum ipa_irq_type interrupt,
				void *private_data,
				void *interrupt_data);

ssize_t ipa3_read(struct file *filp, char __user *buf, size_t count,
		 loff_t *f_pos);
int ipa3_pull_msg(struct ipa_msg_meta *meta, char *buff, size_t count);
int ipa3_query_intf(struct ipa_ioc_query_intf *lookup);
int ipa3_query_intf_tx_props(struct ipa_ioc_query_intf_tx_props *tx);
int ipa3_query_intf_rx_props(struct ipa_ioc_query_intf_rx_props *rx);
int ipa3_query_intf_ext_props(struct ipa_ioc_query_intf_ext_props *ext);

void wwan_cleanup(void);

int ipa3_teth_bridge_driver_init(void);
void ipa3_lan_rx_cb(void *priv, enum ipa_dp_evt_type evt, unsigned long data);

int _ipa_init_sram_v3(void);
int _ipa_init_hdr_v3_0(void);
int _ipa_init_rt4_v3(void);
int _ipa_init_rt6_v3(void);
int _ipa_init_flt4_v3(void);
int _ipa_init_flt6_v3(void);

int __ipa_commit_flt_v3(enum ipa_ip_type ip);
int __ipa_commit_rt_v3(enum ipa_ip_type ip);

int __ipa_commit_hdr_v3_0(void);
void ipa3_skb_recycle(struct sk_buff *skb);
void ipa3_install_dflt_flt_rules(u32 ipa_ep_idx);
void ipa3_delete_dflt_flt_rules(u32 ipa_ep_idx);

int ipa3_enable_data_path(u32 clnt_hdl);
int ipa3_disable_data_path(u32 clnt_hdl);
int ipa3_disable_gsi_data_path(u32 clnt_hdl);
int ipa3_alloc_rule_id(struct idr *rule_ids);
int ipa3_alloc_counter_id(struct ipa_ioc_flt_rt_counter_alloc *counter);
void ipa3_counter_remove_hdl(int hdl);
void ipa3_counter_id_remove_all(void);
int ipa3_id_alloc(void *ptr);
void *ipa3_id_find(u32 id);
bool ipa3_check_idr_if_freed(void *ptr);
void ipa3_id_remove(u32 id);
int ipa3_enable_force_clear(u32 request_id, bool throttle_source,
	u32 source_pipe_bitmask);
int ipa3_disable_force_clear(u32 request_id);

int ipa3_set_required_perf_profile(enum ipa_voltage_level floor_voltage,
				  u32 bandwidth_mbps);

int ipa3_cfg_ep_status(u32 clnt_hdl,
		const struct ipahal_reg_ep_cfg_status *ipa_ep_cfg);

int ipa3_suspend_resource_no_block(enum ipa_rm_resource_name name);
int ipa3_suspend_resource_sync(enum ipa_rm_resource_name name);
int ipa3_resume_resource(enum ipa_rm_resource_name name);
bool ipa3_should_pipe_be_suspended(enum ipa_client_type client);
int ipa3_tag_aggr_force_close(int pipe_num);

void ipa3_active_clients_unlock(void);
int ipa3_wdi_init(void);
int ipa3_write_qmapid_gsi_wdi_pipe(u32 clnt_hdl, u8 qmap_id);
int ipa3_write_qmapid_wdi_pipe(u32 clnt_hdl, u8 qmap_id);
int ipa3_write_qmapid_wdi3_gsi_pipe(u32 clnt_hdl, u8 qmap_id);
int ipa3_tag_process(struct ipa3_desc *desc, int num_descs,
		    unsigned long timeout);

void ipa3_q6_pre_shutdown_cleanup(void);
void ipa3_q6_post_shutdown_cleanup(void);
void ipa3_update_ssr_state(bool is_ssr);
void ipa3_q6_pre_powerup_cleanup(void);
int ipa3_init_q6_smem(void);

int ipa3_mhi_handle_ipa_config_req(struct ipa_config_req_msg_v01 *config_req);
int ipa3_mhi_query_ch_info(enum ipa_client_type client,
		struct gsi_chan_info *ch_info);

int ipa3_uc_interface_init(void);
int ipa3_uc_is_gsi_channel_empty(enum ipa_client_type ipa_client);
int ipa3_uc_state_check(void);
int ipa3_uc_loaded_check(void);
void ipa3_uc_map_cntr_reg_notify(void);
int ipa3_uc_register_ready_cb(struct notifier_block *nb);
int ipa3_uc_unregister_ready_cb(struct notifier_block *nb);
int ipa3_uc_send_cmd(u32 cmd, u32 opcode, u32 expected_status,
		    bool polling_mode, unsigned long timeout_jiffies);
void ipa3_uc_register_handlers(enum ipa3_hw_features feature,
			      struct ipa3_uc_hdlrs *hdlrs);
int ipa3_uc_notify_clk_state(bool enabled);
int ipa3_dma_setup(void);
void ipa3_dma_shutdown(void);
void ipa3_dma_async_memcpy_notify_cb(void *priv,
		enum ipa_dp_evt_type evt, unsigned long data);

int ipa3_uc_update_hw_flags(u32 flags);

int ipa3_uc_mhi_init(void (*ready_cb)(void), void (*wakeup_request_cb)(void));
void ipa3_uc_mhi_cleanup(void);
int ipa3_uc_mhi_send_dl_ul_sync_info(union IpaHwMhiDlUlSyncCmdData_t *cmd);
int ipa3_uc_mhi_init_engine(struct ipa_mhi_msi_info *msi, u32 mmio_addr,
	u32 host_ctrl_addr, u32 host_data_addr, u32 first_ch_idx,
	u32 first_evt_idx);
int ipa3_uc_mhi_init_channel(int ipa_ep_idx, int channelHandle,
	int contexArrayIndex, int channelDirection);
int ipa3_uc_mhi_reset_channel(int channelHandle);
int ipa3_uc_mhi_suspend_channel(int channelHandle);
int ipa3_uc_mhi_resume_channel(int channelHandle, bool LPTransitionRejected);
int ipa3_uc_mhi_stop_event_update_channel(int channelHandle);
int ipa3_uc_mhi_print_stats(char *dbg_buff, int size);
int ipa3_uc_memcpy(phys_addr_t dest, phys_addr_t src, int len);
int ipa3_uc_send_remote_ipa_info(u32 remote_addr, uint32_t mbox_n);
int ipa3_uc_debug_stats_alloc(
	struct IpaHwOffloadStatsAllocCmdData_t cmdinfo);
int ipa3_uc_debug_stats_dealloc(uint32_t prot_id);
void ipa3_tag_destroy_imm(void *user1, int user2);
const struct ipa_gsi_ep_config *ipa3_get_gsi_ep_info
	(enum ipa_client_type client);

<<<<<<< HEAD
bool ipa3_check_idr_if_freed(void *ptr);

=======
>>>>>>> 15457316
int ipa3_wigig_init_i(void);
int ipa3_wigig_uc_init(
	struct ipa_wdi_uc_ready_params *inout,
	ipa_wigig_misc_int_cb int_notify,
	phys_addr_t *uc_db_pa);

/* Hardware stats */

#define IPA_STATS_MAX_PIPE_BIT 32

struct ipa_teth_stats_endpoints {
	u32 prod_mask;
	u32 dst_ep_mask[IPA_STATS_MAX_PIPE_BIT];
};

int ipa_hw_stats_init(void);

int ipa_init_flt_rt_stats(void);

int ipa_debugfs_init_stats(struct dentry *parent);

int ipa_init_quota_stats(u32 pipe_bitmask);

int ipa_get_quota_stats(struct ipa_quota_stats_all *out);

int ipa_reset_quota_stats(enum ipa_client_type client);

int ipa_reset_all_quota_stats(void);

int ipa_init_drop_stats(u32 pipe_bitmask);

int ipa_get_drop_stats(struct ipa_drop_stats_all *out);

int ipa_reset_drop_stats(enum ipa_client_type client);

int ipa_reset_all_drop_stats(void);

int ipa_init_teth_stats(struct ipa_teth_stats_endpoints *in);

int ipa_get_teth_stats(void);

int ipa_query_teth_stats(enum ipa_client_type prod,
	struct ipa_quota_stats_all *out, bool reset);

int ipa_reset_teth_stats(enum ipa_client_type prod, enum ipa_client_type cons);

int ipa_reset_all_cons_teth_stats(enum ipa_client_type prod);

int ipa_reset_all_teth_stats(void);

int ipa_get_flt_rt_stats(struct ipa_ioc_flt_rt_query *query);

u32 ipa3_get_num_pipes(void);
struct ipa_smmu_cb_ctx *ipa3_get_smmu_ctx(enum ipa_smmu_cb_type);
struct iommu_domain *ipa3_get_smmu_domain(void);
struct iommu_domain *ipa3_get_uc_smmu_domain(void);
struct iommu_domain *ipa3_get_wlan_smmu_domain(void);
struct iommu_domain *ipa3_get_smmu_domain_by_type
	(enum ipa_smmu_cb_type cb_type);
int ipa3_iommu_map(struct iommu_domain *domain, unsigned long iova,
	phys_addr_t paddr, size_t size, int prot);
int ipa3_ap_suspend(struct device *dev);
int ipa3_ap_resume(struct device *dev);
int ipa3_init_interrupts(void);
struct iommu_domain *ipa3_get_smmu_domain(void);
int ipa3_release_wdi_mapping(u32 num_buffers, struct ipa_wdi_buffer_info *info);
int ipa3_create_wdi_mapping(u32 num_buffers, struct ipa_wdi_buffer_info *info);
int ipa3_set_flt_tuple_mask(int pipe_idx, struct ipahal_reg_hash_tuple *tuple);
int ipa3_set_rt_tuple_mask(int tbl_idx, struct ipahal_reg_hash_tuple *tuple);
void ipa3_set_resorce_groups_min_max_limits(void);
int ipa3_suspend_apps_pipes(bool suspend);
void ipa3_force_close_coal(void);
int ipa3_flt_read_tbl_from_hw(u32 pipe_idx,
	enum ipa_ip_type ip_type,
	bool hashable,
	struct ipahal_flt_rule_entry entry[],
	int *num_entry);
int ipa3_rt_read_tbl_from_hw(u32 tbl_idx,
	enum ipa_ip_type ip_type,
	bool hashable,
	struct ipahal_rt_rule_entry entry[],
	int *num_entry);
int ipa3_restore_suspend_handler(void);
int ipa3_inject_dma_task_for_gsi(void);
int ipa3_uc_panic_notifier(struct notifier_block *this,
	unsigned long event, void *ptr);
void ipa3_inc_acquire_wakelock(void);
void ipa3_dec_release_wakelock(void);
int ipa3_load_fws(const struct firmware *firmware, phys_addr_t gsi_mem_base,
	enum gsi_ver);
int emulator_load_fws(
	const struct firmware *firmware,
	u32 transport_mem_base,
	u32 transport_mem_size,
	enum gsi_ver);
int ipa3_register_ipa_ready_cb(void (*ipa_ready_cb)(void *), void *user_data);
const char *ipa_hw_error_str(enum ipa3_hw_errors err_type);
int ipa_gsi_ch20_wa(void);
int ipa3_rx_poll(u32 clnt_hdl, int budget);
int ipa3_smmu_map_peer_reg(phys_addr_t phys_addr, bool map,
	enum ipa_smmu_cb_type cb_type);
int ipa3_smmu_map_peer_buff(u64 iova, u32 size, bool map, struct sg_table *sgt,
	enum ipa_smmu_cb_type cb_type);
void ipa3_reset_freeze_vote(void);
int ipa3_ntn_init(void);
int ipa3_get_ntn_stats(struct Ipa3HwStatsNTNInfoData_t *stats);
struct dentry *ipa_debugfs_get_root(void);
bool ipa3_is_msm_device(void);
void ipa3_read_mailbox_17(enum uc_state state);

struct device *ipa3_get_pdev(void);
void ipa3_enable_dcd(void);
void ipa3_disable_prefetch(enum ipa_client_type client);
int ipa3_alloc_common_event_ring(void);
int ipa3_allocate_dma_task_for_gsi(void);
void ipa3_free_dma_task_for_gsi(void);
int ipa3_allocate_coal_close_frame(void);
void ipa3_free_coal_close_frame(void);
int ipa3_set_clock_plan_from_pm(int idx);
void __ipa_gsi_irq_rx_scedule_poll(struct ipa3_sys_context *sys);
int ipa3_tz_unlock_reg(struct ipa_tz_unlock_reg_info *reg_info, u16 num_regs);
void ipa3_init_imm_cmd_desc(struct ipa3_desc *desc,
	struct ipahal_imm_cmd_pyld *cmd_pyld);
int ipa3_is_vlan_mode(enum ipa_vlan_ifaces iface, bool *res);
uint ipa3_get_emulation_type(void);
int ipa3_get_transport_info(
	phys_addr_t *phys_addr_ptr,
	unsigned long *size_ptr);
irq_handler_t ipa3_get_isr(void);
void ipa_pc_qmp_enable(void);
u32 ipa3_get_r_rev_version(void);
#if defined(CONFIG_IPA3_REGDUMP)
int ipa_reg_save_init(u32 value);
void ipa_save_registers(void);
void ipa_save_gsi_ver(void);
#else
static inline int ipa_reg_save_init(u32 value) { return 0; }
static inline void ipa_save_registers(void) {};
static inline void ipa_save_gsi_ver(void) {};
#endif

#ifdef CONFIG_IPA_ETH
int ipa_eth_init(void);
void ipa_eth_exit(void);
#else
static inline int ipa_eth_init(void) { return 0; }
static inline void ipa_eth_exit(void) { }
#endif // CONFIG_IPA_ETH
int ipa3_get_gsi_chan_info(struct gsi_chan_info *gsi_chan_info,
	unsigned long chan_hdl);
#ifdef CONFIG_IPA3_MHI_PRIME_MANAGER
int ipa_mpm_mhip_xdci_pipe_enable(enum ipa_usb_teth_prot prot);
int ipa_mpm_mhip_xdci_pipe_disable(enum ipa_usb_teth_prot xdci_teth_prot);
int ipa_mpm_notify_wan_state(struct wan_ioctl_notify_wan_state *state);
int ipa3_is_mhip_offload_enabled(void);
int ipa_mpm_reset_dma_mode(enum ipa_client_type src_pipe,
	enum ipa_client_type dst_pipe);
int ipa_mpm_panic_handler(char *buf, int size);
int ipa3_mpm_enable_adpl_over_odl(bool enable);
int ipa3_get_mhip_gsi_stats(struct ipa_uc_dbg_ring_stats *stats);
#else
static inline int ipa_mpm_mhip_xdci_pipe_enable(
	enum ipa_usb_teth_prot prot)
{
	return 0;
}
static inline int ipa_mpm_mhip_xdci_pipe_disable(
	enum ipa_usb_teth_prot xdci_teth_prot)
{
	return 0;
}
static inline int ipa_mpm_notify_wan_state(
	struct wan_ioctl_notify_wan_state *state)
{
	return 0;
}
static inline int ipa3_is_mhip_offload_enabled(void)
{
	return 0;
}
static inline int ipa_mpm_reset_dma_mode(enum ipa_client_type src_pipe,
	enum ipa_client_type dst_pipe)
{
	return 0;
}
static inline int ipa_mpm_panic_handler(char *buf, int size)
{
	return 0;
}

static inline int ipa3_get_mhip_gsi_stats(struct ipa_uc_dbg_ring_stats *stats)
{
	return 0;
}

static inline int ipa3_mpm_enable_adpl_over_odl(bool enable)
{
	return 0;
}

static inline void *alloc_and_init(u32 size, u32 init_val)
{
	return 0;
}

#endif /* CONFIG_IPA3_MHI_PRIME_MANAGER */

/* query ipa APQ mode*/
bool ipa3_is_apq(void);
/* check if odl is connected */
bool ipa3_is_odl_connected(void);
#endif /* _IPA3_I_H_ */<|MERGE_RESOLUTION|>--- conflicted
+++ resolved
@@ -1,8 +1,4 @@
-<<<<<<< HEAD
-/* Copyright (c) 2012-2019, The Linux Foundation. All rights reserved.
-=======
 /* Copyright (c) 2012-2020, The Linux Foundation. All rights reserved.
->>>>>>> 15457316
  *
  * This program is free software; you can redistribute it and/or modify
  * it under the terms of the GNU General Public License version 2 and
@@ -95,10 +91,6 @@
 /*Bit pattern for SW to identify PC restoration completed */
 #define PC_RESTORE_CONTEXT_STATUS_SUCCESS       0xCAFECAFE
 
-<<<<<<< HEAD
-
-=======
->>>>>>> 15457316
 #define IPADBG(fmt, args...) \
 	do { \
 		pr_debug(DRV_NAME " %s:%d " fmt, __func__, __LINE__, ## args);\
@@ -923,11 +915,7 @@
 	unsigned long gsi_chan_hdl;
 	unsigned long gsi_evt_ring_hdl;
 	struct ipa_gsi_ep_mem_info gsi_mem_info;
-<<<<<<< HEAD
 	union gsi_channel_scratch chan_scratch;
-=======
-	union __packed gsi_channel_scratch chan_scratch;
->>>>>>> 15457316
 	struct gsi_chan_xfer_notify xfer_notify;
 	bool xfer_notify_valid;
 	struct ipa_ep_cfg cfg;
@@ -1297,16 +1285,6 @@
  * @public_ip_addr: ip address of nat table
  * @pdn_mem: pdn config table SW cache memory structure
  * @is_tmp_mem_allocated: indicate if tmp mem has been allocated
-<<<<<<< HEAD
- */
-struct ipa3_nat_mem {
-	struct ipa3_nat_ipv6ct_common_mem dev;
-	char *index_table_addr;
-	char *index_table_expansion_addr;
-	u32 public_ip_addr;
-	struct ipa_mem_buffer pdn_mem;
-	bool is_tmp_mem_allocated;
-=======
  * @last_alloc_loc: last memory type allocated
  * @active_table: which table memory type is currently active
  * @switch2ddr_cnt: how many times we've switched focust to ddr
@@ -1333,7 +1311,6 @@
 	bool                         sram_in_use;
 
 	struct ipa3_nat_mem_loc_data mem_loc[IPA_NAT_MEM_IN_MAX];
->>>>>>> 15457316
 };
 
 /**
@@ -1400,27 +1377,6 @@
 	u32 flow_disable;
 	u32 tx_non_linear;
 	struct ipa3_page_recycle_stats page_recycle_stats[2];
-};
-
-/* offset for each stats */
-#define IPA3_UC_DEBUG_STATS_RINGFULL_OFF (0)
-#define IPA3_UC_DEBUG_STATS_RINGEMPTY_OFF (4)
-#define IPA3_UC_DEBUG_STATS_RINGUSAGEHIGH_OFF (8)
-#define IPA3_UC_DEBUG_STATS_RINGUSAGELOW_OFF (12)
-#define IPA3_UC_DEBUG_STATS_RINGUTILCOUNT_OFF (16)
-#define IPA3_UC_DEBUG_STATS_OFF (20)
-
-/**
- * struct ipa3_uc_dbg_stats - uC dbg stats for offloading
- * protocols
- * @uc_dbg_stats_ofst: offset to SRAM base
- * @uc_dbg_stats_size: stats size for all channels
- * @uc_dbg_stats_mmio: mmio offset
- */
-struct ipa3_uc_dbg_stats {
-	u32 uc_dbg_stats_ofst;
-	u16 uc_dbg_stats_size;
-	void __iomem *uc_dbg_stats_mmio;
 };
 
 /* offset for each stats */
@@ -1599,7 +1555,6 @@
  */
 struct ipa3_wdi3_ctx {
 	struct ipa3_uc_dbg_stats dbg_stats;
-<<<<<<< HEAD
 };
 
 /**
@@ -1610,18 +1565,6 @@
 };
 
 /**
-=======
-};
-
-/**
- * struct ipa3_usb_ctx - IPA usb context
- */
-struct ipa3_usb_ctx {
-	struct ipa3_uc_dbg_stats dbg_stats;
-};
-
-/**
->>>>>>> 15457316
  * struct ipa3_mhip_ctx - IPA mhip context
  */
 struct ipa3_mhip_ctx {
@@ -1787,14 +1730,11 @@
 	struct mbox_chan *mbox;
 };
 
-<<<<<<< HEAD
-=======
 struct ipa3_app_clock_vote {
 	struct mutex mutex;
 	u32 cnt;
 };
 
->>>>>>> 15457316
 /**
  * struct ipa3_context - IPA context
  * @cdev: cdev context
@@ -1887,10 +1827,7 @@
  * @flt_rt_counters: the counters usage info for flt rt stats
  * @wdi3_ctx: IPA wdi3 context
  * @gsi_info: channel/protocol info for GSI offloading uC stats
-<<<<<<< HEAD
-=======
  * @app_vote: holds userspace application clock vote count
->>>>>>> 15457316
  * IPA context - holds all relevant info about IPA driver and its state
  * @coal_cmd_pyld: holds the coslescing close frame command payload
  */
@@ -2065,11 +2002,8 @@
 		gsi_info[IPA_HW_PROTOCOL_MAX];
 	bool ipa_mhi_proxy;
 	bool ipa_wan_skb_page;
-<<<<<<< HEAD
-=======
 	struct ipahal_imm_cmd_pyld *coal_cmd_pyld;
 	struct ipa3_app_clock_vote app_clock_vote;
->>>>>>> 15457316
 };
 
 struct ipa3_plat_drv_res {
@@ -2733,11 +2667,7 @@
 
 int ipa3_teth_bridge_connect(struct teth_bridge_connect_params *connect_params);
 
-<<<<<<< HEAD
-int ipa3_teth_bridge_get_pm_hdl(void);
-=======
 int ipa3_teth_bridge_get_pm_hdl(enum ipa_client_type client);
->>>>>>> 15457316
 
 /*
  * Tethering client info
@@ -2791,12 +2721,8 @@
 
 int ipa3_mhi_resume_channels_internal(enum ipa_client_type client,
 		bool LPTransitionRejected, bool brstmode_enabled,
-<<<<<<< HEAD
-		union gsi_channel_scratch ch_scratch, u8 index);
-=======
-		union __packed gsi_channel_scratch ch_scratch, u8 index,
+		union gsi_channel_scratch ch_scratch, u8 index,
 		bool is_switch_to_dbmode);
->>>>>>> 15457316
 
 int ipa3_mhi_destroy_channel(enum ipa_client_type client);
 
@@ -3034,11 +2960,6 @@
 const struct ipa_gsi_ep_config *ipa3_get_gsi_ep_info
 	(enum ipa_client_type client);
 
-<<<<<<< HEAD
-bool ipa3_check_idr_if_freed(void *ptr);
-
-=======
->>>>>>> 15457316
 int ipa3_wigig_init_i(void);
 int ipa3_wigig_uc_init(
 	struct ipa_wdi_uc_ready_params *inout,
