--- conflicted
+++ resolved
@@ -186,7 +186,8 @@
 #define IPA_HDR_BIN2 2
 #define IPA_HDR_BIN3 3
 #define IPA_HDR_BIN4 4
-#define IPA_HDR_BIN_MAX 5
+#define IPA_HDR_BIN5 5
+#define IPA_HDR_BIN_MAX 6
 
 #define IPA_HDR_PROC_CTX_BIN0 0
 #define IPA_HDR_PROC_CTX_BIN1 1
@@ -1035,6 +1036,7 @@
 	struct work_struct repl_work;
 	void (*repl_hdlr)(struct ipa3_sys_context *sys);
 	struct ipa3_repl_ctx *repl;
+	struct ipa3_repl_ctx *page_recycle_repl;
 	u32 pkt_sent;
 	struct napi_struct *napi_obj;
 	struct list_head pending_pkts[GSI_VEID_MAX];
@@ -1355,6 +1357,10 @@
 	IPA_DO_NOT_CONFIGURE_THIS_EP,
 };
 
+struct ipa3_page_recycle_stats {
+	u64 total_replenished;
+	u64 tmp_alloc;
+};
 struct ipa3_stats {
 	u32 tx_sw_pkts;
 	u32 tx_hw_pkts;
@@ -1375,11 +1381,8 @@
 	u32 flow_enable;
 	u32 flow_disable;
 	u32 tx_non_linear;
-<<<<<<< HEAD
-=======
 	u32 rx_page_drop_cnt;
 	struct ipa3_page_recycle_stats page_recycle_stats[2];
->>>>>>> LA.UM.9.1.R1.10.00.00.604.030
 };
 
 /* offset for each stats */
@@ -1800,7 +1803,9 @@
  * @logbuf: ipc log buffer for high priority messages
  * @logbuf_low: ipc log buffer for low priority messages
  * @ipa_wdi2: using wdi-2.0
+ * @ipa_config_is_auto: is this AUTO use case
  * @ipa_fltrt_not_hashable: filter/route rules not hashable
+ * @use_xbl_boot: use xbl loading for IPA FW
  * @use_64_bit_dma_mask: using 64bits dma mask
  * @ipa_bus_hdl: msm driver handle for the data path bus
  * @ctrl: holds the core specific operations based on
@@ -1830,6 +1835,7 @@
  * @gsi_info: channel/protocol info for GSI offloading uC stats
  * @app_vote: holds userspace application clock vote count
  * IPA context - holds all relevant info about IPA driver and its state
+ * @coal_cmd_pyld: holds the coslescing close frame command payload
  */
 struct ipa3_context {
 	struct ipa3_char_device_context cdev;
@@ -1908,10 +1914,12 @@
 	bool use_ipa_teth_bridge;
 	bool modem_cfg_emb_pipe_flt;
 	bool ipa_wdi2;
+	bool ipa_config_is_auto;
 	bool ipa_wdi2_over_gsi;
 	bool ipa_wdi3_over_gsi;
 	bool ipa_endp_delay_wa;
 	bool ipa_fltrt_not_hashable;
+	bool use_xbl_boot;
 	bool use_64_bit_dma_mask;
 	/* featurize if memory footprint becomes a concern */
 	struct ipa3_stats stats;
@@ -2000,6 +2008,7 @@
 		gsi_info[IPA_HW_PROTOCOL_MAX];
 	bool ipa_mhi_proxy;
 	bool ipa_wan_skb_page;
+	struct ipahal_imm_cmd_pyld *coal_cmd_pyld;
 	struct ipa3_app_clock_vote app_clock_vote;
 	struct ipa_mem_buffer uc_act_tbl;
 	bool uc_act_tbl_valid;
@@ -2027,9 +2036,11 @@
 	u32 ee;
 	bool modem_cfg_emb_pipe_flt;
 	bool ipa_wdi2;
+	bool ipa_config_is_auto;
 	bool ipa_wdi2_over_gsi;
 	bool ipa_wdi3_over_gsi;
 	bool ipa_fltrt_not_hashable;
+	bool use_xbl_boot;
 	bool use_64_bit_dma_mask;
 	bool use_bw_vote;
 	u32 wan_rx_ring_size;
@@ -2353,6 +2364,8 @@
  */
 int ipa3_cfg_ep(u32 clnt_hdl, const struct ipa_ep_cfg *ipa_ep_cfg);
 
+int ipa3_cfg_ep_seq(u32 clnt_hdl, const struct ipa_ep_cfg_seq *seq_cfg);
+
 int ipa3_cfg_ep_nat(u32 clnt_hdl, const struct ipa_ep_cfg_nat *ipa_ep_cfg);
 
 int ipa3_cfg_ep_conn_track(u32 clnt_hdl,
@@ -2671,7 +2684,7 @@
 
 int ipa3_teth_bridge_connect(struct teth_bridge_connect_params *connect_params);
 
-int ipa3_teth_bridge_get_pm_hdl(void);
+int ipa3_teth_bridge_get_pm_hdl(enum ipa_client_type client);
 
 /*
  * Tethering client info
@@ -2725,7 +2738,8 @@
 
 int ipa3_mhi_resume_channels_internal(enum ipa_client_type client,
 		bool LPTransitionRejected, bool brstmode_enabled,
-		union __packed gsi_channel_scratch ch_scratch, u8 index);
+		union __packed gsi_channel_scratch ch_scratch, u8 index,
+		bool is_switch_to_dbmode);
 
 int ipa3_mhi_destroy_channel(enum ipa_client_type client);
 
@@ -2886,6 +2900,7 @@
 void ipa3_counter_id_remove_all(void);
 int ipa3_id_alloc(void *ptr);
 void *ipa3_id_find(u32 id);
+bool ipa3_check_idr_if_freed(void *ptr);
 void ipa3_id_remove(u32 id);
 int ipa3_enable_force_clear(u32 request_id, bool throttle_source,
 	u32 source_pipe_bitmask);
@@ -2963,8 +2978,6 @@
 const struct ipa_gsi_ep_config *ipa3_get_gsi_ep_info
 	(enum ipa_client_type client);
 
-bool ipa3_check_idr_if_freed(void *ptr);
-
 int ipa3_wigig_init_i(void);
 int ipa3_wigig_uc_init(
 	struct ipa_wdi_uc_ready_params *inout,
@@ -3035,7 +3048,8 @@
 int ipa3_set_flt_tuple_mask(int pipe_idx, struct ipahal_reg_hash_tuple *tuple);
 int ipa3_set_rt_tuple_mask(int tbl_idx, struct ipahal_reg_hash_tuple *tuple);
 void ipa3_set_resorce_groups_min_max_limits(void);
-void ipa3_suspend_apps_pipes(bool suspend);
+int ipa3_suspend_apps_pipes(bool suspend);
+void ipa3_force_close_coal(void);
 int ipa3_flt_read_tbl_from_hw(u32 pipe_idx,
 	enum ipa_ip_type ip_type,
 	bool hashable,
@@ -3080,6 +3094,8 @@
 int ipa3_alloc_common_event_ring(void);
 int ipa3_allocate_dma_task_for_gsi(void);
 void ipa3_free_dma_task_for_gsi(void);
+int ipa3_allocate_coal_close_frame(void);
+void ipa3_free_coal_close_frame(void);
 int ipa3_set_clock_plan_from_pm(int idx);
 void __ipa_gsi_irq_rx_scedule_poll(struct ipa3_sys_context *sys);
 int ipa3_tz_unlock_reg(struct ipa_tz_unlock_reg_info *reg_info, u16 num_regs);
