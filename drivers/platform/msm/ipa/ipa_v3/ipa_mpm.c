/* Copyright (c) 2019 The Linux Foundation. All rights reserved.
 *
 * This program is free software; you can redistribute it and/or modify
 * it under the terms of the GNU General Public License version 2 and
 * only version 2 as published by the Free Software Foundation.
 *
 * This program is distributed in the hope that it will be useful,
 * but WITHOUT ANY WARRANTY; without even the implied warranty of
 * MERCHANTABILITY or FITNESS FOR A PARTICULAR PURPOSE.  See the
 * GNU General Public License for more details.
 */

#include <linux/dma-mapping.h>
#include <linux/list.h>
#include <linux/slab.h>
#include <linux/device.h>
#include <linux/module.h>
#include <linux/mhi.h>
#include <linux/msm_gsi.h>
#include <linux/delay.h>
#include <linux/log2.h>
#include "../ipa_common_i.h"
#include "ipa_i.h"

#define IPA_MPM_DRV_NAME "ipa_mpm"

#define IPA_MPM_DBG(fmt, args...) \
	do { \
		pr_debug(IPA_MPM_DRV_NAME " %s:%d " fmt, \
			__func__, __LINE__, ## args); \
		IPA_IPC_LOGGING(ipa_get_ipc_logbuf(), \
			IPA_MPM_DRV_NAME " %s:%d " fmt, ## args); \
		IPA_IPC_LOGGING(ipa_get_ipc_logbuf_low(), \
			IPA_MPM_DRV_NAME " %s:%d " fmt, ## args); \
	} while (0)

#define IPA_MPM_DBG_LOW(fmt, args...) \
	do { \
		pr_debug(IPA_MPM_DRV_NAME " %s:%d " fmt, \
			__func__, __LINE__, ## args); \
		IPA_IPC_LOGGING(ipa_get_ipc_logbuf_low(), \
			IPA_MPM_DRV_NAME " %s:%d " fmt, ## args); \
	} while (0)


#define IPA_MPM_ERR(fmt, args...) \
	do { \
		pr_err(IPA_MPM_DRV_NAME " %s:%d " fmt, \
			__func__, __LINE__, ## args); \
		IPA_IPC_LOGGING(ipa_get_ipc_logbuf(), \
				IPA_MPM_DRV_NAME " %s:%d " fmt, ## args); \
		IPA_IPC_LOGGING(ipa_get_ipc_logbuf_low(), \
				IPA_MPM_DRV_NAME " %s:%d " fmt, ## args); \
	} while (0)


#define IPA_MPM_FUNC_ENTRY() \
	IPA_MPM_DBG("ENTRY\n")
#define IPA_MPM_FUNC_EXIT() \
	IPA_MPM_DBG("EXIT\n")

#define IPA_MPM_MAX_MHIP_CHAN 3

#define IPA_MPM_NUM_RING_DESC 0x400
#define IPA_MPM_RING_LEN (IPA_MPM_NUM_RING_DESC - 10)

#define IPA_MPM_MHI_HOST_UL_CHANNEL 4
#define IPA_MPM_MHI_HOST_DL_CHANNEL  5
#define DEFAULT_AGGR_TIME_LIMIT 1000 /* 1ms */
#define DEFAULT_AGGR_PKT_LIMIT 0
#define TETH_AGGR_TIME_LIMIT 10000
#define TETH_AGGR_BYTE_LIMIT 24
#define TRE_BUFF_SIZE 32768
#define IPA_HOLB_TMR_EN 0x1
#define IPA_HOLB_TMR_DIS 0x0
#define RNDIS_IPA_DFLT_RT_HDL 0
#define IPA_POLL_FOR_EMPTINESS_NUM 50
#define IPA_POLL_FOR_EMPTINESS_SLEEP_USEC 20
#define IPA_CHANNEL_STOP_IN_PROC_TO_MSEC 5
#define IPA_CHANNEL_STOP_IN_PROC_SLEEP_USEC 200

enum mhip_re_type {
	MHIP_RE_XFER = 0x2,
	MHIP_RE_NOP = 0x4,
};

enum ipa_mpm_mhi_ch_id_type {
	IPA_MPM_MHIP_CH_ID_0,
	IPA_MPM_MHIP_CH_ID_1,
	IPA_MPM_MHIP_CH_ID_2,
	IPA_MPM_MHIP_CH_ID_MAX,
};

enum ipa_mpm_dma_data_direction {
	DMA_HIPA_BIDIRECTIONAL = 0,
	DMA_TO_HIPA = 1,
	DMA_FROM_HIPA = 2,
	DMA_HIPA_NONE = 3,
};

enum ipa_mpm_ipa_teth_client_type {
	IPA_MPM_MHIP_USB,
	IPA_MPM_MHIP_WIFI,
};

enum ipa_mpm_mhip_client_type {
	IPA_MPM_MHIP_INIT,
	/* USB RMNET CLIENT */
	IPA_MPM_MHIP_USB_RMNET,
	/* USB RNDIS / WIFI CLIENT */
	IPA_MPM_MHIP_TETH,
	/* USB DPL CLIENT */
	IPA_MPM_MHIP_USB_DPL,
	IPA_MPM_MHIP_NONE,
};

enum ipa_mpm_start_stop_type {
	STOP,
	START,
};

enum ipa_mpm_clk_vote_type {
	CLK_ON,
	CLK_OFF,
};

enum mhip_status_type {
	MHIP_STATUS_SUCCESS,
	MHIP_STATUS_NO_OP,
	MHIP_STATUS_FAIL,
	MHIP_STATUS_BAD_STATE,
	MHIP_STATUS_EP_NOT_FOUND,
	MHIP_STATUS_EP_NOT_READY,
};

enum mhip_smmu_domain_type {
	MHIP_SMMU_DOMAIN_IPA,
	MHIP_SMMU_DOMAIN_PCIE,
	MHIP_SMMU_DOMAIN_NONE,
};

/* each pair of UL/DL channels are defined below */
static const struct mhi_device_id mhi_driver_match_table[] = {
	{ .chan = "IP_HW_MHIP_0" }, // for rmnet pipes
	{ .chan = "IP_HW_MHIP_1" }, // for MHIP teth pipes - rndis/wifi
	{ .chan = "IP_HW_ADPL" }, // DPL/ODL DL pipe
};

/*
 * MHI PRIME GSI Descriptor format that Host IPA uses.
 */
struct __packed mhi_p_desc {
	uint64_t buffer_ptr;
	uint16_t buff_len;
	uint16_t resvd1;
	uint16_t chain : 1;
	uint16_t resvd4 : 7;
	uint16_t ieob : 1;
	uint16_t ieot : 1;
	uint16_t bei : 1;
	uint16_t sct : 1;
	uint16_t resvd3 : 4;
	uint8_t re_type;
	uint8_t resvd2;
};

/*
 * MHI PRIME Channel Context and Event Context Array
 * Information that is sent to Device IPA.
 */
struct ipa_mpm_channel_context_type {
	u32 chstate : 8;
	u32 reserved1 : 24;
	u32 chtype;
	u32 erindex;
	u64 rbase;
	u64 rlen;
	u64 reserved2;
	u64 reserved3;
} __packed;

struct ipa_mpm_event_context_type {
	u32 reserved1 : 8;
	u32 update_rp_modc : 8;
	u32 update_rp_intmodt : 16;
	u32 ertype;
	u32 update_rp_addr;
	u64 rbase;
	u64 rlen;
	u32 buff_size : 16;
	u32 reserved2 : 16;
	u32 reserved3;
	u64 reserved4;
} __packed;

struct ipa_mpm_pipes_info_type {
	enum ipa_client_type ipa_client;
	struct ipa_ep_cfg ep_cfg;
};

struct ipa_mpm_channel_type {
	struct ipa_mpm_pipes_info_type dl_cons;
	struct ipa_mpm_pipes_info_type ul_prod;
	enum ipa_mpm_mhip_client_type mhip_client;
};

static struct ipa_mpm_channel_type ipa_mpm_pipes[IPA_MPM_MHIP_CH_ID_MAX];

/* For configuring IPA_CLIENT_MHI_PRIME_TETH_CONS */
static struct ipa_ep_cfg mhip_dl_teth_ep_cfg = {
	.mode = {
		.mode = IPA_BASIC,
		.dst = IPA_CLIENT_MHI_PRIME_TETH_CONS,
<<<<<<< HEAD
=======
	},
	.hdr = {
		.hdr_len = 4,
>>>>>>> c1dbafdf
	}
};

static struct ipa_ep_cfg mhip_ul_teth_ep_cfg = {
	.mode = {
		.mode = IPA_BASIC,
		.dst = IPA_CLIENT_MHI_PRIME_TETH_PROD,
<<<<<<< HEAD
	}
=======
	},
	.hdr = {
		.hdr_len = 4,
	},
		.hdr_ext = {
		.hdr_total_len_or_pad_valid = true,
		.hdr_payload_len_inc_padding = true,
	},
	.aggr = {
		.aggr_en = IPA_ENABLE_AGGR,
		.aggr = IPA_QCMAP,
		.aggr_byte_limit = TETH_AGGR_BYTE_LIMIT,
		.aggr_time_limit = TETH_AGGR_TIME_LIMIT,
	},

>>>>>>> c1dbafdf
};

/* WARNING!! Temporary for rndis intgration only */


/* For configuring IPA_CLIENT_MHIP_RMNET_PROD */
static struct ipa_ep_cfg mhip_dl_rmnet_ep_cfg = {
	.mode = {
		.mode = IPA_DMA,
		.dst = IPA_CLIENT_USB_CONS,
	},
};

/* For configuring IPA_CLIENT_MHIP_RMNET_CONS */
static struct ipa_ep_cfg mhip_ul_rmnet_ep_cfg = {
	.mode = {
		.mode = IPA_DMA,
		.dst = IPA_CLIENT_USB_CONS,
	},
};

/* For configuring IPA_CLIENT_MHIP_DPL_PROD */
static struct ipa_ep_cfg mhip_dl_dpl_ep_cfg = {
	.mode = {
		.mode = IPA_DMA,
		.dst = IPA_CLIENT_USB_CONS,
	},
};


struct ipa_mpm_iova_addr {
	dma_addr_t base;
	unsigned int size;
};

struct ipa_mpm_dev_info {
	struct platform_device *pdev;
	struct device *dev;
	bool ipa_smmu_enabled;
	bool pcie_smmu_enabled;
	struct ipa_mpm_iova_addr ctrl;
	struct ipa_mpm_iova_addr data;
	u32 chdb_base;
	u32 erdb_base;
};

struct ipa_mpm_event_props {
	u16 id;
	phys_addr_t device_db;
	struct ipa_mpm_event_context_type ev_ctx;
};

struct ipa_mpm_channel_props {
	u16 id;
	phys_addr_t device_db;
	struct ipa_mpm_channel_context_type ch_ctx;
};

enum ipa_mpm_gsi_state {
	GSI_ERR,
	GSI_INIT,
	GSI_ALLOCATED,
	GSI_STARTED,
	GSI_STOPPED,
};

struct ipa_mpm_channel {
	struct ipa_mpm_channel_props chan_props;
	struct ipa_mpm_event_props evt_props;
	enum ipa_mpm_gsi_state gsi_state;
	dma_addr_t db_host_iova;
	dma_addr_t db_device_iova;
};

enum ipa_mpm_teth_state {
	IPA_MPM_TETH_INIT = 0,
	IPA_MPM_TETH_INPROGRESS,
	IPA_MPM_TETH_CONNECTED,
};

enum ipa_mpm_mhip_chan {
	IPA_MPM_MHIP_CHAN_UL,
	IPA_MPM_MHIP_CHAN_DL,
	IPA_MPM_MHIP_CHAN_BOTH,
};

struct producer_rings {
	struct mhi_p_desc *tr_va;
	struct mhi_p_desc *er_va;
	void *tre_buff_va[IPA_MPM_RING_LEN];
	dma_addr_t tr_pa;
	dma_addr_t er_pa;
	dma_addr_t tre_buff_iova[IPA_MPM_RING_LEN];
	/*
	 * The iova generated for AP CB,
	 * used only for dma_map_single to flush the cache.
	 */
	dma_addr_t ap_iova_er;
	dma_addr_t ap_iova_tr;
	dma_addr_t ap_iova_buff[IPA_MPM_RING_LEN];
};

struct ipa_mpm_mhi_driver {
	struct mhi_device *mhi_dev;
	struct producer_rings ul_prod_ring;
	struct producer_rings dl_prod_ring;
	struct ipa_mpm_channel ul_prod;
	struct ipa_mpm_channel dl_cons;
	enum ipa_mpm_mhip_client_type mhip_client;
	enum ipa_mpm_teth_state teth_state;
	struct mutex mutex;
	bool init_complete;
	struct mutex lpm_mutex;
	bool in_lpm;
};

struct ipa_mpm_context {
	struct ipa_mpm_dev_info dev_info;
	struct ipa_mpm_mhi_driver md[IPA_MPM_MAX_MHIP_CHAN];
	struct mutex mutex;
	atomic_t ipa_clk_ref_cnt;
	atomic_t pcie_clk_ref_cnt;
	atomic_t probe_cnt;
	struct device *parent_pdev;
	struct ipa_smmu_cb_ctx carved_smmu_cb;
	struct device *mhi_parent_dev;
};

#define IPA_MPM_DESC_SIZE (sizeof(struct mhi_p_desc))
#define IPA_MPM_RING_TOTAL_SIZE (IPA_MPM_RING_LEN * IPA_MPM_DESC_SIZE)
/* WA: Make the IPA_MPM_PAGE_SIZE from 16k (next power of ring size) to
 * 32k. This is to make sure IOMMU map happens for the same size
 * for all TR/ER and doorbells.
 */
#define IPA_MPM_PAGE_SIZE TRE_BUFF_SIZE


static struct ipa_mpm_context *ipa_mpm_ctx;
static struct platform_device *m_pdev;
static int ipa_mpm_mhi_probe_cb(struct mhi_device *,
	const struct mhi_device_id *);
static void ipa_mpm_mhi_remove_cb(struct mhi_device *);
static void ipa_mpm_mhi_status_cb(struct mhi_device *, enum MHI_CB);
static void ipa_mpm_change_teth_state(int probe_id,
	enum ipa_mpm_teth_state ip_state);
static void ipa_mpm_change_gsi_state(int probe_id,
	enum ipa_mpm_mhip_chan mhip_chan,
	enum ipa_mpm_gsi_state next_state);
static int ipa_mpm_start_stop_mhip_data_path(int probe_id,
	enum ipa_mpm_start_stop_type start);
static int ipa_mpm_probe(struct platform_device *pdev);
static int ipa_mpm_vote_unvote_pcie_clk(enum ipa_mpm_clk_vote_type vote,
	int probe_id);
static void ipa_mpm_vote_unvote_ipa_clk(enum ipa_mpm_clk_vote_type vote);
static enum mhip_status_type ipa_mpm_start_stop_mhip_chan(
	enum ipa_mpm_mhip_chan mhip_chan,
	int probe_id,
	enum ipa_mpm_start_stop_type start_stop);

static struct mhi_driver mhi_driver = {
	.id_table = mhi_driver_match_table,
	.probe = ipa_mpm_mhi_probe_cb,
	.remove = ipa_mpm_mhi_remove_cb,
	.status_cb = ipa_mpm_mhi_status_cb,
	.driver = {
		.name = IPA_MPM_DRV_NAME,
		.owner = THIS_MODULE,
	},
};

static void ipa_mpm_ipa3_delayed_probe(struct work_struct *work)
{
	(void)ipa_mpm_probe(m_pdev);
}

static DECLARE_WORK(ipa_mpm_ipa3_scheduled_probe, ipa_mpm_ipa3_delayed_probe);

static void ipa_mpm_ipa3_ready_cb(void *user_data)
{
	struct platform_device *pdev = (struct platform_device *)(user_data);

	m_pdev = pdev;

	IPA_MPM_DBG("IPA ready callback has been triggered\n");

	schedule_work(&ipa_mpm_ipa3_scheduled_probe);
}

static void ipa_mpm_gsi_evt_ring_err_cb(struct gsi_evt_err_notify *err_data)
{
	IPA_MPM_ERR("GSI EVT RING ERROR, not expected..\n");
	ipa_assert();
}

static void ipa_mpm_gsi_chan_err_cb(struct gsi_chan_err_notify *err_data)
{
	IPA_MPM_ERR("GSI CHAN ERROR, not expected..\n");
	ipa_assert();
}

/**
 * ipa_mpm_smmu_map() - SMMU maps ring and the buffer pointer.
 * @va_addr: virtual address that needs to be mapped
 * @sz: size of the address to be mapped
 * @dir: ipa_mpm_dma_data_direction
 * @ap_cb_iova: iova for AP context bank
 *
 * This function SMMU maps both ring and the buffer pointer.
 * The ring pointers will be aligned to ring size and
 * the buffer pointers should be aligned to buffer size.
 *
 * Returns: iova of the mapped address
 */
static dma_addr_t ipa_mpm_smmu_map(void *va_addr,
	int sz,
	int dir,
	dma_addr_t *ap_cb_iova)
{
	struct iommu_domain *ipa_smmu_domain, *pcie_smmu_domain;
	phys_addr_t phys_addr;
	dma_addr_t iova;
	int smmu_enabled;
	unsigned long iova_p;
	phys_addr_t pa_p;
	u32 size_p;
	int prot = IOMMU_READ | IOMMU_WRITE;
	struct ipa_smmu_cb_ctx *cb = &ipa_mpm_ctx->carved_smmu_cb;
	unsigned long carved_iova = roundup(cb->next_addr, IPA_MPM_PAGE_SIZE);
	int ret = 0;

	if (carved_iova >= cb->va_end) {
		IPA_MPM_ERR("running out of carved_iova %x\n", carved_iova);
		ipa_assert();
	}
	/*
	 * Both Host IPA and PCIE SMMU should be enabled or disabled
	 * for proceed.
	 * If SMMU Enabled => iova == pa
	 * If SMMU Disabled => iova == iommu mapped iova
	 * dma_map_single ensures cache is flushed and the memory is not
	 * touched again until dma_unmap_single() is called
	 */
	smmu_enabled = (ipa_mpm_ctx->dev_info.ipa_smmu_enabled &&
		ipa_mpm_ctx->dev_info.pcie_smmu_enabled) ? 1 : 0;

	if (smmu_enabled) {
		/* Map the phys addr to both PCIE and IPA AP CB
		 * from the carved out common iova range.
		 */
		ipa_smmu_domain = ipa3_get_smmu_domain();

		if (!ipa_smmu_domain) {
			IPA_MPM_ERR("invalid IPA smmu domain\n");
			ipa_assert();
		}

		if (!ipa_mpm_ctx->mhi_parent_dev) {
			IPA_MPM_ERR("invalid PCIE SMMU domain\n");
			ipa_assert();
		}

		phys_addr = virt_to_phys((void *) va_addr);
		IPA_SMMU_ROUND_TO_PAGE(carved_iova, phys_addr, sz,
					iova_p, pa_p, size_p);

		/* Flush the cache with dma_map_single for IPA AP CB */
		*ap_cb_iova = dma_map_single(ipa3_ctx->pdev, va_addr,
						IPA_MPM_RING_TOTAL_SIZE, dir);
		ret = ipa3_iommu_map(ipa_smmu_domain, iova_p,
					pa_p, size_p, prot);
		if (ret) {
			IPA_MPM_ERR("IPA IOMMU returned failure, ret = %d\n",
					ret);
			ipa_assert();
		}

		pcie_smmu_domain = iommu_get_domain_for_dev(
			ipa_mpm_ctx->mhi_parent_dev);
		ret = iommu_map(pcie_smmu_domain, iova_p, pa_p, size_p, prot);

		if (ret) {
			IPA_MPM_ERR("PCIe IOMMU returned failure, ret = %d\n",
				ret);
			ipa_assert();
		}

		iova = iova_p;
		cb->next_addr = iova_p + size_p;
	} else {
		iova = dma_map_single(ipa3_ctx->pdev, va_addr,
					IPA_MPM_RING_TOTAL_SIZE, dir);
		*ap_cb_iova = iova;
	}
	return iova;
}

/**
 * ipa_mpm_smmu_unmap() - SMMU unmaps ring and the buffer pointer.
 * @va_addr: virtual address that needs to be mapped
 * @sz: size of the address to be mapped
 * @dir: ipa_mpm_dma_data_direction
 * @ap_cb_iova: iova for AP context bank
 *
 * This function SMMU unmaps both ring and the buffer pointer.
 * The ring pointers will be aligned to ring size and
 * the buffer pointers should be aligned to buffer size.
 *
 * Return: none
 */
static void ipa_mpm_smmu_unmap(dma_addr_t carved_iova, int sz, int dir,
	dma_addr_t ap_cb_iova)
{
	unsigned long iova_p;
	unsigned long pa_p;
	u32 size_p = 0;
	struct iommu_domain *ipa_smmu_domain, *pcie_smmu_domain;
	struct ipa_smmu_cb_ctx *cb = &ipa_mpm_ctx->carved_smmu_cb;
	int smmu_enabled = (ipa_mpm_ctx->dev_info.ipa_smmu_enabled &&
		ipa_mpm_ctx->dev_info.pcie_smmu_enabled) ? 1 : 0;

	if (carved_iova <= 0) {
		IPA_MPM_ERR("carved_iova is zero/negative\n");
		WARN_ON(1);
		return;
	}

	if (smmu_enabled) {
		ipa_smmu_domain = ipa3_get_smmu_domain();
		if (!ipa_smmu_domain) {
			IPA_MPM_ERR("invalid IPA smmu domain\n");
			ipa_assert();
		}

		if (!ipa_mpm_ctx->mhi_parent_dev) {
			IPA_MPM_ERR("invalid PCIE SMMU domain\n");
			ipa_assert();
		}

		IPA_SMMU_ROUND_TO_PAGE(carved_iova, carved_iova, sz,
			iova_p, pa_p, size_p);
		pcie_smmu_domain = iommu_get_domain_for_dev(
			ipa_mpm_ctx->mhi_parent_dev);
		iommu_unmap(pcie_smmu_domain, iova_p, size_p);
		iommu_unmap(ipa_smmu_domain, iova_p, size_p);

		cb->next_addr -= size_p;
		dma_unmap_single(ipa3_ctx->pdev, ap_cb_iova,
<<<<<<< HEAD
			size_p, dir);
=======
			IPA_MPM_RING_TOTAL_SIZE, dir);
>>>>>>> c1dbafdf
	} else {
		dma_unmap_single(ipa3_ctx->pdev, ap_cb_iova,
			IPA_MPM_RING_TOTAL_SIZE, dir);
	}
}

static u32 ipa_mpm_smmu_map_doorbell(enum mhip_smmu_domain_type smmu_domain,
	u32 pa_addr)
{
	/*
	 * Doorbells are already in PA, map these to
	 * PCIE/IPA doman if SMMUs are enabled.
	 */
	struct iommu_domain *ipa_smmu_domain, *pcie_smmu_domain;
	int smmu_enabled;
	unsigned long iova_p;
	phys_addr_t pa_p;
	u32 size_p;
	int ret = 0;
	int prot = IOMMU_READ | IOMMU_WRITE;
	struct ipa_smmu_cb_ctx *cb = &ipa_mpm_ctx->carved_smmu_cb;
	unsigned long carved_iova = roundup(cb->next_addr, IPA_MPM_PAGE_SIZE);
	u32 iova = 0;
	u64 offset = 0;

	if (carved_iova >= cb->va_end) {
		IPA_MPM_ERR("running out of carved_iova %x\n", carved_iova);
		ipa_assert();
	}

	smmu_enabled = (ipa_mpm_ctx->dev_info.ipa_smmu_enabled &&
		ipa_mpm_ctx->dev_info.pcie_smmu_enabled) ? 1 : 0;

	if (smmu_enabled) {
		IPA_SMMU_ROUND_TO_PAGE(carved_iova, pa_addr, IPA_MPM_PAGE_SIZE,
					iova_p, pa_p, size_p);
		if (smmu_domain == MHIP_SMMU_DOMAIN_IPA) {
			ipa_smmu_domain = ipa3_get_smmu_domain();
			ret = ipa3_iommu_map(ipa_smmu_domain,
				iova_p, pa_p, size_p, prot);
			if (ret) {
				IPA_MPM_ERR("IPA doorbell mapping failed\n");
				ipa_assert();
			}
			offset = pa_addr - pa_p;
		} else if (smmu_domain == MHIP_SMMU_DOMAIN_PCIE) {
			pcie_smmu_domain = iommu_get_domain_for_dev(
				ipa_mpm_ctx->mhi_parent_dev);
			 ret = iommu_map(pcie_smmu_domain,
				iova_p, pa_p, size_p, prot);
			if (ret) {
				IPA_MPM_ERR("PCIe doorbell mapping failed\n");
				ipa_assert();
			}
			offset = pa_addr - pa_p;
		}
		iova = iova_p + offset;
		cb->next_addr = iova_p + IPA_MPM_PAGE_SIZE;
	} else {
		iova = pa_addr;
	}
	return iova;
}

static void ipa_mpm_smmu_unmap_doorbell(enum mhip_smmu_domain_type smmu_domain,
	dma_addr_t iova)
{
	/*
	 * Doorbells are already in PA, map these to
	 * PCIE/IPA doman if SMMUs are enabled.
	 */
	struct iommu_domain *ipa_smmu_domain, *pcie_smmu_domain;
	int smmu_enabled;
	unsigned long iova_p;
	phys_addr_t pa_p;
	u32 size_p;
	struct ipa_smmu_cb_ctx *cb = &ipa_mpm_ctx->carved_smmu_cb;

	smmu_enabled = (ipa_mpm_ctx->dev_info.ipa_smmu_enabled &&
		ipa_mpm_ctx->dev_info.pcie_smmu_enabled) ? 1 : 0;

	if (smmu_enabled) {
		IPA_SMMU_ROUND_TO_PAGE(iova, iova, IPA_MPM_PAGE_SIZE,
					iova_p, pa_p, size_p);
		if (smmu_domain == MHIP_SMMU_DOMAIN_IPA) {
			ipa_smmu_domain = ipa3_get_smmu_domain();
			iommu_unmap(ipa_smmu_domain, iova_p, size_p);
		} else if (smmu_domain == MHIP_SMMU_DOMAIN_PCIE) {
			pcie_smmu_domain = iommu_get_domain_for_dev(
				ipa_mpm_ctx->mhi_parent_dev);
			 iommu_unmap(pcie_smmu_domain, iova_p, size_p);
			cb->next_addr -=  IPA_MPM_PAGE_SIZE;
		}
	}
}
static int get_idx_from_id(const struct mhi_device_id *id)
{
	return (id - mhi_driver_match_table);
}

static void get_ipa3_client(int id,
	enum ipa_client_type *ul_prod,
	enum ipa_client_type *dl_cons)
{
	IPA_MPM_FUNC_ENTRY();

	if (id >= IPA_MPM_MHIP_CH_ID_MAX) {
		*ul_prod = IPA_CLIENT_MAX;
		*dl_cons = IPA_CLIENT_MAX;
	} else {
		*ul_prod = ipa_mpm_pipes[id].ul_prod.ipa_client;
		*dl_cons = ipa_mpm_pipes[id].dl_cons.ipa_client;
	}
	IPA_MPM_FUNC_EXIT();
}

static int ipa_mpm_connect_mhip_gsi_pipe(enum ipa_client_type mhip_client,
	int mhi_idx, struct ipa_req_chan_out_params *out_params)
{
	int ipa_ep_idx;
	int res;
	struct mhi_p_desc *ev_ring;
	struct mhi_p_desc *tr_ring;
	int tr_ring_sz, ev_ring_sz;
	dma_addr_t ev_ring_iova, tr_ring_iova;
	dma_addr_t ap_cb_iova;
	dma_addr_t ap_cb_er_iova;
	struct ipa_request_gsi_channel_params gsi_params;
	int dir;
	int i;
	void *buff;
	int result;
	int k;
	struct ipa3_ep_context *ep;

	if (mhip_client == IPA_CLIENT_MAX)
		goto fail_gen;

	if ((mhi_idx < IPA_MPM_MHIP_CH_ID_0) ||
		(mhi_idx >= IPA_MPM_MHIP_CH_ID_MAX))
		goto fail_gen;

	ipa_ep_idx = ipa3_get_ep_mapping(mhip_client);
	if (ipa_ep_idx == IPA_EP_NOT_ALLOCATED) {
		IPA_MPM_ERR("fail to find channel EP.\n");
		goto fail_gen;
	}
	ep = &ipa3_ctx->ep[ipa_ep_idx];
	if (ep->valid == 1) {
		IPAERR("EP %d already allocated.\n", ipa_ep_idx);
		return 0;
	}

	IPA_MPM_DBG("connecting client %d (ep: %d)\n", mhip_client, ipa_ep_idx);

	IPA_MPM_FUNC_ENTRY();

	ev_ring_sz = IPA_MPM_RING_TOTAL_SIZE;
	ev_ring = kzalloc(ev_ring_sz, GFP_KERNEL);
	if (!ev_ring)
		goto fail_evt_alloc;

	tr_ring_sz = IPA_MPM_RING_TOTAL_SIZE;
	tr_ring = kzalloc(tr_ring_sz, GFP_KERNEL);
	if (!tr_ring)
		goto fail_tr_alloc;

	tr_ring[0].re_type = MHIP_RE_NOP;

	dir = IPA_CLIENT_IS_PROD(mhip_client) ?
		DMA_TO_HIPA : DMA_FROM_HIPA;

	/* allocate transfer ring elements */
	for (i = 1, k = 1; i < IPA_MPM_RING_LEN; i++, k++) {
		buff = kzalloc(TRE_BUFF_SIZE, GFP_KERNEL);

		if (!buff)
			goto fail_buff_alloc;

		tr_ring[i].buffer_ptr =
			ipa_mpm_smmu_map(buff, TRE_BUFF_SIZE, dir,
				&ap_cb_iova);
		if (!tr_ring[i].buffer_ptr)
			goto fail_smmu_map_ring;

		if (IPA_CLIENT_IS_PROD(mhip_client)) {
			ipa_mpm_ctx->md[mhi_idx].dl_prod_ring.tre_buff_va[k] =
							buff;
			ipa_mpm_ctx->md[mhi_idx].dl_prod_ring.tre_buff_iova[k] =
							tr_ring[i].buffer_ptr;
		} else {
			ipa_mpm_ctx->md[mhi_idx].ul_prod_ring.tre_buff_va[k] =
							buff;
			ipa_mpm_ctx->md[mhi_idx].ul_prod_ring.tre_buff_iova[k] =
							tr_ring[i].buffer_ptr;
		}


		tr_ring[i].buff_len = TRE_BUFF_SIZE;
		tr_ring[i].chain = 0;
		tr_ring[i].ieob = 0;
		tr_ring[i].ieot = 0;
		tr_ring[i].bei = 0;
		tr_ring[i].sct = 0;
		tr_ring[i].re_type = MHIP_RE_XFER;

		if (IPA_CLIENT_IS_PROD(mhip_client))
			ipa_mpm_ctx->md[mhi_idx].dl_prod_ring.ap_iova_buff[k] =
				ap_cb_iova;
		else
			ipa_mpm_ctx->md[mhi_idx].ul_prod_ring.ap_iova_buff[k] =
				ap_cb_iova;
	}

	tr_ring_iova = ipa_mpm_smmu_map(tr_ring, IPA_MPM_PAGE_SIZE, dir,
		&ap_cb_iova);
	if (!tr_ring_iova)
		goto fail_smmu_map_ring;

	ev_ring_iova = ipa_mpm_smmu_map(ev_ring, IPA_MPM_PAGE_SIZE, dir,
		&ap_cb_er_iova);
	if (!ev_ring_iova)
		goto fail_smmu_map_ring;

	/* Store Producer channel rings */
	if (IPA_CLIENT_IS_PROD(mhip_client)) {
		/* Device UL */
		ipa_mpm_ctx->md[mhi_idx].dl_prod_ring.er_va = ev_ring;
		ipa_mpm_ctx->md[mhi_idx].dl_prod_ring.tr_va = tr_ring;
		ipa_mpm_ctx->md[mhi_idx].dl_prod_ring.er_pa = ev_ring_iova;
		ipa_mpm_ctx->md[mhi_idx].dl_prod_ring.tr_pa = tr_ring_iova;
		ipa_mpm_ctx->md[mhi_idx].dl_prod_ring.ap_iova_tr =
			ap_cb_iova;
		ipa_mpm_ctx->md[mhi_idx].dl_prod_ring.ap_iova_er =
			ap_cb_er_iova;
	} else {
		/* Host UL */
		ipa_mpm_ctx->md[mhi_idx].ul_prod_ring.er_va = ev_ring;
		ipa_mpm_ctx->md[mhi_idx].ul_prod_ring.tr_va = tr_ring;
		ipa_mpm_ctx->md[mhi_idx].ul_prod_ring.er_pa = ev_ring_iova;
		ipa_mpm_ctx->md[mhi_idx].ul_prod_ring.tr_pa = tr_ring_iova;
		ipa_mpm_ctx->md[mhi_idx].ul_prod_ring.ap_iova_tr =
			ap_cb_iova;
		ipa_mpm_ctx->md[mhi_idx].ul_prod_ring.ap_iova_er =
			ap_cb_er_iova;
	}

	memset(&gsi_params, 0, sizeof(struct ipa_request_gsi_channel_params));

	if (IPA_CLIENT_IS_PROD(mhip_client))
		gsi_params.ipa_ep_cfg =
		ipa_mpm_pipes[mhi_idx].dl_cons.ep_cfg;
	else
		gsi_params.ipa_ep_cfg =
		ipa_mpm_pipes[mhi_idx].ul_prod.ep_cfg;

	gsi_params.client = mhip_client;
	gsi_params.skip_ep_cfg = false;

	/*
	 * RP update address = Device channel DB address
	 * CLIENT_PROD -> Host DL
	 * CLIENT_CONS -> Host UL
	 */
	if (IPA_CLIENT_IS_PROD(mhip_client)) {
		gsi_params.evt_ring_params.rp_update_addr =
			ipa_mpm_smmu_map_doorbell(
			MHIP_SMMU_DOMAIN_IPA,
			ipa_mpm_ctx->md[mhi_idx].dl_cons.chan_props.device_db);
		if (gsi_params.evt_ring_params.rp_update_addr == 0)
			goto fail_smmu_map_db;

		ipa_mpm_ctx->md[mhi_idx].dl_cons.db_host_iova =
			gsi_params.evt_ring_params.rp_update_addr;

		gsi_params.evt_ring_params.ring_base_addr =
			ipa_mpm_ctx->md[mhi_idx].dl_prod_ring.tr_pa;
		gsi_params.chan_params.ring_base_addr =
			ipa_mpm_ctx->md[mhi_idx].dl_prod_ring.er_pa;
	} else {
		gsi_params.evt_ring_params.rp_update_addr =
			ipa_mpm_smmu_map_doorbell(
			MHIP_SMMU_DOMAIN_IPA,
			ipa_mpm_ctx->md[mhi_idx].ul_prod.chan_props.device_db);
		if (gsi_params.evt_ring_params.rp_update_addr == 0)
			goto fail_smmu_map_db;
		ipa_mpm_ctx->md[mhi_idx].ul_prod.db_host_iova =
			gsi_params.evt_ring_params.rp_update_addr;
		gsi_params.evt_ring_params.ring_base_addr =
			ipa_mpm_ctx->md[mhi_idx].ul_prod_ring.er_pa;
		gsi_params.chan_params.ring_base_addr =
			ipa_mpm_ctx->md[mhi_idx].ul_prod_ring.tr_pa;
	}

	/* Fill Event ring params */
	gsi_params.evt_ring_params.intf = GSI_EVT_CHTYPE_MHIP_EV;
	gsi_params.evt_ring_params.intr = GSI_INTR_MSI;
	gsi_params.evt_ring_params.re_size = GSI_EVT_RING_RE_SIZE_16B;
	gsi_params.evt_ring_params.ring_len =
		(IPA_MPM_RING_LEN) * GSI_EVT_RING_RE_SIZE_16B;
	gsi_params.evt_ring_params.ring_base_vaddr = NULL;
	gsi_params.evt_ring_params.int_modt = 0;
	gsi_params.evt_ring_params.int_modc = 0;
	gsi_params.evt_ring_params.intvec = 0;
	gsi_params.evt_ring_params.msi_addr = 0;
	gsi_params.evt_ring_params.exclusive = true;
	gsi_params.evt_ring_params.err_cb = ipa_mpm_gsi_evt_ring_err_cb;
	gsi_params.evt_ring_params.user_data = NULL;

	/* Evt Scratch Params */
	/* Disable the Moderation for ringing doorbells */
	gsi_params.evt_scratch.mhip.rp_mod_threshold = 1;
	gsi_params.evt_scratch.mhip.rp_mod_timer = 0;
	gsi_params.evt_scratch.mhip.rp_mod_counter = 0;
	gsi_params.evt_scratch.mhip.rp_mod_timer_id = 0;
	gsi_params.evt_scratch.mhip.rp_mod_timer_running = 0;
	gsi_params.evt_scratch.mhip.fixed_buffer_sz = TRE_BUFF_SIZE;

	if (IPA_CLIENT_IS_PROD(mhip_client))
		gsi_params.evt_scratch.mhip.rp_mod_threshold = 4;

	/* Channel Params */
	gsi_params.chan_params.prot = GSI_CHAN_PROT_MHIP;
	gsi_params.chan_params.dir = IPA_CLIENT_IS_PROD(mhip_client) ?
		GSI_CHAN_DIR_TO_GSI : GSI_CHAN_DIR_FROM_GSI;
	/* chan_id is set in ipa3_request_gsi_channel() */
	gsi_params.chan_params.re_size = GSI_CHAN_RE_SIZE_16B;
	gsi_params.chan_params.ring_len =
		(IPA_MPM_RING_LEN) * GSI_EVT_RING_RE_SIZE_16B;
	gsi_params.chan_params.ring_base_vaddr = NULL;
	gsi_params.chan_params.use_db_eng = GSI_CHAN_DIRECT_MODE;
	gsi_params.chan_params.max_prefetch = GSI_ONE_PREFETCH_SEG;
	gsi_params.chan_params.low_weight = 1;
	gsi_params.chan_params.xfer_cb = NULL;
	gsi_params.chan_params.err_cb = ipa_mpm_gsi_chan_err_cb;
	gsi_params.chan_params.chan_user_data = NULL;

	/* Channel scratch */
	gsi_params.chan_scratch.mhip.assert_bit_40 = 0;
	gsi_params.chan_scratch.mhip.host_channel = 1;

	res = ipa3_request_gsi_channel(&gsi_params, out_params);
	if (res) {
		IPA_MPM_ERR("failed to allocate GSI channel res=%d\n", res);
		goto fail_alloc_channel;
	}

	if (IPA_CLIENT_IS_PROD(mhip_client))
		ipa_mpm_change_gsi_state(mhi_idx,
			IPA_MPM_MHIP_CHAN_DL,
			GSI_ALLOCATED);
	else
		ipa_mpm_change_gsi_state(mhi_idx,
			IPA_MPM_MHIP_CHAN_UL,
			GSI_ALLOCATED);

	result = ipa3_start_gsi_channel(ipa_ep_idx);
	if (result) {
		IPA_MPM_ERR("start MHIP channel %d failed\n", mhip_client);
		if (IPA_CLIENT_IS_PROD(mhip_client))
			ipa_mpm_change_gsi_state(mhi_idx,
				IPA_MPM_MHIP_CHAN_DL, GSI_ERR);
		else
			ipa_mpm_change_gsi_state(mhi_idx,
				IPA_MPM_MHIP_CHAN_UL, GSI_ERR);
		goto fail_start_channel;
	}
	if (IPA_CLIENT_IS_PROD(mhip_client))
		ipa_mpm_change_gsi_state(mhi_idx,
			IPA_MPM_MHIP_CHAN_DL, GSI_STARTED);
	else
		ipa_mpm_change_gsi_state(mhi_idx,
			IPA_MPM_MHIP_CHAN_UL, GSI_STARTED);

	/* Fill in the Device Context params */
	if (IPA_CLIENT_IS_PROD(mhip_client)) {
		/* This is the DL channel :: Device -> Host */
		ipa_mpm_ctx->md[mhi_idx].dl_cons.evt_props.ev_ctx.rbase =
			ipa_mpm_ctx->md[mhi_idx].dl_prod_ring.er_pa;
		ipa_mpm_ctx->md[mhi_idx].dl_cons.chan_props.ch_ctx.rbase =
			ipa_mpm_ctx->md[mhi_idx].dl_prod_ring.tr_pa;
	} else {
		ipa_mpm_ctx->md[mhi_idx].ul_prod.evt_props.ev_ctx.rbase =
			ipa_mpm_ctx->md[mhi_idx].ul_prod_ring.tr_pa;
		ipa_mpm_ctx->md[mhi_idx].ul_prod.chan_props.ch_ctx.rbase =
			ipa_mpm_ctx->md[mhi_idx].ul_prod_ring.er_pa;
	}

	IPA_MPM_FUNC_EXIT();

	return 0;

fail_start_channel:
	ipa3_disable_data_path(ipa_ep_idx);
	ipa3_stop_gsi_channel(ipa_ep_idx);
fail_alloc_channel:
	ipa3_release_gsi_channel(ipa_ep_idx);
fail_smmu_map_db:
fail_smmu_map_ring:
fail_tr_alloc:
fail_evt_alloc:
fail_buff_alloc:
	ipa_assert();
fail_gen:
	return -EFAULT;
}

static void ipa_mpm_clean_mhip_chan(int mhi_idx,
	enum ipa_client_type mhip_client)
{
	int dir;
	int i;
	int ipa_ep_idx;
	int result;

	IPA_MPM_FUNC_ENTRY();

	if (mhip_client == IPA_CLIENT_MAX)
		return;

	if ((mhi_idx < IPA_MPM_MHIP_CH_ID_0) ||
		(mhi_idx >= IPA_MPM_MHIP_CH_ID_MAX))
		return;

	dir = IPA_CLIENT_IS_PROD(mhip_client) ?
		DMA_TO_HIPA : DMA_FROM_HIPA;

	ipa_ep_idx = ipa3_get_ep_mapping(mhip_client);
	if (ipa_ep_idx == IPA_EP_NOT_ALLOCATED) {
		IPA_MPM_ERR("fail to find channel EP.\n");
		return;
	}

	/* Release channel */
	if (mhi_idx == IPA_MPM_MHIP_CH_ID_2) {
		/* Note: DPL not supported yet */
		IPA_MPM_ERR("DPL not supported yet. returning\n");
		return;
	}

	ipa3_set_reset_client_prod_pipe_delay(true,
					IPA_CLIENT_USB_PROD);

	/* Release channel */
	result = ipa3_stop_gsi_channel(ipa_ep_idx);
	if (result) {
		IPA_MPM_ERR("Stop channel for MHIP_Client =  %d failed\n",
					mhip_client);
		goto fail_chan;
	}
	result = ipa3_reset_gsi_channel(ipa_ep_idx);
	if (result) {
		IPA_MPM_ERR("Reset channel for MHIP_Client =  %d failed\n",
					mhip_client);
		goto fail_chan;
	}
	result = ipa3_reset_gsi_event_ring(ipa_ep_idx);
	if (result) {
		IPA_MPM_ERR("Reset ev ring for MHIP_Client =  %d failed\n",
					mhip_client);
		goto fail_chan;
	}
	result = ipa3_release_gsi_channel(ipa_ep_idx);
	if (result) {
		IPA_MPM_ERR("Release tr ring for MHIP_Client =  %d failed\n",
					mhip_client);
		if (IPA_CLIENT_IS_PROD(mhip_client))
			ipa_mpm_change_gsi_state(mhi_idx,
				IPA_MPM_MHIP_CHAN_DL, GSI_ERR);
		else
			ipa_mpm_change_gsi_state(mhi_idx,
				IPA_MPM_MHIP_CHAN_UL, GSI_ERR);
		goto fail_chan;
	}

	if (IPA_CLIENT_IS_PROD(mhip_client))
		ipa_mpm_change_gsi_state(mhi_idx,
					IPA_MPM_MHIP_CHAN_DL, GSI_INIT);
	else
		ipa_mpm_change_gsi_state(mhi_idx,
					IPA_MPM_MHIP_CHAN_UL, GSI_INIT);
<<<<<<< HEAD

	memset(&ipa3_ctx->ep[ipa_ep_idx], 0, sizeof(struct ipa3_ep_context));

	/* Unmap Doorbells */
	if (IPA_CLIENT_IS_PROD(mhip_client)) {
		ipa_mpm_smmu_unmap_doorbell(MHIP_SMMU_DOMAIN_PCIE,
			ipa_mpm_ctx->md[mhi_idx].dl_cons.db_device_iova);

		ipa_mpm_smmu_unmap_doorbell(MHIP_SMMU_DOMAIN_IPA,
			ipa_mpm_ctx->md[mhi_idx].dl_cons.db_host_iova);

		ipa_mpm_ctx->md[mhi_idx].dl_cons.db_host_iova = 0;
		ipa_mpm_ctx->md[mhi_idx].dl_cons.db_device_iova = 0;

	} else {
		ipa_mpm_smmu_unmap_doorbell(MHIP_SMMU_DOMAIN_PCIE,
			ipa_mpm_ctx->md[mhi_idx].ul_prod.db_device_iova);

		ipa_mpm_smmu_unmap_doorbell(MHIP_SMMU_DOMAIN_IPA,
=======

	memset(&ipa3_ctx->ep[ipa_ep_idx], 0, sizeof(struct ipa3_ep_context));

	/* Unmap Doorbells */
	if (IPA_CLIENT_IS_PROD(mhip_client)) {
		ipa_mpm_smmu_unmap_doorbell(MHIP_SMMU_DOMAIN_PCIE,
			ipa_mpm_ctx->md[mhi_idx].dl_cons.db_device_iova);

		ipa_mpm_smmu_unmap_doorbell(MHIP_SMMU_DOMAIN_IPA,
			ipa_mpm_ctx->md[mhi_idx].dl_cons.db_host_iova);

		ipa_mpm_ctx->md[mhi_idx].dl_cons.db_host_iova = 0;
		ipa_mpm_ctx->md[mhi_idx].dl_cons.db_device_iova = 0;

	} else {
		ipa_mpm_smmu_unmap_doorbell(MHIP_SMMU_DOMAIN_PCIE,
			ipa_mpm_ctx->md[mhi_idx].ul_prod.db_device_iova);

		ipa_mpm_smmu_unmap_doorbell(MHIP_SMMU_DOMAIN_IPA,
>>>>>>> c1dbafdf
			ipa_mpm_ctx->md[mhi_idx].ul_prod.db_host_iova);

		ipa_mpm_ctx->md[mhi_idx].ul_prod.db_host_iova = 0;
		ipa_mpm_ctx->md[mhi_idx].ul_prod.db_device_iova = 0;
	}

	/* deallocate/Unmap transfer ring buffers */
	for (i = 1; i < IPA_MPM_RING_LEN; i++) {
		if (IPA_CLIENT_IS_PROD(mhip_client)) {
			ipa_mpm_smmu_unmap(
			(dma_addr_t)
			ipa_mpm_ctx->md[mhi_idx].dl_prod_ring.tre_buff_iova[i],
			TRE_BUFF_SIZE, dir,
			ipa_mpm_ctx->md[mhi_idx].dl_prod_ring.ap_iova_buff[i]);
			ipa_mpm_ctx->md[mhi_idx].dl_prod_ring.tre_buff_iova[i]
								= 0;
			kfree(
			ipa_mpm_ctx->md[mhi_idx].dl_prod_ring.tre_buff_va[i]);
			ipa_mpm_ctx->md[mhi_idx].dl_prod_ring.tre_buff_va[i]
								= NULL;
			ipa_mpm_ctx->md[mhi_idx].dl_prod_ring.ap_iova_buff[i]
								= 0;
			ipa_mpm_ctx->md[mhi_idx].dl_prod_ring.tre_buff_iova[i]
								= 0;
		} else {
			ipa_mpm_smmu_unmap(
			(dma_addr_t)
			ipa_mpm_ctx->md[mhi_idx].ul_prod_ring.tre_buff_iova[i],
			TRE_BUFF_SIZE, dir,
			ipa_mpm_ctx->md[mhi_idx].ul_prod_ring.ap_iova_buff[i]
			);
			ipa_mpm_ctx->md[mhi_idx].ul_prod_ring.tre_buff_iova[i]
								= 0;
			kfree(
			ipa_mpm_ctx->md[mhi_idx].ul_prod_ring.tre_buff_va[i]);
			ipa_mpm_ctx->md[mhi_idx].ul_prod_ring.tre_buff_va[i]
								= NULL;
			ipa_mpm_ctx->md[mhi_idx].ul_prod_ring.ap_iova_buff[i]
								= 0;
			ipa_mpm_ctx->md[mhi_idx].ul_prod_ring.tre_buff_iova[i]
								= 0;
		}
	}

	/* deallocate/Unmap rings */
	if (IPA_CLIENT_IS_PROD(mhip_client)) {
		ipa_mpm_smmu_unmap(
			ipa_mpm_ctx->md[mhi_idx].dl_prod_ring.er_pa,
			IPA_MPM_PAGE_SIZE, dir,
			ipa_mpm_ctx->md[mhi_idx].dl_prod_ring.ap_iova_er);

		ipa_mpm_smmu_unmap(
			ipa_mpm_ctx->md[mhi_idx].dl_prod_ring.tr_pa,
			IPA_MPM_PAGE_SIZE, dir,
			ipa_mpm_ctx->md[mhi_idx].dl_prod_ring.ap_iova_tr);

		kfree(ipa_mpm_ctx->md[mhi_idx].dl_prod_ring.er_va);
		kfree(ipa_mpm_ctx->md[mhi_idx].dl_prod_ring.tr_va);

		ipa_mpm_ctx->md[mhi_idx].dl_prod_ring.er_va = NULL;
		ipa_mpm_ctx->md[mhi_idx].dl_prod_ring.tr_va = NULL;
		ipa_mpm_ctx->md[mhi_idx].dl_prod_ring.ap_iova_tr = 0;
		ipa_mpm_ctx->md[mhi_idx].dl_prod_ring.ap_iova_er = 0;


	} else {
		ipa_mpm_smmu_unmap(
			ipa_mpm_ctx->md[mhi_idx].ul_prod_ring.tr_pa,
			IPA_MPM_PAGE_SIZE, dir,
			ipa_mpm_ctx->md[mhi_idx].dl_prod_ring.ap_iova_tr);
		ipa_mpm_smmu_unmap(
			ipa_mpm_ctx->md[mhi_idx].ul_prod_ring.er_pa,
			IPA_MPM_PAGE_SIZE, dir,
			ipa_mpm_ctx->md[mhi_idx].ul_prod_ring.ap_iova_er);

		ipa_mpm_ctx->md[mhi_idx].ul_prod_ring.tr_pa = 0;
		ipa_mpm_ctx->md[mhi_idx].ul_prod_ring.er_pa = 0;

		kfree(ipa_mpm_ctx->md[mhi_idx].ul_prod_ring.er_va);
		kfree(ipa_mpm_ctx->md[mhi_idx].ul_prod_ring.tr_va);

		ipa_mpm_ctx->md[mhi_idx].ul_prod_ring.er_va = NULL;
		ipa_mpm_ctx->md[mhi_idx].ul_prod_ring.tr_va = NULL;
		ipa_mpm_ctx->md[mhi_idx].ul_prod_ring.ap_iova_er = 0;
		ipa_mpm_ctx->md[mhi_idx].ul_prod_ring.ap_iova_tr = 0;
	}

	IPA_MPM_FUNC_EXIT();
	return;
fail_chan:
	ipa_assert();
}

/* round addresses for closest page per SMMU requirements */
static inline void ipa_mpm_smmu_round_to_page(uint64_t iova, uint64_t pa,
	uint64_t size, unsigned long *iova_p, phys_addr_t *pa_p, u32 *size_p)
{
	*iova_p = rounddown(iova, PAGE_SIZE);
	*pa_p = rounddown(pa, PAGE_SIZE);
	*size_p = roundup(size + pa - *pa_p, PAGE_SIZE);
}


static int __ipa_mpm_configure_mhi_device(struct ipa_mpm_channel *ch,
	int mhi_idx, int dir)
{
	struct mhi_buf ch_config[2];
	int ret;

	IPA_MPM_FUNC_ENTRY();

	if (ch == NULL) {
		IPA_MPM_ERR("ch config is NULL\n");
		return -EINVAL;
	}

	/* Populate CCA */
	ch_config[0].buf = &ch->chan_props.ch_ctx;
	ch_config[0].len = sizeof(ch->chan_props.ch_ctx);
	ch_config[0].name = "CCA";

	/* populate ECA */
	ch_config[1].buf = &ch->evt_props.ev_ctx;
	ch_config[1].len = sizeof(ch->evt_props.ev_ctx);
	ch_config[1].name = "ECA";

	IPA_MPM_DBG("Configuring MHI PRIME device for mhi_idx %d\n", mhi_idx);

	ret = mhi_device_configure(ipa_mpm_ctx->md[mhi_idx].mhi_dev, dir,
			ch_config, 2);
	if (ret) {
		IPA_MPM_ERR("mhi_device_configure failed\n");
		return -EINVAL;
	}

	IPA_MPM_FUNC_EXIT();

	return 0;
}

static void ipa_mpm_mhip_shutdown(int mhip_idx)
{
	enum ipa_client_type ul_prod_chan, dl_cons_chan;

	IPA_MPM_FUNC_ENTRY();

	get_ipa3_client(mhip_idx, &ul_prod_chan, &dl_cons_chan);
	if (mhip_idx == IPA_MPM_MHIP_CH_ID_2) {
		IPA_MPM_ERR("DPL - return\n");
		return;
	}

	ipa_mpm_clean_mhip_chan(mhip_idx, ul_prod_chan);
	ipa_mpm_clean_mhip_chan(mhip_idx, dl_cons_chan);


	mutex_lock(&ipa_mpm_ctx->md[mhip_idx].lpm_mutex);
	if (!ipa_mpm_ctx->md[mhip_idx].in_lpm) {
		ipa_mpm_vote_unvote_ipa_clk(CLK_OFF);
		ipa_mpm_ctx->md[mhip_idx].in_lpm = true;
	}
	mutex_unlock(&ipa_mpm_ctx->md[mhip_idx].lpm_mutex);
	IPA_MPM_FUNC_EXIT();
}

/*
 * Turning on/OFF PCIE Clock is done once for all clients.
 * Always vote for Probe_ID 0 as a standard.
 */
static int ipa_mpm_vote_unvote_pcie_clk(enum ipa_mpm_clk_vote_type vote,
	int probe_id)
{
	int result = 0;

	if (probe_id >= IPA_MPM_MHIP_CH_ID_MAX) {
		IPA_MPM_ERR("probe_id not found\n");
		return -EINVAL;
	}

	if (vote > CLK_OFF) {
		IPA_MPM_ERR("Invalid vote\n");
		return -EINVAL;
	}

	if (ipa_mpm_ctx->md[probe_id].mhi_dev == NULL) {
		IPA_MPM_ERR("MHI not initialized yet\n");
		return 0;
	}
	if (vote == CLK_ON) {
		if ((atomic_read(&ipa_mpm_ctx->pcie_clk_ref_cnt) == 0)) {
			result = mhi_device_get_sync(
				ipa_mpm_ctx->md[probe_id].mhi_dev);
			if (result) {
				IPA_MPM_ERR("mhi_sync_get failed %d\n",
					result);
				return result;
			}
			IPA_MPM_DBG("PCIE clock now ON\n");
		}
		atomic_inc(&ipa_mpm_ctx->pcie_clk_ref_cnt);
	} else {
		if ((atomic_read(&ipa_mpm_ctx->pcie_clk_ref_cnt) == 1)) {
			mhi_device_put(ipa_mpm_ctx->md[probe_id].mhi_dev);
			IPA_MPM_DBG("PCIE clock off ON\n");
		}
		atomic_dec(&ipa_mpm_ctx->pcie_clk_ref_cnt);
	}

	return result;
}

/*
 * Turning on/OFF IPA Clock is done only once- for all clients
 */
static void ipa_mpm_vote_unvote_ipa_clk(enum ipa_mpm_clk_vote_type vote)
{
	if (vote > CLK_OFF)
		return;

	if (vote == CLK_ON) {
		if ((!atomic_read(&ipa_mpm_ctx->ipa_clk_ref_cnt))) {
			IPA_ACTIVE_CLIENTS_INC_SPECIAL("ipa_mpm");
			IPA_MPM_DBG("IPA clock now ON\n");
		}
		atomic_inc(&ipa_mpm_ctx->ipa_clk_ref_cnt);
	} else {
		if ((atomic_read(&ipa_mpm_ctx->ipa_clk_ref_cnt) == 1)) {
			IPA_ACTIVE_CLIENTS_DEC_SPECIAL("ipa_mpm");
			IPA_MPM_DBG("IPA clock now OFF\n");
		}
		atomic_dec(&ipa_mpm_ctx->ipa_clk_ref_cnt);
	}
}

static enum mhip_status_type ipa_mpm_start_stop_mhip_chan(
	enum ipa_mpm_mhip_chan mhip_chan,
	int probe_id,
	enum ipa_mpm_start_stop_type start_stop)
{
	int ipa_ep_idx;
	struct ipa3_ep_context *ep;
	bool is_start;
	enum ipa_client_type ul_chan, dl_chan;
	u32 source_pipe_bitmask = 0;
	enum gsi_status gsi_res = GSI_STATUS_SUCCESS;
	int result;

	IPA_MPM_FUNC_ENTRY();

	if (mhip_chan > IPA_MPM_MHIP_CHAN_BOTH) {
		IPA_MPM_ERR("MHI not initialized yet\n");
		return MHIP_STATUS_FAIL;
	}

	if (probe_id >= IPA_MPM_MHIP_CH_ID_MAX) {
		IPA_MPM_ERR("MHI not initialized yet\n");
		return MHIP_STATUS_FAIL;
	}

	get_ipa3_client(probe_id, &ul_chan, &dl_chan);

	if (mhip_chan == IPA_MPM_MHIP_CHAN_UL) {
		ipa_ep_idx = ipa3_get_ep_mapping(ul_chan);
	} else if (mhip_chan == IPA_MPM_MHIP_CHAN_DL) {
		ipa_ep_idx = ipa3_get_ep_mapping(dl_chan);
	} else if (mhip_chan == IPA_MPM_MHIP_CHAN_BOTH) {
		ipa_ep_idx = ipa3_get_ep_mapping(ul_chan);
		ipa_ep_idx = ipa3_get_ep_mapping(dl_chan);
	}

	if (ipa_ep_idx == IPA_EP_NOT_ALLOCATED) {
		IPA_MPM_ERR("fail to get EP# for idx %d\n", ipa_ep_idx);
		return MHIP_STATUS_EP_NOT_FOUND;
	}
	ep = &ipa3_ctx->ep[ipa_ep_idx];

	if (mhip_chan == IPA_MPM_MHIP_CHAN_UL) {
		IPA_MPM_DBG("current GSI state = %d, action = %d\n",
			ipa_mpm_ctx->md[probe_id].ul_prod.gsi_state,
			start_stop);
		if (ipa_mpm_ctx->md[probe_id].ul_prod.gsi_state <
			GSI_ALLOCATED) {
			IPA_MPM_ERR("GSI chan is not allocated yet\n");
			return MHIP_STATUS_EP_NOT_READY;
		}
	} else if (mhip_chan == IPA_MPM_MHIP_CHAN_DL) {
		IPA_MPM_DBG("current GSI state = %d, action = %d\n",
			ipa_mpm_ctx->md[probe_id].dl_cons.gsi_state,
			start_stop);
		if (ipa_mpm_ctx->md[probe_id].dl_cons.gsi_state <
			GSI_ALLOCATED) {
			IPA_MPM_ERR("GSI chan is not allocated yet\n");
			return MHIP_STATUS_EP_NOT_READY;
		}
	}

	is_start = (start_stop == START) ? true : false;

	if (is_start) {
		if (mhip_chan == IPA_MPM_MHIP_CHAN_UL) {
			if (ipa_mpm_ctx->md[probe_id].ul_prod.gsi_state ==
				GSI_STARTED) {
				IPA_MPM_ERR("GSI chan is already started\n");
				return MHIP_STATUS_NO_OP;
			}
		}

		if (mhip_chan == IPA_MPM_MHIP_CHAN_DL) {
			if (ipa_mpm_ctx->md[probe_id].dl_cons.gsi_state ==
				GSI_STARTED) {
				IPA_MPM_ERR("GSI chan is already started\n");
				return MHIP_STATUS_NO_OP;
			}
		}
		/* Start GSI channel */
		gsi_res = ipa3_start_gsi_channel(ipa_ep_idx);
		if (gsi_res != GSI_STATUS_SUCCESS) {
			IPA_MPM_ERR("Error starting channel: err = %d\n",
					gsi_res);
			goto gsi_chan_fail;
		} else {
			ipa_mpm_change_gsi_state(probe_id, mhip_chan,
					GSI_STARTED);
		}
	} else {
		if (mhip_chan == IPA_MPM_MHIP_CHAN_UL) {
			if (ipa_mpm_ctx->md[probe_id].ul_prod.gsi_state ==
				GSI_STOPPED) {
				IPA_MPM_ERR("GSI chan is already stopped\n");
				return MHIP_STATUS_NO_OP;
			} else if (ipa_mpm_ctx->md[probe_id].ul_prod.gsi_state
				!= GSI_STARTED) {
				IPA_MPM_ERR("GSI chan isn't already started\n");
				return MHIP_STATUS_NO_OP;
			}
		}

		if (mhip_chan == IPA_MPM_MHIP_CHAN_DL) {
			if (ipa_mpm_ctx->md[probe_id].dl_cons.gsi_state ==
				GSI_STOPPED) {
				IPA_MPM_ERR("GSI chan is already stopped\n");
				return MHIP_STATUS_NO_OP;
			} else if (ipa_mpm_ctx->md[probe_id].dl_cons.gsi_state
				!= GSI_STARTED) {
				IPA_MPM_ERR("GSI chan isn't already started\n");
				return MHIP_STATUS_NO_OP;
			}
		}

		if (mhip_chan == IPA_MPM_MHIP_CHAN_UL) {
			source_pipe_bitmask = 1 <<
				ipa3_get_ep_mapping(ep->client);
			/* First Stop UL GSI channel before unvote PCIe clock */
			result = ipa3_stop_gsi_channel(ipa_ep_idx);

			if (result) {
				IPA_MPM_ERR("UL chan stop failed\n");
				goto gsi_chan_fail;
			} else {
				ipa_mpm_change_gsi_state(probe_id, mhip_chan,
							GSI_STOPPED);
			}
		}

		if (mhip_chan == IPA_MPM_MHIP_CHAN_DL) {
			result = ipa3_stop_gsi_channel(ipa_ep_idx);
			if (result) {
				IPA_MPM_ERR("Fail to stop DL channel\n");
				goto gsi_chan_fail;
			} else {
				ipa_mpm_change_gsi_state(probe_id, mhip_chan,
							GSI_STOPPED);
			}
		}
	}
	IPA_MPM_FUNC_EXIT();

	return MHIP_STATUS_SUCCESS;
gsi_chan_fail:
	ipa3_disable_data_path(ipa_ep_idx);
	ipa_mpm_change_gsi_state(probe_id, mhip_chan, GSI_ERR);
	ipa_assert();
	return MHIP_STATUS_FAIL;
}

int ipa_mpm_notify_wan_state(void)
{
	int probe_id = IPA_MPM_MHIP_CH_ID_MAX;
	int i;
	static enum mhip_status_type status;
	int ret = 0;
	enum ipa_client_type ul_chan, dl_chan;
	enum ipa_mpm_mhip_client_type mhip_client = IPA_MPM_MHIP_TETH;

	if (!ipa3_is_mhip_offload_enabled())
		return -EPERM;

	for (i = 0; i < IPA_MPM_MHIP_CH_ID_MAX; i++) {
		if (ipa_mpm_pipes[i].mhip_client == mhip_client) {
			probe_id = i;
			break;
		}
	}

	if (probe_id == IPA_MPM_MHIP_CH_ID_MAX) {
		IPA_MPM_ERR("Unknown probe_id\n");
		return -EPERM;
	}

	IPA_MPM_DBG("WAN backhaul available for probe_id = %d\n", probe_id);
	get_ipa3_client(probe_id, &ul_chan, &dl_chan);

	/* Start UL MHIP channel for offloading the tethering connection */
	ret = ipa_mpm_vote_unvote_pcie_clk(CLK_ON, probe_id);

	if (ret) {
		IPA_MPM_ERR("Error cloking on PCIe clk, err = %d\n", ret);
		return ret;
	}

	status = ipa_mpm_start_stop_mhip_chan(
				IPA_MPM_MHIP_CHAN_UL, probe_id, START);
	switch (status) {
	case MHIP_STATUS_SUCCESS:
	case MHIP_STATUS_NO_OP:
		ipa_mpm_change_teth_state(probe_id, IPA_MPM_TETH_CONNECTED);
		ret = ipa_mpm_start_stop_mhip_data_path(probe_id, START);

		if (ret) {
			IPA_MPM_ERR("Couldnt start UL GSI channel");
			ipa_mpm_vote_unvote_pcie_clk(CLK_OFF, probe_id);
			return ret;
		}

		if (status == MHIP_STATUS_NO_OP) {
			/* Channels already have been started,
			 * we can devote for pcie clocks
			 */
			ipa_mpm_vote_unvote_pcie_clk(CLK_OFF, probe_id);
		}
		break;
	case MHIP_STATUS_EP_NOT_READY:
		ipa_mpm_change_teth_state(probe_id, IPA_MPM_TETH_INPROGRESS);
		break;
	case MHIP_STATUS_FAIL:
	case MHIP_STATUS_BAD_STATE:
	case MHIP_STATUS_EP_NOT_FOUND:
		IPA_MPM_ERR("UL chan cant be started err =%d\n", status);
		ret = ipa_mpm_vote_unvote_pcie_clk(CLK_OFF, probe_id);
		return -EFAULT;
	default:
		IPA_MPM_ERR("Err not found\n");
		ipa_mpm_vote_unvote_pcie_clk(CLK_OFF, probe_id);
		ret = -EFAULT;
		break;
	}

	return ret;
}

static void ipa_mpm_change_gsi_state(int probe_id,
	enum ipa_mpm_mhip_chan mhip_chan,
	enum ipa_mpm_gsi_state next_state)
{

	if (probe_id >= IPA_MPM_MHIP_CH_ID_MAX)
		return;

	if (mhip_chan == IPA_MPM_MHIP_CHAN_UL) {
		mutex_lock(&ipa_mpm_ctx->md[probe_id].mutex);
		ipa_mpm_ctx->md[probe_id].ul_prod.gsi_state = next_state;
		IPA_MPM_DBG("GSI next_state = %d\n",
			ipa_mpm_ctx->md[probe_id].ul_prod.gsi_state);
		 mutex_unlock(&ipa_mpm_ctx->md[probe_id].mutex);
	}

	if (mhip_chan == IPA_MPM_MHIP_CHAN_DL) {
		mutex_lock(&ipa_mpm_ctx->md[probe_id].mutex);
		ipa_mpm_ctx->md[probe_id].dl_cons.gsi_state = next_state;
		IPA_MPM_DBG("GSI next_state = %d\n",
			ipa_mpm_ctx->md[probe_id].dl_cons.gsi_state);
		 mutex_unlock(&ipa_mpm_ctx->md[probe_id].mutex);
	}
}

static void ipa_mpm_change_teth_state(int probe_id,
	enum ipa_mpm_teth_state next_state)
{
	enum ipa_mpm_teth_state curr_state;

	if (probe_id >= IPA_MPM_MHIP_CH_ID_MAX) {
		IPA_MPM_ERR("Unknown probe_id\n");
		return;
	}

	curr_state = ipa_mpm_ctx->md[probe_id].teth_state;

	IPA_MPM_DBG("curr_state = %d, ip_state = %d mhip_s\n",
		curr_state, next_state);

	switch (curr_state) {
	case IPA_MPM_TETH_INIT:
		if (next_state == IPA_MPM_TETH_CONNECTED)
			next_state = IPA_MPM_TETH_INPROGRESS;
		break;
	case IPA_MPM_TETH_INPROGRESS:
		break;
	case IPA_MPM_TETH_CONNECTED:
		break;
	default:
		IPA_MPM_ERR("No change in state\n");
		break;
	}

	ipa_mpm_ctx->md[probe_id].teth_state = next_state;
	IPA_MPM_DBG("next_state = %d\n", next_state);
}

static void ipa_mpm_read_channel(enum ipa_client_type chan)
{
	struct gsi_chan_info chan_info;
	int ipa_ep_idx;
	struct ipa3_ep_context *ep;
	int res;

	ipa_ep_idx = ipa3_get_ep_mapping(chan);

	if (ipa_ep_idx == IPA_EP_NOT_ALLOCATED) {
		IPAERR("failed to get idx");
		return;
	}

	ep = &ipa3_ctx->ep[ipa_ep_idx];

	IPA_MPM_ERR("Reading channel for chan %d, ep = %d, gsi_chan_hdl = %d\n",
		chan, ep, ep->gsi_chan_hdl);

	res = ipa3_get_gsi_chan_info(&chan_info, ep->gsi_chan_hdl);
	if (res)
		IPA_MPM_ERR("Reading of channel failed for ep %d\n", ep);
}

static int ipa_mpm_start_stop_mhip_data_path(int probe_id,
	enum ipa_mpm_start_stop_type start)
{
	int ipa_ep_idx;
	int res = 0;
	enum ipa_client_type ul_chan, dl_chan;

	if (probe_id >= IPA_MPM_MHIP_CH_ID_MAX) {
		IPA_MPM_ERR("Unknown probe_id\n");
		return 0;
	}
	get_ipa3_client(probe_id, &ul_chan, &dl_chan);
	IPA_MPM_DBG("Start/Stop Data Path ? = %d\n", start);


	/* MHIP Start Data path:
	 * IPA MHIP Producer: remove HOLB
	 * IPA MHIP Consumer : no op as there is no delay on these pipes.
	 */
	if (start) {
		IPA_MPM_DBG("Enabling data path\n");
		if (ul_chan != IPA_CLIENT_MAX) {
			/* Remove HOLB on the producer pipe */
			IPA_MPM_DBG("Removing HOLB on ep = %s\n",
				__stringify(ul_chan));
			ipa_ep_idx = ipa3_get_ep_mapping(ul_chan);

			if (ipa_ep_idx == IPA_EP_NOT_ALLOCATED) {
				IPAERR("failed to get idx");
				return ipa_ep_idx;
			}

			res = ipa3_enable_data_path(ipa_ep_idx);
			if (res)
				IPA_MPM_ERR("Enable data path failed res=%d\n",
					res);
		}
	} else {
		IPA_MPM_DBG("Disabling data path\n");
		if (ul_chan != IPA_CLIENT_MAX) {
			/* Set HOLB on the producer pipe */
			ipa_ep_idx = ipa3_get_ep_mapping(ul_chan);

			if (ipa_ep_idx == IPA_EP_NOT_ALLOCATED) {
				IPAERR("failed to get idx");
				return ipa_ep_idx;
			}

			res = ipa3_disable_data_path(ipa_ep_idx);
			if (res)
				IPA_MPM_ERR("disable data path failed res=%d\n",
					res);
		}
	}

	return res;
}

/* ipa_mpm_mhi_probe_cb is received for each MHI'/MHI channel
 * Currently we have 4 MHI channels.
 */
static int ipa_mpm_mhi_probe_cb(struct mhi_device *mhi_dev,
	const struct mhi_device_id *mhi_id)
{
	struct ipa_mpm_channel *ch;
	int ret;
	enum ipa_client_type ul_prod, dl_cons;
	int probe_id;
	struct ipa_req_chan_out_params ul_out_params, dl_out_params;
	void __iomem  *db_addr;
	int ipa_ep_idx;
	struct ipa3_ep_context *ep;
	u32 evt_ring_db_addr_low, evt_ring_db_addr_high;
	u32 wp_addr;

	IPA_MPM_FUNC_ENTRY();

	if (ipa_mpm_ctx == NULL) {
		IPA_MPM_ERR("ipa_mpm_ctx is NULL not expected, returning..\n");
		return -ENOMEM;
	}

	probe_id = get_idx_from_id(mhi_id);

	if (probe_id >= IPA_MPM_MHIP_CH_ID_MAX) {
		IPA_MPM_ERR("chan=%s is not supported for now\n", mhi_id);
		return -EPERM;
	}

	if (ipa_mpm_ctx->md[probe_id].init_complete) {
		IPA_MPM_ERR("Probe initialization already done, returning\n");
		return -EPERM;
	}

	IPA_MPM_DBG("Received probe for id=%d\n", probe_id);

	if (probe_id == IPA_MPM_MHIP_CH_ID_2) {
		/* NOTE :: DPL not supported yet , remove later */
		IPA_MPM_DBG("DPL not supported yet - returning for DPL..\n");
		return 0;
	}

	get_ipa3_client(probe_id, &ul_prod, &dl_cons);

	/* Vote for IPA clock for first time in initialization seq.
	 * IPA clock will be devoted when MHI enters LPM
	 * PCIe clock will be voted / devoted with every channel probe
	 * we receive.
	 * ul_prod = Host -> Device
	 * dl_cons = Device -> Host
	 */
	ipa_mpm_ctx->md[probe_id].mhi_dev = mhi_dev;
	ipa_mpm_ctx->mhi_parent_dev =
		ipa_mpm_ctx->md[probe_id].mhi_dev->dev.parent;

	ipa_mpm_vote_unvote_pcie_clk(CLK_ON, probe_id);
	mutex_lock(&ipa_mpm_ctx->md[probe_id].lpm_mutex);
	ipa_mpm_vote_unvote_ipa_clk(CLK_ON);
	ipa_mpm_ctx->md[probe_id].in_lpm = false;
	mutex_unlock(&ipa_mpm_ctx->md[probe_id].lpm_mutex);
	IPA_MPM_DBG("ul chan = %d, dl_chan = %d\n", ul_prod, dl_cons);

	/*
	 * Set up MHI' pipes for Device IPA filling in
	 * Channel Context and Event Context.
	 * These params will be sent to Device side.
	 * UL CHAN = HOST -> Device
	 * DL CHAN = Device -> HOST
	 * per channel a TRE and EV is allocated.
	 * for a UL channel -
	 * IPA HOST PROD TRE -> IPA DEVICE CONS EV
	 * IPA HOST PROD EV ->  IPA DEVICE CONS TRE
	 * for a DL channel -
	 * IPA Device PROD TRE -> IPA HOST CONS EV
	 * IPA Device PROD EV ->  IPA HOST CONS TRE
	 */
	if (probe_id != IPA_MPM_MHIP_CH_ID_2) {
		if (ul_prod != IPA_CLIENT_MAX) {
			/* store UL properties */
			ch = &ipa_mpm_ctx->md[probe_id].ul_prod;
			/* Store Channel properties */
			ch->chan_props.id = mhi_dev->ul_chan_id;
			ch->chan_props.device_db =
				ipa_mpm_ctx->dev_info.chdb_base +
				ch->chan_props.id * 8;
			/* Fill Channel Conext to be sent to Device side */
			ch->chan_props.ch_ctx.chtype =
				IPA_MPM_MHI_HOST_UL_CHANNEL;
			ch->chan_props.ch_ctx.erindex =
				mhi_dev->ul_event_id;
			ch->chan_props.ch_ctx.rlen = (IPA_MPM_RING_LEN) *
				GSI_EVT_RING_RE_SIZE_16B;
			/* Store Event properties */
			ch->evt_props.ev_ctx.update_rp_modc = 0;
			ch->evt_props.ev_ctx.update_rp_intmodt = 0;
			ch->evt_props.ev_ctx.ertype = 1;
			ch->evt_props.ev_ctx.rlen = (IPA_MPM_RING_LEN) *
				GSI_EVT_RING_RE_SIZE_16B;
			ch->evt_props.ev_ctx.buff_size = TRE_BUFF_SIZE;
			ch->evt_props.device_db =
				ipa_mpm_ctx->dev_info.erdb_base +
				ch->chan_props.ch_ctx.erindex * 8;
		}
	}
	if (dl_cons != IPA_CLIENT_MAX) {
		/* store DL channel properties */
		ch = &ipa_mpm_ctx->md[probe_id].dl_cons;
		/* Store Channel properties */
		ch->chan_props.id = mhi_dev->dl_chan_id;
		ch->chan_props.device_db =
			ipa_mpm_ctx->dev_info.chdb_base +
			ch->chan_props.id * 8;
		/* Fill Channel Conext to be be sent to Dev side */
		ch->chan_props.ch_ctx.chstate = 1;
		ch->chan_props.ch_ctx.chtype =
			IPA_MPM_MHI_HOST_DL_CHANNEL;
		ch->chan_props.ch_ctx.erindex = mhi_dev->dl_event_id;
		ch->chan_props.ch_ctx.rlen = (IPA_MPM_RING_LEN) *
			GSI_EVT_RING_RE_SIZE_16B;
		/* Store Event properties */
		ch->evt_props.ev_ctx.update_rp_modc = 0;
		ch->evt_props.ev_ctx.update_rp_intmodt = 0;
		ch->evt_props.ev_ctx.ertype = 1;
		ch->evt_props.ev_ctx.rlen = (IPA_MPM_RING_LEN) *
			GSI_EVT_RING_RE_SIZE_16B;
		ch->evt_props.ev_ctx.buff_size = TRE_BUFF_SIZE;
		ch->evt_props.device_db =
			ipa_mpm_ctx->dev_info.erdb_base +
			ch->chan_props.ch_ctx.erindex * 8;
	}
	/* connect Host GSI pipes with MHI' protocol */
	if (probe_id != IPA_MPM_MHIP_CH_ID_2)  {
		ret = ipa_mpm_connect_mhip_gsi_pipe(ul_prod,
			probe_id, &ul_out_params);
		if (ret) {
			IPA_MPM_ERR("failed connecting MPM client %d\n",
					ul_prod);
			goto fail_gsi_setup;
		}
	}
	ret = ipa_mpm_connect_mhip_gsi_pipe(dl_cons, probe_id, &dl_out_params);
	if (ret) {
		IPA_MPM_ERR("connecting MPM client = %d failed\n",
			dl_cons);
		goto fail_gsi_setup;
	}
	if (probe_id != IPA_MPM_MHIP_CH_ID_2)  {
		if (ul_prod != IPA_CLIENT_MAX) {
			ch = &ipa_mpm_ctx->md[probe_id].ul_prod;
			ch->evt_props.ev_ctx.update_rp_addr =
				ipa_mpm_smmu_map_doorbell(
					MHIP_SMMU_DOMAIN_PCIE,
					ul_out_params.db_reg_phs_addr_lsb);
			if (ch->evt_props.ev_ctx.update_rp_addr == 0)
				ipa_assert();
			ipa_mpm_ctx->md[probe_id].ul_prod.db_device_iova =
				ch->evt_props.ev_ctx.update_rp_addr;

			ret = __ipa_mpm_configure_mhi_device(
					ch, probe_id, DMA_TO_HIPA);
			if (ret) {
				IPA_MPM_ERR("configure_mhi_dev fail %d\n",
						ret);
				goto fail_smmu;
			}
		}
	}

	if (dl_cons != IPA_CLIENT_MAX) {
		ch = &ipa_mpm_ctx->md[probe_id].dl_cons;
		ch->evt_props.ev_ctx.update_rp_addr =
			ipa_mpm_smmu_map_doorbell(
					MHIP_SMMU_DOMAIN_PCIE,
					dl_out_params.db_reg_phs_addr_lsb);

		if (ch->evt_props.ev_ctx.update_rp_addr == 0)
			ipa_assert();

	ipa_mpm_ctx->md[probe_id].dl_cons.db_device_iova =
			ch->evt_props.ev_ctx.update_rp_addr;

		ret = __ipa_mpm_configure_mhi_device(ch, probe_id,
					DMA_FROM_HIPA);
		if (ret) {
			IPA_MPM_ERR("mpm_config_mhi_dev failed %d\n", ret);
			goto fail_smmu;
		}
	}

	ret = mhi_prepare_for_transfer(ipa_mpm_ctx->md[probe_id].mhi_dev);
	if (ret) {
		IPA_MPM_ERR("mhi_prepare_for_transfer failed %d\n", ret);
		goto fail_smmu;
	}

	/*
	 * Ring initial channel db - Host Side UL and Device side DL channel.
	 * To ring doorbell, write "WP" into doorbell register.
	 * This WP should be set to 1 element less than ring max.
	 */

	/* Ring UL PRODUCER TRANSFER RING (HOST IPA -> DEVICE IPA) Doorbell */
	if (ul_prod != IPA_CLIENT_MAX) {
		IPA_MPM_DBG("Host UL TR PA DB = 0X%0x\n",
			ul_out_params.db_reg_phs_addr_lsb);

		db_addr = ioremap(
			(phys_addr_t)(ul_out_params.db_reg_phs_addr_lsb), 4);

		wp_addr = ipa_mpm_ctx->md[probe_id].ul_prod_ring.tr_pa +
			((IPA_MPM_RING_LEN - 1) * GSI_CHAN_RE_SIZE_16B);

		iowrite32(wp_addr, db_addr);

		IPA_MPM_DBG("Host UL TR  DB = 0X%0x, wp_addr = 0X%0x",
			db_addr, wp_addr);

		iounmap(db_addr);
		ipa_mpm_read_channel(ul_prod);
	}

	/* Ring UL PRODUCER EVENT RING (HOST IPA -> DEVICE IPA) Doorbell
	 * Ring the event DB to a value outside the
	 * ring range such that rp and wp never meet.
	 */
	if (ul_prod != IPA_CLIENT_MAX) {
		ipa_ep_idx = ipa3_get_ep_mapping(ul_prod);

		if (ipa_ep_idx == IPA_EP_NOT_ALLOCATED) {
			IPA_MPM_ERR("fail to alloc EP.\n");
			goto fail_start_channel;
		}
		ep = &ipa3_ctx->ep[ipa_ep_idx];

		IPA_MPM_DBG("for ep_idx %d , gsi_evt_ring_hdl = %d\n",
			ipa_ep_idx, ep->gsi_evt_ring_hdl);
		gsi_query_evt_ring_db_addr(ep->gsi_evt_ring_hdl,
			&evt_ring_db_addr_low, &evt_ring_db_addr_high);

		IPA_MPM_DBG("Host UL ER PA DB = 0X%0x\n",
			evt_ring_db_addr_low);

		db_addr = ioremap((phys_addr_t)(evt_ring_db_addr_low), 4);

		wp_addr = ipa_mpm_ctx->md[probe_id].ul_prod_ring.er_pa +
			((IPA_MPM_RING_LEN + 1) * GSI_EVT_RING_RE_SIZE_16B);
		IPA_MPM_DBG("Host UL ER  DB = 0X%0x, wp_addr = 0X%0x",
			db_addr, wp_addr);

		iowrite32(wp_addr, db_addr);
		iounmap(db_addr);
	}

	/* Ring DEVICE IPA DL CONSUMER Event Doorbell */
	if (ul_prod != IPA_CLIENT_MAX) {
		db_addr = ioremap((phys_addr_t)
			(ipa_mpm_ctx->md[probe_id].ul_prod.evt_props.device_db),
			4);

		wp_addr = ipa_mpm_ctx->md[probe_id].ul_prod_ring.tr_pa +
			((IPA_MPM_RING_LEN + 1) * GSI_EVT_RING_RE_SIZE_16B);

		iowrite32(wp_addr, db_addr);
		iounmap(db_addr);
	}

	/* Ring DL PRODUCER (DEVICE IPA -> HOST IPA) Doorbell */
	if (dl_cons != IPA_CLIENT_MAX) {
		db_addr = ioremap((phys_addr_t)
		(ipa_mpm_ctx->md[probe_id].dl_cons.chan_props.device_db),
		4);

		wp_addr = ipa_mpm_ctx->md[probe_id].dl_prod_ring.tr_pa +
			((IPA_MPM_RING_LEN - 1) * GSI_CHAN_RE_SIZE_16B);

		IPA_MPM_DBG("Device DL TR  DB = 0X%0X, wp_addr = 0X%0x",
			db_addr, wp_addr);

		iowrite32(wp_addr, db_addr);

		iounmap(db_addr);
	}

	/*
	 * Ring event ring DB on Device side.
	 * ipa_mpm should ring the event DB to a value outside the
	 * ring range such that rp and wp never meet.
	 */
	if (dl_cons != IPA_CLIENT_MAX) {
		db_addr =
		ioremap(
		(phys_addr_t)
		(ipa_mpm_ctx->md[probe_id].dl_cons.evt_props.device_db),
		4);

		wp_addr = ipa_mpm_ctx->md[probe_id].dl_prod_ring.er_pa +
			((IPA_MPM_RING_LEN + 1) * GSI_EVT_RING_RE_SIZE_16B);

		iowrite32(wp_addr, db_addr);
		IPA_MPM_DBG("Device  UL ER  DB = 0X%0X,wp_addr = 0X%0x",
			db_addr, wp_addr);
		iounmap(db_addr);
	}

	/* Ring DL EVENT RING CONSUMER (DEVICE IPA CONSUMER) Doorbell */
	if (dl_cons != IPA_CLIENT_MAX) {
		ipa_ep_idx = ipa3_get_ep_mapping(dl_cons);

		if (ipa_ep_idx == IPA_EP_NOT_ALLOCATED) {
			IPA_MPM_ERR("fail to alloc EP.\n");
			goto fail_start_channel;
		}
		ep = &ipa3_ctx->ep[ipa_ep_idx];

		gsi_query_evt_ring_db_addr(ep->gsi_evt_ring_hdl,
			&evt_ring_db_addr_low, &evt_ring_db_addr_high);
		IPA_MPM_DBG("Host DL ER PA DB = 0X%0x\n",
				evt_ring_db_addr_low);
		db_addr = ioremap((phys_addr_t)(evt_ring_db_addr_low), 4);

		wp_addr = ipa_mpm_ctx->md[probe_id].dl_prod_ring.tr_pa +
			((IPA_MPM_RING_LEN + 1) * GSI_EVT_RING_RE_SIZE_16B);
		iowrite32(wp_addr, db_addr);
		IPA_MPM_DBG("Host  DL ER  DB = 0X%0X, wp_addr = 0X%0x",
			db_addr, wp_addr);
		iounmap(db_addr);
	}

	/* Check if TETH connection is in progress.
	 * If teth isn't started by now, then Stop UL channel.
	 */
	switch (ipa_mpm_ctx->md[probe_id].teth_state) {
	case IPA_MPM_TETH_INIT:
		/* No teth started yet, disable UL channel */
		ipa_mpm_start_stop_mhip_chan(IPA_MPM_MHIP_CHAN_UL,
						probe_id, STOP);

		/* Disable data path */
		if (ipa_mpm_start_stop_mhip_data_path(probe_id, STOP)) {
			IPA_MPM_ERR("MHIP Enable data path failed\n");
			goto fail_start_channel;
		}
		ipa_mpm_vote_unvote_pcie_clk(CLK_OFF, probe_id);
		break;
	case IPA_MPM_TETH_INPROGRESS:
	case IPA_MPM_TETH_CONNECTED:
		IPA_MPM_DBG("UL channel is already started, continue\n");
		ipa_mpm_change_teth_state(probe_id, IPA_MPM_TETH_CONNECTED);

		/* Enable data path */
		if (ipa_mpm_start_stop_mhip_data_path(probe_id, START)) {
			IPA_MPM_ERR("MHIP Enable data path failed\n");
			goto fail_start_channel;
		}

		/* Lyft the delay for rmnet USB prod pipe */
		ipa3_set_reset_client_prod_pipe_delay(false,
			IPA_CLIENT_USB_PROD);
		break;
	default:
		IPA_MPM_DBG("No op for UL channel, in teth state = %d",
			ipa_mpm_ctx->md[probe_id].teth_state);
		break;
	}

	atomic_inc(&ipa_mpm_ctx->probe_cnt);
	IPA_MPM_FUNC_EXIT();
	return 0;

fail_gsi_setup:
fail_start_channel:
fail_smmu:
	if (ipa_mpm_ctx->dev_info.ipa_smmu_enabled)
		IPA_MPM_DBG("SMMU failed\n");
	ipa_mpm_vote_unvote_pcie_clk(CLK_OFF, probe_id);
	ipa_mpm_vote_unvote_ipa_clk(CLK_OFF);
	ipa_assert();
	return ret;
}

static void ipa_mpm_init_mhip_channel_info(void)
{
	/* IPA_MPM_MHIP_CH_ID_0 => MHIP TETH PIPES  */
	ipa_mpm_pipes[IPA_MPM_MHIP_CH_ID_0].dl_cons.ipa_client =
		IPA_CLIENT_MHI_PRIME_TETH_PROD;
	ipa_mpm_pipes[IPA_MPM_MHIP_CH_ID_0].dl_cons.ep_cfg =
		mhip_dl_teth_ep_cfg;
	ipa_mpm_pipes[IPA_MPM_MHIP_CH_ID_0].ul_prod.ipa_client =
		IPA_CLIENT_MHI_PRIME_TETH_CONS;
	ipa_mpm_pipes[IPA_MPM_MHIP_CH_ID_0].ul_prod.ep_cfg =
		mhip_ul_teth_ep_cfg;
	ipa_mpm_pipes[IPA_MPM_MHIP_CH_ID_0].mhip_client =
		IPA_MPM_MHIP_TETH;

	/* IPA_MPM_MHIP_CH_ID_1 => MHIP RMNET PIPES */
	ipa_mpm_pipes[IPA_MPM_MHIP_CH_ID_1].dl_cons.ipa_client =
		IPA_CLIENT_MHI_PRIME_RMNET_PROD;
	ipa_mpm_pipes[IPA_MPM_MHIP_CH_ID_1].dl_cons.ep_cfg =
		mhip_dl_rmnet_ep_cfg;
	ipa_mpm_pipes[IPA_MPM_MHIP_CH_ID_1].ul_prod.ipa_client =
		IPA_CLIENT_MHI_PRIME_RMNET_CONS;
	ipa_mpm_pipes[IPA_MPM_MHIP_CH_ID_1].ul_prod.ep_cfg =
		mhip_ul_rmnet_ep_cfg;
	ipa_mpm_pipes[IPA_MPM_MHIP_CH_ID_1].mhip_client =
		IPA_MPM_MHIP_USB_RMNET;

	/* IPA_MPM_MHIP_CH_ID_2 => MHIP ADPL PIPE */
	ipa_mpm_pipes[IPA_MPM_MHIP_CH_ID_2].dl_cons.ipa_client =
		IPA_CLIENT_MHI_PRIME_DPL_PROD;
	ipa_mpm_pipes[IPA_MPM_MHIP_CH_ID_2].dl_cons.ep_cfg =
		mhip_dl_dpl_ep_cfg;
	ipa_mpm_pipes[IPA_MPM_MHIP_CH_ID_2].ul_prod.ipa_client =
		IPA_CLIENT_MAX;
	ipa_mpm_pipes[IPA_MPM_MHIP_CH_ID_2].mhip_client =
	IPA_MPM_MHIP_USB_DPL;
}

static void ipa_mpm_mhi_remove_cb(struct mhi_device *mhi_dev)
{
	int mhip_idx;

	IPA_MPM_FUNC_ENTRY();

	for (mhip_idx = 0; mhip_idx < IPA_MPM_MHIP_CH_ID_MAX; mhip_idx++) {
		if (mhi_dev == ipa_mpm_ctx->md[mhip_idx].mhi_dev)
			break;
	}
	if (mhip_idx >= IPA_MPM_MHIP_CH_ID_MAX) {
		IPA_MPM_DBG("remove_cb for mhip_idx = %d not probed before\n",
			mhip_idx);
		return;
	}

	ipa_mpm_mhip_shutdown(mhip_idx);
	atomic_dec(&ipa_mpm_ctx->probe_cnt);

	if (atomic_read(&ipa_mpm_ctx->probe_cnt) == 0) {
		/* Last probe done, reset Everything here */
		ipa_mpm_ctx->mhi_parent_dev = NULL;
		ipa_mpm_ctx->carved_smmu_cb.next_addr =
			ipa_mpm_ctx->carved_smmu_cb.va_start;
		atomic_set(&ipa_mpm_ctx->pcie_clk_ref_cnt, 0);
	}

	IPA_MPM_FUNC_EXIT();
}

static void ipa_mpm_mhi_status_cb(struct mhi_device *mhi_dev,
				enum MHI_CB mhi_cb)
{
	int mhip_idx;
	enum mhip_status_type status;

	IPA_MPM_DBG("%d\n", mhi_cb);

	for (mhip_idx = 0; mhip_idx < IPA_MPM_MHIP_CH_ID_MAX; mhip_idx++) {
		if (mhi_dev == ipa_mpm_ctx->md[mhip_idx].mhi_dev)
			break;
	}
	if (mhip_idx >= IPA_MPM_MHIP_CH_ID_MAX) {
		IPA_MPM_DBG("ignoring secondary callbacks\n");
		return;
	}

	mutex_lock(&ipa_mpm_ctx->md[mhip_idx].lpm_mutex);
	switch (mhi_cb) {
	case MHI_CB_IDLE:
		break;
	case MHI_CB_LPM_ENTER:
		if (!ipa_mpm_ctx->md[mhip_idx].in_lpm) {
			status = ipa_mpm_start_stop_mhip_chan(
				IPA_MPM_MHIP_CHAN_DL,
				mhip_idx, STOP);
			IPA_MPM_DBG("status = %d\n", status);
			ipa_mpm_vote_unvote_ipa_clk(CLK_OFF);
			ipa_mpm_ctx->md[mhip_idx].in_lpm = true;
		} else {
			IPA_MPM_DBG("Already in lpm\n");
		}
		break;
	case MHI_CB_LPM_EXIT:
		if (ipa_mpm_ctx->md[mhip_idx].in_lpm) {
			ipa_mpm_vote_unvote_ipa_clk(CLK_ON);
			status = ipa_mpm_start_stop_mhip_chan(
				IPA_MPM_MHIP_CHAN_DL,
				mhip_idx, START);
			IPA_MPM_DBG("status = %d\n", status);
			ipa_mpm_ctx->md[mhip_idx].in_lpm = false;
		} else {
			IPA_MPM_DBG("Already out of lpm\n");
		}
		break;
	case MHI_CB_EE_RDDM:
	case MHI_CB_PENDING_DATA:
	case MHI_CB_SYS_ERROR:
	case MHI_CB_FATAL_ERROR:
		IPA_MPM_ERR("unexpected event %d\n", mhi_cb);
		break;
	}
	mutex_unlock(&ipa_mpm_ctx->md[mhip_idx].lpm_mutex);
}

static int ipa_mpm_set_dma_mode(enum ipa_client_type src_pipe,
	enum ipa_client_type dst_pipe)
{
	int result = 0;
	struct ipa_ep_cfg ep_cfg = { { 0 } };

	IPA_MPM_FUNC_ENTRY();
	IPA_MPM_DBG("DMA from %d to %d\n", src_pipe, dst_pipe);

	/* Set USB PROD PIPE DMA to MHIP PROD PIPE */
	ep_cfg.mode.mode = IPA_DMA;
	ep_cfg.mode.dst = dst_pipe;
	ep_cfg.seq.set_dynamic = true;

	result = ipa_cfg_ep(ipa_get_ep_mapping(src_pipe), &ep_cfg);
	IPA_MPM_FUNC_EXIT();

	return result;
}

int ipa_mpm_reset_dma_mode(enum ipa_client_type src_pipe,
	enum ipa_client_type dst_pipe)
{
	int result = 0;
	struct ipa_ep_cfg ep_cfg = { { 0 } };

	IPA_MPM_FUNC_ENTRY();
	IPA_MPM_DBG("DMA from %d to %d\n", src_pipe, dst_pipe);

	/* Set USB PROD PIPE DMA to MHIP PROD PIPE */
	ep_cfg.mode.mode = IPA_BASIC;
	ep_cfg.mode.dst = IPA_CLIENT_APPS_LAN_CONS;
	ep_cfg.seq.set_dynamic = true;

	result = ipa_cfg_ep(ipa_get_ep_mapping(src_pipe), &ep_cfg);
	IPA_MPM_FUNC_EXIT();

	return result;
}

static void ipa_mpm_mhip_map_prot(enum ipa_usb_teth_prot prot,
	enum ipa_mpm_mhip_client_type *mhip_client)
{
	switch (prot) {
	case IPA_USB_RNDIS:
		*mhip_client = IPA_MPM_MHIP_TETH;
		break;
	case IPA_USB_RMNET:
		*mhip_client = IPA_MPM_MHIP_USB_RMNET;
		break;
	case IPA_USB_DIAG:
		*mhip_client = IPA_MPM_MHIP_USB_DPL;
		break;
	default:
		*mhip_client = IPA_MPM_MHIP_NONE;
		break;
	}
	IPA_MPM_DBG("Mapped xdci prot %d -> MHIP prot %d\n", prot,
		*mhip_client);
}

int ipa_mpm_mhip_xdci_pipe_enable(enum ipa_usb_teth_prot xdci_teth_prot)
{
	int probe_id = IPA_MPM_MHIP_CH_ID_MAX;
	int i;
	enum ipa_mpm_mhip_client_type mhip_client;
	enum mhip_status_type status;
	int ret = 0;

	if (ipa_mpm_ctx == NULL) {
		IPA_MPM_ERR("MPM not platform probed yet, returning ..\n");
		return 0;
	}

	ipa_mpm_mhip_map_prot(xdci_teth_prot, &mhip_client);

	for (i = 0; i < IPA_MPM_MHIP_CH_ID_MAX; i++) {
		if (ipa_mpm_pipes[i].mhip_client == mhip_client) {
			probe_id = i;
			break;
		}
	}

	if (probe_id == IPA_MPM_MHIP_CH_ID_MAX) {
		IPA_MPM_ERR("Unknown probe_id\n");
		return 0;
	}

	IPA_MPM_DBG("Connect xdci prot %d -> mhip_client = %d probe_id = %d\n",
		xdci_teth_prot, mhip_client, probe_id);

	ipa_mpm_ctx->md[probe_id].mhip_client = mhip_client;

	switch (mhip_client) {
	case IPA_MPM_MHIP_USB_RMNET:
		ipa_mpm_set_dma_mode(IPA_CLIENT_USB_PROD,
			IPA_CLIENT_MHI_PRIME_RMNET_CONS);
		break;
	case IPA_MPM_MHIP_TETH:
	case IPA_MPM_MHIP_USB_DPL:
		IPA_MPM_DBG("Teth connecting for prot %d\n", mhip_client);
		return 0;
	default:
		IPA_MPM_ERR("mhip_client = %d not supported\n", mhip_client);
		ret = 0;
		break;
	}

	/* Start UL MHIP channel for offloading the tethering connection */
	ret = ipa_mpm_vote_unvote_pcie_clk(CLK_ON, probe_id);

	if (ret) {
		IPA_MPM_ERR("Error cloking on PCIe clk, err = %d\n", ret);
		return ret;
	}

	status = ipa_mpm_start_stop_mhip_chan(IPA_MPM_MHIP_CHAN_UL,
						probe_id, START);

	switch (status) {
	case MHIP_STATUS_SUCCESS:
	case MHIP_STATUS_NO_OP:
		ipa_mpm_change_teth_state(probe_id, IPA_MPM_TETH_CONNECTED);
		ipa_mpm_start_stop_mhip_data_path(probe_id, START);
		/* Lift the delay for rmnet USB prod pipe */
		ipa3_set_reset_client_prod_pipe_delay(false,
			IPA_CLIENT_USB_PROD);
		if (status == MHIP_STATUS_NO_OP) {
			/* Channels already have been started,
			 * we can devote for pcie clocks
			 */
			ipa_mpm_vote_unvote_pcie_clk(CLK_OFF, probe_id);
		}
		break;
	case MHIP_STATUS_EP_NOT_READY:
		ipa_mpm_vote_unvote_pcie_clk(CLK_OFF, probe_id);
		ipa_mpm_change_teth_state(probe_id, IPA_MPM_TETH_INPROGRESS);
		break;
	case MHIP_STATUS_FAIL:
	case MHIP_STATUS_BAD_STATE:
	case MHIP_STATUS_EP_NOT_FOUND:
		IPA_MPM_ERR("UL chan cant be started err =%d\n", status);
		ipa_mpm_vote_unvote_pcie_clk(CLK_OFF, probe_id);
		ret = -EFAULT;
		break;
	default:
		ipa_mpm_vote_unvote_pcie_clk(CLK_OFF, probe_id);
		IPA_MPM_ERR("Err not found\n");
		break;
	}
	return ret;
}

int ipa_mpm_mhip_ul_data_stop(enum ipa_usb_teth_prot xdci_teth_prot)
{
	int probe_id = IPA_MPM_MHIP_CH_ID_MAX;
	int i;
	enum ipa_mpm_mhip_client_type mhip_client;
	int ret = 0;

	if (ipa_mpm_ctx == NULL) {
		IPA_MPM_ERR("MPM not platform probed, returning ..\n");
		return 0;
	}

	ipa_mpm_mhip_map_prot(xdci_teth_prot, &mhip_client);

	for (i = 0; i < IPA_MPM_MHIP_CH_ID_MAX; i++) {
		if (ipa_mpm_pipes[i].mhip_client == mhip_client) {
			probe_id = i;
			break;
		}
	}

	if (probe_id == IPA_MPM_MHIP_CH_ID_MAX) {
		IPA_MPM_ERR("Invalid probe_id\n");
		return 0;
	}

	IPA_MPM_DBG("Map xdci prot %d to mhip_client = %d probe_id = %d\n",
		xdci_teth_prot, mhip_client, probe_id);

	ret = ipa_mpm_start_stop_mhip_data_path(probe_id, STOP);

	if (ret)
		IPA_MPM_ERR("Error stopping UL path, err = %d\n", ret);

	return ret;
}

int ipa_mpm_mhip_xdci_pipe_disable(enum ipa_usb_teth_prot xdci_teth_prot)
{
	int probe_id = IPA_MPM_MHIP_CH_ID_MAX;
	int i;
	enum ipa_mpm_mhip_client_type mhip_client;
	enum mhip_status_type status;
	int ret = 0;

	if (ipa_mpm_ctx == NULL) {
		IPA_MPM_ERR("MPM not platform probed, returning ..\n");
		return 0;
	}

	ipa_mpm_mhip_map_prot(xdci_teth_prot, &mhip_client);

	for (i = 0; i < IPA_MPM_MHIP_CH_ID_MAX; i++) {
		if (ipa_mpm_pipes[i].mhip_client == mhip_client) {
			probe_id = i;
			break;
		}
	}

	if (probe_id == IPA_MPM_MHIP_CH_ID_MAX) {
		IPA_MPM_ERR("Invalid probe_id\n");
		return 0;
	}

	IPA_MPM_DBG("xdci disconnect prot %d mhip_client = %d probe_id = %d\n",
			xdci_teth_prot, mhip_client, probe_id);

	switch (mhip_client) {
	case IPA_MPM_MHIP_USB_RMNET:
	case IPA_MPM_MHIP_TETH:
		IPA_MPM_DBG("Teth Disconnecting for prot %d\n", mhip_client);
		break;
	case IPA_MPM_MHIP_USB_DPL:
		IPA_MPM_DBG("Teth Disconnecting for DPL, return\n");
		return 0;
	default:
		IPA_MPM_ERR("mhip_client = %d not supported\n", mhip_client);
		return 0;
	}

	status = ipa_mpm_start_stop_mhip_chan(IPA_MPM_MHIP_CHAN_UL,
		probe_id, STOP);

	switch (status) {
	case MHIP_STATUS_SUCCESS:
	case MHIP_STATUS_NO_OP:
	case MHIP_STATUS_EP_NOT_READY:
		ipa_mpm_change_teth_state(probe_id, IPA_MPM_TETH_INIT);
		ipa_mpm_start_stop_mhip_data_path(probe_id, STOP);
		break;
	case MHIP_STATUS_FAIL:
	case MHIP_STATUS_BAD_STATE:
	case MHIP_STATUS_EP_NOT_FOUND:
		IPA_MPM_ERR("UL chan cant be started err =%d\n", status);
		ipa_mpm_vote_unvote_pcie_clk(CLK_OFF, probe_id);
		return -EFAULT;
		break;
	default:
		IPA_MPM_ERR("Err not found\n");
		break;
	}

	ret = ipa_mpm_vote_unvote_pcie_clk(CLK_OFF, probe_id);

	if (ret) {
		IPA_MPM_ERR("Error cloking off PCIe clk, err = %d\n", ret);
		return ret;
	}

	ipa_mpm_ctx->md[probe_id].mhip_client = IPA_MPM_MHIP_NONE;

	return ret;
}

static int ipa_mpm_populate_smmu_info(struct platform_device *pdev)
{
	struct ipa_smmu_in_params smmu_in;
	struct ipa_smmu_out_params smmu_out;
	u32 carved_iova_ap_mapping[2];
	struct ipa_smmu_cb_ctx *cb;
	struct ipa_smmu_cb_ctx *ap_cb = ipa3_get_smmu_ctx(IPA_SMMU_CB_AP);
	int ret = 0;

	if (ipa_mpm_ctx->carved_smmu_cb.valid) {
		IPA_MPM_DBG("SMMU Context allocated, returning ..\n");
		return ret;
	}

	cb = &ipa_mpm_ctx->carved_smmu_cb;

	/* get IPA SMMU enabled status */
	smmu_in.smmu_client = IPA_SMMU_AP_CLIENT;
	if (ipa_get_smmu_params(&smmu_in, &smmu_out))
		ipa_mpm_ctx->dev_info.ipa_smmu_enabled = false;
	else
		ipa_mpm_ctx->dev_info.ipa_smmu_enabled =
		smmu_out.smmu_enable;

	if (of_property_read_u32_array(pdev->dev.of_node, "qcom,iova-mapping",
		carved_iova_ap_mapping, 2)) {
		IPA_MPM_ERR("failed to read of_node %s\n",
			"qcom,mpm-iova-mapping");
		return -EINVAL;
	}
	ipa_mpm_ctx->dev_info.pcie_smmu_enabled = true;

	if (ipa_mpm_ctx->dev_info.ipa_smmu_enabled !=
		ipa_mpm_ctx->dev_info.pcie_smmu_enabled) {
		IPA_MPM_DBG("PCIE/IPA SMMU config mismatch\n");
		return -EINVAL;
	}

	cb->va_start = carved_iova_ap_mapping[0];
	cb->va_size = carved_iova_ap_mapping[1];
	cb->va_end = cb->va_start + cb->va_size;

	if (cb->va_start >= ap_cb->va_start || cb->va_end >= ap_cb->va_start) {
		IPA_MPM_ERR("MPM iommu and AP overlap addr 0x%lx\n",
				cb->va_start);
		ipa_assert();
		return -EFAULT;
	}

	cb->dev = ipa_mpm_ctx->dev_info.dev;
	cb->valid = true;
	cb->next_addr = cb->va_start;

	if (dma_set_mask_and_coherent(ipa_mpm_ctx->dev_info.dev,
		DMA_BIT_MASK(64))) {
		IPA_MPM_ERR("setting DMA mask to 64 failed.\n");
		return -EINVAL;
	}

	return ret;
}

static int ipa_mpm_probe(struct platform_device *pdev)
{
	int ret = 0;
	int i = 0;
	int idx = 0;

	IPA_MPM_FUNC_ENTRY();

	if (ipa_mpm_ctx) {
		IPA_MPM_DBG("MPM is already probed, returning\n");
		return 0;
	}

	ret = ipa_register_ipa_ready_cb(ipa_mpm_ipa3_ready_cb, (void *)pdev);
	/*
	 * If we received -EEXIST, IPA has initialized. So we need
	 * to continue the probing process.
	 */
	if (!ret) {
		IPA_MPM_DBG("IPA not ready yet, registering callback\n");
		return ret;
	}
	IPA_MPM_DBG("IPA is ready, continue with probe\n");

	ipa_mpm_ctx = kzalloc(sizeof(*ipa_mpm_ctx), GFP_KERNEL);

	if (!ipa_mpm_ctx)
		return -ENOMEM;

	for (i = 0; i < IPA_MPM_MHIP_CH_ID_MAX; i++) {
		mutex_init(&ipa_mpm_ctx->md[i].mutex);
		mutex_init(&ipa_mpm_ctx->md[i].lpm_mutex);
	}

	ipa_mpm_ctx->dev_info.pdev = pdev;
	ipa_mpm_ctx->dev_info.dev = &pdev->dev;

	ipa_mpm_init_mhip_channel_info();

	if (of_property_read_u32(pdev->dev.of_node, "qcom,mhi-chdb-base",
		&ipa_mpm_ctx->dev_info.chdb_base)) {
		IPA_MPM_ERR("failed to read qcom,mhi-chdb-base\n");
		goto fail_probe;
	}
	IPA_MPM_DBG("chdb-base=0x%x\n", ipa_mpm_ctx->dev_info.chdb_base);

	if (of_property_read_u32(pdev->dev.of_node, "qcom,mhi-erdb-base",
		&ipa_mpm_ctx->dev_info.erdb_base)) {
		IPA_MPM_ERR("failed to read qcom,mhi-erdb-base\n");
		goto fail_probe;
	}
	IPA_MPM_DBG("erdb-base=0x%x\n", ipa_mpm_ctx->dev_info.erdb_base);

	ret = ipa_mpm_populate_smmu_info(pdev);

	if (ret) {
		IPA_MPM_DBG("SMMU Config failed\n");
		goto fail_probe;
	}

	atomic_set(&ipa_mpm_ctx->ipa_clk_ref_cnt, 0);
	atomic_set(&ipa_mpm_ctx->pcie_clk_ref_cnt, 0);

	for (idx = 0; idx < IPA_MPM_MHIP_CH_ID_MAX; idx++) {
		ipa_mpm_ctx->md[idx].ul_prod.gsi_state = GSI_INIT;
		ipa_mpm_ctx->md[idx].dl_cons.gsi_state = GSI_INIT;
	}

	ret = mhi_driver_register(&mhi_driver);
	if (ret) {
		IPA_MPM_ERR("mhi_driver_register failed %d\n", ret);
		goto fail_probe;
	}
	IPA_MPM_FUNC_EXIT();
	return 0;

fail_probe:
	kfree(ipa_mpm_ctx);
	ipa_mpm_ctx = NULL;
	return -EFAULT;
}

static int ipa_mpm_remove(struct platform_device *pdev)
{
	IPA_MPM_FUNC_ENTRY();

	mhi_driver_unregister(&mhi_driver);
	IPA_MPM_FUNC_EXIT();
	return 0;
}

static const struct of_device_id ipa_mpm_dt_match[] = {
	{ .compatible = "qcom,ipa-mpm" },
	{},
};
MODULE_DEVICE_TABLE(of, ipa_mpm_dt_match);

static struct platform_driver ipa_ipa_mpm_driver = {
	.driver = {
		.name = "ipa_mpm",
		.of_match_table = ipa_mpm_dt_match,
	},
	.probe = ipa_mpm_probe,
	.remove = ipa_mpm_remove,
};

/**
 * ipa_mpm_init() - Registers ipa_mpm as a platform device for a APQ
 *
 * This function is called after bootup for APQ device.
 * ipa_mpm will register itself as a platform device, and probe
 * function will get called.
 *
 * Return: None
 */
static int __init ipa_mpm_init(void)
{
	IPA_MPM_DBG("register ipa_mpm platform device\n");
	return platform_driver_register(&ipa_ipa_mpm_driver);
}

/**
 * ipa3_is_mhip_offload_enabled() - check if IPA MPM module was initialized
 * successfully. If it is initialized, MHIP is enabled for teth
 *
 * Return value: 1 for yes; 0 for no
 */
int ipa3_is_mhip_offload_enabled(void)
{
	if (ipa_mpm_ctx == NULL)
		return 0;
	else
		return 1;
}

late_initcall(ipa_mpm_init);
MODULE_LICENSE("GPL v2");
MODULE_DESCRIPTION("MHI Proxy Manager Driver");<|MERGE_RESOLUTION|>--- conflicted
+++ resolved
@@ -211,12 +211,9 @@
 	.mode = {
 		.mode = IPA_BASIC,
 		.dst = IPA_CLIENT_MHI_PRIME_TETH_CONS,
-<<<<<<< HEAD
-=======
 	},
 	.hdr = {
 		.hdr_len = 4,
->>>>>>> c1dbafdf
 	}
 };
 
@@ -224,9 +221,6 @@
 	.mode = {
 		.mode = IPA_BASIC,
 		.dst = IPA_CLIENT_MHI_PRIME_TETH_PROD,
-<<<<<<< HEAD
-	}
-=======
 	},
 	.hdr = {
 		.hdr_len = 4,
@@ -242,7 +236,6 @@
 		.aggr_time_limit = TETH_AGGR_TIME_LIMIT,
 	},
 
->>>>>>> c1dbafdf
 };
 
 /* WARNING!! Temporary for rndis intgration only */
@@ -590,11 +583,7 @@
 
 		cb->next_addr -= size_p;
 		dma_unmap_single(ipa3_ctx->pdev, ap_cb_iova,
-<<<<<<< HEAD
-			size_p, dir);
-=======
 			IPA_MPM_RING_TOTAL_SIZE, dir);
->>>>>>> c1dbafdf
 	} else {
 		dma_unmap_single(ipa3_ctx->pdev, ap_cb_iova,
 			IPA_MPM_RING_TOTAL_SIZE, dir);
@@ -1076,7 +1065,6 @@
 	else
 		ipa_mpm_change_gsi_state(mhi_idx,
 					IPA_MPM_MHIP_CHAN_UL, GSI_INIT);
-<<<<<<< HEAD
 
 	memset(&ipa3_ctx->ep[ipa_ep_idx], 0, sizeof(struct ipa3_ep_context));
 
@@ -1096,27 +1084,6 @@
 			ipa_mpm_ctx->md[mhi_idx].ul_prod.db_device_iova);
 
 		ipa_mpm_smmu_unmap_doorbell(MHIP_SMMU_DOMAIN_IPA,
-=======
-
-	memset(&ipa3_ctx->ep[ipa_ep_idx], 0, sizeof(struct ipa3_ep_context));
-
-	/* Unmap Doorbells */
-	if (IPA_CLIENT_IS_PROD(mhip_client)) {
-		ipa_mpm_smmu_unmap_doorbell(MHIP_SMMU_DOMAIN_PCIE,
-			ipa_mpm_ctx->md[mhi_idx].dl_cons.db_device_iova);
-
-		ipa_mpm_smmu_unmap_doorbell(MHIP_SMMU_DOMAIN_IPA,
-			ipa_mpm_ctx->md[mhi_idx].dl_cons.db_host_iova);
-
-		ipa_mpm_ctx->md[mhi_idx].dl_cons.db_host_iova = 0;
-		ipa_mpm_ctx->md[mhi_idx].dl_cons.db_device_iova = 0;
-
-	} else {
-		ipa_mpm_smmu_unmap_doorbell(MHIP_SMMU_DOMAIN_PCIE,
-			ipa_mpm_ctx->md[mhi_idx].ul_prod.db_device_iova);
-
-		ipa_mpm_smmu_unmap_doorbell(MHIP_SMMU_DOMAIN_IPA,
->>>>>>> c1dbafdf
 			ipa_mpm_ctx->md[mhi_idx].ul_prod.db_host_iova);
 
 		ipa_mpm_ctx->md[mhi_idx].ul_prod.db_host_iova = 0;
