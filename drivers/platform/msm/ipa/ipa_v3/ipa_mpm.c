/* Copyright (c) 2019 The Linux Foundation. All rights reserved.
 *
 * This program is free software; you can redistribute it and/or modify
 * it under the terms of the GNU General Public License version 2 and
 * only version 2 as published by the Free Software Foundation.
 *
 * This program is distributed in the hope that it will be useful,
 * but WITHOUT ANY WARRANTY; without even the implied warranty of
 * MERCHANTABILITY or FITNESS FOR A PARTICULAR PURPOSE.  See the
 * GNU General Public License for more details.
 */

#include <linux/dma-mapping.h>
#include <linux/list.h>
#include <linux/slab.h>
#include <linux/device.h>
#include <linux/module.h>
#include <linux/mhi.h>
#include <linux/msm_gsi.h>
#include <linux/delay.h>
#include <linux/log2.h>
#include "../ipa_common_i.h"
#include "ipa_i.h"

#define IPA_MPM_DRV_NAME "ipa_mpm"

#define IPA_MPM_DBG(fmt, args...) \
	do { \
		pr_debug(IPA_MPM_DRV_NAME " %s:%d " fmt, \
			__func__, __LINE__, ## args); \
		IPA_IPC_LOGGING(ipa_get_ipc_logbuf(), \
			IPA_MPM_DRV_NAME " %s:%d " fmt, ## args); \
		IPA_IPC_LOGGING(ipa_get_ipc_logbuf_low(), \
			IPA_MPM_DRV_NAME " %s:%d " fmt, ## args); \
	} while (0)

#define IPA_MPM_DBG_LOW(fmt, args...) \
	do { \
		pr_debug(IPA_MPM_DRV_NAME " %s:%d " fmt, \
			__func__, __LINE__, ## args); \
		IPA_IPC_LOGGING(ipa_get_ipc_logbuf_low(), \
			IPA_MPM_DRV_NAME " %s:%d " fmt, ## args); \
	} while (0)


#define IPA_MPM_ERR(fmt, args...) \
	do { \
		pr_err(IPA_MPM_DRV_NAME " %s:%d " fmt, \
			__func__, __LINE__, ## args); \
		IPA_IPC_LOGGING(ipa_get_ipc_logbuf(), \
				IPA_MPM_DRV_NAME " %s:%d " fmt, ## args); \
		IPA_IPC_LOGGING(ipa_get_ipc_logbuf_low(), \
				IPA_MPM_DRV_NAME " %s:%d " fmt, ## args); \
	} while (0)


#define IPA_MPM_FUNC_ENTRY() \
	IPA_MPM_DBG("ENTRY\n")
#define IPA_MPM_FUNC_EXIT() \
	IPA_MPM_DBG("EXIT\n")

#define IPA_MPM_MAX_MHIP_CHAN 3

#define IPA_MPM_NUM_RING_DESC 0x400
#define IPA_MPM_RING_LEN (IPA_MPM_NUM_RING_DESC - 10)

#define IPA_MPM_MHI_HOST_UL_CHANNEL 4
#define IPA_MPM_MHI_HOST_DL_CHANNEL  5
#define TETH_AGGR_TIME_LIMIT 10000 /* 10ms */
#define TETH_AGGR_BYTE_LIMIT 24
#define TETH_AGGR_DL_BYTE_LIMIT 16
#define TRE_BUFF_SIZE 32768
#define IPA_HOLB_TMR_EN 0x1
#define IPA_HOLB_TMR_DIS 0x0
#define RNDIS_IPA_DFLT_RT_HDL 0
#define IPA_POLL_FOR_EMPTINESS_NUM 50
#define IPA_POLL_FOR_EMPTINESS_SLEEP_USEC 20
#define IPA_CHANNEL_STOP_IN_PROC_TO_MSEC 5
#define IPA_CHANNEL_STOP_IN_PROC_SLEEP_USEC 200

enum mhip_re_type {
	MHIP_RE_XFER = 0x2,
	MHIP_RE_NOP = 0x4,
};

enum ipa_mpm_mhi_ch_id_type {
	IPA_MPM_MHIP_CH_ID_0,
	IPA_MPM_MHIP_CH_ID_1,
	IPA_MPM_MHIP_CH_ID_2,
	IPA_MPM_MHIP_CH_ID_MAX,
};

enum ipa_mpm_dma_data_direction {
	DMA_HIPA_BIDIRECTIONAL = 0,
	DMA_TO_HIPA = 1,
	DMA_FROM_HIPA = 2,
	DMA_HIPA_NONE = 3,
};

enum ipa_mpm_ipa_teth_client_type {
	IPA_MPM_MHIP_USB,
	IPA_MPM_MHIP_WIFI,
};

enum ipa_mpm_mhip_client_type {
	IPA_MPM_MHIP_INIT,
	/* USB RMNET CLIENT */
	IPA_MPM_MHIP_USB_RMNET,
	/* USB RNDIS / WIFI CLIENT */
	IPA_MPM_MHIP_TETH,
	/* USB DPL CLIENT */
	IPA_MPM_MHIP_USB_DPL,
	IPA_MPM_MHIP_NONE,
};

enum ipa_mpm_clk_vote_type {
	CLK_ON,
	CLK_OFF,
};

enum mhip_status_type {
	MHIP_STATUS_SUCCESS,
	MHIP_STATUS_NO_OP,
	MHIP_STATUS_FAIL,
	MHIP_STATUS_BAD_STATE,
	MHIP_STATUS_EP_NOT_FOUND,
	MHIP_STATUS_EP_NOT_READY,
};

enum mhip_smmu_domain_type {
	MHIP_SMMU_DOMAIN_IPA,
	MHIP_SMMU_DOMAIN_PCIE,
	MHIP_SMMU_DOMAIN_NONE,
};

/* each pair of UL/DL channels are defined below */
static const struct mhi_device_id mhi_driver_match_table[] = {
	{ .chan = "IP_HW_MHIP_0" }, /* for rndis/Wifi teth pipes */
	{ .chan = "IP_HW_MHIP_1" }, /* for MHIP rmnet */
	{ .chan = "IP_HW_ADPL" }, /* ADPL/ODL DL pipe */
};

static const char *ipa_mpm_mhip_chan_str[IPA_MPM_MHIP_CH_ID_MAX] = {
	__stringify(IPA_MPM_MHIP_TETH),
	__stringify(IPA_MPM_MHIP_USB_RMNET),
	__stringify(IPA_MPM_MHIP_USB_DPL),
};
/*
 * MHI PRIME GSI Descriptor format that Host IPA uses.
 */
struct __packed mhi_p_desc {
	uint64_t buffer_ptr;
	uint16_t buff_len;
	uint16_t resvd1;
	uint16_t chain : 1;
	uint16_t resvd4 : 7;
	uint16_t ieob : 1;
	uint16_t ieot : 1;
	uint16_t bei : 1;
	uint16_t sct : 1;
	uint16_t resvd3 : 4;
	uint8_t re_type;
	uint8_t resvd2;
};

/*
 * MHI PRIME Channel Context and Event Context Array
 * Information that is sent to Device IPA.
 */
struct ipa_mpm_channel_context_type {
	u32 chstate : 8;
	u32 reserved1 : 24;
	u32 chtype;
	u32 erindex;
	u64 rbase;
	u64 rlen;
	u64 reserved2;
	u64 reserved3;
} __packed;

struct ipa_mpm_event_context_type {
	u32 reserved1 : 8;
	u32 update_rp_modc : 8;
	u32 update_rp_intmodt : 16;
	u32 ertype;
	u32 update_rp_addr;
	u64 rbase;
	u64 rlen;
	u32 buff_size : 16;
	u32 reserved2 : 16;
	u32 reserved3;
	u64 reserved4;
} __packed;

struct ipa_mpm_pipes_info_type {
	enum ipa_client_type ipa_client;
	struct ipa_ep_cfg ep_cfg;
};

struct ipa_mpm_channel_type {
	struct ipa_mpm_pipes_info_type dl_cons;
	struct ipa_mpm_pipes_info_type ul_prod;
	enum ipa_mpm_mhip_client_type mhip_client;
};

static struct ipa_mpm_channel_type ipa_mpm_pipes[IPA_MPM_MHIP_CH_ID_MAX];

/* For configuring IPA_CLIENT_MHI_PRIME_TETH_CONS */
static struct ipa_ep_cfg mhip_dl_teth_ep_cfg = {
	.mode = {
		.mode = IPA_BASIC,
		.dst = IPA_CLIENT_MHI_PRIME_TETH_CONS,
	},
	.hdr = {
		.hdr_len = 4,
		.hdr_ofst_metadata_valid = 1,
		.hdr_ofst_metadata = 1,
		.hdr_ofst_pkt_size_valid = 1,
		.hdr_ofst_pkt_size = 2,
	},
	.hdr_ext = {
		.hdr_total_len_or_pad_valid = true,
		.hdr_payload_len_inc_padding = true,
	},
	.aggr = {
		.aggr_en = IPA_BYPASS_AGGR, /* temporarily disabled */
		.aggr = IPA_QCMAP,
		.aggr_byte_limit = TETH_AGGR_DL_BYTE_LIMIT,
		.aggr_time_limit = TETH_AGGR_TIME_LIMIT,
	},
};

static struct ipa_ep_cfg mhip_ul_teth_ep_cfg = {
	.mode = {
		.mode = IPA_BASIC,
		.dst = IPA_CLIENT_MHI_PRIME_TETH_PROD,
	},
	.hdr = {
		.hdr_len = 4,
		.hdr_ofst_metadata_valid = 1,
		.hdr_ofst_metadata = 0,
		.hdr_ofst_pkt_size_valid = 1,
		.hdr_ofst_pkt_size = 2,
	},
	.hdr_ext = {
		.hdr_total_len_or_pad_valid = true,
		.hdr_payload_len_inc_padding = true,
	},
	.aggr = {
		.aggr_en = IPA_ENABLE_AGGR,
		.aggr = IPA_QCMAP,
		.aggr_byte_limit = TETH_AGGR_BYTE_LIMIT,
		.aggr_time_limit = TETH_AGGR_TIME_LIMIT,
	},

};

/* WARNING!! Temporary for rndis intgration only */


/* For configuring IPA_CLIENT_MHIP_RMNET_PROD */
static struct ipa_ep_cfg mhip_dl_rmnet_ep_cfg = {
	.mode = {
		.mode = IPA_DMA,
		.dst = IPA_CLIENT_USB_CONS,
	},
};

/* For configuring IPA_CLIENT_MHIP_RMNET_CONS */
static struct ipa_ep_cfg mhip_ul_rmnet_ep_cfg = {
	.mode = {
		.mode = IPA_DMA,
		.dst = IPA_CLIENT_USB_CONS,
	},
};

/* For configuring IPA_CLIENT_MHIP_DPL_PROD */
static struct ipa_ep_cfg mhip_dl_dpl_ep_cfg = {
	.mode = {
		.mode = IPA_DMA,
		.dst = IPA_CLIENT_USB_DPL_CONS,
	},
};


struct ipa_mpm_iova_addr {
	dma_addr_t base;
	unsigned int size;
};

struct ipa_mpm_dev_info {
	struct platform_device *pdev;
	struct device *dev;
	bool ipa_smmu_enabled;
	bool pcie_smmu_enabled;
	struct ipa_mpm_iova_addr ctrl;
	struct ipa_mpm_iova_addr data;
	u32 chdb_base;
	u32 erdb_base;
};

struct ipa_mpm_event_props {
	u16 id;
	phys_addr_t device_db;
	struct ipa_mpm_event_context_type ev_ctx;
};

struct ipa_mpm_channel_props {
	u16 id;
	phys_addr_t device_db;
	struct ipa_mpm_channel_context_type ch_ctx;
};

enum ipa_mpm_gsi_state {
	GSI_ERR,
	GSI_INIT,
	GSI_ALLOCATED,
	GSI_STARTED,
	GSI_STOPPED,
};

struct ipa_mpm_channel {
	struct ipa_mpm_channel_props chan_props;
	struct ipa_mpm_event_props evt_props;
	enum ipa_mpm_gsi_state gsi_state;
	dma_addr_t db_host_iova;
	dma_addr_t db_device_iova;
};

enum ipa_mpm_teth_state {
	IPA_MPM_TETH_INIT = 0,
	IPA_MPM_TETH_INPROGRESS,
	IPA_MPM_TETH_CONNECTED,
};

enum ipa_mpm_mhip_chan {
	IPA_MPM_MHIP_CHAN_UL,
	IPA_MPM_MHIP_CHAN_DL,
	IPA_MPM_MHIP_CHAN_BOTH,
};

struct ipa_mpm_clk_cnt_type {
	atomic_t pcie_clk_cnt;
	atomic_t ipa_clk_cnt;
};

struct producer_rings {
	struct mhi_p_desc *tr_va;
	struct mhi_p_desc *er_va;
	void *tre_buff_va[IPA_MPM_RING_LEN];
	dma_addr_t tr_pa;
	dma_addr_t er_pa;
	dma_addr_t tre_buff_iova[IPA_MPM_RING_LEN];
	/*
	 * The iova generated for AP CB,
	 * used only for dma_map_single to flush the cache.
	 */
	dma_addr_t ap_iova_er;
	dma_addr_t ap_iova_tr;
	dma_addr_t ap_iova_buff[IPA_MPM_RING_LEN];
};

struct ipa_mpm_mhi_driver {
	struct mhi_device *mhi_dev;
	struct producer_rings ul_prod_ring;
	struct producer_rings dl_prod_ring;
	struct ipa_mpm_channel ul_prod;
	struct ipa_mpm_channel dl_cons;
	enum ipa_mpm_mhip_client_type mhip_client;
	enum ipa_mpm_teth_state teth_state;
	struct mutex mutex;
	bool init_complete;
	struct mutex lpm_mutex;
	bool in_lpm;
	struct ipa_mpm_clk_cnt_type clk_cnt;
};

struct ipa_mpm_context {
	struct ipa_mpm_dev_info dev_info;
	struct ipa_mpm_mhi_driver md[IPA_MPM_MAX_MHIP_CHAN];
	struct mutex mutex;
	atomic_t probe_cnt;
	atomic_t pcie_clk_total_cnt;
	atomic_t ipa_clk_total_cnt;
	struct device *parent_pdev;
	struct ipa_smmu_cb_ctx carved_smmu_cb;
	struct device *mhi_parent_dev;
};

#define IPA_MPM_DESC_SIZE (sizeof(struct mhi_p_desc))
#define IPA_MPM_RING_TOTAL_SIZE (IPA_MPM_RING_LEN * IPA_MPM_DESC_SIZE)
/* WA: Make the IPA_MPM_PAGE_SIZE from 16k (next power of ring size) to
 * 32k. This is to make sure IOMMU map happens for the same size
 * for all TR/ER and doorbells.
 */
#define IPA_MPM_PAGE_SIZE TRE_BUFF_SIZE


static struct ipa_mpm_context *ipa_mpm_ctx;
static struct platform_device *m_pdev;
static int ipa_mpm_mhi_probe_cb(struct mhi_device *,
	const struct mhi_device_id *);
static void ipa_mpm_mhi_remove_cb(struct mhi_device *);
static void ipa_mpm_mhi_status_cb(struct mhi_device *, enum MHI_CB);
static void ipa_mpm_change_teth_state(int probe_id,
	enum ipa_mpm_teth_state ip_state);
static void ipa_mpm_change_gsi_state(int probe_id,
	enum ipa_mpm_mhip_chan mhip_chan,
	enum ipa_mpm_gsi_state next_state);
static int ipa_mpm_start_stop_ul_mhip_data_path(int probe_id,
	enum ipa_mpm_start_stop_type start);
static int ipa_mpm_probe(struct platform_device *pdev);
static int ipa_mpm_vote_unvote_pcie_clk(enum ipa_mpm_clk_vote_type vote,
	int probe_id);
static void ipa_mpm_vote_unvote_ipa_clk(enum ipa_mpm_clk_vote_type vote,
	int probe_id);
static enum mhip_status_type ipa_mpm_start_stop_mhip_chan(
	enum ipa_mpm_mhip_chan mhip_chan,
	int probe_id,
	enum ipa_mpm_start_stop_type start_stop);

static struct mhi_driver mhi_driver = {
	.id_table = mhi_driver_match_table,
	.probe = ipa_mpm_mhi_probe_cb,
	.remove = ipa_mpm_mhi_remove_cb,
	.status_cb = ipa_mpm_mhi_status_cb,
	.driver = {
		.name = IPA_MPM_DRV_NAME,
		.owner = THIS_MODULE,
	},
};

static void ipa_mpm_ipa3_delayed_probe(struct work_struct *work)
{
	(void)ipa_mpm_probe(m_pdev);
}

static DECLARE_WORK(ipa_mpm_ipa3_scheduled_probe, ipa_mpm_ipa3_delayed_probe);

static void ipa_mpm_ipa3_ready_cb(void *user_data)
{
	struct platform_device *pdev = (struct platform_device *)(user_data);

	m_pdev = pdev;

	IPA_MPM_DBG("IPA ready callback has been triggered\n");

	schedule_work(&ipa_mpm_ipa3_scheduled_probe);
}

static void ipa_mpm_gsi_evt_ring_err_cb(struct gsi_evt_err_notify *err_data)
{
	IPA_MPM_ERR("GSI EVT RING ERROR, not expected..\n");
	ipa_assert();
}

static void ipa_mpm_gsi_chan_err_cb(struct gsi_chan_err_notify *err_data)
{
	IPA_MPM_ERR("GSI CHAN ERROR, not expected..\n");
	ipa_assert();
}

/**
 * ipa_mpm_smmu_map() - SMMU maps ring and the buffer pointer.
 * @va_addr: virtual address that needs to be mapped
 * @sz: size of the address to be mapped
 * @dir: ipa_mpm_dma_data_direction
 * @ap_cb_iova: iova for AP context bank
 *
 * This function SMMU maps both ring and the buffer pointer.
 * The ring pointers will be aligned to ring size and
 * the buffer pointers should be aligned to buffer size.
 *
 * Returns: iova of the mapped address
 */
static dma_addr_t ipa_mpm_smmu_map(void *va_addr,
	int sz,
	int dir,
	dma_addr_t *ap_cb_iova)
{
	struct iommu_domain *ipa_smmu_domain, *pcie_smmu_domain;
	phys_addr_t phys_addr;
	dma_addr_t iova;
	int smmu_enabled;
	unsigned long iova_p;
	phys_addr_t pa_p;
	u32 size_p;
	int prot = IOMMU_READ | IOMMU_WRITE;
	struct ipa_smmu_cb_ctx *cb = &ipa_mpm_ctx->carved_smmu_cb;
	unsigned long carved_iova = roundup(cb->next_addr, IPA_MPM_PAGE_SIZE);
	int ret = 0;

	if (carved_iova >= cb->va_end) {
		IPA_MPM_ERR("running out of carved_iova %x\n", carved_iova);
		ipa_assert();
	}
	/*
	 * Both Host IPA and PCIE SMMU should be enabled or disabled
	 * for proceed.
	 * If SMMU Enabled => iova == pa
	 * If SMMU Disabled => iova == iommu mapped iova
	 * dma_map_single ensures cache is flushed and the memory is not
	 * touched again until dma_unmap_single() is called
	 */
	smmu_enabled = (ipa_mpm_ctx->dev_info.ipa_smmu_enabled &&
		ipa_mpm_ctx->dev_info.pcie_smmu_enabled) ? 1 : 0;

	if (smmu_enabled) {
		/* Map the phys addr to both PCIE and IPA AP CB
		 * from the carved out common iova range.
		 */
		ipa_smmu_domain = ipa3_get_smmu_domain();

		if (!ipa_smmu_domain) {
			IPA_MPM_ERR("invalid IPA smmu domain\n");
			ipa_assert();
		}

		if (!ipa_mpm_ctx->mhi_parent_dev) {
			IPA_MPM_ERR("invalid PCIE SMMU domain\n");
			ipa_assert();
		}

		phys_addr = virt_to_phys((void *) va_addr);
		IPA_SMMU_ROUND_TO_PAGE(carved_iova, phys_addr, sz,
					iova_p, pa_p, size_p);

		/* Flush the cache with dma_map_single for IPA AP CB */
		*ap_cb_iova = dma_map_single(ipa3_ctx->pdev, va_addr,
						IPA_MPM_RING_TOTAL_SIZE, dir);
		ret = ipa3_iommu_map(ipa_smmu_domain, iova_p,
					pa_p, size_p, prot);
		if (ret) {
			IPA_MPM_ERR("IPA IOMMU returned failure, ret = %d\n",
					ret);
			ipa_assert();
		}

		pcie_smmu_domain = iommu_get_domain_for_dev(
			ipa_mpm_ctx->mhi_parent_dev);
		ret = iommu_map(pcie_smmu_domain, iova_p, pa_p, size_p, prot);

		if (ret) {
			IPA_MPM_ERR("PCIe IOMMU returned failure, ret = %d\n",
				ret);
			ipa_assert();
		}

		iova = iova_p;
		cb->next_addr = iova_p + size_p;
	} else {
		iova = dma_map_single(ipa3_ctx->pdev, va_addr,
					IPA_MPM_RING_TOTAL_SIZE, dir);
		*ap_cb_iova = iova;
	}
	return iova;
}

/**
 * ipa_mpm_smmu_unmap() - SMMU unmaps ring and the buffer pointer.
 * @va_addr: virtual address that needs to be mapped
 * @sz: size of the address to be mapped
 * @dir: ipa_mpm_dma_data_direction
 * @ap_cb_iova: iova for AP context bank
 *
 * This function SMMU unmaps both ring and the buffer pointer.
 * The ring pointers will be aligned to ring size and
 * the buffer pointers should be aligned to buffer size.
 *
 * Return: none
 */
static void ipa_mpm_smmu_unmap(dma_addr_t carved_iova, int sz, int dir,
	dma_addr_t ap_cb_iova)
{
	unsigned long iova_p;
	unsigned long pa_p;
	u32 size_p = 0;
	struct iommu_domain *ipa_smmu_domain, *pcie_smmu_domain;
	struct ipa_smmu_cb_ctx *cb = &ipa_mpm_ctx->carved_smmu_cb;
	int smmu_enabled = (ipa_mpm_ctx->dev_info.ipa_smmu_enabled &&
		ipa_mpm_ctx->dev_info.pcie_smmu_enabled) ? 1 : 0;

	if (carved_iova <= 0) {
		IPA_MPM_ERR("carved_iova is zero/negative\n");
		WARN_ON(1);
		return;
	}

	if (smmu_enabled) {
		ipa_smmu_domain = ipa3_get_smmu_domain();
		if (!ipa_smmu_domain) {
			IPA_MPM_ERR("invalid IPA smmu domain\n");
			ipa_assert();
		}

		if (!ipa_mpm_ctx->mhi_parent_dev) {
			IPA_MPM_ERR("invalid PCIE SMMU domain\n");
			ipa_assert();
		}

		IPA_SMMU_ROUND_TO_PAGE(carved_iova, carved_iova, sz,
			iova_p, pa_p, size_p);
		pcie_smmu_domain = iommu_get_domain_for_dev(
			ipa_mpm_ctx->mhi_parent_dev);
		iommu_unmap(pcie_smmu_domain, iova_p, size_p);
		iommu_unmap(ipa_smmu_domain, iova_p, size_p);

		cb->next_addr -= size_p;
		dma_unmap_single(ipa3_ctx->pdev, ap_cb_iova,
			IPA_MPM_RING_TOTAL_SIZE, dir);
	} else {
		dma_unmap_single(ipa3_ctx->pdev, ap_cb_iova,
			IPA_MPM_RING_TOTAL_SIZE, dir);
	}
}

static u32 ipa_mpm_smmu_map_doorbell(enum mhip_smmu_domain_type smmu_domain,
	u32 pa_addr)
{
	/*
	 * Doorbells are already in PA, map these to
	 * PCIE/IPA doman if SMMUs are enabled.
	 */
	struct iommu_domain *ipa_smmu_domain, *pcie_smmu_domain;
	int smmu_enabled;
	unsigned long iova_p;
	phys_addr_t pa_p;
	u32 size_p;
	int ret = 0;
	int prot = IOMMU_READ | IOMMU_WRITE;
	struct ipa_smmu_cb_ctx *cb = &ipa_mpm_ctx->carved_smmu_cb;
	unsigned long carved_iova = roundup(cb->next_addr, IPA_MPM_PAGE_SIZE);
	u32 iova = 0;
	u64 offset = 0;

	if (carved_iova >= cb->va_end) {
		IPA_MPM_ERR("running out of carved_iova %x\n", carved_iova);
		ipa_assert();
	}

	smmu_enabled = (ipa_mpm_ctx->dev_info.ipa_smmu_enabled &&
		ipa_mpm_ctx->dev_info.pcie_smmu_enabled) ? 1 : 0;

	if (smmu_enabled) {
		IPA_SMMU_ROUND_TO_PAGE(carved_iova, pa_addr, IPA_MPM_PAGE_SIZE,
					iova_p, pa_p, size_p);
		if (smmu_domain == MHIP_SMMU_DOMAIN_IPA) {
			ipa_smmu_domain = ipa3_get_smmu_domain();
			ret = ipa3_iommu_map(ipa_smmu_domain,
				iova_p, pa_p, size_p, prot);
			if (ret) {
				IPA_MPM_ERR("IPA doorbell mapping failed\n");
				ipa_assert();
			}
			offset = pa_addr - pa_p;
		} else if (smmu_domain == MHIP_SMMU_DOMAIN_PCIE) {
			pcie_smmu_domain = iommu_get_domain_for_dev(
				ipa_mpm_ctx->mhi_parent_dev);
			 ret = iommu_map(pcie_smmu_domain,
				iova_p, pa_p, size_p, prot);
			if (ret) {
				IPA_MPM_ERR("PCIe doorbell mapping failed\n");
				ipa_assert();
			}
			offset = pa_addr - pa_p;
		}
		iova = iova_p + offset;
		cb->next_addr = iova_p + IPA_MPM_PAGE_SIZE;
	} else {
		iova = pa_addr;
	}
	return iova;
}

static void ipa_mpm_smmu_unmap_doorbell(enum mhip_smmu_domain_type smmu_domain,
	dma_addr_t iova)
{
	/*
	 * Doorbells are already in PA, map these to
	 * PCIE/IPA doman if SMMUs are enabled.
	 */
	struct iommu_domain *ipa_smmu_domain, *pcie_smmu_domain;
	int smmu_enabled;
	unsigned long iova_p;
	phys_addr_t pa_p;
	u32 size_p;
	struct ipa_smmu_cb_ctx *cb = &ipa_mpm_ctx->carved_smmu_cb;

	smmu_enabled = (ipa_mpm_ctx->dev_info.ipa_smmu_enabled &&
		ipa_mpm_ctx->dev_info.pcie_smmu_enabled) ? 1 : 0;

	if (smmu_enabled) {
		IPA_SMMU_ROUND_TO_PAGE(iova, iova, IPA_MPM_PAGE_SIZE,
					iova_p, pa_p, size_p);
		if (smmu_domain == MHIP_SMMU_DOMAIN_IPA) {
			ipa_smmu_domain = ipa3_get_smmu_domain();
			iommu_unmap(ipa_smmu_domain, iova_p, size_p);
		} else if (smmu_domain == MHIP_SMMU_DOMAIN_PCIE) {
			pcie_smmu_domain = iommu_get_domain_for_dev(
				ipa_mpm_ctx->mhi_parent_dev);
			 iommu_unmap(pcie_smmu_domain, iova_p, size_p);
			cb->next_addr -=  IPA_MPM_PAGE_SIZE;
		}
	}
}
static int get_idx_from_id(const struct mhi_device_id *id)
{
	return (id - mhi_driver_match_table);
}

static void get_ipa3_client(int id,
	enum ipa_client_type *ul_prod,
	enum ipa_client_type *dl_cons)
{
	IPA_MPM_FUNC_ENTRY();

	if (id >= IPA_MPM_MHIP_CH_ID_MAX) {
		*ul_prod = IPA_CLIENT_MAX;
		*dl_cons = IPA_CLIENT_MAX;
	} else {
		*ul_prod = ipa_mpm_pipes[id].ul_prod.ipa_client;
		*dl_cons = ipa_mpm_pipes[id].dl_cons.ipa_client;
	}
	IPA_MPM_FUNC_EXIT();
}

static int ipa_mpm_connect_mhip_gsi_pipe(enum ipa_client_type mhip_client,
	int mhi_idx, struct ipa_req_chan_out_params *out_params)
{
	int ipa_ep_idx;
	int res;
	struct mhi_p_desc *ev_ring;
	struct mhi_p_desc *tr_ring;
	int tr_ring_sz, ev_ring_sz;
	dma_addr_t ev_ring_iova, tr_ring_iova;
	dma_addr_t ap_cb_iova;
	dma_addr_t ap_cb_er_iova;
	struct ipa_request_gsi_channel_params gsi_params;
	int dir;
	int i;
	void *buff;
	int result;
	int k;
	struct ipa3_ep_context *ep;

	if (mhip_client == IPA_CLIENT_MAX)
		goto fail_gen;

	if ((mhi_idx < IPA_MPM_MHIP_CH_ID_0) ||
		(mhi_idx >= IPA_MPM_MHIP_CH_ID_MAX))
		goto fail_gen;

	ipa_ep_idx = ipa3_get_ep_mapping(mhip_client);
	if (ipa_ep_idx == IPA_EP_NOT_ALLOCATED) {
		IPA_MPM_ERR("fail to find channel EP.\n");
		goto fail_gen;
	}
	ep = &ipa3_ctx->ep[ipa_ep_idx];
	if (ep->valid == 1) {
		IPAERR("EP %d already allocated.\n", ipa_ep_idx);
		return 0;
	}

	IPA_MPM_DBG("connecting client %d (ep: %d)\n", mhip_client, ipa_ep_idx);

	IPA_MPM_FUNC_ENTRY();

	ev_ring_sz = IPA_MPM_RING_TOTAL_SIZE;
	ev_ring = kzalloc(ev_ring_sz, GFP_KERNEL);
	if (!ev_ring)
		goto fail_evt_alloc;

	tr_ring_sz = IPA_MPM_RING_TOTAL_SIZE;
	tr_ring = kzalloc(tr_ring_sz, GFP_KERNEL);
	if (!tr_ring)
		goto fail_tr_alloc;

	tr_ring[0].re_type = MHIP_RE_NOP;

	dir = IPA_CLIENT_IS_PROD(mhip_client) ?
		DMA_TO_HIPA : DMA_FROM_HIPA;

	/* allocate transfer ring elements */
	for (i = 1, k = 1; i < IPA_MPM_RING_LEN; i++, k++) {
		buff = kzalloc(TRE_BUFF_SIZE, GFP_KERNEL);

		if (!buff)
			goto fail_buff_alloc;

		tr_ring[i].buffer_ptr =
			ipa_mpm_smmu_map(buff, TRE_BUFF_SIZE, dir,
				&ap_cb_iova);
		if (!tr_ring[i].buffer_ptr)
			goto fail_smmu_map_ring;

		if (IPA_CLIENT_IS_PROD(mhip_client)) {
			ipa_mpm_ctx->md[mhi_idx].dl_prod_ring.tre_buff_va[k] =
							buff;
			ipa_mpm_ctx->md[mhi_idx].dl_prod_ring.tre_buff_iova[k] =
							tr_ring[i].buffer_ptr;
		} else {
			ipa_mpm_ctx->md[mhi_idx].ul_prod_ring.tre_buff_va[k] =
							buff;
			ipa_mpm_ctx->md[mhi_idx].ul_prod_ring.tre_buff_iova[k] =
							tr_ring[i].buffer_ptr;
		}


		tr_ring[i].buff_len = TRE_BUFF_SIZE;
		tr_ring[i].chain = 0;
		tr_ring[i].ieob = 0;
		tr_ring[i].ieot = 0;
		tr_ring[i].bei = 0;
		tr_ring[i].sct = 0;
		tr_ring[i].re_type = MHIP_RE_XFER;

		if (IPA_CLIENT_IS_PROD(mhip_client))
			ipa_mpm_ctx->md[mhi_idx].dl_prod_ring.ap_iova_buff[k] =
				ap_cb_iova;
		else
			ipa_mpm_ctx->md[mhi_idx].ul_prod_ring.ap_iova_buff[k] =
				ap_cb_iova;
	}

	tr_ring_iova = ipa_mpm_smmu_map(tr_ring, IPA_MPM_PAGE_SIZE, dir,
		&ap_cb_iova);
	if (!tr_ring_iova)
		goto fail_smmu_map_ring;

	ev_ring_iova = ipa_mpm_smmu_map(ev_ring, IPA_MPM_PAGE_SIZE, dir,
		&ap_cb_er_iova);
	if (!ev_ring_iova)
		goto fail_smmu_map_ring;

	/* Store Producer channel rings */
	if (IPA_CLIENT_IS_PROD(mhip_client)) {
		/* Device UL */
		ipa_mpm_ctx->md[mhi_idx].dl_prod_ring.er_va = ev_ring;
		ipa_mpm_ctx->md[mhi_idx].dl_prod_ring.tr_va = tr_ring;
		ipa_mpm_ctx->md[mhi_idx].dl_prod_ring.er_pa = ev_ring_iova;
		ipa_mpm_ctx->md[mhi_idx].dl_prod_ring.tr_pa = tr_ring_iova;
		ipa_mpm_ctx->md[mhi_idx].dl_prod_ring.ap_iova_tr =
			ap_cb_iova;
		ipa_mpm_ctx->md[mhi_idx].dl_prod_ring.ap_iova_er =
			ap_cb_er_iova;
	} else {
		/* Host UL */
		ipa_mpm_ctx->md[mhi_idx].ul_prod_ring.er_va = ev_ring;
		ipa_mpm_ctx->md[mhi_idx].ul_prod_ring.tr_va = tr_ring;
		ipa_mpm_ctx->md[mhi_idx].ul_prod_ring.er_pa = ev_ring_iova;
		ipa_mpm_ctx->md[mhi_idx].ul_prod_ring.tr_pa = tr_ring_iova;
		ipa_mpm_ctx->md[mhi_idx].ul_prod_ring.ap_iova_tr =
			ap_cb_iova;
		ipa_mpm_ctx->md[mhi_idx].ul_prod_ring.ap_iova_er =
			ap_cb_er_iova;
	}

	memset(&gsi_params, 0, sizeof(struct ipa_request_gsi_channel_params));

	if (IPA_CLIENT_IS_PROD(mhip_client))
		gsi_params.ipa_ep_cfg =
		ipa_mpm_pipes[mhi_idx].dl_cons.ep_cfg;
	else
		gsi_params.ipa_ep_cfg =
		ipa_mpm_pipes[mhi_idx].ul_prod.ep_cfg;

	gsi_params.client = mhip_client;
	gsi_params.skip_ep_cfg = false;

	/*
	 * RP update address = Device channel DB address
	 * CLIENT_PROD -> Host DL
	 * CLIENT_CONS -> Host UL
	 */
	if (IPA_CLIENT_IS_PROD(mhip_client)) {
		gsi_params.evt_ring_params.rp_update_addr =
			ipa_mpm_smmu_map_doorbell(
			MHIP_SMMU_DOMAIN_IPA,
			ipa_mpm_ctx->md[mhi_idx].dl_cons.chan_props.device_db);
		if (gsi_params.evt_ring_params.rp_update_addr == 0)
			goto fail_smmu_map_db;

		ipa_mpm_ctx->md[mhi_idx].dl_cons.db_host_iova =
			gsi_params.evt_ring_params.rp_update_addr;

		gsi_params.evt_ring_params.ring_base_addr =
			ipa_mpm_ctx->md[mhi_idx].dl_prod_ring.tr_pa;
		gsi_params.chan_params.ring_base_addr =
			ipa_mpm_ctx->md[mhi_idx].dl_prod_ring.er_pa;
	} else {
		gsi_params.evt_ring_params.rp_update_addr =
			ipa_mpm_smmu_map_doorbell(
			MHIP_SMMU_DOMAIN_IPA,
			ipa_mpm_ctx->md[mhi_idx].ul_prod.chan_props.device_db);
		if (gsi_params.evt_ring_params.rp_update_addr == 0)
			goto fail_smmu_map_db;
		ipa_mpm_ctx->md[mhi_idx].ul_prod.db_host_iova =
			gsi_params.evt_ring_params.rp_update_addr;
		gsi_params.evt_ring_params.ring_base_addr =
			ipa_mpm_ctx->md[mhi_idx].ul_prod_ring.er_pa;
		gsi_params.chan_params.ring_base_addr =
			ipa_mpm_ctx->md[mhi_idx].ul_prod_ring.tr_pa;
	}

	/* Fill Event ring params */
	gsi_params.evt_ring_params.intf = GSI_EVT_CHTYPE_MHIP_EV;
	gsi_params.evt_ring_params.intr = GSI_INTR_MSI;
	gsi_params.evt_ring_params.re_size = GSI_EVT_RING_RE_SIZE_16B;
	gsi_params.evt_ring_params.ring_len =
		(IPA_MPM_RING_LEN) * GSI_EVT_RING_RE_SIZE_16B;
	gsi_params.evt_ring_params.ring_base_vaddr = NULL;
	gsi_params.evt_ring_params.int_modt = 0;
	gsi_params.evt_ring_params.int_modc = 0;
	gsi_params.evt_ring_params.intvec = 0;
	gsi_params.evt_ring_params.msi_addr = 0;
	gsi_params.evt_ring_params.exclusive = true;
	gsi_params.evt_ring_params.err_cb = ipa_mpm_gsi_evt_ring_err_cb;
	gsi_params.evt_ring_params.user_data = NULL;

	/* Evt Scratch Params */
	/* Disable the Moderation for ringing doorbells */
	gsi_params.evt_scratch.mhip.rp_mod_threshold = 1;
	gsi_params.evt_scratch.mhip.rp_mod_timer = 0;
	gsi_params.evt_scratch.mhip.rp_mod_counter = 0;
	gsi_params.evt_scratch.mhip.rp_mod_timer_id = 0;
	gsi_params.evt_scratch.mhip.rp_mod_timer_running = 0;
	gsi_params.evt_scratch.mhip.fixed_buffer_sz = TRE_BUFF_SIZE;

	if (IPA_CLIENT_IS_PROD(mhip_client))
		gsi_params.evt_scratch.mhip.rp_mod_threshold = 4;

	/* Channel Params */
	gsi_params.chan_params.prot = GSI_CHAN_PROT_MHIP;
	gsi_params.chan_params.dir = IPA_CLIENT_IS_PROD(mhip_client) ?
		GSI_CHAN_DIR_TO_GSI : GSI_CHAN_DIR_FROM_GSI;
	/* chan_id is set in ipa3_request_gsi_channel() */
	gsi_params.chan_params.re_size = GSI_CHAN_RE_SIZE_16B;
	gsi_params.chan_params.ring_len =
		(IPA_MPM_RING_LEN) * GSI_EVT_RING_RE_SIZE_16B;
	gsi_params.chan_params.ring_base_vaddr = NULL;
	gsi_params.chan_params.use_db_eng = GSI_CHAN_DIRECT_MODE;
	gsi_params.chan_params.max_prefetch = GSI_ONE_PREFETCH_SEG;
	gsi_params.chan_params.low_weight = 1;
	gsi_params.chan_params.xfer_cb = NULL;
	gsi_params.chan_params.err_cb = ipa_mpm_gsi_chan_err_cb;
	gsi_params.chan_params.chan_user_data = NULL;

	/* Channel scratch */
	gsi_params.chan_scratch.mhip.assert_bit_40 = 0;
	gsi_params.chan_scratch.mhip.host_channel = 1;

	res = ipa3_request_gsi_channel(&gsi_params, out_params);
	if (res) {
		IPA_MPM_ERR("failed to allocate GSI channel res=%d\n", res);
		goto fail_alloc_channel;
	}

	if (IPA_CLIENT_IS_PROD(mhip_client))
		ipa_mpm_change_gsi_state(mhi_idx,
			IPA_MPM_MHIP_CHAN_DL,
			GSI_ALLOCATED);
	else
		ipa_mpm_change_gsi_state(mhi_idx,
			IPA_MPM_MHIP_CHAN_UL,
			GSI_ALLOCATED);

	result = ipa3_start_gsi_channel(ipa_ep_idx);
	if (result) {
		IPA_MPM_ERR("start MHIP channel %d failed\n", mhip_client);
		if (IPA_CLIENT_IS_PROD(mhip_client))
			ipa_mpm_change_gsi_state(mhi_idx,
				IPA_MPM_MHIP_CHAN_DL, GSI_ERR);
		else
			ipa_mpm_change_gsi_state(mhi_idx,
				IPA_MPM_MHIP_CHAN_UL, GSI_ERR);
		goto fail_start_channel;
	}
	if (IPA_CLIENT_IS_PROD(mhip_client))
		ipa_mpm_change_gsi_state(mhi_idx,
			IPA_MPM_MHIP_CHAN_DL, GSI_STARTED);
	else
		ipa_mpm_change_gsi_state(mhi_idx,
			IPA_MPM_MHIP_CHAN_UL, GSI_STARTED);

	/* Fill in the Device Context params */
	if (IPA_CLIENT_IS_PROD(mhip_client)) {
		/* This is the DL channel :: Device -> Host */
		ipa_mpm_ctx->md[mhi_idx].dl_cons.evt_props.ev_ctx.rbase =
			ipa_mpm_ctx->md[mhi_idx].dl_prod_ring.er_pa;
		ipa_mpm_ctx->md[mhi_idx].dl_cons.chan_props.ch_ctx.rbase =
			ipa_mpm_ctx->md[mhi_idx].dl_prod_ring.tr_pa;
	} else {
		ipa_mpm_ctx->md[mhi_idx].ul_prod.evt_props.ev_ctx.rbase =
			ipa_mpm_ctx->md[mhi_idx].ul_prod_ring.tr_pa;
		ipa_mpm_ctx->md[mhi_idx].ul_prod.chan_props.ch_ctx.rbase =
			ipa_mpm_ctx->md[mhi_idx].ul_prod_ring.er_pa;
	}

	IPA_MPM_FUNC_EXIT();

	return 0;

fail_start_channel:
	ipa3_disable_data_path(ipa_ep_idx);
	ipa3_stop_gsi_channel(ipa_ep_idx);
fail_alloc_channel:
	ipa3_release_gsi_channel(ipa_ep_idx);
fail_smmu_map_db:
fail_smmu_map_ring:
fail_tr_alloc:
fail_evt_alloc:
fail_buff_alloc:
	ipa_assert();
fail_gen:
	return -EFAULT;
}

static void ipa_mpm_clean_mhip_chan(int mhi_idx,
	enum ipa_client_type mhip_client)
{
	int dir;
	int i;
	int ipa_ep_idx;
	int result;

	IPA_MPM_FUNC_ENTRY();

	if (mhip_client == IPA_CLIENT_MAX)
		return;

	if ((mhi_idx < IPA_MPM_MHIP_CH_ID_0) ||
		(mhi_idx >= IPA_MPM_MHIP_CH_ID_MAX))
		return;

	dir = IPA_CLIENT_IS_PROD(mhip_client) ?
		DMA_TO_HIPA : DMA_FROM_HIPA;

	ipa_ep_idx = ipa3_get_ep_mapping(mhip_client);
	if (ipa_ep_idx == IPA_EP_NOT_ALLOCATED) {
		IPA_MPM_ERR("fail to find channel EP.\n");
		return;
	}

	/* For the uplink channels, enable HOLB. */
	if (IPA_CLIENT_IS_CONS(mhip_client))
		ipa3_disable_data_path(ipa_ep_idx);

	/* Release channel */
	result = ipa3_stop_gsi_channel(ipa_ep_idx);
	if (result) {
		IPA_MPM_ERR("Stop channel for MHIP_Client =  %d failed\n",
					mhip_client);
		goto fail_chan;
	}
	result = ipa3_reset_gsi_channel(ipa_ep_idx);
	if (result) {
		IPA_MPM_ERR("Reset channel for MHIP_Client =  %d failed\n",
					mhip_client);
		goto fail_chan;
	}
	result = ipa3_reset_gsi_event_ring(ipa_ep_idx);
	if (result) {
		IPA_MPM_ERR("Reset ev ring for MHIP_Client =  %d failed\n",
					mhip_client);
		goto fail_chan;
	}
	result = ipa3_release_gsi_channel(ipa_ep_idx);
	if (result) {
		IPA_MPM_ERR("Release tr ring for MHIP_Client =  %d failed\n",
					mhip_client);
		if (IPA_CLIENT_IS_PROD(mhip_client))
			ipa_mpm_change_gsi_state(mhi_idx,
				IPA_MPM_MHIP_CHAN_DL, GSI_ERR);
		else
			ipa_mpm_change_gsi_state(mhi_idx,
				IPA_MPM_MHIP_CHAN_UL, GSI_ERR);
		goto fail_chan;
	}

	if (IPA_CLIENT_IS_PROD(mhip_client))
		ipa_mpm_change_gsi_state(mhi_idx,
					IPA_MPM_MHIP_CHAN_DL, GSI_INIT);
	else
		ipa_mpm_change_gsi_state(mhi_idx,
					IPA_MPM_MHIP_CHAN_UL, GSI_INIT);

	memset(&ipa3_ctx->ep[ipa_ep_idx], 0, sizeof(struct ipa3_ep_context));

	/* Unmap Doorbells */
	if (IPA_CLIENT_IS_PROD(mhip_client)) {
		ipa_mpm_smmu_unmap_doorbell(MHIP_SMMU_DOMAIN_PCIE,
			ipa_mpm_ctx->md[mhi_idx].dl_cons.db_device_iova);

		ipa_mpm_smmu_unmap_doorbell(MHIP_SMMU_DOMAIN_IPA,
			ipa_mpm_ctx->md[mhi_idx].dl_cons.db_host_iova);

		ipa_mpm_ctx->md[mhi_idx].dl_cons.db_host_iova = 0;
		ipa_mpm_ctx->md[mhi_idx].dl_cons.db_device_iova = 0;

	} else {
		ipa_mpm_smmu_unmap_doorbell(MHIP_SMMU_DOMAIN_PCIE,
			ipa_mpm_ctx->md[mhi_idx].ul_prod.db_device_iova);

		ipa_mpm_smmu_unmap_doorbell(MHIP_SMMU_DOMAIN_IPA,
			ipa_mpm_ctx->md[mhi_idx].ul_prod.db_host_iova);

		ipa_mpm_ctx->md[mhi_idx].ul_prod.db_host_iova = 0;
		ipa_mpm_ctx->md[mhi_idx].ul_prod.db_device_iova = 0;
	}

	/* deallocate/Unmap transfer ring buffers */
	for (i = 1; i < IPA_MPM_RING_LEN; i++) {
		if (IPA_CLIENT_IS_PROD(mhip_client)) {
			ipa_mpm_smmu_unmap(
			(dma_addr_t)
			ipa_mpm_ctx->md[mhi_idx].dl_prod_ring.tre_buff_iova[i],
			TRE_BUFF_SIZE, dir,
			ipa_mpm_ctx->md[mhi_idx].dl_prod_ring.ap_iova_buff[i]);
			ipa_mpm_ctx->md[mhi_idx].dl_prod_ring.tre_buff_iova[i]
								= 0;
			kfree(
			ipa_mpm_ctx->md[mhi_idx].dl_prod_ring.tre_buff_va[i]);
			ipa_mpm_ctx->md[mhi_idx].dl_prod_ring.tre_buff_va[i]
								= NULL;
			ipa_mpm_ctx->md[mhi_idx].dl_prod_ring.ap_iova_buff[i]
								= 0;
			ipa_mpm_ctx->md[mhi_idx].dl_prod_ring.tre_buff_iova[i]
								= 0;
		} else {
			ipa_mpm_smmu_unmap(
			(dma_addr_t)
			ipa_mpm_ctx->md[mhi_idx].ul_prod_ring.tre_buff_iova[i],
			TRE_BUFF_SIZE, dir,
			ipa_mpm_ctx->md[mhi_idx].ul_prod_ring.ap_iova_buff[i]
			);
			ipa_mpm_ctx->md[mhi_idx].ul_prod_ring.tre_buff_iova[i]
								= 0;
			kfree(
			ipa_mpm_ctx->md[mhi_idx].ul_prod_ring.tre_buff_va[i]);
			ipa_mpm_ctx->md[mhi_idx].ul_prod_ring.tre_buff_va[i]
								= NULL;
			ipa_mpm_ctx->md[mhi_idx].ul_prod_ring.ap_iova_buff[i]
								= 0;
			ipa_mpm_ctx->md[mhi_idx].ul_prod_ring.tre_buff_iova[i]
								= 0;
		}
	}

	/* deallocate/Unmap rings */
	if (IPA_CLIENT_IS_PROD(mhip_client)) {
		ipa_mpm_smmu_unmap(
			ipa_mpm_ctx->md[mhi_idx].dl_prod_ring.er_pa,
			IPA_MPM_PAGE_SIZE, dir,
			ipa_mpm_ctx->md[mhi_idx].dl_prod_ring.ap_iova_er);

		ipa_mpm_smmu_unmap(
			ipa_mpm_ctx->md[mhi_idx].dl_prod_ring.tr_pa,
			IPA_MPM_PAGE_SIZE, dir,
			ipa_mpm_ctx->md[mhi_idx].dl_prod_ring.ap_iova_tr);

		kfree(ipa_mpm_ctx->md[mhi_idx].dl_prod_ring.er_va);
		kfree(ipa_mpm_ctx->md[mhi_idx].dl_prod_ring.tr_va);

		ipa_mpm_ctx->md[mhi_idx].dl_prod_ring.er_va = NULL;
		ipa_mpm_ctx->md[mhi_idx].dl_prod_ring.tr_va = NULL;
		ipa_mpm_ctx->md[mhi_idx].dl_prod_ring.ap_iova_tr = 0;
		ipa_mpm_ctx->md[mhi_idx].dl_prod_ring.ap_iova_er = 0;


	} else {
		ipa_mpm_smmu_unmap(
			ipa_mpm_ctx->md[mhi_idx].ul_prod_ring.tr_pa,
			IPA_MPM_PAGE_SIZE, dir,
			ipa_mpm_ctx->md[mhi_idx].dl_prod_ring.ap_iova_tr);
		ipa_mpm_smmu_unmap(
			ipa_mpm_ctx->md[mhi_idx].ul_prod_ring.er_pa,
			IPA_MPM_PAGE_SIZE, dir,
			ipa_mpm_ctx->md[mhi_idx].ul_prod_ring.ap_iova_er);

		ipa_mpm_ctx->md[mhi_idx].ul_prod_ring.tr_pa = 0;
		ipa_mpm_ctx->md[mhi_idx].ul_prod_ring.er_pa = 0;

		kfree(ipa_mpm_ctx->md[mhi_idx].ul_prod_ring.er_va);
		kfree(ipa_mpm_ctx->md[mhi_idx].ul_prod_ring.tr_va);

		ipa_mpm_ctx->md[mhi_idx].ul_prod_ring.er_va = NULL;
		ipa_mpm_ctx->md[mhi_idx].ul_prod_ring.tr_va = NULL;
		ipa_mpm_ctx->md[mhi_idx].ul_prod_ring.ap_iova_er = 0;
		ipa_mpm_ctx->md[mhi_idx].ul_prod_ring.ap_iova_tr = 0;
	}

	IPA_MPM_FUNC_EXIT();
	return;
fail_chan:
	ipa_assert();
}

/* round addresses for closest page per SMMU requirements */
static inline void ipa_mpm_smmu_round_to_page(uint64_t iova, uint64_t pa,
	uint64_t size, unsigned long *iova_p, phys_addr_t *pa_p, u32 *size_p)
{
	*iova_p = rounddown(iova, PAGE_SIZE);
	*pa_p = rounddown(pa, PAGE_SIZE);
	*size_p = roundup(size + pa - *pa_p, PAGE_SIZE);
}


static int __ipa_mpm_configure_mhi_device(struct ipa_mpm_channel *ch,
	int mhi_idx, int dir)
{
	struct mhi_buf ch_config[2];
	int ret;

	IPA_MPM_FUNC_ENTRY();

	if (ch == NULL) {
		IPA_MPM_ERR("ch config is NULL\n");
		return -EINVAL;
	}

	/* Populate CCA */
	ch_config[0].buf = &ch->chan_props.ch_ctx;
	ch_config[0].len = sizeof(ch->chan_props.ch_ctx);
	ch_config[0].name = "CCA";

	/* populate ECA */
	ch_config[1].buf = &ch->evt_props.ev_ctx;
	ch_config[1].len = sizeof(ch->evt_props.ev_ctx);
	ch_config[1].name = "ECA";

	IPA_MPM_DBG("Configuring MHI PRIME device for mhi_idx %d\n", mhi_idx);

	ret = mhi_device_configure(ipa_mpm_ctx->md[mhi_idx].mhi_dev, dir,
			ch_config, 2);
	if (ret) {
		IPA_MPM_ERR("mhi_device_configure failed\n");
		return -EINVAL;
	}
	IPA_MPM_FUNC_EXIT();
	return 0;
}

static void ipa_mpm_mhip_shutdown(int mhip_idx)
{
	enum ipa_client_type ul_prod_chan, dl_cons_chan;

	IPA_MPM_FUNC_ENTRY();

	get_ipa3_client(mhip_idx, &ul_prod_chan, &dl_cons_chan);

	if (mhip_idx != IPA_MPM_MHIP_CH_ID_2) {
		/* For DPL, stop only DL channel */
		ipa_mpm_start_stop_ul_mhip_data_path(mhip_idx, MPM_MHIP_STOP);
		ipa_mpm_clean_mhip_chan(mhip_idx, ul_prod_chan);
	}

	ipa_mpm_clean_mhip_chan(mhip_idx, dl_cons_chan);

	mutex_lock(&ipa_mpm_ctx->md[mhip_idx].lpm_mutex);
	if (!ipa_mpm_ctx->md[mhip_idx].in_lpm) {
		ipa_mpm_vote_unvote_ipa_clk(CLK_OFF, mhip_idx);
		/* while in modem shutdown scenarios such as SSR, no explicit
		 * PCIe vote is needed.
		 */
		ipa_mpm_ctx->md[mhip_idx].in_lpm = true;
	}
	mutex_unlock(&ipa_mpm_ctx->md[mhip_idx].lpm_mutex);
	ipa_mpm_ctx->md[mhip_idx].mhi_dev = NULL;
	ipa_mpm_ctx->md[mhip_idx].init_complete = false;
	IPA_MPM_FUNC_EXIT();
}

/*
 * Turning on/OFF PCIE Clock is done once for all clients.
 * Always vote for Probe_ID 0 as a standard.
 */
static int ipa_mpm_vote_unvote_pcie_clk(enum ipa_mpm_clk_vote_type vote,
	int probe_id)
{
	int result = 0;

	if (probe_id >= IPA_MPM_MHIP_CH_ID_MAX) {
		IPA_MPM_ERR("probe_id not found\n");
		return -EINVAL;
	}

	if (vote > CLK_OFF) {
		IPA_MPM_ERR("Invalid vote\n");
		return -EINVAL;
	}

	if (ipa_mpm_ctx->md[probe_id].mhi_dev == NULL) {
		IPA_MPM_ERR("MHI not initialized yet\n");
		return 0;
	}

	IPA_MPM_ERR("PCIe clock vote/unvote = %d probe_id = %d clk_cnt = %d\n",
		vote, probe_id,
		atomic_read(&ipa_mpm_ctx->md[probe_id].clk_cnt.pcie_clk_cnt));

	if (vote == CLK_ON) {
		result = mhi_device_get_sync(
			ipa_mpm_ctx->md[probe_id].mhi_dev);
		if (result) {
			IPA_MPM_ERR("mhi_sync_get failed for probe_id %d\n",
				result, probe_id);
			return result;
		}

		IPA_MPM_DBG("probe_id %d PCIE clock now ON\n", probe_id);
		atomic_inc(&ipa_mpm_ctx->md[probe_id].clk_cnt.pcie_clk_cnt);
		atomic_inc(&ipa_mpm_ctx->pcie_clk_total_cnt);
	} else {
		if ((atomic_read(
			&ipa_mpm_ctx->md[probe_id].clk_cnt.pcie_clk_cnt)
								== 0)) {
			IPA_MPM_DBG("probe_id %d PCIE clock already devoted\n",
				probe_id);
			ipa_assert();
		}
		mhi_device_put(ipa_mpm_ctx->md[probe_id].mhi_dev);
		IPA_MPM_DBG("probe_id %d PCIE clock off\n", probe_id);
		atomic_dec(&ipa_mpm_ctx->md[probe_id].clk_cnt.pcie_clk_cnt);
		atomic_dec(&ipa_mpm_ctx->pcie_clk_total_cnt);
	}

	return result;
}

/*
 * Turning on/OFF IPA Clock is done only once- for all clients
 */
static void ipa_mpm_vote_unvote_ipa_clk(enum ipa_mpm_clk_vote_type vote,
	int probe_id)
{
	if (vote > CLK_OFF)
		return;

	IPA_MPM_ERR("IPA clock vote/unvote = %d probe_id = %d clk_cnt = %d\n",
		vote, probe_id,
		atomic_read(&ipa_mpm_ctx->md[probe_id].clk_cnt.ipa_clk_cnt));

	if (vote == CLK_ON) {
		IPA_ACTIVE_CLIENTS_INC_SPECIAL(ipa_mpm_mhip_chan_str[probe_id]);
		IPA_MPM_DBG("IPA clock now ON for probe_id %d\n", probe_id);
		atomic_inc(&ipa_mpm_ctx->md[probe_id].clk_cnt.ipa_clk_cnt);
		atomic_inc(&ipa_mpm_ctx->ipa_clk_total_cnt);
	} else {
		if ((atomic_read
			(&ipa_mpm_ctx->md[probe_id].clk_cnt.ipa_clk_cnt)
								== 0)) {
			IPA_MPM_DBG("probe_id %d IPA clock count < 0\n",
				probe_id);
			ipa_assert();
		}
		IPA_ACTIVE_CLIENTS_DEC_SPECIAL(ipa_mpm_mhip_chan_str[probe_id]);
		IPA_MPM_DBG("probe_id %d IPA clock off\n", probe_id);
		atomic_dec(&ipa_mpm_ctx->md[probe_id].clk_cnt.ipa_clk_cnt);
		atomic_dec(&ipa_mpm_ctx->ipa_clk_total_cnt);
	}
}

static enum mhip_status_type ipa_mpm_start_stop_mhip_chan(
	enum ipa_mpm_mhip_chan mhip_chan,
	int probe_id,
	enum ipa_mpm_start_stop_type start_stop)
{
	int ipa_ep_idx;
	struct ipa3_ep_context *ep;
	bool is_start;
	enum ipa_client_type ul_chan, dl_chan;
	u32 source_pipe_bitmask = 0;
	enum gsi_status gsi_res = GSI_STATUS_SUCCESS;
	int result;

	IPA_MPM_FUNC_ENTRY();

	if (mhip_chan > IPA_MPM_MHIP_CHAN_BOTH) {
		IPA_MPM_ERR("MHI not initialized yet\n");
		return MHIP_STATUS_FAIL;
	}

	if (probe_id >= IPA_MPM_MHIP_CH_ID_MAX) {
		IPA_MPM_ERR("MHI not initialized yet\n");
		return MHIP_STATUS_FAIL;
	}

	get_ipa3_client(probe_id, &ul_chan, &dl_chan);

	if (mhip_chan == IPA_MPM_MHIP_CHAN_UL) {
		ipa_ep_idx = ipa3_get_ep_mapping(ul_chan);
	} else if (mhip_chan == IPA_MPM_MHIP_CHAN_DL) {
		ipa_ep_idx = ipa3_get_ep_mapping(dl_chan);
	} else if (mhip_chan == IPA_MPM_MHIP_CHAN_BOTH) {
		ipa_ep_idx = ipa3_get_ep_mapping(ul_chan);
		ipa_ep_idx = ipa3_get_ep_mapping(dl_chan);
	}

	if (ipa_ep_idx == IPA_EP_NOT_ALLOCATED) {
		IPA_MPM_ERR("fail to get EP# for idx %d\n", ipa_ep_idx);
		return MHIP_STATUS_EP_NOT_FOUND;
	}
	ep = &ipa3_ctx->ep[ipa_ep_idx];

	if (mhip_chan == IPA_MPM_MHIP_CHAN_UL) {
		IPA_MPM_DBG("current GSI state = %d, action = %d\n",
			ipa_mpm_ctx->md[probe_id].ul_prod.gsi_state,
			start_stop);
		if (ipa_mpm_ctx->md[probe_id].ul_prod.gsi_state <
			GSI_ALLOCATED) {
			IPA_MPM_ERR("GSI chan is not allocated yet\n");
			return MHIP_STATUS_EP_NOT_READY;
		}
	} else if (mhip_chan == IPA_MPM_MHIP_CHAN_DL) {
		IPA_MPM_DBG("current GSI state = %d, action = %d\n",
			ipa_mpm_ctx->md[probe_id].dl_cons.gsi_state,
			start_stop);
		if (ipa_mpm_ctx->md[probe_id].dl_cons.gsi_state <
			GSI_ALLOCATED) {
			IPA_MPM_ERR("GSI chan is not allocated yet\n");
			return MHIP_STATUS_EP_NOT_READY;
		}
	}

	is_start = (start_stop == MPM_MHIP_START) ? true : false;

	if (is_start) {
		if (mhip_chan == IPA_MPM_MHIP_CHAN_UL) {
			if (ipa_mpm_ctx->md[probe_id].ul_prod.gsi_state ==
				GSI_STARTED) {
				IPA_MPM_ERR("GSI chan is already started\n");
				return MHIP_STATUS_NO_OP;
			}
		}

		if (mhip_chan == IPA_MPM_MHIP_CHAN_DL) {
			if (ipa_mpm_ctx->md[probe_id].dl_cons.gsi_state ==
				GSI_STARTED) {
				IPA_MPM_ERR("GSI chan is already started\n");
				return MHIP_STATUS_NO_OP;
			}
		}
		/* Start GSI channel */
		gsi_res = ipa3_start_gsi_channel(ipa_ep_idx);
		if (gsi_res != GSI_STATUS_SUCCESS) {
			IPA_MPM_ERR("Error starting channel: err = %d\n",
					gsi_res);
			goto gsi_chan_fail;
		} else {
			ipa_mpm_change_gsi_state(probe_id, mhip_chan,
					GSI_STARTED);
		}
	} else {
		if (mhip_chan == IPA_MPM_MHIP_CHAN_UL) {
			if (ipa_mpm_ctx->md[probe_id].ul_prod.gsi_state ==
				GSI_STOPPED) {
				IPA_MPM_ERR("GSI chan is already stopped\n");
				return MHIP_STATUS_NO_OP;
			} else if (ipa_mpm_ctx->md[probe_id].ul_prod.gsi_state
				!= GSI_STARTED) {
				IPA_MPM_ERR("GSI chan isn't already started\n");
				return MHIP_STATUS_NO_OP;
			}
		}

		if (mhip_chan == IPA_MPM_MHIP_CHAN_DL) {
			if (ipa_mpm_ctx->md[probe_id].dl_cons.gsi_state ==
				GSI_STOPPED) {
				IPA_MPM_ERR("GSI chan is already stopped\n");
				return MHIP_STATUS_NO_OP;
			} else if (ipa_mpm_ctx->md[probe_id].dl_cons.gsi_state
				!= GSI_STARTED) {
				IPA_MPM_ERR("GSI chan isn't already started\n");
				return MHIP_STATUS_NO_OP;
			}
		}

		if (mhip_chan == IPA_MPM_MHIP_CHAN_UL) {
			source_pipe_bitmask = 1 <<
				ipa3_get_ep_mapping(ep->client);
			/* First Stop UL GSI channel before unvote PCIe clock */
			result = ipa3_stop_gsi_channel(ipa_ep_idx);

			if (result) {
				IPA_MPM_ERR("UL chan stop failed\n");
				goto gsi_chan_fail;
			} else {
				ipa_mpm_change_gsi_state(probe_id, mhip_chan,
							GSI_STOPPED);
			}
		}

		if (mhip_chan == IPA_MPM_MHIP_CHAN_DL) {
			result = ipa3_stop_gsi_channel(ipa_ep_idx);
			if (result) {
				IPA_MPM_ERR("Fail to stop DL channel\n");
				goto gsi_chan_fail;
			} else {
				ipa_mpm_change_gsi_state(probe_id, mhip_chan,
							GSI_STOPPED);
			}
		}
	}
	IPA_MPM_FUNC_EXIT();

	return MHIP_STATUS_SUCCESS;
gsi_chan_fail:
	ipa3_disable_data_path(ipa_ep_idx);
	ipa_mpm_change_gsi_state(probe_id, mhip_chan, GSI_ERR);
	ipa_assert();
	return MHIP_STATUS_FAIL;
}

int ipa_mpm_notify_wan_state(void)
{
	int probe_id = IPA_MPM_MHIP_CH_ID_MAX;
	int i;
	static enum mhip_status_type status;
	int ret = 0;
	enum ipa_client_type ul_chan, dl_chan;
	enum ipa_mpm_mhip_client_type mhip_client = IPA_MPM_MHIP_TETH;

	if (!ipa3_is_mhip_offload_enabled())
		return -EPERM;

	for (i = 0; i < IPA_MPM_MHIP_CH_ID_MAX; i++) {
		if (ipa_mpm_pipes[i].mhip_client == mhip_client) {
			probe_id = i;
			break;
		}
	}

	if (probe_id == IPA_MPM_MHIP_CH_ID_MAX) {
		IPA_MPM_ERR("Unknown probe_id\n");
		return -EPERM;
	}

	IPA_MPM_DBG("WAN backhaul available for probe_id = %d\n", probe_id);
	get_ipa3_client(probe_id, &ul_chan, &dl_chan);

	/* Start UL MHIP channel for offloading the tethering connection */
	ret = ipa_mpm_vote_unvote_pcie_clk(CLK_ON, probe_id);
	if (ret) {
		IPA_MPM_ERR("Error cloking on PCIe clk, err = %d\n", ret);
		return ret;
	}

	status = ipa_mpm_start_stop_mhip_chan(
				IPA_MPM_MHIP_CHAN_UL, probe_id, MPM_MHIP_START);
	switch (status) {
	case MHIP_STATUS_SUCCESS:
	case MHIP_STATUS_NO_OP:
		ipa_mpm_change_teth_state(probe_id, IPA_MPM_TETH_CONNECTED);
		ret = ipa_mpm_start_stop_ul_mhip_data_path(probe_id,
							MPM_MHIP_START);

		if (ret) {
			IPA_MPM_ERR("Couldnt start UL GSI channel");
			ipa_mpm_vote_unvote_pcie_clk(CLK_OFF, probe_id);
			return ret;
		}

		if (status == MHIP_STATUS_NO_OP) {
			/* Channels already have been started,
			 * we can devote for pcie clocks
			 */
			ipa_mpm_vote_unvote_pcie_clk(CLK_OFF, probe_id);
		}
		break;
	case MHIP_STATUS_EP_NOT_READY:
		ipa_mpm_change_teth_state(probe_id, IPA_MPM_TETH_INPROGRESS);
		break;
	case MHIP_STATUS_FAIL:
	case MHIP_STATUS_BAD_STATE:
	case MHIP_STATUS_EP_NOT_FOUND:
		IPA_MPM_ERR("UL chan cant be started err =%d\n", status);
		ret = ipa_mpm_vote_unvote_pcie_clk(CLK_OFF, probe_id);
		return -EFAULT;
	default:
		IPA_MPM_ERR("Err not found\n");
		ipa_mpm_vote_unvote_pcie_clk(CLK_OFF, probe_id);
		ret = -EFAULT;
		break;
	}

	return ret;
}

static void ipa_mpm_change_gsi_state(int probe_id,
	enum ipa_mpm_mhip_chan mhip_chan,
	enum ipa_mpm_gsi_state next_state)
{

	if (probe_id >= IPA_MPM_MHIP_CH_ID_MAX)
		return;

	if (mhip_chan == IPA_MPM_MHIP_CHAN_UL) {
		mutex_lock(&ipa_mpm_ctx->md[probe_id].mutex);
		ipa_mpm_ctx->md[probe_id].ul_prod.gsi_state = next_state;
		IPA_MPM_DBG("GSI next_state = %d\n",
			ipa_mpm_ctx->md[probe_id].ul_prod.gsi_state);
		 mutex_unlock(&ipa_mpm_ctx->md[probe_id].mutex);
	}

	if (mhip_chan == IPA_MPM_MHIP_CHAN_DL) {
		mutex_lock(&ipa_mpm_ctx->md[probe_id].mutex);
		ipa_mpm_ctx->md[probe_id].dl_cons.gsi_state = next_state;
		IPA_MPM_DBG("GSI next_state = %d\n",
			ipa_mpm_ctx->md[probe_id].dl_cons.gsi_state);
		 mutex_unlock(&ipa_mpm_ctx->md[probe_id].mutex);
	}
}

static void ipa_mpm_change_teth_state(int probe_id,
	enum ipa_mpm_teth_state next_state)
{
	enum ipa_mpm_teth_state curr_state;

	if (probe_id >= IPA_MPM_MHIP_CH_ID_MAX) {
		IPA_MPM_ERR("Unknown probe_id\n");
		return;
	}

	curr_state = ipa_mpm_ctx->md[probe_id].teth_state;

	IPA_MPM_DBG("curr_state = %d, ip_state = %d mhip_s\n",
		curr_state, next_state);

	switch (curr_state) {
	case IPA_MPM_TETH_INIT:
		if (next_state == IPA_MPM_TETH_CONNECTED)
			next_state = IPA_MPM_TETH_INPROGRESS;
		break;
	case IPA_MPM_TETH_INPROGRESS:
		break;
	case IPA_MPM_TETH_CONNECTED:
		break;
	default:
		IPA_MPM_ERR("No change in state\n");
		break;
	}

	ipa_mpm_ctx->md[probe_id].teth_state = next_state;
	IPA_MPM_DBG("next_state = %d\n", next_state);
}

static void ipa_mpm_read_channel(enum ipa_client_type chan)
{
	struct gsi_chan_info chan_info;
	int ipa_ep_idx;
	struct ipa3_ep_context *ep;
	int res;

	ipa_ep_idx = ipa3_get_ep_mapping(chan);

	if (ipa_ep_idx == IPA_EP_NOT_ALLOCATED) {
		IPAERR("failed to get idx");
		return;
	}

	ep = &ipa3_ctx->ep[ipa_ep_idx];

	IPA_MPM_ERR("Reading channel for chan %d, ep = %d, gsi_chan_hdl = %d\n",
		chan, ep, ep->gsi_chan_hdl);

	res = ipa3_get_gsi_chan_info(&chan_info, ep->gsi_chan_hdl);
	if (res)
		IPA_MPM_ERR("Reading of channel failed for ep %d\n", ep);
}

static int ipa_mpm_start_stop_ul_mhip_data_path(int probe_id,
	enum ipa_mpm_start_stop_type start)
{
	int ipa_ep_idx;
	int res = 0;
	enum ipa_client_type ul_chan, dl_chan;

	if (probe_id >= IPA_MPM_MHIP_CH_ID_MAX) {
		IPA_MPM_ERR("Unknown probe_id\n");
		return 0;
	}
	get_ipa3_client(probe_id, &ul_chan, &dl_chan);
	IPA_MPM_DBG("Start/Stop Data Path ? = %d\n", start);


	/* MHIP Start Data path:
	 * IPA MHIP Producer: remove HOLB
	 * IPA MHIP Consumer : no op as there is no delay on these pipes.
	 */
	if (start) {
		IPA_MPM_DBG("Enabling data path\n");
		if (ul_chan != IPA_CLIENT_MAX) {
			/* Remove HOLB on the producer pipe */
			IPA_MPM_DBG("Removing HOLB on ep = %s\n",
				__stringify(ul_chan));
			ipa_ep_idx = ipa3_get_ep_mapping(ul_chan);

			if (ipa_ep_idx == IPA_EP_NOT_ALLOCATED) {
				IPAERR("failed to get idx");
				return ipa_ep_idx;
			}

			res = ipa3_enable_data_path(ipa_ep_idx);
			if (res)
				IPA_MPM_ERR("Enable data path failed res=%d\n",
					res);
		}
	} else {
		IPA_MPM_DBG("Disabling data path\n");
		if (ul_chan != IPA_CLIENT_MAX) {
			/* Set HOLB on the producer pipe */
			ipa_ep_idx = ipa3_get_ep_mapping(ul_chan);

			if (ipa_ep_idx == IPA_EP_NOT_ALLOCATED) {
				IPAERR("failed to get idx");
				return ipa_ep_idx;
			}

			res = ipa3_disable_data_path(ipa_ep_idx);
			if (res)
				IPA_MPM_ERR("disable data path failed res=%d\n",
					res);
		}
	}

	return res;
}

/* ipa_mpm_mhi_probe_cb is received for each MHI'/MHI channel
 * Currently we have 4 MHI channels.
 */
static int ipa_mpm_mhi_probe_cb(struct mhi_device *mhi_dev,
	const struct mhi_device_id *mhi_id)
{
	struct ipa_mpm_channel *ch;
	int ret;
	enum ipa_client_type ul_prod, dl_cons;
	int probe_id;
	struct ipa_req_chan_out_params ul_out_params, dl_out_params;
	void __iomem  *db_addr;
	int ipa_ep_idx;
	struct ipa3_ep_context *ep;
	u32 evt_ring_db_addr_low, evt_ring_db_addr_high;
	u32 wp_addr;
	int pipe_idx;

	IPA_MPM_FUNC_ENTRY();

	if (ipa_mpm_ctx == NULL) {
		IPA_MPM_ERR("ipa_mpm_ctx is NULL not expected, returning..\n");
		return -ENOMEM;
	}

	probe_id = get_idx_from_id(mhi_id);

	if (probe_id >= IPA_MPM_MHIP_CH_ID_MAX) {
		IPA_MPM_ERR("chan=%s is not supported for now\n", mhi_id);
		return -EPERM;
	}

	if (ipa_mpm_ctx->md[probe_id].init_complete) {
		IPA_MPM_ERR("Probe initialization already done, returning\n");
		return -EPERM;
	}

	IPA_MPM_DBG("Received probe for id=%d\n", probe_id);

	get_ipa3_client(probe_id, &ul_prod, &dl_cons);

	/* Vote for IPA clock for first time in initialization seq.
	 * IPA clock will be devoted when MHI enters LPM
	 * PCIe clock will be voted / devoted with every channel probe
	 * we receive.
	 * ul_prod = Host -> Device
	 * dl_cons = Device -> Host
	 */
	ipa_mpm_ctx->md[probe_id].mhi_dev = mhi_dev;
	ipa_mpm_ctx->mhi_parent_dev =
		ipa_mpm_ctx->md[probe_id].mhi_dev->dev.parent;

	ipa_mpm_vote_unvote_pcie_clk(CLK_ON, probe_id);
	mutex_lock(&ipa_mpm_ctx->md[probe_id].lpm_mutex);
	ipa_mpm_vote_unvote_ipa_clk(CLK_ON, probe_id);
	ipa_mpm_ctx->md[probe_id].in_lpm = false;
	mutex_unlock(&ipa_mpm_ctx->md[probe_id].lpm_mutex);
	IPA_MPM_DBG("ul chan = %d, dl_chan = %d\n", ul_prod, dl_cons);

	/*
	 * Set up MHI' pipes for Device IPA filling in
	 * Channel Context and Event Context.
	 * These params will be sent to Device side.
	 * UL CHAN = HOST -> Device
	 * DL CHAN = Device -> HOST
	 * per channel a TRE and EV is allocated.
	 * for a UL channel -
	 * IPA HOST PROD TRE -> IPA DEVICE CONS EV
	 * IPA HOST PROD EV ->  IPA DEVICE CONS TRE
	 * for a DL channel -
	 * IPA Device PROD TRE -> IPA HOST CONS EV
	 * IPA Device PROD EV ->  IPA HOST CONS TRE
	 */
	if (ul_prod != IPA_CLIENT_MAX) {
		/* store UL properties */
		ch = &ipa_mpm_ctx->md[probe_id].ul_prod;
		/* Store Channel properties */
		ch->chan_props.id = mhi_dev->ul_chan_id;
		ch->chan_props.device_db =
			ipa_mpm_ctx->dev_info.chdb_base +
			ch->chan_props.id * 8;
		/* Fill Channel Conext to be sent to Device side */
		ch->chan_props.ch_ctx.chtype =
			IPA_MPM_MHI_HOST_UL_CHANNEL;
		ch->chan_props.ch_ctx.erindex =
			mhi_dev->ul_event_id;
		ch->chan_props.ch_ctx.rlen = (IPA_MPM_RING_LEN) *
			GSI_EVT_RING_RE_SIZE_16B;
		/* Store Event properties */
		ch->evt_props.ev_ctx.update_rp_modc = 0;
		ch->evt_props.ev_ctx.update_rp_intmodt = 0;
		ch->evt_props.ev_ctx.ertype = 1;
		ch->evt_props.ev_ctx.rlen = (IPA_MPM_RING_LEN) *
			GSI_EVT_RING_RE_SIZE_16B;
		ch->evt_props.ev_ctx.buff_size = TRE_BUFF_SIZE;
		ch->evt_props.device_db =
			ipa_mpm_ctx->dev_info.erdb_base +
			ch->chan_props.ch_ctx.erindex * 8;
	}

	if (dl_cons != IPA_CLIENT_MAX) {
		/* store DL channel properties */
		ch = &ipa_mpm_ctx->md[probe_id].dl_cons;
		/* Store Channel properties */
		ch->chan_props.id = mhi_dev->dl_chan_id;
		ch->chan_props.device_db =
			ipa_mpm_ctx->dev_info.chdb_base +
			ch->chan_props.id * 8;
		/* Fill Channel Conext to be be sent to Dev side */
		ch->chan_props.ch_ctx.chstate = 1;
		ch->chan_props.ch_ctx.chtype =
			IPA_MPM_MHI_HOST_DL_CHANNEL;
		ch->chan_props.ch_ctx.erindex = mhi_dev->dl_event_id;
		ch->chan_props.ch_ctx.rlen = (IPA_MPM_RING_LEN) *
			GSI_EVT_RING_RE_SIZE_16B;
		/* Store Event properties */
		ch->evt_props.ev_ctx.update_rp_modc = 0;
		ch->evt_props.ev_ctx.update_rp_intmodt = 0;
		ch->evt_props.ev_ctx.ertype = 1;
		ch->evt_props.ev_ctx.rlen = (IPA_MPM_RING_LEN) *
			GSI_EVT_RING_RE_SIZE_16B;
		ch->evt_props.ev_ctx.buff_size = TRE_BUFF_SIZE;
		ch->evt_props.device_db =
			ipa_mpm_ctx->dev_info.erdb_base +
			ch->chan_props.ch_ctx.erindex * 8;
	}
	/* connect Host GSI pipes with MHI' protocol */
	if (ul_prod != IPA_CLIENT_MAX)  {
		ret = ipa_mpm_connect_mhip_gsi_pipe(ul_prod,
			probe_id, &ul_out_params);
		if (ret) {
			IPA_MPM_ERR("failed connecting MPM client %d\n",
					ul_prod);
			goto fail_gsi_setup;
		}
	}

	if (dl_cons != IPA_CLIENT_MAX) {
		ret = ipa_mpm_connect_mhip_gsi_pipe(dl_cons,
			probe_id, &dl_out_params);
		if (ret) {
			IPA_MPM_ERR("connecting MPM client = %d failed\n",
				dl_cons);
			goto fail_gsi_setup;
		}
	}

	if (ul_prod != IPA_CLIENT_MAX) {
		ch = &ipa_mpm_ctx->md[probe_id].ul_prod;
		ch->evt_props.ev_ctx.update_rp_addr =
			ipa_mpm_smmu_map_doorbell(
				MHIP_SMMU_DOMAIN_PCIE,
				ul_out_params.db_reg_phs_addr_lsb);
		if (ch->evt_props.ev_ctx.update_rp_addr == 0)
			ipa_assert();
		ipa_mpm_ctx->md[probe_id].ul_prod.db_device_iova =
			ch->evt_props.ev_ctx.update_rp_addr;

		ret = __ipa_mpm_configure_mhi_device(
				ch, probe_id, DMA_TO_HIPA);
		if (ret) {
			IPA_MPM_ERR("configure_mhi_dev fail %d\n",
					ret);
			goto fail_smmu;
		}
	}

	if (dl_cons != IPA_CLIENT_MAX) {
		ch = &ipa_mpm_ctx->md[probe_id].dl_cons;
		ch->evt_props.ev_ctx.update_rp_addr =
			ipa_mpm_smmu_map_doorbell(
					MHIP_SMMU_DOMAIN_PCIE,
					dl_out_params.db_reg_phs_addr_lsb);

		if (ch->evt_props.ev_ctx.update_rp_addr == 0)
			ipa_assert();

		ipa_mpm_ctx->md[probe_id].dl_cons.db_device_iova =
			ch->evt_props.ev_ctx.update_rp_addr;

		ret = __ipa_mpm_configure_mhi_device(ch, probe_id,
					DMA_FROM_HIPA);
		if (ret) {
			IPA_MPM_ERR("mpm_config_mhi_dev failed %d\n", ret);
			goto fail_smmu;
		}
	}

	ret = mhi_prepare_for_transfer(ipa_mpm_ctx->md[probe_id].mhi_dev);
	if (ret) {
		IPA_MPM_ERR("mhi_prepare_for_transfer failed %d\n", ret);
		goto fail_smmu;
	}

	/*
	 * Ring initial channel db - Host Side UL and Device side DL channel.
	 * To ring doorbell, write "WP" into doorbell register.
	 * This WP should be set to 1 element less than ring max.
	 */

	/* Ring UL PRODUCER TRANSFER RING (HOST IPA -> DEVICE IPA) Doorbell */
	if (ul_prod != IPA_CLIENT_MAX) {
		IPA_MPM_DBG("Host UL TR PA DB = 0X%0x\n",
			ul_out_params.db_reg_phs_addr_lsb);

		db_addr = ioremap(
			(phys_addr_t)(ul_out_params.db_reg_phs_addr_lsb), 4);

		wp_addr = ipa_mpm_ctx->md[probe_id].ul_prod_ring.tr_pa +
			((IPA_MPM_RING_LEN - 1) * GSI_CHAN_RE_SIZE_16B);

		iowrite32(wp_addr, db_addr);

		IPA_MPM_DBG("Host UL TR  DB = 0X%0x, wp_addr = 0X%0x",
			db_addr, wp_addr);

		iounmap(db_addr);
		ipa_mpm_read_channel(ul_prod);
	}

	/* Ring UL PRODUCER EVENT RING (HOST IPA -> DEVICE IPA) Doorbell
	 * Ring the event DB to a value outside the
	 * ring range such that rp and wp never meet.
	 */
	if (ul_prod != IPA_CLIENT_MAX) {
		ipa_ep_idx = ipa3_get_ep_mapping(ul_prod);

		if (ipa_ep_idx == IPA_EP_NOT_ALLOCATED) {
			IPA_MPM_ERR("fail to alloc EP.\n");
			goto fail_start_channel;
		}
		ep = &ipa3_ctx->ep[ipa_ep_idx];

		IPA_MPM_DBG("for ep_idx %d , gsi_evt_ring_hdl = %d\n",
			ipa_ep_idx, ep->gsi_evt_ring_hdl);
		gsi_query_evt_ring_db_addr(ep->gsi_evt_ring_hdl,
			&evt_ring_db_addr_low, &evt_ring_db_addr_high);

		IPA_MPM_DBG("Host UL ER PA DB = 0X%0x\n",
			evt_ring_db_addr_low);

		db_addr = ioremap((phys_addr_t)(evt_ring_db_addr_low), 4);

		wp_addr = ipa_mpm_ctx->md[probe_id].ul_prod_ring.er_pa +
			((IPA_MPM_RING_LEN + 1) * GSI_EVT_RING_RE_SIZE_16B);
		IPA_MPM_DBG("Host UL ER  DB = 0X%0x, wp_addr = 0X%0x",
			db_addr, wp_addr);

		iowrite32(wp_addr, db_addr);
		iounmap(db_addr);
	}

	/* Ring DEVICE IPA DL CONSUMER Event Doorbell */
	if (ul_prod != IPA_CLIENT_MAX) {
		db_addr = ioremap((phys_addr_t)
			(ipa_mpm_ctx->md[probe_id].ul_prod.evt_props.device_db),
			4);

		wp_addr = ipa_mpm_ctx->md[probe_id].ul_prod_ring.tr_pa +
			((IPA_MPM_RING_LEN + 1) * GSI_EVT_RING_RE_SIZE_16B);

		iowrite32(wp_addr, db_addr);
		iounmap(db_addr);
	}

	/* Ring DL PRODUCER (DEVICE IPA -> HOST IPA) Doorbell */
	if (dl_cons != IPA_CLIENT_MAX) {
		db_addr = ioremap((phys_addr_t)
		(ipa_mpm_ctx->md[probe_id].dl_cons.chan_props.device_db),
		4);

		wp_addr = ipa_mpm_ctx->md[probe_id].dl_prod_ring.tr_pa +
			((IPA_MPM_RING_LEN - 1) * GSI_CHAN_RE_SIZE_16B);

		IPA_MPM_DBG("Device DL TR  DB = 0X%0X, wp_addr = 0X%0x",
			db_addr, wp_addr);

		iowrite32(wp_addr, db_addr);

		iounmap(db_addr);
	}

	/*
	 * Ring event ring DB on Device side.
	 * ipa_mpm should ring the event DB to a value outside the
	 * ring range such that rp and wp never meet.
	 */
	if (dl_cons != IPA_CLIENT_MAX) {
		db_addr =
		ioremap(
		(phys_addr_t)
		(ipa_mpm_ctx->md[probe_id].dl_cons.evt_props.device_db),
		4);

		wp_addr = ipa_mpm_ctx->md[probe_id].dl_prod_ring.er_pa +
			((IPA_MPM_RING_LEN + 1) * GSI_EVT_RING_RE_SIZE_16B);

		iowrite32(wp_addr, db_addr);
		IPA_MPM_DBG("Device  UL ER  DB = 0X%0X,wp_addr = 0X%0x",
			db_addr, wp_addr);
		iounmap(db_addr);
	}

	/* Ring DL EVENT RING CONSUMER (DEVICE IPA CONSUMER) Doorbell */
	if (dl_cons != IPA_CLIENT_MAX) {
		ipa_ep_idx = ipa3_get_ep_mapping(dl_cons);

		if (ipa_ep_idx == IPA_EP_NOT_ALLOCATED) {
			IPA_MPM_ERR("fail to alloc EP.\n");
			goto fail_start_channel;
		}
		ep = &ipa3_ctx->ep[ipa_ep_idx];

		gsi_query_evt_ring_db_addr(ep->gsi_evt_ring_hdl,
			&evt_ring_db_addr_low, &evt_ring_db_addr_high);
		IPA_MPM_DBG("Host DL ER PA DB = 0X%0x\n",
				evt_ring_db_addr_low);
		db_addr = ioremap((phys_addr_t)(evt_ring_db_addr_low), 4);

		wp_addr = ipa_mpm_ctx->md[probe_id].dl_prod_ring.tr_pa +
			((IPA_MPM_RING_LEN + 1) * GSI_EVT_RING_RE_SIZE_16B);
		iowrite32(wp_addr, db_addr);
		IPA_MPM_DBG("Host  DL ER  DB = 0X%0X, wp_addr = 0X%0x",
			db_addr, wp_addr);
		iounmap(db_addr);
	}

	/* Check if TETH connection is in progress.
	 * If teth isn't started by now, then Stop UL channel.
	 */
	switch (ipa_mpm_ctx->md[probe_id].teth_state) {
	case IPA_MPM_TETH_INIT:
		if (ul_prod != IPA_CLIENT_MAX) {
			/* No teth started yet, disable UL channel */
			ipa_mpm_start_stop_mhip_chan(IPA_MPM_MHIP_CHAN_UL,
						probe_id, MPM_MHIP_STOP);
			/* Disable data path */
			if (ipa_mpm_start_stop_ul_mhip_data_path(probe_id,
				MPM_MHIP_STOP)) {
				IPA_MPM_ERR("MHIP Enable data path failed\n");
				goto fail_start_channel;
			}
		}
		ipa_mpm_vote_unvote_pcie_clk(CLK_OFF, probe_id);
		break;
	case IPA_MPM_TETH_INPROGRESS:
	case IPA_MPM_TETH_CONNECTED:
		IPA_MPM_DBG("UL channel is already started, continue\n");
		ipa_mpm_change_teth_state(probe_id, IPA_MPM_TETH_CONNECTED);

		/* Enable data path */
		if (ul_prod != IPA_CLIENT_MAX) {
			if (ipa_mpm_start_stop_ul_mhip_data_path(probe_id,
				MPM_MHIP_START)) {
				IPA_MPM_ERR("MHIP Enable data path failed\n");
				goto fail_start_channel;
			}
		}

<<<<<<< HEAD
		if (probe_id == IPA_MPM_MHIP_CH_ID_1) {
			/* Lift the delay for rmnet USB prod pipe */
			pipe_idx = ipa3_get_ep_mapping(IPA_CLIENT_USB_PROD);
			ipa3_xdci_ep_delay_rm(pipe_idx);
		}
=======
		if (probe_id == IPA_MPM_MHIP_CH_ID_1)
			/* Lift the delay for rmnet USB prod pipe */
			ipa3_set_reset_client_prod_pipe_delay(false,
							IPA_CLIENT_USB_PROD);
>>>>>>> 93df5326
		break;
	default:
		IPA_MPM_DBG("No op for UL channel, in teth state = %d",
			ipa_mpm_ctx->md[probe_id].teth_state);
		break;
	}

	atomic_inc(&ipa_mpm_ctx->probe_cnt);
	ipa_mpm_ctx->md[probe_id].init_complete = true;
	IPA_MPM_FUNC_EXIT();
	return 0;

fail_gsi_setup:
fail_start_channel:
fail_smmu:
	if (ipa_mpm_ctx->dev_info.ipa_smmu_enabled)
		IPA_MPM_DBG("SMMU failed\n");
	ipa_mpm_vote_unvote_pcie_clk(CLK_OFF, probe_id);
	ipa_mpm_vote_unvote_ipa_clk(CLK_OFF, probe_id);
	ipa_assert();
	return ret;
}

static void ipa_mpm_init_mhip_channel_info(void)
{
	/* IPA_MPM_MHIP_CH_ID_0 => MHIP TETH PIPES  */
	ipa_mpm_pipes[IPA_MPM_MHIP_CH_ID_0].dl_cons.ipa_client =
		IPA_CLIENT_MHI_PRIME_TETH_PROD;
	ipa_mpm_pipes[IPA_MPM_MHIP_CH_ID_0].dl_cons.ep_cfg =
		mhip_dl_teth_ep_cfg;
	ipa_mpm_pipes[IPA_MPM_MHIP_CH_ID_0].ul_prod.ipa_client =
		IPA_CLIENT_MHI_PRIME_TETH_CONS;
	ipa_mpm_pipes[IPA_MPM_MHIP_CH_ID_0].ul_prod.ep_cfg =
		mhip_ul_teth_ep_cfg;
	ipa_mpm_pipes[IPA_MPM_MHIP_CH_ID_0].mhip_client =
		IPA_MPM_MHIP_TETH;

	/* IPA_MPM_MHIP_CH_ID_1 => MHIP RMNET PIPES */
	ipa_mpm_pipes[IPA_MPM_MHIP_CH_ID_1].dl_cons.ipa_client =
		IPA_CLIENT_MHI_PRIME_RMNET_PROD;
	ipa_mpm_pipes[IPA_MPM_MHIP_CH_ID_1].dl_cons.ep_cfg =
		mhip_dl_rmnet_ep_cfg;
	ipa_mpm_pipes[IPA_MPM_MHIP_CH_ID_1].ul_prod.ipa_client =
		IPA_CLIENT_MHI_PRIME_RMNET_CONS;
	ipa_mpm_pipes[IPA_MPM_MHIP_CH_ID_1].ul_prod.ep_cfg =
		mhip_ul_rmnet_ep_cfg;
	ipa_mpm_pipes[IPA_MPM_MHIP_CH_ID_1].mhip_client =
		IPA_MPM_MHIP_USB_RMNET;

	/* IPA_MPM_MHIP_CH_ID_2 => MHIP ADPL PIPE */
	ipa_mpm_pipes[IPA_MPM_MHIP_CH_ID_2].dl_cons.ipa_client =
		IPA_CLIENT_MHI_PRIME_DPL_PROD;
	ipa_mpm_pipes[IPA_MPM_MHIP_CH_ID_2].dl_cons.ep_cfg =
		mhip_dl_dpl_ep_cfg;
	ipa_mpm_pipes[IPA_MPM_MHIP_CH_ID_2].ul_prod.ipa_client =
		IPA_CLIENT_MAX;
	ipa_mpm_pipes[IPA_MPM_MHIP_CH_ID_2].mhip_client =
		IPA_MPM_MHIP_USB_DPL;
}

static void ipa_mpm_mhi_remove_cb(struct mhi_device *mhi_dev)
{
	int mhip_idx;

	IPA_MPM_FUNC_ENTRY();

	for (mhip_idx = 0; mhip_idx < IPA_MPM_MHIP_CH_ID_MAX; mhip_idx++) {
		if (mhi_dev == ipa_mpm_ctx->md[mhip_idx].mhi_dev)
			break;
	}
	if (mhip_idx >= IPA_MPM_MHIP_CH_ID_MAX) {
		IPA_MPM_DBG("remove_cb for mhip_idx = %d not probed before\n",
			mhip_idx);
		return;
	}

	IPA_MPM_DBG("remove_cb for mhip_idx = %d", mhip_idx);

	ipa_mpm_mhip_shutdown(mhip_idx);
	atomic_dec(&ipa_mpm_ctx->probe_cnt);

	if (atomic_read(&ipa_mpm_ctx->probe_cnt) == 0) {
		/* Last probe done, reset Everything here */
		ipa_mpm_ctx->mhi_parent_dev = NULL;
		ipa_mpm_ctx->carved_smmu_cb.next_addr =
			ipa_mpm_ctx->carved_smmu_cb.va_start;
		atomic_set(&ipa_mpm_ctx->pcie_clk_total_cnt, 0);
		for (mhip_idx = 0;
			mhip_idx < IPA_MPM_MHIP_CH_ID_MAX; mhip_idx++) {
			atomic_set(
				&ipa_mpm_ctx->md[mhip_idx].clk_cnt.pcie_clk_cnt,
				0);
		}
	}

	IPA_MPM_FUNC_EXIT();
}

static void ipa_mpm_mhi_status_cb(struct mhi_device *mhi_dev,
				enum MHI_CB mhi_cb)
{
	int mhip_idx;
	enum mhip_status_type status;

	IPA_MPM_DBG("%d\n", mhi_cb);

	for (mhip_idx = 0; mhip_idx < IPA_MPM_MHIP_CH_ID_MAX; mhip_idx++) {
		if (mhi_dev == ipa_mpm_ctx->md[mhip_idx].mhi_dev)
			break;
	}
	if (mhip_idx >= IPA_MPM_MHIP_CH_ID_MAX) {
		IPA_MPM_DBG("ignoring secondary callbacks\n");
		return;
	}

	mutex_lock(&ipa_mpm_ctx->md[mhip_idx].lpm_mutex);
	switch (mhi_cb) {
	case MHI_CB_IDLE:
		break;
	case MHI_CB_LPM_ENTER:
		if (!ipa_mpm_ctx->md[mhip_idx].in_lpm) {
			status = ipa_mpm_start_stop_mhip_chan(
				IPA_MPM_MHIP_CHAN_DL,
				mhip_idx, MPM_MHIP_STOP);
			IPA_MPM_DBG("status = %d\n", status);
			ipa_mpm_vote_unvote_ipa_clk(CLK_OFF, mhip_idx);
			ipa_mpm_ctx->md[mhip_idx].in_lpm = true;
		} else {
			IPA_MPM_DBG("Already in lpm\n");
		}
		break;
	case MHI_CB_LPM_EXIT:
		if (ipa_mpm_ctx->md[mhip_idx].in_lpm) {
			ipa_mpm_vote_unvote_ipa_clk(CLK_ON, mhip_idx);
			status = ipa_mpm_start_stop_mhip_chan(
				IPA_MPM_MHIP_CHAN_DL,
				mhip_idx, MPM_MHIP_START);
			IPA_MPM_DBG("status = %d\n", status);
			ipa_mpm_ctx->md[mhip_idx].in_lpm = false;
		} else {
			IPA_MPM_DBG("Already out of lpm\n");
		}
		break;
	case MHI_CB_EE_RDDM:
	case MHI_CB_PENDING_DATA:
	case MHI_CB_SYS_ERROR:
	case MHI_CB_FATAL_ERROR:
		IPA_MPM_ERR("unexpected event %d\n", mhi_cb);
		break;
	}
	mutex_unlock(&ipa_mpm_ctx->md[mhip_idx].lpm_mutex);
}

static int ipa_mpm_set_dma_mode(enum ipa_client_type src_pipe,
	enum ipa_client_type dst_pipe)
{
	int result = 0;
	struct ipa_ep_cfg ep_cfg = { { 0 } };

	IPA_MPM_FUNC_ENTRY();
	IPA_MPM_DBG("DMA from %d to %d\n", src_pipe, dst_pipe);

	/* Set USB PROD PIPE DMA to MHIP PROD PIPE */
	ep_cfg.mode.mode = IPA_DMA;
	ep_cfg.mode.dst = dst_pipe;
	ep_cfg.seq.set_dynamic = true;

	result = ipa_cfg_ep(ipa_get_ep_mapping(src_pipe), &ep_cfg);
	IPA_MPM_FUNC_EXIT();

	return result;
}

int ipa_mpm_reset_dma_mode(enum ipa_client_type src_pipe,
	enum ipa_client_type dst_pipe)
{
	int result = 0;
	struct ipa_ep_cfg ep_cfg = { { 0 } };

	IPA_MPM_FUNC_ENTRY();
	IPA_MPM_DBG("DMA from %d to %d\n", src_pipe, dst_pipe);

	/* Set USB PROD PIPE DMA to MHIP PROD PIPE */
	ep_cfg.mode.mode = IPA_BASIC;
	ep_cfg.mode.dst = IPA_CLIENT_APPS_LAN_CONS;
	ep_cfg.seq.set_dynamic = true;

	result = ipa_cfg_ep(ipa_get_ep_mapping(src_pipe), &ep_cfg);
	IPA_MPM_FUNC_EXIT();

	return result;
}

static void ipa_mpm_mhip_map_prot(enum ipa_usb_teth_prot prot,
	enum ipa_mpm_mhip_client_type *mhip_client)
{
	switch (prot) {
	case IPA_USB_RNDIS:
		*mhip_client = IPA_MPM_MHIP_TETH;
		break;
	case IPA_USB_RMNET:
		*mhip_client = IPA_MPM_MHIP_USB_RMNET;
		break;
	case IPA_USB_DIAG:
		*mhip_client = IPA_MPM_MHIP_USB_DPL;
		break;
	default:
		*mhip_client = IPA_MPM_MHIP_NONE;
		break;
	}
	IPA_MPM_DBG("Mapped xdci prot %d -> MHIP prot %d\n", prot,
		*mhip_client);
}

int ipa_mpm_mhip_xdci_pipe_enable(enum ipa_usb_teth_prot xdci_teth_prot)
{
	int probe_id = IPA_MPM_MHIP_CH_ID_MAX;
	int i;
	enum ipa_mpm_mhip_client_type mhip_client;
	enum mhip_status_type status;
	int ret = 0;
	int pipe_idx;

	if (ipa_mpm_ctx == NULL) {
		IPA_MPM_ERR("MPM not platform probed yet, returning ..\n");
		return 0;
	}

	ipa_mpm_mhip_map_prot(xdci_teth_prot, &mhip_client);

	for (i = 0; i < IPA_MPM_MHIP_CH_ID_MAX; i++) {
		if (ipa_mpm_pipes[i].mhip_client == mhip_client) {
			probe_id = i;
			break;
		}
	}

	if (probe_id == IPA_MPM_MHIP_CH_ID_MAX) {
		IPA_MPM_ERR("Unknown probe_id\n");
		return 0;
	}

	IPA_MPM_DBG("Connect xdci prot %d -> mhip_client = %d probe_id = %d\n",
		xdci_teth_prot, mhip_client, probe_id);

	ipa_mpm_ctx->md[probe_id].mhip_client = mhip_client;

	ret = ipa_mpm_vote_unvote_pcie_clk(CLK_ON, probe_id);
	if (ret) {
		IPA_MPM_ERR("Error cloking on PCIe clk, err = %d\n", ret);
		return ret;
	}

	switch (mhip_client) {
	case IPA_MPM_MHIP_USB_RMNET:
		ipa_mpm_set_dma_mode(IPA_CLIENT_USB_PROD,
			IPA_CLIENT_MHI_PRIME_RMNET_CONS);
		break;
	case IPA_MPM_MHIP_TETH:
		IPA_MPM_DBG("Teth for prot %d\n", mhip_client);
		return 0;
	case IPA_MPM_MHIP_USB_DPL:
		IPA_MPM_DBG("connecting DPL prot %d\n", mhip_client);
		ipa_mpm_change_teth_state(probe_id, IPA_MPM_TETH_CONNECTED);
		return 0;
	default:
		IPA_MPM_ERR("mhip_client = %d not supported\n", mhip_client);
		break;
	}

	if (mhip_client != IPA_MPM_MHIP_USB_DPL)
		/* Start UL MHIP channel for offloading teth connection */
		status = ipa_mpm_start_stop_mhip_chan(IPA_MPM_MHIP_CHAN_UL,
							probe_id,
							MPM_MHIP_START);
	switch (status) {
	case MHIP_STATUS_SUCCESS:
	case MHIP_STATUS_NO_OP:
		ipa_mpm_change_teth_state(probe_id, IPA_MPM_TETH_CONNECTED);
		ipa_mpm_start_stop_ul_mhip_data_path(probe_id,
						MPM_MHIP_START);
<<<<<<< HEAD

		pipe_idx = ipa3_get_ep_mapping(IPA_CLIENT_USB_PROD);

=======
>>>>>>> 93df5326
		/* Lift the delay for rmnet USB prod pipe */
		ipa3_xdci_ep_delay_rm(pipe_idx);
		if (status == MHIP_STATUS_NO_OP) {
			/* Channels already have been started,
			 * we can devote for pcie clocks
			 */
			ipa_mpm_vote_unvote_pcie_clk(CLK_OFF, probe_id);
		}
		break;
	case MHIP_STATUS_EP_NOT_READY:
		ipa_mpm_vote_unvote_pcie_clk(CLK_OFF, probe_id);
		ipa_mpm_change_teth_state(probe_id, IPA_MPM_TETH_INPROGRESS);
		break;
	case MHIP_STATUS_FAIL:
	case MHIP_STATUS_BAD_STATE:
	case MHIP_STATUS_EP_NOT_FOUND:
		IPA_MPM_ERR("UL chan cant be started err =%d\n", status);
		ipa_mpm_vote_unvote_pcie_clk(CLK_OFF, probe_id);
		ret = -EFAULT;
		break;
	default:
		ipa_mpm_vote_unvote_pcie_clk(CLK_OFF, probe_id);
		IPA_MPM_ERR("Err not found\n");
		break;
	}
	return ret;
}

int ipa_mpm_mhip_ul_start_stop_data(enum ipa_mpm_start_stop_type start_stop,
	enum ipa_usb_teth_prot xdci_teth_prot)
{
	int probe_id = IPA_MPM_MHIP_CH_ID_MAX;
	int i;
	enum ipa_mpm_mhip_client_type mhip_client;
	int ret = 0;

	if (ipa_mpm_ctx == NULL) {
		IPA_MPM_ERR("MPM not platform probed, returning ..\n");
		return 0;
	}

	ipa_mpm_mhip_map_prot(xdci_teth_prot, &mhip_client);

	for (i = 0; i < IPA_MPM_MHIP_CH_ID_MAX; i++) {
		if (ipa_mpm_pipes[i].mhip_client == mhip_client) {
			probe_id = i;
			break;
		}
	}

	if (probe_id == IPA_MPM_MHIP_CH_ID_MAX) {
		IPA_MPM_ERR("Invalid probe_id\n");
		return 0;
	}

	IPA_MPM_DBG("Map xdci prot %d to mhip_client = %d probe_id = %d\n",
		xdci_teth_prot, mhip_client, probe_id);

	if (start_stop == MPM_MHIP_STOP) {
		ret = ipa_mpm_start_stop_ul_mhip_data_path(probe_id,
							MPM_MHIP_STOP);
		if (ret)
			IPA_MPM_ERR("Error stopping UL path, err = %d\n", ret);
	} else if (start_stop == MPM_MHIP_START) {
		ret = ipa_mpm_start_stop_ul_mhip_data_path(probe_id,
							MPM_MHIP_START);
		if (ret)
			IPA_MPM_ERR("Error starting UL path, err = %d\n", ret);
	}

	return ret;
}

int ipa_mpm_mhip_xdci_pipe_disable(enum ipa_usb_teth_prot xdci_teth_prot)
{
	int probe_id = IPA_MPM_MHIP_CH_ID_MAX;
	int i;
	enum ipa_mpm_mhip_client_type mhip_client;
	enum mhip_status_type status;
	int ret = 0;

	if (ipa_mpm_ctx == NULL) {
		IPA_MPM_ERR("MPM not platform probed, returning ..\n");
		return 0;
	}

	ipa_mpm_mhip_map_prot(xdci_teth_prot, &mhip_client);

	for (i = 0; i < IPA_MPM_MHIP_CH_ID_MAX; i++) {
		if (ipa_mpm_pipes[i].mhip_client == mhip_client) {
			probe_id = i;
			break;
		}
	}

	if (probe_id == IPA_MPM_MHIP_CH_ID_MAX) {
		IPA_MPM_ERR("Invalid probe_id\n");
		return 0;
	}

	IPA_MPM_ERR("xdci disconnect prot %d mhip_client = %d probe_id = %d\n",
			xdci_teth_prot, mhip_client, probe_id);

	switch (mhip_client) {
	case IPA_MPM_MHIP_USB_RMNET:
		ret = ipa_mpm_reset_dma_mode(IPA_CLIENT_USB_PROD,
			IPA_CLIENT_MHI_PRIME_RMNET_CONS);
		if (ret) {
			IPA_MPM_ERR("failed to reset dma mode\n");
			return ret;
		}
		break;
	case IPA_MPM_MHIP_TETH:
		IPA_MPM_DBG("Teth Disconnecting for prot %d\n", mhip_client);
		break;
	case IPA_MPM_MHIP_USB_DPL:
		IPA_MPM_DBG("Teth Disconnecting for DPL\n");
		ipa_mpm_change_teth_state(probe_id, IPA_MPM_TETH_INIT);
		ret = ipa_mpm_vote_unvote_pcie_clk(CLK_OFF, probe_id);
		if (ret)
			IPA_MPM_ERR("Error cloking off PCIe clk, err = %d\n",
				ret);
		ipa_mpm_ctx->md[probe_id].mhip_client = IPA_MPM_MHIP_NONE;
		return ret;
	default:
		IPA_MPM_ERR("mhip_client = %d not supported\n", mhip_client);
		return 0;
	}

	status = ipa_mpm_start_stop_mhip_chan(IPA_MPM_MHIP_CHAN_UL,
		probe_id, MPM_MHIP_STOP);

	switch (status) {
	case MHIP_STATUS_SUCCESS:
	case MHIP_STATUS_NO_OP:
	case MHIP_STATUS_EP_NOT_READY:
		ipa_mpm_change_teth_state(probe_id, IPA_MPM_TETH_INIT);
		ipa_mpm_start_stop_ul_mhip_data_path(probe_id, MPM_MHIP_STOP);
		break;
	case MHIP_STATUS_FAIL:
	case MHIP_STATUS_BAD_STATE:
	case MHIP_STATUS_EP_NOT_FOUND:
		IPA_MPM_ERR("UL chan cant be started err =%d\n", status);
		ipa_mpm_vote_unvote_pcie_clk(CLK_OFF, probe_id);
		return -EFAULT;
		break;
	default:
		IPA_MPM_ERR("Err not found\n");
		break;
	}

	ret = ipa_mpm_vote_unvote_pcie_clk(CLK_OFF, probe_id);

	if (ret) {
		IPA_MPM_ERR("Error cloking off PCIe clk, err = %d\n", ret);
		return ret;
	}

	ipa_mpm_ctx->md[probe_id].mhip_client = IPA_MPM_MHIP_NONE;

	return ret;
}

static int ipa_mpm_populate_smmu_info(struct platform_device *pdev)
{
	struct ipa_smmu_in_params smmu_in;
	struct ipa_smmu_out_params smmu_out;
	u32 carved_iova_ap_mapping[2];
	struct ipa_smmu_cb_ctx *cb;
	struct ipa_smmu_cb_ctx *ap_cb = ipa3_get_smmu_ctx(IPA_SMMU_CB_AP);
	int ret = 0;

	if (ipa_mpm_ctx->carved_smmu_cb.valid) {
		IPA_MPM_DBG("SMMU Context allocated, returning ..\n");
		return ret;
	}

	cb = &ipa_mpm_ctx->carved_smmu_cb;

	/* get IPA SMMU enabled status */
	smmu_in.smmu_client = IPA_SMMU_AP_CLIENT;
	if (ipa_get_smmu_params(&smmu_in, &smmu_out))
		ipa_mpm_ctx->dev_info.ipa_smmu_enabled = false;
	else
		ipa_mpm_ctx->dev_info.ipa_smmu_enabled =
		smmu_out.smmu_enable;

	if (of_property_read_u32_array(pdev->dev.of_node, "qcom,iova-mapping",
		carved_iova_ap_mapping, 2)) {
		IPA_MPM_ERR("failed to read of_node %s\n",
			"qcom,mpm-iova-mapping");
		return -EINVAL;
	}
	ipa_mpm_ctx->dev_info.pcie_smmu_enabled = true;

	if (ipa_mpm_ctx->dev_info.ipa_smmu_enabled !=
		ipa_mpm_ctx->dev_info.pcie_smmu_enabled) {
		IPA_MPM_DBG("PCIE/IPA SMMU config mismatch\n");
		return -EINVAL;
	}

	cb->va_start = carved_iova_ap_mapping[0];
	cb->va_size = carved_iova_ap_mapping[1];
	cb->va_end = cb->va_start + cb->va_size;

	if (cb->va_end >= ap_cb->va_start) {
		IPA_MPM_ERR("MPM iommu and AP overlap addr 0x%lx\n",
				cb->va_start);
		ipa_assert();
		return -EFAULT;
	}

	cb->dev = ipa_mpm_ctx->dev_info.dev;
	cb->valid = true;
	cb->next_addr = cb->va_start;

	if (dma_set_mask_and_coherent(ipa_mpm_ctx->dev_info.dev,
		DMA_BIT_MASK(64))) {
		IPA_MPM_ERR("setting DMA mask to 64 failed.\n");
		return -EINVAL;
	}

	return ret;
}

static int ipa_mpm_probe(struct platform_device *pdev)
{
	int ret = 0;
	int i = 0;
	int idx = 0;

	IPA_MPM_FUNC_ENTRY();

	if (ipa_mpm_ctx) {
		IPA_MPM_DBG("MPM is already probed, returning\n");
		return 0;
	}

	ret = ipa_register_ipa_ready_cb(ipa_mpm_ipa3_ready_cb, (void *)pdev);
	/*
	 * If we received -EEXIST, IPA has initialized. So we need
	 * to continue the probing process.
	 */
	if (!ret) {
		IPA_MPM_DBG("IPA not ready yet, registering callback\n");
		return ret;
	}
	IPA_MPM_DBG("IPA is ready, continue with probe\n");

	ipa_mpm_ctx = kzalloc(sizeof(*ipa_mpm_ctx), GFP_KERNEL);

	if (!ipa_mpm_ctx)
		return -ENOMEM;

	for (i = 0; i < IPA_MPM_MHIP_CH_ID_MAX; i++) {
		mutex_init(&ipa_mpm_ctx->md[i].mutex);
		mutex_init(&ipa_mpm_ctx->md[i].lpm_mutex);
	}

	ipa_mpm_ctx->dev_info.pdev = pdev;
	ipa_mpm_ctx->dev_info.dev = &pdev->dev;

	ipa_mpm_init_mhip_channel_info();

	if (of_property_read_u32(pdev->dev.of_node, "qcom,mhi-chdb-base",
		&ipa_mpm_ctx->dev_info.chdb_base)) {
		IPA_MPM_ERR("failed to read qcom,mhi-chdb-base\n");
		goto fail_probe;
	}
	IPA_MPM_DBG("chdb-base=0x%x\n", ipa_mpm_ctx->dev_info.chdb_base);

	if (of_property_read_u32(pdev->dev.of_node, "qcom,mhi-erdb-base",
		&ipa_mpm_ctx->dev_info.erdb_base)) {
		IPA_MPM_ERR("failed to read qcom,mhi-erdb-base\n");
		goto fail_probe;
	}
	IPA_MPM_DBG("erdb-base=0x%x\n", ipa_mpm_ctx->dev_info.erdb_base);

	ret = ipa_mpm_populate_smmu_info(pdev);

	if (ret) {
		IPA_MPM_DBG("SMMU Config failed\n");
		goto fail_probe;
	}

	atomic_set(&ipa_mpm_ctx->ipa_clk_total_cnt, 0);
	atomic_set(&ipa_mpm_ctx->pcie_clk_total_cnt, 0);

	for (idx = 0; idx < IPA_MPM_MHIP_CH_ID_MAX; idx++) {
		ipa_mpm_ctx->md[idx].ul_prod.gsi_state = GSI_INIT;
		ipa_mpm_ctx->md[idx].dl_cons.gsi_state = GSI_INIT;
		atomic_set(&ipa_mpm_ctx->md[idx].clk_cnt.ipa_clk_cnt, 0);
		atomic_set(&ipa_mpm_ctx->md[idx].clk_cnt.pcie_clk_cnt, 0);
	}

	ret = mhi_driver_register(&mhi_driver);
	if (ret) {
		IPA_MPM_ERR("mhi_driver_register failed %d\n", ret);
		goto fail_probe;
	}
	IPA_MPM_FUNC_EXIT();
	return 0;

fail_probe:
	kfree(ipa_mpm_ctx);
	ipa_mpm_ctx = NULL;
	return -EFAULT;
}

static int ipa_mpm_remove(struct platform_device *pdev)
{
	IPA_MPM_FUNC_ENTRY();

	mhi_driver_unregister(&mhi_driver);
	IPA_MPM_FUNC_EXIT();
	return 0;
}

static const struct of_device_id ipa_mpm_dt_match[] = {
	{ .compatible = "qcom,ipa-mpm" },
	{},
};
MODULE_DEVICE_TABLE(of, ipa_mpm_dt_match);

static struct platform_driver ipa_ipa_mpm_driver = {
	.driver = {
		.name = "ipa_mpm",
		.of_match_table = ipa_mpm_dt_match,
	},
	.probe = ipa_mpm_probe,
	.remove = ipa_mpm_remove,
};

/**
 * ipa_mpm_init() - Registers ipa_mpm as a platform device for a APQ
 *
 * This function is called after bootup for APQ device.
 * ipa_mpm will register itself as a platform device, and probe
 * function will get called.
 *
 * Return: None
 */
static int __init ipa_mpm_init(void)
{
	IPA_MPM_DBG("register ipa_mpm platform device\n");
	return platform_driver_register(&ipa_ipa_mpm_driver);
}

/**
 * ipa3_is_mhip_offload_enabled() - check if IPA MPM module was initialized
 * successfully. If it is initialized, MHIP is enabled for teth
 *
 * Return value: 1 for yes; 0 for no
 */
int ipa3_is_mhip_offload_enabled(void)
{
	if (ipa_mpm_ctx == NULL)
		return 0;
	else
		return 1;
}

int ipa_mpm_panic_handler(char *buf, int size)
{
	int i;
	int cnt = 0;

	cnt = scnprintf(buf, size,
			"\n---- MHIP Active Clients Table ----\n");
	cnt += scnprintf(buf + cnt, size - cnt,
			"Total PCIe active clients count: %d\n",
			atomic_read(&ipa_mpm_ctx->pcie_clk_total_cnt));
	cnt += scnprintf(buf + cnt, size - cnt,
			"Total IPA active clients count: %d\n",
			atomic_read(&ipa_mpm_ctx->ipa_clk_total_cnt));

	for (i = 0; i < IPA_MPM_MHIP_CH_ID_MAX; i++) {
		cnt += scnprintf(buf + cnt, size - cnt,
			"client id: %d ipa vote cnt: %d pcie vote cnt\n", i,
			atomic_read(&ipa_mpm_ctx->md[i].clk_cnt.ipa_clk_cnt),
			atomic_read(&ipa_mpm_ctx->md[i].clk_cnt.pcie_clk_cnt));
	}
	return cnt;
}
late_initcall(ipa_mpm_init);
MODULE_LICENSE("GPL v2");
MODULE_DESCRIPTION("MHI Proxy Manager Driver");<|MERGE_RESOLUTION|>--- conflicted
+++ resolved
@@ -2085,18 +2085,11 @@
 			}
 		}
 
-<<<<<<< HEAD
 		if (probe_id == IPA_MPM_MHIP_CH_ID_1) {
 			/* Lift the delay for rmnet USB prod pipe */
 			pipe_idx = ipa3_get_ep_mapping(IPA_CLIENT_USB_PROD);
 			ipa3_xdci_ep_delay_rm(pipe_idx);
 		}
-=======
-		if (probe_id == IPA_MPM_MHIP_CH_ID_1)
-			/* Lift the delay for rmnet USB prod pipe */
-			ipa3_set_reset_client_prod_pipe_delay(false,
-							IPA_CLIENT_USB_PROD);
->>>>>>> 93df5326
 		break;
 	default:
 		IPA_MPM_DBG("No op for UL channel, in teth state = %d",
@@ -2378,12 +2371,9 @@
 		ipa_mpm_change_teth_state(probe_id, IPA_MPM_TETH_CONNECTED);
 		ipa_mpm_start_stop_ul_mhip_data_path(probe_id,
 						MPM_MHIP_START);
-<<<<<<< HEAD
 
 		pipe_idx = ipa3_get_ep_mapping(IPA_CLIENT_USB_PROD);
 
-=======
->>>>>>> 93df5326
 		/* Lift the delay for rmnet USB prod pipe */
 		ipa3_xdci_ep_delay_rm(pipe_idx);
 		if (status == MHIP_STATUS_NO_OP) {
