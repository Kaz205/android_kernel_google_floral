--- conflicted
+++ resolved
@@ -1,8 +1,4 @@
-<<<<<<< HEAD
-/* Copyright (c) 2012-2018, The Linux Foundation. All rights reserved.
-=======
 /* Copyright (c) 2012-2020, The Linux Foundation. All rights reserved.
->>>>>>> LA.UM.9.1.R1.10.00.00.604.030
  *
  * This program is free software; you can redistribute it and/or modify
  * it under the terms of the GNU General Public License version 2 and
@@ -397,6 +393,27 @@
 };
 
 /*
+ * struct ipahal_reg_tx_wrapper- IPA TX Wrapper state information
+ */
+struct ipahal_reg_tx_wrapper {
+	bool tx0_idle;
+	bool tx1_idle;
+	bool ipa_prod_ackmngr_db_empty;
+	bool ipa_prod_ackmngr_state_idle;
+	bool ipa_prod_prod_bresp_empty;
+	bool ipa_prod_prod_bresp_toggle_idle;
+	bool ipa_mbim_pkt_fms_idle;
+	u8 mbim_direct_dma;
+	bool trnseq_force_valid;
+	bool pkt_drop_cnt_idle;
+	u8 nlo_direct_dma;
+	u8 coal_direct_dma;
+	bool coal_slave_idle;
+	bool coal_slave_ctx_idle;
+	u8 coal_slave_open_frame;
+};
+
+/*
  * struct ipa_hash_tuple - Hash tuple members for flt and rt
  *  the fields tells if to be masked or not
  * @src_id: pipe number for flt, table index for rt
