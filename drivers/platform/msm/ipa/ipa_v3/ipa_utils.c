/* Copyright (c) 2012-2018, The Linux Foundation. All rights reserved.
 *
 * This program is free software; you can redistribute it and/or modify
 * it under the terms of the GNU General Public License version 2 and
 * only version 2 as published by the Free Software Foundation.
 *
 * This program is distributed in the hope that it will be useful,
 * but WITHOUT ANY WARRANTY; without even the implied warranty of
 * MERCHANTABILITY or FITNESS FOR A PARTICULAR PURPOSE.  See the
 * GNU General Public License for more details.
 */

#include <net/ip.h>
#include <linux/genalloc.h>	/* gen_pool_alloc() */
#include <linux/io.h>
#include <linux/ratelimit.h>
#include <linux/msm-bus.h>
#include <linux/msm-bus-board.h>
#include <linux/msm_gsi.h>
#include <linux/elf.h>
#include "ipa_i.h"
#include "ipahal/ipahal.h"
#include "ipahal/ipahal_fltrt.h"
#include "ipahal/ipahal_hw_stats.h"
#include "../ipa_rm_i.h"

/*
 * The following for adding code (ie. for EMULATION) not found on x86.
 */
#if defined(CONFIG_IPA_EMULATION)
# include "ipa_emulation_stubs.h"
#endif

#define IPA_V3_0_CLK_RATE_SVS2 (37.5 * 1000 * 1000UL)
#define IPA_V3_0_CLK_RATE_SVS (75 * 1000 * 1000UL)
#define IPA_V3_0_CLK_RATE_NOMINAL (150 * 1000 * 1000UL)
#define IPA_V3_0_CLK_RATE_TURBO (200 * 1000 * 1000UL)

#define IPA_V3_5_CLK_RATE_SVS2 (100 * 1000 * 1000UL)
#define IPA_V3_5_CLK_RATE_SVS (200 * 1000 * 1000UL)
#define IPA_V3_5_CLK_RATE_NOMINAL (400 * 1000 * 1000UL)
#define IPA_V3_5_CLK_RATE_TURBO (42640 * 10 * 1000UL)

#define IPA_V4_0_CLK_RATE_SVS2 (60 * 1000 * 1000UL)
#define IPA_V4_0_CLK_RATE_SVS (125 * 1000 * 1000UL)
#define IPA_V4_0_CLK_RATE_NOMINAL (220 * 1000 * 1000UL)
#define IPA_V4_0_CLK_RATE_TURBO (250 * 1000 * 1000UL)

#define IPA_V3_0_MAX_HOLB_TMR_VAL (4294967296 - 1)

#define IPA_V3_0_BW_THRESHOLD_TURBO_MBPS (1000)
#define IPA_V3_0_BW_THRESHOLD_NOMINAL_MBPS (600)
#define IPA_V3_0_BW_THRESHOLD_SVS_MBPS (310)

#define IPA_ENDP_INIT_HDR_METADATA_n_MUX_ID_BMASK 0xFF0000
#define IPA_ENDP_INIT_HDR_METADATA_n_MUX_ID_SHFT 0x10

/* Max pipes + ICs for TAG process */
#define IPA_TAG_MAX_DESC (IPA3_MAX_NUM_PIPES + 6)

#define IPA_TAG_SLEEP_MIN_USEC (1000)
#define IPA_TAG_SLEEP_MAX_USEC (2000)
#define IPA_FORCE_CLOSE_TAG_PROCESS_TIMEOUT (10 * HZ)
#define IPA_BCR_REG_VAL_v3_0 (0x00000001)
#define IPA_BCR_REG_VAL_v3_5 (0x0000003B)
#define IPA_BCR_REG_VAL_v4_0 (0x00000039)
#define IPA_BCR_REG_VAL_v4_2 (0x00000000)
#define IPA_AGGR_GRAN_MIN (1)
#define IPA_AGGR_GRAN_MAX (32)
#define IPA_EOT_COAL_GRAN_MIN (1)
#define IPA_EOT_COAL_GRAN_MAX (16)

#define IPA_DMA_TASK_FOR_GSI_TIMEOUT_MSEC (15)

#define IPA_AGGR_BYTE_LIMIT (\
		IPA_ENDP_INIT_AGGR_N_AGGR_BYTE_LIMIT_BMSK >> \
		IPA_ENDP_INIT_AGGR_N_AGGR_BYTE_LIMIT_SHFT)
#define IPA_AGGR_PKT_LIMIT (\
		IPA_ENDP_INIT_AGGR_n_AGGR_PKT_LIMIT_BMSK >> \
		IPA_ENDP_INIT_AGGR_n_AGGR_PKT_LIMIT_SHFT)

/* In IPAv3 only endpoints 0-3 can be configured to deaggregation */
#define IPA_EP_SUPPORTS_DEAGGR(idx) ((idx) >= 0 && (idx) <= 3)

/* configure IPA spare register 1 in order to have correct IPA version
 * set bits 0,2,3 and 4. see SpareBits documentation.xlsx
 */

/* HPS, DPS sequencers Types*/
#define IPA_DPS_HPS_SEQ_TYPE_DMA_ONLY  0x00000000
/* DMA + DECIPHER/CIPHER */
#define IPA_DPS_HPS_SEQ_TYPE_DMA_DEC 0x00000011
/* Packet Processing + no decipher + uCP (for Ethernet Bridging) */
#define IPA_DPS_HPS_SEQ_TYPE_PKT_PROCESS_NO_DEC_UCP 0x00000002
/* Packet Processing + decipher + uCP */
#define IPA_DPS_HPS_SEQ_TYPE_PKT_PROCESS_DEC_UCP 0x00000013
/* 2 Packet Processing pass + no decipher + uCP */
#define IPA_DPS_HPS_SEQ_TYPE_2ND_PKT_PROCESS_PASS_NO_DEC_UCP 0x00000004
/* 2 Packet Processing pass + no decipher + uCP + HPS REP DMA Parser. */
#define IPA_DPS_HPS_REP_SEQ_TYPE_2PKT_PROC_PASS_NO_DEC_UCP_DMAP 0x00000804
/* 2 Packet Processing pass + decipher + uCP */
#define IPA_DPS_HPS_SEQ_TYPE_2ND_PKT_PROCESS_PASS_DEC_UCP 0x00000015
/* Packet Processing + no decipher + no uCP */
#define IPA_DPS_HPS_SEQ_TYPE_PKT_PROCESS_NO_DEC_NO_UCP 0x00000006
/* Packet Processing + no decipher + no uCP */
#define IPA_DPS_HPS_SEQ_TYPE_PKT_PROCESS_DEC_NO_UCP 0x00000017
/* Packet Processing + no decipher + no uCP + HPS REP DMA Parser.*/
#define IPA_DPS_HPS_REP_SEQ_TYPE_PKT_PROCESS_NO_DEC_NO_UCP_DMAP 0x00000806
/* COMP/DECOMP */
#define IPA_DPS_HPS_SEQ_TYPE_DMA_COMP_DECOMP 0x00000020
/* Invalid sequencer type */
#define IPA_DPS_HPS_SEQ_TYPE_INVALID 0xFFFFFFFF

#define IPA_DPS_HPS_SEQ_TYPE_IS_DMA(seq_type) \
	(seq_type == IPA_DPS_HPS_SEQ_TYPE_DMA_ONLY || \
	seq_type == IPA_DPS_HPS_SEQ_TYPE_DMA_DEC || \
	seq_type == IPA_DPS_HPS_SEQ_TYPE_DMA_COMP_DECOMP)

#define QMB_MASTER_SELECT_DDR  (0)
#define QMB_MASTER_SELECT_PCIE (1)

/* Resource Group index*/
#define IPA_v3_0_GROUP_UL		(0)
#define IPA_v3_0_GROUP_DL		(1)
#define IPA_v3_0_GROUP_DPL		IPA_v3_0_GROUP_DL
#define IPA_v3_0_GROUP_DIAG		(2)
#define IPA_v3_0_GROUP_DMA		(3)
#define IPA_v3_0_GROUP_IMM_CMD		IPA_v3_0_GROUP_UL
#define IPA_v3_0_GROUP_Q6ZIP		(4)
#define IPA_v3_0_GROUP_Q6ZIP_GENERAL	IPA_v3_0_GROUP_Q6ZIP
#define IPA_v3_0_GROUP_UC_RX_Q		(5)
#define IPA_v3_0_GROUP_Q6ZIP_ENGINE	IPA_v3_0_GROUP_UC_RX_Q
#define IPA_v3_0_GROUP_MAX		(6)

#define IPA_v3_5_GROUP_LWA_DL		(0) /* currently not used */
#define IPA_v3_5_MHI_GROUP_PCIE	IPA_v3_5_GROUP_LWA_DL
#define IPA_v3_5_GROUP_UL_DL		(1)
#define IPA_v3_5_MHI_GROUP_DDR		IPA_v3_5_GROUP_UL_DL
#define IPA_v3_5_MHI_GROUP_DMA		(2)
#define IPA_v3_5_GROUP_UC_RX_Q		(3) /* currently not used */
#define IPA_v3_5_SRC_GROUP_MAX		(4)
#define IPA_v3_5_DST_GROUP_MAX		(3)

#define IPA_v4_0_GROUP_LWA_DL		(0)
#define IPA_v4_0_MHI_GROUP_PCIE		(0)
#define IPA_v4_0_ETHERNET		(0)
#define IPA_v4_0_GROUP_UL_DL		(1)
#define IPA_v4_0_MHI_GROUP_DDR		(1)
#define IPA_v4_0_MHI_GROUP_DMA		(2)
#define IPA_v4_0_GROUP_UC_RX_Q		(3)
#define IPA_v4_0_SRC_GROUP_MAX		(4)
#define IPA_v4_0_DST_GROUP_MAX		(4)

#define IPA_v4_2_GROUP_UL_DL		(0)
#define IPA_v4_2_SRC_GROUP_MAX		(1)
#define IPA_v4_2_DST_GROUP_MAX		(1)

#define IPA_v4_5_MHI_GROUP_PCIE		(0)
#define IPA_v4_5_ETHERNET		(0)
#define IPA_v4_5_GROUP_UL_DL		(1)
#define IPA_v4_5_MHI_GROUP_DDR		(1)
#define IPA_v4_5_MHI_GROUP_DMA		(2)
#define IPA_v4_5_MHI_GROUP_QDSS		(3)
#define IPA_v4_5_GROUP_UC_RX_Q		(4)
#define IPA_v4_5_SRC_GROUP_MAX		(5)
#define IPA_v4_5_DST_GROUP_MAX		(5)

#define IPA_GROUP_MAX IPA_v3_0_GROUP_MAX

enum ipa_rsrc_grp_type_src {
	IPA_v3_0_RSRC_GRP_TYPE_SRC_PKT_CONTEXTS,
	IPA_v3_0_RSRC_GRP_TYPE_SRC_HDR_SECTORS,
	IPA_v3_0_RSRC_GRP_TYPE_SRC_HDRI1_BUFFER,
	IPA_v3_0_RSRC_GRP_TYPE_SRS_DESCRIPTOR_LISTS,
	IPA_v3_0_RSRC_GRP_TYPE_SRC_DESCRIPTOR_BUFF,
	IPA_v3_0_RSRC_GRP_TYPE_SRC_HDRI2_BUFFERS,
	IPA_v3_0_RSRC_GRP_TYPE_SRC_HPS_DMARS,
	IPA_v3_0_RSRC_GRP_TYPE_SRC_ACK_ENTRIES,
	IPA_v3_0_RSRC_GRP_TYPE_SRC_MAX,

	IPA_v3_5_RSRC_GRP_TYPE_SRC_PKT_CONTEXTS = 0,
	IPA_v3_5_RSRC_GRP_TYPE_SRS_DESCRIPTOR_LISTS,
	IPA_v3_5_RSRC_GRP_TYPE_SRC_DESCRIPTOR_BUFF,
	IPA_v3_5_RSRC_GRP_TYPE_SRC_HPS_DMARS,
	IPA_v3_5_RSRC_GRP_TYPE_SRC_ACK_ENTRIES,
	IPA_v3_5_RSRC_GRP_TYPE_SRC_MAX,

	IPA_v4_0_RSRC_GRP_TYPE_SRC_PKT_CONTEXTS = 0,
	IPA_v4_0_RSRC_GRP_TYPE_SRS_DESCRIPTOR_LISTS,
	IPA_v4_0_RSRC_GRP_TYPE_SRC_DESCRIPTOR_BUFF,
	IPA_v4_0_RSRC_GRP_TYPE_SRC_HPS_DMARS,
	IPA_v4_0_RSRC_GRP_TYPE_SRC_ACK_ENTRIES,
	IPA_v4_0_RSRC_GRP_TYPE_SRC_MAX
};

#define IPA_RSRC_GRP_TYPE_SRC_MAX IPA_v3_0_RSRC_GRP_TYPE_SRC_MAX

enum ipa_rsrc_grp_type_dst {
	IPA_v3_0_RSRC_GRP_TYPE_DST_DATA_SECTORS,
	IPA_v3_0_RSRC_GRP_TYPE_DST_DATA_SECTOR_LISTS,
	IPA_v3_0_RSRC_GRP_TYPE_DST_DPS_DMARS,
	IPA_v3_0_RSRC_GRP_TYPE_DST_MAX,

	IPA_v3_5_RSRC_GRP_TYPE_DST_DATA_SECTORS = 0,
	IPA_v3_5_RSRC_GRP_TYPE_DST_DPS_DMARS,
	IPA_v3_5_RSRC_GRP_TYPE_DST_MAX,

	IPA_v4_0_RSRC_GRP_TYPE_DST_DATA_SECTORS = 0,
	IPA_v4_0_RSRC_GRP_TYPE_DST_DPS_DMARS,
	IPA_v4_0_RSRC_GRP_TYPE_DST_MAX,
};
#define IPA_RSRC_GRP_TYPE_DST_MAX IPA_v3_0_RSRC_GRP_TYPE_DST_MAX

enum ipa_rsrc_grp_type_rx {
	IPA_RSRC_GRP_TYPE_RX_HPS_CMDQ,
	IPA_RSRC_GRP_TYPE_RX_MAX
};

enum ipa_rsrc_grp_rx_hps_weight_config {
	IPA_RSRC_GRP_TYPE_RX_HPS_WEIGHT_CONFIG,
	IPA_RSRC_GRP_TYPE_RX_HPS_WEIGHT_MAX
};

struct rsrc_min_max {
	u32 min;
	u32 max;
};

enum ipa_ver {
	IPA_3_0,
	IPA_3_5,
	IPA_3_5_MHI,
	IPA_3_5_1,
	IPA_4_0,
	IPA_4_0_MHI,
	IPA_4_1,
	IPA_4_2,
	IPA_4_5,
	IPA_4_5_MHI,
	IPA_VER_MAX,
};

static const struct rsrc_min_max ipa3_rsrc_src_grp_config
	[IPA_VER_MAX][IPA_RSRC_GRP_TYPE_SRC_MAX][IPA_GROUP_MAX] = {
	[IPA_3_0] = {
		/*UL	DL	DIAG	DMA	Not Used	uC Rx*/
		[IPA_v3_0_RSRC_GRP_TYPE_SRC_PKT_CONTEXTS] = {
		{3, 255}, {3, 255}, {1, 255}, {1, 255}, {1, 255}, {2, 255} },
		[IPA_v3_0_RSRC_GRP_TYPE_SRC_HDR_SECTORS] = {
		{0, 255}, {0, 255}, {0, 255}, {0, 255}, {0, 255}, {0, 255} },
		[IPA_v3_0_RSRC_GRP_TYPE_SRC_HDRI1_BUFFER] = {
		{0, 255}, {0, 255}, {0, 255}, {0, 255}, {0, 255}, {0, 255} },
		[IPA_v3_0_RSRC_GRP_TYPE_SRS_DESCRIPTOR_LISTS] = {
		{14, 14}, {16, 16}, {5, 5}, {5, 5},  {0, 0}, {8, 8} },
		[IPA_v3_0_RSRC_GRP_TYPE_SRC_DESCRIPTOR_BUFF] = {
		{19, 19}, {26, 26}, {3, 3}, {7, 7}, {0, 0}, {8, 8} },
		[IPA_v3_0_RSRC_GRP_TYPE_SRC_HDRI2_BUFFERS] = {
		{0, 255}, {0, 255}, {0, 255}, {0, 255}, {0, 255}, {0, 255} },
		[IPA_v3_0_RSRC_GRP_TYPE_SRC_HPS_DMARS] = {
		{0, 255}, {0, 255}, {0, 255}, {0, 255}, {0, 255}, {0, 255} },
		[IPA_v3_0_RSRC_GRP_TYPE_SRC_ACK_ENTRIES] = {
		{14, 14}, {16, 16}, {5, 5}, {5, 5}, {0, 0}, {8, 8} },
	},
	[IPA_3_5] = {
		/* LWA_DL  UL_DL    not used  UC_RX_Q, other are invalid */
		[IPA_v3_5_RSRC_GRP_TYPE_SRC_PKT_CONTEXTS] = {
		{0, 0}, {1, 255}, {0, 0}, {1, 255}, {0, 0}, {0, 0} },
		[IPA_v3_5_RSRC_GRP_TYPE_SRS_DESCRIPTOR_LISTS] = {
		{0, 0}, {10, 10}, {0, 0}, {8, 8}, {0, 0}, {0, 0} },
		[IPA_v3_5_RSRC_GRP_TYPE_SRC_DESCRIPTOR_BUFF] = {
		{0, 0}, {14, 14}, {0, 0}, {8, 8}, {0, 0}, {0, 0} },
		[IPA_v3_5_RSRC_GRP_TYPE_SRC_HPS_DMARS] = {
		{0, 255}, {0, 255}, {0, 255}, {0, 255},  {0, 0}, {0, 0} },
		[IPA_v3_5_RSRC_GRP_TYPE_SRC_ACK_ENTRIES] = {
		{0, 0}, {20, 20}, {0, 0}, {14, 14}, {0, 0}, {0, 0} },
	},
	[IPA_3_5_MHI] = {
		/* PCIE  DDR     DMA  not used, other are invalid */
		[IPA_v3_5_RSRC_GRP_TYPE_SRC_PKT_CONTEXTS] = {
		{4, 4}, {5, 5}, {1, 1}, {0, 0}, {0, 0}, {0, 0} },
		[IPA_v3_5_RSRC_GRP_TYPE_SRS_DESCRIPTOR_LISTS] = {
		{10, 10}, {10, 10}, {8, 8}, {0, 0}, {0, 0}, {0, 0} },
		[IPA_v3_5_RSRC_GRP_TYPE_SRC_DESCRIPTOR_BUFF] = {
		{12, 12}, {12, 12}, {8, 8}, {0, 0}, {0, 0}, {0, 0} },
		[IPA_v3_5_RSRC_GRP_TYPE_SRC_HPS_DMARS] = {
		{0, 255}, {0, 255}, {0, 255}, {0, 255},  {0, 0}, {0, 0} },
		[IPA_v3_5_RSRC_GRP_TYPE_SRC_ACK_ENTRIES] = {
		{14, 14}, {14, 14}, {14, 14}, {0, 0}, {0, 0}, {0, 0} },
	},
	[IPA_3_5_1] = {
		/* LWA_DL  UL_DL    not used  UC_RX_Q, other are invalid */
		[IPA_v3_5_RSRC_GRP_TYPE_SRC_PKT_CONTEXTS] = {
		{1, 255}, {1, 255}, {0, 0}, {1, 255}, {0, 0}, {0, 0} },
		[IPA_v3_5_RSRC_GRP_TYPE_SRS_DESCRIPTOR_LISTS] = {
		{10, 10}, {10, 10}, {0, 0}, {8, 8}, {0, 0}, {0, 0} },
		[IPA_v3_5_RSRC_GRP_TYPE_SRC_DESCRIPTOR_BUFF] = {
		{12, 12}, {14, 14}, {0, 0}, {8, 8}, {0, 0}, {0, 0} },
		[IPA_v3_5_RSRC_GRP_TYPE_SRC_HPS_DMARS] = {
		{0, 255}, {0, 255}, {0, 255}, {0, 255},  {0, 0}, {0, 0} },
		[IPA_v3_5_RSRC_GRP_TYPE_SRC_ACK_ENTRIES] = {
		{14, 14}, {20, 20}, {0, 0}, {14, 14}, {0, 0}, {0, 0} },
	},
	[IPA_4_0] = {
		/* LWA_DL  UL_DL    not used  UC_RX_Q, other are invalid */
		[IPA_v4_0_RSRC_GRP_TYPE_SRC_PKT_CONTEXTS] = {
		{1, 255}, {1, 255}, {0, 0}, {1, 255}, {0, 0}, {0, 0} },
		[IPA_v4_0_RSRC_GRP_TYPE_SRS_DESCRIPTOR_LISTS] = {
		{10, 10}, {10, 10}, {0, 0}, {8, 8}, {0, 0}, {0, 0} },
		[IPA_v4_0_RSRC_GRP_TYPE_SRC_DESCRIPTOR_BUFF] = {
		{12, 12}, {14, 14}, {0, 0}, {8, 8}, {0, 0}, {0, 0} },
		[IPA_v4_0_RSRC_GRP_TYPE_SRC_HPS_DMARS] = {
		{0, 255}, {0, 255}, {0, 255}, {0, 255},  {0, 0}, {0, 0} },
		[IPA_v4_0_RSRC_GRP_TYPE_SRC_ACK_ENTRIES] = {
		{14, 14}, {20, 20}, {0, 0}, {14, 14}, {0, 0}, {0, 0} },
	},
	[IPA_4_0_MHI] = {
		/* PCIE  DDR     DMA  not used, other are invalid */
		[IPA_v4_0_RSRC_GRP_TYPE_SRC_PKT_CONTEXTS] = {
		{4, 4}, {5, 5}, {1, 1}, {0, 0}, {0, 0}, {0, 0} },
		[IPA_v4_0_RSRC_GRP_TYPE_SRS_DESCRIPTOR_LISTS] = {
		{10, 10}, {10, 10}, {8, 8}, {0, 0}, {0, 0}, {0, 0} },
		[IPA_v4_0_RSRC_GRP_TYPE_SRC_DESCRIPTOR_BUFF] = {
		{12, 12}, {12, 12}, {8, 8}, {0, 0}, {0, 0}, {0, 0} },
		[IPA_v4_0_RSRC_GRP_TYPE_SRC_HPS_DMARS] = {
		{0, 255}, {0, 255}, {0, 255}, {0, 255},  {0, 0}, {0, 0} },
		[IPA_v4_0_RSRC_GRP_TYPE_SRC_ACK_ENTRIES] = {
		{14, 14}, {14, 14}, {14, 14}, {0, 0}, {0, 0}, {0, 0} },
	},
	[IPA_4_1] = {
		/* LWA_DL  UL_DL    not used  UC_RX_Q, other are invalid */
		[IPA_v4_0_RSRC_GRP_TYPE_SRC_PKT_CONTEXTS] = {
		{1, 63}, {1, 63}, {0, 0}, {1, 63}, {0, 0}, {0, 0} },
		[IPA_v4_0_RSRC_GRP_TYPE_SRS_DESCRIPTOR_LISTS] = {
		{10, 10}, {10, 10}, {0, 0}, {8, 8}, {0, 0}, {0, 0} },
		[IPA_v4_0_RSRC_GRP_TYPE_SRC_DESCRIPTOR_BUFF] = {
		{12, 12}, {14, 14}, {0, 0}, {8, 8}, {0, 0}, {0, 0} },
		[IPA_v4_0_RSRC_GRP_TYPE_SRC_HPS_DMARS] = {
		{0, 63}, {0, 63}, {0, 63}, {0, 63},  {0, 0}, {0, 0} },
		[IPA_v4_0_RSRC_GRP_TYPE_SRC_ACK_ENTRIES] = {
		{14, 14}, {20, 20}, {0, 0}, {14, 14}, {0, 0}, {0, 0} },
	},
	[IPA_4_2] = {
		/* UL_DL   other are invalid */
		[IPA_v4_0_RSRC_GRP_TYPE_SRC_PKT_CONTEXTS] = {
		{3, 63}, {0, 0}, {0, 0}, {0, 0}, {0, 0}, {0, 0} },
		[IPA_v4_0_RSRC_GRP_TYPE_SRS_DESCRIPTOR_LISTS] = {
		{3, 3}, {0, 0}, {0, 0}, {0, 0}, {0, 0}, {0, 0} },
		[IPA_v4_0_RSRC_GRP_TYPE_SRC_DESCRIPTOR_BUFF] = {
		{10, 10}, {0, 0}, {0, 0}, {0, 0}, {0, 0}, {0, 0} },
		[IPA_v4_0_RSRC_GRP_TYPE_SRC_HPS_DMARS] = {
		{1, 1}, {0, 0}, {0, 0},  {0, 0}, {0, 0}, {0, 0} },
		[IPA_v4_0_RSRC_GRP_TYPE_SRC_ACK_ENTRIES] = {
		{5, 5}, {0, 0}, {0, 0}, {0, 0}, {0, 0}, {0, 0} },
	},
	[IPA_4_5] = {
		/* not used  UL_DL  not used  not used  UC_RX_Q
		 * other are invalid
		 */
		[IPA_v4_0_RSRC_GRP_TYPE_SRC_PKT_CONTEXTS] = {
		{0, 0}, {1, 63}, {0, 0}, {0, 0}, {1, 63}, {0, 0} },
		[IPA_v4_0_RSRC_GRP_TYPE_SRS_DESCRIPTOR_LISTS] = {
		{0, 0}, {14, 14}, {0, 0}, {0, 0}, {3, 3}, {0, 0} },
		[IPA_v4_0_RSRC_GRP_TYPE_SRC_DESCRIPTOR_BUFF] = {
		{0, 0}, {18, 18}, {0, 0}, {0, 0}, {8, 8}, {0, 0} },
		[IPA_v4_0_RSRC_GRP_TYPE_SRC_HPS_DMARS] = {
		{0, 0}, {0, 63}, {0, 0}, {0, 0},  {0, 63}, {0, 0} },
		[IPA_v4_0_RSRC_GRP_TYPE_SRC_ACK_ENTRIES] = {
		{0, 0}, {24, 24}, {0, 0}, {0, 0}, {8, 8}, {0, 0} },
	},
	[IPA_4_5_MHI] = {
		/* PCIE  DDR  DMA  QDSS  not used  other are invalid */
		[IPA_v4_0_RSRC_GRP_TYPE_SRC_PKT_CONTEXTS] = {
		{3, 8}, {4, 11}, {1, 1}, {1, 1}, {0, 0}, {0, 0} },
		[IPA_v4_0_RSRC_GRP_TYPE_SRS_DESCRIPTOR_LISTS] = {
		{9, 9}, {12, 12}, {2, 2}, {2, 2}, {0, 0}, {0, 0} },
		[IPA_v4_0_RSRC_GRP_TYPE_SRC_DESCRIPTOR_BUFF] = {
		{9, 9}, {14, 14}, {4, 4}, {4, 4}, {0, 0}, {0, 0} },
		[IPA_v4_0_RSRC_GRP_TYPE_SRC_HPS_DMARS] = {
		{0, 63}, {0, 63}, {0, 63}, {0, 63},  {0, 0}, {0, 0} },
		[IPA_v4_0_RSRC_GRP_TYPE_SRC_ACK_ENTRIES] = {
		{22, 22}, {16, 16}, {6, 6}, {2, 2}, {0, 0}, {0, 0} },
	},
};

static const struct rsrc_min_max ipa3_rsrc_dst_grp_config
	[IPA_VER_MAX][IPA_RSRC_GRP_TYPE_DST_MAX][IPA_GROUP_MAX] = {
	[IPA_3_0] = {
		/* UL	DL/DPL	DIAG	DMA  Q6zip_gen Q6zip_eng */
		[IPA_v3_0_RSRC_GRP_TYPE_DST_DATA_SECTORS] = {
		{2, 2}, {3, 3}, {0, 0}, {2, 2}, {3, 3}, {3, 3} },
		[IPA_v3_0_RSRC_GRP_TYPE_DST_DATA_SECTOR_LISTS] = {
		{0, 255}, {0, 255}, {0, 255}, {0, 255}, {0, 255}, {0, 255} },
		[IPA_v3_0_RSRC_GRP_TYPE_DST_DPS_DMARS] = {
		{1, 1}, {1, 1}, {1, 1}, {1, 1}, {1, 1}, {0, 0} },
	},
	[IPA_3_5] = {
		/* unused UL/DL/DPL unused N/A    N/A     N/A */
		[IPA_v3_5_RSRC_GRP_TYPE_DST_DATA_SECTORS] = {
		{4, 4}, {4, 4}, {3, 3}, {0, 0}, {0, 0}, {0, 0} },
		[IPA_v3_5_RSRC_GRP_TYPE_DST_DPS_DMARS] = {
		{2, 255}, {1, 255}, {1, 2}, {0, 0}, {0, 0}, {0, 0} },
	},
	[IPA_3_5_MHI] = {
		/* PCIE  DDR     DMA     N/A     N/A     N/A */
		[IPA_v3_5_RSRC_GRP_TYPE_DST_DATA_SECTORS] = {
		{4, 4}, {4, 4}, {3, 3}, {0, 0}, {0, 0}, {0, 0} },
		[IPA_v3_5_RSRC_GRP_TYPE_DST_DPS_DMARS] = {
		{2, 255}, {1, 255}, {1, 2}, {0, 0}, {0, 0}, {0, 0} },
	},
	[IPA_3_5_1] = {
		/* LWA_DL UL/DL/DPL unused N/A   N/A     N/A */
		[IPA_v3_5_RSRC_GRP_TYPE_DST_DATA_SECTORS] = {
		{4, 4}, {4, 4}, {3, 3}, {0, 0}, {0, 0}, {0, 0} },
		[IPA_v3_5_RSRC_GRP_TYPE_DST_DPS_DMARS] = {
		{2, 255}, {1, 255}, {1, 2}, {0, 0}, {0, 0}, {0, 0} },
	},
	[IPA_4_0] = {
		/*LWA_DL UL/DL/DPL uC, other are invalid */
		[IPA_v4_0_RSRC_GRP_TYPE_DST_DATA_SECTORS] = {
		{4, 4}, {4, 4}, {3, 3}, {2, 2}, {0, 0}, {0, 0} },
		[IPA_v4_0_RSRC_GRP_TYPE_DST_DPS_DMARS] = {
		{2, 255}, {1, 255}, {1, 2}, {0, 2}, {0, 0}, {0, 0} },
	},
	[IPA_4_0_MHI] = {
		/*LWA_DL UL/DL/DPL uC, other are invalid */
		[IPA_v4_0_RSRC_GRP_TYPE_DST_DATA_SECTORS] = {
		{4, 4}, {4, 4}, {3, 3}, {2, 2}, {0, 0}, {0, 0} },
		[IPA_v4_0_RSRC_GRP_TYPE_DST_DPS_DMARS] = {
		{2, 255}, {1, 255}, {1, 2}, {0, 2}, {0, 0}, {0, 0} },
	},
	[IPA_4_1] = {
		/*LWA_DL UL/DL/DPL uC, other are invalid */
		[IPA_v4_0_RSRC_GRP_TYPE_DST_DATA_SECTORS] = {
		{4, 4}, {4, 4}, {3, 3}, {2, 2}, {0, 0}, {0, 0} },
		[IPA_v4_0_RSRC_GRP_TYPE_DST_DPS_DMARS] = {
		{2, 63}, {1, 63}, {1, 2}, {0, 2}, {0, 0}, {0, 0} },
	},
	[IPA_4_2] = {
		/*UL/DL/DPL, other are invalid */
		[IPA_v4_0_RSRC_GRP_TYPE_DST_DATA_SECTORS] = {
		{3, 3}, {0, 0}, {0, 0}, {0, 0}, {0, 0}, {0, 0} },
		[IPA_v4_0_RSRC_GRP_TYPE_DST_DPS_DMARS] = {
		{1, 63}, {0, 0}, {0, 0}, {0, 0}, {0, 0}, {0, 0} },
	},
	[IPA_4_5] = {
		/* ETH  UL/DL/DPL  not used   not used  uC  other are invalid */
		[IPA_v4_0_RSRC_GRP_TYPE_DST_DATA_SECTORS] = {
		{16, 16}, {5, 5}, {0, 0}, {0, 0}, {0, 0}, {0, 0} },
		[IPA_v4_0_RSRC_GRP_TYPE_DST_DPS_DMARS] = {
		{2, 63}, {1, 63}, {0, 0}, {0, 0}, {0, 2}, {0, 0} },
	},
	[IPA_4_5_MHI] = {
		/* PCIE/DPL  DDR  DMA  QDSS  uC  other are invalid */
		[IPA_v4_0_RSRC_GRP_TYPE_DST_DATA_SECTORS] = {
		{16, 16}, {5, 5}, {2, 2}, {2, 2}, {0, 0}, {0, 0} },
		[IPA_v4_0_RSRC_GRP_TYPE_DST_DPS_DMARS] = {
		{2, 63}, {1, 63}, {1, 2}, {1, 2}, {0, 2}, {0, 0} },
	},
};

static const struct rsrc_min_max ipa3_rsrc_rx_grp_config
	[IPA_VER_MAX][IPA_RSRC_GRP_TYPE_RX_MAX][IPA_GROUP_MAX] = {
	[IPA_3_0] = {
		/* UL	DL	DIAG	DMA	Unused	uC Rx */
		[IPA_RSRC_GRP_TYPE_RX_HPS_CMDQ] = {
		{16, 16}, {24, 24}, {8, 8}, {8, 8}, {0, 0}, {8, 8} },
	},
	[IPA_3_5] = {
		/* unused UL_DL	unused UC_RX_Q   N/A     N/A */
		[IPA_RSRC_GRP_TYPE_RX_HPS_CMDQ] = {
		{0, 0}, {7, 7}, {0, 0}, {2, 2}, {0, 0}, {0, 0} },
	},
	[IPA_3_5_MHI] = {
		/* PCIE   DDR	     DMA       unused   N/A        N/A */
		[IPA_RSRC_GRP_TYPE_RX_HPS_CMDQ] = {
		{ 3, 3 }, { 7, 7 }, { 2, 2 }, { 0, 0 }, { 0, 0 }, { 0, 0 } },
	},
	[IPA_3_5_1] = {
		/* LWA_DL UL_DL	unused   UC_RX_Q N/A     N/A */
		[IPA_RSRC_GRP_TYPE_RX_HPS_CMDQ] = {
		{3, 3}, {7, 7}, {0, 0}, {2, 2}, {0, 0}, {0, 0} },
	},
	[IPA_4_0] = {
		/* LWA_DL UL_DL	not used UC_RX_Q, other are invalid */
		[IPA_RSRC_GRP_TYPE_RX_HPS_CMDQ] = {
		{3, 3}, {7, 7}, {0, 0}, {2, 2}, {0, 0}, {0, 0} },
	},
	[IPA_4_0_MHI] = {
		/* PCIE   DDR	     DMA       unused   N/A        N/A */
		[IPA_RSRC_GRP_TYPE_RX_HPS_CMDQ] = {
		{ 3, 3 }, { 7, 7 }, { 2, 2 }, { 0, 0 }, { 0, 0 }, { 0, 0 } },
	},
	[IPA_4_1] = {
		/* LWA_DL UL_DL	not used UC_RX_Q, other are invalid */
		[IPA_RSRC_GRP_TYPE_RX_HPS_CMDQ] = {
		{3, 3}, {7, 7}, {0, 0}, {2, 2}, {0, 0}, {0, 0} },
	},
	[IPA_4_2] = {
		/* UL_DL, other are invalid */
		[IPA_RSRC_GRP_TYPE_RX_HPS_CMDQ] = {
		{4, 4}, {0, 0}, {0, 0}, {0, 0}, {0, 0}, {0, 0} },
	},
	[IPA_4_5] = {
		/* not used  UL_DL  not used  not used  UC_RX_Q
		 * other are invalid
		 */
		[IPA_RSRC_GRP_TYPE_RX_HPS_CMDQ] = {
		{0, 0}, {3, 3}, {0, 0}, {0, 0}, {0, 0}, {0, 0} },
	},
	[IPA_4_5_MHI] = {
		/* PCIE  DDR  DMA  QDSS  not used  other are invalid */
		[IPA_RSRC_GRP_TYPE_RX_HPS_CMDQ] = {
		{ 3, 3 }, {3, 3}, {3, 3}, {3, 3}, {0, 0}, { 0, 0 } },
	},

};

static const u32 ipa3_rsrc_rx_grp_hps_weight_config
	[IPA_VER_MAX][IPA_RSRC_GRP_TYPE_RX_HPS_WEIGHT_MAX][IPA_GROUP_MAX] = {
	[IPA_3_0] = {
		/* UL	DL	DIAG	DMA	Unused	uC Rx */
		[IPA_RSRC_GRP_TYPE_RX_HPS_WEIGHT_CONFIG] = { 0, 0, 0, 0, 0, 0 },
	},
	[IPA_3_5] = {
		/* unused UL_DL	unused UC_RX_Q   N/A     N/A */
		[IPA_RSRC_GRP_TYPE_RX_HPS_WEIGHT_CONFIG] = { 1, 1, 1, 1, 0, 0 },
	},
	[IPA_3_5_MHI] = {
		/* PCIE   DDR	     DMA       unused   N/A        N/A */
		[IPA_RSRC_GRP_TYPE_RX_HPS_WEIGHT_CONFIG] = { 3, 5, 1, 1, 0, 0 },
	},
	[IPA_3_5_1] = {
		/* LWA_DL UL_DL	unused   UC_RX_Q N/A     N/A */
		[IPA_RSRC_GRP_TYPE_RX_HPS_WEIGHT_CONFIG] = { 1, 1, 1, 1, 0, 0 },
	},
	[IPA_4_0] = {
		/* LWA_DL UL_DL	not used UC_RX_Q, other are invalid */
		[IPA_RSRC_GRP_TYPE_RX_HPS_WEIGHT_CONFIG] = { 1, 1, 1, 1, 0, 0 },
	},
	[IPA_4_0_MHI] = {
		/* PCIE   DDR	     DMA       unused   N/A        N/A */
		[IPA_RSRC_GRP_TYPE_RX_HPS_WEIGHT_CONFIG] = { 3, 5, 1, 1, 0, 0 },
	},
	[IPA_4_1] = {
		/* LWA_DL UL_DL	not used UC_RX_Q, other are invalid */
		[IPA_RSRC_GRP_TYPE_RX_HPS_WEIGHT_CONFIG] = { 1, 1, 1, 1, 0, 0 },
	},
};

enum ipa_ees {
	IPA_EE_AP = 0,
	IPA_EE_Q6 = 1,
	IPA_EE_UC = 2,
};

struct ipa_ep_configuration {
	bool valid;
	int group_num;
	bool support_flt;
	int sequencer_type;
	u8 qmb_master_sel;
	struct ipa_gsi_ep_config ipa_gsi_ep_info;
};

/* clients not included in the list below are considered as invalid */
static const struct ipa_ep_configuration ipa3_ep_mapping
					[IPA_VER_MAX][IPA_CLIENT_MAX] = {
	[IPA_3_0][IPA_CLIENT_WLAN1_PROD]          = {
			true, IPA_v3_0_GROUP_UL, true,
			IPA_DPS_HPS_SEQ_TYPE_2ND_PKT_PROCESS_PASS_NO_DEC_UCP,
			QMB_MASTER_SELECT_DDR,
			{ 10, 1, 8, 16, IPA_EE_UC } },
	[IPA_3_0][IPA_CLIENT_USB_PROD]            = {
			true, IPA_v3_0_GROUP_UL, true,
			IPA_DPS_HPS_SEQ_TYPE_2ND_PKT_PROCESS_PASS_NO_DEC_UCP,
			QMB_MASTER_SELECT_DDR,
			{ 1, 3, 8, 16, IPA_EE_AP } },
	[IPA_3_0][IPA_CLIENT_APPS_LAN_PROD] = {
			true, IPA_v3_0_GROUP_DL, false,
			IPA_DPS_HPS_SEQ_TYPE_PKT_PROCESS_NO_DEC_UCP,
			QMB_MASTER_SELECT_DDR,
			{ 14, 11, 8, 16, IPA_EE_AP } },
	[IPA_3_0][IPA_CLIENT_APPS_WAN_PROD] = {
			true, IPA_v3_0_GROUP_UL, true,
			IPA_DPS_HPS_SEQ_TYPE_2ND_PKT_PROCESS_PASS_NO_DEC_UCP,
			QMB_MASTER_SELECT_DDR,
			{ 3, 5, 16, 32, IPA_EE_AP } },
	[IPA_3_0][IPA_CLIENT_APPS_CMD_PROD]	  = {
			true, IPA_v3_0_GROUP_IMM_CMD, false,
			IPA_DPS_HPS_SEQ_TYPE_DMA_ONLY,
			QMB_MASTER_SELECT_DDR,
			{ 22, 6, 18, 28, IPA_EE_AP } },
	[IPA_3_0][IPA_CLIENT_ODU_PROD]            = {
			true, IPA_v3_0_GROUP_UL, true,
			IPA_DPS_HPS_SEQ_TYPE_2ND_PKT_PROCESS_PASS_NO_DEC_UCP,
			QMB_MASTER_SELECT_DDR,
			{ 12, 9, 8, 16, IPA_EE_AP } },
	[IPA_3_0][IPA_CLIENT_MHI_PROD]            = {
			true, IPA_v3_0_GROUP_UL, true,
			IPA_DPS_HPS_SEQ_TYPE_2ND_PKT_PROCESS_PASS_NO_DEC_UCP,
			QMB_MASTER_SELECT_PCIE,
			{ 0, 0, 8, 16, IPA_EE_AP } },
	[IPA_3_0][IPA_CLIENT_Q6_LAN_PROD]         = {
			true, IPA_v3_0_GROUP_UL, false,
			IPA_DPS_HPS_SEQ_TYPE_2ND_PKT_PROCESS_PASS_NO_DEC_UCP,
			QMB_MASTER_SELECT_DDR,
			{ 9, 4, 8, 12, IPA_EE_Q6 } },
	[IPA_3_0][IPA_CLIENT_Q6_WAN_PROD]         = {
			true, IPA_v3_0_GROUP_DL, true,
			IPA_DPS_HPS_SEQ_TYPE_PKT_PROCESS_NO_DEC_UCP,
			QMB_MASTER_SELECT_DDR,
			{ 5, 0, 16, 32, IPA_EE_Q6 } },
	[IPA_3_0][IPA_CLIENT_Q6_CMD_PROD] = {
			true, IPA_v3_0_GROUP_IMM_CMD, false,
			IPA_DPS_HPS_SEQ_TYPE_PKT_PROCESS_NO_DEC_UCP,
			QMB_MASTER_SELECT_DDR,
			{ 6, 1, 18, 28, IPA_EE_Q6 } },
	[IPA_3_0][IPA_CLIENT_Q6_DECOMP_PROD]      = {
			true, IPA_v3_0_GROUP_Q6ZIP,
			false, IPA_DPS_HPS_SEQ_TYPE_PKT_PROCESS_NO_DEC_UCP,
			QMB_MASTER_SELECT_DDR,
			{ 7, 2, 0, 0, IPA_EE_Q6 } },
	[IPA_3_0][IPA_CLIENT_Q6_DECOMP2_PROD]     = {
			true, IPA_v3_0_GROUP_Q6ZIP,
			false, IPA_DPS_HPS_SEQ_TYPE_PKT_PROCESS_NO_DEC_UCP,
			QMB_MASTER_SELECT_DDR,
			{ 8, 3, 0, 0, IPA_EE_Q6 } },
	[IPA_3_0][IPA_CLIENT_MEMCPY_DMA_SYNC_PROD] = {
			true, IPA_v3_0_GROUP_DMA, false,
			IPA_DPS_HPS_SEQ_TYPE_DMA_ONLY,
			QMB_MASTER_SELECT_PCIE,
			{ 12, 9, 8, 16, IPA_EE_AP } },
	[IPA_3_0][IPA_CLIENT_MEMCPY_DMA_ASYNC_PROD] = {
			true, IPA_v3_0_GROUP_DMA, false,
			IPA_DPS_HPS_SEQ_TYPE_DMA_ONLY,
			QMB_MASTER_SELECT_PCIE,
			{ 13, 10, 8, 16, IPA_EE_AP } },
	[IPA_3_0][IPA_CLIENT_ETHERNET_PROD]          = {
			true, IPA_v3_0_GROUP_UL, true,
			IPA_DPS_HPS_SEQ_TYPE_2ND_PKT_PROCESS_PASS_NO_DEC_UCP,
			QMB_MASTER_SELECT_DDR,
			{2, 0, 8, 16, IPA_EE_UC} },
	/* Only for test purpose */
	[IPA_3_0][IPA_CLIENT_TEST_PROD]           = {
			true, IPA_v3_0_GROUP_UL, true,
			IPA_DPS_HPS_SEQ_TYPE_2ND_PKT_PROCESS_PASS_NO_DEC_UCP,
			QMB_MASTER_SELECT_DDR,
			{ 1, 3, 8, 16, IPA_EE_AP } },
	[IPA_3_0][IPA_CLIENT_TEST1_PROD]          = {
			true, IPA_v3_0_GROUP_UL, true,
			IPA_DPS_HPS_SEQ_TYPE_2ND_PKT_PROCESS_PASS_NO_DEC_UCP,
			QMB_MASTER_SELECT_DDR,
			{ 1, 3, 8, 16, IPA_EE_AP } },
	[IPA_3_0][IPA_CLIENT_TEST2_PROD]          = {
			true, IPA_v3_0_GROUP_UL, true,
			IPA_DPS_HPS_SEQ_TYPE_2ND_PKT_PROCESS_PASS_NO_DEC_UCP,
			QMB_MASTER_SELECT_DDR,
			{ 3, 5, 16, 32, IPA_EE_AP } },
	[IPA_3_0][IPA_CLIENT_TEST3_PROD]          = {
			true, IPA_v3_0_GROUP_UL, true,
			IPA_DPS_HPS_SEQ_TYPE_2ND_PKT_PROCESS_PASS_NO_DEC_UCP,
			QMB_MASTER_SELECT_DDR,
			{ 12, 9, 8, 16, IPA_EE_AP } },
	[IPA_3_0][IPA_CLIENT_TEST4_PROD]          = {
			true, IPA_v3_0_GROUP_UL, true,
			IPA_DPS_HPS_SEQ_TYPE_2ND_PKT_PROCESS_PASS_NO_DEC_UCP,
			QMB_MASTER_SELECT_DDR,
			{ 13, 10, 8, 16, IPA_EE_AP } },

	[IPA_3_0][IPA_CLIENT_WLAN1_CONS]          = {
			true, IPA_v3_0_GROUP_DL, false,
			IPA_DPS_HPS_SEQ_TYPE_INVALID,
			QMB_MASTER_SELECT_DDR,
			{ 25, 4, 8, 8, IPA_EE_UC } },
	[IPA_3_0][IPA_CLIENT_WLAN2_CONS]          = {
			true, IPA_v3_0_GROUP_DL, false,
			IPA_DPS_HPS_SEQ_TYPE_INVALID,
			QMB_MASTER_SELECT_DDR,
			{ 27, 4, 8, 8, IPA_EE_AP } },
	[IPA_3_0][IPA_CLIENT_WLAN3_CONS]          = {
			true, IPA_v3_0_GROUP_DL, false,
			IPA_DPS_HPS_SEQ_TYPE_INVALID,
			QMB_MASTER_SELECT_DDR,
			{ 28, 13, 8, 8, IPA_EE_AP } },
	[IPA_3_0][IPA_CLIENT_WLAN4_CONS]          = {
			true, IPA_v3_0_GROUP_DL, false,
			IPA_DPS_HPS_SEQ_TYPE_INVALID,
			QMB_MASTER_SELECT_DDR,
			{ 29, 14, 8, 8, IPA_EE_AP } },
	[IPA_3_0][IPA_CLIENT_USB_CONS]            = {
			true, IPA_v3_0_GROUP_DL, false,
			IPA_DPS_HPS_SEQ_TYPE_INVALID,
			QMB_MASTER_SELECT_DDR,
			{ 26, 12, 8, 8, IPA_EE_AP } },
	[IPA_3_0][IPA_CLIENT_USB_DPL_CONS]        = {
			true, IPA_v3_0_GROUP_DPL, false,
			IPA_DPS_HPS_SEQ_TYPE_INVALID,
			QMB_MASTER_SELECT_DDR,
			{ 17, 2, 8, 12, IPA_EE_AP } },
	[IPA_3_0][IPA_CLIENT_APPS_LAN_CONS]       = {
			true, IPA_v3_0_GROUP_UL, false,
			IPA_DPS_HPS_SEQ_TYPE_INVALID,
			QMB_MASTER_SELECT_DDR,
			{ 15, 7, 8, 12, IPA_EE_AP } },
	[IPA_3_0][IPA_CLIENT_APPS_WAN_CONS]       = {
			true, IPA_v3_0_GROUP_DL, false,
			IPA_DPS_HPS_SEQ_TYPE_INVALID,
			QMB_MASTER_SELECT_DDR,
			{ 16, 8, 8, 12, IPA_EE_AP } },
	[IPA_3_0][IPA_CLIENT_ODU_EMB_CONS]        = {
			true, IPA_v3_0_GROUP_DL, false,
			IPA_DPS_HPS_SEQ_TYPE_INVALID,
			QMB_MASTER_SELECT_DDR,
			{ 23, 1, 8, 8, IPA_EE_AP } },
	[IPA_3_0][IPA_CLIENT_MHI_CONS]            = {
			true, IPA_v3_0_GROUP_DL, false,
			IPA_DPS_HPS_SEQ_TYPE_INVALID,
			QMB_MASTER_SELECT_PCIE,
			{ 23, 1, 8, 8, IPA_EE_AP } },
	[IPA_3_0][IPA_CLIENT_Q6_LAN_CONS]         = {
			true, IPA_v3_0_GROUP_DL, false,
			IPA_DPS_HPS_SEQ_TYPE_INVALID,
			QMB_MASTER_SELECT_DDR,
			{ 19, 6, 8, 12, IPA_EE_Q6 } },
	[IPA_3_0][IPA_CLIENT_Q6_WAN_CONS]         = {
			true, IPA_v3_0_GROUP_UL, false,
			IPA_DPS_HPS_SEQ_TYPE_INVALID,
			QMB_MASTER_SELECT_DDR,
			{ 18, 5, 8, 12, IPA_EE_Q6 } },
	[IPA_3_0][IPA_CLIENT_Q6_DUN_CONS]         = {
			true, IPA_v3_0_GROUP_DIAG, false,
			IPA_DPS_HPS_SEQ_TYPE_INVALID,
			QMB_MASTER_SELECT_DDR,
			{ 30, 7, 4, 4, IPA_EE_Q6 } },
	[IPA_3_0][IPA_CLIENT_Q6_DECOMP_CONS] = {
			true, IPA_v3_0_GROUP_Q6ZIP, false,
			IPA_DPS_HPS_SEQ_TYPE_INVALID,
			QMB_MASTER_SELECT_DDR,
			{ 21, 8, 4, 4, IPA_EE_Q6 } },
	[IPA_3_0][IPA_CLIENT_Q6_DECOMP2_CONS] = {
			true, IPA_v3_0_GROUP_Q6ZIP, false,
			IPA_DPS_HPS_SEQ_TYPE_INVALID,
			QMB_MASTER_SELECT_DDR,
			{ 4, 9, 4, 4, IPA_EE_Q6 } },
	[IPA_3_0][IPA_CLIENT_MEMCPY_DMA_SYNC_CONS] = {
			true, IPA_v3_0_GROUP_DMA, false,
			IPA_DPS_HPS_SEQ_TYPE_INVALID,
			QMB_MASTER_SELECT_PCIE,
			{ 28, 13, 8, 8, IPA_EE_AP } },
	[IPA_3_0][IPA_CLIENT_MEMCPY_DMA_ASYNC_CONS] = {
			true, IPA_v3_0_GROUP_DMA, false,
			IPA_DPS_HPS_SEQ_TYPE_INVALID,
			QMB_MASTER_SELECT_PCIE,
			{ 29, 14, 8, 8, IPA_EE_AP } },
	[IPA_3_0][IPA_CLIENT_ETHERNET_CONS]          = {
			true, IPA_v3_0_GROUP_DL, false,
			IPA_DPS_HPS_SEQ_TYPE_INVALID,
			QMB_MASTER_SELECT_DDR,
			{24, 3, 8, 8, IPA_EE_UC} },
	/* Only for test purpose */
	[IPA_3_0][IPA_CLIENT_TEST_CONS]           = {
			true, IPA_v3_0_GROUP_DL, false,
			IPA_DPS_HPS_SEQ_TYPE_INVALID,
			QMB_MASTER_SELECT_DDR,
			{ 26, 12, 8, 8, IPA_EE_AP } },
	[IPA_3_0][IPA_CLIENT_TEST1_CONS]          = {
			true, IPA_v3_0_GROUP_DL, false,
			IPA_DPS_HPS_SEQ_TYPE_INVALID,
			QMB_MASTER_SELECT_DDR,
			{ 26, 12, 8, 8, IPA_EE_AP } },
	[IPA_3_0][IPA_CLIENT_TEST2_CONS]          = {
			true, IPA_v3_0_GROUP_DL, false,
			IPA_DPS_HPS_SEQ_TYPE_INVALID,
			QMB_MASTER_SELECT_DDR,
			{ 27, 4, 8, 8, IPA_EE_AP } },
	[IPA_3_0][IPA_CLIENT_TEST3_CONS]          = {
			true, IPA_v3_0_GROUP_DL, false,
			IPA_DPS_HPS_SEQ_TYPE_INVALID,
			QMB_MASTER_SELECT_DDR,
			{ 28, 13, 8, 8, IPA_EE_AP } },
	[IPA_3_0][IPA_CLIENT_TEST4_CONS]          = {
			true, IPA_v3_0_GROUP_DL, false,
			IPA_DPS_HPS_SEQ_TYPE_INVALID,
			QMB_MASTER_SELECT_DDR,
			{ 29, 14, 8, 8, IPA_EE_AP } },
	/* Dummy consumer (pipe 31) is used in L2TP rt rule */
	[IPA_3_0][IPA_CLIENT_DUMMY_CONS]          = {
			true, IPA_v3_0_GROUP_DL, false,
			IPA_DPS_HPS_SEQ_TYPE_INVALID,
			QMB_MASTER_SELECT_DDR,
			{ 31, 31, 8, 8, IPA_EE_AP } },

	/* IPA_3_5 */
	[IPA_3_5][IPA_CLIENT_WLAN1_PROD]          = {
			true, IPA_v3_5_GROUP_UL_DL, true,
			IPA_DPS_HPS_SEQ_TYPE_2ND_PKT_PROCESS_PASS_NO_DEC_UCP,
			QMB_MASTER_SELECT_DDR,
			{ 6, 1, 8, 16, IPA_EE_UC } },
	[IPA_3_5][IPA_CLIENT_USB_PROD]            = {
			true, IPA_v3_5_GROUP_UL_DL, true,
			IPA_DPS_HPS_SEQ_TYPE_2ND_PKT_PROCESS_PASS_NO_DEC_UCP,
			QMB_MASTER_SELECT_DDR,
			{ 0, 7, 8, 16, IPA_EE_AP } },
	[IPA_3_5][IPA_CLIENT_APPS_LAN_PROD]   = {
			true, IPA_v3_5_GROUP_UL_DL, false,
			IPA_DPS_HPS_SEQ_TYPE_PKT_PROCESS_NO_DEC_UCP,
			QMB_MASTER_SELECT_DDR,
			{ 8, 9, 8, 16, IPA_EE_AP } },
	[IPA_3_5][IPA_CLIENT_APPS_WAN_PROD] = {
			true, IPA_v3_5_GROUP_UL_DL, true,
			IPA_DPS_HPS_SEQ_TYPE_2ND_PKT_PROCESS_PASS_NO_DEC_UCP,
			QMB_MASTER_SELECT_DDR,
			{ 2, 3, 16, 32, IPA_EE_AP } },
	[IPA_3_5][IPA_CLIENT_APPS_CMD_PROD]	  = {
			true, IPA_v3_5_GROUP_UL_DL, false,
			IPA_DPS_HPS_SEQ_TYPE_DMA_ONLY,
			QMB_MASTER_SELECT_DDR,
			{ 5, 4, 20, 23, IPA_EE_AP } },
	[IPA_3_5][IPA_CLIENT_ODU_PROD]            = {
			true, IPA_v3_5_GROUP_UL_DL, true,
			IPA_DPS_HPS_SEQ_TYPE_2ND_PKT_PROCESS_PASS_NO_DEC_UCP,
			QMB_MASTER_SELECT_DDR,
			{ 1, 0, 8, 16, IPA_EE_UC } },
	[IPA_3_5][IPA_CLIENT_Q6_LAN_PROD]         = {
			true, IPA_v3_5_GROUP_UL_DL, true,
			IPA_DPS_HPS_SEQ_TYPE_2ND_PKT_PROCESS_PASS_NO_DEC_UCP,
			QMB_MASTER_SELECT_DDR,
			{ 3, 0, 16, 32, IPA_EE_Q6 } },
	[IPA_3_5][IPA_CLIENT_Q6_CMD_PROD]	  = {
			true, IPA_v3_5_GROUP_UL_DL, false,
			IPA_DPS_HPS_SEQ_TYPE_PKT_PROCESS_NO_DEC_UCP,
			QMB_MASTER_SELECT_DDR,
			{ 4, 1, 20, 23, IPA_EE_Q6 } },
	/* Only for test purpose */
	[IPA_3_5][IPA_CLIENT_TEST_PROD]           = {
			true, IPA_v3_5_GROUP_UL_DL, true,
			IPA_DPS_HPS_SEQ_TYPE_2ND_PKT_PROCESS_PASS_NO_DEC_UCP,
			QMB_MASTER_SELECT_DDR,
			{0, 7, 8, 16, IPA_EE_AP } },
	[IPA_3_5][IPA_CLIENT_TEST1_PROD]          = {
			true, IPA_v3_5_GROUP_UL_DL, true,
			IPA_DPS_HPS_SEQ_TYPE_2ND_PKT_PROCESS_PASS_NO_DEC_UCP,
			QMB_MASTER_SELECT_DDR,
			{0, 7, 8, 16, IPA_EE_AP } },
	[IPA_3_5][IPA_CLIENT_TEST2_PROD]          = {
			true, IPA_v3_5_GROUP_UL_DL, true,
			IPA_DPS_HPS_SEQ_TYPE_2ND_PKT_PROCESS_PASS_NO_DEC_UCP,
			QMB_MASTER_SELECT_DDR,
			{ 1, 0, 8, 16, IPA_EE_AP } },
	[IPA_3_5][IPA_CLIENT_TEST3_PROD]          = {
			true, IPA_v3_5_GROUP_UL_DL, true,
			IPA_DPS_HPS_SEQ_TYPE_2ND_PKT_PROCESS_PASS_NO_DEC_UCP,
			QMB_MASTER_SELECT_DDR,
			{7, 8, 8, 16, IPA_EE_AP } },
	[IPA_3_5][IPA_CLIENT_TEST4_PROD]          = {
			true, IPA_v3_5_GROUP_UL_DL, true,
			IPA_DPS_HPS_SEQ_TYPE_2ND_PKT_PROCESS_PASS_NO_DEC_UCP,
			QMB_MASTER_SELECT_DDR,
			{ 8, 9, 8, 16, IPA_EE_AP } },

	[IPA_3_5][IPA_CLIENT_WLAN1_CONS]          = {
			true, IPA_v3_5_GROUP_UL_DL, false,
			IPA_DPS_HPS_SEQ_TYPE_INVALID,
			QMB_MASTER_SELECT_DDR,
			{ 16, 3, 8, 8, IPA_EE_UC } },
	[IPA_3_5][IPA_CLIENT_WLAN2_CONS]          = {
			true, IPA_v3_5_GROUP_UL_DL, false,
			IPA_DPS_HPS_SEQ_TYPE_INVALID,
			QMB_MASTER_SELECT_DDR,
			{ 18, 12, 8, 8, IPA_EE_AP } },
	[IPA_3_5][IPA_CLIENT_WLAN3_CONS]          = {
			true, IPA_v3_5_GROUP_UL_DL, false,
			IPA_DPS_HPS_SEQ_TYPE_INVALID,
			QMB_MASTER_SELECT_DDR,
			{ 19, 13, 8, 8, IPA_EE_AP } },
	[IPA_3_5][IPA_CLIENT_USB_CONS]            = {
			true, IPA_v3_5_GROUP_UL_DL, false,
			IPA_DPS_HPS_SEQ_TYPE_INVALID,
			QMB_MASTER_SELECT_PCIE,
			{ 17, 11, 8, 8, IPA_EE_AP } },
	[IPA_3_5][IPA_CLIENT_USB_DPL_CONS]        = {
			true, IPA_v3_5_GROUP_UL_DL, false,
			IPA_DPS_HPS_SEQ_TYPE_INVALID,
			QMB_MASTER_SELECT_DDR,
			{ 14, 10, 4, 6, IPA_EE_AP } },
	[IPA_3_5][IPA_CLIENT_APPS_LAN_CONS]       = {
			true, IPA_v3_5_GROUP_UL_DL, false,
			IPA_DPS_HPS_SEQ_TYPE_INVALID,
			QMB_MASTER_SELECT_DDR,
			{ 9, 5, 8, 12, IPA_EE_AP } },
	[IPA_3_5][IPA_CLIENT_APPS_WAN_CONS]       = {
			true, IPA_v3_5_GROUP_UL_DL, false,
			IPA_DPS_HPS_SEQ_TYPE_INVALID,
			QMB_MASTER_SELECT_DDR,
			{ 10, 6, 8, 12, IPA_EE_AP } },
	[IPA_3_5][IPA_CLIENT_ODU_EMB_CONS]        = {
			true, IPA_v3_5_GROUP_UL_DL, false,
			IPA_DPS_HPS_SEQ_TYPE_INVALID,
			QMB_MASTER_SELECT_DDR,
			{ 15, 1, 8, 8, IPA_EE_AP } },
	[IPA_3_5][IPA_CLIENT_Q6_LAN_CONS]         = {
			true, IPA_v3_5_GROUP_UL_DL, false,
			IPA_DPS_HPS_SEQ_TYPE_INVALID,
			QMB_MASTER_SELECT_DDR,
			{ 13, 3, 8, 12, IPA_EE_Q6 } },
	[IPA_3_5][IPA_CLIENT_Q6_WAN_CONS]         = {
			true, IPA_v3_5_GROUP_UL_DL, false,
			IPA_DPS_HPS_SEQ_TYPE_INVALID,
			QMB_MASTER_SELECT_DDR,
			{ 12, 2, 8, 12, IPA_EE_Q6 } },
	/* Only for test purpose */
	/* MBIM aggregation test pipes should have the same QMB as USB_CONS */
	[IPA_3_5][IPA_CLIENT_TEST_CONS]           = {
			true, IPA_v3_5_GROUP_UL_DL, false,
			IPA_DPS_HPS_SEQ_TYPE_INVALID,
			QMB_MASTER_SELECT_PCIE,
			{ 15, 1, 8, 8, IPA_EE_AP } },
	[IPA_3_5][IPA_CLIENT_TEST1_CONS]           = {
			true, IPA_v3_5_GROUP_UL_DL, false,
			IPA_DPS_HPS_SEQ_TYPE_INVALID,
			QMB_MASTER_SELECT_DDR,
			{ 15, 1, 8, 8, IPA_EE_AP } },
	[IPA_3_5][IPA_CLIENT_TEST2_CONS]          = {
			true, IPA_v3_5_GROUP_UL_DL, false,
			IPA_DPS_HPS_SEQ_TYPE_INVALID,
			QMB_MASTER_SELECT_PCIE,
			{ 17, 11, 8, 8, IPA_EE_AP } },
	[IPA_3_5][IPA_CLIENT_TEST3_CONS]          = {
			true, IPA_v3_5_GROUP_UL_DL, false,
			IPA_DPS_HPS_SEQ_TYPE_INVALID,
			QMB_MASTER_SELECT_DDR,
			{ 18, 12, 8, 8, IPA_EE_AP } },
	[IPA_3_5][IPA_CLIENT_TEST4_CONS]          = {
			true, IPA_v3_5_GROUP_UL_DL, false,
			IPA_DPS_HPS_SEQ_TYPE_INVALID,
			QMB_MASTER_SELECT_PCIE,
			{ 19, 13, 8, 8, IPA_EE_AP } },
	/* Dummy consumer (pipe 31) is used in L2TP rt rule */
	[IPA_3_5][IPA_CLIENT_DUMMY_CONS]          = {
			true, IPA_v3_5_GROUP_UL_DL, false,
			IPA_DPS_HPS_SEQ_TYPE_INVALID,
			QMB_MASTER_SELECT_PCIE,
			{ 31, 31, 8, 8, IPA_EE_AP } },

	/* IPA_3_5_MHI */
	[IPA_3_5_MHI][IPA_CLIENT_USB_PROD]            = {
			false, IPA_EP_NOT_ALLOCATED, false,
			IPA_DPS_HPS_SEQ_TYPE_INVALID,
			QMB_MASTER_SELECT_DDR,
			{ -1, -1, -1, -1, -1 } },
	[IPA_3_5_MHI][IPA_CLIENT_APPS_WAN_PROD]   = {
			true, IPA_v3_5_MHI_GROUP_DDR, true,
			IPA_DPS_HPS_SEQ_TYPE_2ND_PKT_PROCESS_PASS_NO_DEC_UCP,
			QMB_MASTER_SELECT_DDR,
			{ 2, 3, 16, 32, IPA_EE_AP } },
	[IPA_3_5_MHI][IPA_CLIENT_APPS_CMD_PROD]	  = {
			true, IPA_v3_5_MHI_GROUP_DDR, false,
			IPA_DPS_HPS_SEQ_TYPE_DMA_ONLY,
			QMB_MASTER_SELECT_DDR,
			{ 5, 4, 20, 23, IPA_EE_AP } },
	[IPA_3_5_MHI][IPA_CLIENT_MHI_PROD]            = {
			true, IPA_v3_5_MHI_GROUP_PCIE, true,
			IPA_DPS_HPS_SEQ_TYPE_2ND_PKT_PROCESS_PASS_NO_DEC_UCP,
			QMB_MASTER_SELECT_PCIE,
			{ 1, 0, 8, 16, IPA_EE_AP } },
	[IPA_3_5_MHI][IPA_CLIENT_Q6_LAN_PROD]         = {
			true, IPA_v3_5_MHI_GROUP_DDR, true,
			IPA_DPS_HPS_SEQ_TYPE_2ND_PKT_PROCESS_PASS_NO_DEC_UCP,
			QMB_MASTER_SELECT_DDR,
			{ 3, 0, 16, 32, IPA_EE_Q6 } },
	[IPA_3_5_MHI][IPA_CLIENT_Q6_WAN_PROD]         = {
			true, IPA_v3_5_MHI_GROUP_DDR, true,
			IPA_DPS_HPS_SEQ_TYPE_PKT_PROCESS_NO_DEC_UCP,
			QMB_MASTER_SELECT_DDR,
			{ 6, 4, 10, 30, IPA_EE_Q6 } },
	[IPA_3_5_MHI][IPA_CLIENT_Q6_CMD_PROD]	  = {
			true, IPA_v3_5_MHI_GROUP_PCIE, false,
			IPA_DPS_HPS_SEQ_TYPE_PKT_PROCESS_NO_DEC_UCP,
			QMB_MASTER_SELECT_DDR,
			{ 4, 1, 20, 23, IPA_EE_Q6 } },
	[IPA_3_5_MHI][IPA_CLIENT_MEMCPY_DMA_SYNC_PROD] = {
			true, IPA_v3_5_MHI_GROUP_DMA, false,
			IPA_DPS_HPS_SEQ_TYPE_DMA_ONLY,
			QMB_MASTER_SELECT_DDR,
			{ 7, 8, 8, 16, IPA_EE_AP } },
	[IPA_3_5_MHI][IPA_CLIENT_MEMCPY_DMA_ASYNC_PROD] = {
			true, IPA_v3_5_MHI_GROUP_DMA, false,
			IPA_DPS_HPS_SEQ_TYPE_DMA_ONLY,
			QMB_MASTER_SELECT_DDR,
			{ 8, 9, 8, 16, IPA_EE_AP } },
	/* Only for test purpose */
	[IPA_3_5_MHI][IPA_CLIENT_TEST_PROD]           = {
			true, IPA_v3_5_MHI_GROUP_DDR, true,
			IPA_DPS_HPS_SEQ_TYPE_2ND_PKT_PROCESS_PASS_NO_DEC_UCP,
			QMB_MASTER_SELECT_DDR,
			{0, 7, 8, 16, IPA_EE_AP } },
	[IPA_3_5_MHI][IPA_CLIENT_TEST1_PROD]          = {
			0, IPA_v3_5_MHI_GROUP_DDR, true,
			IPA_DPS_HPS_SEQ_TYPE_2ND_PKT_PROCESS_PASS_NO_DEC_UCP,
			QMB_MASTER_SELECT_DDR,
			{0, 7, 8, 16, IPA_EE_AP } },
	[IPA_3_5_MHI][IPA_CLIENT_TEST2_PROD]          = {
			true, IPA_v3_5_MHI_GROUP_PCIE, true,
			IPA_DPS_HPS_SEQ_TYPE_2ND_PKT_PROCESS_PASS_NO_DEC_UCP,
			QMB_MASTER_SELECT_PCIE,
			{ 1, 0, 8, 16, IPA_EE_AP } },
	[IPA_3_5_MHI][IPA_CLIENT_TEST3_PROD]          = {
			true, IPA_v3_5_MHI_GROUP_DMA, true,
			IPA_DPS_HPS_SEQ_TYPE_DMA_ONLY,
			QMB_MASTER_SELECT_DDR,
			{ 7, 8, 8, 16, IPA_EE_AP } },
	[IPA_3_5_MHI][IPA_CLIENT_TEST4_PROD]          = {
			true, IPA_v3_5_MHI_GROUP_DMA, true,
			IPA_DPS_HPS_SEQ_TYPE_DMA_ONLY,
			QMB_MASTER_SELECT_DDR,
			{ 8, 9, 8, 16, IPA_EE_AP } },

	[IPA_3_5_MHI][IPA_CLIENT_WLAN1_CONS]          = {
			true, IPA_v3_5_MHI_GROUP_DDR, false,
			IPA_DPS_HPS_SEQ_TYPE_INVALID,
			QMB_MASTER_SELECT_DDR,
			{ 16, 3, 8, 8, IPA_EE_UC } },
	[IPA_3_5_MHI][IPA_CLIENT_USB_CONS]            = {
			false, IPA_EP_NOT_ALLOCATED, false,
			IPA_DPS_HPS_SEQ_TYPE_INVALID,
			QMB_MASTER_SELECT_DDR,
			{ -1, -1, -1, -1, -1 } },
	[IPA_3_5_MHI][IPA_CLIENT_USB_DPL_CONS]        = {
			false, IPA_EP_NOT_ALLOCATED, false,
			IPA_DPS_HPS_SEQ_TYPE_INVALID,
			QMB_MASTER_SELECT_DDR,
			{ -1, -1, -1, -1, -1 } },
	[IPA_3_5_MHI][IPA_CLIENT_APPS_LAN_CONS]       = {
			true, IPA_v3_5_MHI_GROUP_DDR, false,
			IPA_DPS_HPS_SEQ_TYPE_INVALID,
			QMB_MASTER_SELECT_DDR,
			{ 9, 5, 8, 12, IPA_EE_AP } },
	[IPA_3_5_MHI][IPA_CLIENT_APPS_WAN_CONS]       = {
			true, IPA_v3_5_MHI_GROUP_DDR, false,
			IPA_DPS_HPS_SEQ_TYPE_INVALID,
			QMB_MASTER_SELECT_DDR,
			{ 10, 6, 8, 12, IPA_EE_AP } },
	[IPA_3_5_MHI][IPA_CLIENT_MHI_CONS]            = {
			true, IPA_v3_5_MHI_GROUP_PCIE, false,
			IPA_DPS_HPS_SEQ_TYPE_INVALID,
			QMB_MASTER_SELECT_PCIE,
			{ 15, 1, 8, 8, IPA_EE_AP } },
	[IPA_3_5_MHI][IPA_CLIENT_Q6_LAN_CONS]         = {
			true, IPA_v3_5_MHI_GROUP_DDR, false,
			IPA_DPS_HPS_SEQ_TYPE_INVALID,
			QMB_MASTER_SELECT_DDR,
			{ 13, 3, 8, 12, IPA_EE_Q6 } },
	[IPA_3_5_MHI][IPA_CLIENT_Q6_WAN_CONS]         = {
			true, IPA_v3_5_MHI_GROUP_DDR, false,
			IPA_DPS_HPS_SEQ_TYPE_INVALID,
			QMB_MASTER_SELECT_DDR,
			{ 12, 2, 8, 12, IPA_EE_Q6 } },
	[IPA_3_5_MHI][IPA_CLIENT_MEMCPY_DMA_SYNC_CONS] = {
			true, IPA_v3_5_MHI_GROUP_DMA, false,
			IPA_DPS_HPS_SEQ_TYPE_INVALID,
			QMB_MASTER_SELECT_PCIE,
			{ 18, 12, 8, 8, IPA_EE_AP } },
	[IPA_3_5_MHI][IPA_CLIENT_MEMCPY_DMA_ASYNC_CONS] = {
			true, IPA_v3_5_MHI_GROUP_DMA, false,
			IPA_DPS_HPS_SEQ_TYPE_INVALID,
			QMB_MASTER_SELECT_PCIE,
			{ 19, 13, 8, 8, IPA_EE_AP } },
	/* Only for test purpose */
	[IPA_3_5_MHI][IPA_CLIENT_TEST_CONS]           = {
			true, IPA_v3_5_MHI_GROUP_PCIE, false,
			IPA_DPS_HPS_SEQ_TYPE_INVALID,
			QMB_MASTER_SELECT_PCIE,
			{ 15, 1, 8, 8, IPA_EE_AP } },
	[IPA_3_5_MHI][IPA_CLIENT_TEST1_CONS]           = {
			true, IPA_v3_5_MHI_GROUP_PCIE, false,
			IPA_DPS_HPS_SEQ_TYPE_INVALID,
			QMB_MASTER_SELECT_PCIE,
			{ 15, 1, 8, 8, IPA_EE_AP } },
	[IPA_3_5_MHI][IPA_CLIENT_TEST2_CONS]          = {
			true, IPA_v3_5_MHI_GROUP_DDR, false,
			IPA_DPS_HPS_SEQ_TYPE_INVALID,
			QMB_MASTER_SELECT_DDR,
			{ 17, 11, 8, 8, IPA_EE_AP } },
	[IPA_3_5_MHI][IPA_CLIENT_TEST3_CONS]          = {
			true, IPA_v3_5_MHI_GROUP_DMA, false,
			IPA_DPS_HPS_SEQ_TYPE_INVALID,
			QMB_MASTER_SELECT_PCIE,
			{ 18, 12, 8, 8, IPA_EE_AP } },
	[IPA_3_5_MHI][IPA_CLIENT_TEST4_CONS]          = {
			true, IPA_v3_5_MHI_GROUP_DMA, false,
			IPA_DPS_HPS_SEQ_TYPE_INVALID,
			QMB_MASTER_SELECT_PCIE,
			{ 19, 13, 8, 8, IPA_EE_AP } },
	/* Dummy consumer (pipe 31) is used in L2TP rt rule */
	[IPA_3_5_MHI][IPA_CLIENT_DUMMY_CONS]          = {
			true, IPA_v3_5_MHI_GROUP_DMA, false,
			IPA_DPS_HPS_SEQ_TYPE_INVALID,
			QMB_MASTER_SELECT_PCIE,
			{ 31, 31, 8, 8, IPA_EE_AP } },

	/* IPA_3_5_1 */
	[IPA_3_5_1][IPA_CLIENT_WLAN1_PROD]          = {
			true, IPA_v3_5_GROUP_UL_DL, true,
			IPA_DPS_HPS_REP_SEQ_TYPE_2PKT_PROC_PASS_NO_DEC_UCP_DMAP,
			QMB_MASTER_SELECT_DDR,
			{ 7, 1, 8, 16, IPA_EE_UC } },
	[IPA_3_5_1][IPA_CLIENT_USB_PROD]            = {
			true, IPA_v3_5_GROUP_UL_DL, true,
			IPA_DPS_HPS_REP_SEQ_TYPE_2PKT_PROC_PASS_NO_DEC_UCP_DMAP,
			QMB_MASTER_SELECT_DDR,
			{ 0, 0, 8, 16, IPA_EE_AP } },
	[IPA_3_5_1][IPA_CLIENT_APPS_LAN_PROD] = {
			true, IPA_v3_5_GROUP_UL_DL, false,
			IPA_DPS_HPS_SEQ_TYPE_PKT_PROCESS_NO_DEC_UCP,
			QMB_MASTER_SELECT_DDR,
			{ 8, 7, 8, 16, IPA_EE_AP } },
	[IPA_3_5_1][IPA_CLIENT_APPS_WAN_PROD] = {
			true, IPA_v3_5_GROUP_UL_DL, true,
			IPA_DPS_HPS_REP_SEQ_TYPE_2PKT_PROC_PASS_NO_DEC_UCP_DMAP,
			QMB_MASTER_SELECT_DDR,
			{ 2, 3, 16, 32, IPA_EE_AP } },
	[IPA_3_5_1][IPA_CLIENT_APPS_CMD_PROD]		= {
			true, IPA_v3_5_GROUP_UL_DL, false,
			IPA_DPS_HPS_SEQ_TYPE_DMA_ONLY,
			QMB_MASTER_SELECT_DDR,
			{ 5, 4, 20, 23, IPA_EE_AP } },
	[IPA_3_5_1][IPA_CLIENT_Q6_LAN_PROD]         = {
			true, IPA_v3_5_GROUP_UL_DL, true,
			IPA_DPS_HPS_SEQ_TYPE_PKT_PROCESS_NO_DEC_UCP,
			QMB_MASTER_SELECT_DDR,
			{ 3, 0, 16, 32, IPA_EE_Q6 } },
	[IPA_3_5_1][IPA_CLIENT_Q6_WAN_PROD]         = {
			true, IPA_v3_5_GROUP_UL_DL, true,
			IPA_DPS_HPS_SEQ_TYPE_PKT_PROCESS_NO_DEC_UCP,
			QMB_MASTER_SELECT_DDR,
			{ 6, 4, 12, 30, IPA_EE_Q6 } },
	[IPA_3_5_1][IPA_CLIENT_Q6_CMD_PROD]	    = {
			true, IPA_v3_5_GROUP_UL_DL, false,
			IPA_DPS_HPS_SEQ_TYPE_PKT_PROCESS_NO_DEC_UCP,
			QMB_MASTER_SELECT_DDR,
			{ 4, 1, 20, 23, IPA_EE_Q6 } },
	/* Only for test purpose */
	[IPA_3_5_1][IPA_CLIENT_TEST_PROD]           = {
			true, IPA_v3_5_GROUP_UL_DL, true,
			IPA_DPS_HPS_SEQ_TYPE_2ND_PKT_PROCESS_PASS_NO_DEC_UCP,
			QMB_MASTER_SELECT_DDR,
			{ 0, 0, 8, 16, IPA_EE_AP } },
	[IPA_3_5_1][IPA_CLIENT_TEST1_PROD]          = {
			true, IPA_v3_5_GROUP_UL_DL, true,
			IPA_DPS_HPS_SEQ_TYPE_2ND_PKT_PROCESS_PASS_NO_DEC_UCP,
			QMB_MASTER_SELECT_DDR,
			{ 0, 0, 8, 16, IPA_EE_AP } },
	[IPA_3_5_1][IPA_CLIENT_TEST2_PROD]          = {
			true, IPA_v3_5_GROUP_UL_DL, true,
			IPA_DPS_HPS_SEQ_TYPE_2ND_PKT_PROCESS_PASS_NO_DEC_UCP,
			QMB_MASTER_SELECT_DDR,
			{ 2, 3, 16, 32, IPA_EE_AP } },
	[IPA_3_5_1][IPA_CLIENT_TEST3_PROD]          = {
			true, IPA_v3_5_GROUP_UL_DL, true,
			IPA_DPS_HPS_SEQ_TYPE_2ND_PKT_PROCESS_PASS_NO_DEC_UCP,
			QMB_MASTER_SELECT_DDR,
			{ 4, 1, 20, 23, IPA_EE_Q6 } },
	[IPA_3_5_1][IPA_CLIENT_TEST4_PROD]          = {
			true, IPA_v3_5_GROUP_UL_DL, true,
			IPA_DPS_HPS_SEQ_TYPE_2ND_PKT_PROCESS_PASS_NO_DEC_UCP,
			QMB_MASTER_SELECT_DDR,
			{ 1, 0, 8, 16, IPA_EE_UC } },

	[IPA_3_5_1][IPA_CLIENT_WLAN1_CONS]          = {
			true, IPA_v3_5_GROUP_UL_DL, false,
			IPA_DPS_HPS_SEQ_TYPE_INVALID,
			QMB_MASTER_SELECT_DDR,
			{ 16, 3, 8, 8, IPA_EE_UC } },
	[IPA_3_5_1][IPA_CLIENT_WLAN2_CONS]          =  {
			true, IPA_v3_5_GROUP_UL_DL, false,
			IPA_DPS_HPS_SEQ_TYPE_INVALID,
			QMB_MASTER_SELECT_DDR,
			{ 18, 9, 8, 8, IPA_EE_AP } },
	[IPA_3_5_1][IPA_CLIENT_WLAN3_CONS]          =  {
			true, IPA_v3_5_GROUP_UL_DL, false,
			IPA_DPS_HPS_SEQ_TYPE_INVALID,
			QMB_MASTER_SELECT_DDR,
			{ 19, 10, 8, 8, IPA_EE_AP } },
	[IPA_3_5_1][IPA_CLIENT_USB_CONS]            = {
			true, IPA_v3_5_GROUP_UL_DL, false,
			IPA_DPS_HPS_SEQ_TYPE_INVALID,
			QMB_MASTER_SELECT_DDR,
			{ 17, 8, 8, 8, IPA_EE_AP } },
	[IPA_3_5_1][IPA_CLIENT_USB_DPL_CONS]        = {
			true, IPA_v3_5_GROUP_UL_DL, false,
			IPA_DPS_HPS_SEQ_TYPE_INVALID,
			QMB_MASTER_SELECT_DDR,
			{ 11, 2, 4, 6, IPA_EE_AP } },
	[IPA_3_5_1][IPA_CLIENT_APPS_LAN_CONS]       = {
			true, IPA_v3_5_GROUP_UL_DL, false,
			IPA_DPS_HPS_SEQ_TYPE_INVALID,
			QMB_MASTER_SELECT_DDR,
			{ 9, 5, 8, 12, IPA_EE_AP } },
	[IPA_3_5_1][IPA_CLIENT_APPS_WAN_CONS]       = {
			true, IPA_v3_5_GROUP_UL_DL, false,
			IPA_DPS_HPS_SEQ_TYPE_INVALID,
			QMB_MASTER_SELECT_DDR,
			{ 10, 6, 8, 12, IPA_EE_AP } },
	[IPA_3_5_1][IPA_CLIENT_Q6_LAN_CONS]         = {
			true, IPA_v3_5_GROUP_UL_DL, false,
			IPA_DPS_HPS_SEQ_TYPE_INVALID,
			QMB_MASTER_SELECT_DDR,
			{ 13, 3, 8, 12, IPA_EE_Q6 } },
	[IPA_3_5_1][IPA_CLIENT_Q6_WAN_CONS]         = {
			true, IPA_v3_5_GROUP_UL_DL, false,
			IPA_DPS_HPS_SEQ_TYPE_INVALID,
			QMB_MASTER_SELECT_DDR,
			{ 12, 2, 8, 12, IPA_EE_Q6 } },
	/* Only for test purpose */
	[IPA_3_5_1][IPA_CLIENT_TEST_CONS]           = {
			true, IPA_v3_5_GROUP_UL_DL,
			false,
			IPA_DPS_HPS_SEQ_TYPE_INVALID,
			QMB_MASTER_SELECT_DDR,
			{ 17, 8, 8, 8, IPA_EE_AP } },
	[IPA_3_5_1][IPA_CLIENT_TEST1_CONS]          = {
			true, IPA_v3_5_GROUP_UL_DL,
			false,
			IPA_DPS_HPS_SEQ_TYPE_INVALID,
			QMB_MASTER_SELECT_DDR,
			{ 17, 8, 8, 8, IPA_EE_AP } },
	[IPA_3_5_1][IPA_CLIENT_TEST2_CONS]          = {
			true, IPA_v3_5_GROUP_UL_DL,
			false,
			IPA_DPS_HPS_SEQ_TYPE_INVALID,
			QMB_MASTER_SELECT_DDR,
			{ 18, 9, 8, 8, IPA_EE_AP } },
	[IPA_3_5_1][IPA_CLIENT_TEST3_CONS]          = {
			true, IPA_v3_5_GROUP_UL_DL,
			false,
			IPA_DPS_HPS_SEQ_TYPE_INVALID,
			QMB_MASTER_SELECT_DDR,
			{ 19, 10, 8, 8, IPA_EE_AP } },
	[IPA_3_5_1][IPA_CLIENT_TEST4_CONS]          = {
			true, IPA_v3_5_GROUP_UL_DL,
			false,
			IPA_DPS_HPS_SEQ_TYPE_INVALID,
			QMB_MASTER_SELECT_DDR,
			{ 11, 2, 4, 6, IPA_EE_AP } },
	/* Dummy consumer (pipe 31) is used in L2TP rt rule */
	[IPA_3_5_1][IPA_CLIENT_DUMMY_CONS]          = {
			true, IPA_v3_5_GROUP_UL_DL,
			false,
			IPA_DPS_HPS_SEQ_TYPE_INVALID,
			QMB_MASTER_SELECT_DDR,
			{ 31, 31, 8, 8, IPA_EE_AP } },

	/* IPA_4_0 */
	[IPA_4_0][IPA_CLIENT_WLAN1_PROD]          = {
			true, IPA_v4_0_GROUP_UL_DL,
			true,
			IPA_DPS_HPS_REP_SEQ_TYPE_2PKT_PROC_PASS_NO_DEC_UCP_DMAP,
			QMB_MASTER_SELECT_DDR,
			{ 6, 2, 8, 16, IPA_EE_UC } },
	[IPA_4_0][IPA_CLIENT_USB_PROD]            = {
			true, IPA_v4_0_GROUP_UL_DL,
			true,
			IPA_DPS_HPS_REP_SEQ_TYPE_2PKT_PROC_PASS_NO_DEC_UCP_DMAP,
			QMB_MASTER_SELECT_DDR,
			{ 0, 8, 8, 16, IPA_EE_AP } },
	[IPA_4_0][IPA_CLIENT_APPS_LAN_PROD]   = {
			true, IPA_v4_0_GROUP_UL_DL,
			false,
			IPA_DPS_HPS_SEQ_TYPE_2ND_PKT_PROCESS_PASS_NO_DEC_UCP,
			QMB_MASTER_SELECT_DDR,
			{ 8, 10, 8, 16, IPA_EE_AP } },
	[IPA_4_0][IPA_CLIENT_APPS_WAN_PROD] = {
			true, IPA_v4_0_GROUP_UL_DL,
			true,
			IPA_DPS_HPS_REP_SEQ_TYPE_2PKT_PROC_PASS_NO_DEC_UCP_DMAP,
			QMB_MASTER_SELECT_DDR,
			{ 2, 3, 16, 32, IPA_EE_AP } },
	[IPA_4_0][IPA_CLIENT_APPS_CMD_PROD]	  = {
			true, IPA_v4_0_GROUP_UL_DL,
			false,
			IPA_DPS_HPS_SEQ_TYPE_DMA_ONLY,
			QMB_MASTER_SELECT_DDR,
			{ 5, 4, 20, 24, IPA_EE_AP } },
	[IPA_4_0][IPA_CLIENT_ODU_PROD]            = {
			true, IPA_v4_0_GROUP_UL_DL,
			true,
			IPA_DPS_HPS_REP_SEQ_TYPE_2PKT_PROC_PASS_NO_DEC_UCP_DMAP,
			QMB_MASTER_SELECT_DDR,
			{ 1, 0, 8, 16, IPA_EE_AP } },
	[IPA_4_0][IPA_CLIENT_ETHERNET_PROD]	  = {
			true, IPA_v4_0_GROUP_UL_DL,
			true,
			IPA_DPS_HPS_REP_SEQ_TYPE_2PKT_PROC_PASS_NO_DEC_UCP_DMAP,
			QMB_MASTER_SELECT_DDR,
			{ 9, 0, 8, 16, IPA_EE_UC } },
	[IPA_4_0][IPA_CLIENT_Q6_WAN_PROD]         = {
			true, IPA_v4_0_GROUP_UL_DL,
			true,
			IPA_DPS_HPS_SEQ_TYPE_2ND_PKT_PROCESS_PASS_NO_DEC_UCP,
			QMB_MASTER_SELECT_DDR,
			{ 3, 0, 16, 32, IPA_EE_Q6 } },
	[IPA_4_0][IPA_CLIENT_Q6_CMD_PROD]	  = {
			true, IPA_v4_0_GROUP_UL_DL,
			false,
			IPA_DPS_HPS_SEQ_TYPE_PKT_PROCESS_NO_DEC_UCP,
			QMB_MASTER_SELECT_DDR,
			{ 4, 1, 20, 24, IPA_EE_Q6 } },
	/* Only for test purpose */
	[IPA_4_0][IPA_CLIENT_TEST_PROD]           = {
			true, IPA_v4_0_GROUP_UL_DL,
			true,
			IPA_DPS_HPS_SEQ_TYPE_2ND_PKT_PROCESS_PASS_NO_DEC_UCP,
			QMB_MASTER_SELECT_DDR,
			{0, 8, 8, 16, IPA_EE_AP } },
	[IPA_4_0][IPA_CLIENT_TEST1_PROD]          = {
			true, IPA_v4_0_GROUP_UL_DL,
			true,
			IPA_DPS_HPS_SEQ_TYPE_2ND_PKT_PROCESS_PASS_NO_DEC_UCP,
			QMB_MASTER_SELECT_DDR,
			{0, 8, 8, 16, IPA_EE_AP } },
	[IPA_4_0][IPA_CLIENT_TEST2_PROD]          = {
			true, IPA_v4_0_GROUP_UL_DL,
			true,
			IPA_DPS_HPS_SEQ_TYPE_2ND_PKT_PROCESS_PASS_NO_DEC_UCP,
			QMB_MASTER_SELECT_DDR,
			{ 1, 0, 8, 16, IPA_EE_AP } },
	[IPA_4_0][IPA_CLIENT_TEST3_PROD]          = {
			true, IPA_v4_0_GROUP_UL_DL,
			true,
			IPA_DPS_HPS_SEQ_TYPE_2ND_PKT_PROCESS_PASS_NO_DEC_UCP,
			QMB_MASTER_SELECT_DDR,
			{ 7, 9, 8, 16, IPA_EE_AP } },
	[IPA_4_0][IPA_CLIENT_TEST4_PROD]          = {
			true, IPA_v4_0_GROUP_UL_DL,
			true,
			IPA_DPS_HPS_SEQ_TYPE_2ND_PKT_PROCESS_PASS_NO_DEC_UCP,
			QMB_MASTER_SELECT_DDR,
			{8, 10, 8, 16, IPA_EE_AP } },


	[IPA_4_0][IPA_CLIENT_WLAN1_CONS]          = {
			true, IPA_v4_0_GROUP_UL_DL,
			false,
			IPA_DPS_HPS_SEQ_TYPE_INVALID,
			QMB_MASTER_SELECT_DDR,
			{ 18, 3, 6, 9, IPA_EE_UC } },
	[IPA_4_0][IPA_CLIENT_WLAN2_CONS]          = {
			true, IPA_v4_0_GROUP_UL_DL,
			false,
			IPA_DPS_HPS_SEQ_TYPE_INVALID,
			QMB_MASTER_SELECT_DDR,
			{ 20, 13, 9, 9, IPA_EE_AP } },
	[IPA_4_0][IPA_CLIENT_WLAN3_CONS]          = {
			true, IPA_v4_0_GROUP_UL_DL,
			false,
			IPA_DPS_HPS_SEQ_TYPE_INVALID,
			QMB_MASTER_SELECT_DDR,
			{ 21, 14, 9, 9, IPA_EE_AP } },
	[IPA_4_0][IPA_CLIENT_USB_CONS]            = {
			true, IPA_v4_0_GROUP_UL_DL,
			false,
			IPA_DPS_HPS_SEQ_TYPE_INVALID,
			QMB_MASTER_SELECT_DDR,
			{ 19, 12, 9, 9, IPA_EE_AP } },
	[IPA_4_0][IPA_CLIENT_USB_DPL_CONS]        = {
			true, IPA_v4_0_GROUP_UL_DL,
			false,
			IPA_DPS_HPS_SEQ_TYPE_INVALID,
			QMB_MASTER_SELECT_DDR,
			{ 15, 7, 5, 5, IPA_EE_AP } },
	[IPA_4_0][IPA_CLIENT_APPS_LAN_CONS]       = {
			true, IPA_v4_0_GROUP_UL_DL,
			false,
			IPA_DPS_HPS_SEQ_TYPE_INVALID,
			QMB_MASTER_SELECT_DDR,
			{ 10, 5, 9, 9, IPA_EE_AP } },
	[IPA_4_0][IPA_CLIENT_APPS_WAN_CONS]       = {
			true, IPA_v4_0_GROUP_UL_DL,
			false,
			IPA_DPS_HPS_SEQ_TYPE_INVALID,
			QMB_MASTER_SELECT_DDR,
			{ 11, 6, 9, 9, IPA_EE_AP } },
	[IPA_4_0][IPA_CLIENT_ODU_EMB_CONS]        = {
			true, IPA_v4_0_GROUP_UL_DL,
			false,
			IPA_DPS_HPS_SEQ_TYPE_INVALID,
			QMB_MASTER_SELECT_DDR,
			{ 17, 1, 17, 17, IPA_EE_AP } },
	[IPA_4_0][IPA_CLIENT_ETHERNET_CONS]	  = {
			true, IPA_v4_0_GROUP_UL_DL,
			true,
			IPA_DPS_HPS_SEQ_TYPE_INVALID,
			QMB_MASTER_SELECT_DDR,
			{ 22, 1, 17, 17, IPA_EE_UC } },
	[IPA_4_0][IPA_CLIENT_Q6_LAN_CONS]         = {
			true, IPA_v4_0_GROUP_UL_DL,
			false,
			IPA_DPS_HPS_SEQ_TYPE_INVALID,
			QMB_MASTER_SELECT_DDR,
			{ 14, 4, 9, 9, IPA_EE_Q6 } },
	[IPA_4_0][IPA_CLIENT_Q6_WAN_CONS]         = {
			true, IPA_v4_0_GROUP_UL_DL,
			false,
			IPA_DPS_HPS_SEQ_TYPE_INVALID,
			QMB_MASTER_SELECT_DDR,
			{ 13, 3, 9, 9, IPA_EE_Q6 } },
	[IPA_4_0][IPA_CLIENT_Q6_LTE_WIFI_AGGR_CONS] = {
			true, IPA_v4_0_GROUP_UL_DL,
			false,
			IPA_DPS_HPS_SEQ_TYPE_INVALID,
			QMB_MASTER_SELECT_DDR,
			{ 16, 5, 9, 9, IPA_EE_Q6 } },
	/* Only for test purpose */
	/* MBIM aggregation test pipes should have the same QMB as USB_CONS */
	[IPA_4_0][IPA_CLIENT_TEST_CONS]           = {
			true, IPA_v4_0_GROUP_UL_DL,
			false,
			IPA_DPS_HPS_SEQ_TYPE_INVALID,
			QMB_MASTER_SELECT_DDR,
			{ 11, 6, 9, 9, IPA_EE_AP } },
	[IPA_4_0][IPA_CLIENT_TEST1_CONS]           = {
			true, IPA_v4_0_GROUP_UL_DL,
			false,
			IPA_DPS_HPS_SEQ_TYPE_INVALID,
			QMB_MASTER_SELECT_DDR,
			{ 11, 6, 9, 9, IPA_EE_AP } },
	[IPA_4_0][IPA_CLIENT_TEST2_CONS]          = {
			true, IPA_v4_0_GROUP_UL_DL,
			false,
			IPA_DPS_HPS_SEQ_TYPE_INVALID,
			QMB_MASTER_SELECT_DDR,
			{ 12, 2, 5, 5, IPA_EE_AP } },
	[IPA_4_0][IPA_CLIENT_TEST3_CONS]          = {
			true, IPA_v4_0_GROUP_UL_DL,
			false,
			IPA_DPS_HPS_SEQ_TYPE_INVALID,
			QMB_MASTER_SELECT_DDR,
			{ 19, 12, 9, 9, IPA_EE_AP } },
	[IPA_4_0][IPA_CLIENT_TEST4_CONS]          = {
			true, IPA_v4_0_GROUP_UL_DL,
			false,
			IPA_DPS_HPS_SEQ_TYPE_INVALID,
			QMB_MASTER_SELECT_DDR,
			{ 21, 14, 9, 9, IPA_EE_AP } },
	/* Dummy consumer (pipe 31) is used in L2TP rt rule */
	[IPA_4_0][IPA_CLIENT_DUMMY_CONS]          = {
			true, IPA_v4_0_GROUP_UL_DL,
			false,
			IPA_DPS_HPS_SEQ_TYPE_INVALID,
			QMB_MASTER_SELECT_DDR,
			{ 31, 31, 8, 8, IPA_EE_AP } },

	/* IPA_4_0_MHI */
	[IPA_4_0_MHI][IPA_CLIENT_APPS_WAN_PROD]   = {
			true, IPA_v4_0_MHI_GROUP_DDR,
			true,
			IPA_DPS_HPS_SEQ_TYPE_2ND_PKT_PROCESS_PASS_NO_DEC_UCP,
			QMB_MASTER_SELECT_DDR,
			{ 2, 3, 16, 32, IPA_EE_AP } },
	[IPA_4_0_MHI][IPA_CLIENT_APPS_CMD_PROD]	  = {
			true, IPA_v4_0_MHI_GROUP_DDR,
			false,
			IPA_DPS_HPS_SEQ_TYPE_DMA_ONLY,
			QMB_MASTER_SELECT_DDR,
			{ 5, 4, 20, 24, IPA_EE_AP } },
	[IPA_4_0_MHI][IPA_CLIENT_MHI_PROD]            = {
			true, IPA_v4_0_MHI_GROUP_PCIE,
			true,
			IPA_DPS_HPS_SEQ_TYPE_2ND_PKT_PROCESS_PASS_NO_DEC_UCP,
			QMB_MASTER_SELECT_PCIE,
			{ 1, 0, 8, 16, IPA_EE_AP } },
	[IPA_4_0_MHI][IPA_CLIENT_Q6_WAN_PROD]         = {
			true, IPA_v4_0_GROUP_UL_DL,
			true,
			IPA_DPS_HPS_SEQ_TYPE_PKT_PROCESS_NO_DEC_UCP,
			QMB_MASTER_SELECT_DDR,
			{ 3, 0, 16, 32, IPA_EE_Q6 } },
	[IPA_4_0_MHI][IPA_CLIENT_Q6_CMD_PROD]	  = {
			true, IPA_v4_0_MHI_GROUP_PCIE,
			false,
			IPA_DPS_HPS_SEQ_TYPE_PKT_PROCESS_NO_DEC_UCP,
			QMB_MASTER_SELECT_DDR,
			{ 4, 1, 20, 24, IPA_EE_Q6 } },
	[IPA_4_0_MHI][IPA_CLIENT_MEMCPY_DMA_SYNC_PROD] = {
			true, IPA_v4_0_MHI_GROUP_DMA,
			false,
			IPA_DPS_HPS_SEQ_TYPE_DMA_ONLY,
			QMB_MASTER_SELECT_DDR,
			{ 7, 9, 8, 16, IPA_EE_AP } },
	[IPA_4_0_MHI][IPA_CLIENT_MEMCPY_DMA_ASYNC_PROD] = {
			true, IPA_v4_0_MHI_GROUP_DMA,
			false,
			IPA_DPS_HPS_SEQ_TYPE_DMA_ONLY,
			QMB_MASTER_SELECT_DDR,
			{ 8, 10, 8, 16, IPA_EE_AP } },
	/* Only for test purpose */
	[IPA_4_0_MHI][IPA_CLIENT_TEST_PROD]           = {
			true, IPA_v4_0_GROUP_UL_DL,
			true,
			IPA_DPS_HPS_SEQ_TYPE_2ND_PKT_PROCESS_PASS_NO_DEC_UCP,
			QMB_MASTER_SELECT_DDR,
			{0, 8, 8, 16, IPA_EE_AP } },
	[IPA_4_0][IPA_CLIENT_TEST1_PROD]          = {
			true, IPA_v4_0_GROUP_UL_DL,
			true,
			IPA_DPS_HPS_SEQ_TYPE_2ND_PKT_PROCESS_PASS_NO_DEC_UCP,
			QMB_MASTER_SELECT_DDR,
			{0, 8, 8, 16, IPA_EE_AP } },
	[IPA_4_0_MHI][IPA_CLIENT_TEST2_PROD]          = {
			true, IPA_v4_0_GROUP_UL_DL,
			true,
			IPA_DPS_HPS_SEQ_TYPE_2ND_PKT_PROCESS_PASS_NO_DEC_UCP,
			QMB_MASTER_SELECT_DDR,
			{ 1, 0, 8, 16, IPA_EE_AP } },
	[IPA_4_0_MHI][IPA_CLIENT_TEST3_PROD]          = {
			true, IPA_v4_0_GROUP_UL_DL,
			true,
			IPA_DPS_HPS_SEQ_TYPE_2ND_PKT_PROCESS_PASS_NO_DEC_UCP,
			QMB_MASTER_SELECT_DDR,
			{ 7, 9, 8, 16, IPA_EE_AP } },
	[IPA_4_0_MHI][IPA_CLIENT_TEST4_PROD]          = {
			true, IPA_v4_0_GROUP_UL_DL,
			true,
			IPA_DPS_HPS_SEQ_TYPE_2ND_PKT_PROCESS_PASS_NO_DEC_UCP,
			QMB_MASTER_SELECT_DDR,
			{ 8, 10, 8, 16, IPA_EE_AP } },
	[IPA_4_0_MHI][IPA_CLIENT_APPS_LAN_CONS]       = {
			true, IPA_v4_0_MHI_GROUP_DDR,
			false,
			IPA_DPS_HPS_SEQ_TYPE_INVALID,
			QMB_MASTER_SELECT_DDR,
			{ 10, 5, 9, 9, IPA_EE_AP } },
	[IPA_4_0_MHI][IPA_CLIENT_APPS_WAN_CONS]       = {
			true, IPA_v4_0_MHI_GROUP_DDR,
			false,
			IPA_DPS_HPS_SEQ_TYPE_INVALID,
			QMB_MASTER_SELECT_DDR,
			{ 11, 6, 9, 9, IPA_EE_AP } },
	[IPA_4_0_MHI][IPA_CLIENT_MHI_CONS]            = {
			true, IPA_v4_0_MHI_GROUP_PCIE,
			false,
			IPA_DPS_HPS_SEQ_TYPE_INVALID,
			QMB_MASTER_SELECT_PCIE,
			{ 17, 1, 17, 17, IPA_EE_AP } },
	[IPA_4_0_MHI][IPA_CLIENT_Q6_LAN_CONS]         = {
			true, IPA_v4_0_MHI_GROUP_DDR,
			false,
			IPA_DPS_HPS_SEQ_TYPE_INVALID,
			QMB_MASTER_SELECT_DDR,
			{ 14, 4, 9, 9, IPA_EE_Q6 } },
	[IPA_4_0_MHI][IPA_CLIENT_Q6_WAN_CONS]         = {
			true, IPA_v4_0_MHI_GROUP_DDR,
			false,
			IPA_DPS_HPS_SEQ_TYPE_INVALID,
			QMB_MASTER_SELECT_DDR,
			{ 13, 3, 9, 9, IPA_EE_Q6 } },
	[IPA_4_0_MHI][IPA_CLIENT_MEMCPY_DMA_SYNC_CONS] = {
			true, IPA_v4_0_MHI_GROUP_DMA,
			false,
			IPA_DPS_HPS_SEQ_TYPE_INVALID,
			QMB_MASTER_SELECT_PCIE,
			{ 20, 13, 9, 9, IPA_EE_AP } },
	[IPA_4_0_MHI][IPA_CLIENT_MEMCPY_DMA_ASYNC_CONS] = {
			true, IPA_v4_0_MHI_GROUP_DMA,
			false,
			IPA_DPS_HPS_SEQ_TYPE_INVALID,
			QMB_MASTER_SELECT_PCIE,
			{ 21, 14, 9, 9, IPA_EE_AP } },
	[IPA_4_0_MHI][IPA_CLIENT_Q6_LTE_WIFI_AGGR_CONS] = {
			true, IPA_v4_0_GROUP_UL_DL,
			false,
			IPA_DPS_HPS_SEQ_TYPE_INVALID,
			QMB_MASTER_SELECT_DDR,
			{ 16, 5, 9, 9, IPA_EE_Q6 } },
	/* Only for test purpose */
	[IPA_4_0_MHI][IPA_CLIENT_TEST_CONS]           = {
			true, IPA_v4_0_GROUP_UL_DL,
			false,
			IPA_DPS_HPS_SEQ_TYPE_INVALID,
			QMB_MASTER_SELECT_PCIE,
			{ 11, 6, 9, 9, IPA_EE_AP } },
	[IPA_4_0_MHI][IPA_CLIENT_TEST1_CONS]           = {
			true, IPA_v4_0_GROUP_UL_DL,
			false,
			IPA_DPS_HPS_SEQ_TYPE_INVALID,
			QMB_MASTER_SELECT_PCIE,
			{ 11, 6, 9, 9, IPA_EE_AP } },
	[IPA_4_0_MHI][IPA_CLIENT_TEST2_CONS]          = {
			true, IPA_v4_0_GROUP_UL_DL,
			false,
			IPA_DPS_HPS_SEQ_TYPE_INVALID,
			QMB_MASTER_SELECT_DDR,
			{ 12, 2, 5, 5, IPA_EE_AP } },
	[IPA_4_0_MHI][IPA_CLIENT_TEST3_CONS]          = {
			true, IPA_v4_0_GROUP_UL_DL,
			false,
			IPA_DPS_HPS_SEQ_TYPE_INVALID,
			QMB_MASTER_SELECT_PCIE,
			{ 19, 12, 9, 9, IPA_EE_AP } },
	[IPA_4_0_MHI][IPA_CLIENT_TEST4_CONS]          = {
			true, IPA_v4_0_GROUP_UL_DL,
			false,
			IPA_DPS_HPS_SEQ_TYPE_INVALID,
			QMB_MASTER_SELECT_PCIE,
			{ 21, 14, 9, 9, IPA_EE_AP } },
	/* Dummy consumer (pipe 31) is used in L2TP rt rule */
	[IPA_4_0_MHI][IPA_CLIENT_DUMMY_CONS]          = {
			true, IPA_v4_0_GROUP_UL_DL,
			false,
			IPA_DPS_HPS_SEQ_TYPE_INVALID,
			QMB_MASTER_SELECT_DDR,
			{ 31, 31, 8, 8, IPA_EE_AP } },
	/* IPA_4_1 */
	[IPA_4_1][IPA_CLIENT_WLAN1_PROD]          = {
			true, IPA_v4_0_GROUP_UL_DL,
			true,
			IPA_DPS_HPS_REP_SEQ_TYPE_2PKT_PROC_PASS_NO_DEC_UCP_DMAP,
			QMB_MASTER_SELECT_DDR,
			{ 6, 2, 8, 16, IPA_EE_UC } },
	[IPA_4_1][IPA_CLIENT_USB_PROD]            = {
			true, IPA_v4_0_GROUP_UL_DL,
			true,
			IPA_DPS_HPS_REP_SEQ_TYPE_2PKT_PROC_PASS_NO_DEC_UCP_DMAP,
			QMB_MASTER_SELECT_DDR,
			{ 0, 8, 8, 16, IPA_EE_AP } },
	[IPA_4_1][IPA_CLIENT_APPS_LAN_PROD]   = {
			true, IPA_v4_0_GROUP_UL_DL,
			false,
			IPA_DPS_HPS_SEQ_TYPE_2ND_PKT_PROCESS_PASS_NO_DEC_UCP,
			QMB_MASTER_SELECT_DDR,
			{ 8, 10, 8, 16, IPA_EE_AP } },
	[IPA_4_1][IPA_CLIENT_APPS_WAN_PROD] = {
			true, IPA_v4_0_GROUP_UL_DL,
			true,
			IPA_DPS_HPS_REP_SEQ_TYPE_2PKT_PROC_PASS_NO_DEC_UCP_DMAP,
			QMB_MASTER_SELECT_DDR,
			{ 2, 3, 16, 32, IPA_EE_AP } },
	[IPA_4_1][IPA_CLIENT_APPS_CMD_PROD]	  = {
			true, IPA_v4_0_GROUP_UL_DL,
			false,
			IPA_DPS_HPS_SEQ_TYPE_DMA_ONLY,
			QMB_MASTER_SELECT_DDR,
			{ 5, 4, 20, 24, IPA_EE_AP } },
	[IPA_4_1][IPA_CLIENT_ODU_PROD]            = {
			true, IPA_v4_0_GROUP_UL_DL,
			true,
			IPA_DPS_HPS_REP_SEQ_TYPE_2PKT_PROC_PASS_NO_DEC_UCP_DMAP,
			QMB_MASTER_SELECT_DDR,
			{ 1, 0, 8, 16, IPA_EE_AP } },
	[IPA_4_1][IPA_CLIENT_ETHERNET_PROD] = {
			true, IPA_v4_0_GROUP_UL_DL,
			true,
			IPA_DPS_HPS_REP_SEQ_TYPE_2PKT_PROC_PASS_NO_DEC_UCP_DMAP,
			QMB_MASTER_SELECT_DDR,
			{ 9, 0, 8, 16, IPA_EE_UC } },
	[IPA_4_1][IPA_CLIENT_Q6_WAN_PROD]         = {
			true, IPA_v4_0_GROUP_UL_DL,
			true,
			IPA_DPS_HPS_SEQ_TYPE_2ND_PKT_PROCESS_PASS_NO_DEC_UCP,
			QMB_MASTER_SELECT_DDR,
			{ 3, 0, 16, 32, IPA_EE_Q6 } },
	[IPA_4_1][IPA_CLIENT_Q6_CMD_PROD]	  = {
			true, IPA_v4_0_GROUP_UL_DL,
			false,
			IPA_DPS_HPS_SEQ_TYPE_PKT_PROCESS_NO_DEC_UCP,
			QMB_MASTER_SELECT_DDR,
			{ 4, 1, 20, 24, IPA_EE_Q6 } },
	/* Only for test purpose */
	[IPA_4_1][IPA_CLIENT_TEST_PROD]           = {
			true, IPA_v4_0_GROUP_UL_DL,
			true,
			IPA_DPS_HPS_SEQ_TYPE_2ND_PKT_PROCESS_PASS_NO_DEC_UCP,
			QMB_MASTER_SELECT_DDR,
			{0, 8, 8, 16, IPA_EE_AP } },
	[IPA_4_1][IPA_CLIENT_TEST1_PROD]          = {
			true, IPA_v4_0_GROUP_UL_DL,
			true,
			IPA_DPS_HPS_SEQ_TYPE_2ND_PKT_PROCESS_PASS_NO_DEC_UCP,
			QMB_MASTER_SELECT_DDR,
			{ 0, 8, 8, 16, IPA_EE_AP } },
	[IPA_4_1][IPA_CLIENT_TEST2_PROD]          = {
			true, IPA_v4_0_GROUP_UL_DL,
			true,
			IPA_DPS_HPS_SEQ_TYPE_2ND_PKT_PROCESS_PASS_NO_DEC_UCP,
			QMB_MASTER_SELECT_DDR,
			{ 1, 0, 8, 16, IPA_EE_AP } },
	[IPA_4_1][IPA_CLIENT_TEST3_PROD]          = {
			true, IPA_v4_0_GROUP_UL_DL,
			true,
			IPA_DPS_HPS_SEQ_TYPE_2ND_PKT_PROCESS_PASS_NO_DEC_UCP,
			QMB_MASTER_SELECT_DDR,
			{7, 9, 8, 16, IPA_EE_AP } },
	[IPA_4_1][IPA_CLIENT_TEST4_PROD]          = {
			true, IPA_v4_0_GROUP_UL_DL,
			true,
			IPA_DPS_HPS_SEQ_TYPE_2ND_PKT_PROCESS_PASS_NO_DEC_UCP,
			QMB_MASTER_SELECT_DDR,
			{ 8, 10, 8, 16, IPA_EE_AP } },


	[IPA_4_1][IPA_CLIENT_WLAN1_CONS]          = {
			true, IPA_v4_0_GROUP_UL_DL,
			false,
			IPA_DPS_HPS_SEQ_TYPE_INVALID,
			QMB_MASTER_SELECT_DDR,
			{ 18, 3, 9, 9, IPA_EE_UC } },
	[IPA_4_1][IPA_CLIENT_WLAN2_CONS]          = {
			true, IPA_v4_0_GROUP_UL_DL,
			false,
			IPA_DPS_HPS_SEQ_TYPE_INVALID,
			QMB_MASTER_SELECT_DDR,
			{ 20, 13, 9, 9, IPA_EE_AP } },
	[IPA_4_1][IPA_CLIENT_WLAN3_CONS]          = {
			true, IPA_v4_0_GROUP_UL_DL,
			false,
			IPA_DPS_HPS_SEQ_TYPE_INVALID,
			QMB_MASTER_SELECT_DDR,
			{ 21, 14, 9, 9, IPA_EE_AP } },
	[IPA_4_1][IPA_CLIENT_USB_CONS]            = {
			true, IPA_v4_0_GROUP_UL_DL,
			false,
			IPA_DPS_HPS_SEQ_TYPE_INVALID,
			QMB_MASTER_SELECT_DDR,
			{ 19, 12, 9, 9, IPA_EE_AP } },
	[IPA_4_1][IPA_CLIENT_USB_DPL_CONS]        = {
			true, IPA_v4_0_GROUP_UL_DL,
			false,
			IPA_DPS_HPS_SEQ_TYPE_INVALID,
			QMB_MASTER_SELECT_DDR,
			{ 15, 7, 5, 5, IPA_EE_AP } },
	[IPA_4_1][IPA_CLIENT_APPS_LAN_CONS]       = {
			true, IPA_v4_0_GROUP_UL_DL,
			false,
			IPA_DPS_HPS_SEQ_TYPE_INVALID,
			QMB_MASTER_SELECT_DDR,
			{ 10, 5, 9, 9, IPA_EE_AP } },
	[IPA_4_1][IPA_CLIENT_APPS_WAN_CONS]       = {
			true, IPA_v4_0_GROUP_UL_DL,
			false,
			IPA_DPS_HPS_SEQ_TYPE_INVALID,
			QMB_MASTER_SELECT_DDR,
			{ 11, 6, 9, 9, IPA_EE_AP } },
	[IPA_4_1][IPA_CLIENT_ETHERNET_CONS]	  = {
			true, IPA_v4_0_GROUP_UL_DL,
			false,
			IPA_DPS_HPS_SEQ_TYPE_INVALID,
			QMB_MASTER_SELECT_DDR,
			{ 22, 1, 9, 9, IPA_EE_UC } },
	[IPA_4_1][IPA_CLIENT_Q6_LAN_CONS]         = {
			true, IPA_v4_0_GROUP_UL_DL,
			false,
			IPA_DPS_HPS_SEQ_TYPE_INVALID,
			QMB_MASTER_SELECT_DDR,
			{ 14, 4, 9, 9, IPA_EE_Q6 } },
	[IPA_4_1][IPA_CLIENT_Q6_WAN_CONS]         = {
			true, IPA_v4_0_GROUP_UL_DL,
			false,
			IPA_DPS_HPS_SEQ_TYPE_INVALID,
			QMB_MASTER_SELECT_DDR,
			{ 13, 3, 9, 9, IPA_EE_Q6 } },
	[IPA_4_1][IPA_CLIENT_Q6_LTE_WIFI_AGGR_CONS] = {
			true, IPA_v4_0_GROUP_UL_DL,
			false,
			IPA_DPS_HPS_SEQ_TYPE_INVALID,
			QMB_MASTER_SELECT_DDR,
			{ 16, 5, 9, 9, IPA_EE_Q6 } },
	/* Only for test purpose */
	/* MBIM aggregation test pipes should have the same QMB as USB_CONS */
	[IPA_4_1][IPA_CLIENT_TEST_CONS]           = {
			true, IPA_v4_0_GROUP_UL_DL,
			false,
			IPA_DPS_HPS_SEQ_TYPE_INVALID,
			QMB_MASTER_SELECT_DDR,
			{ 11, 6, 9, 9, IPA_EE_AP } },
	[IPA_4_1][IPA_CLIENT_TEST1_CONS]           = {
			true, IPA_v4_0_GROUP_UL_DL,
			false,
			IPA_DPS_HPS_SEQ_TYPE_INVALID,
			QMB_MASTER_SELECT_DDR,
			{ 11, 6, 9, 9, IPA_EE_AP } },
	[IPA_4_1][IPA_CLIENT_TEST2_CONS]          = {
			true, IPA_v4_0_GROUP_UL_DL,
			false,
			IPA_DPS_HPS_SEQ_TYPE_INVALID,
			QMB_MASTER_SELECT_DDR,
			{ 12, 2, 9, 9, IPA_EE_AP } },
	[IPA_4_1][IPA_CLIENT_TEST3_CONS]          = {
			true, IPA_v4_0_GROUP_UL_DL,
			false,
			IPA_DPS_HPS_SEQ_TYPE_INVALID,
			QMB_MASTER_SELECT_DDR,
			{ 19, 12, 9, 9, IPA_EE_AP } },
	[IPA_4_1][IPA_CLIENT_TEST4_CONS]          = {
			true, IPA_v4_0_GROUP_UL_DL,
			false,
			IPA_DPS_HPS_SEQ_TYPE_INVALID,
			QMB_MASTER_SELECT_DDR,
			{ 21, 14, 9, 9, IPA_EE_AP } },
	/* Dummy consumer (pipe 31) is used in L2TP rt rule */
	[IPA_4_1][IPA_CLIENT_DUMMY_CONS]          = {
			true, IPA_v4_0_GROUP_UL_DL,
			false,
			IPA_DPS_HPS_SEQ_TYPE_INVALID,
			QMB_MASTER_SELECT_DDR,
			{ 31, 31, 8, 8, IPA_EE_AP } },

	/* IPA_4_2 */
	[IPA_4_2][IPA_CLIENT_WLAN1_PROD]          = {
			true, IPA_v4_2_GROUP_UL_DL,
			true,
			IPA_DPS_HPS_REP_SEQ_TYPE_PKT_PROCESS_NO_DEC_NO_UCP_DMAP,
			QMB_MASTER_SELECT_DDR,
			{ 3, 7, 6, 7, IPA_EE_AP } },
	[IPA_4_2][IPA_CLIENT_USB_PROD]            = {
			true, IPA_v4_2_GROUP_UL_DL,
			true,
			IPA_DPS_HPS_REP_SEQ_TYPE_PKT_PROCESS_NO_DEC_NO_UCP_DMAP,
			QMB_MASTER_SELECT_DDR,
			{ 0, 5, 8, 9, IPA_EE_AP } },
	[IPA_4_2][IPA_CLIENT_APPS_LAN_PROD]   = {
			true, IPA_v4_2_GROUP_UL_DL,
			false,
			IPA_DPS_HPS_SEQ_TYPE_PKT_PROCESS_NO_DEC_NO_UCP,
			QMB_MASTER_SELECT_DDR,
			{ 2, 6, 8, 9, IPA_EE_AP } },
	[IPA_4_2][IPA_CLIENT_APPS_WAN_PROD] = {
			true, IPA_v4_2_GROUP_UL_DL,
			true,
			IPA_DPS_HPS_REP_SEQ_TYPE_PKT_PROCESS_NO_DEC_NO_UCP_DMAP,
			QMB_MASTER_SELECT_DDR,
			{ 1, 0, 8, 12, IPA_EE_AP } },
	[IPA_4_2][IPA_CLIENT_APPS_CMD_PROD]	  = {
			true, IPA_v4_2_GROUP_UL_DL,
			false,
			IPA_DPS_HPS_SEQ_TYPE_DMA_ONLY,
			QMB_MASTER_SELECT_DDR,
			{ 6, 1, 20, 20, IPA_EE_AP } },
	[IPA_4_2][IPA_CLIENT_Q6_WAN_PROD]         = {
			true, IPA_v4_2_GROUP_UL_DL,
			true,
			IPA_DPS_HPS_SEQ_TYPE_PKT_PROCESS_NO_DEC_NO_UCP,
			QMB_MASTER_SELECT_DDR,
			{ 4, 0, 8, 12, IPA_EE_Q6 } },
	[IPA_4_2][IPA_CLIENT_Q6_CMD_PROD]	  = {
			true, IPA_v4_2_GROUP_UL_DL,
			false,
			IPA_DPS_HPS_SEQ_TYPE_PKT_PROCESS_NO_DEC_NO_UCP,
			QMB_MASTER_SELECT_DDR,
			{ 5, 1, 20, 20, IPA_EE_Q6 } },
	[IPA_4_2][IPA_CLIENT_ETHERNET_PROD] = {
			true, IPA_v4_2_GROUP_UL_DL,
			true,
			IPA_DPS_HPS_SEQ_TYPE_PKT_PROCESS_NO_DEC_NO_UCP,
			QMB_MASTER_SELECT_DDR,
			{ 7, 0, 8, 10, IPA_EE_UC } },
	/* Only for test purpose */
	[IPA_4_2][IPA_CLIENT_TEST_PROD]           = {
			true, IPA_v4_2_GROUP_UL_DL,
			true,
			IPA_DPS_HPS_SEQ_TYPE_PKT_PROCESS_NO_DEC_NO_UCP,
			QMB_MASTER_SELECT_DDR,
			{0, 5, 8, 9, IPA_EE_AP } },
	[IPA_4_2][IPA_CLIENT_TEST1_PROD]          = {
			true, IPA_v4_2_GROUP_UL_DL,
			true,
			IPA_DPS_HPS_SEQ_TYPE_PKT_PROCESS_NO_DEC_NO_UCP,
			QMB_MASTER_SELECT_DDR,
			{ 0, 5, 8, 9, IPA_EE_AP } },
	[IPA_4_2][IPA_CLIENT_TEST2_PROD]          = {
			true, IPA_v4_2_GROUP_UL_DL,
			true,
			IPA_DPS_HPS_SEQ_TYPE_PKT_PROCESS_NO_DEC_NO_UCP,
			QMB_MASTER_SELECT_DDR,
			{ 3, 7, 6, 7, IPA_EE_AP } },
	[IPA_4_2][IPA_CLIENT_TEST3_PROD]          = {
			true, IPA_v4_2_GROUP_UL_DL,
			true,
			IPA_DPS_HPS_SEQ_TYPE_PKT_PROCESS_NO_DEC_NO_UCP,
			QMB_MASTER_SELECT_DDR,
			{1, 0, 8, 12, IPA_EE_AP } },
	[IPA_4_2][IPA_CLIENT_TEST4_PROD]          = {
			true, IPA_v4_2_GROUP_UL_DL,
			true,
			IPA_DPS_HPS_SEQ_TYPE_PKT_PROCESS_NO_DEC_NO_UCP,
			QMB_MASTER_SELECT_DDR,
			{ 7, 10, 8, 10, IPA_EE_AP } },


	[IPA_4_2][IPA_CLIENT_WLAN1_CONS]          = {
			true, IPA_v4_2_GROUP_UL_DL,
			false,
			IPA_DPS_HPS_SEQ_TYPE_INVALID,
			QMB_MASTER_SELECT_DDR,
			{ 14, 8, 6, 9, IPA_EE_AP } },
	[IPA_4_2][IPA_CLIENT_USB_CONS]            = {
			true, IPA_v4_2_GROUP_UL_DL,
			false,
			IPA_DPS_HPS_SEQ_TYPE_INVALID,
			QMB_MASTER_SELECT_DDR,
			{ 15, 9, 6, 6, IPA_EE_AP } },
	[IPA_4_2][IPA_CLIENT_USB_DPL_CONS]        = {
			true, IPA_v4_2_GROUP_UL_DL,
			false,
			IPA_DPS_HPS_SEQ_TYPE_INVALID,
			QMB_MASTER_SELECT_DDR,
			{ 12, 4, 4, 4, IPA_EE_AP } },
	[IPA_4_2][IPA_CLIENT_APPS_LAN_CONS]       = {
			true, IPA_v4_2_GROUP_UL_DL,
			false,
			IPA_DPS_HPS_SEQ_TYPE_INVALID,
			QMB_MASTER_SELECT_DDR,
			{ 8, 2, 6, 6, IPA_EE_AP } },
	[IPA_4_2][IPA_CLIENT_APPS_WAN_CONS]       = {
			true, IPA_v4_2_GROUP_UL_DL,
			false,
			IPA_DPS_HPS_SEQ_TYPE_INVALID,
			QMB_MASTER_SELECT_DDR,
			{ 9, 3, 6, 6, IPA_EE_AP } },
	[IPA_4_2][IPA_CLIENT_Q6_LAN_CONS]         = {
			true, IPA_v4_2_GROUP_UL_DL,
			false,
			IPA_DPS_HPS_SEQ_TYPE_INVALID,
			QMB_MASTER_SELECT_DDR,
			{ 11, 3, 6, 6, IPA_EE_Q6 } },
	[IPA_4_2][IPA_CLIENT_Q6_WAN_CONS]         = {
			true, IPA_v4_2_GROUP_UL_DL,
			false,
			IPA_DPS_HPS_SEQ_TYPE_INVALID,
			QMB_MASTER_SELECT_DDR,
			{ 10, 2, 6, 6, IPA_EE_Q6 } },
	[IPA_4_2][IPA_CLIENT_Q6_LTE_WIFI_AGGR_CONS] = {
			true, IPA_v4_2_GROUP_UL_DL,
			false,
			IPA_DPS_HPS_SEQ_TYPE_INVALID,
			QMB_MASTER_SELECT_DDR,
			{ 13, 4, 6, 6, IPA_EE_Q6 } },
	[IPA_4_2][IPA_CLIENT_ETHERNET_CONS] = {
			true, IPA_v4_2_GROUP_UL_DL,
			true,
			IPA_DPS_HPS_SEQ_TYPE_INVALID,
			QMB_MASTER_SELECT_DDR,
			{ 16, 1, 6, 6, IPA_EE_UC } },
	/* Only for test purpose */
	/* MBIM aggregation test pipes should have the same QMB as USB_CONS */
	[IPA_4_2][IPA_CLIENT_TEST_CONS]           = {
			true, IPA_v4_2_GROUP_UL_DL,
			false,
			IPA_DPS_HPS_SEQ_TYPE_INVALID,
			QMB_MASTER_SELECT_DDR,
			{ 15, 9, 6, 6, IPA_EE_AP } },
	[IPA_4_2][IPA_CLIENT_TEST1_CONS]           = {
			true, IPA_v4_2_GROUP_UL_DL,
			false,
			IPA_DPS_HPS_SEQ_TYPE_INVALID,
			QMB_MASTER_SELECT_DDR,
			{ 15, 9, 6, 6, IPA_EE_AP } },
	[IPA_4_2][IPA_CLIENT_TEST2_CONS]          = {
			true, IPA_v4_2_GROUP_UL_DL,
			false,
			IPA_DPS_HPS_SEQ_TYPE_INVALID,
			QMB_MASTER_SELECT_DDR,
			{ 12, 4, 4, 4, IPA_EE_AP } },
	[IPA_4_2][IPA_CLIENT_TEST3_CONS]          = {
			true, IPA_v4_2_GROUP_UL_DL,
			false,
			IPA_DPS_HPS_SEQ_TYPE_INVALID,
			QMB_MASTER_SELECT_DDR,
			{ 14, 8, 6, 9, IPA_EE_AP } },
	[IPA_4_2][IPA_CLIENT_TEST4_CONS]          = {
			true, IPA_v4_2_GROUP_UL_DL,
			false,
			IPA_DPS_HPS_SEQ_TYPE_INVALID,
			QMB_MASTER_SELECT_DDR,
			{ 9, 3, 6, 6, IPA_EE_AP } },
	/* Dummy consumer (pipe 31) is used in L2TP rt rule */
	[IPA_4_2][IPA_CLIENT_DUMMY_CONS]          = {
			true, IPA_v4_2_GROUP_UL_DL,
			false,
			IPA_DPS_HPS_SEQ_TYPE_INVALID,
			QMB_MASTER_SELECT_DDR,
			{ 31, 31, 8, 8, IPA_EE_AP } },

};

static struct ipa3_mem_partition ipa_4_1_mem_part = {
	.ofst_start			= 0x280,
	.nat_ofst			= 0x0,
	.nat_size			= 0x0,
	.v4_flt_hash_ofst		= 0x288,
	.v4_flt_hash_size		=  0x78,
	.v4_flt_hash_size_ddr		= 0x4000,
	.v4_flt_nhash_ofst		= 0x308,
	.v4_flt_nhash_size		= 0x78,
	.v4_flt_nhash_size_ddr		= 0x4000,
	.v6_flt_hash_ofst		= 0x388,
	.v6_flt_hash_size		= 0x78,
	.v6_flt_hash_size_ddr		= 0x4000,
	.v6_flt_nhash_ofst		= 0x408,
	.v6_flt_nhash_size		= 0x78,
	.v6_flt_nhash_size_ddr		= 0x4000,
	.v4_rt_num_index		= 0xf,
	.v4_modem_rt_index_lo		= 0x0,
	.v4_modem_rt_index_hi		= 0x7,
	.v4_apps_rt_index_lo		= 0x8,
	.v4_apps_rt_index_hi		= 0xe,
	.v4_rt_hash_ofst		= 0x488,
	.v4_rt_hash_size		= 0x78,
	.v4_rt_hash_size_ddr		= 0x4000,
	.v4_rt_nhash_ofst		= 0x508,
	.v4_rt_nhash_size		= 0x78,
	.v4_rt_nhash_size_ddr		= 0x4000,
	.v6_rt_num_index		= 0xf,
	.v6_modem_rt_index_lo		= 0x0,
	.v6_modem_rt_index_hi		= 0x7,
	.v6_apps_rt_index_lo		= 0x8,
	.v6_apps_rt_index_hi		= 0xe,
	.v6_rt_hash_ofst		= 0x588,
	.v6_rt_hash_size		= 0x78,
	.v6_rt_hash_size_ddr		= 0x4000,
	.v6_rt_nhash_ofst		= 0x608,
	.v6_rt_nhash_size		= 0x78,
	.v6_rt_nhash_size_ddr		= 0x4000,
	.modem_hdr_ofst			= 0x688,
	.modem_hdr_size			= 0x140,
	.apps_hdr_ofst			= 0x7c8,
	.apps_hdr_size			= 0x0,
	.apps_hdr_size_ddr		= 0x800,
	.modem_hdr_proc_ctx_ofst	= 0x7d0,
	.modem_hdr_proc_ctx_size	= 0x200,
	.apps_hdr_proc_ctx_ofst		= 0x9d0,
	.apps_hdr_proc_ctx_size		= 0x200,
	.apps_hdr_proc_ctx_size_ddr	= 0x0,
	.modem_comp_decomp_ofst		= 0x0,
	.modem_comp_decomp_size		= 0x0,
	.modem_ofst			= 0x13f0,
	.modem_size			= 0x100c,
	.apps_v4_flt_hash_ofst		= 0x23fc,
	.apps_v4_flt_hash_size		= 0x0,
	.apps_v4_flt_nhash_ofst		= 0x23fc,
	.apps_v4_flt_nhash_size		= 0x0,
	.apps_v6_flt_hash_ofst		= 0x23fc,
	.apps_v6_flt_hash_size		= 0x0,
	.apps_v6_flt_nhash_ofst		= 0x23fc,
	.apps_v6_flt_nhash_size		= 0x0,
	.uc_info_ofst			= 0x80,
	.uc_info_size			= 0x200,
	.end_ofst			= 0x2800,
	.apps_v4_rt_hash_ofst		= 0x23fc,
	.apps_v4_rt_hash_size		= 0x0,
	.apps_v4_rt_nhash_ofst		= 0x23fc,
	.apps_v4_rt_nhash_size		= 0x0,
	.apps_v6_rt_hash_ofst		= 0x23fc,
	.apps_v6_rt_hash_size		= 0x0,
	.apps_v6_rt_nhash_ofst		= 0x23fc,
	.apps_v6_rt_nhash_size		= 0x0,
	.uc_event_ring_ofst		= 0x2400,
	.uc_event_ring_size		= 0x400,
	.pdn_config_ofst		= 0xbd8,
	.pdn_config_size		= 0x50,
	.stats_quota_ofst		= 0xc30,
	.stats_quota_size		= 0x60,
	.stats_tethering_ofst		= 0xc90,
	.stats_tethering_size		= 0x140,
	.stats_flt_v4_ofst		= 0xdd0,
	.stats_flt_v4_size		= 0x180,
	.stats_flt_v6_ofst		= 0xf50,
	.stats_flt_v6_size		= 0x180,
	.stats_rt_v4_ofst		= 0x10d0,
	.stats_rt_v4_size		= 0x180,
	.stats_rt_v6_ofst		= 0x1250,
	.stats_rt_v6_size		= 0x180,
	.stats_drop_ofst		= 0x13d0,
	.stats_drop_size		= 0x20,
};

static struct ipa3_mem_partition ipa_4_2_mem_part = {
	.ofst_start			= 0x280,
	.nat_ofst			= 0x0,
	.nat_size			= 0x0,
	.v4_flt_hash_ofst		= 0x288,
	.v4_flt_hash_size		= 0x0,
	.v4_flt_hash_size_ddr		= 0x0,
	.v4_flt_nhash_ofst		= 0x290,
	.v4_flt_nhash_size		= 0x78,
	.v4_flt_nhash_size_ddr		= 0x4000,
	.v6_flt_hash_ofst		= 0x310,
	.v6_flt_hash_size		= 0x0,
	.v6_flt_hash_size_ddr		= 0x0,
	.v6_flt_nhash_ofst		= 0x318,
	.v6_flt_nhash_size		= 0x78,
	.v6_flt_nhash_size_ddr		= 0x4000,
	.v4_rt_num_index		= 0xf,
	.v4_modem_rt_index_lo		= 0x0,
	.v4_modem_rt_index_hi		= 0x7,
	.v4_apps_rt_index_lo		= 0x8,
	.v4_apps_rt_index_hi		= 0xe,
	.v4_rt_hash_ofst		= 0x398,
	.v4_rt_hash_size		= 0x0,
	.v4_rt_hash_size_ddr		= 0x0,
	.v4_rt_nhash_ofst		= 0x3A0,
	.v4_rt_nhash_size		= 0x78,
	.v4_rt_nhash_size_ddr		= 0x4000,
	.v6_rt_num_index		= 0xf,
	.v6_modem_rt_index_lo		= 0x0,
	.v6_modem_rt_index_hi		= 0x7,
	.v6_apps_rt_index_lo		= 0x8,
	.v6_apps_rt_index_hi		= 0xe,
	.v6_rt_hash_ofst		= 0x420,
	.v6_rt_hash_size		= 0x0,
	.v6_rt_hash_size_ddr		= 0x0,
	.v6_rt_nhash_ofst		= 0x428,
	.v6_rt_nhash_size		= 0x78,
	.v6_rt_nhash_size_ddr		= 0x4000,
	.modem_hdr_ofst			= 0x4A8,
	.modem_hdr_size			= 0x140,
	.apps_hdr_ofst			= 0x5E8,
	.apps_hdr_size			= 0x0,
	.apps_hdr_size_ddr		= 0x800,
	.modem_hdr_proc_ctx_ofst	= 0x5F0,
	.modem_hdr_proc_ctx_size	= 0x200,
	.apps_hdr_proc_ctx_ofst		= 0x7F0,
	.apps_hdr_proc_ctx_size		= 0x200,
	.apps_hdr_proc_ctx_size_ddr	= 0x0,
	.modem_comp_decomp_ofst		= 0x0,
	.modem_comp_decomp_size		= 0x0,
	.modem_ofst			= 0xbf0,
	.modem_size			= 0x100c,
	.apps_v4_flt_hash_ofst		= 0x1bfc,
	.apps_v4_flt_hash_size		= 0x0,
	.apps_v4_flt_nhash_ofst		= 0x1bfc,
	.apps_v4_flt_nhash_size		= 0x0,
	.apps_v6_flt_hash_ofst		= 0x1bfc,
	.apps_v6_flt_hash_size		= 0x0,
	.apps_v6_flt_nhash_ofst		= 0x1bfc,
	.apps_v6_flt_nhash_size		= 0x0,
	.uc_info_ofst			= 0x80,
	.uc_info_size			= 0x200,
	.end_ofst			= 0x2000,
	.apps_v4_rt_hash_ofst		= 0x1bfc,
	.apps_v4_rt_hash_size		= 0x0,
	.apps_v4_rt_nhash_ofst		= 0x1bfc,
	.apps_v4_rt_nhash_size		= 0x0,
	.apps_v6_rt_hash_ofst		= 0x1bfc,
	.apps_v6_rt_hash_size		= 0x0,
	.apps_v6_rt_nhash_ofst		= 0x1bfc,
	.apps_v6_rt_nhash_size		= 0x0,
	.uc_event_ring_ofst		= 0x1c00,
	.uc_event_ring_size		= 0x400,
	.pdn_config_ofst		= 0x9F8,
	.pdn_config_size		= 0x50,
	.stats_quota_ofst		= 0xa50,
	.stats_quota_size		= 0x60,
	.stats_tethering_ofst		= 0xab0,
	.stats_tethering_size		= 0x140,
	.stats_flt_v4_ofst		= 0xbf0,
	.stats_flt_v4_size		= 0x0,
	.stats_flt_v6_ofst		= 0xbf0,
	.stats_flt_v6_size		= 0x0,
	.stats_rt_v4_ofst		= 0xbf0,
	.stats_rt_v4_size		= 0x0,
	.stats_rt_v6_ofst		= 0xbf0,
	.stats_rt_v6_size		= 0x0,
	.stats_drop_ofst		= 0xbf0,
	.stats_drop_size		= 0x0,
};

/**
 * ipa3_get_clients_from_rm_resource() - get IPA clients which are related to an
 * IPA_RM resource
 *
 * @resource: [IN] IPA Resource Manager resource
 * @clients: [OUT] Empty array which will contain the list of clients. The
 *         caller must initialize this array.
 *
 * Return codes: 0 on success, negative on failure.
 */
int ipa3_get_clients_from_rm_resource(
	enum ipa_rm_resource_name resource,
	struct ipa3_client_names *clients)
{
	int i = 0;

	if (resource < 0 ||
	    resource >= IPA_RM_RESOURCE_MAX ||
	    !clients) {
		IPAERR("Bad parameters\n");
		return -EINVAL;
	}

	switch (resource) {
	case IPA_RM_RESOURCE_USB_CONS:
		if (ipa3_get_ep_mapping(IPA_CLIENT_USB_CONS) != -1)
			clients->names[i++] = IPA_CLIENT_USB_CONS;
		break;
	case IPA_RM_RESOURCE_USB_DPL_CONS:
		if (ipa3_get_ep_mapping(IPA_CLIENT_USB_DPL_CONS) != -1)
			clients->names[i++] = IPA_CLIENT_USB_DPL_CONS;
		break;
	case IPA_RM_RESOURCE_HSIC_CONS:
		clients->names[i++] = IPA_CLIENT_HSIC1_CONS;
		break;
	case IPA_RM_RESOURCE_WLAN_CONS:
		clients->names[i++] = IPA_CLIENT_WLAN1_CONS;
		clients->names[i++] = IPA_CLIENT_WLAN2_CONS;
		clients->names[i++] = IPA_CLIENT_WLAN3_CONS;
		break;
	case IPA_RM_RESOURCE_MHI_CONS:
		clients->names[i++] = IPA_CLIENT_MHI_CONS;
		break;
	case IPA_RM_RESOURCE_ODU_ADAPT_CONS:
		clients->names[i++] = IPA_CLIENT_ODU_EMB_CONS;
		clients->names[i++] = IPA_CLIENT_ODU_TETH_CONS;
		break;
	case IPA_RM_RESOURCE_ETHERNET_CONS:
		clients->names[i++] = IPA_CLIENT_ETHERNET_CONS;
		break;
	case IPA_RM_RESOURCE_USB_PROD:
		if (ipa3_get_ep_mapping(IPA_CLIENT_USB_PROD) != -1)
			clients->names[i++] = IPA_CLIENT_USB_PROD;
		break;
	case IPA_RM_RESOURCE_HSIC_PROD:
		clients->names[i++] = IPA_CLIENT_HSIC1_PROD;
		break;
	case IPA_RM_RESOURCE_MHI_PROD:
		clients->names[i++] = IPA_CLIENT_MHI_PROD;
		break;
	case IPA_RM_RESOURCE_ODU_ADAPT_PROD:
		clients->names[i++] = IPA_CLIENT_ODU_PROD;
		break;
	case IPA_RM_RESOURCE_ETHERNET_PROD:
		clients->names[i++] = IPA_CLIENT_ETHERNET_PROD;
		break;
	default:
		break;
	}
	clients->length = i;

	return 0;
}

/**
 * ipa3_should_pipe_be_suspended() - returns true when the client's pipe should
 * be suspended during a power save scenario. False otherwise.
 *
 * @client: [IN] IPA client
 */
bool ipa3_should_pipe_be_suspended(enum ipa_client_type client)
{
	struct ipa3_ep_context *ep;
	int ipa_ep_idx;

	ipa_ep_idx = ipa3_get_ep_mapping(client);
	if (ipa_ep_idx == -1) {
		IPAERR("Invalid client.\n");
		WARN_ON(1);
		return false;
	}

	ep = &ipa3_ctx->ep[ipa_ep_idx];

	/*
	 * starting IPA 4.0 pipe no longer can be suspended. Instead,
	 * the corresponding GSI channel should be stopped. Usually client
	 * driver will take care of stopping the channel. For client drivers
	 * that are not stopping the channel, IPA RM will do that based on
	 * ipa3_should_pipe_channel_be_stopped().
	 */
	if (ipa3_ctx->ipa_hw_type >= IPA_HW_v4_0)
		return false;

	if (ep->keep_ipa_awake)
		return false;

	if (client == IPA_CLIENT_USB_CONS     ||
	    client == IPA_CLIENT_USB_DPL_CONS ||
	    client == IPA_CLIENT_MHI_CONS     ||
	    client == IPA_CLIENT_HSIC1_CONS   ||
	    client == IPA_CLIENT_WLAN1_CONS   ||
	    client == IPA_CLIENT_WLAN2_CONS   ||
	    client == IPA_CLIENT_WLAN3_CONS   ||
	    client == IPA_CLIENT_WLAN4_CONS   ||
	    client == IPA_CLIENT_ODU_EMB_CONS ||
	    client == IPA_CLIENT_ODU_TETH_CONS ||
	    client == IPA_CLIENT_ETHERNET_CONS)
		return true;

	return false;
}

/**
 * ipa3_should_pipe_channel_be_stopped() - returns true when the client's
 * channel should be stopped during a power save scenario. False otherwise.
 * Most client already stops the GSI channel on suspend, and are not included
 * in the list below.
 *
 * @client: [IN] IPA client
 */
static bool ipa3_should_pipe_channel_be_stopped(enum ipa_client_type client)
{
	struct ipa3_ep_context *ep;
	int ipa_ep_idx;

	if (ipa3_ctx->ipa_hw_type < IPA_HW_v4_0)
		return false;

	ipa_ep_idx = ipa3_get_ep_mapping(client);
	if (ipa_ep_idx == -1) {
		IPAERR("Invalid client.\n");
		WARN_ON(1);
		return false;
	}

	ep = &ipa3_ctx->ep[ipa_ep_idx];

	if (ep->keep_ipa_awake)
		return false;

	if (client == IPA_CLIENT_ODU_EMB_CONS ||
	    client == IPA_CLIENT_ODU_TETH_CONS)
		return true;

	return false;
}

/**
 * ipa3_suspend_resource_sync() - suspend client endpoints related to the IPA_RM
 * resource and decrement active clients counter, which may result in clock
 * gating of IPA clocks.
 *
 * @resource: [IN] IPA Resource Manager resource
 *
 * Return codes: 0 on success, negative on failure.
 */
int ipa3_suspend_resource_sync(enum ipa_rm_resource_name resource)
{
	struct ipa3_client_names clients;
	int res;
	int index;
	struct ipa_ep_cfg_ctrl suspend;
	enum ipa_client_type client;
	int ipa_ep_idx;
	bool pipe_suspended = false;

	memset(&clients, 0, sizeof(clients));
	res = ipa3_get_clients_from_rm_resource(resource, &clients);
	if (res) {
		IPAERR("Bad params.\n");
		return res;
	}

	for (index = 0; index < clients.length; index++) {
		client = clients.names[index];
		ipa_ep_idx = ipa3_get_ep_mapping(client);
		if (ipa_ep_idx == -1) {
			IPAERR("Invalid client.\n");
			res = -EINVAL;
			continue;
		}
		ipa3_ctx->resume_on_connect[client] = false;
		if (ipa3_ctx->ep[ipa_ep_idx].client == client &&
		    ipa3_should_pipe_be_suspended(client)) {
			if (ipa3_ctx->ep[ipa_ep_idx].valid) {
				/* suspend endpoint */
				memset(&suspend, 0, sizeof(suspend));
				suspend.ipa_ep_suspend = true;
				ipa3_cfg_ep_ctrl(ipa_ep_idx, &suspend);
				pipe_suspended = true;
			}
		}

		if (ipa3_ctx->ep[ipa_ep_idx].client == client &&
			ipa3_should_pipe_channel_be_stopped(client)) {
			if (ipa3_ctx->ep[ipa_ep_idx].valid) {
				/* Stop GSI channel */
				res = ipa3_stop_gsi_channel(ipa_ep_idx);
				if (res) {
					IPAERR("failed stop gsi ch %lu\n",
					ipa3_ctx->ep[ipa_ep_idx].gsi_chan_hdl);
					return res;
				}
			}
		}
	}
	/* Sleep ~1 msec */
	if (pipe_suspended)
		usleep_range(1000, 2000);

	/* before gating IPA clocks do TAG process */
	ipa3_ctx->tag_process_before_gating = true;
	IPA_ACTIVE_CLIENTS_DEC_RESOURCE(ipa_rm_resource_str(resource));

	return 0;
}

/**
 * ipa3_suspend_resource_no_block() - suspend client endpoints related to the
 * IPA_RM resource and decrement active clients counter. This function is
 * guaranteed to avoid sleeping.
 *
 * @resource: [IN] IPA Resource Manager resource
 *
 * Return codes: 0 on success, negative on failure.
 */
int ipa3_suspend_resource_no_block(enum ipa_rm_resource_name resource)
{
	int res;
	struct ipa3_client_names clients;
	int index;
	enum ipa_client_type client;
	struct ipa_ep_cfg_ctrl suspend;
	int ipa_ep_idx;
	struct ipa_active_client_logging_info log_info;

	memset(&clients, 0, sizeof(clients));
	res = ipa3_get_clients_from_rm_resource(resource, &clients);
	if (res) {
		IPAERR(
			"ipa3_get_clients_from_rm_resource() failed, name = %d.\n",
			resource);
		goto bail;
	}

	for (index = 0; index < clients.length; index++) {
		client = clients.names[index];
		ipa_ep_idx = ipa3_get_ep_mapping(client);
		if (ipa_ep_idx == -1) {
			IPAERR("Invalid client.\n");
			res = -EINVAL;
			continue;
		}
		ipa3_ctx->resume_on_connect[client] = false;
		if (ipa3_ctx->ep[ipa_ep_idx].client == client &&
		    ipa3_should_pipe_be_suspended(client)) {
			if (ipa3_ctx->ep[ipa_ep_idx].valid) {
				/* suspend endpoint */
				memset(&suspend, 0, sizeof(suspend));
				suspend.ipa_ep_suspend = true;
				ipa3_cfg_ep_ctrl(ipa_ep_idx, &suspend);
			}
		}

		if (ipa3_ctx->ep[ipa_ep_idx].client == client &&
			ipa3_should_pipe_channel_be_stopped(client)) {
			res = -EPERM;
			goto bail;
		}
	}

	if (res == 0) {
		IPA_ACTIVE_CLIENTS_PREP_RESOURCE(log_info,
				ipa_rm_resource_str(resource));
		/* before gating IPA clocks do TAG process */
		ipa3_ctx->tag_process_before_gating = true;
		ipa3_dec_client_disable_clks_no_block(&log_info);
	}
bail:
	return res;
}

/**
 * ipa3_resume_resource() - resume client endpoints related to the IPA_RM
 * resource.
 *
 * @resource: [IN] IPA Resource Manager resource
 *
 * Return codes: 0 on success, negative on failure.
 */
int ipa3_resume_resource(enum ipa_rm_resource_name resource)
{

	struct ipa3_client_names clients;
	int res;
	int index;
	struct ipa_ep_cfg_ctrl suspend;
	enum ipa_client_type client;
	int ipa_ep_idx;

	memset(&clients, 0, sizeof(clients));
	res = ipa3_get_clients_from_rm_resource(resource, &clients);
	if (res) {
		IPAERR("ipa3_get_clients_from_rm_resource() failed.\n");
		return res;
	}

	for (index = 0; index < clients.length; index++) {
		client = clients.names[index];
		ipa_ep_idx = ipa3_get_ep_mapping(client);
		if (ipa_ep_idx == -1) {
			IPAERR("Invalid client.\n");
			res = -EINVAL;
			continue;
		}
		/*
		 * The related ep, will be resumed on connect
		 * while its resource is granted
		 */
		ipa3_ctx->resume_on_connect[client] = true;
		IPADBG("%d will be resumed on connect.\n", client);
		if (ipa3_ctx->ep[ipa_ep_idx].client == client &&
		    ipa3_should_pipe_be_suspended(client)) {
			if (ipa3_ctx->ep[ipa_ep_idx].valid) {
				memset(&suspend, 0, sizeof(suspend));
				suspend.ipa_ep_suspend = false;
				ipa3_cfg_ep_ctrl(ipa_ep_idx, &suspend);
			}
		}

		if (ipa3_ctx->ep[ipa_ep_idx].client == client &&
			ipa3_should_pipe_channel_be_stopped(client)) {
			if (ipa3_ctx->ep[ipa_ep_idx].valid) {
				res = gsi_start_channel(
					ipa3_ctx->ep[ipa_ep_idx].gsi_chan_hdl);
				if (res) {
					IPAERR("failed to start gsi ch %lu\n",
					ipa3_ctx->ep[ipa_ep_idx].gsi_chan_hdl);
					return res;
				}
			}
		}
	}

	return res;
}

/**
 * _ipa_sram_settings_read_v3_0() - Read SRAM settings from HW
 *
 * Returns:	None
 */
void _ipa_sram_settings_read_v3_0(void)
{
	struct ipahal_reg_shared_mem_size smem_sz;

	memset(&smem_sz, 0, sizeof(smem_sz));

	ipahal_read_reg_fields(IPA_SHARED_MEM_SIZE, &smem_sz);

	ipa3_ctx->smem_restricted_bytes = smem_sz.shared_mem_baddr;
	ipa3_ctx->smem_sz = smem_sz.shared_mem_sz;

	/* reg fields are in 8B units */
	ipa3_ctx->smem_restricted_bytes *= 8;
	ipa3_ctx->smem_sz *= 8;
	ipa3_ctx->smem_reqd_sz = IPA_MEM_PART(end_ofst);
	ipa3_ctx->hdr_tbl_lcl = 0;
	ipa3_ctx->hdr_proc_ctx_tbl_lcl = 1;

	/*
	 * when proc ctx table is located in internal memory,
	 * modem entries resides first.
	 */
	if (ipa3_ctx->hdr_proc_ctx_tbl_lcl) {
		ipa3_ctx->hdr_proc_ctx_tbl.start_offset =
			IPA_MEM_PART(modem_hdr_proc_ctx_size);
	}
	ipa3_ctx->ip4_rt_tbl_hash_lcl = 0;
	ipa3_ctx->ip4_rt_tbl_nhash_lcl = 0;
	ipa3_ctx->ip6_rt_tbl_hash_lcl = 0;
	ipa3_ctx->ip6_rt_tbl_nhash_lcl = 0;
	ipa3_ctx->ip4_flt_tbl_hash_lcl = 0;
	ipa3_ctx->ip4_flt_tbl_nhash_lcl = 0;
	ipa3_ctx->ip6_flt_tbl_hash_lcl = 0;
	ipa3_ctx->ip6_flt_tbl_nhash_lcl = 0;
}

/**
 * ipa3_cfg_route() - configure IPA route
 * @route: IPA route
 *
 * Return codes:
 * 0: success
 */
int ipa3_cfg_route(struct ipahal_reg_route *route)
{

	IPADBG("disable_route_block=%d, default_pipe=%d, default_hdr_tbl=%d\n",
		route->route_dis,
		route->route_def_pipe,
		route->route_def_hdr_table);
	IPADBG("default_hdr_ofst=%d, default_frag_pipe=%d\n",
		route->route_def_hdr_ofst,
		route->route_frag_def_pipe);

	IPADBG("default_retain_hdr=%d\n",
		route->route_def_retain_hdr);

	if (route->route_dis) {
		IPAERR("Route disable is not supported!\n");
		return -EPERM;
	}

	IPA_ACTIVE_CLIENTS_INC_SIMPLE();

	ipahal_write_reg_fields(IPA_ROUTE, route);

	IPA_ACTIVE_CLIENTS_DEC_SIMPLE();

	return 0;
}

/**
 * ipa3_cfg_filter() - configure filter
 * @disable: disable value
 *
 * Return codes:
 * 0: success
 */
int ipa3_cfg_filter(u32 disable)
{
	IPAERR_RL("Filter disable is not supported!\n");
	return -EPERM;
}

/**
 * ipa_comp_cfg() - Configure QMB/Master port selection
 *
 * Returns:	None
 */
static void ipa_comp_cfg(void)
{
	struct ipahal_reg_comp_cfg comp_cfg;

	/* IPAv4 specific, on NON-MHI config*/
	if ((ipa3_ctx->ipa_hw_type == IPA_HW_v4_0) &&
		(ipa3_ctx->ipa_config_is_mhi == false)) {

		ipahal_read_reg_fields(IPA_COMP_CFG, &comp_cfg);
		IPADBG("Before comp config\n");
		IPADBG("ipa_qmb_select_by_address_global_en = %d\n",
			comp_cfg.ipa_qmb_select_by_address_global_en);

		IPADBG("ipa_qmb_select_by_address_prod_en = %d\n",
				comp_cfg.ipa_qmb_select_by_address_prod_en);

		IPADBG("ipa_qmb_select_by_address_cons_en = %d\n",
				comp_cfg.ipa_qmb_select_by_address_cons_en);

		comp_cfg.ipa_qmb_select_by_address_global_en = false;
		comp_cfg.ipa_qmb_select_by_address_prod_en = false;
		comp_cfg.ipa_qmb_select_by_address_cons_en = false;

		ipahal_write_reg_fields(IPA_COMP_CFG, &comp_cfg);

		ipahal_read_reg_fields(IPA_COMP_CFG, &comp_cfg);
		IPADBG("After comp config\n");
		IPADBG("ipa_qmb_select_by_address_global_en = %d\n",
			comp_cfg.ipa_qmb_select_by_address_global_en);

		IPADBG("ipa_qmb_select_by_address_prod_en = %d\n",
				comp_cfg.ipa_qmb_select_by_address_prod_en);

		IPADBG("ipa_qmb_select_by_address_cons_en = %d\n",
				comp_cfg.ipa_qmb_select_by_address_cons_en);
	}

	if (ipa3_ctx->ipa_hw_type >= IPA_HW_v4_0) {
		ipahal_read_reg_fields(IPA_COMP_CFG, &comp_cfg);
		IPADBG("Before comp config\n");
		IPADBG("gsi_multi_inorder_rd_dis = %d\n",
			comp_cfg.gsi_multi_inorder_rd_dis);

		IPADBG("gsi_multi_inorder_wr_dis = %d\n",
			comp_cfg.gsi_multi_inorder_wr_dis);

		comp_cfg.gsi_multi_inorder_rd_dis = true;
		comp_cfg.gsi_multi_inorder_wr_dis = true;

		ipahal_write_reg_fields(IPA_COMP_CFG, &comp_cfg);

		ipahal_read_reg_fields(IPA_COMP_CFG, &comp_cfg);
		IPADBG("After comp config\n");
		IPADBG("gsi_multi_inorder_rd_dis = %d\n",
			comp_cfg.gsi_multi_inorder_rd_dis);

		IPADBG("gsi_multi_inorder_wr_dis = %d\n",
			comp_cfg.gsi_multi_inorder_wr_dis);
	}
}

/**
 * ipa3_cfg_qsb() - Configure IPA QSB maximal reads and writes
 *
 * Returns:	None
 */
void ipa3_cfg_qsb(void)
{
	struct ipahal_reg_qsb_max_reads max_reads = { 0 };
	struct ipahal_reg_qsb_max_writes max_writes = { 0 };

	max_reads.qmb_0_max_reads = 8,
	max_reads.qmb_1_max_reads = 8,

	max_writes.qmb_0_max_writes = 8;
	max_writes.qmb_1_max_writes = 2;

	if (ipa3_ctx->ipa_hw_type >= IPA_HW_v3_5) {
		max_writes.qmb_1_max_writes = 4;
		max_reads.qmb_1_max_reads = 12;
	}

	ipahal_write_reg_fields(IPA_QSB_MAX_WRITES, &max_writes);
	ipahal_write_reg_fields(IPA_QSB_MAX_READS, &max_reads);
}

/**
 * ipa3_init_hw() - initialize HW
 *
 * Return codes:
 * 0: success
 */
int ipa3_init_hw(void)
{
	u32 ipa_version = 0;
	struct ipahal_reg_counter_cfg cnt_cfg;

	/* Read IPA version and make sure we have access to the registers */
	ipa_version = ipahal_read_reg(IPA_VERSION);
	if (ipa_version == 0)
		return -EFAULT;

	switch (ipa3_ctx->ipa_hw_type) {
	case IPA_HW_v3_0:
	case IPA_HW_v3_1:
		ipahal_write_reg(IPA_BCR, IPA_BCR_REG_VAL_v3_0);
		break;
	case IPA_HW_v3_5:
	case IPA_HW_v3_5_1:
		ipahal_write_reg(IPA_BCR, IPA_BCR_REG_VAL_v3_5);
		break;
	case IPA_HW_v4_0:
	case IPA_HW_v4_1:
		ipahal_write_reg(IPA_BCR, IPA_BCR_REG_VAL_v4_0);
		break;
	case IPA_HW_v4_2:
		ipahal_write_reg(IPA_BCR, IPA_BCR_REG_VAL_v4_2);
		break;
	default:
		IPADBG("Do not update BCR - hw_type=%d\n",
			ipa3_ctx->ipa_hw_type);
		break;
	}

	if (ipa3_ctx->ipa_hw_type >= IPA_HW_v4_0) {
		struct ipahal_reg_clkon_cfg clkon_cfg;
		struct ipahal_reg_tx_cfg tx_cfg;

		memset(&clkon_cfg, 0, sizeof(clkon_cfg));

		/*enable open global clocks*/
		clkon_cfg.open_global_2x_clk = true;
		clkon_cfg.open_global = true;
		ipahal_write_reg_fields(IPA_CLKON_CFG, &clkon_cfg);

		ipahal_read_reg_fields(IPA_TX_CFG, &tx_cfg);
		/* disable PA_MASK_EN to allow holb drop */
		tx_cfg.pa_mask_en = 0;
		ipahal_write_reg_fields(IPA_TX_CFG, &tx_cfg);
	}

	ipa3_cfg_qsb();

	/* set granularity for 0.5 msec*/
	cnt_cfg.aggr_granularity = GRAN_VALUE_500_USEC;
	ipahal_write_reg_fields(IPA_COUNTER_CFG, &cnt_cfg);

	ipa_comp_cfg();

	return 0;
}

/**
 * ipa3_get_hw_type_index() - Get HW type index which is used as the entry index
 *	for ep\resource groups related arrays .
 *
 * Return value: HW type index
 */
u8 ipa3_get_hw_type_index(void)
{
	u8 hw_type_index;

	switch (ipa3_ctx->ipa_hw_type) {
	case IPA_HW_v3_0:
	case IPA_HW_v3_1:
		hw_type_index = IPA_3_0;
		break;
	case IPA_HW_v3_5:
		hw_type_index = IPA_3_5;
		/*
		 *this flag is initialized only after fw load trigger from
		 * user space (ipa3_write)
		 */
		if (ipa3_ctx->ipa_config_is_mhi)
			hw_type_index = IPA_3_5_MHI;
		break;
	case IPA_HW_v3_5_1:
		hw_type_index = IPA_3_5_1;
		break;
	case IPA_HW_v4_0:
		hw_type_index = IPA_4_0;
		/*
		 *this flag is initialized only after fw load trigger from
		 * user space (ipa3_write)
		 */
		if (ipa3_ctx->ipa_config_is_mhi)
			hw_type_index = IPA_4_0_MHI;
		break;
	case IPA_HW_v4_1:
		hw_type_index = IPA_4_1;
		break;
	case IPA_HW_v4_2:
		hw_type_index = IPA_4_2;
		break;
	case IPA_HW_v4_5:
		hw_type_index = IPA_4_5;
		if (ipa3_ctx->ipa_config_is_mhi)
			hw_type_index = IPA_4_5_MHI;
		break;
	default:
		IPAERR("Incorrect IPA version %d\n", ipa3_ctx->ipa_hw_type);
		hw_type_index = IPA_3_0;
		break;
	}

	return hw_type_index;
}

/**
 * ipa3_get_ep_mapping() - provide endpoint mapping
 * @client: client type
 *
 * Return value: endpoint mapping
 */
int ipa3_get_ep_mapping(enum ipa_client_type client)
{
	int ipa_ep_idx;
	u8 hw_idx = ipa3_get_hw_type_index();

	if (client >= IPA_CLIENT_MAX || client < 0) {
		IPAERR_RL("Bad client number! client =%d\n", client);
		return IPA_EP_NOT_ALLOCATED;
	}

	if (!ipa3_ep_mapping[hw_idx][client].valid)
		return IPA_EP_NOT_ALLOCATED;

	ipa_ep_idx =
		ipa3_ep_mapping[hw_idx][client].ipa_gsi_ep_info.ipa_ep_num;
	if (ipa_ep_idx < 0 || (ipa_ep_idx >= IPA3_MAX_NUM_PIPES
		&& client != IPA_CLIENT_DUMMY_CONS))
		return IPA_EP_NOT_ALLOCATED;

	return ipa_ep_idx;
}

/**
 * ipa3_get_gsi_ep_info() - provide gsi ep information
 * @client: IPA client value
 *
 * Return value: pointer to ipa_gsi_ep_info
 */
const struct ipa_gsi_ep_config *ipa3_get_gsi_ep_info
	(enum ipa_client_type client)
{
	int ep_idx;

	ep_idx = ipa3_get_ep_mapping(client);
	if (ep_idx == IPA_EP_NOT_ALLOCATED)
		return NULL;

	if (!ipa3_ep_mapping[ipa3_get_hw_type_index()][client].valid)
		return NULL;

	return &(ipa3_ep_mapping[ipa3_get_hw_type_index()]
		[client].ipa_gsi_ep_info);
}

/**
 * ipa_get_ep_group() - provide endpoint group by client
 * @client: client type
 *
 * Return value: endpoint group
 */
int ipa_get_ep_group(enum ipa_client_type client)
{
	if (client >= IPA_CLIENT_MAX || client < 0) {
		IPAERR("Bad client number! client =%d\n", client);
		return -EINVAL;
	}

	if (!ipa3_ep_mapping[ipa3_get_hw_type_index()][client].valid)
		return -EINVAL;

	return ipa3_ep_mapping[ipa3_get_hw_type_index()][client].group_num;
}

/**
 * ipa3_get_qmb_master_sel() - provide QMB master selection for the client
 * @client: client type
 *
 * Return value: QMB master index
 */
u8 ipa3_get_qmb_master_sel(enum ipa_client_type client)
{
	if (client >= IPA_CLIENT_MAX || client < 0) {
		IPAERR("Bad client number! client =%d\n", client);
		return -EINVAL;
	}

	if (!ipa3_ep_mapping[ipa3_get_hw_type_index()][client].valid)
		return -EINVAL;

	return ipa3_ep_mapping[ipa3_get_hw_type_index()]
		[client].qmb_master_sel;
}

/* ipa3_set_client() - provide client mapping
 * @client: client type
 *
 * Return value: none
 */

void ipa3_set_client(int index, enum ipacm_client_enum client, bool uplink)
{
	if (client > IPACM_CLIENT_MAX || client < IPACM_CLIENT_USB) {
		IPAERR("Bad client number! client =%d\n", client);
	} else if (index >= IPA3_MAX_NUM_PIPES || index < 0) {
		IPAERR("Bad pipe index! index =%d\n", index);
	} else {
		ipa3_ctx->ipacm_client[index].client_enum = client;
		ipa3_ctx->ipacm_client[index].uplink = uplink;
	}
}

/* ipa3_get_wlan_stats() - get ipa wifi stats
 *
 * Return value: success or failure
 */
int ipa3_get_wlan_stats(struct ipa_get_wdi_sap_stats *wdi_sap_stats)
{
	if (ipa3_ctx->uc_wdi_ctx.stats_notify) {
		ipa3_ctx->uc_wdi_ctx.stats_notify(IPA_GET_WDI_SAP_STATS,
			wdi_sap_stats);
	} else {
		IPAERR("uc_wdi_ctx.stats_notify NULL\n");
		return -EFAULT;
	}
	return 0;
}

int ipa3_set_wlan_quota(struct ipa_set_wifi_quota *wdi_quota)
{
	if (ipa3_ctx->uc_wdi_ctx.stats_notify) {
		ipa3_ctx->uc_wdi_ctx.stats_notify(IPA_SET_WIFI_QUOTA,
			wdi_quota);
	} else {
		IPAERR("uc_wdi_ctx.stats_notify NULL\n");
		return -EFAULT;
	}
	return 0;
}

/**
 * ipa3_get_client() - provide client mapping
 * @client: client type
 *
 * Return value: client mapping enum
 */
enum ipacm_client_enum ipa3_get_client(int pipe_idx)
{
	if (pipe_idx >= IPA3_MAX_NUM_PIPES || pipe_idx < 0) {
		IPAERR("Bad pipe index! pipe_idx =%d\n", pipe_idx);
		return IPACM_CLIENT_MAX;
	} else {
		return ipa3_ctx->ipacm_client[pipe_idx].client_enum;
	}
}

/**
 * ipa2_get_client_uplink() - provide client mapping
 * @client: client type
 *
 * Return value: none
 */
bool ipa3_get_client_uplink(int pipe_idx)
{
	if (pipe_idx < 0 || pipe_idx >= IPA3_MAX_NUM_PIPES) {
		IPAERR("invalid pipe idx %d\n", pipe_idx);
		return false;
	}

	return ipa3_ctx->ipacm_client[pipe_idx].uplink;
}

/**
 * ipa3_get_rm_resource_from_ep() - get the IPA_RM resource which is related to
 * the supplied pipe index.
 *
 * @pipe_idx:
 *
 * Return value: IPA_RM resource related to the pipe, -1 if a resource was not
 * found.
 */
enum ipa_rm_resource_name ipa3_get_rm_resource_from_ep(int pipe_idx)
{
	int i;
	int j;
	enum ipa_client_type client;
	struct ipa3_client_names clients;
	bool found = false;

	if (pipe_idx >= ipa3_ctx->ipa_num_pipes || pipe_idx < 0) {
		IPAERR("Bad pipe index!\n");
		return -EINVAL;
	}

	client = ipa3_ctx->ep[pipe_idx].client;

	for (i = 0; i < IPA_RM_RESOURCE_MAX; i++) {
		memset(&clients, 0, sizeof(clients));
		ipa3_get_clients_from_rm_resource(i, &clients);
		for (j = 0; j < clients.length; j++) {
			if (clients.names[j] == client) {
				found = true;
				break;
			}
		}
		if (found)
			break;
	}

	if (!found)
		return -EFAULT;

	return i;
}

/**
 * ipa3_get_client_mapping() - provide client mapping
 * @pipe_idx: IPA end-point number
 *
 * Return value: client mapping
 */
enum ipa_client_type ipa3_get_client_mapping(int pipe_idx)
{
	if (pipe_idx >= ipa3_ctx->ipa_num_pipes || pipe_idx < 0) {
		IPAERR("Bad pipe index!\n");
		WARN_ON(1);
		return -EINVAL;
	}

	return ipa3_ctx->ep[pipe_idx].client;
}

/**
 * ipa3_get_client_by_pipe() - return client type relative to pipe
 * index
 * @pipe_idx: IPA end-point number
 *
 * Return value: client type
 */
static enum ipa_client_type ipa3_get_client_by_pipe(int pipe_idx)
{
	int j = 0;

	for (j = 0; j < IPA_CLIENT_MAX; j++) {
		const struct ipa_ep_configuration *iec_ptr =
			&(ipa3_ep_mapping[ipa3_get_hw_type_index()][j]);
		if (iec_ptr->valid &&
		    iec_ptr->ipa_gsi_ep_info.ipa_ep_num == pipe_idx)
			break;
	}

	if (j == IPA_CLIENT_MAX)
		IPADBG("Got to IPA_CLIENT_MAX (%d) while searching for (%d)\n",
		       j, pipe_idx);

	return j;
}

/**
 * ipa_init_ep_flt_bitmap() - Initialize the bitmap
 * that represents the End-points that supports filtering
 */
void ipa_init_ep_flt_bitmap(void)
{
	enum ipa_client_type cl;
	u8 hw_idx = ipa3_get_hw_type_index();
	u32 bitmap;
	u32 pipe_num;
	const struct ipa_gsi_ep_config *gsi_ep_ptr;

	bitmap = 0;
	if (ipa3_ctx->ep_flt_bitmap) {
		WARN_ON(1);
		return;
	}

	for (cl = 0; cl < IPA_CLIENT_MAX ; cl++) {
		if (ipa3_ep_mapping[hw_idx][cl].support_flt) {
			gsi_ep_ptr =
				&ipa3_ep_mapping[hw_idx][cl].ipa_gsi_ep_info;
			pipe_num =
				gsi_ep_ptr->ipa_ep_num;
			bitmap |= (1U << pipe_num);
			if (bitmap != ipa3_ctx->ep_flt_bitmap) {
				ipa3_ctx->ep_flt_bitmap = bitmap;
				ipa3_ctx->ep_flt_num++;
			}
		}
	}
}

/**
 * ipa_is_ep_support_flt() - Given an End-point check
 * whether it supports filtering or not.
 *
 * @pipe_idx:
 *
 * Return values:
 * true if supports and false if not
 */
bool ipa_is_ep_support_flt(int pipe_idx)
{
	if (pipe_idx >= ipa3_ctx->ipa_num_pipes || pipe_idx < 0) {
		IPAERR("Bad pipe index!\n");
		return false;
	}

	return ipa3_ctx->ep_flt_bitmap & (1U<<pipe_idx);
}

/**
 * ipa3_cfg_ep_seq() - IPA end-point HPS/DPS sequencer type configuration
 * @clnt_hdl:	[in] opaque client handle assigned by IPA to client
 *
 * Returns:	0 on success, negative on failure
 *
 * Note:	Should not be called from atomic context
 */
int ipa3_cfg_ep_seq(u32 clnt_hdl, const struct ipa_ep_cfg_seq *seq_cfg)
{
	int type;

	if (clnt_hdl >= ipa3_ctx->ipa_num_pipes ||
	    ipa3_ctx->ep[clnt_hdl].valid == 0) {
		IPAERR("bad param, clnt_hdl = %d", clnt_hdl);
		return -EINVAL;
	}

	if (IPA_CLIENT_IS_CONS(ipa3_ctx->ep[clnt_hdl].client)) {
		IPAERR("SEQ does not apply to IPA consumer EP %d\n", clnt_hdl);
		return -EINVAL;
	}

	/*
	 * Skip Configure sequencers type for test clients.
	 * These are configured dynamically in ipa3_cfg_ep_mode
	 */
	if (IPA_CLIENT_IS_TEST(ipa3_ctx->ep[clnt_hdl].client)) {
		IPADBG("Skip sequencers configuration for test clients\n");
		return 0;
	}

	if (seq_cfg->set_dynamic)
		type = seq_cfg->seq_type;
	else
		type = ipa3_ep_mapping[ipa3_get_hw_type_index()]
			[ipa3_ctx->ep[clnt_hdl].client].sequencer_type;

	if (type != IPA_DPS_HPS_SEQ_TYPE_INVALID) {
		if (ipa3_ctx->ep[clnt_hdl].cfg.mode.mode == IPA_DMA &&
			!IPA_DPS_HPS_SEQ_TYPE_IS_DMA(type)) {
			IPAERR("Configuring non-DMA SEQ type to DMA pipe\n");
			WARN_ON(1);
			return -EINVAL;
		}
		IPA_ACTIVE_CLIENTS_INC_EP(ipa3_get_client_mapping(clnt_hdl));
		/* Configure sequencers type*/

		IPADBG("set sequencers to sequence 0x%x, ep = %d\n", type,
				clnt_hdl);
		ipahal_write_reg_n(IPA_ENDP_INIT_SEQ_n, clnt_hdl, type);

		IPA_ACTIVE_CLIENTS_DEC_EP(ipa3_get_client_mapping(clnt_hdl));
	} else {
		IPADBG("should not set sequencer type of ep = %d\n", clnt_hdl);
	}

	return 0;
}

/**
 * ipa3_cfg_ep - IPA end-point configuration
 * @clnt_hdl:	[in] opaque client handle assigned by IPA to client
 * @ipa_ep_cfg:	[in] IPA end-point configuration params
 *
 * This includes nat, IPv6CT, header, mode, aggregation and route settings and
 * is a one shot API to configure the IPA end-point fully
 *
 * Returns:	0 on success, negative on failure
 *
 * Note:	Should not be called from atomic context
 */
int ipa3_cfg_ep(u32 clnt_hdl, const struct ipa_ep_cfg *ipa_ep_cfg)
{
	int result = -EINVAL;

	if (clnt_hdl >= ipa3_ctx->ipa_num_pipes ||
	    ipa3_ctx->ep[clnt_hdl].valid == 0 || ipa_ep_cfg == NULL) {
		IPAERR("bad parm.\n");
		return -EINVAL;
	}

	result = ipa3_cfg_ep_hdr(clnt_hdl, &ipa_ep_cfg->hdr);
	if (result)
		return result;

	result = ipa3_cfg_ep_hdr_ext(clnt_hdl, &ipa_ep_cfg->hdr_ext);
	if (result)
		return result;

	result = ipa3_cfg_ep_aggr(clnt_hdl, &ipa_ep_cfg->aggr);
	if (result)
		return result;

	result = ipa3_cfg_ep_cfg(clnt_hdl, &ipa_ep_cfg->cfg);
	if (result)
		return result;

	if (IPA_CLIENT_IS_PROD(ipa3_ctx->ep[clnt_hdl].client)) {
		result = ipa3_cfg_ep_nat(clnt_hdl, &ipa_ep_cfg->nat);
		if (result)
			return result;

		if (ipa3_ctx->ipa_hw_type >= IPA_HW_v4_0) {
			result = ipa3_cfg_ep_conn_track(clnt_hdl,
				&ipa_ep_cfg->conn_track);
			if (result)
				return result;
		}

		result = ipa3_cfg_ep_mode(clnt_hdl, &ipa_ep_cfg->mode);
		if (result)
			return result;

		result = ipa3_cfg_ep_seq(clnt_hdl, &ipa_ep_cfg->seq);
		if (result)
			return result;

		result = ipa3_cfg_ep_route(clnt_hdl, &ipa_ep_cfg->route);
		if (result)
			return result;

		result = ipa3_cfg_ep_deaggr(clnt_hdl, &ipa_ep_cfg->deaggr);
		if (result)
			return result;
	} else {
		result = ipa3_cfg_ep_metadata_mask(clnt_hdl,
				&ipa_ep_cfg->metadata_mask);
		if (result)
			return result;
	}

	return 0;
}

static const char *ipa3_get_nat_en_str(enum ipa_nat_en_type nat_en)
{
	switch (nat_en) {
	case (IPA_BYPASS_NAT):
		return "NAT disabled";
	case (IPA_SRC_NAT):
		return "Source NAT";
	case (IPA_DST_NAT):
		return "Dst NAT";
	}

	return "undefined";
}

static const char *ipa3_get_ipv6ct_en_str(enum ipa_ipv6ct_en_type ipv6ct_en)
{
	switch (ipv6ct_en) {
	case (IPA_BYPASS_IPV6CT):
		return "ipv6ct disabled";
	case (IPA_ENABLE_IPV6CT):
		return "ipv6ct enabled";
	}

	return "undefined";
}

/**
 * ipa3_cfg_ep_nat() - IPA end-point NAT configuration
 * @clnt_hdl:	[in] opaque client handle assigned by IPA to client
 * @ep_nat:	[in] IPA NAT end-point configuration params
 *
 * Returns:	0 on success, negative on failure
 *
 * Note:	Should not be called from atomic context
 */
int ipa3_cfg_ep_nat(u32 clnt_hdl, const struct ipa_ep_cfg_nat *ep_nat)
{
	if (clnt_hdl >= ipa3_ctx->ipa_num_pipes ||
	    ipa3_ctx->ep[clnt_hdl].valid == 0 || ep_nat == NULL) {
		IPAERR("bad parm, clnt_hdl = %d , ep_valid = %d\n",
					clnt_hdl,
					ipa3_ctx->ep[clnt_hdl].valid);
		return -EINVAL;
	}

	if (IPA_CLIENT_IS_CONS(ipa3_ctx->ep[clnt_hdl].client)) {
		IPAERR("NAT does not apply to IPA out EP %d\n", clnt_hdl);
		return -EINVAL;
	}

	IPADBG("pipe=%d, nat_en=%d(%s)\n",
			clnt_hdl,
			ep_nat->nat_en,
			ipa3_get_nat_en_str(ep_nat->nat_en));

	/* copy over EP cfg */
	ipa3_ctx->ep[clnt_hdl].cfg.nat = *ep_nat;

	IPA_ACTIVE_CLIENTS_INC_EP(ipa3_get_client_mapping(clnt_hdl));

	ipahal_write_reg_n_fields(IPA_ENDP_INIT_NAT_n, clnt_hdl, ep_nat);

	IPA_ACTIVE_CLIENTS_DEC_EP(ipa3_get_client_mapping(clnt_hdl));

	return 0;
}

/**
 * ipa3_cfg_ep_conn_track() - IPA end-point IPv6CT configuration
 * @clnt_hdl:		[in] opaque client handle assigned by IPA to client
 * @ep_conn_track:	[in] IPA IPv6CT end-point configuration params
 *
 * Returns:	0 on success, negative on failure
 *
 * Note:	Should not be called from atomic context
 */
int ipa3_cfg_ep_conn_track(u32 clnt_hdl,
	const struct ipa_ep_cfg_conn_track *ep_conn_track)
{
	if (clnt_hdl >= ipa3_ctx->ipa_num_pipes ||
		ipa3_ctx->ep[clnt_hdl].valid == 0 || ep_conn_track == NULL) {
		IPAERR("bad parm, clnt_hdl = %d , ep_valid = %d\n",
			clnt_hdl,
			ipa3_ctx->ep[clnt_hdl].valid);
		return -EINVAL;
	}

	if (IPA_CLIENT_IS_CONS(ipa3_ctx->ep[clnt_hdl].client)) {
		IPAERR("IPv6CT does not apply to IPA out EP %d\n", clnt_hdl);
		return -EINVAL;
	}

	IPADBG("pipe=%d, conn_track_en=%d(%s)\n",
		clnt_hdl,
		ep_conn_track->conn_track_en,
		ipa3_get_ipv6ct_en_str(ep_conn_track->conn_track_en));

	/* copy over EP cfg */
	ipa3_ctx->ep[clnt_hdl].cfg.conn_track = *ep_conn_track;

	IPA_ACTIVE_CLIENTS_INC_EP(ipa3_get_client_mapping(clnt_hdl));

	ipahal_write_reg_n_fields(IPA_ENDP_INIT_CONN_TRACK_n, clnt_hdl,
		ep_conn_track);

	IPA_ACTIVE_CLIENTS_DEC_EP(ipa3_get_client_mapping(clnt_hdl));

	return 0;
}


/**
 * ipa3_cfg_ep_status() - IPA end-point status configuration
 * @clnt_hdl:	[in] opaque client handle assigned by IPA to client
 * @ipa_ep_cfg:	[in] IPA end-point configuration params
 *
 * Returns:	0 on success, negative on failure
 *
 * Note:	Should not be called from atomic context
 */
int ipa3_cfg_ep_status(u32 clnt_hdl,
	const struct ipahal_reg_ep_cfg_status *ep_status)
{
	if (clnt_hdl >= ipa3_ctx->ipa_num_pipes ||
	    ipa3_ctx->ep[clnt_hdl].valid == 0 || ep_status == NULL) {
		IPAERR("bad parm, clnt_hdl = %d , ep_valid = %d\n",
					clnt_hdl,
					ipa3_ctx->ep[clnt_hdl].valid);
		return -EINVAL;
	}

	IPADBG("pipe=%d, status_en=%d status_ep=%d status_location=%d\n",
			clnt_hdl,
			ep_status->status_en,
			ep_status->status_ep,
			ep_status->status_location);

	/* copy over EP cfg */
	ipa3_ctx->ep[clnt_hdl].status = *ep_status;

	IPA_ACTIVE_CLIENTS_INC_EP(ipa3_get_client_mapping(clnt_hdl));

	ipahal_write_reg_n_fields(IPA_ENDP_STATUS_n, clnt_hdl, ep_status);

	IPA_ACTIVE_CLIENTS_DEC_EP(ipa3_get_client_mapping(clnt_hdl));

	return 0;
}

/**
 * ipa3_cfg_ep_cfg() - IPA end-point cfg configuration
 * @clnt_hdl:	[in] opaque client handle assigned by IPA to client
 * @ipa_ep_cfg:	[in] IPA end-point configuration params
 *
 * Returns:	0 on success, negative on failure
 *
 * Note:	Should not be called from atomic context
 */
int ipa3_cfg_ep_cfg(u32 clnt_hdl, const struct ipa_ep_cfg_cfg *cfg)
{
	u8 qmb_master_sel;

	if (clnt_hdl >= ipa3_ctx->ipa_num_pipes ||
	    ipa3_ctx->ep[clnt_hdl].valid == 0 || cfg == NULL) {
		IPAERR("bad parm, clnt_hdl = %d , ep_valid = %d\n",
					clnt_hdl,
					ipa3_ctx->ep[clnt_hdl].valid);
		return -EINVAL;
	}

	/* copy over EP cfg */
	ipa3_ctx->ep[clnt_hdl].cfg.cfg = *cfg;

	/* Override QMB master selection */
	qmb_master_sel = ipa3_get_qmb_master_sel(ipa3_ctx->ep[clnt_hdl].client);
	ipa3_ctx->ep[clnt_hdl].cfg.cfg.gen_qmb_master_sel = qmb_master_sel;
	IPADBG(
	       "pipe=%d, frag_ofld_en=%d cs_ofld_en=%d mdata_hdr_ofst=%d gen_qmb_master_sel=%d\n",
			clnt_hdl,
			ipa3_ctx->ep[clnt_hdl].cfg.cfg.frag_offload_en,
			ipa3_ctx->ep[clnt_hdl].cfg.cfg.cs_offload_en,
			ipa3_ctx->ep[clnt_hdl].cfg.cfg.cs_metadata_hdr_offset,
			ipa3_ctx->ep[clnt_hdl].cfg.cfg.gen_qmb_master_sel);

	IPA_ACTIVE_CLIENTS_INC_EP(ipa3_get_client_mapping(clnt_hdl));

	ipahal_write_reg_n_fields(IPA_ENDP_INIT_CFG_n, clnt_hdl,
				  &ipa3_ctx->ep[clnt_hdl].cfg.cfg);

	IPA_ACTIVE_CLIENTS_DEC_EP(ipa3_get_client_mapping(clnt_hdl));

	return 0;
}

/**
 * ipa3_cfg_ep_metadata_mask() - IPA end-point meta-data mask configuration
 * @clnt_hdl:	[in] opaque client handle assigned by IPA to client
 * @ipa_ep_cfg:	[in] IPA end-point configuration params
 *
 * Returns:	0 on success, negative on failure
 *
 * Note:	Should not be called from atomic context
 */
int ipa3_cfg_ep_metadata_mask(u32 clnt_hdl,
		const struct ipa_ep_cfg_metadata_mask
		*metadata_mask)
{
	if (clnt_hdl >= ipa3_ctx->ipa_num_pipes ||
	    ipa3_ctx->ep[clnt_hdl].valid == 0 || metadata_mask == NULL) {
		IPAERR("bad parm, clnt_hdl = %d , ep_valid = %d\n",
					clnt_hdl,
					ipa3_ctx->ep[clnt_hdl].valid);
		return -EINVAL;
	}

	IPADBG("pipe=%d, metadata_mask=0x%x\n",
			clnt_hdl,
			metadata_mask->metadata_mask);

	/* copy over EP cfg */
	ipa3_ctx->ep[clnt_hdl].cfg.metadata_mask = *metadata_mask;

	IPA_ACTIVE_CLIENTS_INC_EP(ipa3_get_client_mapping(clnt_hdl));

	ipahal_write_reg_n_fields(IPA_ENDP_INIT_HDR_METADATA_MASK_n,
		clnt_hdl, metadata_mask);

	IPA_ACTIVE_CLIENTS_DEC_EP(ipa3_get_client_mapping(clnt_hdl));

	return 0;
}

/**
 * ipa3_cfg_ep_hdr() -  IPA end-point header configuration
 * @clnt_hdl:	[in] opaque client handle assigned by IPA to client
 * @ipa_ep_cfg:	[in] IPA end-point configuration params
 *
 * Returns:	0 on success, negative on failure
 *
 * Note:	Should not be called from atomic context
 */
int ipa3_cfg_ep_hdr(u32 clnt_hdl, const struct ipa_ep_cfg_hdr *ep_hdr)
{
	struct ipa3_ep_context *ep;

	if (clnt_hdl >= ipa3_ctx->ipa_num_pipes ||
	    ipa3_ctx->ep[clnt_hdl].valid == 0 || ep_hdr == NULL) {
		IPAERR("bad parm, clnt_hdl = %d , ep_valid = %d\n",
				clnt_hdl, ipa3_ctx->ep[clnt_hdl].valid);
		return -EINVAL;
	}
	IPADBG("pipe=%d metadata_reg_valid=%d\n",
		clnt_hdl,
		ep_hdr->hdr_metadata_reg_valid);

	IPADBG("remove_additional=%d, a5_mux=%d, ofst_pkt_size=0x%x\n",
		ep_hdr->hdr_remove_additional,
		ep_hdr->hdr_a5_mux,
		ep_hdr->hdr_ofst_pkt_size);

	IPADBG("ofst_pkt_size_valid=%d, additional_const_len=0x%x\n",
		ep_hdr->hdr_ofst_pkt_size_valid,
		ep_hdr->hdr_additional_const_len);

	IPADBG("ofst_metadata=0x%x, ofst_metadata_valid=%d, len=0x%x\n",
		ep_hdr->hdr_ofst_metadata,
		ep_hdr->hdr_ofst_metadata_valid,
		ep_hdr->hdr_len);

	ep = &ipa3_ctx->ep[clnt_hdl];

	/* copy over EP cfg */
	ep->cfg.hdr = *ep_hdr;

	IPA_ACTIVE_CLIENTS_INC_EP(ipa3_get_client_mapping(clnt_hdl));

	ipahal_write_reg_n_fields(IPA_ENDP_INIT_HDR_n, clnt_hdl, &ep->cfg.hdr);

	IPA_ACTIVE_CLIENTS_DEC_EP(ipa3_get_client_mapping(clnt_hdl));

	return 0;
}

/**
 * ipa3_cfg_ep_hdr_ext() -  IPA end-point extended header configuration
 * @clnt_hdl:	[in] opaque client handle assigned by IPA to client
 * @ep_hdr_ext:	[in] IPA end-point configuration params
 *
 * Returns:	0 on success, negative on failure
 *
 * Note:	Should not be called from atomic context
 */
int ipa3_cfg_ep_hdr_ext(u32 clnt_hdl,
		       const struct ipa_ep_cfg_hdr_ext *ep_hdr_ext)
{
	struct ipa3_ep_context *ep;

	if (clnt_hdl >= ipa3_ctx->ipa_num_pipes ||
	    ipa3_ctx->ep[clnt_hdl].valid == 0 || ep_hdr_ext == NULL) {
		IPAERR("bad parm, clnt_hdl = %d , ep_valid = %d\n",
				clnt_hdl, ipa3_ctx->ep[clnt_hdl].valid);
		return -EINVAL;
	}

	IPADBG("pipe=%d hdr_pad_to_alignment=%d\n",
		clnt_hdl,
		ep_hdr_ext->hdr_pad_to_alignment);

	IPADBG("hdr_total_len_or_pad_offset=%d\n",
		ep_hdr_ext->hdr_total_len_or_pad_offset);

	IPADBG("hdr_payload_len_inc_padding=%d hdr_total_len_or_pad=%d\n",
		ep_hdr_ext->hdr_payload_len_inc_padding,
		ep_hdr_ext->hdr_total_len_or_pad);

	IPADBG("hdr_total_len_or_pad_valid=%d hdr_little_endian=%d\n",
		ep_hdr_ext->hdr_total_len_or_pad_valid,
		ep_hdr_ext->hdr_little_endian);

	ep = &ipa3_ctx->ep[clnt_hdl];

	/* copy over EP cfg */
	ep->cfg.hdr_ext = *ep_hdr_ext;

	IPA_ACTIVE_CLIENTS_INC_EP(ipa3_get_client_mapping(clnt_hdl));

	ipahal_write_reg_n_fields(IPA_ENDP_INIT_HDR_EXT_n, clnt_hdl,
		&ep->cfg.hdr_ext);

	IPA_ACTIVE_CLIENTS_DEC_EP(ipa3_get_client_mapping(clnt_hdl));

	return 0;
}

/**
 * ipa3_cfg_ep_ctrl() -  IPA end-point Control configuration
 * @clnt_hdl:	[in] opaque client handle assigned by IPA to client
 * @ipa_ep_cfg_ctrl:	[in] IPA end-point configuration params
 *
 * Returns:	0 on success, negative on failure
 */
int ipa3_cfg_ep_ctrl(u32 clnt_hdl, const struct ipa_ep_cfg_ctrl *ep_ctrl)
{
	if (clnt_hdl >= ipa3_ctx->ipa_num_pipes || ep_ctrl == NULL) {
		IPAERR("bad parm, clnt_hdl = %d\n", clnt_hdl);
		return -EINVAL;
	}

	if (ipa3_ctx->ipa_hw_type >= IPA_HW_v4_0 && ep_ctrl->ipa_ep_suspend) {
		IPAERR("pipe suspend is not supported\n");
		WARN_ON(1);
		return -EPERM;
	}

	IPADBG("pipe=%d ep_suspend=%d, ep_delay=%d\n",
		clnt_hdl,
		ep_ctrl->ipa_ep_suspend,
		ep_ctrl->ipa_ep_delay);

	ipahal_write_reg_n_fields(IPA_ENDP_INIT_CTRL_n, clnt_hdl, ep_ctrl);

	if (ep_ctrl->ipa_ep_suspend == true &&
			IPA_CLIENT_IS_CONS(ipa3_ctx->ep[clnt_hdl].client))
		ipa3_suspend_active_aggr_wa(clnt_hdl);

	return 0;
}

const char *ipa3_get_mode_type_str(enum ipa_mode_type mode)
{
	switch (mode) {
	case (IPA_BASIC):
		return "Basic";
	case (IPA_ENABLE_FRAMING_HDLC):
		return "HDLC framing";
	case (IPA_ENABLE_DEFRAMING_HDLC):
		return "HDLC de-framing";
	case (IPA_DMA):
		return "DMA";
	}

	return "undefined";
}

/**
 * ipa3_cfg_ep_mode() - IPA end-point mode configuration
 * @clnt_hdl:	[in] opaque client handle assigned by IPA to client
 * @ipa_ep_cfg:	[in] IPA end-point configuration params
 *
 * Returns:	0 on success, negative on failure
 *
 * Note:	Should not be called from atomic context
 */
int ipa3_cfg_ep_mode(u32 clnt_hdl, const struct ipa_ep_cfg_mode *ep_mode)
{
	int ep;
	int type;
	struct ipahal_reg_endp_init_mode init_mode;

	if (clnt_hdl >= ipa3_ctx->ipa_num_pipes ||
	    ipa3_ctx->ep[clnt_hdl].valid == 0 || ep_mode == NULL) {
		IPAERR("bad params clnt_hdl=%d , ep_valid=%d ep_mode=%pK\n",
				clnt_hdl, ipa3_ctx->ep[clnt_hdl].valid,
				ep_mode);
		return -EINVAL;
	}

	if (IPA_CLIENT_IS_CONS(ipa3_ctx->ep[clnt_hdl].client)) {
		IPAERR("MODE does not apply to IPA out EP %d\n", clnt_hdl);
		return -EINVAL;
	}

	ep = ipa3_get_ep_mapping(ep_mode->dst);
	if (ep == -1 && ep_mode->mode == IPA_DMA) {
		IPAERR("dst %d does not exist in DMA mode\n", ep_mode->dst);
		return -EINVAL;
	}

	WARN_ON(ep_mode->mode == IPA_DMA && IPA_CLIENT_IS_PROD(ep_mode->dst));

	if (!IPA_CLIENT_IS_CONS(ep_mode->dst))
		ep = ipa3_get_ep_mapping(IPA_CLIENT_APPS_LAN_CONS);

	IPADBG("pipe=%d mode=%d(%s), dst_client_number=%d\n",
			clnt_hdl,
			ep_mode->mode,
			ipa3_get_mode_type_str(ep_mode->mode),
			ep_mode->dst);

	/* copy over EP cfg */
	ipa3_ctx->ep[clnt_hdl].cfg.mode = *ep_mode;
	ipa3_ctx->ep[clnt_hdl].dst_pipe_index = ep;

	IPA_ACTIVE_CLIENTS_INC_EP(ipa3_get_client_mapping(clnt_hdl));

	init_mode.dst_pipe_number = ipa3_ctx->ep[clnt_hdl].dst_pipe_index;
	init_mode.ep_mode = *ep_mode;
	ipahal_write_reg_n_fields(IPA_ENDP_INIT_MODE_n, clnt_hdl, &init_mode);

	 /* Configure sequencers type for test clients*/
	if (IPA_CLIENT_IS_TEST(ipa3_ctx->ep[clnt_hdl].client)) {
		if (ep_mode->mode == IPA_DMA)
			type = IPA_DPS_HPS_SEQ_TYPE_DMA_ONLY;
		else
			/* In IPA4.2 only single pass only supported*/
			if (ipa3_ctx->ipa_hw_type == IPA_HW_v4_2)
				type =
				IPA_DPS_HPS_SEQ_TYPE_PKT_PROCESS_NO_DEC_NO_UCP;
			else
				type =
			IPA_DPS_HPS_SEQ_TYPE_2ND_PKT_PROCESS_PASS_NO_DEC_UCP;

		IPADBG(" set sequencers to sequance 0x%x, ep = %d\n", type,
				clnt_hdl);
		ipahal_write_reg_n(IPA_ENDP_INIT_SEQ_n, clnt_hdl, type);
	}
	IPA_ACTIVE_CLIENTS_DEC_EP(ipa3_get_client_mapping(clnt_hdl));

	return 0;
}

const char *ipa3_get_aggr_enable_str(enum ipa_aggr_en_type aggr_en)
{
	switch (aggr_en) {
	case (IPA_BYPASS_AGGR):
			return "no aggregation";
	case (IPA_ENABLE_AGGR):
			return "aggregation enabled";
	case (IPA_ENABLE_DEAGGR):
		return "de-aggregation enabled";
	}

	return "undefined";
}

const char *ipa3_get_aggr_type_str(enum ipa_aggr_type aggr_type)
{
	switch (aggr_type) {
	case (IPA_MBIM_16):
			return "MBIM_16";
	case (IPA_HDLC):
		return "HDLC";
	case (IPA_TLP):
			return "TLP";
	case (IPA_RNDIS):
			return "RNDIS";
	case (IPA_GENERIC):
			return "GENERIC";
	case (IPA_QCMAP):
			return "QCMAP";
	}
	return "undefined";
}

/**
 * ipa3_cfg_ep_aggr() - IPA end-point aggregation configuration
 * @clnt_hdl:	[in] opaque client handle assigned by IPA to client
 * @ipa_ep_cfg:	[in] IPA end-point configuration params
 *
 * Returns:	0 on success, negative on failure
 *
 * Note:	Should not be called from atomic context
 */
int ipa3_cfg_ep_aggr(u32 clnt_hdl, const struct ipa_ep_cfg_aggr *ep_aggr)
{
	if (clnt_hdl >= ipa3_ctx->ipa_num_pipes ||
	    ipa3_ctx->ep[clnt_hdl].valid == 0 || ep_aggr == NULL) {
		IPAERR("bad parm, clnt_hdl = %d , ep_valid = %d\n",
			clnt_hdl, ipa3_ctx->ep[clnt_hdl].valid);
		return -EINVAL;
	}

	if (ep_aggr->aggr_en == IPA_ENABLE_DEAGGR &&
	    !IPA_EP_SUPPORTS_DEAGGR(clnt_hdl)) {
		IPAERR("pipe=%d cannot be configured to DEAGGR\n", clnt_hdl);
		WARN_ON(1);
		return -EINVAL;
	}

	IPADBG("pipe=%d en=%d(%s), type=%d(%s), byte_limit=%d, time_limit=%d\n",
			clnt_hdl,
			ep_aggr->aggr_en,
			ipa3_get_aggr_enable_str(ep_aggr->aggr_en),
			ep_aggr->aggr,
			ipa3_get_aggr_type_str(ep_aggr->aggr),
			ep_aggr->aggr_byte_limit,
			ep_aggr->aggr_time_limit);
	IPADBG("hard_byte_limit_en=%d aggr_sw_eof_active=%d\n",
		ep_aggr->aggr_hard_byte_limit_en,
		ep_aggr->aggr_sw_eof_active);

	/* copy over EP cfg */
	ipa3_ctx->ep[clnt_hdl].cfg.aggr = *ep_aggr;

	IPA_ACTIVE_CLIENTS_INC_EP(ipa3_get_client_mapping(clnt_hdl));

	ipahal_write_reg_n_fields(IPA_ENDP_INIT_AGGR_n, clnt_hdl, ep_aggr);

	IPA_ACTIVE_CLIENTS_DEC_EP(ipa3_get_client_mapping(clnt_hdl));

	return 0;
}

/**
 * ipa3_cfg_ep_route() - IPA end-point routing configuration
 * @clnt_hdl:	[in] opaque client handle assigned by IPA to client
 * @ipa_ep_cfg:	[in] IPA end-point configuration params
 *
 * Returns:	0 on success, negative on failure
 *
 * Note:	Should not be called from atomic context
 */
int ipa3_cfg_ep_route(u32 clnt_hdl, const struct ipa_ep_cfg_route *ep_route)
{
	struct ipahal_reg_endp_init_route init_rt;

	if (clnt_hdl >= ipa3_ctx->ipa_num_pipes ||
	    ipa3_ctx->ep[clnt_hdl].valid == 0 || ep_route == NULL) {
		IPAERR("bad parm, clnt_hdl = %d , ep_valid = %d\n",
			clnt_hdl, ipa3_ctx->ep[clnt_hdl].valid);
		return -EINVAL;
	}

	if (IPA_CLIENT_IS_CONS(ipa3_ctx->ep[clnt_hdl].client)) {
		IPAERR("ROUTE does not apply to IPA out EP %d\n",
				clnt_hdl);
		return -EINVAL;
	}

	/*
	 * if DMA mode was configured previously for this EP, return with
	 * success
	 */
	if (ipa3_ctx->ep[clnt_hdl].cfg.mode.mode == IPA_DMA) {
		IPADBG("DMA enabled for ep %d, dst pipe is part of DMA\n",
				clnt_hdl);
		return 0;
	}

	if (ep_route->rt_tbl_hdl)
		IPAERR("client specified non-zero RT TBL hdl - ignore it\n");

	IPADBG("pipe=%d, rt_tbl_hdl=%d\n",
			clnt_hdl,
			ep_route->rt_tbl_hdl);

	/* always use "default" routing table when programming EP ROUTE reg */
	ipa3_ctx->ep[clnt_hdl].rt_tbl_idx =
		IPA_MEM_PART(v4_apps_rt_index_lo);

	if (ipa3_ctx->ipa_hw_type < IPA_HW_v4_0) {
		IPA_ACTIVE_CLIENTS_INC_EP(ipa3_get_client_mapping(clnt_hdl));

		init_rt.route_table_index = ipa3_ctx->ep[clnt_hdl].rt_tbl_idx;
		ipahal_write_reg_n_fields(IPA_ENDP_INIT_ROUTE_n,
			clnt_hdl, &init_rt);

		IPA_ACTIVE_CLIENTS_DEC_EP(ipa3_get_client_mapping(clnt_hdl));
	}

	return 0;
}

#define MAX_ALLOWED_BASE_VAL 0x1f
#define MAX_ALLOWED_SCALE_VAL 0x1f

/**
 * ipa3_cal_ep_holb_scale_base_val - calculate base and scale value from tmr_val
 *
 * In IPA4.2 HW version need configure base and scale value in HOL timer reg
 * @tmr_val: [in] timer value for HOL timer
 * @ipa_ep_cfg: [out] Fill IPA end-point configuration base and scale value
 *			and return
 */
void ipa3_cal_ep_holb_scale_base_val(u32 tmr_val,
				struct ipa_ep_cfg_holb *ep_holb)
{
	u32 base_val, scale, scale_val = 1, base = 2;

	for (scale = 0; scale <= MAX_ALLOWED_SCALE_VAL; scale++) {
		base_val = tmr_val/scale_val;
		if (scale != 0)
			scale_val *= base;
		if (base_val <= MAX_ALLOWED_BASE_VAL)
			break;
	}
	ep_holb->base_val = base_val;
	ep_holb->scale = scale_val;

}

/**
 * ipa3_cfg_ep_holb() - IPA end-point holb configuration
 *
 * If an IPA producer pipe is full, IPA HW by default will block
 * indefinitely till space opens up. During this time no packets
 * including those from unrelated pipes will be processed. Enabling
 * HOLB means IPA HW will be allowed to drop packets as/when needed
 * and indefinite blocking is avoided.
 *
 * @clnt_hdl:	[in] opaque client handle assigned by IPA to client
 * @ipa_ep_cfg:	[in] IPA end-point configuration params
 *
 * Returns:	0 on success, negative on failure
 */
int ipa3_cfg_ep_holb(u32 clnt_hdl, const struct ipa_ep_cfg_holb *ep_holb)
{
	if (clnt_hdl >= ipa3_ctx->ipa_num_pipes ||
	    ipa3_ctx->ep[clnt_hdl].valid == 0 || ep_holb == NULL ||
	    ep_holb->tmr_val > ipa3_ctx->ctrl->max_holb_tmr_val ||
	    ep_holb->en > 1) {
		IPAERR("bad parm.\n");
		return -EINVAL;
	}

	if (IPA_CLIENT_IS_PROD(ipa3_ctx->ep[clnt_hdl].client)) {
		IPAERR("HOLB does not apply to IPA in EP %d\n", clnt_hdl);
		return -EINVAL;
	}

	ipa3_ctx->ep[clnt_hdl].holb = *ep_holb;

	IPA_ACTIVE_CLIENTS_INC_EP(ipa3_get_client_mapping(clnt_hdl));

	ipahal_write_reg_n_fields(IPA_ENDP_INIT_HOL_BLOCK_EN_n, clnt_hdl,
		ep_holb);
	if (ipa3_ctx->ipa_hw_type == IPA_HW_v4_2) {
		ipa3_cal_ep_holb_scale_base_val(ep_holb->tmr_val,
				&ipa3_ctx->ep[clnt_hdl].holb);
		ipahal_write_reg_n_fields(IPA_ENDP_INIT_HOL_BLOCK_TIMER_n,
			clnt_hdl, &ipa3_ctx->ep[clnt_hdl].holb);
	} else {
		ipahal_write_reg_n_fields(IPA_ENDP_INIT_HOL_BLOCK_TIMER_n,
			clnt_hdl, ep_holb);
	}

	IPA_ACTIVE_CLIENTS_DEC_EP(ipa3_get_client_mapping(clnt_hdl));

	IPADBG("cfg holb %u ep=%d tmr=%d\n", ep_holb->en, clnt_hdl,
				ep_holb->tmr_val);

	return 0;
}

/**
 * ipa3_cfg_ep_holb_by_client() - IPA end-point holb configuration
 *
 * Wrapper function for ipa3_cfg_ep_holb() with client name instead of
 * client handle. This function is used for clients that does not have
 * client handle.
 *
 * @client:	[in] client name
 * @ipa_ep_cfg:	[in] IPA end-point configuration params
 *
 * Returns:	0 on success, negative on failure
 */
int ipa3_cfg_ep_holb_by_client(enum ipa_client_type client,
				const struct ipa_ep_cfg_holb *ep_holb)
{
	return ipa3_cfg_ep_holb(ipa3_get_ep_mapping(client), ep_holb);
}

/**
 * ipa3_cfg_ep_deaggr() -  IPA end-point deaggregation configuration
 * @clnt_hdl:	[in] opaque client handle assigned by IPA to client
 * @ep_deaggr:	[in] IPA end-point configuration params
 *
 * Returns:	0 on success, negative on failure
 *
 * Note:	Should not be called from atomic context
 */
int ipa3_cfg_ep_deaggr(u32 clnt_hdl,
			const struct ipa_ep_cfg_deaggr *ep_deaggr)
{
	struct ipa3_ep_context *ep;

	if (clnt_hdl >= ipa3_ctx->ipa_num_pipes ||
	    ipa3_ctx->ep[clnt_hdl].valid == 0 || ep_deaggr == NULL) {
		IPAERR("bad parm, clnt_hdl = %d , ep_valid = %d\n",
				clnt_hdl, ipa3_ctx->ep[clnt_hdl].valid);
		return -EINVAL;
	}

	IPADBG("pipe=%d deaggr_hdr_len=%d\n",
		clnt_hdl,
		ep_deaggr->deaggr_hdr_len);

	IPADBG("packet_offset_valid=%d\n",
		ep_deaggr->packet_offset_valid);

	IPADBG("packet_offset_location=%d max_packet_len=%d\n",
		ep_deaggr->packet_offset_location,
		ep_deaggr->max_packet_len);

	ep = &ipa3_ctx->ep[clnt_hdl];

	/* copy over EP cfg */
	ep->cfg.deaggr = *ep_deaggr;

	IPA_ACTIVE_CLIENTS_INC_EP(ipa3_get_client_mapping(clnt_hdl));

	ipahal_write_reg_n_fields(IPA_ENDP_INIT_DEAGGR_n, clnt_hdl,
		&ep->cfg.deaggr);

	IPA_ACTIVE_CLIENTS_DEC_EP(ipa3_get_client_mapping(clnt_hdl));

	return 0;
}

/**
 * ipa3_cfg_ep_metadata() - IPA end-point metadata configuration
 * @clnt_hdl:	[in] opaque client handle assigned by IPA to client
 * @ipa_ep_cfg:	[in] IPA end-point configuration params
 *
 * Returns:	0 on success, negative on failure
 *
 * Note:	Should not be called from atomic context
 */
int ipa3_cfg_ep_metadata(u32 clnt_hdl, const struct ipa_ep_cfg_metadata *ep_md)
{
	u32 qmap_id = 0;
	struct ipa_ep_cfg_metadata ep_md_reg_wrt;

	if (clnt_hdl >= ipa3_ctx->ipa_num_pipes ||
		ipa3_ctx->ep[clnt_hdl].valid == 0 || ep_md == NULL) {
		IPAERR("bad parm, clnt_hdl = %d , ep_valid = %d\n",
					clnt_hdl, ipa3_ctx->ep[clnt_hdl].valid);
		return -EINVAL;
	}

	IPADBG("pipe=%d, mux id=%d\n", clnt_hdl, ep_md->qmap_id);

	/* copy over EP cfg */
	ipa3_ctx->ep[clnt_hdl].cfg.meta = *ep_md;

	IPA_ACTIVE_CLIENTS_INC_EP(ipa3_get_client_mapping(clnt_hdl));

	ep_md_reg_wrt = *ep_md;
	qmap_id = (ep_md->qmap_id <<
		IPA_ENDP_INIT_HDR_METADATA_n_MUX_ID_SHFT) &
		IPA_ENDP_INIT_HDR_METADATA_n_MUX_ID_BMASK;

	ep_md_reg_wrt.qmap_id = qmap_id;
	ipahal_write_reg_n_fields(IPA_ENDP_INIT_HDR_METADATA_n, clnt_hdl,
		&ep_md_reg_wrt);
	ipa3_ctx->ep[clnt_hdl].cfg.hdr.hdr_metadata_reg_valid = 1;
	ipahal_write_reg_n_fields(IPA_ENDP_INIT_HDR_n, clnt_hdl,
		&ipa3_ctx->ep[clnt_hdl].cfg.hdr);

	IPA_ACTIVE_CLIENTS_DEC_EP(ipa3_get_client_mapping(clnt_hdl));

	return 0;
}

int ipa3_write_qmap_id(struct ipa_ioc_write_qmapid *param_in)
{
	struct ipa_ep_cfg_metadata meta;
	struct ipa3_ep_context *ep;
	int ipa_ep_idx;
	int result = -EINVAL;

	if (param_in->client  >= IPA_CLIENT_MAX) {
		IPAERR_RL("bad parm client:%d\n", param_in->client);
		goto fail;
	}

	ipa_ep_idx = ipa3_get_ep_mapping(param_in->client);
	if (ipa_ep_idx == -1) {
		IPAERR_RL("Invalid client.\n");
		goto fail;
	}

	ep = &ipa3_ctx->ep[ipa_ep_idx];
	if (!ep->valid) {
		IPAERR_RL("EP not allocated.\n");
		goto fail;
	}

	meta.qmap_id = param_in->qmap_id;
	if (param_in->client == IPA_CLIENT_USB_PROD ||
	    param_in->client == IPA_CLIENT_HSIC1_PROD ||
	    param_in->client == IPA_CLIENT_ODU_PROD ||
	    param_in->client == IPA_CLIENT_ETHERNET_PROD) {
		result = ipa3_cfg_ep_metadata(ipa_ep_idx, &meta);
	} else if (param_in->client == IPA_CLIENT_WLAN1_PROD) {
		ipa3_ctx->ep[ipa_ep_idx].cfg.meta = meta;
		result = ipa3_write_qmapid_wdi_pipe(ipa_ep_idx, meta.qmap_id);
		if (result)
			IPAERR_RL("qmap_id %d write failed on ep=%d\n",
					meta.qmap_id, ipa_ep_idx);
		result = 0;
	}

fail:
	return result;
}

/**
 * ipa3_dump_buff_internal() - dumps buffer for debug purposes
 * @base: buffer base address
 * @phy_base: buffer physical base address
 * @size: size of the buffer
 */
void ipa3_dump_buff_internal(void *base, dma_addr_t phy_base, u32 size)
{
	int i;
	u32 *cur = (u32 *)base;
	u8 *byt;

	IPADBG("system phys addr=%pa len=%u\n", &phy_base, size);
	for (i = 0; i < size / 4; i++) {
		byt = (u8 *)(cur + i);
		IPADBG("%2d %08x   %02x %02x %02x %02x\n", i, *(cur + i),
				byt[0], byt[1], byt[2], byt[3]);
	}
	IPADBG("END\n");
}

/**
 * ipa3_set_aggr_mode() - Set the aggregation mode which is a global setting
 * @mode:	[in] the desired aggregation mode for e.g. straight MBIM, QCNCM,
 * etc
 *
 * Returns:	0 on success
 */
int ipa3_set_aggr_mode(enum ipa_aggr_mode mode)
{
	struct ipahal_reg_qcncm qcncm;

	if (ipa3_ctx->ipa_hw_type >= IPA_HW_v4_0) {
		if (mode != IPA_MBIM_AGGR) {
			IPAERR("Only MBIM mode is supported staring 4.0\n");
			return -EPERM;
		}
	} else {
		IPA_ACTIVE_CLIENTS_INC_SIMPLE();
		ipahal_read_reg_fields(IPA_QCNCM, &qcncm);
		qcncm.mode_en = mode;
		ipahal_write_reg_fields(IPA_QCNCM, &qcncm);
		IPA_ACTIVE_CLIENTS_DEC_SIMPLE();
	}

	return 0;
}

/**
 * ipa3_set_qcncm_ndp_sig() - Set the NDP signature used for QCNCM aggregation
 * mode
 * @sig:	[in] the first 3 bytes of QCNCM NDP signature (expected to be
 * "QND")
 *
 * Set the NDP signature used for QCNCM aggregation mode. The fourth byte
 * (expected to be 'P') needs to be set using the header addition mechanism
 *
 * Returns:	0 on success, negative on failure
 */
int ipa3_set_qcncm_ndp_sig(char sig[3])
{
	struct ipahal_reg_qcncm qcncm;

	if (ipa3_ctx->ipa_hw_type >= IPA_HW_v4_0) {
		IPAERR("QCNCM mode is not supported staring 4.0\n");
		return -EPERM;
	}

	if (sig == NULL) {
		IPAERR("bad argument\n");
		return -EINVAL;
	}
	IPA_ACTIVE_CLIENTS_INC_SIMPLE();
	ipahal_read_reg_fields(IPA_QCNCM, &qcncm);
	qcncm.mode_val = ((sig[0] << 16) | (sig[1] << 8) | sig[2]);
	ipahal_write_reg_fields(IPA_QCNCM, &qcncm);
	IPA_ACTIVE_CLIENTS_DEC_SIMPLE();

	return 0;
}

/**
 * ipa3_set_single_ndp_per_mbim() - Enable/disable single NDP per MBIM frame
 * configuration
 * @enable:	[in] true for single NDP/MBIM; false otherwise
 *
 * Returns:	0 on success
 */
int ipa3_set_single_ndp_per_mbim(bool enable)
{
	struct ipahal_reg_single_ndp_mode mode;

	if (ipa3_ctx->ipa_hw_type >= IPA_HW_v4_0) {
		IPAERR("QCNCM mode is not supported staring 4.0\n");
		return -EPERM;
	}

	IPA_ACTIVE_CLIENTS_INC_SIMPLE();
	ipahal_read_reg_fields(IPA_SINGLE_NDP_MODE, &mode);
	mode.single_ndp_en = enable;
	ipahal_write_reg_fields(IPA_SINGLE_NDP_MODE, &mode);
	IPA_ACTIVE_CLIENTS_DEC_SIMPLE();

	return 0;
}

/**
 * ipa3_straddle_boundary() - Checks whether a memory buffer straddles a
 * boundary
 * @start: start address of the memory buffer
 * @end: end address of the memory buffer
 * @boundary: boundary
 *
 * Return value:
 * 1: if the interval [start, end] straddles boundary
 * 0: otherwise
 */
int ipa3_straddle_boundary(u32 start, u32 end, u32 boundary)
{
	u32 next_start;
	u32 prev_end;

	IPADBG("start=%u end=%u boundary=%u\n", start, end, boundary);

	next_start = (start + (boundary - 1)) & ~(boundary - 1);
	prev_end = ((end + (boundary - 1)) & ~(boundary - 1)) - boundary;

	while (next_start < prev_end)
		next_start += boundary;

	if (next_start == prev_end)
		return 1;
	else
		return 0;
}

/**
 * ipa3_init_mem_partition() - Assigns the static memory partition
 * based on the IPA version
 *
 * Returns:	0 on success
 */
int ipa3_init_mem_partition(enum ipa_hw_type type)
{
	switch (type) {
	case IPA_HW_v4_1:
		ipa3_ctx->ctrl->mem_partition = &ipa_4_1_mem_part;
		break;
	case IPA_HW_v4_2:
		ipa3_ctx->ctrl->mem_partition = &ipa_4_2_mem_part;
		break;
	case IPA_HW_v4_5:
		ipa3_ctx->ctrl->mem_partition = &ipa_4_2_mem_part;
		break;
	case IPA_HW_None:
	case IPA_HW_v1_0:
	case IPA_HW_v1_1:
	case IPA_HW_v2_0:
	case IPA_HW_v2_1:
	case IPA_HW_v2_5:
	case IPA_HW_v2_6L:
	case IPA_HW_v3_0:
	case IPA_HW_v3_1:
	case IPA_HW_v3_5:
	case IPA_HW_v3_5_1:
	case IPA_HW_v4_0:
		IPAERR("unsupported version %d\n", type);
		return -EPERM;
	}

	if (IPA_MEM_PART(uc_event_ring_ofst) & 1023) {
		IPAERR("UC EVENT RING OFST 0x%x is unaligned\n",
			IPA_MEM_PART(uc_event_ring_ofst));
		return -ENODEV;
	}

	IPADBG("UC EVENT RING OFST 0x%x SIZE 0x%x\n",
		IPA_MEM_PART(uc_event_ring_ofst),
		IPA_MEM_PART(uc_event_ring_size));

	IPADBG("NAT OFST 0x%x SIZE 0x%x\n", IPA_MEM_PART(nat_ofst),
		IPA_MEM_PART(nat_size));

	if (IPA_MEM_PART(uc_info_ofst) & 3) {
		IPAERR("UC INFO OFST 0x%x is unaligned\n",
			IPA_MEM_PART(uc_info_ofst));
		return -ENODEV;
	}

	IPADBG("UC INFO OFST 0x%x SIZE 0x%x\n",
		IPA_MEM_PART(uc_info_ofst), IPA_MEM_PART(uc_info_size));

	IPADBG("RAM OFST 0x%x\n", IPA_MEM_PART(ofst_start));

	if (IPA_MEM_PART(v4_flt_hash_ofst) & 7) {
		IPAERR("V4 FLT HASHABLE OFST 0x%x is unaligned\n",
			IPA_MEM_PART(v4_flt_hash_ofst));
		return -ENODEV;
	}

	IPADBG("V4 FLT HASHABLE OFST 0x%x SIZE 0x%x DDR SIZE 0x%x\n",
		IPA_MEM_PART(v4_flt_hash_ofst),
		IPA_MEM_PART(v4_flt_hash_size),
		IPA_MEM_PART(v4_flt_hash_size_ddr));

	if (IPA_MEM_PART(v4_flt_nhash_ofst) & 7) {
		IPAERR("V4 FLT NON-HASHABLE OFST 0x%x is unaligned\n",
			IPA_MEM_PART(v4_flt_nhash_ofst));
		return -ENODEV;
	}

	IPADBG("V4 FLT NON-HASHABLE OFST 0x%x SIZE 0x%x DDR SIZE 0x%x\n",
		IPA_MEM_PART(v4_flt_nhash_ofst),
		IPA_MEM_PART(v4_flt_nhash_size),
		IPA_MEM_PART(v4_flt_nhash_size_ddr));

	if (IPA_MEM_PART(v6_flt_hash_ofst) & 7) {
		IPAERR("V6 FLT HASHABLE OFST 0x%x is unaligned\n",
			IPA_MEM_PART(v6_flt_hash_ofst));
		return -ENODEV;
	}

	IPADBG("V6 FLT HASHABLE OFST 0x%x SIZE 0x%x DDR SIZE 0x%x\n",
		IPA_MEM_PART(v6_flt_hash_ofst), IPA_MEM_PART(v6_flt_hash_size),
		IPA_MEM_PART(v6_flt_hash_size_ddr));

	if (IPA_MEM_PART(v6_flt_nhash_ofst) & 7) {
		IPAERR("V6 FLT NON-HASHABLE OFST 0x%x is unaligned\n",
			IPA_MEM_PART(v6_flt_nhash_ofst));
		return -ENODEV;
	}

	IPADBG("V6 FLT NON-HASHABLE OFST 0x%x SIZE 0x%x DDR SIZE 0x%x\n",
		IPA_MEM_PART(v6_flt_nhash_ofst),
		IPA_MEM_PART(v6_flt_nhash_size),
		IPA_MEM_PART(v6_flt_nhash_size_ddr));

	IPADBG("V4 RT NUM INDEX 0x%x\n", IPA_MEM_PART(v4_rt_num_index));

	IPADBG("V4 RT MODEM INDEXES 0x%x - 0x%x\n",
		IPA_MEM_PART(v4_modem_rt_index_lo),
		IPA_MEM_PART(v4_modem_rt_index_hi));

	IPADBG("V4 RT APPS INDEXES 0x%x - 0x%x\n",
		IPA_MEM_PART(v4_apps_rt_index_lo),
		IPA_MEM_PART(v4_apps_rt_index_hi));

	if (IPA_MEM_PART(v4_rt_hash_ofst) & 7) {
		IPAERR("V4 RT HASHABLE OFST 0x%x is unaligned\n",
			IPA_MEM_PART(v4_rt_hash_ofst));
		return -ENODEV;
	}

	IPADBG("V4 RT HASHABLE OFST 0x%x\n", IPA_MEM_PART(v4_rt_hash_ofst));

	IPADBG("V4 RT HASHABLE SIZE 0x%x DDR SIZE 0x%x\n",
		IPA_MEM_PART(v4_rt_hash_size),
		IPA_MEM_PART(v4_rt_hash_size_ddr));

	if (IPA_MEM_PART(v4_rt_nhash_ofst) & 7) {
		IPAERR("V4 RT NON-HASHABLE OFST 0x%x is unaligned\n",
			IPA_MEM_PART(v4_rt_nhash_ofst));
		return -ENODEV;
	}

	IPADBG("V4 RT NON-HASHABLE OFST 0x%x\n",
		IPA_MEM_PART(v4_rt_nhash_ofst));

	IPADBG("V4 RT HASHABLE SIZE 0x%x DDR SIZE 0x%x\n",
		IPA_MEM_PART(v4_rt_nhash_size),
		IPA_MEM_PART(v4_rt_nhash_size_ddr));

	IPADBG("V6 RT NUM INDEX 0x%x\n", IPA_MEM_PART(v6_rt_num_index));

	IPADBG("V6 RT MODEM INDEXES 0x%x - 0x%x\n",
		IPA_MEM_PART(v6_modem_rt_index_lo),
		IPA_MEM_PART(v6_modem_rt_index_hi));

	IPADBG("V6 RT APPS INDEXES 0x%x - 0x%x\n",
		IPA_MEM_PART(v6_apps_rt_index_lo),
		IPA_MEM_PART(v6_apps_rt_index_hi));

	if (IPA_MEM_PART(v6_rt_hash_ofst) & 7) {
		IPAERR("V6 RT HASHABLE OFST 0x%x is unaligned\n",
			IPA_MEM_PART(v6_rt_hash_ofst));
		return -ENODEV;
	}

	IPADBG("V6 RT HASHABLE OFST 0x%x\n", IPA_MEM_PART(v6_rt_hash_ofst));

	IPADBG("V6 RT HASHABLE SIZE 0x%x DDR SIZE 0x%x\n",
		IPA_MEM_PART(v6_rt_hash_size),
		IPA_MEM_PART(v6_rt_hash_size_ddr));

	if (IPA_MEM_PART(v6_rt_nhash_ofst) & 7) {
		IPAERR("V6 RT NON-HASHABLE OFST 0x%x is unaligned\n",
			IPA_MEM_PART(v6_rt_nhash_ofst));
		return -ENODEV;
	}

	IPADBG("V6 RT NON-HASHABLE OFST 0x%x\n",
		IPA_MEM_PART(v6_rt_nhash_ofst));

	IPADBG("V6 RT NON-HASHABLE SIZE 0x%x DDR SIZE 0x%x\n",
		IPA_MEM_PART(v6_rt_nhash_size),
		IPA_MEM_PART(v6_rt_nhash_size_ddr));

	if (IPA_MEM_PART(modem_hdr_ofst) & 7) {
		IPAERR("MODEM HDR OFST 0x%x is unaligned\n",
			IPA_MEM_PART(modem_hdr_ofst));
		return -ENODEV;
	}

	IPADBG("MODEM HDR OFST 0x%x SIZE 0x%x\n",
		IPA_MEM_PART(modem_hdr_ofst), IPA_MEM_PART(modem_hdr_size));

	if (IPA_MEM_PART(apps_hdr_ofst) & 7) {
		IPAERR("APPS HDR OFST 0x%x is unaligned\n",
			IPA_MEM_PART(apps_hdr_ofst));
		return -ENODEV;
	}

	IPADBG("APPS HDR OFST 0x%x SIZE 0x%x DDR SIZE 0x%x\n",
		IPA_MEM_PART(apps_hdr_ofst), IPA_MEM_PART(apps_hdr_size),
		IPA_MEM_PART(apps_hdr_size_ddr));

	if (IPA_MEM_PART(modem_hdr_proc_ctx_ofst) & 7) {
		IPAERR("MODEM HDR PROC CTX OFST 0x%x is unaligned\n",
			IPA_MEM_PART(modem_hdr_proc_ctx_ofst));
		return -ENODEV;
	}

	IPADBG("MODEM HDR PROC CTX OFST 0x%x SIZE 0x%x\n",
		IPA_MEM_PART(modem_hdr_proc_ctx_ofst),
		IPA_MEM_PART(modem_hdr_proc_ctx_size));

	if (IPA_MEM_PART(apps_hdr_proc_ctx_ofst) & 7) {
		IPAERR("APPS HDR PROC CTX OFST 0x%x is unaligned\n",
			IPA_MEM_PART(apps_hdr_proc_ctx_ofst));
		return -ENODEV;
	}

	IPADBG("APPS HDR PROC CTX OFST 0x%x SIZE 0x%x DDR SIZE 0x%x\n",
		IPA_MEM_PART(apps_hdr_proc_ctx_ofst),
		IPA_MEM_PART(apps_hdr_proc_ctx_size),
		IPA_MEM_PART(apps_hdr_proc_ctx_size_ddr));

	if (IPA_MEM_PART(pdn_config_ofst) & 7) {
		IPAERR("PDN CONFIG OFST 0x%x is unaligned\n",
			IPA_MEM_PART(pdn_config_ofst));
		return -ENODEV;
	}

	IPADBG("PDN CONFIG OFST 0x%x SIZE 0x%x\n",
		IPA_MEM_PART(pdn_config_ofst),
		IPA_MEM_PART(pdn_config_size));

	if (IPA_MEM_PART(modem_ofst) & 7) {
		IPAERR("MODEM OFST 0x%x is unaligned\n",
			IPA_MEM_PART(modem_ofst));
		return -ENODEV;
	}

	IPADBG("MODEM OFST 0x%x SIZE 0x%x\n", IPA_MEM_PART(modem_ofst),
		IPA_MEM_PART(modem_size));

	IPADBG("V4 APPS HASHABLE FLT OFST 0x%x SIZE 0x%x\n",
		IPA_MEM_PART(apps_v4_flt_hash_ofst),
		IPA_MEM_PART(apps_v4_flt_hash_size));

	IPADBG("V4 APPS NON-HASHABLE FLT OFST 0x%x SIZE 0x%x\n",
		IPA_MEM_PART(apps_v4_flt_nhash_ofst),
		IPA_MEM_PART(apps_v4_flt_nhash_size));

	IPADBG("V6 APPS HASHABLE FLT OFST 0x%x SIZE 0x%x\n",
		IPA_MEM_PART(apps_v6_flt_hash_ofst),
		IPA_MEM_PART(apps_v6_flt_hash_size));

	IPADBG("V6 APPS NON-HASHABLE FLT OFST 0x%x SIZE 0x%x\n",
		IPA_MEM_PART(apps_v6_flt_nhash_ofst),
		IPA_MEM_PART(apps_v6_flt_nhash_size));

	IPADBG("RAM END OFST 0x%x\n",
		IPA_MEM_PART(end_ofst));

	IPADBG("V4 APPS HASHABLE RT OFST 0x%x SIZE 0x%x\n",
		IPA_MEM_PART(apps_v4_rt_hash_ofst),
		IPA_MEM_PART(apps_v4_rt_hash_size));

	IPADBG("V4 APPS NON-HASHABLE RT OFST 0x%x SIZE 0x%x\n",
		IPA_MEM_PART(apps_v4_rt_nhash_ofst),
		IPA_MEM_PART(apps_v4_rt_nhash_size));

	IPADBG("V6 APPS HASHABLE RT OFST 0x%x SIZE 0x%x\n",
		IPA_MEM_PART(apps_v6_rt_hash_ofst),
		IPA_MEM_PART(apps_v6_rt_hash_size));

	IPADBG("V6 APPS NON-HASHABLE RT OFST 0x%x SIZE 0x%x\n",
		IPA_MEM_PART(apps_v6_rt_nhash_ofst),
		IPA_MEM_PART(apps_v6_rt_nhash_size));

	return 0;
}

/**
 * ipa_ctrl_static_bind() - set the appropriate methods for
 *  IPA Driver based on the HW version
 *
 *  @ctrl: data structure which holds the function pointers
 *  @hw_type: the HW type in use
 *
 *  This function can avoid the runtime assignment by using C99 special
 *  struct initialization - hard decision... time.vs.mem
 */
int ipa3_controller_static_bind(struct ipa3_controller *ctrl,
		enum ipa_hw_type hw_type)
{
	if (hw_type >= IPA_HW_v4_0) {
		ctrl->ipa_clk_rate_turbo = IPA_V4_0_CLK_RATE_TURBO;
		ctrl->ipa_clk_rate_nominal = IPA_V4_0_CLK_RATE_NOMINAL;
		ctrl->ipa_clk_rate_svs = IPA_V4_0_CLK_RATE_SVS;
		ctrl->ipa_clk_rate_svs2 = IPA_V4_0_CLK_RATE_SVS2;
	} else if (hw_type >= IPA_HW_v3_5) {
		ctrl->ipa_clk_rate_turbo = IPA_V3_5_CLK_RATE_TURBO;
		ctrl->ipa_clk_rate_nominal = IPA_V3_5_CLK_RATE_NOMINAL;
		ctrl->ipa_clk_rate_svs = IPA_V3_5_CLK_RATE_SVS;
		ctrl->ipa_clk_rate_svs2 = IPA_V3_5_CLK_RATE_SVS2;
	} else {
		ctrl->ipa_clk_rate_turbo = IPA_V3_0_CLK_RATE_TURBO;
		ctrl->ipa_clk_rate_nominal = IPA_V3_0_CLK_RATE_NOMINAL;
		ctrl->ipa_clk_rate_svs = IPA_V3_0_CLK_RATE_SVS;
		ctrl->ipa_clk_rate_svs2 = IPA_V3_0_CLK_RATE_SVS2;
	}

	ctrl->ipa_init_rt4 = _ipa_init_rt4_v3;
	ctrl->ipa_init_rt6 = _ipa_init_rt6_v3;
	ctrl->ipa_init_flt4 = _ipa_init_flt4_v3;
	ctrl->ipa_init_flt6 = _ipa_init_flt6_v3;
	ctrl->ipa3_read_ep_reg = _ipa_read_ep_reg_v3_0;
	ctrl->ipa3_commit_flt = __ipa_commit_flt_v3;
	ctrl->ipa3_commit_rt = __ipa_commit_rt_v3;
	ctrl->ipa3_commit_hdr = __ipa_commit_hdr_v3_0;
	ctrl->ipa3_enable_clks = _ipa_enable_clks_v3_0;
	ctrl->ipa3_disable_clks = _ipa_disable_clks_v3_0;
	ctrl->clock_scaling_bw_threshold_svs =
		IPA_V3_0_BW_THRESHOLD_SVS_MBPS;
	ctrl->clock_scaling_bw_threshold_nominal =
		IPA_V3_0_BW_THRESHOLD_NOMINAL_MBPS;
	ctrl->clock_scaling_bw_threshold_turbo =
		IPA_V3_0_BW_THRESHOLD_TURBO_MBPS;
	ctrl->ipa_reg_base_ofst = ipahal_get_reg_base();
	ctrl->ipa_init_sram = _ipa_init_sram_v3;
	ctrl->ipa_sram_read_settings = _ipa_sram_settings_read_v3_0;
	ctrl->ipa_init_hdr = _ipa_init_hdr_v3_0;

	if (ipa3_ctx->ipa_hw_type >= IPA_HW_v4_0)
		ctrl->ipa3_read_ep_reg = _ipa_read_ep_reg_v4_0;

	return 0;
}

void ipa3_skb_recycle(struct sk_buff *skb)
{
	struct skb_shared_info *shinfo;

	shinfo = skb_shinfo(skb);
	memset(shinfo, 0, offsetof(struct skb_shared_info, dataref));
	atomic_set(&shinfo->dataref, 1);

	memset(skb, 0, offsetof(struct sk_buff, tail));
	skb->data = skb->head + NET_SKB_PAD;
	skb_reset_tail_pointer(skb);
}

int ipa3_alloc_rule_id(struct idr *rule_ids)
{
	/* There is two groups of rule-Ids, Modem ones and Apps ones.
	 * Distinction by high bit: Modem Ids are high bit asserted.
	 */
	return idr_alloc(rule_ids, NULL,
		ipahal_get_low_rule_id(), ipahal_get_rule_id_hi_bit(),
		GFP_KERNEL);
}

int ipa3_id_alloc(void *ptr)
{
	int id;

	idr_preload(GFP_KERNEL);
	spin_lock(&ipa3_ctx->idr_lock);
	id = idr_alloc(&ipa3_ctx->ipa_idr, ptr, 0, 0, GFP_NOWAIT);
	spin_unlock(&ipa3_ctx->idr_lock);
	idr_preload_end();

	return id;
}

void *ipa3_id_find(u32 id)
{
	void *ptr;

	spin_lock(&ipa3_ctx->idr_lock);
	ptr = idr_find(&ipa3_ctx->ipa_idr, id);
	spin_unlock(&ipa3_ctx->idr_lock);

	return ptr;
}

void ipa3_id_remove(u32 id)
{
	spin_lock(&ipa3_ctx->idr_lock);
	idr_remove(&ipa3_ctx->ipa_idr, id);
	spin_unlock(&ipa3_ctx->idr_lock);
}

void ipa3_tag_destroy_imm(void *user1, int user2)
{
	ipahal_destroy_imm_cmd(user1);
}

static void ipa3_tag_free_skb(void *user1, int user2)
{
	dev_kfree_skb_any((struct sk_buff *)user1);
}

#define REQUIRED_TAG_PROCESS_DESCRIPTORS 4
#define MAX_RETRY_ALLOC 10
#define ALLOC_MIN_SLEEP_RX 100000
#define ALLOC_MAX_SLEEP_RX 200000

/* ipa3_tag_process() - Initiates a tag process. Incorporates the input
 * descriptors
 *
 * @desc:	descriptors with commands for IC
 * @desc_size:	amount of descriptors in the above variable
 *
 * Note: The descriptors are copied (if there's room), the client needs to
 * free his descriptors afterwards
 *
 * Return: 0 or negative in case of failure
 */
int ipa3_tag_process(struct ipa3_desc desc[],
	int descs_num,
	unsigned long timeout)
{
	struct ipa3_sys_context *sys;
	struct ipa3_desc *tag_desc;
	int desc_idx = 0;
	struct ipahal_imm_cmd_ip_packet_init pktinit_cmd;
	struct ipahal_imm_cmd_pyld *cmd_pyld = NULL;
	struct ipahal_imm_cmd_ip_packet_tag_status status;
	int i;
	struct sk_buff *dummy_skb;
	int res;
	struct ipa3_tag_completion *comp;
	int ep_idx;
	u32 retry_cnt = 0;

	/* Not enough room for the required descriptors for the tag process */
	if (IPA_TAG_MAX_DESC - descs_num < REQUIRED_TAG_PROCESS_DESCRIPTORS) {
		IPAERR("up to %d descriptors are allowed (received %d)\n",
		       IPA_TAG_MAX_DESC - REQUIRED_TAG_PROCESS_DESCRIPTORS,
		       descs_num);
		return -ENOMEM;
	}

	ep_idx = ipa3_get_ep_mapping(IPA_CLIENT_APPS_CMD_PROD);
	if (-1 == ep_idx) {
		IPAERR("Client %u is not mapped\n",
			IPA_CLIENT_APPS_CMD_PROD);
		return -EFAULT;
	}
	sys = ipa3_ctx->ep[ep_idx].sys;

	tag_desc = kzalloc(sizeof(*tag_desc) * IPA_TAG_MAX_DESC, GFP_KERNEL);
	if (!tag_desc) {
		IPAERR("failed to allocate memory\n");
		return -ENOMEM;
	}

	/* Copy the required descriptors from the client now */
	if (desc) {
		memcpy(&(tag_desc[0]), desc, descs_num *
			sizeof(tag_desc[0]));
		desc_idx += descs_num;
	}

	/* NO-OP IC for ensuring that IPA pipeline is empty */
	cmd_pyld = ipahal_construct_nop_imm_cmd(
		false, IPAHAL_FULL_PIPELINE_CLEAR, false);
	if (!cmd_pyld) {
		IPAERR("failed to construct NOP imm cmd\n");
		res = -ENOMEM;
		goto fail_free_tag_desc;
	}
	ipa3_init_imm_cmd_desc(&tag_desc[desc_idx], cmd_pyld);
	tag_desc[desc_idx].callback = ipa3_tag_destroy_imm;
	tag_desc[desc_idx].user1 = cmd_pyld;
	++desc_idx;

	/* IP_PACKET_INIT IC for tag status to be sent to apps */
	pktinit_cmd.destination_pipe_index =
		ipa3_get_ep_mapping(IPA_CLIENT_APPS_LAN_CONS);
	cmd_pyld = ipahal_construct_imm_cmd(
		IPA_IMM_CMD_IP_PACKET_INIT, &pktinit_cmd, false);
	if (!cmd_pyld) {
		IPAERR("failed to construct ip_packet_init imm cmd\n");
		res = -ENOMEM;
		goto fail_free_desc;
	}
	ipa3_init_imm_cmd_desc(&tag_desc[desc_idx], cmd_pyld);
	tag_desc[desc_idx].callback = ipa3_tag_destroy_imm;
	tag_desc[desc_idx].user1 = cmd_pyld;
	++desc_idx;

	/* status IC */
	status.tag = IPA_COOKIE;
	cmd_pyld = ipahal_construct_imm_cmd(
		IPA_IMM_CMD_IP_PACKET_TAG_STATUS, &status, false);
	if (!cmd_pyld) {
		IPAERR("failed to construct ip_packet_tag_status imm cmd\n");
		res = -ENOMEM;
		goto fail_free_desc;
	}
	ipa3_init_imm_cmd_desc(&tag_desc[desc_idx], cmd_pyld);
	tag_desc[desc_idx].callback = ipa3_tag_destroy_imm;
	tag_desc[desc_idx].user1 = cmd_pyld;
	++desc_idx;

	comp = kzalloc(sizeof(*comp), GFP_KERNEL);
	if (!comp) {
		IPAERR("no mem\n");
		res = -ENOMEM;
		goto fail_free_desc;
	}
	init_completion(&comp->comp);

	/* completion needs to be released from both here and rx handler */
	atomic_set(&comp->cnt, 2);

	/* dummy packet to send to IPA. packet payload is a completion object */
	dummy_skb = alloc_skb(sizeof(comp), GFP_KERNEL);
	if (!dummy_skb) {
		IPAERR("failed to allocate memory\n");
		res = -ENOMEM;
		goto fail_free_comp;
	}

	memcpy(skb_put(dummy_skb, sizeof(comp)), &comp, sizeof(comp));

	if (desc_idx >= IPA_TAG_MAX_DESC) {
		IPAERR("number of commands is out of range\n");
		res = -ENOBUFS;
		goto fail_free_skb;
	}

	tag_desc[desc_idx].pyld = dummy_skb->data;
	tag_desc[desc_idx].len = dummy_skb->len;
	tag_desc[desc_idx].type = IPA_DATA_DESC_SKB;
	tag_desc[desc_idx].callback = ipa3_tag_free_skb;
	tag_desc[desc_idx].user1 = dummy_skb;
	desc_idx++;
retry_alloc:
	/* send all descriptors to IPA with single EOT */
	res = ipa3_send(sys, desc_idx, tag_desc, true);
	if (res) {
		if (res == -ENOMEM) {
			if (retry_cnt < MAX_RETRY_ALLOC) {
				IPADBG(
				"failed to alloc memory retry cnt = %d\n",
					retry_cnt);
				retry_cnt++;
				usleep_range(ALLOC_MIN_SLEEP_RX,
					ALLOC_MAX_SLEEP_RX);
				goto retry_alloc;
			}

		}
		IPAERR("failed to send TAG packets %d\n", res);
		res = -ENOMEM;
		goto fail_free_skb;
	}
	kfree(tag_desc);
	tag_desc = NULL;
	ipa3_ctx->tag_process_before_gating = false;

	IPADBG("waiting for TAG response\n");
	res = wait_for_completion_timeout(&comp->comp, timeout);
	if (res == 0) {
		IPAERR("timeout (%lu msec) on waiting for TAG response\n",
			timeout);
		WARN_ON(1);
		if (atomic_dec_return(&comp->cnt) == 0)
			kfree(comp);
		return -ETIME;
	}

	IPADBG("TAG response arrived!\n");
	if (atomic_dec_return(&comp->cnt) == 0)
		kfree(comp);

	/*
	 * sleep for short period to ensure IPA wrote all packets to
	 * the transport
	 */
	usleep_range(IPA_TAG_SLEEP_MIN_USEC, IPA_TAG_SLEEP_MAX_USEC);

	return 0;

fail_free_skb:
	kfree_skb(dummy_skb);
fail_free_comp:
	kfree(comp);
fail_free_desc:
	/*
	 * Free only the first descriptors allocated here.
	 * [nop, pkt_init, status, dummy_skb]
	 * The user is responsible to free his allocations
	 * in case of failure.
	 * The min is required because we may fail during
	 * of the initial allocations above
	 */
	for (i = descs_num;
		i < min(REQUIRED_TAG_PROCESS_DESCRIPTORS, desc_idx); i++)
		if (tag_desc[i].callback)
			tag_desc[i].callback(tag_desc[i].user1,
				tag_desc[i].user2);
fail_free_tag_desc:
	kfree(tag_desc);
	return res;
}

/**
 * ipa3_tag_generate_force_close_desc() - generate descriptors for force close
 *					 immediate command
 *
 * @desc: descriptors for IC
 * @desc_size: desc array size
 * @start_pipe: first pipe to close aggregation
 * @end_pipe: last (non-inclusive) pipe to close aggregation
 *
 * Return: number of descriptors written or negative in case of failure
 */
static int ipa3_tag_generate_force_close_desc(struct ipa3_desc desc[],
	int desc_size, int start_pipe, int end_pipe)
{
	int i;
	struct ipa_ep_cfg_aggr ep_aggr;
	int desc_idx = 0;
	int res;
	struct ipahal_imm_cmd_register_write reg_write_agg_close;
	struct ipahal_imm_cmd_pyld *cmd_pyld;
	struct ipahal_reg_valmask valmask;

	for (i = start_pipe; i < end_pipe; i++) {
		ipahal_read_reg_n_fields(IPA_ENDP_INIT_AGGR_n, i, &ep_aggr);
		if (!ep_aggr.aggr_en)
			continue;
		IPADBG("Force close ep: %d\n", i);
		if (desc_idx + 1 > desc_size) {
			IPAERR("Internal error - no descriptors\n");
			res = -EFAULT;
			goto fail_no_desc;
		}

		reg_write_agg_close.skip_pipeline_clear = false;
		reg_write_agg_close.pipeline_clear_options =
			IPAHAL_FULL_PIPELINE_CLEAR;
		reg_write_agg_close.offset =
			ipahal_get_reg_ofst(IPA_AGGR_FORCE_CLOSE);
		ipahal_get_aggr_force_close_valmask(i, &valmask);
		reg_write_agg_close.value = valmask.val;
		reg_write_agg_close.value_mask = valmask.mask;
		cmd_pyld = ipahal_construct_imm_cmd(IPA_IMM_CMD_REGISTER_WRITE,
			&reg_write_agg_close, false);
		if (!cmd_pyld) {
			IPAERR("failed to construct register_write imm cmd\n");
			res = -ENOMEM;
			goto fail_alloc_reg_write_agg_close;
		}

		ipa3_init_imm_cmd_desc(&desc[desc_idx], cmd_pyld);
		desc[desc_idx].callback = ipa3_tag_destroy_imm;
		desc[desc_idx].user1 = cmd_pyld;
		++desc_idx;
	}

	return desc_idx;

fail_alloc_reg_write_agg_close:
	for (i = 0; i < desc_idx; ++i)
		if (desc[desc_idx].callback)
			desc[desc_idx].callback(desc[desc_idx].user1,
				desc[desc_idx].user2);
fail_no_desc:
	return res;
}

/**
 * ipa3_tag_aggr_force_close() - Force close aggregation
 *
 * @pipe_num: pipe number or -1 for all pipes
 */
int ipa3_tag_aggr_force_close(int pipe_num)
{
	struct ipa3_desc *desc;
	int res = -1;
	int start_pipe;
	int end_pipe;
	int num_descs;
	int num_aggr_descs;

	if (pipe_num < -1 || pipe_num >= (int)ipa3_ctx->ipa_num_pipes) {
		IPAERR("Invalid pipe number %d\n", pipe_num);
		return -EINVAL;
	}

	if (pipe_num == -1) {
		start_pipe = 0;
		end_pipe = ipa3_ctx->ipa_num_pipes;
	} else {
		start_pipe = pipe_num;
		end_pipe = pipe_num + 1;
	}

	num_descs = end_pipe - start_pipe;

	desc = kcalloc(num_descs, sizeof(*desc), GFP_KERNEL);
	if (!desc) {
		IPAERR("no mem\n");
		return -ENOMEM;
	}

	/* Force close aggregation on all valid pipes with aggregation */
	num_aggr_descs = ipa3_tag_generate_force_close_desc(desc, num_descs,
						start_pipe, end_pipe);
	if (num_aggr_descs < 0) {
		IPAERR("ipa3_tag_generate_force_close_desc failed %d\n",
			num_aggr_descs);
		goto fail_free_desc;
	}

	res = ipa3_tag_process(desc, num_aggr_descs,
			      IPA_FORCE_CLOSE_TAG_PROCESS_TIMEOUT);

fail_free_desc:
	kfree(desc);

	return res;
}

/**
 * ipa3_is_ready() - check if IPA module was initialized
 * successfully
 *
 * Return value: true for yes; false for no
 */
bool ipa3_is_ready(void)
{
	bool complete;

	if (ipa3_ctx == NULL)
		return false;
	mutex_lock(&ipa3_ctx->lock);
	complete = ipa3_ctx->ipa_initialization_complete;
	mutex_unlock(&ipa3_ctx->lock);
	return complete;
}

/**
 * ipa3_is_client_handle_valid() - check if IPA client handle is valid handle
 *
 * Return value: true for yes; false for no
 */
bool ipa3_is_client_handle_valid(u32 clnt_hdl)
{
	if (clnt_hdl >= 0 && clnt_hdl < ipa3_ctx->ipa_num_pipes)
		return true;
	return false;
}

/**
 * ipa3_proxy_clk_unvote() - called to remove IPA clock proxy vote
 *
 * Return value: none
 */
void ipa3_proxy_clk_unvote(void)
{
	if (ipa3_ctx == NULL)
		return;
	mutex_lock(&ipa3_ctx->q6_proxy_clk_vote_mutex);
	if (ipa3_ctx->q6_proxy_clk_vote_valid) {
		IPA_ACTIVE_CLIENTS_DEC_SPECIAL("PROXY_CLK_VOTE");
		ipa3_ctx->q6_proxy_clk_vote_cnt--;
		if (ipa3_ctx->q6_proxy_clk_vote_cnt == 0)
			ipa3_ctx->q6_proxy_clk_vote_valid = false;
	}
	mutex_unlock(&ipa3_ctx->q6_proxy_clk_vote_mutex);
}

/**
 * ipa3_proxy_clk_vote() - called to add IPA clock proxy vote
 *
 * Return value: none
 */
void ipa3_proxy_clk_vote(void)
{
	if (ipa3_ctx == NULL)
		return;
	mutex_lock(&ipa3_ctx->q6_proxy_clk_vote_mutex);
	if (!ipa3_ctx->q6_proxy_clk_vote_valid ||
		(ipa3_ctx->q6_proxy_clk_vote_cnt > 0)) {
		IPA_ACTIVE_CLIENTS_INC_SPECIAL("PROXY_CLK_VOTE");
		ipa3_ctx->q6_proxy_clk_vote_cnt++;
		ipa3_ctx->q6_proxy_clk_vote_valid = true;
	}
	mutex_unlock(&ipa3_ctx->q6_proxy_clk_vote_mutex);
}

/**
 * ipa3_get_smem_restr_bytes()- Return IPA smem restricted bytes
 *
 * Return value: u16 - number of IPA smem restricted bytes
 */
u16 ipa3_get_smem_restr_bytes(void)
{
	if (ipa3_ctx)
		return ipa3_ctx->smem_restricted_bytes;

	IPAERR("IPA Driver not initialized\n");

	return 0;
}

/**
 * ipa3_get_modem_cfg_emb_pipe_flt()- Return ipa3_ctx->modem_cfg_emb_pipe_flt
 *
 * Return value: true if modem configures embedded pipe flt, false otherwise
 */
bool ipa3_get_modem_cfg_emb_pipe_flt(void)
{
	if (ipa3_ctx)
		return ipa3_ctx->modem_cfg_emb_pipe_flt;

	IPAERR("IPA driver has not been initialized\n");

	return false;
}

/**
 * ipa3_get_transport_type()
 *
 * Return value: enum ipa_transport_type
 */
enum ipa_transport_type ipa3_get_transport_type(void)
{
	return IPA_TRANSPORT_TYPE_GSI;
}

u32 ipa3_get_num_pipes(void)
{
	return ipahal_read_reg(IPA_ENABLED_PIPES);
}

/**
 * ipa3_disable_apps_wan_cons_deaggr()-
 * set ipa_ctx->ipa_client_apps_wan_cons_agg_gro
 *
 * Return value: 0 or negative in case of failure
 */
int ipa3_disable_apps_wan_cons_deaggr(uint32_t agg_size, uint32_t agg_count)
{
	int res = -1;

	/* ipahal will adjust limits based on HW capabilities */

	if (ipa3_ctx) {
		ipa3_ctx->ipa_client_apps_wan_cons_agg_gro = true;
		return 0;
	}
	return res;
}

static void *ipa3_get_ipc_logbuf(void)
{
	if (ipa3_ctx)
		return ipa3_ctx->logbuf;

	return NULL;
}

static void *ipa3_get_ipc_logbuf_low(void)
{
	if (ipa3_ctx)
		return ipa3_ctx->logbuf_low;

	return NULL;
}

static void ipa3_get_holb(int ep_idx, struct ipa_ep_cfg_holb *holb)
{
	*holb = ipa3_ctx->ep[ep_idx].holb;
}

static void ipa3_set_tag_process_before_gating(bool val)
{
	ipa3_ctx->tag_process_before_gating = val;
}

/**
 * ipa3_is_vlan_mode - check if a LAN driver should load in VLAN mode
 * @iface - type of vlan capable device
 * @res - query result: true for vlan mode, false for non vlan mode
 *
 * API must be called after ipa_is_ready() returns true, otherwise it will fail
 *
 * Returns: 0 on success, negative on failure
 */
int ipa3_is_vlan_mode(enum ipa_vlan_ifaces iface, bool *res)
{
	if (!res) {
		IPAERR("NULL out param\n");
		return -EINVAL;
	}

	if (iface < 0 || iface > IPA_VLAN_IF_MAX) {
		IPAERR("invalid iface %d\n", iface);
		return -EINVAL;
	}

	if (!ipa3_is_ready()) {
		IPAERR("IPA is not ready yet\n");
		return -ENODEV;
	}

	*res = ipa3_ctx->vlan_mode_iface[iface];

	IPADBG("Driver %d vlan mode is %d\n", iface, *res);
	return 0;
}

static bool ipa3_pm_is_used(void)
{
	return (ipa3_ctx) ? ipa3_ctx->use_ipa_pm : false;
}

int ipa3_bind_api_controller(enum ipa_hw_type ipa_hw_type,
	struct ipa_api_controller *api_ctrl)
{
	if (ipa_hw_type < IPA_HW_v3_0) {
		IPAERR("Unsupported IPA HW version %d\n", ipa_hw_type);
		WARN_ON(1);
		return -EPERM;
	}

	api_ctrl->ipa_reset_endpoint = NULL;
	api_ctrl->ipa_clear_endpoint_delay = ipa3_clear_endpoint_delay;
	api_ctrl->ipa_disable_endpoint = NULL;
	api_ctrl->ipa_cfg_ep = ipa3_cfg_ep;
	api_ctrl->ipa_cfg_ep_nat = ipa3_cfg_ep_nat;
	api_ctrl->ipa_cfg_ep_conn_track = ipa3_cfg_ep_conn_track;
	api_ctrl->ipa_cfg_ep_hdr = ipa3_cfg_ep_hdr;
	api_ctrl->ipa_cfg_ep_hdr_ext = ipa3_cfg_ep_hdr_ext;
	api_ctrl->ipa_cfg_ep_mode = ipa3_cfg_ep_mode;
	api_ctrl->ipa_cfg_ep_aggr = ipa3_cfg_ep_aggr;
	api_ctrl->ipa_cfg_ep_deaggr = ipa3_cfg_ep_deaggr;
	api_ctrl->ipa_cfg_ep_route = ipa3_cfg_ep_route;
	api_ctrl->ipa_cfg_ep_holb = ipa3_cfg_ep_holb;
	api_ctrl->ipa_get_holb = ipa3_get_holb;
	api_ctrl->ipa_set_tag_process_before_gating =
			ipa3_set_tag_process_before_gating;
	api_ctrl->ipa_cfg_ep_cfg = ipa3_cfg_ep_cfg;
	api_ctrl->ipa_cfg_ep_metadata_mask = ipa3_cfg_ep_metadata_mask;
	api_ctrl->ipa_cfg_ep_holb_by_client = ipa3_cfg_ep_holb_by_client;
	api_ctrl->ipa_cfg_ep_ctrl = ipa3_cfg_ep_ctrl;
	api_ctrl->ipa_add_hdr = ipa3_add_hdr;
	api_ctrl->ipa_add_hdr_usr = ipa3_add_hdr_usr;
	api_ctrl->ipa_del_hdr = ipa3_del_hdr;
	api_ctrl->ipa_commit_hdr = ipa3_commit_hdr;
	api_ctrl->ipa_reset_hdr = ipa3_reset_hdr;
	api_ctrl->ipa_get_hdr = ipa3_get_hdr;
	api_ctrl->ipa_put_hdr = ipa3_put_hdr;
	api_ctrl->ipa_copy_hdr = ipa3_copy_hdr;
	api_ctrl->ipa_add_hdr_proc_ctx = ipa3_add_hdr_proc_ctx;
	api_ctrl->ipa_del_hdr_proc_ctx = ipa3_del_hdr_proc_ctx;
	api_ctrl->ipa_add_rt_rule = ipa3_add_rt_rule;
	api_ctrl->ipa_add_rt_rule_usr = ipa3_add_rt_rule_usr;
	api_ctrl->ipa_del_rt_rule = ipa3_del_rt_rule;
	api_ctrl->ipa_commit_rt = ipa3_commit_rt;
	api_ctrl->ipa_reset_rt = ipa3_reset_rt;
	api_ctrl->ipa_get_rt_tbl = ipa3_get_rt_tbl;
	api_ctrl->ipa_put_rt_tbl = ipa3_put_rt_tbl;
	api_ctrl->ipa_query_rt_index = ipa3_query_rt_index;
	api_ctrl->ipa_mdfy_rt_rule = ipa3_mdfy_rt_rule;
	api_ctrl->ipa_add_flt_rule = ipa3_add_flt_rule;
	api_ctrl->ipa_add_flt_rule_usr = ipa3_add_flt_rule_usr;
	api_ctrl->ipa_del_flt_rule = ipa3_del_flt_rule;
	api_ctrl->ipa_mdfy_flt_rule = ipa3_mdfy_flt_rule;
	api_ctrl->ipa_commit_flt = ipa3_commit_flt;
	api_ctrl->ipa_reset_flt = ipa3_reset_flt;
	api_ctrl->ipa_allocate_nat_device = ipa3_allocate_nat_device;
	api_ctrl->ipa_allocate_nat_table = ipa3_allocate_nat_table;
	api_ctrl->ipa_allocate_ipv6ct_table = ipa3_allocate_ipv6ct_table;
	api_ctrl->ipa_nat_init_cmd = ipa3_nat_init_cmd;
	api_ctrl->ipa_ipv6ct_init_cmd = ipa3_ipv6ct_init_cmd;
	api_ctrl->ipa_nat_dma_cmd = ipa3_nat_dma_cmd;
	api_ctrl->ipa_table_dma_cmd = ipa3_table_dma_cmd;
	api_ctrl->ipa_nat_del_cmd = ipa3_nat_del_cmd;
	api_ctrl->ipa_del_nat_table = ipa3_del_nat_table;
	api_ctrl->ipa_del_ipv6ct_table = ipa3_del_ipv6ct_table;
	api_ctrl->ipa_nat_mdfy_pdn = ipa3_nat_mdfy_pdn;
	api_ctrl->ipa_send_msg = ipa3_send_msg;
	api_ctrl->ipa_register_pull_msg = ipa3_register_pull_msg;
	api_ctrl->ipa_deregister_pull_msg = ipa3_deregister_pull_msg;
	api_ctrl->ipa_register_intf = ipa3_register_intf;
	api_ctrl->ipa_register_intf_ext = ipa3_register_intf_ext;
	api_ctrl->ipa_deregister_intf = ipa3_deregister_intf;
	api_ctrl->ipa_set_aggr_mode = ipa3_set_aggr_mode;
	api_ctrl->ipa_set_qcncm_ndp_sig = ipa3_set_qcncm_ndp_sig;
	api_ctrl->ipa_set_single_ndp_per_mbim = ipa3_set_single_ndp_per_mbim;
	api_ctrl->ipa_tx_dp = ipa3_tx_dp;
	api_ctrl->ipa_tx_dp_mul = ipa3_tx_dp_mul;
	api_ctrl->ipa_free_skb = ipa3_free_skb;
	api_ctrl->ipa_setup_sys_pipe = ipa3_setup_sys_pipe;
	api_ctrl->ipa_teardown_sys_pipe = ipa3_teardown_sys_pipe;
	api_ctrl->ipa_sys_setup = ipa3_sys_setup;
	api_ctrl->ipa_sys_teardown = ipa3_sys_teardown;
	api_ctrl->ipa_sys_update_gsi_hdls = ipa3_sys_update_gsi_hdls;
	api_ctrl->ipa_connect_wdi_pipe = ipa3_connect_wdi_pipe;
	api_ctrl->ipa_disconnect_wdi_pipe = ipa3_disconnect_wdi_pipe;
	api_ctrl->ipa_enable_wdi_pipe = ipa3_enable_wdi_pipe;
	api_ctrl->ipa_disable_wdi_pipe = ipa3_disable_wdi_pipe;
	api_ctrl->ipa_resume_wdi_pipe = ipa3_resume_wdi_pipe;
	api_ctrl->ipa_suspend_wdi_pipe = ipa3_suspend_wdi_pipe;
	api_ctrl->ipa_get_wdi_stats = ipa3_get_wdi_stats;
	api_ctrl->ipa_get_smem_restr_bytes = ipa3_get_smem_restr_bytes;
	api_ctrl->ipa_broadcast_wdi_quota_reach_ind =
			ipa3_broadcast_wdi_quota_reach_ind;
	api_ctrl->ipa_uc_wdi_get_dbpa = ipa3_uc_wdi_get_dbpa;
	api_ctrl->ipa_uc_reg_rdyCB = ipa3_uc_reg_rdyCB;
	api_ctrl->ipa_uc_dereg_rdyCB = ipa3_uc_dereg_rdyCB;
	api_ctrl->teth_bridge_init = ipa3_teth_bridge_init;
	api_ctrl->teth_bridge_disconnect = ipa3_teth_bridge_disconnect;
	api_ctrl->teth_bridge_connect = ipa3_teth_bridge_connect;
	api_ctrl->ipa_set_client = ipa3_set_client;
	api_ctrl->ipa_get_client = ipa3_get_client;
	api_ctrl->ipa_get_client_uplink = ipa3_get_client_uplink;
	api_ctrl->ipa_dma_init = ipa3_dma_init;
	api_ctrl->ipa_dma_enable = ipa3_dma_enable;
	api_ctrl->ipa_dma_disable = ipa3_dma_disable;
	api_ctrl->ipa_dma_sync_memcpy = ipa3_dma_sync_memcpy;
	api_ctrl->ipa_dma_async_memcpy = ipa3_dma_async_memcpy;
	api_ctrl->ipa_dma_uc_memcpy = ipa3_dma_uc_memcpy;
	api_ctrl->ipa_dma_destroy = ipa3_dma_destroy;
	api_ctrl->ipa_mhi_init_engine = ipa3_mhi_init_engine;
	api_ctrl->ipa_connect_mhi_pipe = ipa3_connect_mhi_pipe;
	api_ctrl->ipa_disconnect_mhi_pipe = ipa3_disconnect_mhi_pipe;
	api_ctrl->ipa_mhi_stop_gsi_channel = ipa3_mhi_stop_gsi_channel;
	api_ctrl->ipa_uc_mhi_reset_channel = ipa3_uc_mhi_reset_channel;
	api_ctrl->ipa_qmi_enable_force_clear_datapath_send =
			ipa3_qmi_enable_force_clear_datapath_send;
	api_ctrl->ipa_qmi_disable_force_clear_datapath_send =
			ipa3_qmi_disable_force_clear_datapath_send;
	api_ctrl->ipa_mhi_reset_channel_internal =
			ipa3_mhi_reset_channel_internal;
	api_ctrl->ipa_mhi_start_channel_internal =
			ipa3_mhi_start_channel_internal;
	api_ctrl->ipa_mhi_query_ch_info = ipa3_mhi_query_ch_info;
	api_ctrl->ipa_mhi_resume_channels_internal =
			ipa3_mhi_resume_channels_internal;
	api_ctrl->ipa_has_open_aggr_frame = ipa3_has_open_aggr_frame;
	api_ctrl->ipa_mhi_destroy_channel = ipa3_mhi_destroy_channel;
	api_ctrl->ipa_uc_mhi_send_dl_ul_sync_info =
			ipa3_uc_mhi_send_dl_ul_sync_info;
	api_ctrl->ipa_uc_mhi_init = ipa3_uc_mhi_init;
	api_ctrl->ipa_uc_mhi_suspend_channel = ipa3_uc_mhi_suspend_channel;
	api_ctrl->ipa_uc_mhi_stop_event_update_channel =
			ipa3_uc_mhi_stop_event_update_channel;
	api_ctrl->ipa_uc_mhi_cleanup = ipa3_uc_mhi_cleanup;
	api_ctrl->ipa_uc_state_check = ipa3_uc_state_check;
	api_ctrl->ipa_write_qmap_id = ipa3_write_qmap_id;
	api_ctrl->ipa_add_interrupt_handler = ipa3_add_interrupt_handler;
	api_ctrl->ipa_remove_interrupt_handler = ipa3_remove_interrupt_handler;
	api_ctrl->ipa_restore_suspend_handler = ipa3_restore_suspend_handler;
	api_ctrl->ipa_bam_reg_dump = NULL;
	api_ctrl->ipa_get_ep_mapping = ipa3_get_ep_mapping;
	api_ctrl->ipa_is_ready = ipa3_is_ready;
	api_ctrl->ipa_proxy_clk_vote = ipa3_proxy_clk_vote;
	api_ctrl->ipa_proxy_clk_unvote = ipa3_proxy_clk_unvote;
	api_ctrl->ipa_is_client_handle_valid = ipa3_is_client_handle_valid;
	api_ctrl->ipa_get_client_mapping = ipa3_get_client_mapping;
	api_ctrl->ipa_get_rm_resource_from_ep = ipa3_get_rm_resource_from_ep;
	api_ctrl->ipa_get_modem_cfg_emb_pipe_flt =
		ipa3_get_modem_cfg_emb_pipe_flt;
	api_ctrl->ipa_get_transport_type = ipa3_get_transport_type;
	api_ctrl->ipa_ap_suspend = ipa3_ap_suspend;
	api_ctrl->ipa_ap_resume = ipa3_ap_resume;
	api_ctrl->ipa_get_smmu_domain = ipa3_get_smmu_domain;
	api_ctrl->ipa_disable_apps_wan_cons_deaggr =
		ipa3_disable_apps_wan_cons_deaggr;
	api_ctrl->ipa_get_dma_dev = ipa3_get_dma_dev;
	api_ctrl->ipa_release_wdi_mapping = ipa3_release_wdi_mapping;
	api_ctrl->ipa_create_wdi_mapping = ipa3_create_wdi_mapping;
	api_ctrl->ipa_get_gsi_ep_info = ipa3_get_gsi_ep_info;
	api_ctrl->ipa_stop_gsi_channel = ipa3_stop_gsi_channel;
	api_ctrl->ipa_start_gsi_channel = ipa3_start_gsi_channel;
	api_ctrl->ipa_register_ipa_ready_cb = ipa3_register_ipa_ready_cb;
	api_ctrl->ipa_inc_client_enable_clks = ipa3_inc_client_enable_clks;
	api_ctrl->ipa_dec_client_disable_clks = ipa3_dec_client_disable_clks;
	api_ctrl->ipa_inc_client_enable_clks_no_block =
		ipa3_inc_client_enable_clks_no_block;
	api_ctrl->ipa_suspend_resource_no_block =
		ipa3_suspend_resource_no_block;
	api_ctrl->ipa_resume_resource = ipa3_resume_resource;
	api_ctrl->ipa_suspend_resource_sync = ipa3_suspend_resource_sync;
	api_ctrl->ipa_set_required_perf_profile =
		ipa3_set_required_perf_profile;
	api_ctrl->ipa_get_ipc_logbuf = ipa3_get_ipc_logbuf;
	api_ctrl->ipa_get_ipc_logbuf_low = ipa3_get_ipc_logbuf_low;
	api_ctrl->ipa_rx_poll = ipa3_rx_poll;
	api_ctrl->ipa_recycle_wan_skb = ipa3_recycle_wan_skb;
	api_ctrl->ipa_setup_uc_ntn_pipes = ipa3_setup_uc_ntn_pipes;
	api_ctrl->ipa_tear_down_uc_offload_pipes =
		ipa3_tear_down_uc_offload_pipes;
	api_ctrl->ipa_get_pdev = ipa3_get_pdev;
	api_ctrl->ipa_ntn_uc_reg_rdyCB = ipa3_ntn_uc_reg_rdyCB;
	api_ctrl->ipa_ntn_uc_dereg_rdyCB = ipa3_ntn_uc_dereg_rdyCB;
	api_ctrl->ipa_conn_wdi_pipes = ipa3_conn_wdi3_pipes;
	api_ctrl->ipa_disconn_wdi_pipes = ipa3_disconn_wdi3_pipes;
	api_ctrl->ipa_enable_wdi_pipes = ipa3_enable_wdi3_pipes;
	api_ctrl->ipa_disable_wdi_pipes = ipa3_disable_wdi3_pipes;
	api_ctrl->ipa_tz_unlock_reg = ipa3_tz_unlock_reg;
	api_ctrl->ipa_get_smmu_params = ipa3_get_smmu_params;
	api_ctrl->ipa_is_vlan_mode = ipa3_is_vlan_mode;
	api_ctrl->ipa_pm_is_used = ipa3_pm_is_used;

	return 0;
}

/**
 * ipa_is_modem_pipe()- Checks if pipe is owned by the modem
 *
 * @pipe_idx: pipe number
 * Return value: true if owned by modem, false otherwize
 */
bool ipa_is_modem_pipe(int pipe_idx)
{
	int client_idx;

	if (pipe_idx >= ipa3_ctx->ipa_num_pipes || pipe_idx < 0) {
		IPAERR("Bad pipe index!\n");
		return false;
	}

	for (client_idx = 0; client_idx < IPA_CLIENT_MAX; client_idx++) {
		if (!IPA_CLIENT_IS_Q6_CONS(client_idx) &&
			!IPA_CLIENT_IS_Q6_PROD(client_idx))
			continue;
		if (ipa3_get_ep_mapping(client_idx) == pipe_idx)
			return true;
	}

	return false;
}

static void ipa3_write_rsrc_grp_type_reg(int group_index,
			enum ipa_rsrc_grp_type_src n, bool src,
			struct ipahal_reg_rsrc_grp_cfg *val)
{
	u8 hw_type_idx;

	hw_type_idx = ipa3_get_hw_type_index();

	switch (hw_type_idx) {
	case IPA_3_0:
		if (src) {
			switch (group_index) {
			case IPA_v3_0_GROUP_UL:
			case IPA_v3_0_GROUP_DL:
				ipahal_write_reg_n_fields(
					IPA_SRC_RSRC_GRP_01_RSRC_TYPE_n,
					n, val);
				break;
			case IPA_v3_0_GROUP_DIAG:
			case IPA_v3_0_GROUP_DMA:
				ipahal_write_reg_n_fields(
					IPA_SRC_RSRC_GRP_23_RSRC_TYPE_n,
					n, val);
				break;
			case IPA_v3_0_GROUP_Q6ZIP:
			case IPA_v3_0_GROUP_UC_RX_Q:
				ipahal_write_reg_n_fields(
					IPA_SRC_RSRC_GRP_45_RSRC_TYPE_n,
					n, val);
				break;
			default:
				IPAERR(
				" Invalid source resource group,index #%d\n",
				group_index);
				break;
			}
		} else {
			switch (group_index) {
			case IPA_v3_0_GROUP_UL:
			case IPA_v3_0_GROUP_DL:
				ipahal_write_reg_n_fields(
					IPA_DST_RSRC_GRP_01_RSRC_TYPE_n,
					n, val);
				break;
			case IPA_v3_0_GROUP_DIAG:
			case IPA_v3_0_GROUP_DMA:
				ipahal_write_reg_n_fields(
					IPA_DST_RSRC_GRP_23_RSRC_TYPE_n,
					n, val);
				break;
			case IPA_v3_0_GROUP_Q6ZIP_GENERAL:
			case IPA_v3_0_GROUP_Q6ZIP_ENGINE:
				ipahal_write_reg_n_fields(
					IPA_DST_RSRC_GRP_45_RSRC_TYPE_n,
					n, val);
				break;
			default:
				IPAERR(
				" Invalid destination resource group,index #%d\n",
				group_index);
				break;
			}
		}
		break;
	case IPA_3_5:
	case IPA_3_5_MHI:
	case IPA_3_5_1:
		if (src) {
			switch (group_index) {
			case IPA_v3_5_GROUP_LWA_DL:
			case IPA_v3_5_GROUP_UL_DL:
				ipahal_write_reg_n_fields(
					IPA_SRC_RSRC_GRP_01_RSRC_TYPE_n,
					n, val);
				break;
			case IPA_v3_5_MHI_GROUP_DMA:
			case IPA_v3_5_GROUP_UC_RX_Q:
				ipahal_write_reg_n_fields(
					IPA_SRC_RSRC_GRP_23_RSRC_TYPE_n,
					n, val);
				break;
			default:
				IPAERR(
				" Invalid source resource group,index #%d\n",
				group_index);
				break;
			}
		} else {
			switch (group_index) {
			case IPA_v3_5_GROUP_LWA_DL:
			case IPA_v3_5_GROUP_UL_DL:
				ipahal_write_reg_n_fields(
					IPA_DST_RSRC_GRP_01_RSRC_TYPE_n,
					n, val);
				break;
			case IPA_v3_5_MHI_GROUP_DMA:
				ipahal_write_reg_n_fields(
					IPA_DST_RSRC_GRP_23_RSRC_TYPE_n,
					n, val);
				break;
			default:
				IPAERR(
				" Invalid destination resource group,index #%d\n",
				group_index);
				break;
			}
		}
		break;
	case IPA_4_0:
	case IPA_4_0_MHI:
	case IPA_4_1:
		if (src) {
			switch (group_index) {
			case IPA_v4_0_GROUP_LWA_DL:
			case IPA_v4_0_GROUP_UL_DL:
				ipahal_write_reg_n_fields(
					IPA_SRC_RSRC_GRP_01_RSRC_TYPE_n,
					n, val);
				break;
			case IPA_v4_0_MHI_GROUP_DMA:
			case IPA_v4_0_GROUP_UC_RX_Q:
				ipahal_write_reg_n_fields(
					IPA_SRC_RSRC_GRP_23_RSRC_TYPE_n,
					n, val);
				break;
			default:
				IPAERR(
				" Invalid source resource group,index #%d\n",
				group_index);
				break;
			}
		} else {
			switch (group_index) {
			case IPA_v4_0_GROUP_LWA_DL:
			case IPA_v4_0_GROUP_UL_DL:
				ipahal_write_reg_n_fields(
					IPA_DST_RSRC_GRP_01_RSRC_TYPE_n,
					n, val);
				break;
			case IPA_v4_0_MHI_GROUP_DMA:
				ipahal_write_reg_n_fields(
					IPA_DST_RSRC_GRP_23_RSRC_TYPE_n,
					n, val);
				break;
			default:
				IPAERR(
				" Invalid destination resource group,index #%d\n",
				group_index);
				break;
			}
		}
		break;
	case IPA_4_2:
		if (src) {
			switch (group_index) {
			case IPA_v4_2_GROUP_UL_DL:
				ipahal_write_reg_n_fields(
					IPA_SRC_RSRC_GRP_01_RSRC_TYPE_n,
					n, val);
				break;
			default:
				IPAERR(
				" Invalid source resource group,index #%d\n",
				group_index);
				break;
			}
		} else {
			switch (group_index) {
			case IPA_v4_2_GROUP_UL_DL:
				ipahal_write_reg_n_fields(
					IPA_DST_RSRC_GRP_01_RSRC_TYPE_n,
					n, val);
				break;
			default:
				IPAERR(
				" Invalid destination resource group,index #%d\n",
				group_index);
				break;
			}
		}
		break;
	case IPA_4_5:
	case IPA_4_5_MHI:
		if (src) {
			switch (group_index) {
			case IPA_v4_5_MHI_GROUP_PCIE:
			case IPA_v4_5_GROUP_UL_DL:
				ipahal_write_reg_n_fields(
					IPA_SRC_RSRC_GRP_01_RSRC_TYPE_n,
					n, val);
				break;
			case IPA_v4_5_MHI_GROUP_DMA:
			case IPA_v4_5_MHI_GROUP_QDSS:
				ipahal_write_reg_n_fields(
					IPA_SRC_RSRC_GRP_23_RSRC_TYPE_n,
					n, val);
				break;
			case IPA_v4_5_GROUP_UC_RX_Q:
				ipahal_write_reg_n_fields(
					IPA_SRC_RSRC_GRP_45_RSRC_TYPE_n,
					n, val);
				break;
			default:
				IPAERR(
				" Invalid source resource group,index #%d\n",
				group_index);
				break;
			}
		} else {
			switch (group_index) {
			case IPA_v4_5_MHI_GROUP_PCIE:
			case IPA_v4_5_GROUP_UL_DL:
				ipahal_write_reg_n_fields(
					IPA_DST_RSRC_GRP_01_RSRC_TYPE_n,
					n, val);
				break;
			case IPA_v4_5_MHI_GROUP_DMA:
			case IPA_v4_5_MHI_GROUP_QDSS:
				ipahal_write_reg_n_fields(
					IPA_DST_RSRC_GRP_23_RSRC_TYPE_n,
					n, val);
				break;
			case IPA_v4_5_GROUP_UC_RX_Q:
				ipahal_write_reg_n_fields(
					IPA_DST_RSRC_GRP_45_RSRC_TYPE_n,
					n, val);
				break;
			default:
				IPAERR(
				" Invalid destination resource group,index #%d\n",
				group_index);
				break;
			}
		}
		break;

	default:
		IPAERR("invalid hw type\n");
		WARN_ON(1);
		return;
	}
}

static void ipa3_configure_rx_hps_clients(int depth,
	int max_clnt_in_depth, int base_index, bool min)
{
	int i;
	struct ipahal_reg_rx_hps_clients val;
	u8 hw_type_idx;

	hw_type_idx = ipa3_get_hw_type_index();

	for (i = 0 ; i < max_clnt_in_depth ; i++) {
		if (min)
			val.client_minmax[i] =
				ipa3_rsrc_rx_grp_config
				[hw_type_idx]
				[IPA_RSRC_GRP_TYPE_RX_HPS_CMDQ]
				[i + base_index].min;
		else
			val.client_minmax[i] =
				ipa3_rsrc_rx_grp_config
				[hw_type_idx]
				[IPA_RSRC_GRP_TYPE_RX_HPS_CMDQ]
				[i + base_index].max;
	}
	if (depth) {
		ipahal_write_reg_fields(min ? IPA_RX_HPS_CLIENTS_MIN_DEPTH_1 :
					IPA_RX_HPS_CLIENTS_MAX_DEPTH_1,
					&val);
	} else {
		ipahal_write_reg_fields(min ? IPA_RX_HPS_CLIENTS_MIN_DEPTH_0 :
					IPA_RX_HPS_CLIENTS_MAX_DEPTH_0,
					&val);
	}
}

static void ipa3_configure_rx_hps_weight(void)
{
	struct ipahal_reg_rx_hps_weights val;
	u8 hw_type_idx;

	hw_type_idx = ipa3_get_hw_type_index();

	val.hps_queue_weight_0 =
			ipa3_rsrc_rx_grp_hps_weight_config
			[hw_type_idx][IPA_RSRC_GRP_TYPE_RX_HPS_WEIGHT_CONFIG]
			[0];
	val.hps_queue_weight_1 =
			ipa3_rsrc_rx_grp_hps_weight_config
			[hw_type_idx][IPA_RSRC_GRP_TYPE_RX_HPS_WEIGHT_CONFIG]
			[1];
	val.hps_queue_weight_2 =
			ipa3_rsrc_rx_grp_hps_weight_config
			[hw_type_idx][IPA_RSRC_GRP_TYPE_RX_HPS_WEIGHT_CONFIG]
			[2];
	val.hps_queue_weight_3 =
			ipa3_rsrc_rx_grp_hps_weight_config
			[hw_type_idx][IPA_RSRC_GRP_TYPE_RX_HPS_WEIGHT_CONFIG]
			[3];

	ipahal_write_reg_fields(IPA_HPS_FTCH_ARB_QUEUE_WEIGHT, &val);
}

void ipa3_set_resorce_groups_min_max_limits(void)
{
	int i;
	int j;
	int src_rsrc_type_max;
	int dst_rsrc_type_max;
	int src_grp_idx_max;
	int dst_grp_idx_max;
	struct ipahal_reg_rsrc_grp_cfg val;
	u8 hw_type_idx;
	int rx_hps_max_clnt_in_depth0;

	IPADBG("ENTER\n");

	hw_type_idx = ipa3_get_hw_type_index();
	switch (hw_type_idx) {
	case IPA_3_0:
		src_rsrc_type_max = IPA_v3_0_RSRC_GRP_TYPE_SRC_MAX;
		dst_rsrc_type_max = IPA_v3_0_RSRC_GRP_TYPE_DST_MAX;
		src_grp_idx_max = IPA_v3_0_GROUP_MAX;
		dst_grp_idx_max = IPA_v3_0_GROUP_MAX;
		break;
	case IPA_3_5:
	case IPA_3_5_MHI:
	case IPA_3_5_1:
		src_rsrc_type_max = IPA_v3_5_RSRC_GRP_TYPE_SRC_MAX;
		dst_rsrc_type_max = IPA_v3_5_RSRC_GRP_TYPE_DST_MAX;
		src_grp_idx_max = IPA_v3_5_SRC_GROUP_MAX;
		dst_grp_idx_max = IPA_v3_5_DST_GROUP_MAX;
		break;
	case IPA_4_0:
	case IPA_4_0_MHI:
	case IPA_4_1:
		src_rsrc_type_max = IPA_v4_0_RSRC_GRP_TYPE_SRC_MAX;
		dst_rsrc_type_max = IPA_v4_0_RSRC_GRP_TYPE_DST_MAX;
		src_grp_idx_max = IPA_v4_0_SRC_GROUP_MAX;
		dst_grp_idx_max = IPA_v4_0_DST_GROUP_MAX;
		break;
	case IPA_4_2:
		src_rsrc_type_max = IPA_v4_0_RSRC_GRP_TYPE_SRC_MAX;
		dst_rsrc_type_max = IPA_v4_0_RSRC_GRP_TYPE_DST_MAX;
		src_grp_idx_max = IPA_v4_2_SRC_GROUP_MAX;
		dst_grp_idx_max = IPA_v4_2_DST_GROUP_MAX;
		break;
	case IPA_4_5:
	case IPA_4_5_MHI:
		src_rsrc_type_max = IPA_v4_0_RSRC_GRP_TYPE_SRC_MAX;
		dst_rsrc_type_max = IPA_v4_0_RSRC_GRP_TYPE_DST_MAX;
		src_grp_idx_max = IPA_v4_5_SRC_GROUP_MAX;
		dst_grp_idx_max = IPA_v4_5_DST_GROUP_MAX;
		break;
	default:
		IPAERR("invalid hw type index\n");
		WARN_ON(1);
		return;
	}

	IPADBG("Assign source rsrc groups min-max limits\n");
	for (i = 0; i < src_rsrc_type_max; i++) {
		for (j = 0; j < src_grp_idx_max; j = j + 2) {
			val.x_min =
			ipa3_rsrc_src_grp_config[hw_type_idx][i][j].min;
			val.x_max =
			ipa3_rsrc_src_grp_config[hw_type_idx][i][j].max;
			val.y_min =
			ipa3_rsrc_src_grp_config[hw_type_idx][i][j + 1].min;
			val.y_max =
			ipa3_rsrc_src_grp_config[hw_type_idx][i][j + 1].max;
			ipa3_write_rsrc_grp_type_reg(j, i, true, &val);
		}
	}

	IPADBG("Assign destination rsrc groups min-max limits\n");
	for (i = 0; i < dst_rsrc_type_max; i++) {
		for (j = 0; j < dst_grp_idx_max; j = j + 2) {
			val.x_min =
			ipa3_rsrc_dst_grp_config[hw_type_idx][i][j].min;
			val.x_max =
			ipa3_rsrc_dst_grp_config[hw_type_idx][i][j].max;
			val.y_min =
			ipa3_rsrc_dst_grp_config[hw_type_idx][i][j + 1].min;
			val.y_max =
			ipa3_rsrc_dst_grp_config[hw_type_idx][i][j + 1].max;
			ipa3_write_rsrc_grp_type_reg(j, i, false, &val);
		}
	}

	/* move rx_hps resource group configuration from HLOS to TZ */
<<<<<<< HEAD
	if (ipa3_ctx->ipa_hw_type >= IPA_HW_v3_1) {
=======
	if (ipa3_ctx->ipa_hw_type >= IPA_HW_v3_1 &&
	    ipa3_ctx->ipa3_hw_mode != IPA_HW_MODE_EMULATION) {
>>>>>>> 4ffaab25
		IPAERR("skip configuring ipa_rx_hps_clients from HLOS\n");
		return;
	}

	IPADBG("Assign RX_HPS CMDQ rsrc groups min-max limits\n");

	/* Starting IPA4.5 have 5 RX_HPS_CMDQ */
	if (ipa3_ctx->ipa_hw_type < IPA_HW_v4_5)
		rx_hps_max_clnt_in_depth0 = 4;
	else
		rx_hps_max_clnt_in_depth0 = 5;

	ipa3_configure_rx_hps_clients(0, rx_hps_max_clnt_in_depth0, 0, true);
	ipa3_configure_rx_hps_clients(0, rx_hps_max_clnt_in_depth0, 0, false);

	/*
	 * IPA 3.0/3.1 uses 6 RX_HPS_CMDQ and needs depths1 for that
	 * which has two clients
	 */
	if (ipa3_ctx->ipa_hw_type <= IPA_HW_v3_1) {
		ipa3_configure_rx_hps_clients(1, 2, rx_hps_max_clnt_in_depth0,
			true);
		ipa3_configure_rx_hps_clients(1, 2, rx_hps_max_clnt_in_depth0,
			false);
	}

	/* Starting IPA4.2 no support to HPS weight config */
	if (ipa3_ctx->ipa_hw_type >= IPA_HW_v3_5 &&
		(ipa3_ctx->ipa_hw_type < IPA_HW_v4_2))
		ipa3_configure_rx_hps_weight();

	IPADBG("EXIT\n");
}

static void ipa3_gsi_poll_after_suspend(struct ipa3_ep_context *ep)
{
	bool empty;

	IPADBG("switch ch %ld to poll\n", ep->gsi_chan_hdl);
	gsi_config_channel_mode(ep->gsi_chan_hdl, GSI_CHAN_MODE_POLL);
	gsi_is_channel_empty(ep->gsi_chan_hdl, &empty);
	if (!empty) {
		IPADBG("ch %ld not empty\n", ep->gsi_chan_hdl);
		/* queue a work to start polling if don't have one */
		atomic_set(&ipa3_ctx->transport_pm.eot_activity, 1);
		if (!atomic_read(&ep->sys->curr_polling_state))
			__ipa_gsi_irq_rx_scedule_poll(ep->sys);
	}
}

static int __ipa3_stop_gsi_channel(u32 clnt_hdl)
{
	struct ipa_mem_buffer mem;
	int res = 0;
	int i;
	struct ipa3_ep_context *ep;

	if (clnt_hdl >= ipa3_ctx->ipa_num_pipes ||
		ipa3_ctx->ep[clnt_hdl].valid == 0) {
		IPAERR("bad parm.\n");
		return -EINVAL;
	}

	ep = &ipa3_ctx->ep[clnt_hdl];
	memset(&mem, 0, sizeof(mem));

	if (IPA_CLIENT_IS_PROD(ep->client)) {
		IPADBG("Calling gsi_stop_channel ch:%lu\n",
			ep->gsi_chan_hdl);
		res = gsi_stop_channel(ep->gsi_chan_hdl);
		IPADBG("gsi_stop_channel ch: %lu returned %d\n",
			ep->gsi_chan_hdl, res);
		return res;
	}

	for (i = 0; i < IPA_GSI_CHANNEL_STOP_MAX_RETRY; i++) {
		IPADBG("Calling gsi_stop_channel ch:%lu\n",
			ep->gsi_chan_hdl);
		res = gsi_stop_channel(ep->gsi_chan_hdl);
		IPADBG("gsi_stop_channel ch: %lu returned %d\n",
			ep->gsi_chan_hdl, res);
		if (res != -GSI_STATUS_AGAIN && res != -GSI_STATUS_TIMED_OUT)
			return res;

		IPADBG("Inject a DMA_TASK with 1B packet to IPA\n");
		/* Send a 1B packet DMA_TASK to IPA and try again */
		res = ipa3_inject_dma_task_for_gsi();
		if (res) {
			IPAERR("Failed to inject DMA TASk for GSI\n");
			return res;
		}

		/* sleep for short period to flush IPA */
		usleep_range(IPA_GSI_CHANNEL_STOP_SLEEP_MIN_USEC,
			IPA_GSI_CHANNEL_STOP_SLEEP_MAX_USEC);
	}

	IPAERR("Failed  to stop GSI channel with retries\n");
	return -EFAULT;
}

/**
 * ipa3_stop_gsi_channel()- Stops a GSI channel in IPA
 * @chan_hdl: GSI channel handle
 *
 * This function implements the sequence to stop a GSI channel
 * in IPA. This function returns when the channel is in STOP state.
 *
 * Return value: 0 on success, negative otherwise
 */
int ipa3_stop_gsi_channel(u32 clnt_hdl)
{
	int res;

	IPA_ACTIVE_CLIENTS_INC_EP(ipa3_get_client_mapping(clnt_hdl));
	res = __ipa3_stop_gsi_channel(clnt_hdl);
	IPA_ACTIVE_CLIENTS_DEC_EP(ipa3_get_client_mapping(clnt_hdl));

	return res;
}

void ipa3_suspend_apps_pipes(bool suspend)
{
	struct ipa_ep_cfg_ctrl cfg;
	int ipa_ep_idx;
	struct ipa3_ep_context *ep;
	int res;

	memset(&cfg, 0, sizeof(cfg));
	cfg.ipa_ep_suspend = suspend;

	ipa_ep_idx = ipa3_get_ep_mapping(IPA_CLIENT_APPS_LAN_CONS);
	if (ipa_ep_idx < 0) {
		IPAERR("IPA client mapping failed\n");
		ipa_assert();
		return;
	}
	ep = &ipa3_ctx->ep[ipa_ep_idx];
	if (ep->valid) {
		IPADBG("%s pipe %d\n", suspend ? "suspend" : "unsuspend",
			ipa_ep_idx);
		if (ipa3_ctx->ipa_hw_type >= IPA_HW_v4_0) {
			if (suspend) {
				res = __ipa3_stop_gsi_channel(ipa_ep_idx);
				if (res) {
					IPAERR("failed to stop LAN channel\n");
					ipa_assert();
				}
			} else {
				res = gsi_start_channel(ep->gsi_chan_hdl);
				if (res) {
					IPAERR("failed to start LAN channel\n");
					ipa_assert();
				}
			}
		} else {
			ipa3_cfg_ep_ctrl(ipa_ep_idx, &cfg);
		}
		if (suspend)
			ipa3_gsi_poll_after_suspend(ep);
		else if (!atomic_read(&ep->sys->curr_polling_state))
			gsi_config_channel_mode(ep->gsi_chan_hdl,
				GSI_CHAN_MODE_CALLBACK);
	}

	ipa_ep_idx = ipa_get_ep_mapping(IPA_CLIENT_APPS_WAN_CONS);
	/* Considering the case for SSR. */
	if (ipa_ep_idx == -1) {
		IPADBG("Invalid client.\n");
		return;
	}
	ep = &ipa3_ctx->ep[ipa_ep_idx];
	if (ep->valid) {
		IPADBG("%s pipe %d\n", suspend ? "suspend" : "unsuspend",
			ipa_ep_idx);
		if (ipa3_ctx->ipa_hw_type >= IPA_HW_v4_0) {
			if (suspend) {
				res = __ipa3_stop_gsi_channel(ipa_ep_idx);
				if (res) {
					IPAERR("failed to stop WAN channel\n");
					ipa_assert();
				}
			} else {
				res = gsi_start_channel(ep->gsi_chan_hdl);
				if (res) {
					IPAERR("failed to start WAN channel\n");
					ipa_assert();
				}
			}
		} else {
			ipa3_cfg_ep_ctrl(ipa_ep_idx, &cfg);
		}
		if (suspend)
			ipa3_gsi_poll_after_suspend(ep);
		else if (!atomic_read(&ep->sys->curr_polling_state))
			gsi_config_channel_mode(ep->gsi_chan_hdl,
				GSI_CHAN_MODE_CALLBACK);
	}
}

int ipa3_allocate_dma_task_for_gsi(void)
{
	struct ipahal_imm_cmd_dma_task_32b_addr cmd = { 0 };

	IPADBG("Allocate mem\n");
	ipa3_ctx->dma_task_info.mem.size = IPA_GSI_CHANNEL_STOP_PKT_SIZE;
	ipa3_ctx->dma_task_info.mem.base = dma_alloc_coherent(ipa3_ctx->pdev,
		ipa3_ctx->dma_task_info.mem.size,
		&ipa3_ctx->dma_task_info.mem.phys_base,
		GFP_KERNEL);
	if (!ipa3_ctx->dma_task_info.mem.base) {
		IPAERR("no mem\n");
		return -EFAULT;
	}

	cmd.flsh = 1;
	cmd.size1 = ipa3_ctx->dma_task_info.mem.size;
	cmd.addr1 = ipa3_ctx->dma_task_info.mem.phys_base;
	cmd.packet_size = ipa3_ctx->dma_task_info.mem.size;
	ipa3_ctx->dma_task_info.cmd_pyld = ipahal_construct_imm_cmd(
			IPA_IMM_CMD_DMA_TASK_32B_ADDR, &cmd, false);
	if (!ipa3_ctx->dma_task_info.cmd_pyld) {
		IPAERR("failed to construct dma_task_32b_addr cmd\n");
		dma_free_coherent(ipa3_ctx->pdev,
			ipa3_ctx->dma_task_info.mem.size,
			ipa3_ctx->dma_task_info.mem.base,
			ipa3_ctx->dma_task_info.mem.phys_base);
		memset(&ipa3_ctx->dma_task_info, 0,
			sizeof(ipa3_ctx->dma_task_info));
		return -EFAULT;
	}

	return 0;
}

void ipa3_free_dma_task_for_gsi(void)
{
	dma_free_coherent(ipa3_ctx->pdev,
		ipa3_ctx->dma_task_info.mem.size,
		ipa3_ctx->dma_task_info.mem.base,
		ipa3_ctx->dma_task_info.mem.phys_base);
	ipahal_destroy_imm_cmd(ipa3_ctx->dma_task_info.cmd_pyld);
	memset(&ipa3_ctx->dma_task_info, 0, sizeof(ipa3_ctx->dma_task_info));
}

/**
 * ipa3_inject_dma_task_for_gsi()- Send DMA_TASK to IPA for GSI stop channel
 *
 * Send a DMA_TASK of 1B to IPA to unblock GSI channel in STOP_IN_PROG.
 * Return value: 0 on success, negative otherwise
 */
int ipa3_inject_dma_task_for_gsi(void)
{
	struct ipa3_desc desc;

	ipa3_init_imm_cmd_desc(&desc, ipa3_ctx->dma_task_info.cmd_pyld);

	IPADBG("sending 1B packet to IPA\n");
	if (ipa3_send_cmd_timeout(1, &desc,
		IPA_DMA_TASK_FOR_GSI_TIMEOUT_MSEC)) {
		IPAERR("ipa3_send_cmd failed\n");
		return -EFAULT;
	}

	return 0;
}

static int ipa3_load_single_fw(const struct firmware *firmware,
	const struct elf32_phdr *phdr)
{
	uint32_t *fw_mem_base;
	int index;
	const uint32_t *elf_data_ptr;

	if (phdr->p_offset > firmware->size) {
		IPAERR("Invalid ELF: offset=%u is beyond elf_size=%zu\n",
			phdr->p_offset, firmware->size);
		return -EINVAL;
	}
	if ((firmware->size - phdr->p_offset) < phdr->p_filesz) {
		IPAERR("Invalid ELF: offset=%u filesz=%u elf_size=%zu\n",
			phdr->p_offset, phdr->p_filesz, firmware->size);
		return -EINVAL;
	}

	if (phdr->p_memsz % sizeof(uint32_t)) {
		IPAERR("FW mem size %u doesn't align to 32bit\n",
			phdr->p_memsz);
		return -EFAULT;
	}

	if (phdr->p_filesz > phdr->p_memsz) {
		IPAERR("FW image too big src_size=%u dst_size=%u\n",
			phdr->p_filesz, phdr->p_memsz);
		return -EFAULT;
	}

	fw_mem_base = ioremap(phdr->p_vaddr, phdr->p_memsz);
	if (!fw_mem_base) {
		IPAERR("Failed to map 0x%x for the size of %u\n",
			phdr->p_vaddr, phdr->p_memsz);
		return -ENOMEM;
	}

	/* Set the entire region to 0s */
	memset(fw_mem_base, 0, phdr->p_memsz);

	elf_data_ptr = (uint32_t *)(firmware->data + phdr->p_offset);

	/* Write the FW */
	for (index = 0; index < phdr->p_filesz/sizeof(uint32_t); index++) {
		writel_relaxed(*elf_data_ptr, &fw_mem_base[index]);
		elf_data_ptr++;
	}

	iounmap(fw_mem_base);

	return 0;
}

/**
 * emulator_load_single_fw() - load firmware into emulator's memory
 *
 * @firmware: Structure which contains the FW data from the user space.
 * @phdr: ELF program header
 * @fw_base: memory location to which firmware should get loaded
 * @offset_from_base: offset to start relative to fw_base
 *
 * Return value: 0 on success, negative otherwise
 */
static int emulator_load_single_fw(
	const struct firmware   *firmware,
	const struct elf32_phdr *phdr,
	void __iomem            *fw_base,
	uint32_t                offset_from_base)
{
	int index;
	uint32_t ofb;
	const uint32_t *elf_data_ptr;

	IPADBG("firmware(%pK) phdr(%pK) fw_base(%pK) offset_from_base(0x%x)\n",
	       firmware, phdr, fw_base, offset_from_base);

	if (phdr->p_offset > firmware->size) {
		IPAERR("Invalid ELF: offset=%u is beyond elf_size=%zu\n",
			phdr->p_offset, firmware->size);
		return -EINVAL;
	}
	if ((firmware->size - phdr->p_offset) < phdr->p_filesz) {
		IPAERR("Invalid ELF: offset=%u filesz=%u elf_size=%zu\n",
			phdr->p_offset, phdr->p_filesz, firmware->size);
		return -EINVAL;
	}

	if (phdr->p_memsz % sizeof(uint32_t)) {
		IPAERR("FW mem size %u doesn't align to 32bit\n",
			phdr->p_memsz);
		return -EFAULT;
	}

	if (phdr->p_filesz > phdr->p_memsz) {
		IPAERR("FW image too big src_size=%u dst_size=%u\n",
			phdr->p_filesz, phdr->p_memsz);
		return -EFAULT;
	}

	IPADBG("ELF: p_memsz(0x%x) p_filesz(0x%x) p_filesz/4(0x%x)\n",
	       (uint32_t) phdr->p_memsz,
	       (uint32_t) phdr->p_filesz,
	       (uint32_t) (phdr->p_filesz/sizeof(uint32_t)));

	/* Set the entire region to 0s */
	ofb = offset_from_base;
	for (index = 0; index < phdr->p_memsz/sizeof(uint32_t); index++) {
		writel_relaxed(0, fw_base + ofb);
		ofb += sizeof(uint32_t);
	}

	elf_data_ptr = (uint32_t *)(firmware->data + phdr->p_offset);

	/* Write the FW */
	ofb = offset_from_base;
	for (index = 0; index < phdr->p_filesz/sizeof(uint32_t); index++) {
		writel_relaxed(*elf_data_ptr, fw_base + ofb);
		elf_data_ptr++;
		ofb += sizeof(uint32_t);
	}

	return 0;
}

/**
 * ipa3_load_fws() - Load the IPAv3 FWs into IPA&GSI SRAM.
 *
 * @firmware: Structure which contains the FW data from the user space.
 * @gsi_mem_base: GSI base address
 * @gsi_ver: GSI Version
 *
 * Return value: 0 on success, negative otherwise
 *
 */
int ipa3_load_fws(const struct firmware *firmware, phys_addr_t gsi_mem_base,
	enum gsi_ver gsi_ver)
{
	const struct elf32_hdr *ehdr;
	const struct elf32_phdr *phdr;
	unsigned long gsi_iram_ofst;
	unsigned long gsi_iram_size;
	phys_addr_t ipa_reg_mem_base;
	u32 ipa_reg_ofst;
	int rc;

	if (gsi_ver == GSI_VER_ERR) {
		IPAERR("Invalid GSI Version\n");
		return -EINVAL;
	}

	if (!gsi_mem_base) {
		IPAERR("Invalid GSI base address\n");
		return -EINVAL;
	}

	ipa_assert_on(!firmware);
	/* One program header per FW image: GSI, DPS and HPS */
	if (firmware->size < (sizeof(*ehdr) + 3 * sizeof(*phdr))) {
		IPAERR("Missing ELF and Program headers firmware size=%zu\n",
			firmware->size);
		return -EINVAL;
	}

	ehdr = (struct elf32_hdr *) firmware->data;
	ipa_assert_on(!ehdr);
	if (ehdr->e_phnum != 3) {
		IPAERR("Unexpected number of ELF program headers\n");
		return -EINVAL;
	}
	phdr = (struct elf32_phdr *)(firmware->data + sizeof(*ehdr));

	/*
	 * Each ELF program header represents a FW image and contains:
	 *  p_vaddr : The starting address to which the FW needs to loaded.
	 *  p_memsz : The size of the IRAM (where the image loaded)
	 *  p_filesz: The size of the FW image embedded inside the ELF
	 *  p_offset: Absolute offset to the image from the head of the ELF
	 */

	/* Load GSI FW image */
	gsi_get_inst_ram_offset_and_size(&gsi_iram_ofst, &gsi_iram_size,
		gsi_ver);
	if (phdr->p_vaddr != (gsi_mem_base + gsi_iram_ofst)) {
		IPAERR(
			"Invalid GSI FW img load addr vaddr=0x%x gsi_mem_base=%pa gsi_iram_ofst=0x%lx\n"
			, phdr->p_vaddr, &gsi_mem_base, gsi_iram_ofst);
		return -EINVAL;
	}
	if (phdr->p_memsz > gsi_iram_size) {
		IPAERR("Invalid GSI FW img size memsz=%d gsi_iram_size=%lu\n",
			phdr->p_memsz, gsi_iram_size);
		return -EINVAL;
	}
	rc = ipa3_load_single_fw(firmware, phdr);
	if (rc)
		return rc;

	phdr++;
	ipa_reg_mem_base = ipa3_ctx->ipa_wrapper_base + ipahal_get_reg_base();

	/* Load IPA DPS FW image */
	ipa_reg_ofst = ipahal_get_reg_ofst(IPA_DPS_SEQUENCER_FIRST);
	if (phdr->p_vaddr != (ipa_reg_mem_base + ipa_reg_ofst)) {
		IPAERR(
			"Invalid IPA DPS img load addr vaddr=0x%x ipa_reg_mem_base=%pa ipa_reg_ofst=%u\n"
			, phdr->p_vaddr, &ipa_reg_mem_base, ipa_reg_ofst);
		return -EINVAL;
	}
	if (phdr->p_memsz > ipahal_get_dps_img_mem_size()) {
		IPAERR("Invalid IPA DPS img size memsz=%d dps_mem_size=%u\n",
			phdr->p_memsz, ipahal_get_dps_img_mem_size());
		return -EINVAL;
	}
	rc = ipa3_load_single_fw(firmware, phdr);
	if (rc)
		return rc;

	phdr++;

	/* Load IPA HPS FW image */
	ipa_reg_ofst = ipahal_get_reg_ofst(IPA_HPS_SEQUENCER_FIRST);
	if (phdr->p_vaddr != (ipa_reg_mem_base + ipa_reg_ofst)) {
		IPAERR(
			"Invalid IPA HPS img load addr vaddr=0x%x ipa_reg_mem_base=%pa ipa_reg_ofst=%u\n"
			, phdr->p_vaddr, &ipa_reg_mem_base, ipa_reg_ofst);
		return -EINVAL;
	}
	if (phdr->p_memsz > ipahal_get_hps_img_mem_size()) {
		IPAERR("Invalid IPA HPS img size memsz=%d dps_mem_size=%u\n",
			phdr->p_memsz, ipahal_get_hps_img_mem_size());
		return -EINVAL;
	}
	rc = ipa3_load_single_fw(firmware, phdr);
	if (rc)
		return rc;

	IPADBG("IPA FWs (GSI FW, DPS and HPS) loaded successfully\n");
	return 0;
}

/*
 * The following needed for the EMULATION system. On a non-emulation
 * system (ie. the real UE), this is functionality is done in the
 * TZ...
 */
#define IPA_SPARE_REG_1_VAL (0xC0000805)

static void ipa_gsi_setup_reg(void)
{
	u32 reg_val, start;
	int i;
	const struct ipa_gsi_ep_config *gsi_ep_info_cfg;
	enum ipa_client_type type;

	IPADBG("Setting up registers in preparation for firmware download\n");

	/* enable GSI interface */
	ipahal_write_reg(IPA_GSI_CONF, 1);

	/*
	 * Before configuring the FIFOs need to unset bit 30 in the
	 * spare register
	 */
	ipahal_write_reg(IPA_SPARE_REG_1,
			 (IPA_SPARE_REG_1_VAL & (~(1 << 30))));

	/* setup IPA_ENDP_GSI_CFG_TLV_n reg */
	start = 0;
	ipa3_ctx->ipa_num_pipes = ipa3_get_num_pipes();
	IPADBG("ipa_num_pipes=%u\n", ipa3_ctx->ipa_num_pipes);

	for (i = 0; i < ipa3_ctx->ipa_num_pipes; i++) {
		type = ipa3_get_client_by_pipe(i);
		gsi_ep_info_cfg = ipa3_get_gsi_ep_info(type);
		IPADBG("for ep %d client is %d\n", i, type);
		if (!gsi_ep_info_cfg)
			continue;
		IPADBG("Config is true");
		reg_val = (gsi_ep_info_cfg->ipa_if_tlv << 16) + start;
		start += gsi_ep_info_cfg->ipa_if_tlv;
		ipahal_write_reg_n(IPA_ENDP_GSI_CFG_TLV_n, i, reg_val);
	}

	/* setup IPA_ENDP_GSI_CFG_AOS_n reg */
	start = 0;
	for (i = 0; i < ipa3_ctx->ipa_num_pipes; i++) {
		type = ipa3_get_client_by_pipe(i);
		gsi_ep_info_cfg = ipa3_get_gsi_ep_info(type);
		if (!gsi_ep_info_cfg)
			continue;
		reg_val = (gsi_ep_info_cfg->ipa_if_aos << 16) + start;
		start += gsi_ep_info_cfg->ipa_if_aos;
		ipahal_write_reg_n(IPA_ENDP_GSI_CFG_AOS_n, i, reg_val);
	}

	/* setup IPA_ENDP_GSI_CFG1_n reg */
	for (i = 0; i < ipa3_ctx->ipa_num_pipes; i++) {
		type = ipa3_get_client_by_pipe(i);
		gsi_ep_info_cfg = ipa3_get_gsi_ep_info(type);
		if (!gsi_ep_info_cfg)
			continue;
		reg_val = (1 << 16) +
			((u32)gsi_ep_info_cfg->ipa_gsi_chan_num << 8) +
			gsi_ep_info_cfg->ee;
		ipahal_write_reg_n(IPA_ENDP_GSI_CFG1_n, i, reg_val);
	}

	/*
	 * Setup IPA_ENDP_GSI_CFG2_n reg: this register must be setup
	 * as last one
	 */
	for (i = 0; i < ipa3_ctx->ipa_num_pipes; i++) {
		type = ipa3_get_client_by_pipe(i);
		gsi_ep_info_cfg = ipa3_get_gsi_ep_info(type);
		if (!gsi_ep_info_cfg)
			continue;
		reg_val = 1 << 31;
		ipahal_write_reg_n(IPA_ENDP_GSI_CFG2_n, i, reg_val);
		reg_val = 0;
		ipahal_write_reg_n(IPA_ENDP_GSI_CFG2_n, i, reg_val);
	}

	/*
	 * After configuring the FIFOs need to set bit 30 in the spare
	 * register
	 */
	ipahal_write_reg(IPA_SPARE_REG_1,
			 (IPA_SPARE_REG_1_VAL | (1 << 30)));
}

/**
 * emulator_load_fws() - Load the IPAv3 FWs into IPA&GSI SRAM.
 *
 * @firmware: Structure which contains the FW data from the user space.
 * @transport_mem_base: Where to load
 * @transport_mem_size: Space available to load into
 * @gsi_ver: Version of the gsi
 *
 * Return value: 0 on success, negative otherwise
 */
int emulator_load_fws(
	const struct firmware *firmware,
	u32 transport_mem_base,
	u32 transport_mem_size,
	enum gsi_ver gsi_ver)
{
	const struct elf32_hdr *ehdr;
	const struct elf32_phdr *phdr;
	void __iomem *gsi_base;
	uint32_t hps_seq_offs, dps_seq_offs;
	unsigned long gsi_offset;
	int rc;

	IPADBG("Loading firmware(%pK)\n", firmware);

	if (!firmware) {
		IPAERR("firmware pointer passed to function is NULL\n");
		return -EINVAL;
	}

	/* One program header per FW image: GSI, DPS and HPS */
	if (firmware->size < (sizeof(*ehdr) + 3 * sizeof(*phdr))) {
		IPAERR(
		    "Missing ELF and Program headers firmware size=%zu\n",
		    firmware->size);
		return -EINVAL;
	}

	ehdr = (struct elf32_hdr *) firmware->data;

	ipa_assert_on(!ehdr);

	if (ehdr->e_phnum != 3) {
		IPAERR("Unexpected number of ELF program headers\n");
		return -EINVAL;
	}

	hps_seq_offs = ipahal_get_reg_ofst(IPA_HPS_SEQUENCER_FIRST);
	dps_seq_offs = ipahal_get_reg_ofst(IPA_DPS_SEQUENCER_FIRST);

	/*
	 * Each ELF program header represents a FW image and contains:
	 *  p_vaddr : The starting address to which the FW needs to loaded.
	 *  p_memsz : The size of the IRAM (where the image loaded)
	 *  p_filesz: The size of the FW image embedded inside the ELF
	 *  p_offset: Absolute offset to the image from the head of the ELF
	 *
	 * NOTE WELL: On the emulation platform, the p_vaddr address
	 *            is not relevant and is unused.  This is because
	 *            on the emulation platform, the registers'
	 *            address location is mutable, since it's mapped
	 *            in via a PCIe probe.  Given this, it is the
	 *            mapped address info that's used while p_vaddr is
	 *            ignored.
	 */
	phdr = (struct elf32_phdr *)(firmware->data + sizeof(*ehdr));

	phdr += 2;

	/*
	 * Attempt to load IPA HPS FW image
	 */
	if (phdr->p_memsz > ipahal_get_hps_img_mem_size()) {
		IPAERR("Invalid IPA HPS img size memsz=%d dps_mem_size=%u\n",
		       phdr->p_memsz, ipahal_get_hps_img_mem_size());
		return -EINVAL;
	}
	IPADBG("Loading HPS FW\n");
	rc = emulator_load_single_fw(
	    firmware, phdr, ipa3_ctx->mmio, hps_seq_offs);
	if (rc)
		return rc;
	IPADBG("Loading HPS FW complete\n");

	--phdr;

	/*
	 * Attempt to load IPA DPS FW image
	 */
	if (phdr->p_memsz > ipahal_get_dps_img_mem_size()) {
		IPAERR("Invalid IPA DPS img size memsz=%d dps_mem_size=%u\n",
		       phdr->p_memsz, ipahal_get_dps_img_mem_size());
		return -EINVAL;
	}
	IPADBG("Loading DPS FW\n");
	rc = emulator_load_single_fw(
	    firmware, phdr, ipa3_ctx->mmio, dps_seq_offs);
	if (rc)
		return rc;
	IPADBG("Loading DPS FW complete\n");

	/*
	 * Run gsi register setup which is normally done in TZ on
	 * non-EMULATION systems...
	 */
	ipa_gsi_setup_reg();

	/*
	 * Map to the GSI base...
	 */
	gsi_base = ioremap_nocache(transport_mem_base, transport_mem_size);

	IPADBG("GSI base(0x%x) mapped to (%pK) with len (0x%x)\n",
	       transport_mem_base,
	       gsi_base,
	       transport_mem_size);

	if (!gsi_base) {
		IPAERR("ioremap_nocache failed\n");
		return -EFAULT;
	}

	--phdr;

	/*
	 * Attempt to load GSI FW image
	 */
	if (phdr->p_memsz > transport_mem_size) {
		IPAERR(
		    "Invalid GSI FW img size memsz=%d transport_mem_size=%u\n",
		    phdr->p_memsz, transport_mem_size);
		return -EINVAL;
	}
	IPADBG("Loading GSI FW\n");
	gsi_get_inst_ram_offset_and_size(&gsi_offset, NULL, gsi_ver);
	rc = emulator_load_single_fw(
	    firmware, phdr, gsi_base, (uint32_t) gsi_offset);
	iounmap(gsi_base);
	if (rc)
		return rc;
	IPADBG("Loading GSI FW complete\n");

	IPADBG("IPA FWs (GSI FW, DPS and HPS) loaded successfully\n");

	return 0;
}

/**
 * ipa3_is_msm_device() - Is the running device a MSM or MDM?
 *  Determine according to IPA version
 *
 * Return value: true if MSM, false if MDM
 *
 */
bool ipa3_is_msm_device(void)
{
	switch (ipa3_ctx->ipa_hw_type) {
	case IPA_HW_v3_0:
	case IPA_HW_v3_5:
	case IPA_HW_v4_0:
	case IPA_HW_v4_5:
		return false;
	case IPA_HW_v3_1:
	case IPA_HW_v3_5_1:
	case IPA_HW_v4_1:
	case IPA_HW_v4_2:
		return true;
	default:
		IPAERR("unknown HW type %d\n", ipa3_ctx->ipa_hw_type);
		ipa_assert();
	}

	return false;
}

/**
 * ipa3_disable_prefetch() - disable\enable tx prefetch
 *
 * @client: the client which is related to the TX where prefetch will be
 *          disabled
 *
 * Return value: Non applicable
 *
 */
void ipa3_disable_prefetch(enum ipa_client_type client)
{
	struct ipahal_reg_tx_cfg cfg;
	u8 qmb;

	qmb = ipa3_get_qmb_master_sel(client);

	IPADBG("disabling prefetch for qmb %d\n", (int)qmb);

	ipahal_read_reg_fields(IPA_TX_CFG, &cfg);
	/* QMB0 (DDR) correlates with TX0, QMB1(PCIE) correlates with TX1 */
	if (qmb == QMB_MASTER_SELECT_DDR)
		cfg.tx0_prefetch_disable = true;
	else
		cfg.tx1_prefetch_disable = true;
	ipahal_write_reg_fields(IPA_TX_CFG, &cfg);
}

/**
 * ipa3_get_pdev() - return a pointer to IPA dev struct
 *
 * Return value: a pointer to IPA dev struct
 *
 */
struct device *ipa3_get_pdev(void)
{
	if (!ipa3_ctx)
		return NULL;

	return ipa3_ctx->pdev;
}

/**
 * ipa3_enable_dcd() - enable dynamic clock division on IPA
 *
 * Return value: Non applicable
 *
 */
void ipa3_enable_dcd(void)
{
	struct ipahal_reg_idle_indication_cfg idle_indication_cfg;

	/* recommended values for IPA 3.5 according to IPA HPG */
	idle_indication_cfg.const_non_idle_enable = 0;
	idle_indication_cfg.enter_idle_debounce_thresh = 256;

	ipahal_write_reg_fields(IPA_IDLE_INDICATION_CFG,
			&idle_indication_cfg);
}

void ipa3_init_imm_cmd_desc(struct ipa3_desc *desc,
	struct ipahal_imm_cmd_pyld *cmd_pyld)
{
	memset(desc, 0, sizeof(*desc));
	desc->opcode = cmd_pyld->opcode;
	desc->pyld = cmd_pyld->data;
	desc->len = cmd_pyld->len;
	desc->type = IPA_IMM_CMD_DESC;
}<|MERGE_RESOLUTION|>--- conflicted
+++ resolved
@@ -5758,12 +5758,8 @@
 	}
 
 	/* move rx_hps resource group configuration from HLOS to TZ */
-<<<<<<< HEAD
-	if (ipa3_ctx->ipa_hw_type >= IPA_HW_v3_1) {
-=======
 	if (ipa3_ctx->ipa_hw_type >= IPA_HW_v3_1 &&
 	    ipa3_ctx->ipa3_hw_mode != IPA_HW_MODE_EMULATION) {
->>>>>>> 4ffaab25
 		IPAERR("skip configuring ipa_rx_hps_clients from HLOS\n");
 		return;
 	}
