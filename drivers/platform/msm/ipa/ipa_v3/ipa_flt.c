/* Copyright (c) 2012-2019, The Linux Foundation. All rights reserved.
 *
 * This program is free software; you can redistribute it and/or modify
 * it under the terms of the GNU General Public License version 2 and
 * only version 2 as published by the Free Software Foundation.
 *
 * This program is distributed in the hope that it will be useful,
 * but WITHOUT ANY WARRANTY; without even the implied warranty of
 * MERCHANTABILITY or FITNESS FOR A PARTICULAR PURPOSE.  See the
 * GNU General Public License for more details.
 */

#include "ipa_i.h"
#include "ipahal/ipahal.h"
#include "ipahal/ipahal_fltrt.h"

#define IPA_FLT_STATUS_OF_ADD_FAILED		(-1)
#define IPA_FLT_STATUS_OF_DEL_FAILED		(-1)
#define IPA_FLT_STATUS_OF_MDFY_FAILED		(-1)

#define IPA_FLT_GET_RULE_TYPE(__entry) \
	( \
	((__entry)->rule.hashable) ? \
	(IPA_RULE_HASHABLE):(IPA_RULE_NON_HASHABLE) \
	)

/**
 * ipa3_generate_flt_hw_rule() - generates the filtering hardware rule
 * @ip: the ip address family type
 * @entry: filtering entry
 * @buf: output buffer, buf == NULL means
 *		caller wants to know the size of the rule as seen
 *		by HW so they did not pass a valid buffer, we will use a
 *		scratch buffer instead.
 *		With this scheme we are going to
 *		generate the rule twice, once to know size using scratch
 *		buffer and second to write the rule to the actual caller
 *		supplied buffer which is of required size
 *
 * Returns:	0 on success, negative on failure
 *
 * caller needs to hold any needed locks to ensure integrity
 *
 */
static int ipa3_generate_flt_hw_rule(enum ipa_ip_type ip,
		struct ipa3_flt_entry *entry, u8 *buf)
{
	struct ipahal_flt_rule_gen_params gen_params;
	int res = 0;

	memset(&gen_params, 0, sizeof(gen_params));

	if (entry->rule.hashable) {
		if (entry->rule.attrib.attrib_mask & IPA_FLT_IS_PURE_ACK
			&& !entry->rule.eq_attrib_type) {
			IPAERR_RL("PURE_ACK rule atrb used with hash rule\n");
			WARN_ON_RATELIMIT_IPA(1);
			return -EPERM;
		}
		/*
		 * tos_eq_present field has two meanings:
		 * tos equation for IPA ver < 4.5 (as the field name reveals)
		 * pure_ack equation for IPA ver >= 4.5
		 */
		if (ipa3_ctx->ipa_hw_type >= IPA_HW_v4_5 &&
			entry->rule.eq_attrib_type &&
			entry->rule.eq_attrib.tos_eq_present) {
			IPAERR_RL("PURE_ACK rule eq used with hash rule\n");
			return -EPERM;
		}
	}

	gen_params.ipt = ip;
	if (entry->rt_tbl && (!ipa3_check_idr_if_freed(entry->rt_tbl)))
		gen_params.rt_tbl_idx = entry->rt_tbl->idx;
	else
		gen_params.rt_tbl_idx = entry->rule.rt_tbl_idx;

	gen_params.priority = entry->prio;
	gen_params.id = entry->rule_id;
	gen_params.rule = (const struct ipa_flt_rule_i *)&entry->rule;
	gen_params.cnt_idx = entry->cnt_idx;

	res = ipahal_flt_generate_hw_rule(&gen_params, &entry->hw_len, buf);
	if (res) {
		IPAERR_RL("failed to generate flt h/w rule\n");
		return res;
	}

	return 0;
}

static void __ipa_reap_sys_flt_tbls(enum ipa_ip_type ip, enum ipa_rule_type rlt)
{
	struct ipa3_flt_tbl *tbl;
	int i;

	IPADBG_LOW("reaping sys flt tbls ip=%d rlt=%d\n", ip, rlt);

	for (i = 0; i < ipa3_ctx->ipa_num_pipes; i++) {
		if (!ipa_is_ep_support_flt(i))
			continue;

		tbl = &ipa3_ctx->flt_tbl[i][ip];
		if (tbl->prev_mem[rlt].phys_base) {
			IPADBG_LOW("reaping flt tbl (prev) pipe=%d\n", i);
			ipahal_free_dma_mem(&tbl->prev_mem[rlt]);
		}

		if (list_empty(&tbl->head_flt_rule_list)) {
			if (tbl->curr_mem[rlt].phys_base) {
				IPADBG_LOW("reaping flt tbl (curr) pipe=%d\n",
					i);
				ipahal_free_dma_mem(&tbl->curr_mem[rlt]);
			}
		}
	}
}

/**
 * ipa_prep_flt_tbl_for_cmt() - preparing the flt table for commit
 *  assign priorities to the rules, calculate their sizes and calculate
 *  the overall table size
 * @ip: the ip address family type
 * @tbl: the flt tbl to be prepared
 * @pipe_idx: the ep pipe appropriate for the given tbl
 *
 * Return: 0 on success, negative on failure
 */
static int ipa_prep_flt_tbl_for_cmt(enum ipa_ip_type ip,
	struct ipa3_flt_tbl *tbl, int pipe_idx)
{
	struct ipa3_flt_entry *entry;
	int prio_i;
	int max_prio;
	u32 hdr_width;

	tbl->sz[IPA_RULE_HASHABLE] = 0;
	tbl->sz[IPA_RULE_NON_HASHABLE] = 0;

	max_prio = ipahal_get_rule_max_priority();

	prio_i = max_prio;
	list_for_each_entry(entry, &tbl->head_flt_rule_list, link) {

		if (entry->rule.max_prio) {
			entry->prio = max_prio;
		} else {
			if (ipahal_rule_decrease_priority(&prio_i)) {
				IPAERR("cannot decrease rule priority - %d\n",
					prio_i);
				return -EPERM;
			}
			entry->prio = prio_i;
		}

		if (ipa3_generate_flt_hw_rule(ip, entry, NULL)) {
			IPAERR("failed to calculate HW FLT rule size\n");
			return -EPERM;
		}
		IPADBG_LOW("pipe %d rule_id(handle) %u hw_len %d priority %u\n",
			pipe_idx, entry->rule_id, entry->hw_len, entry->prio);

		if (entry->rule.hashable)
			tbl->sz[IPA_RULE_HASHABLE] += entry->hw_len;
		else
			tbl->sz[IPA_RULE_NON_HASHABLE] += entry->hw_len;
	}

	if ((tbl->sz[IPA_RULE_HASHABLE] +
		tbl->sz[IPA_RULE_NON_HASHABLE]) == 0) {
		IPADBG_LOW("flt tbl pipe %d is with zero total size\n",
			pipe_idx);
		return 0;
	}

	hdr_width = ipahal_get_hw_tbl_hdr_width();

	/* for the header word */
	if (tbl->sz[IPA_RULE_HASHABLE])
		tbl->sz[IPA_RULE_HASHABLE] += hdr_width;
	if (tbl->sz[IPA_RULE_NON_HASHABLE])
		tbl->sz[IPA_RULE_NON_HASHABLE] += hdr_width;

	IPADBG_LOW("FLT tbl pipe idx %d hash sz %u non-hash sz %u\n", pipe_idx,
		tbl->sz[IPA_RULE_HASHABLE], tbl->sz[IPA_RULE_NON_HASHABLE]);

	return 0;
}

/**
 * ipa_translate_flt_tbl_to_hw_fmt() - translate the flt driver structures
 *  (rules and tables) to HW format and fill it in the given buffers
 * @ip: the ip address family type
 * @rlt: the type of the rules to translate (hashable or non-hashable)
 * @base: the rules body buffer to be filled
 * @hdr: the rules header (addresses/offsets) buffer to be filled
 * @body_ofst: the offset of the rules body from the rules header at
 *  ipa sram
 *
 * Returns: 0 on success, negative on failure
 *
 * caller needs to hold any needed locks to ensure integrity
 *
 */
static int ipa_translate_flt_tbl_to_hw_fmt(enum ipa_ip_type ip,
	enum ipa_rule_type rlt, u8 *base, u8 *hdr, u32 body_ofst)
{
	u64 offset;
	u8 *body_i;
	int res;
	struct ipa3_flt_entry *entry;
	u8 *tbl_mem_buf;
	struct ipa_mem_buffer tbl_mem;
	struct ipa3_flt_tbl *tbl;
	int i;
	int hdr_idx = 0;

	body_i = base;
	for (i = 0; i < ipa3_ctx->ipa_num_pipes; i++) {
		if (!ipa_is_ep_support_flt(i))
			continue;
		tbl = &ipa3_ctx->flt_tbl[i][ip];
		if (tbl->sz[rlt] == 0) {
			hdr_idx++;
			continue;
		}
		if (tbl->in_sys[rlt]) {
			/* only body (no header) */
			tbl_mem.size = tbl->sz[rlt] -
				ipahal_get_hw_tbl_hdr_width();
			if (ipahal_fltrt_allocate_hw_sys_tbl(&tbl_mem)) {
				IPAERR("fail to alloc sys tbl of size %d\n",
					tbl_mem.size);
				goto err;
			}

			if (ipahal_fltrt_write_addr_to_hdr(tbl_mem.phys_base,
				hdr, hdr_idx, true)) {
				IPAERR("fail to wrt sys tbl addr to hdr\n");
				goto hdr_update_fail;
			}

			tbl_mem_buf = tbl_mem.base;

			/* generate the rule-set */
			list_for_each_entry(entry, &tbl->head_flt_rule_list,
				link) {
				if (IPA_FLT_GET_RULE_TYPE(entry) != rlt)
					continue;
				res = ipa3_generate_flt_hw_rule(
					ip, entry, tbl_mem_buf);
				if (res) {
					IPAERR("failed to gen HW FLT rule\n");
					goto hdr_update_fail;
				}
				tbl_mem_buf += entry->hw_len;
			}

			if (tbl->curr_mem[rlt].phys_base) {
				WARN_ON(tbl->prev_mem[rlt].phys_base);
				tbl->prev_mem[rlt] = tbl->curr_mem[rlt];
			}
			tbl->curr_mem[rlt] = tbl_mem;
		} else {
			offset = body_i - base + body_ofst;

			/* update the hdr at the right index */
			if (ipahal_fltrt_write_addr_to_hdr(offset, hdr,
				hdr_idx, true)) {
				IPAERR("fail to wrt lcl tbl ofst to hdr\n");
				goto hdr_update_fail;
			}

			/* generate the rule-set */
			list_for_each_entry(entry, &tbl->head_flt_rule_list,
				link) {
				if (IPA_FLT_GET_RULE_TYPE(entry) != rlt)
					continue;
				res = ipa3_generate_flt_hw_rule(
					ip, entry, body_i);
				if (res) {
					IPAERR("failed to gen HW FLT rule\n");
					goto err;
				}
				body_i += entry->hw_len;
			}

			/**
			 * advance body_i to next table alignment as local
			 * tables are order back-to-back
			 */
			body_i += ipahal_get_lcl_tbl_addr_alignment();
			body_i = (u8 *)((long)body_i &
				~ipahal_get_lcl_tbl_addr_alignment());
		}
		hdr_idx++;
	}

	return 0;

hdr_update_fail:
	ipahal_free_dma_mem(&tbl_mem);
err:
	return -EPERM;
}

/**
 * ipa_generate_flt_hw_tbl_img() - generates the flt hw tbls.
 *  headers and bodies are being created into buffers that will be filled into
 *  the local memory (sram)
 * @ip: the ip address family type
 * @alloc_params: In and Out parameters for the allocations of the buffers
 *  4 buffers: hdr and bdy, each hashable and non-hashable
 *
 * Return: 0 on success, negative on failure
 */
static int ipa_generate_flt_hw_tbl_img(enum ipa_ip_type ip,
	struct ipahal_fltrt_alloc_imgs_params *alloc_params)
{
	u32 hash_bdy_start_ofst, nhash_bdy_start_ofst;
	int rc = 0;

	if (ip == IPA_IP_v4) {
		nhash_bdy_start_ofst = IPA_MEM_PART(apps_v4_flt_nhash_ofst) -
			IPA_MEM_PART(v4_flt_nhash_ofst);
		hash_bdy_start_ofst = IPA_MEM_PART(apps_v4_flt_hash_ofst) -
			IPA_MEM_PART(v4_flt_hash_ofst);
	} else {
		nhash_bdy_start_ofst = IPA_MEM_PART(apps_v6_flt_nhash_ofst) -
			IPA_MEM_PART(v6_flt_nhash_ofst);
		hash_bdy_start_ofst = IPA_MEM_PART(apps_v6_flt_hash_ofst) -
			IPA_MEM_PART(v6_flt_hash_ofst);
	}

	if (ipahal_fltrt_allocate_hw_tbl_imgs(alloc_params)) {
		IPAERR_RL("fail to allocate FLT HW TBL images. IP %d\n", ip);
		rc = -ENOMEM;
		goto allocate_failed;
	}

	if (ipa_translate_flt_tbl_to_hw_fmt(ip, IPA_RULE_HASHABLE,
		alloc_params->hash_bdy.base, alloc_params->hash_hdr.base,
		hash_bdy_start_ofst)) {
		IPAERR_RL("fail to translate hashable flt tbls to hw format\n");
		rc = -EPERM;
		goto translate_fail;
	}
	if (ipa_translate_flt_tbl_to_hw_fmt(ip, IPA_RULE_NON_HASHABLE,
		alloc_params->nhash_bdy.base, alloc_params->nhash_hdr.base,
		nhash_bdy_start_ofst)) {
		IPAERR_RL("fail to translate non-hash flt tbls to hw format\n");
		rc = -EPERM;
		goto translate_fail;
	}

	return rc;

translate_fail:
	if (alloc_params->hash_hdr.size)
		ipahal_free_dma_mem(&alloc_params->hash_hdr);
	ipahal_free_dma_mem(&alloc_params->nhash_hdr);
	if (alloc_params->hash_bdy.size)
		ipahal_free_dma_mem(&alloc_params->hash_bdy);
	if (alloc_params->nhash_bdy.size)
		ipahal_free_dma_mem(&alloc_params->nhash_bdy);
allocate_failed:
	return rc;
}

/**
 * ipa_flt_valid_lcl_tbl_size() - validate if the space allocated for flt
 * tbl bodies at the sram is enough for the commit
 * @ipt: the ip address family type
 * @rlt: the rule type (hashable or non-hashable)
 *
 * Return: true if enough space available or false in other cases
 */
static bool ipa_flt_valid_lcl_tbl_size(enum ipa_ip_type ipt,
	enum ipa_rule_type rlt, struct ipa_mem_buffer *bdy)
{
	u16 avail;

	if (!bdy) {
		IPAERR("Bad parameters, bdy = NULL\n");
		return false;
	}

	if (ipt == IPA_IP_v4)
		avail = (rlt == IPA_RULE_HASHABLE) ?
			IPA_MEM_PART(apps_v4_flt_hash_size) :
			IPA_MEM_PART(apps_v4_flt_nhash_size);
	else
		avail = (rlt == IPA_RULE_HASHABLE) ?
			IPA_MEM_PART(apps_v6_flt_hash_size) :
			IPA_MEM_PART(apps_v6_flt_nhash_size);

	if (bdy->size <= avail)
		return true;

	IPAERR("tbl too big, needed %d avail %d ipt %d rlt %d\n",
	       bdy->size, avail, ipt, rlt);
	return false;
}

/**
 * ipa_flt_alloc_cmd_buffers() - alloc descriptors and imm cmds
 *  payload pointers buffers for headers and bodies of flt structure
 *  as well as place for flush imm.
 * @ipt: the ip address family type
 * @entries: the number of entries
 * @desc: [OUT] descriptor buffer
 * @cmd: [OUT] imm commands payload pointers buffer
 *
 * Return: 0 on success, negative on failure
 */
static int ipa_flt_alloc_cmd_buffers(enum ipa_ip_type ip, u16 entries,
	struct ipa3_desc **desc, struct ipahal_imm_cmd_pyld ***cmd_pyld)
{
	*desc = kcalloc(entries, sizeof(**desc), GFP_ATOMIC);
	if (*desc == NULL) {
		IPAERR("fail to alloc desc blob ip %d\n", ip);
		goto fail_desc_alloc;
	}

	*cmd_pyld = kcalloc(entries, sizeof(**cmd_pyld), GFP_ATOMIC);
	if (*cmd_pyld == NULL) {
		IPAERR("fail to alloc cmd pyld blob ip %d\n", ip);
		goto fail_cmd_alloc;
	}

	return 0;

fail_cmd_alloc:
	kfree(*desc);
fail_desc_alloc:
	return -ENOMEM;
}

/**
 * ipa_flt_skip_pipe_config() - skip ep flt configuration or not?
 *  will skip according to pre-configuration or modem pipes
 * @pipe: the EP pipe index
 *
 * Return: true if to skip, false otherwize
 */
static bool ipa_flt_skip_pipe_config(int pipe)
{
	struct ipa3_ep_context *ep;

	if (ipa_is_modem_pipe(pipe)) {
		IPADBG_LOW("skip %d - modem owned pipe\n", pipe);
		return true;
	}

	if (ipa3_ctx->skip_ep_cfg_shadow[pipe]) {
		IPADBG_LOW("skip %d\n", pipe);
		return true;
	}

	ep = &ipa3_ctx->ep[pipe];

	if ((ipa3_get_ep_mapping(IPA_CLIENT_APPS_WAN_PROD) == pipe
		&& ipa3_ctx->modem_cfg_emb_pipe_flt)
		&& ep->client == IPA_CLIENT_APPS_WAN_PROD) {
		IPADBG_LOW("skip %d\n", pipe);
		return true;
	}

	return false;
}

/**
 * __ipa_commit_flt_v3() - commit flt tables to the hw
 *  commit the headers and the bodies if are local with internal cache flushing.
 *  The headers (and local bodies) will first be created into dma buffers and
 *  then written via IC to the SRAM
 * @ipt: the ip address family type
 *
 * Return: 0 on success, negative on failure
 */
int __ipa_commit_flt_v3(enum ipa_ip_type ip)
{
	struct ipahal_fltrt_alloc_imgs_params alloc_params;
	int rc = 0;
	struct ipa3_desc *desc;
	struct ipahal_imm_cmd_register_write reg_write_cmd = {0};
	struct ipahal_imm_cmd_dma_shared_mem mem_cmd = {0};
	struct ipahal_imm_cmd_pyld **cmd_pyld;
	int num_cmd = 0;
	int i;
	int hdr_idx;
	u32 lcl_hash_hdr, lcl_nhash_hdr;
	u32 lcl_hash_bdy, lcl_nhash_bdy;
	bool lcl_hash, lcl_nhash;
	struct ipahal_reg_fltrt_hash_flush flush;
	struct ipahal_reg_valmask valmask;
	u32 tbl_hdr_width;
	struct ipa3_flt_tbl *tbl;
	u16 entries;
	struct ipahal_imm_cmd_register_write reg_write_coal_close;

	tbl_hdr_width = ipahal_get_hw_tbl_hdr_width();
	memset(&alloc_params, 0, sizeof(alloc_params));
	alloc_params.ipt = ip;
	alloc_params.tbls_num = ipa3_ctx->ep_flt_num;

	if (ip == IPA_IP_v4) {
		lcl_hash_hdr = ipa3_ctx->smem_restricted_bytes +
			IPA_MEM_PART(v4_flt_hash_ofst) +
			tbl_hdr_width; /* to skip the bitmap */
		lcl_nhash_hdr = ipa3_ctx->smem_restricted_bytes +
			IPA_MEM_PART(v4_flt_nhash_ofst) +
			tbl_hdr_width; /* to skip the bitmap */
		lcl_hash_bdy = ipa3_ctx->smem_restricted_bytes +
			IPA_MEM_PART(apps_v4_flt_hash_ofst);
		lcl_nhash_bdy = ipa3_ctx->smem_restricted_bytes +
			IPA_MEM_PART(apps_v4_flt_nhash_ofst);
		lcl_hash = ipa3_ctx->ip4_flt_tbl_hash_lcl;
		lcl_nhash = ipa3_ctx->ip4_flt_tbl_nhash_lcl;
	} else {
		lcl_hash_hdr = ipa3_ctx->smem_restricted_bytes +
			IPA_MEM_PART(v6_flt_hash_ofst) +
			tbl_hdr_width; /* to skip the bitmap */
		lcl_nhash_hdr = ipa3_ctx->smem_restricted_bytes +
			IPA_MEM_PART(v6_flt_nhash_ofst) +
			tbl_hdr_width; /* to skip the bitmap */
		lcl_hash_bdy = ipa3_ctx->smem_restricted_bytes +
			IPA_MEM_PART(apps_v6_flt_hash_ofst);
		lcl_nhash_bdy = ipa3_ctx->smem_restricted_bytes +
			IPA_MEM_PART(apps_v6_flt_nhash_ofst);
		lcl_hash = ipa3_ctx->ip6_flt_tbl_hash_lcl;
		lcl_nhash = ipa3_ctx->ip6_flt_tbl_nhash_lcl;
	}

	for (i = 0; i < ipa3_ctx->ipa_num_pipes; i++) {
		if (!ipa_is_ep_support_flt(i))
			continue;
		tbl = &ipa3_ctx->flt_tbl[i][ip];
		if (ipa_prep_flt_tbl_for_cmt(ip, tbl, i)) {
			rc = -EPERM;
			goto prep_failed;
		}
		if (!tbl->in_sys[IPA_RULE_HASHABLE] &&
			tbl->sz[IPA_RULE_HASHABLE]) {
			alloc_params.num_lcl_hash_tbls++;
			alloc_params.total_sz_lcl_hash_tbls +=
				tbl->sz[IPA_RULE_HASHABLE];
			alloc_params.total_sz_lcl_hash_tbls -= tbl_hdr_width;

		}
		if (!tbl->in_sys[IPA_RULE_NON_HASHABLE] &&
			tbl->sz[IPA_RULE_NON_HASHABLE]) {
			alloc_params.num_lcl_nhash_tbls++;
			alloc_params.total_sz_lcl_nhash_tbls +=
				tbl->sz[IPA_RULE_NON_HASHABLE];
			alloc_params.total_sz_lcl_nhash_tbls -= tbl_hdr_width;
		}
	}

	if (ipa_generate_flt_hw_tbl_img(ip, &alloc_params)) {
		IPAERR_RL("fail to generate FLT HW TBL image. IP %d\n", ip);
		rc = -EFAULT;
		goto prep_failed;
	}

	if (!ipa_flt_valid_lcl_tbl_size(ip, IPA_RULE_HASHABLE,
		&alloc_params.hash_bdy)) {
		rc = -EFAULT;
		goto fail_size_valid;
	}
	if (!ipa_flt_valid_lcl_tbl_size(ip, IPA_RULE_NON_HASHABLE,
		&alloc_params.nhash_bdy)) {
		rc = -EFAULT;
		goto fail_size_valid;
	}

	/* +4: 2 for bodies (hashable and non-hashable), 1 for flushing and 1
	 * for closing the colaescing frame
	 */
	entries = (ipa3_ctx->ep_flt_num) * 2 + 4;

	if (ipa_flt_alloc_cmd_buffers(ip, entries, &desc, &cmd_pyld)) {
		rc = -ENOMEM;
		goto fail_size_valid;
	}

	/* IC to close the coal frame before HPS Clear if coal is enabled */
	if (ipa3_get_ep_mapping(IPA_CLIENT_APPS_WAN_COAL_CONS) != -1) {
		i = ipa3_get_ep_mapping(IPA_CLIENT_APPS_WAN_COAL_CONS);
		reg_write_coal_close.skip_pipeline_clear = false;
		reg_write_coal_close.pipeline_clear_options = IPAHAL_HPS_CLEAR;
		reg_write_coal_close.offset = ipahal_get_reg_ofst(
			IPA_AGGR_FORCE_CLOSE);
		ipahal_get_aggr_force_close_valmask(i, &valmask);
		reg_write_coal_close.value = valmask.val;
		reg_write_coal_close.value_mask = valmask.mask;
		cmd_pyld[num_cmd] = ipahal_construct_imm_cmd(
			IPA_IMM_CMD_REGISTER_WRITE,
			&reg_write_coal_close, false);
		if (!cmd_pyld[num_cmd]) {
			IPAERR("failed to construct coal close IC\n");
			rc = -ENOMEM;
			goto fail_reg_write_construct;
		}
		ipa3_init_imm_cmd_desc(&desc[num_cmd], cmd_pyld[num_cmd]);
		++num_cmd;
	}

	/*
	 * SRAM memory not allocated to hash tables. Sending
	 * command to hash tables(filer/routing) operation not supported.
	 */
	if (!ipa3_ctx->ipa_fltrt_not_hashable) {
		/* flushing ipa internal hashable flt rules cache */
		memset(&flush, 0, sizeof(flush));
		if (ip == IPA_IP_v4)
			flush.v4_flt = true;
		else
			flush.v6_flt = true;
		ipahal_get_fltrt_hash_flush_valmask(&flush, &valmask);
		reg_write_cmd.skip_pipeline_clear = false;
		reg_write_cmd.pipeline_clear_options = IPAHAL_HPS_CLEAR;
		reg_write_cmd.offset = ipahal_get_reg_ofst(
					IPA_FILT_ROUT_HASH_FLUSH);
		reg_write_cmd.value = valmask.val;
		reg_write_cmd.value_mask = valmask.mask;
		cmd_pyld[num_cmd] = ipahal_construct_imm_cmd(
				IPA_IMM_CMD_REGISTER_WRITE, &reg_write_cmd,
							false);
		if (!cmd_pyld[num_cmd]) {
			IPAERR(
			"fail construct register_write imm cmd: IP %d\n", ip);
			rc = -EFAULT;
			goto fail_imm_cmd_construct;
		}
		ipa3_init_imm_cmd_desc(&desc[num_cmd], cmd_pyld[num_cmd]);
		++num_cmd;
	}

	hdr_idx = 0;
	for (i = 0; i < ipa3_ctx->ipa_num_pipes; i++) {
		if (!ipa_is_ep_support_flt(i)) {
			IPADBG_LOW("skip %d - not filtering pipe\n", i);
			continue;
		}

		if (ipa_flt_skip_pipe_config(i)) {
			hdr_idx++;
			continue;
		}

		if (num_cmd + 1 >= entries) {
			IPAERR("number of commands is out of range: IP = %d\n",
				ip);
			rc = -ENOBUFS;
			goto fail_imm_cmd_construct;
		}

		IPADBG_LOW("Prepare imm cmd for hdr at index %d for pipe %d\n",
			hdr_idx, i);

		mem_cmd.is_read = false;
		mem_cmd.skip_pipeline_clear = false;
		mem_cmd.pipeline_clear_options = IPAHAL_HPS_CLEAR;
		mem_cmd.size = tbl_hdr_width;
		mem_cmd.system_addr = alloc_params.nhash_hdr.phys_base +
			hdr_idx * tbl_hdr_width;
		mem_cmd.local_addr = lcl_nhash_hdr +
			hdr_idx * tbl_hdr_width;
		cmd_pyld[num_cmd] = ipahal_construct_imm_cmd(
			IPA_IMM_CMD_DMA_SHARED_MEM, &mem_cmd, false);
		if (!cmd_pyld[num_cmd]) {
			IPAERR("fail construct dma_shared_mem cmd: IP = %d\n",
				ip);
			rc = -ENOMEM;
			goto fail_imm_cmd_construct;
		}
		ipa3_init_imm_cmd_desc(&desc[num_cmd], cmd_pyld[num_cmd]);
		++num_cmd;

		/*
		 * SRAM memory not allocated to hash tables. Sending command
		 * to hash tables(filer/routing) operation not supported.
		 */
		if (!ipa3_ctx->ipa_fltrt_not_hashable) {
			mem_cmd.is_read = false;
			mem_cmd.skip_pipeline_clear = false;
			mem_cmd.pipeline_clear_options = IPAHAL_HPS_CLEAR;
			mem_cmd.size = tbl_hdr_width;
			mem_cmd.system_addr = alloc_params.hash_hdr.phys_base +
				hdr_idx * tbl_hdr_width;
			mem_cmd.local_addr = lcl_hash_hdr +
				hdr_idx * tbl_hdr_width;
			cmd_pyld[num_cmd] = ipahal_construct_imm_cmd(
					IPA_IMM_CMD_DMA_SHARED_MEM,
						&mem_cmd, false);
			if (!cmd_pyld[num_cmd]) {
				IPAERR(
				"fail construct dma_shared_mem cmd: IP = %d\n",
						ip);
				rc = -ENOMEM;
				goto fail_imm_cmd_construct;
			}
			ipa3_init_imm_cmd_desc(&desc[num_cmd],
						cmd_pyld[num_cmd]);
			++num_cmd;
		}
		++hdr_idx;
	}

	if (lcl_nhash) {
		if (num_cmd >= entries) {
			IPAERR("number of commands is out of range: IP = %d\n",
				ip);
			rc = -ENOBUFS;
			goto fail_imm_cmd_construct;
		}

		mem_cmd.is_read = false;
		mem_cmd.skip_pipeline_clear = false;
		mem_cmd.pipeline_clear_options = IPAHAL_HPS_CLEAR;
		mem_cmd.size = alloc_params.nhash_bdy.size;
		mem_cmd.system_addr = alloc_params.nhash_bdy.phys_base;
		mem_cmd.local_addr = lcl_nhash_bdy;
		cmd_pyld[num_cmd] = ipahal_construct_imm_cmd(
			IPA_IMM_CMD_DMA_SHARED_MEM, &mem_cmd, false);
		if (!cmd_pyld[num_cmd]) {
			IPAERR("fail construct dma_shared_mem cmd: IP = %d\n",
				ip);
			rc = -ENOMEM;
			goto fail_imm_cmd_construct;
		}
		ipa3_init_imm_cmd_desc(&desc[num_cmd], cmd_pyld[num_cmd]);
		++num_cmd;
	}
	if (lcl_hash) {
		if (num_cmd >= entries) {
			IPAERR("number of commands is out of range: IP = %d\n",
				ip);
			rc = -ENOBUFS;
			goto fail_imm_cmd_construct;
		}

		mem_cmd.is_read = false;
		mem_cmd.skip_pipeline_clear = false;
		mem_cmd.pipeline_clear_options = IPAHAL_HPS_CLEAR;
		mem_cmd.size = alloc_params.hash_bdy.size;
		mem_cmd.system_addr = alloc_params.hash_bdy.phys_base;
		mem_cmd.local_addr = lcl_hash_bdy;
		cmd_pyld[num_cmd] = ipahal_construct_imm_cmd(
			IPA_IMM_CMD_DMA_SHARED_MEM, &mem_cmd, false);
		if (!cmd_pyld[num_cmd]) {
			IPAERR("fail construct dma_shared_mem cmd: IP = %d\n",
				ip);
			rc = -ENOMEM;
			goto fail_imm_cmd_construct;
		}
		ipa3_init_imm_cmd_desc(&desc[num_cmd], cmd_pyld[num_cmd]);
		++num_cmd;
	}

	if (ipa3_send_cmd(num_cmd, desc)) {
		IPAERR("fail to send immediate command\n");
		rc = -EFAULT;
		goto fail_imm_cmd_construct;
	}

	IPADBG_LOW("Hashable HEAD\n");
	IPA_DUMP_BUFF(alloc_params.hash_hdr.base,
		alloc_params.hash_hdr.phys_base, alloc_params.hash_hdr.size);

	IPADBG_LOW("Non-Hashable HEAD\n");
	IPA_DUMP_BUFF(alloc_params.nhash_hdr.base,
		alloc_params.nhash_hdr.phys_base, alloc_params.nhash_hdr.size);

	if (alloc_params.hash_bdy.size) {
		IPADBG_LOW("Hashable BODY\n");
		IPA_DUMP_BUFF(alloc_params.hash_bdy.base,
			alloc_params.hash_bdy.phys_base,
			alloc_params.hash_bdy.size);
	}

	if (alloc_params.nhash_bdy.size) {
		IPADBG_LOW("Non-Hashable BODY\n");
		IPA_DUMP_BUFF(alloc_params.nhash_bdy.base,
			alloc_params.nhash_bdy.phys_base,
			alloc_params.nhash_bdy.size);
	}

	__ipa_reap_sys_flt_tbls(ip, IPA_RULE_HASHABLE);
	__ipa_reap_sys_flt_tbls(ip, IPA_RULE_NON_HASHABLE);

fail_imm_cmd_construct:
	for (i = 0 ; i < num_cmd ; i++)
		ipahal_destroy_imm_cmd(cmd_pyld[i]);
fail_reg_write_construct:
	kfree(desc);
	kfree(cmd_pyld);
fail_size_valid:
	if (alloc_params.hash_hdr.size)
		ipahal_free_dma_mem(&alloc_params.hash_hdr);
	ipahal_free_dma_mem(&alloc_params.nhash_hdr);
	if (alloc_params.hash_bdy.size)
		ipahal_free_dma_mem(&alloc_params.hash_bdy);
	if (alloc_params.nhash_bdy.size)
		ipahal_free_dma_mem(&alloc_params.nhash_bdy);
prep_failed:
	return rc;
}

static int __ipa_validate_flt_rule(const struct ipa_flt_rule_i *rule,
		struct ipa3_rt_tbl **rt_tbl, enum ipa_ip_type ip)
{
	int index;

	if (rule->action != IPA_PASS_TO_EXCEPTION) {
		if (!rule->eq_attrib_type) {
			if (!rule->rt_tbl_hdl) {
				IPAERR_RL("invalid RT tbl\n");
				goto error;
			}

			*rt_tbl = ipa3_id_find(rule->rt_tbl_hdl);
			if (*rt_tbl == NULL) {
				IPAERR_RL("RT tbl not found\n");
				goto error;
			}

			if ((*rt_tbl)->cookie != IPA_RT_TBL_COOKIE) {
				IPAERR_RL("RT table cookie is invalid\n");
				goto error;
			}
		} else {
			if (rule->rt_tbl_idx > ((ip == IPA_IP_v4) ?
				IPA_MEM_PART(v4_modem_rt_index_hi) :
				IPA_MEM_PART(v6_modem_rt_index_hi))) {
				IPAERR_RL("invalid RT tbl\n");
				goto error;
			}
		}
	} else {
		if (rule->rt_tbl_idx > 0) {
			IPAERR_RL("invalid RT tbl\n");
			goto error;
		}
	}

	if (ipa3_ctx->ipa_hw_type >= IPA_HW_v4_0) {
		if (rule->pdn_idx) {
			if (rule->action == IPA_PASS_TO_EXCEPTION ||
				rule->action == IPA_PASS_TO_ROUTING) {
				IPAERR_RL(
					"PDN index should be 0 when action is not pass to NAT\n");
				goto error;
			} else {
				if (rule->pdn_idx >= IPA_MAX_PDN_NUM) {
					IPAERR_RL("PDN index %d is too large\n",
						rule->pdn_idx);
					goto error;
				}
			}
		}
	}

	if (rule->rule_id) {
		if ((rule->rule_id < ipahal_get_rule_id_hi_bit()) ||
		(rule->rule_id >= ((ipahal_get_rule_id_hi_bit()<<1)-1))) {
			IPAERR_RL("invalid rule_id provided 0x%x\n"
				"rule_id with bit 0x%x are auto generated\n",
				rule->rule_id, ipahal_get_rule_id_hi_bit());
			goto error;
		}
	}

	if (ipa3_ctx->ipa_hw_type >= IPA_HW_v4_5) {
		if (rule->enable_stats && rule->cnt_idx) {
			if (!ipahal_is_rule_cnt_id_valid(rule->cnt_idx)) {
				IPAERR_RL(
					"invalid cnt_idx %hhu out of range\n",
					rule->cnt_idx);
				goto error;
			}
			index = rule->cnt_idx - 1;
			if (!ipa3_ctx->flt_rt_counters.used_hw[index]) {
				IPAERR_RL(
					"invalid cnt_idx %hhu not alloc by driver\n",
					rule->cnt_idx);
				goto error;
			}
		}
	} else {
		if (rule->enable_stats) {
			IPAERR_RL(
				"enable_stats won't support on ipa_hw_type %d\n",
				ipa3_ctx->ipa_hw_type);
			goto error;
		}
	}
	return 0;

error:
	return -EPERM;
}

static int __ipa_create_flt_entry(struct ipa3_flt_entry **entry,
		const struct ipa_flt_rule_i *rule, struct ipa3_rt_tbl *rt_tbl,
		struct ipa3_flt_tbl *tbl, bool user)
{
	int id;

	*entry = kmem_cache_zalloc(ipa3_ctx->flt_rule_cache, GFP_KERNEL);
	if (!*entry)
		goto error;
	INIT_LIST_HEAD(&((*entry)->link));
	(*entry)->rule = *rule;
	(*entry)->cookie = IPA_FLT_COOKIE;
	(*entry)->rt_tbl = rt_tbl;
	(*entry)->tbl = tbl;
	if (rule->rule_id) {
		id = rule->rule_id;
	} else {
		id = ipa3_alloc_rule_id(tbl->rule_ids);
		if (id < 0) {
			IPAERR_RL("failed to allocate rule id\n");
			WARN_ON_RATELIMIT_IPA(1);
			goto rule_id_fail;
		}
	}
	(*entry)->rule_id = id;
	(*entry)->ipacm_installed = user;
	if (rule->enable_stats)
		(*entry)->cnt_idx = rule->cnt_idx;
	else
		(*entry)->cnt_idx = 0;
	return 0;

rule_id_fail:
	kmem_cache_free(ipa3_ctx->flt_rule_cache, *entry);
error:
	return -EPERM;
}

static int __ipa_finish_flt_rule_add(struct ipa3_flt_tbl *tbl,
		struct ipa3_flt_entry *entry, u32 *rule_hdl)
{
	int id;

	tbl->rule_cnt++;
	if (entry->rt_tbl)
		entry->rt_tbl->ref_cnt++;
	id = ipa3_id_alloc(entry);
	if (id < 0) {
		IPAERR_RL("failed to add to tree\n");
		WARN_ON_RATELIMIT_IPA(1);
		goto ipa_insert_failed;
	}
	*rule_hdl = id;
	entry->id = id;
	IPADBG_LOW("add flt rule rule_cnt=%d\n", tbl->rule_cnt);

	return 0;
ipa_insert_failed:
	if (entry->rt_tbl)
		entry->rt_tbl->ref_cnt--;
	tbl->rule_cnt--;
	return -EPERM;
}

static int __ipa_add_flt_rule(struct ipa3_flt_tbl *tbl, enum ipa_ip_type ip,
			      const struct ipa_flt_rule_i *rule, u8 add_rear,
			      u32 *rule_hdl, bool user)
{
	struct ipa3_flt_entry *entry;
	struct ipa3_rt_tbl *rt_tbl = NULL;

	if (__ipa_validate_flt_rule(rule, &rt_tbl, ip))
		goto error;

	if (__ipa_create_flt_entry(&entry, rule, rt_tbl, tbl, user))
		goto error;

	if (add_rear) {
		if (tbl->sticky_rear)
			list_add_tail(&entry->link,
					tbl->head_flt_rule_list.prev);
		else
			list_add_tail(&entry->link, &tbl->head_flt_rule_list);
	} else {
		list_add(&entry->link, &tbl->head_flt_rule_list);
	}

	if (__ipa_finish_flt_rule_add(tbl, entry, rule_hdl))
		goto ipa_insert_failed;

	return 0;
ipa_insert_failed:
	list_del(&entry->link);
	/* if rule id was allocated from idr, remove it */
	if ((entry->rule_id < ipahal_get_rule_id_hi_bit()) &&
		(entry->rule_id >= ipahal_get_low_rule_id()))
		idr_remove(entry->tbl->rule_ids, entry->rule_id);
	kmem_cache_free(ipa3_ctx->flt_rule_cache, entry);

error:
	return -EPERM;
}

static int __ipa_add_flt_rule_after(struct ipa3_flt_tbl *tbl,
				const struct ipa_flt_rule_i *rule,
				u32 *rule_hdl,
				enum ipa_ip_type ip,
				struct ipa3_flt_entry **add_after_entry)
{
	struct ipa3_flt_entry *entry;
	struct ipa3_rt_tbl *rt_tbl = NULL;

	if (!*add_after_entry)
		goto error;

	if (rule == NULL || rule_hdl == NULL) {
		IPAERR_RL("bad parms rule=%pK rule_hdl=%pK\n", rule,
				rule_hdl);
		goto error;
	}

	if (__ipa_validate_flt_rule(rule, &rt_tbl, ip))
		goto error;

	if (__ipa_create_flt_entry(&entry, rule, rt_tbl, tbl, true))
		goto error;

	list_add(&entry->link, &((*add_after_entry)->link));

	if (__ipa_finish_flt_rule_add(tbl, entry, rule_hdl))
		goto ipa_insert_failed;

	/*
	 * prepare for next insertion
	 */
	*add_after_entry = entry;

	return 0;

ipa_insert_failed:
	list_del(&entry->link);
	/* if rule id was allocated from idr, remove it */
	if ((entry->rule_id < ipahal_get_rule_id_hi_bit()) &&
		(entry->rule_id >= ipahal_get_low_rule_id()))
		idr_remove(entry->tbl->rule_ids, entry->rule_id);
	kmem_cache_free(ipa3_ctx->flt_rule_cache, entry);

error:
	*add_after_entry = NULL;
	return -EPERM;
}

static int __ipa_del_flt_rule(u32 rule_hdl)
{
	struct ipa3_flt_entry *entry;
	int id;

	entry = ipa3_id_find(rule_hdl);
	if (entry == NULL) {
		IPAERR_RL("lookup failed\n");
		return -EINVAL;
	}

	if (entry->cookie != IPA_FLT_COOKIE) {
		IPAERR_RL("bad params\n");
		return -EINVAL;
	}
	id = entry->id;

	list_del(&entry->link);
	entry->tbl->rule_cnt--;
	if (entry->rt_tbl)
		entry->rt_tbl->ref_cnt--;
	IPADBG("del flt rule rule_cnt=%d rule_id=%d\n",
		entry->tbl->rule_cnt, entry->rule_id);
	entry->cookie = 0;
	/* if rule id was allocated from idr, remove it */
	if ((entry->rule_id < ipahal_get_rule_id_hi_bit()) &&
		(entry->rule_id >= ipahal_get_low_rule_id()))
		idr_remove(entry->tbl->rule_ids, entry->rule_id);

	kmem_cache_free(ipa3_ctx->flt_rule_cache, entry);

	/* remove the handle from the database */
	ipa3_id_remove(id);

	return 0;
}

static int __ipa_mdfy_flt_rule(struct ipa_flt_rule_mdfy_i *frule,
		enum ipa_ip_type ip)
{
	struct ipa3_flt_entry *entry;
	struct ipa3_rt_tbl *rt_tbl = NULL;

	entry = ipa3_id_find(frule->rule_hdl);
	if (entry == NULL) {
		IPAERR_RL("lookup failed\n");
		goto error;
	}

	if (entry->cookie != IPA_FLT_COOKIE) {
		IPAERR_RL("bad params\n");
		goto error;
	}

	if (__ipa_validate_flt_rule(&frule->rule, &rt_tbl, ip))
		goto error;

	if (entry->rt_tbl)
		entry->rt_tbl->ref_cnt--;

	entry->rule = frule->rule;
	entry->rt_tbl = rt_tbl;
	if (entry->rt_tbl)
		entry->rt_tbl->ref_cnt++;
	entry->hw_len = 0;
	entry->prio = 0;
	if (frule->rule.enable_stats)
		entry->cnt_idx = frule->rule.cnt_idx;
	else
		entry->cnt_idx = 0;

	return 0;

error:
	return -EPERM;
}

static int __ipa_add_flt_get_ep_idx(enum ipa_client_type ep, int *ipa_ep_idx)
{
	*ipa_ep_idx = ipa3_get_ep_mapping(ep);
	if (*ipa_ep_idx < 0) {
		IPAERR_RL("ep not valid ep=%d\n", ep);
		return -EINVAL;
	}
	if (ipa3_ctx->ep[*ipa_ep_idx].valid == 0)
		IPADBG("ep not connected ep_idx=%d\n", *ipa_ep_idx);

	if (!ipa_is_ep_support_flt(*ipa_ep_idx)) {
		IPAERR("ep do not support filtering ep=%d\n", ep);
		return -EINVAL;
	}

	return 0;
}

static int __ipa_add_ep_flt_rule(enum ipa_ip_type ip, enum ipa_client_type ep,
				 const struct ipa_flt_rule_i *rule, u8 add_rear,
				 u32 *rule_hdl, bool user)
{
	struct ipa3_flt_tbl *tbl;
	int ipa_ep_idx;

	if (rule == NULL || rule_hdl == NULL || ep >= IPA_CLIENT_MAX) {
		IPAERR_RL("bad parms rule=%pK rule_hdl=%pK ep=%d\n", rule,
				rule_hdl, ep);
		return -EINVAL;
	}

	if (__ipa_add_flt_get_ep_idx(ep, &ipa_ep_idx))
		return -EINVAL;

	if (ipa_ep_idx >= IPA3_MAX_NUM_PIPES) {
		IPAERR_RL("invalid ipa_ep_idx=%d\n", ipa_ep_idx);
		return -EINVAL;
	}

	tbl = &ipa3_ctx->flt_tbl[ipa_ep_idx][ip];
	IPADBG_LOW("add ep flt rule ip=%d ep=%d\n", ip, ep);

	return __ipa_add_flt_rule(tbl, ip, rule, add_rear, rule_hdl, user);
}

static void __ipa_convert_flt_rule_in(struct ipa_flt_rule rule_in,
	struct ipa_flt_rule_i *rule_out)
{
	if (unlikely(sizeof(struct ipa_flt_rule) >
			sizeof(struct ipa_flt_rule_i))) {
<<<<<<< HEAD
		IPAERR_RL("invalid size in:%d size out:%d\n",
=======
		IPAERR_RL("invalid size in:%ld size out:%ld\n",
>>>>>>> 15457316
			sizeof(struct ipa_flt_rule_i),
			sizeof(struct ipa_flt_rule));
		return;
	}
	memset(rule_out, 0, sizeof(struct ipa_flt_rule_i));
	memcpy(rule_out, &rule_in, sizeof(struct ipa_flt_rule));
}

static void __ipa_convert_flt_rule_out(struct ipa_flt_rule_i rule_in,
	struct ipa_flt_rule *rule_out)
{
	if (unlikely(sizeof(struct ipa_flt_rule) >
			sizeof(struct ipa_flt_rule_i))) {
<<<<<<< HEAD
		IPAERR_RL("invalid size in:%d size out:%d\n",
=======
		IPAERR_RL("invalid size in:%ld size out:%ld\n",
>>>>>>> 15457316
			sizeof(struct ipa_flt_rule_i),
			sizeof(struct ipa_flt_rule));
		return;
	}
	memset(rule_out, 0, sizeof(struct ipa_flt_rule));
	memcpy(rule_out, &rule_in, sizeof(struct ipa_flt_rule));
}

static void __ipa_convert_flt_mdfy_in(struct ipa_flt_rule_mdfy rule_in,
	struct ipa_flt_rule_mdfy_i *rule_out)
{
	if (unlikely(sizeof(struct ipa_flt_rule_mdfy) >
			sizeof(struct ipa_flt_rule_mdfy_i))) {
<<<<<<< HEAD
		IPAERR_RL("invalid size in:%d size out:%d\n",
=======
		IPAERR_RL("invalid size in:%ld size out:%ld\n",
>>>>>>> 15457316
			sizeof(struct ipa_flt_rule_mdfy),
			sizeof(struct ipa_flt_rule_mdfy_i));
		return;
	}
	memset(rule_out, 0, sizeof(struct ipa_flt_rule_mdfy_i));
	memcpy(&rule_out->rule, &rule_in.rule,
		sizeof(struct ipa_flt_rule));
	rule_out->rule_hdl = rule_in.rule_hdl;
	rule_out->status = rule_in.status;
}

static void __ipa_convert_flt_mdfy_out(struct ipa_flt_rule_mdfy_i rule_in,
	struct ipa_flt_rule_mdfy *rule_out)
{
	if (unlikely(sizeof(struct ipa_flt_rule_mdfy) >
			sizeof(struct ipa_flt_rule_mdfy_i))) {
<<<<<<< HEAD
		IPAERR_RL("invalid size in:%d size out:%d\n",
=======
		IPAERR_RL("invalid size in:%ld size out:%ld\n",
>>>>>>> 15457316
			sizeof(struct ipa_flt_rule_mdfy),
			sizeof(struct ipa_flt_rule_mdfy_i));
		return;
	}
	memset(rule_out, 0, sizeof(struct ipa_flt_rule_mdfy));
	memcpy(&rule_out->rule, &rule_in.rule,
		sizeof(struct ipa_flt_rule));
	rule_out->rule_hdl = rule_in.rule_hdl;
	rule_out->status = rule_in.status;
}

/**
 * ipa3_add_flt_rule() - Add the specified filtering rules to SW and optionally
 * commit to IPA HW
 * @rules:	[inout] set of filtering rules to add
 *
 * Returns:	0 on success, negative on failure
 *
 * Note:	Should not be called from atomic context
 */
int ipa3_add_flt_rule(struct ipa_ioc_add_flt_rule *rules)
{
	return ipa3_add_flt_rule_usr(rules, false);
}

/**
 * ipa3_add_flt_rule_v2() - Add the specified filtering rules to
 * SW and optionally commit to IPA HW
 * @rules:	[inout] set of filtering rules to add
 *
 * Returns:	0 on success, negative on failure
 *
 * Note:	Should not be called from atomic context
 */
int ipa3_add_flt_rule_v2(struct ipa_ioc_add_flt_rule_v2 *rules)
{
	return ipa3_add_flt_rule_usr_v2(rules, false);
}


/**
 * ipa3_add_flt_rule_usr() - Add the specified filtering rules to
 * SW and optionally commit to IPA HW
 * @rules:	[inout] set of filtering rules to add
 * @user_only:	[in] indicate rules installed by userspace
 *
 * Returns:	0 on success, negative on failure
 *
 * Note:	Should not be called from atomic context
 */
int ipa3_add_flt_rule_usr(struct ipa_ioc_add_flt_rule *rules, bool user_only)
{
	int i;
	int result;
	struct ipa_flt_rule_i rule;

	if (rules == NULL || rules->num_rules == 0 ||
			rules->ip >= IPA_IP_MAX) {
		IPAERR_RL("bad parm\n");
		return -EINVAL;
	}

	mutex_lock(&ipa3_ctx->lock);
	for (i = 0; i < rules->num_rules; i++) {
		if (!rules->global) {
			/* if hashing not supported, all table entry
			 * are non-hash tables
			 */
			if (ipa3_ctx->ipa_fltrt_not_hashable)
				rules->rules[i].rule.hashable = false;

			__ipa_convert_flt_rule_in(
				rules->rules[i].rule, &rule);
			result = __ipa_add_ep_flt_rule(rules->ip,
					rules->ep,
					&rule,
					rules->rules[i].at_rear,
					&rules->rules[i].flt_rule_hdl,
					user_only);
			__ipa_convert_flt_rule_out(rule,
				&rules->rules[i].rule);
		} else
			result = -1;

		if (result) {
			IPAERR_RL("failed to add flt rule %d\n", i);
			rules->rules[i].status = IPA_FLT_STATUS_OF_ADD_FAILED;
		} else {
			rules->rules[i].status = 0;
		}
	}

	if (rules->global) {
		IPAERR_RL("no support for global filter rules\n");
		result = -EPERM;
		goto bail;
	}

	if (rules->commit)
		if (ipa3_ctx->ctrl->ipa3_commit_flt(rules->ip)) {
			result = -EPERM;
			goto bail;
		}
	result = 0;
bail:
	mutex_unlock(&ipa3_ctx->lock);

	return result;
}

/**
 * ipa3_add_flt_rule_usr_v2() - Add the specified filtering
 * rules to SW and optionally commit to IPA HW
 * @rules:	[inout] set of filtering rules to add
 * @user_only:	[in] indicate rules installed by userspace
 *
 * Returns:	0 on success, negative on failure
 *
 * Note:	Should not be called from atomic context
 */
int ipa3_add_flt_rule_usr_v2(struct ipa_ioc_add_flt_rule_v2
	*rules, bool user_only)
{
	int i;
	int result;

	if (rules == NULL || rules->num_rules == 0 ||
			rules->ip >= IPA_IP_MAX) {
		IPAERR_RL("bad parm\n");
		return -EINVAL;
	}

	mutex_lock(&ipa3_ctx->lock);
	for (i = 0; i < rules->num_rules; i++) {
		if (!rules->global) {
			/* if hashing not supported, all table entry
			 * are non-hash tables
			 */
			if (ipa3_ctx->ipa_fltrt_not_hashable)
				((struct ipa_flt_rule_add_i *)
				rules->rules)[i].rule.hashable = false;
			result = __ipa_add_ep_flt_rule(rules->ip,
					rules->ep,
					&(((struct ipa_flt_rule_add_i *)
					rules->rules)[i].rule),
					((struct ipa_flt_rule_add_i *)
					rules->rules)[i].at_rear,
					&(((struct ipa_flt_rule_add_i *)
					rules->rules)[i].flt_rule_hdl),
					user_only);
		} else
			result = -1;

		if (result) {
			IPAERR_RL("failed to add flt rule %d\n", i);
			((struct ipa_flt_rule_add_i *)
			rules->rules)[i].status = IPA_FLT_STATUS_OF_ADD_FAILED;
		} else {
			((struct ipa_flt_rule_add_i *)
			rules->rules)[i].status = 0;
		}
	}

	if (rules->global) {
		IPAERR_RL("no support for global filter rules\n");
		result = -EPERM;
		goto bail;
	}

	if (rules->commit)
		if (ipa3_ctx->ctrl->ipa3_commit_flt(rules->ip)) {
			result = -EPERM;
			goto bail;
		}
	result = 0;
bail:
	mutex_unlock(&ipa3_ctx->lock);

	return result;
}

/**
 * ipa3_add_flt_rule_after() - Add the specified filtering rules to SW after
 *  the rule which its handle is given and optionally commit to IPA HW
 *
 * Returns:	0 on success, negative on failure
 *
 * Note:	Should not be called from atomic context
 */
int ipa3_add_flt_rule_after(struct ipa_ioc_add_flt_rule_after *rules)
{
	int i;
	int result;
	struct ipa3_flt_tbl *tbl;
	int ipa_ep_idx;
	struct ipa3_flt_entry *entry;
	struct ipa_flt_rule_i rule;

	if (rules == NULL || rules->num_rules == 0 ||
			rules->ip >= IPA_IP_MAX) {
		IPAERR_RL("bad parm\n");
		return -EINVAL;
	}

	if (rules->ep >= IPA_CLIENT_MAX) {
		IPAERR_RL("bad parms ep=%d\n", rules->ep);
		return -EINVAL;
	}

	mutex_lock(&ipa3_ctx->lock);

	if (__ipa_add_flt_get_ep_idx(rules->ep, &ipa_ep_idx)) {
		result = -EINVAL;
		goto bail;
	}

	if (ipa_ep_idx >= IPA3_MAX_NUM_PIPES || ipa_ep_idx < 0) {
		IPAERR_RL("invalid ipa_ep_idx=%u\n", ipa_ep_idx);
		result = -EINVAL;
		goto bail;
	}

	tbl = &ipa3_ctx->flt_tbl[ipa_ep_idx][rules->ip];

	entry = ipa3_id_find(rules->add_after_hdl);
	if (entry == NULL) {
		IPAERR_RL("lookup failed\n");
		result = -EINVAL;
		goto bail;
	}

	if (entry->cookie != IPA_FLT_COOKIE) {
		IPAERR_RL("Invalid cookie value =  %u flt hdl id = %d\n",
			entry->cookie, rules->add_after_hdl);
		result = -EINVAL;
		goto bail;
	}

	if (entry->tbl != tbl) {
		IPAERR_RL("given entry does not match the table\n");
		result = -EINVAL;
		goto bail;
	}

	if (tbl->sticky_rear)
		if (&entry->link == tbl->head_flt_rule_list.prev) {
			IPAERR_RL("cannot add rule at end of a sticky table");
			result = -EINVAL;
			goto bail;
		}

	IPADBG("add ep flt rule ip=%d ep=%d after hdl %d\n",
			rules->ip, rules->ep, rules->add_after_hdl);

	/*
	 * we add all rules one after the other, if one insertion fails, it cuts
	 * the chain (all following will receive fail status) following calls to
	 * __ipa_add_flt_rule_after will fail (entry == NULL)
	 */

	for (i = 0; i < rules->num_rules; i++) {
		/* if hashing not supported, all tables are non-hash tables*/
		if (ipa3_ctx->ipa_fltrt_not_hashable)
			rules->rules[i].rule.hashable = false;

		__ipa_convert_flt_rule_in(
				rules->rules[i].rule, &rule);

		result = __ipa_add_flt_rule_after(tbl,
				&rule,
				&rules->rules[i].flt_rule_hdl,
				rules->ip,
				&entry);

		__ipa_convert_flt_rule_out(rule,
				&rules->rules[i].rule);

		if (result) {
			IPAERR_RL("failed to add flt rule %d\n", i);
			rules->rules[i].status = IPA_FLT_STATUS_OF_ADD_FAILED;
		} else {
			rules->rules[i].status = 0;
		}
	}

	if (rules->commit)
		if (ipa3_ctx->ctrl->ipa3_commit_flt(rules->ip)) {
			IPAERR("failed to commit flt rules\n");
			result = -EPERM;
			goto bail;
		}
	result = 0;
bail:
	mutex_unlock(&ipa3_ctx->lock);

	return result;
}

/**
 * ipa3_add_flt_rule_after_v2() - Add the specified filtering
 *  rules to SW after the rule which its handle is given and
 *  optionally commit to IPA HW
 *
 * Returns:	0 on success, negative on failure
 *
 * Note:	Should not be called from atomic context
 */
int ipa3_add_flt_rule_after_v2(struct ipa_ioc_add_flt_rule_after_v2
	*rules)
{
	int i;
	int result;
	struct ipa3_flt_tbl *tbl;
	int ipa_ep_idx;
	struct ipa3_flt_entry *entry;

	if (rules == NULL || rules->num_rules == 0 ||
			rules->ip >= IPA_IP_MAX) {
		IPAERR_RL("bad parm\n");
		return -EINVAL;
	}

	if (rules->ep >= IPA_CLIENT_MAX) {
		IPAERR_RL("bad parms ep=%d\n", rules->ep);
		return -EINVAL;
	}

	mutex_lock(&ipa3_ctx->lock);

	if (__ipa_add_flt_get_ep_idx(rules->ep, &ipa_ep_idx)) {
		result = -EINVAL;
		goto bail;
	}

	if (ipa_ep_idx >= IPA3_MAX_NUM_PIPES ||
		ipa_ep_idx < 0) {
		IPAERR_RL("invalid ipa_ep_idx=%u\n", ipa_ep_idx);
		result = -EINVAL;
		goto bail;
	}

	tbl = &ipa3_ctx->flt_tbl[ipa_ep_idx][rules->ip];

	entry = ipa3_id_find(rules->add_after_hdl);
	if (entry == NULL) {
		IPAERR_RL("lookup failed\n");
		result = -EINVAL;
		goto bail;
	}

	if (entry->cookie != IPA_FLT_COOKIE) {
		IPAERR_RL("Invalid cookie value =  %u flt hdl id = %d\n",
			entry->cookie, rules->add_after_hdl);
		result = -EINVAL;
		goto bail;
	}

	if (entry->tbl != tbl) {
		IPAERR_RL("given entry does not match the table\n");
		result = -EINVAL;
		goto bail;
	}

	if (tbl->sticky_rear)
		if (&entry->link == tbl->head_flt_rule_list.prev) {
			IPAERR_RL("cannot add rule at end of a sticky table");
			result = -EINVAL;
			goto bail;
		}

	IPADBG("add ep flt rule ip=%d ep=%d after hdl %d\n",
			rules->ip, rules->ep, rules->add_after_hdl);

	/*
	 * we add all rules one after the other, if one insertion fails, it cuts
	 * the chain (all following will receive fail status) following calls to
	 * __ipa_add_flt_rule_after will fail (entry == NULL)
	 */

	for (i = 0; i < rules->num_rules; i++) {
		/* if hashing not supported, all tables are non-hash tables*/
		if (ipa3_ctx->ipa_fltrt_not_hashable)
			((struct ipa_flt_rule_add_i *)
			rules->rules)[i].rule.hashable = false;
		result = __ipa_add_flt_rule_after(tbl,
				&(((struct ipa_flt_rule_add_i *)
				rules->rules)[i].rule),
				&(((struct ipa_flt_rule_add_i *)
				rules->rules)[i].flt_rule_hdl),
				rules->ip,
				&entry);
		if (result) {
			IPAERR_RL("failed to add flt rule %d\n", i);
			((struct ipa_flt_rule_add_i *)
			rules->rules)[i].status = IPA_FLT_STATUS_OF_ADD_FAILED;
		} else {
			((struct ipa_flt_rule_add_i *)
			rules->rules)[i].status = 0;
		}
	}

	if (rules->commit)
		if (ipa3_ctx->ctrl->ipa3_commit_flt(rules->ip)) {
			IPAERR("failed to commit flt rules\n");
			result = -EPERM;
			goto bail;
		}
	result = 0;
bail:
	mutex_unlock(&ipa3_ctx->lock);

	return result;
}

/**
 * ipa3_del_flt_rule() - Remove the specified filtering rules from SW and
 * optionally commit to IPA HW
 *
 * Returns:	0 on success, negative on failure
 *
 * Note:	Should not be called from atomic context
 */
int ipa3_del_flt_rule(struct ipa_ioc_del_flt_rule *hdls)
{
	int i;
	int result;

	if (hdls == NULL || hdls->num_hdls == 0 || hdls->ip >= IPA_IP_MAX) {
		IPAERR_RL("bad param\n");
		return -EINVAL;
	}

	mutex_lock(&ipa3_ctx->lock);
	for (i = 0; i < hdls->num_hdls; i++) {
		if (__ipa_del_flt_rule(hdls->hdl[i].hdl)) {
			IPAERR_RL("failed to del flt rule %i\n", i);
			hdls->hdl[i].status = IPA_FLT_STATUS_OF_DEL_FAILED;
		} else {
			hdls->hdl[i].status = 0;
		}
	}

	if (hdls->commit)
		if (ipa3_ctx->ctrl->ipa3_commit_flt(hdls->ip)) {
			result = -EPERM;
			goto bail;
		}
	result = 0;
bail:
	mutex_unlock(&ipa3_ctx->lock);

	return result;
}

/**
 * ipa3_mdfy_flt_rule() - Modify the specified filtering rules in SW and
 * optionally commit to IPA HW
 *
 * Returns:	0 on success, negative on failure
 *
 * Note:	Should not be called from atomic context
 */
int ipa3_mdfy_flt_rule(struct ipa_ioc_mdfy_flt_rule *hdls)
{
	int i;
	int result;
	struct ipa_flt_rule_mdfy_i rule;

	if (hdls == NULL || hdls->num_rules == 0 || hdls->ip >= IPA_IP_MAX) {
		IPAERR_RL("bad parm\n");
		return -EINVAL;
	}

	mutex_lock(&ipa3_ctx->lock);
	for (i = 0; i < hdls->num_rules; i++) {
		/* if hashing not supported, all tables are non-hash tables*/
		if (ipa3_ctx->ipa_fltrt_not_hashable)
			hdls->rules[i].rule.hashable = false;
		__ipa_convert_flt_mdfy_in(hdls->rules[i], &rule);
		if (__ipa_mdfy_flt_rule(&rule, hdls->ip)) {
			IPAERR_RL("failed to mdfy flt rule %i\n", i);
			hdls->rules[i].status = IPA_FLT_STATUS_OF_MDFY_FAILED;
		} else {
			hdls->rules[i].status = 0;
			__ipa_convert_flt_mdfy_out(rule, &hdls->rules[i]);
		}
	}

	if (hdls->commit)
		if (ipa3_ctx->ctrl->ipa3_commit_flt(hdls->ip)) {
			result = -EPERM;
			goto bail;
		}
	result = 0;
bail:
	mutex_unlock(&ipa3_ctx->lock);

	return result;
}

/**
 * ipa3_mdfy_flt_rule_v2() - Modify the specified filtering
 * rules in SW and optionally commit to IPA HW
 *
 * Returns:	0 on success, negative on failure
 *
 * Note:	Should not be called from atomic context
 */
int ipa3_mdfy_flt_rule_v2(struct ipa_ioc_mdfy_flt_rule_v2 *hdls)
{
	int i;
	int result;

	if (hdls == NULL || hdls->num_rules == 0 || hdls->ip >= IPA_IP_MAX) {
		IPAERR_RL("bad parm\n");
		return -EINVAL;
	}

	mutex_lock(&ipa3_ctx->lock);
	for (i = 0; i < hdls->num_rules; i++) {
		/* if hashing not supported, all tables are non-hash tables*/
		if (ipa3_ctx->ipa_fltrt_not_hashable)
			((struct ipa_flt_rule_mdfy_i *)
			hdls->rules)[i].rule.hashable = false;
		if (__ipa_mdfy_flt_rule(&(((struct ipa_flt_rule_mdfy_i *)
			hdls->rules)[i]), hdls->ip)) {
			IPAERR_RL("failed to mdfy flt rule %i\n", i);
			((struct ipa_flt_rule_mdfy_i *)
			hdls->rules)[i].status = IPA_FLT_STATUS_OF_MDFY_FAILED;
		} else {
			((struct ipa_flt_rule_mdfy_i *)
			hdls->rules)[i].status = 0;
		}
	}

	if (hdls->commit)
		if (ipa3_ctx->ctrl->ipa3_commit_flt(hdls->ip)) {
			result = -EPERM;
			goto bail;
		}
	result = 0;
bail:
	mutex_unlock(&ipa3_ctx->lock);

	return result;
}

/**
 * ipa3_commit_flt() - Commit the current SW filtering table of specified type
 * to IPA HW
 * @ip:	[in] the family of routing tables
 *
 * Returns:	0 on success, negative on failure
 *
 * Note:	Should not be called from atomic context
 */
int ipa3_commit_flt(enum ipa_ip_type ip)
{
	int result;

	if (ip >= IPA_IP_MAX) {
		IPAERR_RL("bad param\n");
		return -EINVAL;
	}

	mutex_lock(&ipa3_ctx->lock);

	if (ipa3_ctx->ctrl->ipa3_commit_flt(ip)) {
		result = -EPERM;
		goto bail;
	}
	result = 0;

bail:
	mutex_unlock(&ipa3_ctx->lock);

	return result;
}

/**
 * ipa3_reset_flt() - Reset the current SW filtering table of specified type
 * (does not commit to HW)
 * @ip:	[in] the family of routing tables
 * @user_only:	[in] indicate rules deleted by userspace
 *
 * Returns:	0 on success, negative on failure
 *
 * Note:	Should not be called from atomic context
 */
int ipa3_reset_flt(enum ipa_ip_type ip, bool user_only)
{
	struct ipa3_flt_tbl *tbl;
	struct ipa3_flt_entry *entry;
	struct ipa3_flt_entry *next;
	int i;
	int id;
	int rule_id;

	if (ip >= IPA_IP_MAX) {
		IPAERR_RL("bad parm\n");
		return -EINVAL;
	}

	mutex_lock(&ipa3_ctx->lock);
	for (i = 0; i < ipa3_ctx->ipa_num_pipes; i++) {
		if (!ipa_is_ep_support_flt(i))
			continue;

		tbl = &ipa3_ctx->flt_tbl[i][ip];
		list_for_each_entry_safe(entry, next, &tbl->head_flt_rule_list,
				link) {
			if (ipa3_id_find(entry->id) == NULL) {
				WARN_ON_RATELIMIT_IPA(1);
				mutex_unlock(&ipa3_ctx->lock);
				return -EFAULT;
			}

			if (!user_only ||
					entry->ipacm_installed) {
				list_del(&entry->link);
				entry->tbl->rule_cnt--;
				if (entry->rt_tbl &&
					(!ipa3_check_idr_if_freed(
						entry->rt_tbl)))
					entry->rt_tbl->ref_cnt--;
				/* if rule id was allocated from idr, remove */
				rule_id = entry->rule_id;
				id = entry->id;
				if ((rule_id < ipahal_get_rule_id_hi_bit()) &&
					(rule_id >= ipahal_get_low_rule_id()))
					idr_remove(entry->tbl->rule_ids,
						rule_id);
				entry->cookie = 0;
				kmem_cache_free(ipa3_ctx->flt_rule_cache,
								entry);

				/* remove the handle from the database */
				ipa3_id_remove(id);
			}
		}
	}

	/* commit the change to IPA-HW */
	if (ipa3_ctx->ctrl->ipa3_commit_flt(IPA_IP_v4) ||
		ipa3_ctx->ctrl->ipa3_commit_flt(IPA_IP_v6)) {
		IPAERR("fail to commit flt-rule\n");
		WARN_ON_RATELIMIT_IPA(1);
		mutex_unlock(&ipa3_ctx->lock);
		return -EPERM;
	}
	mutex_unlock(&ipa3_ctx->lock);
	return 0;
}

void ipa3_install_dflt_flt_rules(u32 ipa_ep_idx)
{
	struct ipa3_flt_tbl *tbl;
	struct ipa3_ep_context *ep;
	struct ipa_flt_rule_i rule;

	if (ipa_ep_idx >= IPA3_MAX_NUM_PIPES) {
		IPAERR("invalid ipa_ep_idx=%u\n", ipa_ep_idx);
		ipa_assert();
		return;
	}

	ep = &ipa3_ctx->ep[ipa_ep_idx];

	if (!ipa_is_ep_support_flt(ipa_ep_idx)) {
		IPADBG("cannot add flt rules to non filtering pipe num %d\n",
			ipa_ep_idx);
		return;
	}

	memset(&rule, 0, sizeof(rule));

	mutex_lock(&ipa3_ctx->lock);
	tbl = &ipa3_ctx->flt_tbl[ipa_ep_idx][IPA_IP_v4];
	rule.action = IPA_PASS_TO_EXCEPTION;
	__ipa_add_flt_rule(tbl, IPA_IP_v4, &rule, true,
			&ep->dflt_flt4_rule_hdl, false);
	ipa3_ctx->ctrl->ipa3_commit_flt(IPA_IP_v4);
	tbl->sticky_rear = true;

	tbl = &ipa3_ctx->flt_tbl[ipa_ep_idx][IPA_IP_v6];
	rule.action = IPA_PASS_TO_EXCEPTION;
	__ipa_add_flt_rule(tbl, IPA_IP_v6, &rule, true,
			&ep->dflt_flt6_rule_hdl, false);
	ipa3_ctx->ctrl->ipa3_commit_flt(IPA_IP_v6);
	tbl->sticky_rear = true;
	mutex_unlock(&ipa3_ctx->lock);
}

void ipa3_delete_dflt_flt_rules(u32 ipa_ep_idx)
{
	struct ipa3_ep_context *ep = &ipa3_ctx->ep[ipa_ep_idx];
	struct ipa3_flt_tbl *tbl;

	mutex_lock(&ipa3_ctx->lock);
	if (ep->dflt_flt4_rule_hdl) {
		tbl = &ipa3_ctx->flt_tbl[ipa_ep_idx][IPA_IP_v4];
		__ipa_del_flt_rule(ep->dflt_flt4_rule_hdl);
		ipa3_ctx->ctrl->ipa3_commit_flt(IPA_IP_v4);
		/* Reset the sticky flag. */
		tbl->sticky_rear = false;
		ep->dflt_flt4_rule_hdl = 0;
	}
	if (ep->dflt_flt6_rule_hdl) {
		tbl = &ipa3_ctx->flt_tbl[ipa_ep_idx][IPA_IP_v6];
		__ipa_del_flt_rule(ep->dflt_flt6_rule_hdl);
		ipa3_ctx->ctrl->ipa3_commit_flt(IPA_IP_v6);
		/* Reset the sticky flag. */
		tbl->sticky_rear = false;
		ep->dflt_flt6_rule_hdl = 0;
	}
	mutex_unlock(&ipa3_ctx->lock);
}

/**
 * ipa3_set_flt_tuple_mask() - Sets the flt tuple masking for the given pipe
 *  Pipe must be for AP EP (not modem) and support filtering
 *  updates the the filtering masking values without changing the rt ones.
 *
 * @pipe_idx: filter pipe index to configure the tuple masking
 * @tuple: the tuple members masking
 * Returns:	0 on success, negative on failure
 *
 */
int ipa3_set_flt_tuple_mask(int pipe_idx, struct ipahal_reg_hash_tuple *tuple)
{
	struct ipahal_reg_fltrt_hash_tuple fltrt_tuple;

	if (!tuple) {
		IPAERR_RL("bad tuple\n");
		return -EINVAL;
	}

	if (pipe_idx >= ipa3_ctx->ipa_num_pipes || pipe_idx < 0) {
		IPAERR("bad pipe index!\n");
		return -EINVAL;
	}

	if (!ipa_is_ep_support_flt(pipe_idx)) {
		IPAERR("pipe %d not filtering pipe\n", pipe_idx);
		return -EINVAL;
	}

	if (ipa_is_modem_pipe(pipe_idx)) {
		IPAERR("modem pipe tuple is not configured by AP\n");
		return -EINVAL;
	}

	ipahal_read_reg_n_fields(IPA_ENDP_FILTER_ROUTER_HSH_CFG_n,
		pipe_idx, &fltrt_tuple);
	fltrt_tuple.flt = *tuple;
	ipahal_write_reg_n_fields(IPA_ENDP_FILTER_ROUTER_HSH_CFG_n,
		pipe_idx, &fltrt_tuple);

	return 0;
}

/**
 * ipa3_flt_read_tbl_from_hw() -Read filtering table from IPA HW
 * @pipe_idx: IPA endpoint index
 * @ip_type: IPv4 or IPv6 table
 * @hashable: hashable or non-hashable table
 * @entry: array to fill the table entries
 * @num_entry: number of entries in entry array. set by the caller to indicate
 *  entry array size. Then set by this function as an output parameter to
 *  indicate the number of entries in the array
 *
 * This function reads the filtering table from IPA SRAM and prepares an array
 * of entries. This function is mainly used for debugging purposes.
 *
 * If empty table or Modem Apps table, zero entries will be returned.
 *
 * Returns:	0 on success, negative on failure
 */
int ipa3_flt_read_tbl_from_hw(u32 pipe_idx, enum ipa_ip_type ip_type,
	bool hashable, struct ipahal_flt_rule_entry entry[], int *num_entry)
{
	void *ipa_sram_mmio;
	u64 hdr_base_ofst;
	int tbl_entry_idx;
	int i;
	int res = 0;
	u64 tbl_addr;
	bool is_sys;
	u8 *rule_addr;
	struct ipa_mem_buffer *sys_tbl_mem;
	int rule_idx;
	struct ipa3_flt_tbl *flt_tbl_ptr;

	IPADBG("pipe_idx=%d ip=%d hashable=%d entry=0x%pK num_entry=0x%pK\n",
		pipe_idx, ip_type, hashable, entry, num_entry);

	/*
	 * SRAM memory not allocated to hash tables. Reading of hash table
	 * rules operation not supported
	 */
	if (hashable && ipa3_ctx->ipa_fltrt_not_hashable) {
		IPAERR_RL("Reading hashable rules not supported\n");
		*num_entry = 0;
		return 0;
	}

	if (pipe_idx >= ipa3_ctx->ipa_num_pipes ||
		pipe_idx >= IPA3_MAX_NUM_PIPES || ip_type >= IPA_IP_MAX ||
		!entry || !num_entry) {
		IPAERR_RL("Invalid pipe_idx=%u\n", pipe_idx);
		return -EFAULT;
	}

	if (!ipa_is_ep_support_flt(pipe_idx)) {
		IPAERR_RL("pipe %d does not support filtering\n", pipe_idx);
		return -EINVAL;
	}

	flt_tbl_ptr = &ipa3_ctx->flt_tbl[pipe_idx][ip_type];
	/* map IPA SRAM */
	ipa_sram_mmio = ioremap(ipa3_ctx->ipa_wrapper_base +
		ipa3_ctx->ctrl->ipa_reg_base_ofst +
		ipahal_get_reg_n_ofst(IPA_SW_AREA_RAM_DIRECT_ACCESS_n,
			ipa3_ctx->smem_restricted_bytes / 4),
		ipa3_ctx->smem_sz);
	if (!ipa_sram_mmio) {
		IPAERR("fail to ioremap IPA SRAM\n");
		return -ENOMEM;
	}

	memset(entry, 0, sizeof(*entry) * (*num_entry));
	if (hashable) {
		if (ip_type == IPA_IP_v4)
			hdr_base_ofst =
				IPA_MEM_PART(v4_flt_hash_ofst);
		else
			hdr_base_ofst =
				IPA_MEM_PART(v6_flt_hash_ofst);
	} else {
		if (ip_type == IPA_IP_v4)
			hdr_base_ofst =
				IPA_MEM_PART(v4_flt_nhash_ofst);
		else
			hdr_base_ofst =
				IPA_MEM_PART(v6_flt_nhash_ofst);
	}

	/* calculate the index of the tbl entry */
	tbl_entry_idx = 1; /* skip the bitmap */
	for (i = 0; i < pipe_idx; i++)
		if (ipa3_ctx->ep_flt_bitmap & (1 << i))
			tbl_entry_idx++;

	IPADBG("hdr_base_ofst=0x%llx tbl_entry_idx=%d\n",
		hdr_base_ofst, tbl_entry_idx);

	res = ipahal_fltrt_read_addr_from_hdr(ipa_sram_mmio + hdr_base_ofst,
		tbl_entry_idx, &tbl_addr, &is_sys);
	if (res) {
		IPAERR("failed to read table address from header structure\n");
		goto bail;
	}
	IPADBG("flt tbl ep=%d: tbl_addr=0x%llx is_sys=%d\n",
		pipe_idx, tbl_addr, is_sys);
	if (!tbl_addr) {
		IPAERR("invalid flt tbl addr\n");
		res = -EFAULT;
		goto bail;
	}

	/* for tables resides in DDR access it from the virtual memory */
	if (is_sys) {
		sys_tbl_mem =
			&flt_tbl_ptr->curr_mem[hashable ? IPA_RULE_HASHABLE :
			IPA_RULE_NON_HASHABLE];
		if (sys_tbl_mem->phys_base &&
			sys_tbl_mem->phys_base != tbl_addr) {
			IPAERR("mismatch addr: parsed=%llx sw=%pad\n",
				tbl_addr, &sys_tbl_mem->phys_base);
		}
		if (sys_tbl_mem->phys_base)
			rule_addr = sys_tbl_mem->base;
		else
			rule_addr = NULL;
	} else {
		rule_addr = ipa_sram_mmio + hdr_base_ofst + tbl_addr;
	}

	IPADBG("First rule addr 0x%pK\n", rule_addr);

	if (!rule_addr) {
		/* Modem table in system memory or empty table */
		*num_entry = 0;
		goto bail;
	}

	rule_idx = 0;
	while (rule_idx < *num_entry) {
		res = ipahal_flt_parse_hw_rule(rule_addr, &entry[rule_idx]);
		if (res) {
			IPAERR("failed parsing flt rule\n");
			goto bail;
		}

		IPADBG("rule_size=%d\n", entry[rule_idx].rule_size);
		if (!entry[rule_idx].rule_size)
			break;

		rule_addr += entry[rule_idx].rule_size;
		rule_idx++;
	}
	*num_entry = rule_idx;
bail:
	iounmap(ipa_sram_mmio);
	return 0;
}<|MERGE_RESOLUTION|>--- conflicted
+++ resolved
@@ -1182,11 +1182,7 @@
 {
 	if (unlikely(sizeof(struct ipa_flt_rule) >
 			sizeof(struct ipa_flt_rule_i))) {
-<<<<<<< HEAD
-		IPAERR_RL("invalid size in:%d size out:%d\n",
-=======
 		IPAERR_RL("invalid size in:%ld size out:%ld\n",
->>>>>>> 15457316
 			sizeof(struct ipa_flt_rule_i),
 			sizeof(struct ipa_flt_rule));
 		return;
@@ -1200,11 +1196,7 @@
 {
 	if (unlikely(sizeof(struct ipa_flt_rule) >
 			sizeof(struct ipa_flt_rule_i))) {
-<<<<<<< HEAD
-		IPAERR_RL("invalid size in:%d size out:%d\n",
-=======
 		IPAERR_RL("invalid size in:%ld size out:%ld\n",
->>>>>>> 15457316
 			sizeof(struct ipa_flt_rule_i),
 			sizeof(struct ipa_flt_rule));
 		return;
@@ -1218,11 +1210,7 @@
 {
 	if (unlikely(sizeof(struct ipa_flt_rule_mdfy) >
 			sizeof(struct ipa_flt_rule_mdfy_i))) {
-<<<<<<< HEAD
-		IPAERR_RL("invalid size in:%d size out:%d\n",
-=======
 		IPAERR_RL("invalid size in:%ld size out:%ld\n",
->>>>>>> 15457316
 			sizeof(struct ipa_flt_rule_mdfy),
 			sizeof(struct ipa_flt_rule_mdfy_i));
 		return;
@@ -1239,11 +1227,7 @@
 {
 	if (unlikely(sizeof(struct ipa_flt_rule_mdfy) >
 			sizeof(struct ipa_flt_rule_mdfy_i))) {
-<<<<<<< HEAD
-		IPAERR_RL("invalid size in:%d size out:%d\n",
-=======
 		IPAERR_RL("invalid size in:%ld size out:%ld\n",
->>>>>>> 15457316
 			sizeof(struct ipa_flt_rule_mdfy),
 			sizeof(struct ipa_flt_rule_mdfy_i));
 		return;
