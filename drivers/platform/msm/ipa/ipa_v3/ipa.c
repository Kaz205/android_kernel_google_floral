--- conflicted
+++ resolved
@@ -1,8 +1,4 @@
-<<<<<<< HEAD
-/* Copyright (c) 2012-2019, The Linux Foundation. All rights reserved.
-=======
 /* Copyright (c) 2012-2020, The Linux Foundation. All rights reserved.
->>>>>>> 15457316
  *
  * This program is free software; you can redistribute it and/or modify
  * it under the terms of the GNU General Public License version 2 and
@@ -884,17 +880,11 @@
 	struct ipa_ioc_nat_dma_cmd *table_dma_cmd;
 	struct ipa_ioc_get_vlan_mode vlan_mode;
 	struct ipa_ioc_wigig_fst_switch fst_switch;
-<<<<<<< HEAD
-	size_t sz;
-	int pre_entry;
-	int hdl;
-=======
 	struct ipa_nat_in_sram_info nat_in_sram_info;
 	size_t sz;
 	int pre_entry;
 	int hdl;
 	struct ipa_ioc_get_ep_info ep_info;
->>>>>>> 15457316
 
 	IPADBG("cmd=%x nr=%d\n", cmd, _IOC_NR(cmd));
 
@@ -2832,8 +2822,6 @@
 
 		/* null terminate the string */
 		fst_switch.netdev_name[IPA_RESOURCE_NAME_MAX - 1] = '\0';
-<<<<<<< HEAD
-=======
 
 		retval = ipa_wigig_send_msg(WIGIG_FST_SWITCH,
 			fst_switch.netdev_name,
@@ -2914,14 +2902,7 @@
 		retval = ipa3_app_clk_vote(
 			(enum ipa_app_clock_vote_type) arg);
 		break;
->>>>>>> 15457316
-
-		retval = ipa_wigig_send_msg(WIGIG_FST_SWITCH,
-			fst_switch.netdev_name,
-			fst_switch.client_mac_addr,
-			IPA_CLIENT_MAX,
-			fst_switch.to_wigig);
-		break;
+
 	default:
 		IPA_ACTIVE_CLIENTS_DEC_SIMPLE();
 		return -ENOTTY;
@@ -3852,19 +3833,11 @@
 	/* Remove delay from Q6 PRODs to avoid pending descriptors
 	 * on pipe reset procedure
 	 */
-<<<<<<< HEAD
-=======
-
->>>>>>> 15457316
+
 	if (!ipa3_ctx->ipa_endp_delay_wa) {
 		ipa3_q6_pipe_delay(false);
 		ipa3_set_reset_client_prod_pipe_delay(true,
 			IPA_CLIENT_USB_PROD);
-<<<<<<< HEAD
-	} else {
-		ipa3_start_stop_client_prod_gsi_chnl(IPA_CLIENT_USB_PROD,
-						false);
-=======
 		if (ipa3_ctx->ipa_config_is_auto)
 			ipa3_set_reset_client_prod_pipe_delay(true,
 				IPA_CLIENT_USB2_PROD);
@@ -3874,7 +3847,6 @@
 		if (ipa3_ctx->ipa_config_is_auto)
 			ipa3_start_stop_client_prod_gsi_chnl(
 				IPA_CLIENT_USB2_PROD, false);
->>>>>>> 15457316
 	}
 
 	IPA_ACTIVE_CLIENTS_DEC_SIMPLE();
@@ -3951,11 +3923,6 @@
 
 	IPA_ACTIVE_CLIENTS_INC_SIMPLE();
 
-<<<<<<< HEAD
-	if (ipa3_ctx->ipa_config_is_mhi)
-		ipa3_set_reset_client_prod_pipe_delay(true,
-			IPA_CLIENT_MHI_PROD);
-=======
 	if (ipa3_ctx->ipa_config_is_mhi) {
 		if (!ipa3_ctx->ipa_endp_delay_wa) {
 			ipa3_set_reset_client_prod_pipe_delay(true,
@@ -3965,7 +3932,6 @@
 					IPA_CLIENT_MHI2_PROD);
 		}
 	}
->>>>>>> 15457316
 
 	IPA_ACTIVE_CLIENTS_DEC_SIMPLE();
 	IPADBG_LOW("Exit with success\n");
@@ -6725,13 +6691,10 @@
 	ipa3_ctx->wan_rx_ring_size = resource_p->wan_rx_ring_size;
 	ipa3_ctx->lan_rx_ring_size = resource_p->lan_rx_ring_size;
 	ipa3_ctx->ipa_wan_skb_page = resource_p->ipa_wan_skb_page;
-<<<<<<< HEAD
-=======
 	ipa3_ctx->stats.page_recycle_stats[0].total_replenished = 0;
 	ipa3_ctx->stats.page_recycle_stats[0].tmp_alloc = 0;
 	ipa3_ctx->stats.page_recycle_stats[1].total_replenished = 0;
 	ipa3_ctx->stats.page_recycle_stats[1].tmp_alloc = 0;
->>>>>>> 15457316
 	ipa3_ctx->skip_uc_pipe_reset = resource_p->skip_uc_pipe_reset;
 	ipa3_ctx->tethered_flow_control = resource_p->tethered_flow_control;
 	ipa3_ctx->ee = resource_p->ee;
@@ -6755,10 +6718,7 @@
 	ipa3_ctx->secure_debug_check_action =
 	    resource_p->secure_debug_check_action;
 	ipa3_ctx->ipa_mhi_proxy = resource_p->ipa_mhi_proxy;
-<<<<<<< HEAD
-=======
 	ipa3_ctx->ipa_config_is_auto = resource_p->ipa_config_is_auto;
->>>>>>> 15457316
 
 	if (ipa3_ctx->secure_debug_check_action == USE_SCM) {
 		if (ipa_is_mem_dump_allowed())
@@ -7407,10 +7367,7 @@
 	ipa_drv_res->ipa_wan_skb_page = false;
 	ipa_drv_res->ipa_wdi2_over_gsi = false;
 	ipa_drv_res->ipa_wdi3_over_gsi = false;
-<<<<<<< HEAD
-=======
 	ipa_drv_res->use_xbl_boot = false;
->>>>>>> 15457316
 	ipa_drv_res->ipa_mhi_dynamic_config = false;
 	ipa_drv_res->use_64_bit_dma_mask = false;
 	ipa_drv_res->use_bw_vote = false;
@@ -7424,10 +7381,7 @@
 	ipa_drv_res->mhi_evid_limits[1] = IPA_MHI_GSI_EVENT_RING_ID_END;
 	ipa_drv_res->ipa_fltrt_not_hashable = false;
 	ipa_drv_res->ipa_endp_delay_wa = false;
-<<<<<<< HEAD
-=======
 	ipa_drv_res->ipa_config_is_auto = false;
->>>>>>> 15457316
 
 	/* Get IPA HW Version */
 	result = of_property_read_u32(pdev->dev.of_node, "qcom,ipa-hw-ver",
@@ -7534,8 +7488,6 @@
 			ipa_drv_res->ipa_wdi2
 			? "True" : "False");
 
-<<<<<<< HEAD
-=======
 	ipa_drv_res->ipa_config_is_auto =
 		of_property_read_bool(pdev->dev.of_node,
 		"qcom,ipa-config-is-auto");
@@ -7543,7 +7495,6 @@
 		ipa_drv_res->ipa_config_is_auto
 		? "True" : "False");
 
->>>>>>> 15457316
 	ipa_drv_res->ipa_wan_skb_page =
 			of_property_read_bool(pdev->dev.of_node,
 			"qcom,wan-use-skb-page");
