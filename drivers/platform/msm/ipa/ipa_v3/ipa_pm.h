--- conflicted
+++ resolved
@@ -108,6 +108,8 @@
 int ipa_pm_stat(char *buf, int size);
 int ipa_pm_exceptions_stat(char *buf, int size);
 void ipa_pm_set_clock_index(int index);
+int ipa_pm_add_dummy_clients(s8 power_plan);
+int ipa_pm_remove_dummy_clients(void);
 
 #else
 
@@ -183,8 +185,6 @@
 {
 	return -EPERM;
 }
-<<<<<<< HEAD
-=======
 
 static inline int ipa_pm_add_dummy_clients(s8 power_plan)
 {
@@ -195,7 +195,6 @@
 {
 	return -EPERM;
 }
->>>>>>> 3f527a98
 #endif
 
 #endif /* _IPA_PM_H_ */