/* Copyright (c) 2015-2020, The Linux Foundation. All rights reserved.
 *
 * This program is free software; you can redistribute it and/or modify
 * it under the terms of the GNU General Public License version 2 and
 * only version 2 as published by the Free Software Foundation.
 *
 * This program is distributed in the hope that it will be useful,
 * but WITHOUT ANY WARRANTY; without even the implied warranty of
 * MERCHANTABILITY or FITNESS FOR A PARTICULAR PURPOSE.  See the
 * GNU General Public License for more details.
 */

#include <linux/ipa.h>
#include <linux/device.h>
#include <linux/init.h>
#include <linux/kernel.h>
#include <linux/mm.h>
#include <linux/module.h>
#include <linux/of.h>
#include <linux/platform_device.h>
#include <linux/ipa_uc_offload.h>
#include <linux/pci.h>
#include "ipa_api.h"

/*
 * The following for adding code (ie. for EMULATION) not found on x86.
 */
#if defined(CONFIG_IPA_EMULATION)
# include "ipa_v3/ipa_emulation_stubs.h"
#endif

#define DRV_NAME "ipa"

#define IPA_API_DISPATCH_RETURN(api, p...) \
	do { \
		if (!ipa_api_ctrl) { \
			pr_err("%s:%d IPA HW is not supported\n", \
				__func__, __LINE__); \
			ret = -EPERM; \
		} \
		else { \
			if (ipa_api_ctrl->api) { \
				ret = ipa_api_ctrl->api(p); \
			} else { \
				WARN(1, \
					"%s not implemented for IPA ver %d\n", \
						__func__, ipa_api_hw_type); \
				ret = -EPERM; \
			} \
		} \
	} while (0)

#define IPA_API_DISPATCH(api, p...) \
	do { \
		if (!ipa_api_ctrl) \
			pr_err("%s:%d IPA HW is not supported\n", \
				__func__, __LINE__); \
		else { \
			if (ipa_api_ctrl->api) { \
				ipa_api_ctrl->api(p); \
			} else { \
				WARN(1, \
					"%s not implemented for IPA ver %d\n",\
						__func__, ipa_api_hw_type); \
			} \
		} \
	} while (0)

#define IPA_API_DISPATCH_RETURN_PTR(api, p...) \
	do { \
		if (!ipa_api_ctrl) { \
			pr_err("%s:%d IPA HW is not supported\n", \
				__func__, __LINE__); \
			ret = NULL; \
		} \
		else { \
			if (ipa_api_ctrl->api) { \
				ret = ipa_api_ctrl->api(p); \
			} else { \
				WARN(1, "%s not implemented for IPA ver %d\n",\
						__func__, ipa_api_hw_type); \
				ret = NULL; \
			} \
		} \
	} while (0)

#define IPA_API_DISPATCH_RETURN_BOOL(api, p...) \
	do { \
		if (!ipa_api_ctrl) { \
			pr_err("%s:%d IPA HW is not supported\n", \
				__func__, __LINE__); \
			ret = false; \
		} \
		else { \
			if (ipa_api_ctrl->api) { \
				ret = ipa_api_ctrl->api(p); \
			} else { \
				WARN(1, "%s not implemented for IPA ver %d\n",\
						__func__, ipa_api_hw_type); \
				ret = false; \
			} \
		} \
	} while (0)

#if defined(CONFIG_IPA_EMULATION)
static bool running_emulation = true;
#else
static bool running_emulation;
#endif

static enum ipa_hw_type ipa_api_hw_type;
static struct ipa_api_controller *ipa_api_ctrl;

const char *ipa_clients_strings[IPA_CLIENT_MAX] = {
	__stringify(IPA_CLIENT_HSIC1_PROD),
	__stringify(IPA_CLIENT_HSIC1_CONS),
	__stringify(IPA_CLIENT_HSIC2_PROD),
	__stringify(IPA_CLIENT_HSIC2_CONS),
	__stringify(IPA_CLIENT_HSIC3_PROD),
	__stringify(IPA_CLIENT_HSIC3_CONS),
	__stringify(IPA_CLIENT_HSIC4_PROD),
	__stringify(IPA_CLIENT_HSIC4_CONS),
	__stringify(IPA_CLIENT_HSIC5_PROD),
	__stringify(IPA_CLIENT_HSIC5_CONS),
	__stringify(IPA_CLIENT_WLAN1_PROD),
	__stringify(IPA_CLIENT_WLAN1_CONS),
	__stringify(IPA_CLIENT_WLAN2_PROD),
	__stringify(IPA_CLIENT_WLAN2_CONS),
	__stringify(RESERVED_PROD_14),
	__stringify(IPA_CLIENT_WLAN3_CONS),
	__stringify(RESERVED_PROD_16),
	__stringify(IPA_CLIENT_WLAN4_CONS),
	__stringify(IPA_CLIENT_USB_PROD),
	__stringify(IPA_CLIENT_USB_CONS),
	__stringify(IPA_CLIENT_USB2_PROD),
	__stringify(IPA_CLIENT_USB2_CONS),
	__stringify(IPA_CLIENT_USB3_PROD),
	__stringify(IPA_CLIENT_USB3_CONS),
	__stringify(IPA_CLIENT_USB4_PROD),
	__stringify(IPA_CLIENT_USB4_CONS),
	__stringify(IPA_CLIENT_UC_USB_PROD),
	__stringify(IPA_CLIENT_USB_DPL_CONS),
	__stringify(IPA_CLIENT_A2_EMBEDDED_PROD),
	__stringify(IPA_CLIENT_A2_EMBEDDED_CONS),
	__stringify(IPA_CLIENT_A2_TETHERED_PROD),
	__stringify(IPA_CLIENT_A2_TETHERED_CONS),
	__stringify(IPA_CLIENT_APPS_LAN_PROD),
	__stringify(IPA_CLIENT_APPS_LAN_CONS),
	__stringify(IPA_CLIENT_APPS_WAN_PROD),
	__stringify(IPA_CLIENT_APPS_WAN_CONS),
	__stringify(IPA_CLIENT_APPS_CMD_PROD),
	__stringify(IPA_CLIENT_A5_LAN_WAN_CONS),
	__stringify(IPA_CLIENT_ODU_PROD),
	__stringify(IPA_CLIENT_ODU_EMB_CONS),
	__stringify(RESERVED_PROD_40),
	__stringify(IPA_CLIENT_ODU_TETH_CONS),
	__stringify(IPA_CLIENT_MHI_PROD),
	__stringify(IPA_CLIENT_MHI_CONS),
	__stringify(IPA_CLIENT_MEMCPY_DMA_SYNC_PROD),
	__stringify(IPA_CLIENT_MEMCPY_DMA_SYNC_CONS),
	__stringify(IPA_CLIENT_MEMCPY_DMA_ASYNC_PROD),
	__stringify(IPA_CLIENT_MEMCPY_DMA_ASYNC_CONS),
	__stringify(IPA_CLIENT_ETHERNET_PROD),
	__stringify(IPA_CLIENT_ETHERNET_CONS),
	__stringify(IPA_CLIENT_Q6_LAN_PROD),
	__stringify(IPA_CLIENT_Q6_LAN_CONS),
	__stringify(IPA_CLIENT_Q6_WAN_PROD),
	__stringify(IPA_CLIENT_Q6_WAN_CONS),
	__stringify(IPA_CLIENT_Q6_CMD_PROD),
	__stringify(IPA_CLIENT_Q6_DUN_CONS),
	__stringify(IPA_CLIENT_Q6_DECOMP_PROD),
	__stringify(IPA_CLIENT_Q6_DECOMP_CONS),
	__stringify(IPA_CLIENT_Q6_DECOMP2_PROD),
	__stringify(IPA_CLIENT_Q6_DECOMP2_CONS),
	__stringify(RESERVED_PROD_60),
	__stringify(IPA_CLIENT_Q6_LTE_WIFI_AGGR_CONS),
	__stringify(IPA_CLIENT_TEST_PROD),
	__stringify(IPA_CLIENT_TEST_CONS),
	__stringify(IPA_CLIENT_TEST1_PROD),
	__stringify(IPA_CLIENT_TEST1_CONS),
	__stringify(IPA_CLIENT_TEST2_PROD),
	__stringify(IPA_CLIENT_TEST2_CONS),
	__stringify(IPA_CLIENT_TEST3_PROD),
	__stringify(IPA_CLIENT_TEST3_CONS),
	__stringify(IPA_CLIENT_TEST4_PROD),
	__stringify(IPA_CLIENT_TEST4_CONS),
	__stringify(RESERVED_PROD_72),
	__stringify(IPA_CLIENT_DUMMY_CONS),
	__stringify(IPA_CLIENT_Q6_DL_NLO_DATA_PROD),
	__stringify(IPA_CLIENT_Q6_UL_NLO_DATA_CONS),
	__stringify(RESERVED_PROD_76),
	__stringify(IPA_CLIENT_Q6_UL_NLO_ACK_CONS),
	__stringify(RESERVED_PROD_78),
	__stringify(IPA_CLIENT_Q6_QBAP_STATUS_CONS),
	__stringify(RESERVED_PROD_80),
	__stringify(IPA_CLIENT_MHI_DPL_CONS),
	__stringify(RESERVED_PROD_82),
	__stringify(IPA_CLIENT_ODL_DPL_CONS),
	__stringify(IPA_CLIENT_Q6_AUDIO_DMA_MHI_PROD),
	__stringify(IPA_CLIENT_Q6_AUDIO_DMA_MHI_CONS),
	__stringify(RESERVED_PROD_86),
	__stringify(IPA_CLIENT_APPS_WAN_COAL_CONS),
	__stringify(IPA_CLIENT_WIGIG_PROD),
	__stringify(IPA_CLIENT_WIGIG1_CONS),
	__stringify(RESERVERD_PROD_90),
	__stringify(IPA_CLIENT_WIGIG2_CONS),
	__stringify(RESERVERD_PROD_92),
	__stringify(IPA_CLIENT_WIGIG3_CONS),
	__stringify(RESERVERD_PROD_94),
	__stringify(IPA_CLIENT_WIGIG4_CONS),
	__stringify(IPA_CLIENT_AQC_ETHERNET_PROD),
	__stringify(IPA_CLIENT_AQC_ETHERNET_CONS),
	__stringify(IPA_CLIENT_MHI_PRIME_RMNET_PROD),
	__stringify(IPA_CLIENT_MHI_PRIME_RMNET_CONS),
	__stringify(IPA_CLIENT_MHI_PRIME_TETH_PROD),
	__stringify(IPA_CLIENT_MHI_PRIME_TETH_CONS),
	__stringify(IPA_CLIENT_MHI_PRIME_DPL_PROD),
	__stringify(RESERVERD_CONS_103),
	__stringify(IPA_CLIENT_MHI2_PROD),
	__stringify(IPA_CLIENT_MHI2_CONS),
	__stringify(IPA_CLIENT_Q6_CV2X_PROD),
	__stringify(IPA_CLIENT_Q6_CV2X_CONS),
	__stringify(IPA_CLIENT_MHI_LOW_LAT_PROD),
	__stringify(IPA_CLIENT_MHI_LOW_LAT_CONS),
	__stringify(IPA_CLIENT_QDSS_PROD),
	__stringify(IPA_CLIENT_MHI_QDSS_CONS),
	__stringify(IPA_CLIENT_ETHERNET2_PROD),
	__stringify(IPA_CLIENT_ETHERNET2_CONS),
};

/**
 * ipa_write_64() - convert 64 bit value to byte array
 * @w: 64 bit integer
 * @dest: byte array
 *
 * Return value: converted value
 */
u8 *ipa_write_64(u64 w, u8 *dest)
{
	if (unlikely(dest == NULL)) {
		pr_err("%s: NULL address\n", __func__);
		return dest;
	}
	*dest++ = (u8)((w) & 0xFF);
	*dest++ = (u8)((w >> 8) & 0xFF);
	*dest++ = (u8)((w >> 16) & 0xFF);
	*dest++ = (u8)((w >> 24) & 0xFF);
	*dest++ = (u8)((w >> 32) & 0xFF);
	*dest++ = (u8)((w >> 40) & 0xFF);
	*dest++ = (u8)((w >> 48) & 0xFF);
	*dest++ = (u8)((w >> 56) & 0xFF);

	return dest;
}

/**
 * ipa_write_32() - convert 32 bit value to byte array
 * @w: 32 bit integer
 * @dest: byte array
 *
 * Return value: converted value
 */
u8 *ipa_write_32(u32 w, u8 *dest)
{
	if (unlikely(dest == NULL)) {
		pr_err("%s: NULL address\n", __func__);
		return dest;
	}
	*dest++ = (u8)((w) & 0xFF);
	*dest++ = (u8)((w >> 8) & 0xFF);
	*dest++ = (u8)((w >> 16) & 0xFF);
	*dest++ = (u8)((w >> 24) & 0xFF);

	return dest;
}

/**
 * ipa_write_16() - convert 16 bit value to byte array
 * @hw: 16 bit integer
 * @dest: byte array
 *
 * Return value: converted value
 */
u8 *ipa_write_16(u16 hw, u8 *dest)
{
	if (unlikely(dest == NULL)) {
		pr_err("%s: NULL address\n", __func__);
		return dest;
	}
	*dest++ = (u8)((hw) & 0xFF);
	*dest++ = (u8)((hw >> 8) & 0xFF);

	return dest;
}

/**
 * ipa_write_8() - convert 8 bit value to byte array
 * @hw: 8 bit integer
 * @dest: byte array
 *
 * Return value: converted value
 */
u8 *ipa_write_8(u8 b, u8 *dest)
{
	if (unlikely(dest == NULL)) {
		WARN(1, "%s: NULL address\n", __func__);
		return dest;
	}
	*dest++ = (b) & 0xFF;

	return dest;
}

/**
 * ipa_pad_to_64() - pad byte array to 64 bit value
 * @dest: byte array
 *
 * Return value: padded value
 */
u8 *ipa_pad_to_64(u8 *dest)
{
	int i;
	int j;

	if (unlikely(dest == NULL)) {
		WARN(1, "%s: NULL address\n", __func__);
		return dest;
	}

	i = (long)dest & 0x7;

	if (i)
		for (j = 0; j < (8 - i); j++)
			*dest++ = 0;

	return dest;
}

/**
 * ipa_pad_to_32() - pad byte array to 32 bit value
 * @dest: byte array
 *
 * Return value: padded value
 */
u8 *ipa_pad_to_32(u8 *dest)
{
	int i;
	int j;

	if (unlikely(dest == NULL)) {
		WARN(1, "%s: NULL address\n", __func__);
		return dest;
	}

	i = (long)dest & 0x3;

	if (i)
		for (j = 0; j < (4 - i); j++)
			*dest++ = 0;

	return dest;
}

int ipa_smmu_store_sgt(struct sg_table **out_ch_ptr,
	struct sg_table *in_sgt_ptr)
{
	unsigned int nents;
	int i;
	struct scatterlist *in_sg, *out_sg;

	if (in_sgt_ptr != NULL) {
		*out_ch_ptr = kzalloc(sizeof(struct sg_table), GFP_KERNEL);
		if (*out_ch_ptr == NULL)
			return -ENOMEM;

		nents = in_sgt_ptr->nents;

		(*out_ch_ptr)->sgl =
			kcalloc(nents, sizeof(struct scatterlist),
				GFP_KERNEL);
		if ((*out_ch_ptr)->sgl == NULL) {
			kfree(*out_ch_ptr);
			*out_ch_ptr = NULL;
			return -ENOMEM;
		}

<<<<<<< HEAD
		memcpy((*out_ch_ptr)->sgl, in_sgt_ptr->sgl,
			nents*sizeof((*out_ch_ptr)->sgl));
=======
		out_sg = (*out_ch_ptr)->sgl;
		for_each_sg(in_sgt_ptr->sgl, in_sg, in_sgt_ptr->nents, i) {
			memcpy(out_sg, in_sg, sizeof(struct scatterlist));
			out_sg++;
		}

>>>>>>> bdd6da44
		(*out_ch_ptr)->nents = nents;
		(*out_ch_ptr)->orig_nents = in_sgt_ptr->orig_nents;
	}
	return 0;
}

int ipa_smmu_free_sgt(struct sg_table **out_sgt_ptr)
{
	if (*out_sgt_ptr != NULL) {
		kfree((*out_sgt_ptr)->sgl);
		(*out_sgt_ptr)->sgl = NULL;
		kfree(*out_sgt_ptr);
		*out_sgt_ptr = NULL;
	}
	return 0;
}

/**
 * ipa_connect() - low-level IPA client connect
 * @in: [in] input parameters from client
 * @sps:	[out] sps output from IPA needed by client for sps_connect
 * @clnt_hdl:   [out] opaque client handle assigned by IPA to client
 *
 * Should be called by the driver of the peripheral that wants to connect to
 * IPA in BAM-BAM mode. these peripherals are USB and HSIC. this api
 * expects caller to take responsibility to add any needed headers, routing
 * and filtering tables and rules as needed.
 *
 * Returns:     0 on success, negative on failure
 *
 * Note:	Should not be called from atomic context
 */
int ipa_connect(const struct ipa_connect_params *in, struct ipa_sps_params *sps,
	u32 *clnt_hdl)
{
	int ret;

	IPA_API_DISPATCH_RETURN(ipa_connect, in, sps, clnt_hdl);

	return ret;
}
EXPORT_SYMBOL(ipa_connect);

/**
 * ipa_disconnect() - low-level IPA client disconnect
 * @clnt_hdl:   [in] opaque client handle assigned by IPA to client
 *
 * Should be called by the driver of the peripheral that wants to disconnect
 * from IPA in BAM-BAM mode. this api expects caller to take responsibility to
 * free any needed headers, routing and filtering tables and rules as needed.
 *
 * Returns:     0 on success, negative on failure
 *
 * Note:	Should not be called from atomic context
 */
int ipa_disconnect(u32 clnt_hdl)
{
	int ret;

	IPA_API_DISPATCH_RETURN(ipa_disconnect, clnt_hdl);

	return ret;
}
EXPORT_SYMBOL(ipa_disconnect);


/**
 * ipa_clear_endpoint_delay() - Clear ep_delay.
 * @clnt_hdl:	[in] IPA client handle
 *
 * Returns:	0 on success, negative on failure
 *
 * Note:		Should not be called from atomic context
 */
int ipa_clear_endpoint_delay(u32 clnt_hdl)
{
	int ret;

	IPA_API_DISPATCH_RETURN(ipa_clear_endpoint_delay, clnt_hdl);

	return ret;
}
EXPORT_SYMBOL(ipa_clear_endpoint_delay);

/**
 * ipa_reset_endpoint() - reset an endpoint from BAM perspective
 * @clnt_hdl:	[in] IPA client handle
 *
 * Returns:	0 on success, negative on failure
 *
 * Note:		Should not be called from atomic context
 */
int ipa_reset_endpoint(u32 clnt_hdl)
{
	int ret;

	IPA_API_DISPATCH_RETURN(ipa_reset_endpoint, clnt_hdl);

	return ret;
}
EXPORT_SYMBOL(ipa_reset_endpoint);

/**
 * ipa_disable_endpoint() - Disable an endpoint from IPA perspective
 * @clnt_hdl:	[in] IPA client handle
 *
 * Returns:	0 on success, negative on failure
 *
 * Note:		Should not be called from atomic context
 */
int ipa_disable_endpoint(u32 clnt_hdl)
{
	int ret;

	IPA_API_DISPATCH_RETURN(ipa_disable_endpoint, clnt_hdl);

	return ret;
}
EXPORT_SYMBOL(ipa_disable_endpoint);


/**
 * ipa_cfg_ep - IPA end-point configuration
 * @clnt_hdl:	[in] opaque client handle assigned by IPA to client
 * @ipa_ep_cfg:	[in] IPA end-point configuration params
 *
 * This includes nat, header, mode, aggregation and route settings and is a one
 * shot API to configure the IPA end-point fully
 *
 * Returns:	0 on success, negative on failure
 *
 * Note:	Should not be called from atomic context
 */
int ipa_cfg_ep(u32 clnt_hdl, const struct ipa_ep_cfg *ipa_ep_cfg)
{
	int ret;

	IPA_API_DISPATCH_RETURN(ipa_cfg_ep, clnt_hdl, ipa_ep_cfg);

	return ret;
}
EXPORT_SYMBOL(ipa_cfg_ep);

/**
 * ipa_cfg_ep_nat() - IPA end-point NAT configuration
 * @clnt_hdl:	[in] opaque client handle assigned by IPA to client
 * @ep_nat:	[in] IPA NAT end-point configuration params
 *
 * Returns:	0 on success, negative on failure
 *
 * Note:	Should not be called from atomic context
 */
int ipa_cfg_ep_nat(u32 clnt_hdl, const struct ipa_ep_cfg_nat *ep_nat)
{
	int ret;

	IPA_API_DISPATCH_RETURN(ipa_cfg_ep_nat, clnt_hdl, ep_nat);

	return ret;
}
EXPORT_SYMBOL(ipa_cfg_ep_nat);

/**
 * ipa_cfg_ep_conn_track() - IPA end-point IPv6CT configuration
 * @clnt_hdl:		[in] opaque client handle assigned by IPA to client
 * @ep_conn_track:	[in] IPA IPv6CT end-point configuration params
 *
 * Returns:	0 on success, negative on failure
 *
 * Note:	Should not be called from atomic context
 */
int ipa_cfg_ep_conn_track(u32 clnt_hdl,
	const struct ipa_ep_cfg_conn_track *ep_conn_track)
{
	int ret;

	IPA_API_DISPATCH_RETURN(ipa_cfg_ep_conn_track, clnt_hdl,
		ep_conn_track);

	return ret;
}
EXPORT_SYMBOL(ipa_cfg_ep_conn_track);

/**
 * ipa_cfg_ep_hdr() -  IPA end-point header configuration
 * @clnt_hdl:	[in] opaque client handle assigned by IPA to client
 * @ipa_ep_cfg:	[in] IPA end-point configuration params
 *
 * Returns:	0 on success, negative on failure
 *
 * Note:	Should not be called from atomic context
 */
int ipa_cfg_ep_hdr(u32 clnt_hdl, const struct ipa_ep_cfg_hdr *ep_hdr)
{
	int ret;

	IPA_API_DISPATCH_RETURN(ipa_cfg_ep_hdr, clnt_hdl, ep_hdr);

	return ret;
}
EXPORT_SYMBOL(ipa_cfg_ep_hdr);

/**
 * ipa_cfg_ep_hdr_ext() -  IPA end-point extended header configuration
 * @clnt_hdl:	[in] opaque client handle assigned by IPA to client
 * @ep_hdr_ext:	[in] IPA end-point configuration params
 *
 * Returns:	0 on success, negative on failure
 *
 * Note:	Should not be called from atomic context
 */
int ipa_cfg_ep_hdr_ext(u32 clnt_hdl,
		       const struct ipa_ep_cfg_hdr_ext *ep_hdr_ext)
{
	int ret;

	IPA_API_DISPATCH_RETURN(ipa_cfg_ep_hdr_ext, clnt_hdl, ep_hdr_ext);

	return ret;
}
EXPORT_SYMBOL(ipa_cfg_ep_hdr_ext);

/**
 * ipa_cfg_ep_mode() - IPA end-point mode configuration
 * @clnt_hdl:	[in] opaque client handle assigned by IPA to client
 * @ipa_ep_cfg:	[in] IPA end-point configuration params
 *
 * Returns:	0 on success, negative on failure
 *
 * Note:	Should not be called from atomic context
 */
int ipa_cfg_ep_mode(u32 clnt_hdl, const struct ipa_ep_cfg_mode *ep_mode)
{
	int ret;

	IPA_API_DISPATCH_RETURN(ipa_cfg_ep_mode, clnt_hdl, ep_mode);

	return ret;
}
EXPORT_SYMBOL(ipa_cfg_ep_mode);

/**
 * ipa_cfg_ep_aggr() - IPA end-point aggregation configuration
 * @clnt_hdl:	[in] opaque client handle assigned by IPA to client
 * @ipa_ep_cfg:	[in] IPA end-point configuration params
 *
 * Returns:	0 on success, negative on failure
 *
 * Note:	Should not be called from atomic context
 */
int ipa_cfg_ep_aggr(u32 clnt_hdl, const struct ipa_ep_cfg_aggr *ep_aggr)
{
	int ret;

	IPA_API_DISPATCH_RETURN(ipa_cfg_ep_aggr, clnt_hdl, ep_aggr);

	return ret;
}
EXPORT_SYMBOL(ipa_cfg_ep_aggr);

/**
 * ipa_cfg_ep_deaggr() -  IPA end-point deaggregation configuration
 * @clnt_hdl:	[in] opaque client handle assigned by IPA to client
 * @ep_deaggr:	[in] IPA end-point configuration params
 *
 * Returns:	0 on success, negative on failure
 *
 * Note:	Should not be called from atomic context
 */
int ipa_cfg_ep_deaggr(u32 clnt_hdl,
			const struct ipa_ep_cfg_deaggr *ep_deaggr)
{
	int ret;

	IPA_API_DISPATCH_RETURN(ipa_cfg_ep_deaggr, clnt_hdl, ep_deaggr);

	return ret;
}
EXPORT_SYMBOL(ipa_cfg_ep_deaggr);

/**
 * ipa_cfg_ep_route() - IPA end-point routing configuration
 * @clnt_hdl:	[in] opaque client handle assigned by IPA to client
 * @ipa_ep_cfg:	[in] IPA end-point configuration params
 *
 * Returns:	0 on success, negative on failure
 *
 * Note:	Should not be called from atomic context
 */
int ipa_cfg_ep_route(u32 clnt_hdl, const struct ipa_ep_cfg_route *ep_route)
{
	int ret;

	IPA_API_DISPATCH_RETURN(ipa_cfg_ep_route, clnt_hdl, ep_route);

	return ret;
}
EXPORT_SYMBOL(ipa_cfg_ep_route);

/**
 * ipa_cfg_ep_holb() - IPA end-point holb configuration
 *
 * If an IPA producer pipe is full, IPA HW by default will block
 * indefinitely till space opens up. During this time no packets
 * including those from unrelated pipes will be processed. Enabling
 * HOLB means IPA HW will be allowed to drop packets as/when needed
 * and indefinite blocking is avoided.
 *
 * @clnt_hdl:	[in] opaque client handle assigned by IPA to client
 * @ipa_ep_cfg:	[in] IPA end-point configuration params
 *
 * Returns:	0 on success, negative on failure
 */
int ipa_cfg_ep_holb(u32 clnt_hdl, const struct ipa_ep_cfg_holb *ep_holb)
{
	int ret;

	IPA_API_DISPATCH_RETURN(ipa_cfg_ep_holb, clnt_hdl, ep_holb);

	return ret;
}
EXPORT_SYMBOL(ipa_cfg_ep_holb);


/**
 * ipa_cfg_ep_cfg() - IPA end-point cfg configuration
 * @clnt_hdl:	[in] opaque client handle assigned by IPA to client
 * @ipa_ep_cfg:	[in] IPA end-point configuration params
 *
 * Returns:	0 on success, negative on failure
 *
 * Note:	Should not be called from atomic context
 */
int ipa_cfg_ep_cfg(u32 clnt_hdl, const struct ipa_ep_cfg_cfg *cfg)
{
	int ret;

	IPA_API_DISPATCH_RETURN(ipa_cfg_ep_cfg, clnt_hdl, cfg);

	return ret;
}
EXPORT_SYMBOL(ipa_cfg_ep_cfg);

/**
 * ipa_cfg_ep_metadata_mask() - IPA end-point meta-data mask configuration
 * @clnt_hdl:	[in] opaque client handle assigned by IPA to client
 * @ipa_ep_cfg:	[in] IPA end-point configuration params
 *
 * Returns:	0 on success, negative on failure
 *
 * Note:	Should not be called from atomic context
 */
int ipa_cfg_ep_metadata_mask(u32 clnt_hdl, const struct ipa_ep_cfg_metadata_mask
		*metadata_mask)
{
	int ret;

	IPA_API_DISPATCH_RETURN(ipa_cfg_ep_metadata_mask, clnt_hdl,
			metadata_mask);

	return ret;
}
EXPORT_SYMBOL(ipa_cfg_ep_metadata_mask);

/**
 * ipa_cfg_ep_holb_by_client() - IPA end-point holb configuration
 *
 * Wrapper function for ipa_cfg_ep_holb() with client name instead of
 * client handle. This function is used for clients that does not have
 * client handle.
 *
 * @client:	[in] client name
 * @ipa_ep_cfg:	[in] IPA end-point configuration params
 *
 * Returns:	0 on success, negative on failure
 */
int ipa_cfg_ep_holb_by_client(enum ipa_client_type client,
				const struct ipa_ep_cfg_holb *ep_holb)
{
	int ret;

	IPA_API_DISPATCH_RETURN(ipa_cfg_ep_holb_by_client, client, ep_holb);

	return ret;
}
EXPORT_SYMBOL(ipa_cfg_ep_holb_by_client);

/**
 * ipa_cfg_ep_ctrl() -  IPA end-point Control configuration
 * @clnt_hdl:	[in] opaque client handle assigned by IPA to client
 * @ipa_ep_cfg_ctrl:	[in] IPA end-point configuration params
 *
 * Returns:	0 on success, negative on failure
 */
int ipa_cfg_ep_ctrl(u32 clnt_hdl, const struct ipa_ep_cfg_ctrl *ep_ctrl)
{
	int ret;

	IPA_API_DISPATCH_RETURN(ipa_cfg_ep_ctrl, clnt_hdl, ep_ctrl);

	return ret;
}
EXPORT_SYMBOL(ipa_cfg_ep_ctrl);

/**
 * ipa_add_hdr() - add the specified headers to SW and optionally commit them to
 * IPA HW
 * @hdrs:	[inout] set of headers to add
 *
 * Returns:	0 on success, negative on failure
 *
 * Note:	Should not be called from atomic context
 */
int ipa_add_hdr(struct ipa_ioc_add_hdr *hdrs)
{
	int ret;

	IPA_API_DISPATCH_RETURN(ipa_add_hdr, hdrs);

	return ret;
}
EXPORT_SYMBOL(ipa_add_hdr);

/**
 * ipa_add_hdr_usr() - add the specified headers to SW and optionally
 * commit them to IPA HW
 * @hdrs:		[inout] set of headers to add
 * @user_only:	[in] indicate rules installed by userspace
 *
 * Returns:	0 on success, negative on failure
 *
 * Note:	Should not be called from atomic context
 */
int ipa_add_hdr_usr(struct ipa_ioc_add_hdr *hdrs, bool user_only)
{
	int ret;

	IPA_API_DISPATCH_RETURN(ipa_add_hdr_usr, hdrs, user_only);

	return ret;
}
EXPORT_SYMBOL(ipa_add_hdr_usr);

/**
 * ipa_del_hdr() - Remove the specified headers from SW and optionally
 * commit them to IPA HW
 * @hdls:	[inout] set of headers to delete
 *
 * Returns:	0 on success, negative on failure
 *
 * Note:	Should not be called from atomic context
 */
int ipa_del_hdr(struct ipa_ioc_del_hdr *hdls)
{
	int ret;

	IPA_API_DISPATCH_RETURN(ipa_del_hdr, hdls);

	return ret;
}
EXPORT_SYMBOL(ipa_del_hdr);

/**
 * ipa_commit_hdr() - commit to IPA HW the current header table in SW
 *
 * Returns:	0 on success, negative on failure
 *
 * Note:	Should not be called from atomic context
 */
int ipa_commit_hdr(void)
{
	int ret;

	IPA_API_DISPATCH_RETURN(ipa_commit_hdr);

	return ret;
}
EXPORT_SYMBOL(ipa_commit_hdr);

/**
 * ipa_reset_hdr() - reset the current header table in SW (does not commit to
 * HW)
 *
 * @user_only:	[in] indicate delete rules installed by userspace
 * Returns:	0 on success, negative on failure
 *
 * Note:	Should not be called from atomic context
 */
int ipa_reset_hdr(bool user_only)
{
	int ret;

	IPA_API_DISPATCH_RETURN(ipa_reset_hdr, user_only);

	return ret;
}
EXPORT_SYMBOL(ipa_reset_hdr);

/**
 * ipa_get_hdr() - Lookup the specified header resource
 * @lookup:	[inout] header to lookup and its handle
 *
 * lookup the specified header resource and return handle if it exists
 *
 * Returns:	0 on success, negative on failure
 *
 * Note:	Should not be called from atomic context
 *		Caller should call ipa_put_hdr later if this function succeeds
 */
int ipa_get_hdr(struct ipa_ioc_get_hdr *lookup)
{
	int ret;

	IPA_API_DISPATCH_RETURN(ipa_get_hdr, lookup);

	return ret;
}
EXPORT_SYMBOL(ipa_get_hdr);

/**
 * ipa_put_hdr() - Release the specified header handle
 * @hdr_hdl:	[in] the header handle to release
 *
 * Returns:	0 on success, negative on failure
 *
 * Note:	Should not be called from atomic context
 */
int ipa_put_hdr(u32 hdr_hdl)
{
	int ret;

	IPA_API_DISPATCH_RETURN(ipa_put_hdr, hdr_hdl);

	return ret;
}
EXPORT_SYMBOL(ipa_put_hdr);

/**
 * ipa_copy_hdr() - Lookup the specified header resource and return a copy of it
 * @copy:	[inout] header to lookup and its copy
 *
 * lookup the specified header resource and return a copy of it (along with its
 * attributes) if it exists, this would be called for partial headers
 *
 * Returns:	0 on success, negative on failure
 *
 * Note:	Should not be called from atomic context
 */
int ipa_copy_hdr(struct ipa_ioc_copy_hdr *copy)
{
	int ret;

	IPA_API_DISPATCH_RETURN(ipa_copy_hdr, copy);

	return ret;
}
EXPORT_SYMBOL(ipa_copy_hdr);

/**
 * ipa_add_hdr_proc_ctx() - add the specified headers to SW
 * and optionally commit them to IPA HW
 * @proc_ctxs:	[inout] set of processing context headers to add
 * @user_only:	[in] indicate rules installed by userspace
 *
 * Returns:	0 on success, negative on failure
 *
 * Note:	Should not be called from atomic context
 */
int ipa_add_hdr_proc_ctx(struct ipa_ioc_add_hdr_proc_ctx *proc_ctxs,
							bool user_only)
{
	int ret;

	IPA_API_DISPATCH_RETURN(ipa_add_hdr_proc_ctx, proc_ctxs, user_only);

	return ret;
}
EXPORT_SYMBOL(ipa_add_hdr_proc_ctx);

/**
 * ipa_del_hdr_proc_ctx() -
 * Remove the specified processing context headers from SW and
 * optionally commit them to IPA HW.
 * @hdls:	[inout] set of processing context headers to delete
 *
 * Returns:	0 on success, negative on failure
 *
 * Note:	Should not be called from atomic context
 */
int ipa_del_hdr_proc_ctx(struct ipa_ioc_del_hdr_proc_ctx *hdls)
{
	int ret;

	IPA_API_DISPATCH_RETURN(ipa_del_hdr_proc_ctx, hdls);

	return ret;
}
EXPORT_SYMBOL(ipa_del_hdr_proc_ctx);

/**
 * ipa_add_rt_rule() - Add the specified routing rules to SW and optionally
 * commit to IPA HW
 * @rules:	[inout] set of routing rules to add
 *
 * Returns:	0 on success, negative on failure
 *
 * Note:	Should not be called from atomic context
 */
int ipa_add_rt_rule(struct ipa_ioc_add_rt_rule *rules)
{
	int ret;

	IPA_API_DISPATCH_RETURN(ipa_add_rt_rule, rules);

	return ret;
}
EXPORT_SYMBOL(ipa_add_rt_rule);

/**
 * ipa_add_rt_rule_v2() - Add the specified routing rules to SW
 * and optionally commit to IPA HW
 * @rules:	[inout] set of routing rules to add
 *
 * Returns:	0 on success, negative on failure
 *
 * Note:	Should not be called from atomic context
 */
int ipa_add_rt_rule_v2(struct ipa_ioc_add_rt_rule_v2 *rules)
{
	int ret;

	IPA_API_DISPATCH_RETURN(ipa_add_rt_rule_v2, rules);

	return ret;
}
EXPORT_SYMBOL(ipa_add_rt_rule_v2);

/**
 * ipa_add_rt_rule_usr() - Add the specified routing rules to SW and optionally
 * commit to IPA HW
 * @rules:	[inout] set of routing rules to add
 * @user_only:	[in] indicate rules installed by userspace
 *
 * Returns:	0 on success, negative on failure
 *
 * Note:	Should not be called from atomic context
 */
int ipa_add_rt_rule_usr(struct ipa_ioc_add_rt_rule *rules, bool user_only)
{
	int ret;

	IPA_API_DISPATCH_RETURN(ipa_add_rt_rule_usr, rules, user_only);

	return ret;
}
EXPORT_SYMBOL(ipa_add_rt_rule_usr);

/**
 * ipa_add_rt_rule_usr_v2() - Add the specified routing rules to
 * SW and optionally commit to IPA HW
 * @rules:	[inout] set of routing rules to add
 * @user_only:	[in] indicate rules installed by userspace
 *
 * Returns:	0 on success, negative on failure
 *
 * Note:	Should not be called from atomic context
 */
int ipa_add_rt_rule_usr_v2(struct ipa_ioc_add_rt_rule_v2 *rules, bool user_only)
{
	int ret;

	IPA_API_DISPATCH_RETURN(ipa_add_rt_rule_usr_v2, rules, user_only);

	return ret;
}
EXPORT_SYMBOL(ipa_add_rt_rule_usr_v2);

/**
 * ipa_del_rt_rule() - Remove the specified routing rules to SW and optionally
 * commit to IPA HW
 * @hdls:	[inout] set of routing rules to delete
 *
 * Returns:	0 on success, negative on failure
 *
 * Note:	Should not be called from atomic context
 */
int ipa_del_rt_rule(struct ipa_ioc_del_rt_rule *hdls)
{
	int ret;

	IPA_API_DISPATCH_RETURN(ipa_del_rt_rule, hdls);

	return ret;
}
EXPORT_SYMBOL(ipa_del_rt_rule);

/**
 * ipa_commit_rt_rule() - Commit the current SW routing table of specified type
 * to IPA HW
 * @ip:	The family of routing tables
 *
 * Returns:	0 on success, negative on failure
 *
 * Note:	Should not be called from atomic context
 */
int ipa_commit_rt(enum ipa_ip_type ip)
{
	int ret;

	IPA_API_DISPATCH_RETURN(ipa_commit_rt, ip);

	return ret;
}
EXPORT_SYMBOL(ipa_commit_rt);

/**
 * ipa_reset_rt() - reset the current SW routing table of specified type
 * (does not commit to HW)
 * @ip:	The family of routing tables
 * @user_only:	[in] indicate delete rules installed by userspace
 *
 * Returns:	0 on success, negative on failure
 *
 * Note:	Should not be called from atomic context
 */
int ipa_reset_rt(enum ipa_ip_type ip, bool user_only)
{
	int ret;

	IPA_API_DISPATCH_RETURN(ipa_reset_rt, ip, user_only);

	return ret;
}
EXPORT_SYMBOL(ipa_reset_rt);

/**
 * ipa_get_rt_tbl() - lookup the specified routing table and return handle if it
 * exists, if lookup succeeds the routing table ref cnt is increased
 * @lookup:	[inout] routing table to lookup and its handle
 *
 * Returns:	0 on success, negative on failure
 *
 * Note:	Should not be called from atomic context
 *	Caller should call ipa_put_rt_tbl later if this function succeeds
 */
int ipa_get_rt_tbl(struct ipa_ioc_get_rt_tbl *lookup)
{
	int ret;

	IPA_API_DISPATCH_RETURN(ipa_get_rt_tbl, lookup);

	return ret;
}
EXPORT_SYMBOL(ipa_get_rt_tbl);

/**
 * ipa_put_rt_tbl() - Release the specified routing table handle
 * @rt_tbl_hdl:	[in] the routing table handle to release
 *
 * Returns:	0 on success, negative on failure
 *
 * Note:	Should not be called from atomic context
 */
int ipa_put_rt_tbl(u32 rt_tbl_hdl)
{
	int ret;

	IPA_API_DISPATCH_RETURN(ipa_put_rt_tbl, rt_tbl_hdl);

	return ret;
}
EXPORT_SYMBOL(ipa_put_rt_tbl);

/**
 * ipa_query_rt_index() - find the routing table index
 *			which name and ip type are given as parameters
 * @in:	[out] the index of the wanted routing table
 *
 * Returns: the routing table which name is given as parameter, or NULL if it
 * doesn't exist
 */
int ipa_query_rt_index(struct ipa_ioc_get_rt_tbl_indx *in)
{
	int ret;

	IPA_API_DISPATCH_RETURN(ipa_query_rt_index, in);

	return ret;
}
EXPORT_SYMBOL(ipa_query_rt_index);

/**
 * ipa_mdfy_rt_rule() - Modify the specified routing rules in SW and optionally
 * commit to IPA HW
 *
 * Returns:	0 on success, negative on failure
 *
 * Note:	Should not be called from atomic context
 */
int ipa_mdfy_rt_rule(struct ipa_ioc_mdfy_rt_rule *hdls)
{
	int ret;

	IPA_API_DISPATCH_RETURN(ipa_mdfy_rt_rule, hdls);

	return ret;
}
EXPORT_SYMBOL(ipa_mdfy_rt_rule);

/**
 * ipa_mdfy_rt_rule_v2() - Modify the specified routing rules in
 * SW and optionally commit to IPA HW
 *
 * Returns:	0 on success, negative on failure
 *
 * Note:	Should not be called from atomic context
 */
int ipa_mdfy_rt_rule_v2(struct ipa_ioc_mdfy_rt_rule_v2 *hdls)
{
	int ret;

	IPA_API_DISPATCH_RETURN(ipa_mdfy_rt_rule_v2, hdls);

	return ret;
}
EXPORT_SYMBOL(ipa_mdfy_rt_rule_v2);

/**
 * ipa_add_flt_rule() - Add the specified filtering rules to SW and optionally
 * commit to IPA HW
 * @rules:	[inout] set of filtering rules to add
 *
 * Returns:	0 on success, negative on failure
 *
 * Note:	Should not be called from atomic context
 */
int ipa_add_flt_rule(struct ipa_ioc_add_flt_rule *rules)
{
	int ret;

	IPA_API_DISPATCH_RETURN(ipa_add_flt_rule, rules);

	return ret;
}
EXPORT_SYMBOL(ipa_add_flt_rule);

/**
 * ipa_add_flt_rule_v2() - Add the specified filtering rules to
 * SW and optionally commit to IPA HW
 * @rules:	[inout] set of filtering rules to add
 *
 * Returns:	0 on success, negative on failure
 *
 * Note:	Should not be called from atomic context
 */
int ipa_add_flt_rule_v2(struct ipa_ioc_add_flt_rule_v2 *rules)
{
	int ret;

	IPA_API_DISPATCH_RETURN(ipa_add_flt_rule_v2, rules);

	return ret;
}
EXPORT_SYMBOL(ipa_add_flt_rule_v2);

/**
 * ipa_add_flt_rule_usr() - Add the specified filtering rules to
 * SW and optionally commit to IPA HW
 * @rules:		[inout] set of filtering rules to add
 * @user_only:	[in] indicate rules installed by userspace
 *
 * Returns:	0 on success, negative on failure
 *
 * Note:	Should not be called from atomic context
 */
int ipa_add_flt_rule_usr(struct ipa_ioc_add_flt_rule *rules, bool user_only)
{
	int ret;

	IPA_API_DISPATCH_RETURN(ipa_add_flt_rule_usr, rules, user_only);

	return ret;
}
EXPORT_SYMBOL(ipa_add_flt_rule_usr);

/**
 * ipa_add_flt_rule_usr_v2() - Add the specified filtering rules
 * to SW and optionally commit to IPA HW
 * @rules:		[inout] set of filtering rules to add
 * @user_only:	[in] indicate rules installed by userspace
 *
 * Returns:	0 on success, negative on failure
 *
 * Note:	Should not be called from atomic context
 */
int ipa_add_flt_rule_usr_v2(struct ipa_ioc_add_flt_rule_v2 *rules,
	bool user_only)
{
	int ret;

	IPA_API_DISPATCH_RETURN(ipa_add_flt_rule_usr_v2,
		rules, user_only);

	return ret;
}
EXPORT_SYMBOL(ipa_add_flt_rule_usr_v2);

/**
 * ipa_del_flt_rule() - Remove the specified filtering rules from SW and
 * optionally commit to IPA HW
 *
 * Returns:	0 on success, negative on failure
 *
 * Note:	Should not be called from atomic context
 */
int ipa_del_flt_rule(struct ipa_ioc_del_flt_rule *hdls)
{
	int ret;

	IPA_API_DISPATCH_RETURN(ipa_del_flt_rule, hdls);

	return ret;
}
EXPORT_SYMBOL(ipa_del_flt_rule);

/**
 * ipa_mdfy_flt_rule() - Modify the specified filtering rules in SW and
 * optionally commit to IPA HW
 *
 * Returns:	0 on success, negative on failure
 *
 * Note:	Should not be called from atomic context
 */
int ipa_mdfy_flt_rule(struct ipa_ioc_mdfy_flt_rule *hdls)
{
	int ret;

	IPA_API_DISPATCH_RETURN(ipa_mdfy_flt_rule, hdls);

	return ret;
}
EXPORT_SYMBOL(ipa_mdfy_flt_rule);

/**
 * ipa_mdfy_flt_rule_v2() - Modify the specified filtering rules
 * in SW and optionally commit to IPA HW
 *
 * Returns:	0 on success, negative on failure
 *
 * Note:	Should not be called from atomic context
 */
int ipa_mdfy_flt_rule_v2(struct ipa_ioc_mdfy_flt_rule_v2 *hdls)
{
	int ret;

	IPA_API_DISPATCH_RETURN(ipa_mdfy_flt_rule_v2, hdls);

	return ret;
}
EXPORT_SYMBOL(ipa_mdfy_flt_rule_v2);

/**
 * ipa_commit_flt() - Commit the current SW filtering table of specified type to
 * IPA HW
 * @ip:	[in] the family of routing tables
 *
 * Returns:	0 on success, negative on failure
 *
 * Note:	Should not be called from atomic context
 */
int ipa_commit_flt(enum ipa_ip_type ip)
{
	int ret;

	IPA_API_DISPATCH_RETURN(ipa_commit_flt, ip);

	return ret;
}
EXPORT_SYMBOL(ipa_commit_flt);

/**
 * ipa_reset_flt() - Reset the current SW filtering table of specified type
 * (does not commit to HW)
 * @ip:			[in] the family of routing tables
 * @user_only:	[in] indicate delete rules installed by userspace
 *
 * Returns:	0 on success, negative on failure
 *
 * Note:	Should not be called from atomic context
 */
int ipa_reset_flt(enum ipa_ip_type ip, bool user_only)
{
	int ret;

	IPA_API_DISPATCH_RETURN(ipa_reset_flt, ip, user_only);

	return ret;
}
EXPORT_SYMBOL(ipa_reset_flt);

/**
 * ipa_allocate_nat_device() - Allocates memory for the NAT device
 * @mem:	[in/out] memory parameters
 *
 * Called by NAT client driver to allocate memory for the NAT entries. Based on
 * the request size either shared or system memory will be used.
 *
 * Returns:	0 on success, negative on failure
 */
int ipa_allocate_nat_device(struct ipa_ioc_nat_alloc_mem *mem)
{
	int ret;

	IPA_API_DISPATCH_RETURN(ipa_allocate_nat_device, mem);

	return ret;
}
EXPORT_SYMBOL(ipa_allocate_nat_device);

/**
 * ipa_allocate_nat_table() - Allocates memory for the NAT table
 * @table_alloc: [in/out] memory parameters
 *
 * Called by NAT client to allocate memory for the table entries.
 * Based on the request size either shared or system memory will be used.
 *
 * Returns:	0 on success, negative on failure
 */
int ipa_allocate_nat_table(struct ipa_ioc_nat_ipv6ct_table_alloc *table_alloc)
{
	int ret;

	IPA_API_DISPATCH_RETURN(ipa_allocate_nat_table, table_alloc);

	return ret;
}
EXPORT_SYMBOL(ipa_allocate_nat_table);


/**
 * ipa_allocate_ipv6ct_table() - Allocates memory for the IPv6CT table
 * @table_alloc: [in/out] memory parameters
 *
 * Called by IPv6CT client to allocate memory for the table entries.
 * Based on the request size either shared or system memory will be used.
 *
 * Returns:	0 on success, negative on failure
 */
int ipa_allocate_ipv6ct_table(
	struct ipa_ioc_nat_ipv6ct_table_alloc *table_alloc)
{
	int ret;

	IPA_API_DISPATCH_RETURN(ipa_allocate_ipv6ct_table, table_alloc);

	return ret;
}
EXPORT_SYMBOL(ipa_allocate_ipv6ct_table);

/**
 * ipa_nat_init_cmd() - Post IP_V4_NAT_INIT command to IPA HW
 * @init:	[in] initialization command attributes
 *
 * Called by NAT client driver to post IP_V4_NAT_INIT command to IPA HW
 *
 * Returns:	0 on success, negative on failure
 */
int ipa_nat_init_cmd(struct ipa_ioc_v4_nat_init *init)
{
	int ret;

	IPA_API_DISPATCH_RETURN(ipa_nat_init_cmd, init);

	return ret;
}
EXPORT_SYMBOL(ipa_nat_init_cmd);

/**
 * ipa_ipv6ct_init_cmd() - Post IP_V6_CONN_TRACK_INIT command to IPA HW
 * @init:	[in] initialization command attributes
 *
 * Called by IPv6CT client driver to post IP_V6_CONN_TRACK_INIT command
 * to IPA HW.
 *
 * Returns:	0 on success, negative on failure
 */
int ipa_ipv6ct_init_cmd(struct ipa_ioc_ipv6ct_init *init)
{
	int ret;

	IPA_API_DISPATCH_RETURN(ipa_ipv6ct_init_cmd, init);

	return ret;
}
EXPORT_SYMBOL(ipa_ipv6ct_init_cmd);

/**
 * ipa_nat_dma_cmd() - Post NAT_DMA command to IPA HW
 * @dma:	[in] initialization command attributes
 *
 * Called by NAT client driver to post NAT_DMA command to IPA HW
 *
 * Returns:	0 on success, negative on failure
 */
int ipa_nat_dma_cmd(struct ipa_ioc_nat_dma_cmd *dma)
{
	int ret;

	IPA_API_DISPATCH_RETURN(ipa_nat_dma_cmd, dma);

	return ret;
}
EXPORT_SYMBOL(ipa_nat_dma_cmd);

/**
 * ipa_table_dma_cmd() - Post TABLE_DMA command to IPA HW
 * @dma:	[in] initialization command attributes
 *
 * Called by NAT/IPv6CT client to post TABLE_DMA command to IPA HW
 *
 * Returns:	0 on success, negative on failure
 */
int ipa_table_dma_cmd(struct ipa_ioc_nat_dma_cmd *dma)
{
	int ret;

	IPA_API_DISPATCH_RETURN(ipa_table_dma_cmd, dma);

	return ret;
}
EXPORT_SYMBOL(ipa_table_dma_cmd);

/**
 * ipa_nat_del_cmd() - Delete the NAT table
 * @del:	[in] delete NAT table parameters
 *
 * Called by NAT client driver to delete the nat table
 *
 * Returns:	0 on success, negative on failure
 */
int ipa_nat_del_cmd(struct ipa_ioc_v4_nat_del *del)
{
	int ret;

	IPA_API_DISPATCH_RETURN(ipa_nat_del_cmd, del);

	return ret;
}
EXPORT_SYMBOL(ipa_nat_del_cmd);

/**
 * ipa_del_nat_table() - Delete the NAT table
 * @del:	[in] delete table parameters
 *
 * Called by NAT client to delete the table
 *
 * Returns:	0 on success, negative on failure
 */
int ipa_del_nat_table(struct ipa_ioc_nat_ipv6ct_table_del *del)
{
	int ret;

	IPA_API_DISPATCH_RETURN(ipa_del_nat_table, del);

	return ret;
}
EXPORT_SYMBOL(ipa_del_nat_table);

/**
 * ipa_del_ipv6ct_table() - Delete the IPv6CT table
 * @del:	[in] delete table parameters
 *
 * Called by IPv6CT client to delete the table
 *
 * Returns:	0 on success, negative on failure
 */
int ipa_del_ipv6ct_table(struct ipa_ioc_nat_ipv6ct_table_del *del)
{
	int ret;

	IPA_API_DISPATCH_RETURN(ipa_del_ipv6ct_table, del);

	return ret;
}
EXPORT_SYMBOL(ipa_del_ipv6ct_table);

/**
 * ipa3_nat_mdfy_pdn() - Modify a PDN entry in PDN config table in IPA SRAM
 * @mdfy_pdn:	[in] PDN info to be written to SRAM
 *
 * Called by NAT client driver to modify an entry in the PDN config table
 *
 * Returns:	0 on success, negative on failure
 */
int ipa_nat_mdfy_pdn(struct ipa_ioc_nat_pdn_entry *mdfy_pdn)
{
	int ret;

	IPA_API_DISPATCH_RETURN(ipa_nat_mdfy_pdn, mdfy_pdn);

	return ret;
}
EXPORT_SYMBOL(ipa_nat_mdfy_pdn);

/**
 * ipa_send_msg() - Send "message" from kernel client to IPA driver
 * @meta: [in] message meta-data
 * @buff: [in] the payload for message
 * @callback: [in] free callback
 *
 * Client supplies the message meta-data and payload which IPA driver buffers
 * till read by user-space. After read from user space IPA driver invokes the
 * callback supplied to free the message payload. Client must not touch/free
 * the message payload after calling this API.
 *
 * Returns:	0 on success, negative on failure
 *
 * Note:	Should not be called from atomic context
 */
int ipa_send_msg(struct ipa_msg_meta *meta, void *buff,
		  ipa_msg_free_fn callback)
{
	int ret;

	IPA_API_DISPATCH_RETURN(ipa_send_msg, meta, buff, callback);

	return ret;
}
EXPORT_SYMBOL(ipa_send_msg);

/**
 * ipa_register_pull_msg() - register pull message type
 * @meta: [in] message meta-data
 * @callback: [in] pull callback
 *
 * Register message callback by kernel client with IPA driver for IPA driver to
 * pull message on-demand.
 *
 * Returns:	0 on success, negative on failure
 *
 * Note:	Should not be called from atomic context
 */
int ipa_register_pull_msg(struct ipa_msg_meta *meta, ipa_msg_pull_fn callback)
{
	int ret;

	IPA_API_DISPATCH_RETURN(ipa_register_pull_msg, meta, callback);

	return ret;
}
EXPORT_SYMBOL(ipa_register_pull_msg);

/**
 * ipa_deregister_pull_msg() - De-register pull message type
 * @meta: [in] message meta-data
 *
 * De-register "message" by kernel client from IPA driver
 *
 * Returns:	0 on success, negative on failure
 *
 * Note:	Should not be called from atomic context
 */
int ipa_deregister_pull_msg(struct ipa_msg_meta *meta)
{
	int ret;

	IPA_API_DISPATCH_RETURN(ipa_deregister_pull_msg, meta);

	return ret;
}
EXPORT_SYMBOL(ipa_deregister_pull_msg);

/**
 * ipa_register_intf() - register "logical" interface
 * @name: [in] interface name
 * @tx:	[in] TX properties of the interface
 * @rx:	[in] RX properties of the interface
 *
 * Register an interface and its tx and rx properties, this allows
 * configuration of rules from user-space
 *
 * Returns:	0 on success, negative on failure
 *
 * Note:	Should not be called from atomic context
 */
int ipa_register_intf(const char *name, const struct ipa_tx_intf *tx,
		       const struct ipa_rx_intf *rx)
{
	int ret;

	IPA_API_DISPATCH_RETURN(ipa_register_intf, name, tx, rx);

	return ret;
}
EXPORT_SYMBOL(ipa_register_intf);

/**
 * ipa_register_intf_ext() - register "logical" interface which has only
 * extended properties
 * @name: [in] interface name
 * @tx:	[in] TX properties of the interface
 * @rx:	[in] RX properties of the interface
 * @ext: [in] EXT properties of the interface
 *
 * Register an interface and its tx, rx and ext properties, this allows
 * configuration of rules from user-space
 *
 * Returns:	0 on success, negative on failure
 *
 * Note:	Should not be called from atomic context
 */
int ipa_register_intf_ext(const char *name, const struct ipa_tx_intf *tx,
	const struct ipa_rx_intf *rx,
	const struct ipa_ext_intf *ext)
{
	int ret;

	IPA_API_DISPATCH_RETURN(ipa_register_intf_ext, name, tx, rx, ext);

	return ret;
}
EXPORT_SYMBOL(ipa_register_intf_ext);

/**
 * ipa_deregister_intf() - de-register previously registered logical interface
 * @name: [in] interface name
 *
 * De-register a previously registered interface
 *
 * Returns:	0 on success, negative on failure
 *
 * Note:	Should not be called from atomic context
 */
int ipa_deregister_intf(const char *name)
{
	int ret;

	IPA_API_DISPATCH_RETURN(ipa_deregister_intf, name);

	return ret;
}
EXPORT_SYMBOL(ipa_deregister_intf);

/**
 * ipa_set_aggr_mode() - Set the aggregation mode which is a global setting
 * @mode:	[in] the desired aggregation mode for e.g. straight MBIM, QCNCM,
 * etc
 *
 * Returns:	0 on success
 */
int ipa_set_aggr_mode(enum ipa_aggr_mode mode)
{
	int ret;

	IPA_API_DISPATCH_RETURN(ipa_set_aggr_mode, mode);

	return ret;
}
EXPORT_SYMBOL(ipa_set_aggr_mode);


/**
 * ipa_set_qcncm_ndp_sig() - Set the NDP signature used for QCNCM aggregation
 * mode
 * @sig:	[in] the first 3 bytes of QCNCM NDP signature (expected to be
 * "QND")
 *
 * Set the NDP signature used for QCNCM aggregation mode. The fourth byte
 * (expected to be 'P') needs to be set using the header addition mechanism
 *
 * Returns:	0 on success, negative on failure
 */
int ipa_set_qcncm_ndp_sig(char sig[3])
{
	int ret;

	IPA_API_DISPATCH_RETURN(ipa_set_qcncm_ndp_sig, sig);

	return ret;
}
EXPORT_SYMBOL(ipa_set_qcncm_ndp_sig);

/**
 * ipa_set_single_ndp_per_mbim() - Enable/disable single NDP per MBIM frame
 * configuration
 * @enable:	[in] true for single NDP/MBIM; false otherwise
 *
 * Returns:	0 on success
 */
int ipa_set_single_ndp_per_mbim(bool enable)
{
	int ret;

	IPA_API_DISPATCH_RETURN(ipa_set_single_ndp_per_mbim, enable);

	return ret;
}
EXPORT_SYMBOL(ipa_set_single_ndp_per_mbim);

/**
 * ipa_tx_dp() - Data-path tx handler
 * @dst:	[in] which IPA destination to route tx packets to
 * @skb:	[in] the packet to send
 * @metadata:	[in] TX packet meta-data
 *
 * Data-path tx handler, this is used for both SW data-path which by-passes most
 * IPA HW blocks AND the regular HW data-path for WLAN AMPDU traffic only. If
 * dst is a "valid" CONS type, then SW data-path is used. If dst is the
 * WLAN_AMPDU PROD type, then HW data-path for WLAN AMPDU is used. Anything else
 * is an error. For errors, client needs to free the skb as needed. For success,
 * IPA driver will later invoke client callback if one was supplied. That
 * callback should free the skb. If no callback supplied, IPA driver will free
 * the skb internally
 *
 * The function will use two descriptors for this send command
 * (for A5_WLAN_AMPDU_PROD only one desciprtor will be sent),
 * the first descriptor will be used to inform the IPA hardware that
 * apps need to push data into the IPA (IP_PACKET_INIT immediate command).
 * Once this send was done from SPS point-of-view the IPA driver will
 * get notified by the supplied callback - ipa_sps_irq_tx_comp()
 *
 * ipa_sps_irq_tx_comp will call to the user supplied
 * callback (from ipa_connect)
 *
 * Returns:	0 on success, negative on failure
 */
int ipa_tx_dp(enum ipa_client_type dst, struct sk_buff *skb,
		struct ipa_tx_meta *meta)
{
	int ret;

	IPA_API_DISPATCH_RETURN(ipa_tx_dp, dst, skb, meta);

	return ret;
}
EXPORT_SYMBOL(ipa_tx_dp);

/**
 * ipa_tx_dp_mul() - Data-path tx handler for multiple packets
 * @src: [in] - Client that is sending data
 * @ipa_tx_data_desc:	[in] data descriptors from wlan
 *
 * this is used for to transfer data descriptors that received
 * from WLAN1_PROD pipe to IPA HW
 *
 * The function will send data descriptors from WLAN1_PROD (one
 * at a time) using sps_transfer_one. Will set EOT flag for last
 * descriptor Once this send was done from SPS point-of-view the
 * IPA driver will get notified by the supplied callback -
 * ipa_sps_irq_tx_no_aggr_notify()
 *
 * ipa_sps_irq_tx_no_aggr_notify will call to the user supplied
 * callback (from ipa_connect)
 *
 * Returns:	0 on success, negative on failure
 */
int ipa_tx_dp_mul(enum ipa_client_type src,
			struct ipa_tx_data_desc *data_desc)
{
	int ret;

	IPA_API_DISPATCH_RETURN(ipa_tx_dp_mul, src, data_desc);

	return ret;
}
EXPORT_SYMBOL(ipa_tx_dp_mul);

void ipa_free_skb(struct ipa_rx_data *data)
{
	IPA_API_DISPATCH(ipa_free_skb, data);
}
EXPORT_SYMBOL(ipa_free_skb);

/**
 * ipa_setup_sys_pipe() - Setup an IPA end-point in system-BAM mode and perform
 * IPA EP configuration
 * @sys_in:	[in] input needed to setup BAM pipe and configure EP
 * @clnt_hdl:	[out] client handle
 *
 *  - configure the end-point registers with the supplied
 *    parameters from the user.
 *  - call SPS APIs to create a system-to-bam connection with IPA.
 *  - allocate descriptor FIFO
 *  - register callback function(ipa_sps_irq_rx_notify or
 *    ipa_sps_irq_tx_notify - depends on client type) in case the driver is
 *    not configured to pulling mode
 *
 * Returns:	0 on success, negative on failure
 */
int ipa_setup_sys_pipe(struct ipa_sys_connect_params *sys_in, u32 *clnt_hdl)
{
	int ret;

	IPA_API_DISPATCH_RETURN(ipa_setup_sys_pipe, sys_in, clnt_hdl);

	return ret;
}
EXPORT_SYMBOL(ipa_setup_sys_pipe);

/**
 * ipa_teardown_sys_pipe() - Teardown the system-BAM pipe and cleanup IPA EP
 * @clnt_hdl:	[in] the handle obtained from ipa_setup_sys_pipe
 *
 * Returns:	0 on success, negative on failure
 */
int ipa_teardown_sys_pipe(u32 clnt_hdl)
{
	int ret;

	IPA_API_DISPATCH_RETURN(ipa_teardown_sys_pipe, clnt_hdl);

	return ret;
}
EXPORT_SYMBOL(ipa_teardown_sys_pipe);

int ipa_sys_setup(struct ipa_sys_connect_params *sys_in,
	unsigned long *ipa_bam_or_gsi_hdl,
	u32 *ipa_pipe_num, u32 *clnt_hdl, bool en_status)

{
	int ret;

	IPA_API_DISPATCH_RETURN(ipa_sys_setup, sys_in, ipa_bam_or_gsi_hdl,
			ipa_pipe_num, clnt_hdl, en_status);

	return ret;
}
EXPORT_SYMBOL(ipa_sys_setup);

int ipa_sys_teardown(u32 clnt_hdl)
{
	int ret;

	IPA_API_DISPATCH_RETURN(ipa_sys_teardown, clnt_hdl);

	return ret;
}
EXPORT_SYMBOL(ipa_sys_teardown);

int ipa_sys_update_gsi_hdls(u32 clnt_hdl, unsigned long gsi_ch_hdl,
	unsigned long gsi_ev_hdl)
{
	int ret;

	IPA_API_DISPATCH_RETURN(ipa_sys_update_gsi_hdls, clnt_hdl,
		gsi_ch_hdl, gsi_ev_hdl);

	return ret;
}
EXPORT_SYMBOL(ipa_sys_update_gsi_hdls);

/**
 * ipa_connect_wdi_pipe() - WDI client connect
 * @in:	[in] input parameters from client
 * @out: [out] output params to client
 *
 * Returns:	0 on success, negative on failure
 *
 * Note:	Should not be called from atomic context
 */
int ipa_connect_wdi_pipe(struct ipa_wdi_in_params *in,
		struct ipa_wdi_out_params *out)
{
	int ret;

	IPA_API_DISPATCH_RETURN(ipa_connect_wdi_pipe, in, out);

	return ret;
}
EXPORT_SYMBOL(ipa_connect_wdi_pipe);

/**
 * ipa_disconnect_wdi_pipe() - WDI client disconnect
 * @clnt_hdl:	[in] opaque client handle assigned by IPA to client
 *
 * Returns:	0 on success, negative on failure
 *
 * Note:	Should not be called from atomic context
 */
int ipa_disconnect_wdi_pipe(u32 clnt_hdl)
{
	int ret;

	IPA_API_DISPATCH_RETURN(ipa_disconnect_wdi_pipe, clnt_hdl);

	return ret;
}
EXPORT_SYMBOL(ipa_disconnect_wdi_pipe);

/**
 * ipa_enable_wdi_pipe() - WDI client enable
 * @clnt_hdl:	[in] opaque client handle assigned by IPA to client
 *
 * Returns:	0 on success, negative on failure
 *
 * Note:	Should not be called from atomic context
 */
int ipa_enable_wdi_pipe(u32 clnt_hdl)
{
	int ret;

	IPA_API_DISPATCH_RETURN(ipa_enable_wdi_pipe, clnt_hdl);

	return ret;
}
EXPORT_SYMBOL(ipa_enable_wdi_pipe);

/**
 * ipa_disable_wdi_pipe() - WDI client disable
 * @clnt_hdl:	[in] opaque client handle assigned by IPA to client
 *
 * Returns:	0 on success, negative on failure
 *
 * Note:	Should not be called from atomic context
 */
int ipa_disable_wdi_pipe(u32 clnt_hdl)
{
	int ret;

	IPA_API_DISPATCH_RETURN(ipa_disable_wdi_pipe, clnt_hdl);

	return ret;
}
EXPORT_SYMBOL(ipa_disable_wdi_pipe);

/**
 * ipa_resume_wdi_pipe() - WDI client resume
 * @clnt_hdl:	[in] opaque client handle assigned by IPA to client
 *
 * Returns:	0 on success, negative on failure
 *
 * Note:	Should not be called from atomic context
 */
int ipa_resume_wdi_pipe(u32 clnt_hdl)
{
	int ret;

	IPA_API_DISPATCH_RETURN(ipa_resume_wdi_pipe, clnt_hdl);

	return ret;
}
EXPORT_SYMBOL(ipa_resume_wdi_pipe);

/**
 * ipa_suspend_wdi_pipe() - WDI client suspend
 * @clnt_hdl:	[in] opaque client handle assigned by IPA to client
 *
 * Returns:	0 on success, negative on failure
 *
 * Note:	Should not be called from atomic context
 */
int ipa_suspend_wdi_pipe(u32 clnt_hdl)
{
	int ret;

	IPA_API_DISPATCH_RETURN(ipa_suspend_wdi_pipe, clnt_hdl);

	return ret;
}
EXPORT_SYMBOL(ipa_suspend_wdi_pipe);

/**
 * ipa_get_wdi_stats() - Query WDI statistics from uc
 * @stats:	[inout] stats blob from client populated by driver
 *
 * Returns:	0 on success, negative on failure
 *
 * @note Cannot be called from atomic context
 *
 */
int ipa_get_wdi_stats(struct IpaHwStatsWDIInfoData_t *stats)
{
	int ret;

	IPA_API_DISPATCH_RETURN(ipa_get_wdi_stats, stats);

	return ret;
}
EXPORT_SYMBOL(ipa_get_wdi_stats);

/**
 * ipa_get_smem_restr_bytes()- Return IPA smem restricted bytes
 *
 * Return value: u16 - number of IPA smem restricted bytes
 */
u16 ipa_get_smem_restr_bytes(void)
{
	int ret;

	IPA_API_DISPATCH_RETURN(ipa_get_smem_restr_bytes);

	return ret;
}
EXPORT_SYMBOL(ipa_get_smem_restr_bytes);

/**
 * ipa_broadcast_wdi_quota_reach_ind() - quota reach
 * @uint32_t fid: [in] input netdev ID
 * @uint64_t num_bytes: [in] used bytes
 *
 * Returns:	0 on success, negative on failure
 */
int ipa_broadcast_wdi_quota_reach_ind(uint32_t fid,
		uint64_t num_bytes)
{
	int ret;

	IPA_API_DISPATCH_RETURN(ipa_broadcast_wdi_quota_reach_ind,
		fid, num_bytes);

	return ret;
}
EXPORT_SYMBOL(ipa_broadcast_wdi_quota_reach_ind);

/**
 * ipa_uc_wdi_get_dbpa() - To retrieve
 * doorbell physical address of wlan pipes
 * @param:  [in/out] input/output parameters
 *          from/to client
 *
 * Returns:	0 on success, negative on failure
 *
 */
int ipa_uc_wdi_get_dbpa(
	struct ipa_wdi_db_params *param)
{
	int ret;

	IPA_API_DISPATCH_RETURN(ipa_uc_wdi_get_dbpa, param);

	return ret;
}
EXPORT_SYMBOL(ipa_uc_wdi_get_dbpa);

/**
 * ipa_uc_reg_rdyCB() - To register uC
 * ready CB if uC not ready, wdi only.
 * @inout:	[in/out] input/output parameters
 * from/to client
 *
 * Returns:	0 on success, negative on failure
 *
 */
int ipa_uc_reg_rdyCB(
	struct ipa_wdi_uc_ready_params *inout)
{
	int ret;

	IPA_API_DISPATCH_RETURN(ipa_uc_reg_rdyCB, inout);

	return ret;
}
EXPORT_SYMBOL(ipa_uc_reg_rdyCB);

/**
* ipa_wigig_uc_init() - get uc db and register uC
* ready CB if uC not ready, wigig only.
* @inout:	[in/out] uc ready input/output parameters
* from/to client
* @int_notify: [in] wigig misc interrupt handler function
*
* Returns:	0 on success, negative on failure
*
*/

int ipa_wigig_uc_init(
	struct ipa_wdi_uc_ready_params *inout,
	ipa_wigig_misc_int_cb int_notify,
	phys_addr_t *uc_db_pa)
{
	int ret;

	IPA_API_DISPATCH_RETURN(ipa_wigig_uc_init, inout,
		int_notify, uc_db_pa);

	return ret;
}
EXPORT_SYMBOL(ipa_wigig_uc_init);

/**
 * ipa_uc_dereg_rdyCB() - To de-register uC ready CB
 *
 * Returns:	0 on success, negative on failure
 *
 */
int ipa_uc_dereg_rdyCB(void)
{
	int ret;

	IPA_API_DISPATCH_RETURN(ipa_uc_dereg_rdyCB);

	return ret;
}
EXPORT_SYMBOL(ipa_uc_dereg_rdyCB);

/**
 * teth_bridge_init() - Initialize the Tethering bridge driver
 * @params - in/out params for USB initialization API (please look at struct
 *  definition for more info)
 *
 * USB driver gets a pointer to a callback function (usb_notify_cb) and an
 * associated data. USB driver installs this callback function in the call to
 * ipa_connect().
 *
 * Builds IPA resource manager dependency graph.
 *
 * Return codes: 0: success,
 *		-EINVAL - Bad parameter
 *		Other negative value - Failure
 */
int teth_bridge_init(struct teth_bridge_init_params *params)
{
	int ret;

	IPA_API_DISPATCH_RETURN(teth_bridge_init, params);

	return ret;
}
EXPORT_SYMBOL(teth_bridge_init);

/**
 * teth_bridge_disconnect() - Disconnect tethering bridge module
 */
int teth_bridge_disconnect(enum ipa_client_type client)
{
	int ret;

	IPA_API_DISPATCH_RETURN(teth_bridge_disconnect, client);

	return ret;
}
EXPORT_SYMBOL(teth_bridge_disconnect);

/**
 * teth_bridge_connect() - Connect bridge for a tethered Rmnet / MBIM call
 * @connect_params:	Connection info
 *
 * Return codes: 0: success
 *		-EINVAL: invalid parameters
 *		-EPERM: Operation not permitted as the bridge is already
 *		connected
 */
int teth_bridge_connect(struct teth_bridge_connect_params *connect_params)
{
	int ret;

	IPA_API_DISPATCH_RETURN(teth_bridge_connect, connect_params);

	return ret;
}
EXPORT_SYMBOL(teth_bridge_connect);

/* ipa_set_client() - provide client mapping
 * @client: client type
 *
 * Return value: none
 */

void ipa_set_client(int index, enum ipacm_client_enum client, bool uplink)
{
	IPA_API_DISPATCH(ipa_set_client, index, client, uplink);
}
EXPORT_SYMBOL(ipa_set_client);

/**
 * ipa_get_client() - provide client mapping
 * @client: client type
 *
 * Return value: none
 */
enum ipacm_client_enum ipa_get_client(int pipe_idx)
{
	int ret;

	IPA_API_DISPATCH_RETURN(ipa_get_client, pipe_idx);

	return ret;
}
EXPORT_SYMBOL(ipa_get_client);

/**
 * ipa_get_client_uplink() - provide client mapping
 * @client: client type
 *
 * Return value: none
 */
bool ipa_get_client_uplink(int pipe_idx)
{
	int ret;

	IPA_API_DISPATCH_RETURN(ipa_get_client_uplink, pipe_idx);

	return ret;
}
EXPORT_SYMBOL(ipa_get_client_uplink);

/**
 * ipa_dma_init() -Initialize IPADMA.
 *
 * This function initialize all IPADMA internal data and connect in dma:
 *	MEMCPY_DMA_SYNC_PROD ->MEMCPY_DMA_SYNC_CONS
 *	MEMCPY_DMA_ASYNC_PROD->MEMCPY_DMA_SYNC_CONS
 *
 * Return codes: 0: success
 *		-EFAULT: IPADMA is already initialized
 *		-ENOMEM: allocating memory error
 *		-EPERM: pipe connection failed
 */
int ipa_dma_init(void)
{
	int ret;

	IPA_API_DISPATCH_RETURN(ipa_dma_init);

	return ret;
}
EXPORT_SYMBOL(ipa_dma_init);

/**
 * ipa_dma_enable() -Vote for IPA clocks.
 *
 *Return codes: 0: success
 *		-EINVAL: IPADMA is not initialized
 *		-EPERM: Operation not permitted as ipa_dma is already
 *		 enabled
 */
int ipa_dma_enable(void)
{
	int ret;

	IPA_API_DISPATCH_RETURN(ipa_dma_enable);

	return ret;
}
EXPORT_SYMBOL(ipa_dma_enable);

/**
 * ipa_dma_disable()- Unvote for IPA clocks.
 *
 * enter to power save mode.
 *
 * Return codes: 0: success
 *		-EINVAL: IPADMA is not initialized
 *		-EPERM: Operation not permitted as ipa_dma is already
 *			diabled
 *		-EFAULT: can not disable ipa_dma as there are pending
 *			memcopy works
 */
int ipa_dma_disable(void)
{
	int ret;

	IPA_API_DISPATCH_RETURN(ipa_dma_disable);

	return ret;
}
EXPORT_SYMBOL(ipa_dma_disable);

/**
 * ipa_dma_sync_memcpy()- Perform synchronous memcpy using IPA.
 *
 * @dest: physical address to store the copied data.
 * @src: physical address of the source data to copy.
 * @len: number of bytes to copy.
 *
 * Return codes: 0: success
 *		-EINVAL: invalid params
 *		-EPERM: operation not permitted as ipa_dma isn't enable or
 *			initialized
 *		-SPS_ERROR: on sps faliures
 *		-EFAULT: other
 */
int ipa_dma_sync_memcpy(u64 dest, u64 src, int len)
{
	int ret;

	IPA_API_DISPATCH_RETURN(ipa_dma_sync_memcpy, dest, src, len);

	return ret;
}
EXPORT_SYMBOL(ipa_dma_sync_memcpy);

/**
 * ipa_dma_async_memcpy()- Perform asynchronous memcpy using IPA.
 *
 * @dest: physical address to store the copied data.
 * @src: physical address of the source data to copy.
 * @len: number of bytes to copy.
 * @user_cb: callback function to notify the client when the copy was done.
 * @user_param: cookie for user_cb.
 *
 * Return codes: 0: success
 *		-EINVAL: invalid params
 *		-EPERM: operation not permitted as ipa_dma isn't enable or
 *			initialized
 *		-SPS_ERROR: on sps faliures
 *		-EFAULT: descr fifo is full.
 */
int ipa_dma_async_memcpy(u64 dest, u64 src, int len,
		void (*user_cb)(void *user1), void *user_param)
{
	int ret;

	IPA_API_DISPATCH_RETURN(ipa_dma_async_memcpy, dest, src, len, user_cb,
		user_param);

	return ret;
}
EXPORT_SYMBOL(ipa_dma_async_memcpy);

/**
 * ipa_dma_uc_memcpy() - Perform a memcpy action using IPA uC
 * @dest: physical address to store the copied data.
 * @src: physical address of the source data to copy.
 * @len: number of bytes to copy.
 *
 * Return codes: 0: success
 *		-EINVAL: invalid params
 *		-EPERM: operation not permitted as ipa_dma isn't enable or
 *			initialized
 *		-EBADF: IPA uC is not loaded
 */
int ipa_dma_uc_memcpy(phys_addr_t dest, phys_addr_t src, int len)
{
	int ret;

	IPA_API_DISPATCH_RETURN(ipa_dma_uc_memcpy, dest, src, len);

	return ret;
}
EXPORT_SYMBOL(ipa_dma_uc_memcpy);

/**
 * ipa_dma_destroy() -teardown IPADMA pipes and release ipadma.
 *
 * this is a blocking function, returns just after destroying IPADMA.
 */
void ipa_dma_destroy(void)
{
	IPA_API_DISPATCH(ipa_dma_destroy);
}
EXPORT_SYMBOL(ipa_dma_destroy);

int ipa_mhi_init_engine(struct ipa_mhi_init_engine *params)
{
	int ret;

	IPA_API_DISPATCH_RETURN(ipa_mhi_init_engine, params);

	return ret;
}
EXPORT_SYMBOL(ipa_mhi_init_engine);

/**
 * ipa_connect_mhi_pipe() - Connect pipe to IPA and start corresponding
 * MHI channel
 * @in: connect parameters
 * @clnt_hdl: [out] client handle for this pipe
 *
 * This function is called by IPA MHI client driver on MHI channel start.
 * This function is called after MHI engine was started.
 * This function is doing the following:
 *	- Send command to uC to start corresponding MHI channel
 *	- Configure IPA EP control
 *
 * Return codes: 0	  : success
 *		 negative : error
 */
int ipa_connect_mhi_pipe(struct ipa_mhi_connect_params_internal *in,
		u32 *clnt_hdl)
{
	int ret;

	IPA_API_DISPATCH_RETURN(ipa_connect_mhi_pipe, in, clnt_hdl);

	return ret;
}
EXPORT_SYMBOL(ipa_connect_mhi_pipe);

/**
 * ipa_disconnect_mhi_pipe() - Disconnect pipe from IPA and reset corresponding
 * MHI channel
 * @in: connect parameters
 * @clnt_hdl: [out] client handle for this pipe
 *
 * This function is called by IPA MHI client driver on MHI channel reset.
 * This function is called after MHI channel was started.
 * This function is doing the following:
 *	- Send command to uC to reset corresponding MHI channel
 *	- Configure IPA EP control
 *
 * Return codes: 0	  : success
 *		 negative : error
 */
int ipa_disconnect_mhi_pipe(u32 clnt_hdl)
{
	int ret;

	IPA_API_DISPATCH_RETURN(ipa_disconnect_mhi_pipe, clnt_hdl);

	return ret;
}
EXPORT_SYMBOL(ipa_disconnect_mhi_pipe);

bool ipa_mhi_stop_gsi_channel(enum ipa_client_type client)
{
	bool ret;

	IPA_API_DISPATCH_RETURN_BOOL(ipa_mhi_stop_gsi_channel, client);

	return ret;
}

int ipa_uc_mhi_reset_channel(int channelHandle)
{
	int ret;

	IPA_API_DISPATCH_RETURN(ipa_uc_mhi_reset_channel, channelHandle);

	return ret;
}

bool ipa_mhi_sps_channel_empty(enum ipa_client_type client)
{
	bool ret;

	IPA_API_DISPATCH_RETURN_BOOL(ipa_mhi_sps_channel_empty, client);

	return ret;
}

int ipa_qmi_enable_force_clear_datapath_send(
	struct ipa_enable_force_clear_datapath_req_msg_v01 *req)
{
	int ret;

	IPA_API_DISPATCH_RETURN(ipa_qmi_enable_force_clear_datapath_send, req);

	return ret;
}

int ipa_qmi_disable_force_clear_datapath_send(
	struct ipa_disable_force_clear_datapath_req_msg_v01 *req)
{
	int ret;

	IPA_API_DISPATCH_RETURN(ipa_qmi_disable_force_clear_datapath_send, req);

	return ret;
}

int ipa_generate_tag_process(void)
{
	int ret;

	IPA_API_DISPATCH_RETURN(ipa_generate_tag_process);

	return ret;
}

int ipa_disable_sps_pipe(enum ipa_client_type client)
{
	int ret;

	IPA_API_DISPATCH_RETURN(ipa_disable_sps_pipe, client);

	return ret;
}

int ipa_mhi_reset_channel_internal(enum ipa_client_type client)
{
	int ret;

	IPA_API_DISPATCH_RETURN(ipa_mhi_reset_channel_internal, client);

	return ret;
}

int ipa_mhi_start_channel_internal(enum ipa_client_type client)
{
	int ret;

	IPA_API_DISPATCH_RETURN(ipa_mhi_start_channel_internal, client);

	return ret;
}

void ipa_get_holb(int ep_idx, struct ipa_ep_cfg_holb *holb)
{
	IPA_API_DISPATCH(ipa_get_holb, ep_idx, holb);
}

void ipa_set_tag_process_before_gating(bool val)
{
	IPA_API_DISPATCH(ipa_set_tag_process_before_gating, val);
}

int ipa_mhi_query_ch_info(enum ipa_client_type client,
		struct gsi_chan_info *ch_info)
{
	int ret;

	IPA_API_DISPATCH_RETURN(ipa_mhi_query_ch_info, client, ch_info);

	return ret;
}

int ipa_uc_mhi_suspend_channel(int channelHandle)
{
	int ret;

	IPA_API_DISPATCH_RETURN(ipa_uc_mhi_suspend_channel, channelHandle);

	return ret;
}

int ipa_uc_mhi_stop_event_update_channel(int channelHandle)
{
	int ret;

	IPA_API_DISPATCH_RETURN(ipa_uc_mhi_stop_event_update_channel,
			channelHandle);

	return ret;
}

bool ipa_has_open_aggr_frame(enum ipa_client_type client)
{
	bool ret;

	IPA_API_DISPATCH_RETURN_BOOL(ipa_has_open_aggr_frame, client);

	return ret;
}

int ipa_mhi_resume_channels_internal(enum ipa_client_type client,
		bool LPTransitionRejected, bool brstmode_enabled,
		union __packed gsi_channel_scratch ch_scratch, u8 index,
		bool is_switch_to_dbmode)
{
	int ret;

	IPA_API_DISPATCH_RETURN(ipa_mhi_resume_channels_internal, client,
			LPTransitionRejected, brstmode_enabled, ch_scratch,
			index, is_switch_to_dbmode);

	return ret;
}

int ipa_uc_mhi_send_dl_ul_sync_info(union IpaHwMhiDlUlSyncCmdData_t *cmd)
{
	int ret;

	IPA_API_DISPATCH_RETURN(ipa_uc_mhi_send_dl_ul_sync_info,
			cmd);

	return ret;
}

int ipa_mhi_destroy_channel(enum ipa_client_type client)
{
	int ret;

	IPA_API_DISPATCH_RETURN(ipa_mhi_destroy_channel, client);

	return ret;
}

int ipa_uc_mhi_init(void (*ready_cb)(void),
		void (*wakeup_request_cb)(void))
{
	int ret;

	IPA_API_DISPATCH_RETURN(ipa_uc_mhi_init, ready_cb, wakeup_request_cb);

	return ret;
}

void ipa_uc_mhi_cleanup(void)
{
	IPA_API_DISPATCH(ipa_uc_mhi_cleanup);
}

int ipa_uc_mhi_print_stats(char *dbg_buff, int size)
{
	int ret;

	IPA_API_DISPATCH_RETURN(ipa_uc_mhi_print_stats, dbg_buff, size);

	return ret;
}

/**
 * ipa_uc_state_check() - Check the status of the uC interface
 *
 * Return value: 0 if the uC is loaded, interface is initialized
 *               and there was no recent failure in one of the commands.
 *               A negative value is returned otherwise.
 */
int ipa_uc_state_check(void)
{
	int ret;

	IPA_API_DISPATCH_RETURN(ipa_uc_state_check);

	return ret;
}

int ipa_write_qmap_id(struct ipa_ioc_write_qmapid *param_in)
{
	int ret;

	IPA_API_DISPATCH_RETURN(ipa_write_qmap_id, param_in);

	return ret;
}
EXPORT_SYMBOL(ipa_write_qmap_id);

/**
 * ipa_add_interrupt_handler() - Adds handler to an interrupt type
 * @interrupt:		Interrupt type
 * @handler:		The handler to be added
 * @deferred_flag:	whether the handler processing should be deferred in
 *			a workqueue
 * @private_data:	the client's private data
 *
 * Adds handler to an interrupt type and enable the specific bit
 * in IRQ_EN register, associated interrupt in IRQ_STTS register will be enabled
 */
int ipa_add_interrupt_handler(enum ipa_irq_type interrupt,
	ipa_irq_handler_t handler,
	bool deferred_flag,
	void *private_data)
{
	int ret;

	IPA_API_DISPATCH_RETURN(ipa_add_interrupt_handler, interrupt, handler,
		deferred_flag, private_data);

	return ret;
}
EXPORT_SYMBOL(ipa_add_interrupt_handler);

/**
 * ipa_remove_interrupt_handler() - Removes handler to an interrupt type
 * @interrupt:		Interrupt type
 *
 * Removes the handler and disable the specific bit in IRQ_EN register
 */
int ipa_remove_interrupt_handler(enum ipa_irq_type interrupt)
{
	int ret;

	IPA_API_DISPATCH_RETURN(ipa_remove_interrupt_handler, interrupt);

	return ret;
}
EXPORT_SYMBOL(ipa_remove_interrupt_handler);

/**
 * ipa_restore_suspend_handler() - restores the original suspend IRQ handler
 * as it was registered in the IPA init sequence.
 * Return codes:
 * 0: success
 * -EPERM: failed to remove current handler or failed to add original handler
 */
int ipa_restore_suspend_handler(void)
{
	int ret;

	IPA_API_DISPATCH_RETURN(ipa_restore_suspend_handler);

	return ret;
}
EXPORT_SYMBOL(ipa_restore_suspend_handler);

/**
 * ipa_bam_reg_dump() - Dump selected BAM registers for IPA and DMA-BAM
 *
 * Function is rate limited to avoid flooding kernel log buffer
 */
void ipa_bam_reg_dump(void)
{
	IPA_API_DISPATCH(ipa_bam_reg_dump);
}
EXPORT_SYMBOL(ipa_bam_reg_dump);

/**
 * ipa_get_ep_mapping() - provide endpoint mapping
 * @client: client type
 *
 * Return value: endpoint mapping
 */
int ipa_get_ep_mapping(enum ipa_client_type client)
{
	int ret;

	IPA_API_DISPATCH_RETURN(ipa_get_ep_mapping, client);

	return ret;
}
EXPORT_SYMBOL(ipa_get_ep_mapping);

/**
 * ipa_is_ready() - check if IPA module was initialized
 * successfully
 *
 * Return value: true for yes; false for no
 */
bool ipa_is_ready(void)
{
	if (!ipa_api_ctrl || !ipa_api_ctrl->ipa_is_ready)
		return false;
	return ipa_api_ctrl->ipa_is_ready();
}
EXPORT_SYMBOL(ipa_is_ready);

/**
 * ipa_proxy_clk_vote() - called to add IPA clock proxy vote
 *
 * Return value: none
 */
void ipa_proxy_clk_vote(void)
{
	IPA_API_DISPATCH(ipa_proxy_clk_vote);
}
EXPORT_SYMBOL(ipa_proxy_clk_vote);

/**
 * ipa_proxy_clk_unvote() - called to remove IPA clock proxy vote
 *
 * Return value: none
 */
void ipa_proxy_clk_unvote(void)
{
	IPA_API_DISPATCH(ipa_proxy_clk_unvote);
}
EXPORT_SYMBOL(ipa_proxy_clk_unvote);

/**
 * ipa_get_hw_type() - Return IPA HW version
 *
 * Return value: enum ipa_hw_type
 */
enum ipa_hw_type ipa_get_hw_type(void)
{
	return ipa_api_hw_type;
}
EXPORT_SYMBOL(ipa_get_hw_type);

/**
 * ipa_is_client_handle_valid() - check if IPA client handle is valid handle
 *
 * Return value: true for yes; false for no
 */
bool ipa_is_client_handle_valid(u32 clnt_hdl)
{
	if (!ipa_api_ctrl || !ipa_api_ctrl->ipa_is_client_handle_valid)
		return false;
	return ipa_api_ctrl->ipa_is_client_handle_valid(clnt_hdl);
}
EXPORT_SYMBOL(ipa_is_client_handle_valid);

/**
 * ipa_get_client_mapping() - provide client mapping
 * @pipe_idx: IPA end-point number
 *
 * Return value: client mapping
 */
enum ipa_client_type ipa_get_client_mapping(int pipe_idx)
{
	int ret;

	IPA_API_DISPATCH_RETURN(ipa_get_client_mapping, pipe_idx);

	return ret;
}
EXPORT_SYMBOL(ipa_get_client_mapping);

/**
 * ipa_get_rm_resource_from_ep() - get the IPA_RM resource which is related to
 * the supplied pipe index.
 *
 * @pipe_idx:
 *
 * Return value: IPA_RM resource related to the pipe, -1 if a resource was not
 * found.
 */
enum ipa_rm_resource_name ipa_get_rm_resource_from_ep(int pipe_idx)
{
	int ret;

	IPA_API_DISPATCH_RETURN(ipa_get_rm_resource_from_ep, pipe_idx);

	return ret;
}
EXPORT_SYMBOL(ipa_get_rm_resource_from_ep);

/**
 * ipa_get_modem_cfg_emb_pipe_flt()- Return ipa_ctx->modem_cfg_emb_pipe_flt
 *
 * Return value: true if modem configures embedded pipe flt, false otherwise
 */
bool ipa_get_modem_cfg_emb_pipe_flt(void)
{
	if (!ipa_api_ctrl || !ipa_api_ctrl->ipa_get_modem_cfg_emb_pipe_flt)
		return false;
	return ipa_api_ctrl->ipa_get_modem_cfg_emb_pipe_flt();
}
EXPORT_SYMBOL(ipa_get_modem_cfg_emb_pipe_flt);

/**
 * ipa_get_transport_type()- Return ipa_ctx->transport_prototype
 *
 * Return value: enum ipa_transport_type
 */
enum ipa_transport_type ipa_get_transport_type(void)
{
	int ret;

	IPA_API_DISPATCH_RETURN(ipa_get_transport_type);

	return ret;
}
EXPORT_SYMBOL(ipa_get_transport_type);

/**
 * ipa_get_smmu_domain()- Return the smmu domain
 *
 * Return value: pointer to iommu domain if smmu_cb valid, NULL otherwise
 */
struct iommu_domain *ipa_get_smmu_domain(void)
{
	struct iommu_domain *ret;

	IPA_API_DISPATCH_RETURN_PTR(ipa_get_smmu_domain);

	return ret;
}
EXPORT_SYMBOL(ipa_get_smmu_domain);

/**
 * ipa_disable_apps_wan_cons_deaggr()- set
 * ipa_ctx->ipa_client_apps_wan_cons_agg_gro
 *
 * Return value: 0 or negative in case of failure
 */
int ipa_disable_apps_wan_cons_deaggr(uint32_t agg_size, uint32_t agg_count)
{
	int ret;

	IPA_API_DISPATCH_RETURN(ipa_disable_apps_wan_cons_deaggr, agg_size,
		agg_count);

	return ret;
}
EXPORT_SYMBOL(ipa_disable_apps_wan_cons_deaggr);

/**
 * ipa_get_dma_dev()- Returns ipa_ctx dma dev pointer
 *
 * Return value: pointer to ipa_ctx dma dev pointer
 */
struct device *ipa_get_dma_dev(void)
{
	struct device *ret;

	IPA_API_DISPATCH_RETURN_PTR(ipa_get_dma_dev);

	return ret;
}
EXPORT_SYMBOL(ipa_get_dma_dev);

/**
 * ipa_release_wdi_mapping() - release iommu mapping
 *
 *
 * @num_buffers: number of buffers to be released
 *
 * @info: pointer to wdi buffers info array
 *
 * Return codes: 0	  : success
 *		 negative : error
 */
int ipa_release_wdi_mapping(u32 num_buffers, struct ipa_wdi_buffer_info *info)
{
	int ret;

	IPA_API_DISPATCH_RETURN(ipa_release_wdi_mapping, num_buffers, info);

	return ret;
}
EXPORT_SYMBOL(ipa_release_wdi_mapping);

/**
 * ipa_create_wdi_mapping() - Perform iommu mapping
 *
 *
 * @num_buffers: number of buffers to be mapped
 *
 * @info: pointer to wdi buffers info array
 *
 * Return codes: 0	  : success
 *		 negative : error
 */
int ipa_create_wdi_mapping(u32 num_buffers, struct ipa_wdi_buffer_info *info)
{
	int ret;

	IPA_API_DISPATCH_RETURN(ipa_create_wdi_mapping, num_buffers, info);

	return ret;
}
EXPORT_SYMBOL(ipa_create_wdi_mapping);

/**
 * ipa_get_gsi_ep_info() - provide gsi ep information
 * @client: IPA client type
 *
 * Return value: pointer to ipa_gsi_ep_info
 */
const struct ipa_gsi_ep_config *ipa_get_gsi_ep_info(enum ipa_client_type client)
{
	if (!ipa_api_ctrl || !ipa_api_ctrl->ipa_get_gsi_ep_info)
		return NULL;
	return ipa_api_ctrl->ipa_get_gsi_ep_info(client);
}
EXPORT_SYMBOL(ipa_get_gsi_ep_info);

/**
 * ipa_stop_gsi_channel()- Stops a GSI channel in IPA
 *
 * Return value: 0 on success, negative otherwise
 */
int ipa_stop_gsi_channel(u32 clnt_hdl)
{
	int ret;

	IPA_API_DISPATCH_RETURN(ipa_stop_gsi_channel, clnt_hdl);

	return ret;
}
EXPORT_SYMBOL(ipa_stop_gsi_channel);

/**
 * ipa_start_gsi_channel()- Startsa GSI channel in IPA
 *
 * Return value: 0 on success, negative otherwise
 */
int ipa_start_gsi_channel(u32 clnt_hdl)
{
	int ret;

	IPA_API_DISPATCH_RETURN(ipa_start_gsi_channel, clnt_hdl);

	return ret;
}
EXPORT_SYMBOL(ipa_start_gsi_channel);

/**
 * ipa_is_vlan_mode - check if a LAN driver should load in VLAN mode
 * @iface - type of vlan capable device
 * @res - query result: true for vlan mode, false for non vlan mode
 *
 * API must be called after ipa_is_ready() returns true, otherwise it will fail
 *
 * Returns: 0 on success, negative on failure
 */
int ipa_is_vlan_mode(enum ipa_vlan_ifaces iface, bool *res)
{
	int ret;

	IPA_API_DISPATCH_RETURN(ipa_is_vlan_mode, iface, res);

	return ret;

}
EXPORT_SYMBOL(ipa_is_vlan_mode);

/**
 * ipa_get_version_string() - Get string representation of IPA version
 * @ver: IPA version
 *
 * Return: Constant string representation
 */
const char *ipa_get_version_string(enum ipa_hw_type ver)
{
	const char *str;

	switch (ver) {
	case IPA_HW_v1_0:
		str = "1.0";
		break;
	case IPA_HW_v1_1:
		str = "1.1";
		break;
	case IPA_HW_v2_0:
		str = "2.0";
		break;
	case IPA_HW_v2_1:
		str = "2.1";
		break;
	case IPA_HW_v2_5:
		str = "2.5/2.6";
		break;
	case IPA_HW_v2_6L:
		str = "2.6L";
		break;
	case IPA_HW_v3_0:
		str = "3.0";
		break;
	case IPA_HW_v3_1:
		str = "3.1";
		break;
	case IPA_HW_v3_5:
		str = "3.5";
		break;
	case IPA_HW_v3_5_1:
		str = "3.5.1";
		break;
	case IPA_HW_v4_0:
		str = "4.0";
		break;
	case IPA_HW_v4_1:
		str = "4.1";
		break;
	case IPA_HW_v4_2:
		str = "4.2";
		break;
	case IPA_HW_v4_5:
		str = "4.5";
		break;
	default:
		str = "Invalid version";
		break;
	}

	return str;
}
EXPORT_SYMBOL(ipa_get_version_string);

static const struct of_device_id ipa_plat_drv_match[] = {
	{ .compatible = "qcom,ipa", },
	{ .compatible = "qcom,ipa-smmu-ap-cb", },
	{ .compatible = "qcom,ipa-smmu-wlan-cb", },
	{ .compatible = "qcom,ipa-smmu-uc-cb", },
	{ .compatible = "qcom,smp2p-map-ipa-1-in", },
	{ .compatible = "qcom,smp2p-map-ipa-1-out", },
	{}
};

/*********************************************************/
/*                PCIe Version                           */
/*********************************************************/

static const struct of_device_id ipa_pci_drv_match[] = {
	{ .compatible = "qcom,ipa", },
	{}
};

/*
 * Forward declarations of static functions required for PCI
 * registraion
 *
 * VENDOR and DEVICE should be defined in pci_ids.h
 */
static int ipa_pci_probe(struct pci_dev *pdev, const struct pci_device_id *ent);
static void ipa_pci_remove(struct pci_dev *pdev);
static void ipa_pci_shutdown(struct pci_dev *pdev);
static pci_ers_result_t ipa_pci_io_error_detected(struct pci_dev *dev,
	pci_channel_state_t state);
static pci_ers_result_t ipa_pci_io_slot_reset(struct pci_dev *dev);
static void ipa_pci_io_resume(struct pci_dev *dev);

#define LOCAL_VENDOR 0x17CB
#define LOCAL_DEVICE 0x00ff

static const char ipa_pci_driver_name[] = "qcipav3";

static const struct pci_device_id ipa_pci_tbl[] = {
	{ PCI_DEVICE(LOCAL_VENDOR, LOCAL_DEVICE) },
	{ 0, 0, 0, 0, 0, 0, 0 }
};

MODULE_DEVICE_TABLE(pci, ipa_pci_tbl);

/* PCI Error Recovery */
static const struct pci_error_handlers ipa_pci_err_handler = {
	.error_detected = ipa_pci_io_error_detected,
	.slot_reset = ipa_pci_io_slot_reset,
	.resume = ipa_pci_io_resume,
};

static struct pci_driver ipa_pci_driver = {
	.name     = ipa_pci_driver_name,
	.id_table = ipa_pci_tbl,
	.probe    = ipa_pci_probe,
	.remove   = ipa_pci_remove,
	.shutdown = ipa_pci_shutdown,
	.err_handler = &ipa_pci_err_handler
};

static int ipa_generic_plat_drv_probe(struct platform_device *pdev_p)
{
	int result;

	/*
	 * IPA probe function can be called for multiple times as the same probe
	 * function handles multiple compatibilities
	 */
	pr_debug("ipa: IPA driver probing started for %s\n",
		pdev_p->dev.of_node->name);

	if (!ipa_api_ctrl) {
		ipa_api_ctrl = kzalloc(sizeof(*ipa_api_ctrl), GFP_KERNEL);
		if (!ipa_api_ctrl)
			return -ENOMEM;

		/* Get IPA HW Version */
		result = of_property_read_u32(pdev_p->dev.of_node,
			"qcom,ipa-hw-ver", &ipa_api_hw_type);
		if ((result) || (ipa_api_hw_type == 0)) {
			pr_err("ipa: get resource failed for ipa-hw-ver!\n");
			kfree(ipa_api_ctrl);
			ipa_api_ctrl = 0;
			return -ENODEV;
		}
		pr_debug("ipa: ipa_api_hw_type = %d", ipa_api_hw_type);
	}

	/* call probe based on IPA HW version */
	switch (ipa_api_hw_type) {
	case IPA_HW_v2_6L:
		result = ipa_plat_drv_probe(pdev_p, ipa_api_ctrl,
			ipa_plat_drv_match);
		break;
	case IPA_HW_v3_0:
	case IPA_HW_v3_1:
	case IPA_HW_v3_5:
	case IPA_HW_v3_5_1:
	case IPA_HW_v4_0:
	case IPA_HW_v4_1:
	case IPA_HW_v4_2:
	case IPA_HW_v4_5:
		result = ipa3_plat_drv_probe(pdev_p, ipa_api_ctrl,
			ipa_plat_drv_match);
		break;
	default:
		pr_err("ipa: unsupported version %d\n", ipa_api_hw_type);
		return -EPERM;
	}

	if (result && result != -EPROBE_DEFER)
		pr_err("ipa: ipa_plat_drv_probe failed\n");

	return result;
}

static int ipa_ap_suspend(struct device *dev)
{
	int ret;

	IPA_API_DISPATCH_RETURN(ipa_ap_suspend, dev);

	return ret;
}

static int ipa_ap_resume(struct device *dev)
{
	int ret;

	IPA_API_DISPATCH_RETURN(ipa_ap_resume, dev);

	return ret;
}

int ipa_register_ipa_ready_cb(void (*ipa_ready_cb)(void *user_data),
			      void *user_data)
{
	int ret;

	IPA_API_DISPATCH_RETURN(ipa_register_ipa_ready_cb,
				ipa_ready_cb, user_data);

	return ret;
}
EXPORT_SYMBOL(ipa_register_ipa_ready_cb);

/**
 * ipa_inc_client_enable_clks() - Increase active clients counter, and
 * enable ipa clocks if necessary
 *
 * Please do not use this API, use the wrapper macros instead (ipa_i.h)
 * IPA_ACTIVE_CLIENTS_INC_XXX();
 *
 * Return codes:
 * None
 */
void ipa_inc_client_enable_clks(struct ipa_active_client_logging_info *id)
{
	IPA_API_DISPATCH(ipa_inc_client_enable_clks, id);
}
EXPORT_SYMBOL(ipa_inc_client_enable_clks);

/**
 * ipa_dec_client_disable_clks() - Increase active clients counter, and
 * enable ipa clocks if necessary
 *
 * Please do not use this API, use the wrapper macros instead (ipa_i.h)
 * IPA_ACTIVE_CLIENTS_DEC_XXX();
 *
 * Return codes:
 * None
 */
void ipa_dec_client_disable_clks(struct ipa_active_client_logging_info *id)
{
	IPA_API_DISPATCH(ipa_dec_client_disable_clks, id);
}
EXPORT_SYMBOL(ipa_dec_client_disable_clks);

/**
 * ipa_inc_client_enable_clks_no_block() - Only increment the number of active
 * clients if no asynchronous actions should be done.Asynchronous actions are
 * locking a mutex and waking up IPA HW.
 *
 * Please do not use this API, use the wrapper macros instead(ipa_i.h)
 *
 *
 * Return codes : 0 for success
 *		-EPERM if an asynchronous action should have been done
 */
int ipa_inc_client_enable_clks_no_block(
	struct ipa_active_client_logging_info *id)
{
	int ret;

	IPA_API_DISPATCH_RETURN(ipa_inc_client_enable_clks_no_block, id);

	return ret;
}
EXPORT_SYMBOL(ipa_inc_client_enable_clks_no_block);

/**
 * ipa_suspend_resource_no_block() - suspend client endpoints related to the
 * IPA_RM resource and decrement active clients counter. This function is
 * guaranteed to avoid sleeping.
 *
 * @resource: [IN] IPA Resource Manager resource
 *
 * Return codes: 0 on success, negative on failure.
 */
int ipa_suspend_resource_no_block(enum ipa_rm_resource_name resource)
{
	int ret;

	IPA_API_DISPATCH_RETURN(ipa_suspend_resource_no_block, resource);

	return ret;
}
EXPORT_SYMBOL(ipa_suspend_resource_no_block);
/**
 * ipa_resume_resource() - resume client endpoints related to the IPA_RM
 * resource.
 *
 * @resource: [IN] IPA Resource Manager resource
 *
 * Return codes: 0 on success, negative on failure.
 */
int ipa_resume_resource(enum ipa_rm_resource_name resource)
{
	int ret;

	IPA_API_DISPATCH_RETURN(ipa_resume_resource, resource);

	return ret;
}
EXPORT_SYMBOL(ipa_resume_resource);

/**
 * ipa_suspend_resource_sync() - suspend client endpoints related to the IPA_RM
 * resource and decrement active clients counter, which may result in clock
 * gating of IPA clocks.
 *
 * @resource: [IN] IPA Resource Manager resource
 *
 * Return codes: 0 on success, negative on failure.
 */
int ipa_suspend_resource_sync(enum ipa_rm_resource_name resource)
{
	int ret;

	IPA_API_DISPATCH_RETURN(ipa_suspend_resource_sync, resource);

	return ret;
}
EXPORT_SYMBOL(ipa_suspend_resource_sync);

/**
 * ipa_set_required_perf_profile() - set IPA to the specified performance
 *	profile based on the bandwidth, unless minimum voltage required is
 *	higher. In this case the floor_voltage specified will be used.
 * @floor_voltage: minimum voltage to operate
 * @bandwidth_mbps: needed bandwidth from IPA
 *
 * Return codes: 0 on success, negative on failure.
 */
int ipa_set_required_perf_profile(enum ipa_voltage_level floor_voltage,
	u32 bandwidth_mbps)
{
	int ret;

	IPA_API_DISPATCH_RETURN(ipa_set_required_perf_profile, floor_voltage,
		bandwidth_mbps);

	return ret;
}
EXPORT_SYMBOL(ipa_set_required_perf_profile);

/**
 * ipa_get_ipc_logbuf() - return a pointer to IPA driver IPC log
 */
void *ipa_get_ipc_logbuf(void)
{
	void *ret;

	IPA_API_DISPATCH_RETURN_PTR(ipa_get_ipc_logbuf);

	return ret;
}
EXPORT_SYMBOL(ipa_get_ipc_logbuf);

/**
 * ipa_get_ipc_logbuf_low() - return a pointer to IPA driver IPC low prio log
 */
void *ipa_get_ipc_logbuf_low(void)
{
	void *ret;

	IPA_API_DISPATCH_RETURN_PTR(ipa_get_ipc_logbuf_low);

	return ret;
}
EXPORT_SYMBOL(ipa_get_ipc_logbuf_low);

/**
 * ipa_assert() - general function for assertion
 */
void ipa_assert(void)
{
	pr_err("IPA: unrecoverable error has occurred, asserting\n");
	BUG();
}

/**
 * ipa_rx_poll() - Poll the rx packets from IPA HW in the
 * softirq context
 *
 * @budget: number of packets to be polled in single iteration
 *
 * Return codes: >= 0  : Actual number of packets polled
 *
 */
int ipa_rx_poll(u32 clnt_hdl, int budget)
{
	int ret;

	IPA_API_DISPATCH_RETURN(ipa_rx_poll, clnt_hdl, budget);

	return ret;
}
EXPORT_SYMBOL(ipa_rx_poll);

/**
 * ipa_recycle_wan_skb() - Recycle the Wan skb
 *
 * @skb: skb that needs to recycle
 *
 */
void ipa_recycle_wan_skb(struct sk_buff *skb)
{
	IPA_API_DISPATCH(ipa_recycle_wan_skb, skb);
}
EXPORT_SYMBOL(ipa_recycle_wan_skb);

/**
 * ipa_setup_uc_ntn_pipes() - setup uc offload pipes
 */
int ipa_setup_uc_ntn_pipes(struct ipa_ntn_conn_in_params *inp,
		ipa_notify_cb notify, void *priv, u8 hdr_len,
		struct ipa_ntn_conn_out_params *outp)
{
	int ret;

	IPA_API_DISPATCH_RETURN(ipa_setup_uc_ntn_pipes, inp,
		notify, priv, hdr_len, outp);

	return ret;
}

/**
 * ipa_tear_down_uc_offload_pipes() - tear down uc offload pipes
 */
int ipa_tear_down_uc_offload_pipes(int ipa_ep_idx_ul,
		int ipa_ep_idx_dl, struct ipa_ntn_conn_in_params *params)
{
	int ret;

	IPA_API_DISPATCH_RETURN(ipa_tear_down_uc_offload_pipes, ipa_ep_idx_ul,
		ipa_ep_idx_dl, params);

	return ret;
}

/**
 * ipa_get_pdev() - return a pointer to IPA dev struct
 *
 * Return value: a pointer to IPA dev struct
 *
 */
struct device *ipa_get_pdev(void)
{
	struct device *ret;

	IPA_API_DISPATCH_RETURN_PTR(ipa_get_pdev);

	return ret;
}
EXPORT_SYMBOL(ipa_get_pdev);

int ipa_ntn_uc_reg_rdyCB(void (*ipauc_ready_cb)(void *user_data),
			      void *user_data)
{
	int ret;

	IPA_API_DISPATCH_RETURN(ipa_ntn_uc_reg_rdyCB,
				ipauc_ready_cb, user_data);

	return ret;
}
EXPORT_SYMBOL(ipa_ntn_uc_reg_rdyCB);

void ipa_ntn_uc_dereg_rdyCB(void)
{
	IPA_API_DISPATCH(ipa_ntn_uc_dereg_rdyCB);
}
EXPORT_SYMBOL(ipa_ntn_uc_dereg_rdyCB);

int ipa_get_smmu_params(struct ipa_smmu_in_params *in,
	struct ipa_smmu_out_params *out)
{
	int ret;

	IPA_API_DISPATCH_RETURN(ipa_get_smmu_params, in, out);

	return ret;
}
EXPORT_SYMBOL(ipa_get_smmu_params);

/**
 * ipa_conn_wdi_pipes() - connect wdi pipes
 */
int ipa_conn_wdi_pipes(struct ipa_wdi_conn_in_params *in,
	struct ipa_wdi_conn_out_params *out,
	ipa_wdi_meter_notifier_cb wdi_notify)
{
	int ret;

	IPA_API_DISPATCH_RETURN(ipa_conn_wdi_pipes, in, out, wdi_notify);

	return ret;
}

/**
 * ipa_disconn_wdi_pipes() - disconnect wdi pipes
 */
int ipa_disconn_wdi_pipes(int ipa_ep_idx_tx, int ipa_ep_idx_rx)
{
	int ret;

	IPA_API_DISPATCH_RETURN(ipa_disconn_wdi_pipes, ipa_ep_idx_tx,
		ipa_ep_idx_rx);

	return ret;
}

/**
 * ipa_enable_wdi_pipes() - enable wdi pipes
 */
int ipa_enable_wdi_pipes(int ipa_ep_idx_tx, int ipa_ep_idx_rx)
{
	int ret;

	IPA_API_DISPATCH_RETURN(ipa_enable_wdi_pipes, ipa_ep_idx_tx,
		ipa_ep_idx_rx);

	return ret;
}

/**
 * ipa_disable_wdi_pipes() - disable wdi pipes
 */
int ipa_disable_wdi_pipes(int ipa_ep_idx_tx, int ipa_ep_idx_rx)
{
	int ret;

	IPA_API_DISPATCH_RETURN(ipa_disable_wdi_pipes, ipa_ep_idx_tx,
		ipa_ep_idx_rx);

	return ret;
}


/**
 * ipa_add_socksv5_conn()- Add socksv5 entry in IPA
 *
 * Return value: 0 on success, negative otherwise
 */
int ipa_add_socksv5_conn(struct ipa_socksv5_info *info)
{
	int ret;

	IPA_API_DISPATCH_RETURN(ipa_add_socksv5_conn, info);

	return ret;
}
EXPORT_SYMBOL(ipa_add_socksv5_conn);


/**
 * ipa_del_socksv5_conn()- Del socksv5 entry in IPA
 *
 * Return value: 0 on success, negative otherwise
 */
int ipa_del_socksv5_conn(uint32_t handle)
{
	int ret;

	IPA_API_DISPATCH_RETURN(ipa_del_socksv5_conn, handle);

	return ret;
}
EXPORT_SYMBOL(ipa_del_socksv5_conn);


/**
 * ipa_get_lan_rx_napi() - returns if NAPI is enabled in LAN RX
 */
bool ipa_get_lan_rx_napi(void)
{
	bool ret;

	IPA_API_DISPATCH_RETURN_BOOL(ipa_get_lan_rx_napi);

	return ret;
}
EXPORT_SYMBOL(ipa_get_lan_rx_napi);

/**
 * ipa_wigig_uc_msi_init() - smmu map\unmap msi related wigig HW registers
 *	and init\deinit uC msi config
 */
int ipa_wigig_uc_msi_init(bool init,
	phys_addr_t periph_baddr_pa,
	phys_addr_t pseudo_cause_pa,
	phys_addr_t int_gen_tx_pa,
	phys_addr_t int_gen_rx_pa,
	phys_addr_t dma_ep_misc_pa)
{
	int ret;

	IPA_API_DISPATCH_RETURN(ipa_wigig_uc_msi_init, init,
		periph_baddr_pa,
		pseudo_cause_pa,
		int_gen_tx_pa,
		int_gen_rx_pa,
		dma_ep_misc_pa);

	return ret;
}
EXPORT_SYMBOL(ipa_wigig_uc_msi_init);

/**
 * ipa_conn_wigig_rx_pipe_i() - connect wigig rx pipe
 */
int ipa_conn_wigig_rx_pipe_i(void *in, struct ipa_wigig_conn_out_params *out)
{
	int ret;

	IPA_API_DISPATCH_RETURN(ipa_conn_wigig_rx_pipe_i, in, out);

	return ret;
}
EXPORT_SYMBOL(ipa_conn_wigig_rx_pipe_i);

/**
 * ipa_conn_wigig_client_i() - connect a wigig client
 */
int ipa_conn_wigig_client_i(void *in, struct ipa_wigig_conn_out_params *out)
{
	int ret;

	IPA_API_DISPATCH_RETURN(ipa_conn_wigig_client_i, in, out);

	return ret;
}
EXPORT_SYMBOL(ipa_conn_wigig_client_i);

/**
 * ipa_disconn_wigig_pipe_i() - disconnect a wigig pipe
 */
int ipa_disconn_wigig_pipe_i(enum ipa_client_type client,
	struct ipa_wigig_pipe_setup_info_smmu *pipe_smmu,
	void *dbuff)
{
	int ret;

	IPA_API_DISPATCH_RETURN(ipa_disconn_wigig_pipe_i, client,
		pipe_smmu, dbuff);

	return ret;
}
EXPORT_SYMBOL(ipa_disconn_wigig_pipe_i);

/**
 * ipa_enable_wigig_pipe() - enable a wigig pipe
 */
int ipa_enable_wigig_pipe_i(enum ipa_client_type client)
{
	int ret;

	IPA_API_DISPATCH_RETURN(ipa_enable_wigig_pipe_i, client);

	return ret;
}
EXPORT_SYMBOL(ipa_enable_wigig_pipe_i);

/**
 * ipa_disable_wigig_pipe_i() - disable a wigig pipe
 */
int ipa_disable_wigig_pipe_i(enum ipa_client_type client)
{
	int ret;

	IPA_API_DISPATCH_RETURN(ipa_disable_wigig_pipe_i, client);

	return ret;
}
EXPORT_SYMBOL(ipa_disable_wigig_pipe_i);

/**
 * ipa_tz_unlock_reg() - Allow AP access to memory regions controlled by TZ
 */
int ipa_tz_unlock_reg(struct ipa_tz_unlock_reg_info *reg_info, u16 num_regs)
{
	int ret;

	IPA_API_DISPATCH_RETURN(ipa_tz_unlock_reg, reg_info, num_regs);

	return ret;
}

void ipa_register_client_callback(int (*client_cb)(bool is_lock),
				bool (*teth_port_state)(void),
					enum ipa_client_type client)
{
	IPA_API_DISPATCH(ipa_register_client_callback,
		client_cb, teth_port_state, client);
}

void ipa_deregister_client_callback(enum ipa_client_type client)
{
	IPA_API_DISPATCH(ipa_deregister_client_callback,
		client);
}

int ipa_uc_debug_stats_alloc(
	struct IpaHwOffloadStatsAllocCmdData_t cmdinfo)
{
	int ret;

	IPA_API_DISPATCH_RETURN(ipa_uc_debug_stats_alloc, cmdinfo);

	return ret;
}
EXPORT_SYMBOL(ipa_uc_debug_stats_alloc);

int ipa_uc_debug_stats_dealloc(uint32_t prot_id)
{
	int ret;

	IPA_API_DISPATCH_RETURN(ipa_uc_debug_stats_dealloc, prot_id);

	return ret;
}
EXPORT_SYMBOL(ipa_uc_debug_stats_dealloc);

void ipa_get_gsi_stats(int prot_id,
	struct ipa_uc_dbg_ring_stats *stats)
{
	IPA_API_DISPATCH(ipa_get_gsi_stats,
		prot_id, stats);
}
EXPORT_SYMBOL(ipa_get_gsi_stats);

int ipa_get_prot_id(enum ipa_client_type client)
{
	int ret;

	IPA_API_DISPATCH_RETURN(ipa_get_prot_id,
		client);

	return ret;
}
EXPORT_SYMBOL(ipa_get_prot_id);

/**
 * ipa_pm_is_used() - Returns if IPA PM framework is used
 */
bool ipa_pm_is_used(void)
{
	bool ret;

	IPA_API_DISPATCH_RETURN(ipa_pm_is_used);

	return ret;
}

/**
 * ipa_conn_qdss_pipes() - connect qdss pipes
 */
int ipa_qdss_conn_pipes(struct ipa_qdss_conn_in_params *in,
	struct ipa_qdss_conn_out_params *out)
{
	int ret;

	IPA_API_DISPATCH_RETURN(ipa_conn_qdss_pipes, in, out);

	return ret;
}
EXPORT_SYMBOL(ipa_qdss_conn_pipes);

/**
 * ipa_disconn_qdss_pipes() - disconnect qdss pipes
 */
int ipa_qdss_disconn_pipes(void)
{
	int ret;

	IPA_API_DISPATCH_RETURN(ipa_disconn_qdss_pipes);

	return ret;
}
EXPORT_SYMBOL(ipa_qdss_disconn_pipes);

static const struct dev_pm_ops ipa_pm_ops = {
	.suspend_noirq = ipa_ap_suspend,
	.resume_noirq = ipa_ap_resume,
};

static struct platform_driver ipa_plat_drv = {
	.probe = ipa_generic_plat_drv_probe,
	.driver = {
		.name = DRV_NAME,
		.owner = THIS_MODULE,
		.pm = &ipa_pm_ops,
		.of_match_table = ipa_plat_drv_match,
	},
};

/*********************************************************/
/*                PCIe Version                           */
/*********************************************************/

static int ipa_pci_probe(
	struct pci_dev             *pci_dev,
	const struct pci_device_id *ent)
{
	int result;

	if (!pci_dev || !ent) {
		pr_err(
		    "Bad arg: pci_dev (%pK) and/or ent (%pK)\n",
		    pci_dev, ent);
		return -EOPNOTSUPP;
	}

	if (!ipa_api_ctrl) {
		ipa_api_ctrl = kzalloc(sizeof(*ipa_api_ctrl), GFP_KERNEL);
		if (ipa_api_ctrl == NULL)
			return -ENOMEM;
		/* Get IPA HW Version */
		result = of_property_read_u32(NULL,
			"qcom,ipa-hw-ver", &ipa_api_hw_type);
		if (result || ipa_api_hw_type == 0) {
			pr_err("ipa: get resource failed for ipa-hw-ver!\n");
			kfree(ipa_api_ctrl);
			ipa_api_ctrl = NULL;
			return -ENODEV;
		}
		pr_debug("ipa: ipa_api_hw_type = %d", ipa_api_hw_type);
	}

	/*
	 * Call a reduced version of platform_probe appropriate for PCIe
	 */
	result = ipa3_pci_drv_probe(pci_dev, ipa_api_ctrl, ipa_pci_drv_match);

	if (result && result != -EPROBE_DEFER)
		pr_err("ipa: ipa3_pci_drv_probe failed\n");

	if (running_emulation)
		ipa_ut_module_init();

	return result;
}

static void ipa_pci_remove(struct pci_dev *pci_dev)
{
	if (running_emulation)
		ipa_ut_module_exit();
}

static void ipa_pci_shutdown(struct pci_dev *pci_dev)
{
}

static pci_ers_result_t ipa_pci_io_error_detected(struct pci_dev *pci_dev,
	pci_channel_state_t state)
{
	return 0;
}

static pci_ers_result_t ipa_pci_io_slot_reset(struct pci_dev *pci_dev)
{
	return 0;
}

static void ipa_pci_io_resume(struct pci_dev *pci_dev)
{
}

static int __init ipa_module_init(void)
{
	pr_debug("IPA module init\n");

	if (running_emulation) {
		/* Register as a PCI device driver */
		return pci_register_driver(&ipa_pci_driver);
	}
	/* Register as a platform device driver */
	return platform_driver_register(&ipa_plat_drv);
}
subsys_initcall(ipa_module_init);

MODULE_LICENSE("GPL v2");
MODULE_DESCRIPTION("IPA HW device driver");<|MERGE_RESOLUTION|>--- conflicted
+++ resolved
@@ -384,17 +384,12 @@
 			return -ENOMEM;
 		}
 
-<<<<<<< HEAD
-		memcpy((*out_ch_ptr)->sgl, in_sgt_ptr->sgl,
-			nents*sizeof((*out_ch_ptr)->sgl));
-=======
 		out_sg = (*out_ch_ptr)->sgl;
 		for_each_sg(in_sgt_ptr->sgl, in_sg, in_sgt_ptr->nents, i) {
 			memcpy(out_sg, in_sg, sizeof(struct scatterlist));
 			out_sg++;
 		}
 
->>>>>>> bdd6da44
 		(*out_ch_ptr)->nents = nents;
 		(*out_ch_ptr)->orig_nents = in_sgt_ptr->orig_nents;
 	}
