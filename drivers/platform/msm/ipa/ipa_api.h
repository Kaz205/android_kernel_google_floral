/* Copyright (c) 2015-2019, The Linux Foundation. All rights reserved.
 *
 * This program is free software; you can redistribute it and/or modify
 * it under the terms of the GNU General Public License version 2 and
 * only version 2 as published by the Free Software Foundation.
 *
 * This program is distributed in the hope that it will be useful,
 * but WITHOUT ANY WARRANTY; without even the implied warranty of
 * MERCHANTABILITY or FITNESS FOR A PARTICULAR PURPOSE.  See the
 * GNU General Public License for more details.
 */

#include <linux/ipa_mhi.h>
#include <linux/ipa_uc_offload.h>
#include <linux/ipa_wdi3.h>
#include "ipa_common_i.h"

#ifndef _IPA_API_H_
#define _IPA_API_H_

struct ipa_api_controller {
	int (*ipa_reset_endpoint)(u32 clnt_hdl);

	int (*ipa_clear_endpoint_delay)(u32 clnt_hdl);

	int (*ipa_disable_endpoint)(u32 clnt_hdl);

	int (*ipa_cfg_ep)(u32 clnt_hdl, const struct ipa_ep_cfg *ipa_ep_cfg);

	int (*ipa_cfg_ep_nat)(u32 clnt_hdl,
		const struct ipa_ep_cfg_nat *ipa_ep_cfg);

	int (*ipa_cfg_ep_conn_track)(u32 clnt_hdl,
		const struct ipa_ep_cfg_conn_track *ipa_ep_cfg);

	int (*ipa_cfg_ep_hdr)(u32 clnt_hdl,
		const struct ipa_ep_cfg_hdr *ipa_ep_cfg);

	int (*ipa_cfg_ep_hdr_ext)(u32 clnt_hdl,
			const struct ipa_ep_cfg_hdr_ext *ipa_ep_cfg);

	int (*ipa_cfg_ep_mode)(u32 clnt_hdl,
		const struct ipa_ep_cfg_mode *ipa_ep_cfg);

	int (*ipa_cfg_ep_aggr)(u32 clnt_hdl,
		const struct ipa_ep_cfg_aggr *ipa_ep_cfg);

	int (*ipa_cfg_ep_deaggr)(u32 clnt_hdl,
		const struct ipa_ep_cfg_deaggr *ipa_ep_cfg);

	int (*ipa_cfg_ep_route)(u32 clnt_hdl,
		const struct ipa_ep_cfg_route *ipa_ep_cfg);

	int (*ipa_cfg_ep_holb)(u32 clnt_hdl,
		const struct ipa_ep_cfg_holb *ipa_ep_cfg);

	int (*ipa_cfg_ep_cfg)(u32 clnt_hdl,
		const struct ipa_ep_cfg_cfg *ipa_ep_cfg);

	int (*ipa_cfg_ep_metadata_mask)(u32 clnt_hdl,
		const struct ipa_ep_cfg_metadata_mask *ipa_ep_cfg);

	int (*ipa_cfg_ep_holb_by_client)(enum ipa_client_type client,
		const struct ipa_ep_cfg_holb *ipa_ep_cfg);

	int (*ipa_cfg_ep_ctrl)(u32 clnt_hdl,
		const struct ipa_ep_cfg_ctrl *ep_ctrl);

	int (*ipa_add_hdr)(struct ipa_ioc_add_hdr *hdrs);

	int (*ipa_add_hdr_usr)(struct ipa_ioc_add_hdr *hdrs, bool user_only);

	int (*ipa_del_hdr)(struct ipa_ioc_del_hdr *hdls);

	int (*ipa_commit_hdr)(void);

	int (*ipa_reset_hdr)(bool user_only);

	int (*ipa_get_hdr)(struct ipa_ioc_get_hdr *lookup);

	int (*ipa_put_hdr)(u32 hdr_hdl);

	int (*ipa_copy_hdr)(struct ipa_ioc_copy_hdr *copy);

	int (*ipa_add_hdr_proc_ctx)(struct ipa_ioc_add_hdr_proc_ctx *proc_ctxs,
								bool user_only);

	int (*ipa_del_hdr_proc_ctx)(struct ipa_ioc_del_hdr_proc_ctx *hdls);

	int (*ipa_add_rt_rule)(struct ipa_ioc_add_rt_rule *rules);

	int (*ipa_add_rt_rule_v2)(struct ipa_ioc_add_rt_rule_v2 *rules);

	int (*ipa_add_rt_rule_usr)(struct ipa_ioc_add_rt_rule *rules,
							bool user_only);

	int (*ipa_add_rt_rule_usr_v2)(struct ipa_ioc_add_rt_rule_v2 *rules,
							bool user_only);

	int (*ipa_del_rt_rule)(struct ipa_ioc_del_rt_rule *hdls);

	int (*ipa_commit_rt)(enum ipa_ip_type ip);

	int (*ipa_reset_rt)(enum ipa_ip_type ip, bool user_only);

	int (*ipa_get_rt_tbl)(struct ipa_ioc_get_rt_tbl *lookup);

	int (*ipa_put_rt_tbl)(u32 rt_tbl_hdl);

	int (*ipa_query_rt_index)(struct ipa_ioc_get_rt_tbl_indx *in);

	int (*ipa_mdfy_rt_rule)(struct ipa_ioc_mdfy_rt_rule *rules);

	int (*ipa_mdfy_rt_rule_v2)(struct ipa_ioc_mdfy_rt_rule_v2 *rules);

	int (*ipa_add_flt_rule)(struct ipa_ioc_add_flt_rule *rules);

	int (*ipa_add_flt_rule_v2)(struct ipa_ioc_add_flt_rule_v2 *rules);

	int (*ipa_add_flt_rule_usr)(struct ipa_ioc_add_flt_rule *rules,
								bool user_only);

	int (*ipa_add_flt_rule_usr_v2)
		(struct ipa_ioc_add_flt_rule_v2 *rules, bool user_only);

	int (*ipa_del_flt_rule)(struct ipa_ioc_del_flt_rule *hdls);

	int (*ipa_mdfy_flt_rule)(struct ipa_ioc_mdfy_flt_rule *rules);

	int (*ipa_mdfy_flt_rule_v2)(struct ipa_ioc_mdfy_flt_rule_v2 *rules);

	int (*ipa_commit_flt)(enum ipa_ip_type ip);

	int (*ipa_reset_flt)(enum ipa_ip_type ip, bool user_only);

	int (*ipa_allocate_nat_device)(struct ipa_ioc_nat_alloc_mem *mem);

	int (*ipa_allocate_nat_table)(
		struct ipa_ioc_nat_ipv6ct_table_alloc *table_alloc);

	int (*ipa_allocate_ipv6ct_table)(
		struct ipa_ioc_nat_ipv6ct_table_alloc *table_alloc);

	int (*ipa_nat_init_cmd)(struct ipa_ioc_v4_nat_init *init);

	int (*ipa_ipv6ct_init_cmd)(struct ipa_ioc_ipv6ct_init *init);

	int (*ipa_nat_dma_cmd)(struct ipa_ioc_nat_dma_cmd *dma);

	int (*ipa_table_dma_cmd)(struct ipa_ioc_nat_dma_cmd *dma);

	int (*ipa_nat_del_cmd)(struct ipa_ioc_v4_nat_del *del);

	int (*ipa_del_nat_table)(struct ipa_ioc_nat_ipv6ct_table_del *del);

	int (*ipa_del_ipv6ct_table)(struct ipa_ioc_nat_ipv6ct_table_del *del);

	int (*ipa_nat_mdfy_pdn)(struct ipa_ioc_nat_pdn_entry *mdfy_pdn);

	int (*ipa_send_msg)(struct ipa_msg_meta *meta, void *buff,
		ipa_msg_free_fn callback);

	int (*ipa_register_pull_msg)(struct ipa_msg_meta *meta,
		ipa_msg_pull_fn callback);

	int (*ipa_deregister_pull_msg)(struct ipa_msg_meta *meta);

	int (*ipa_register_intf)(const char *name,
		const struct ipa_tx_intf *tx,
		const struct ipa_rx_intf *rx);

	int (*ipa_register_intf_ext)(const char *name,
		const struct ipa_tx_intf *tx,
		const struct ipa_rx_intf *rx,
		const struct ipa_ext_intf *ext);

	int (*ipa_deregister_intf)(const char *name);

	int (*ipa_set_aggr_mode)(enum ipa_aggr_mode mode);

	int (*ipa_set_qcncm_ndp_sig)(char sig[3]);

	int (*ipa_set_single_ndp_per_mbim)(bool enable);

	int (*ipa_tx_dp)(enum ipa_client_type dst, struct sk_buff *skb,
		struct ipa_tx_meta *metadata);

	int (*ipa_tx_dp_mul)(enum ipa_client_type dst,
			struct ipa_tx_data_desc *data_desc);

	void (*ipa_free_skb)(struct ipa_rx_data *);

	int (*ipa_setup_sys_pipe)(struct ipa_sys_connect_params *sys_in,
		u32 *clnt_hdl);

	int (*ipa_teardown_sys_pipe)(u32 clnt_hdl);

	int (*ipa_sys_setup)(struct ipa_sys_connect_params *sys_in,
		unsigned long *ipa_bam_hdl,
		u32 *ipa_pipe_num, u32 *clnt_hdl, bool en_status);

	int (*ipa_sys_teardown)(u32 clnt_hdl);

	int (*ipa_sys_update_gsi_hdls)(u32 clnt_hdl, unsigned long gsi_ch_hdl,
		unsigned long gsi_ev_hdl);

	int (*ipa_connect_wdi_pipe)(struct ipa_wdi_in_params *in,
		struct ipa_wdi_out_params *out);

	int (*ipa_disconnect_wdi_pipe)(u32 clnt_hdl);

	int (*ipa_enable_wdi_pipe)(u32 clnt_hdl);

	int (*ipa_disable_wdi_pipe)(u32 clnt_hdl);

	int (*ipa_resume_wdi_pipe)(u32 clnt_hdl);

	int (*ipa_suspend_wdi_pipe)(u32 clnt_hdl);

	int (*ipa_get_wdi_stats)(struct IpaHwStatsWDIInfoData_t *stats);

	u16 (*ipa_get_smem_restr_bytes)(void);

	int (*ipa_broadcast_wdi_quota_reach_ind)(uint32_t fid,
		uint64_t num_bytes);

	int (*ipa_uc_wdi_get_dbpa)(struct ipa_wdi_db_params *out);

	int (*ipa_uc_reg_rdyCB)(struct ipa_wdi_uc_ready_params *param);

	int (*ipa_uc_dereg_rdyCB)(void);

	int (*teth_bridge_init)(struct teth_bridge_init_params *params);

	int (*teth_bridge_disconnect)(enum ipa_client_type client);

	int (*teth_bridge_connect)(
		struct teth_bridge_connect_params *connect_params);

	void (*ipa_set_client)(
		int index, enum ipacm_client_enum client, bool uplink);

	enum ipacm_client_enum (*ipa_get_client)(int pipe_idx);

	bool (*ipa_get_client_uplink)(int pipe_idx);

	int (*ipa_dma_init)(void);

	int (*ipa_dma_enable)(void);

	int (*ipa_dma_disable)(void);

	int (*ipa_dma_sync_memcpy)(u64 dest, u64 src, int len);

	int (*ipa_dma_async_memcpy)(u64 dest, u64 src, int len,
		void (*user_cb)(void *user1), void *user_param);

	int (*ipa_dma_uc_memcpy)(phys_addr_t dest, phys_addr_t src, int len);

	void (*ipa_dma_destroy)(void);

	bool (*ipa_has_open_aggr_frame)(enum ipa_client_type client);

	int (*ipa_generate_tag_process)(void);

	int (*ipa_disable_sps_pipe)(enum ipa_client_type client);

	void (*ipa_set_tag_process_before_gating)(bool val);

	int (*ipa_mhi_init_engine)(struct ipa_mhi_init_engine *params);

	int (*ipa_connect_mhi_pipe)(struct ipa_mhi_connect_params_internal *in,
		u32 *clnt_hdl);

	int (*ipa_disconnect_mhi_pipe)(u32 clnt_hdl);

	bool (*ipa_mhi_stop_gsi_channel)(enum ipa_client_type client);

	int (*ipa_qmi_disable_force_clear)(u32 request_id);

	int (*ipa_qmi_enable_force_clear_datapath_send)(
		struct ipa_enable_force_clear_datapath_req_msg_v01 *req);

	int (*ipa_qmi_disable_force_clear_datapath_send)(
		struct ipa_disable_force_clear_datapath_req_msg_v01 *req);

	bool (*ipa_mhi_sps_channel_empty)(enum ipa_client_type client);

	int (*ipa_mhi_reset_channel_internal)(enum ipa_client_type client);

	int (*ipa_mhi_start_channel_internal)(enum ipa_client_type client);

	void (*ipa_get_holb)(int ep_idx, struct ipa_ep_cfg_holb *holb);

	int (*ipa_mhi_query_ch_info)(enum ipa_client_type client,
			struct gsi_chan_info *ch_info);

	int (*ipa_mhi_resume_channels_internal)(
			enum ipa_client_type client,
			bool LPTransitionRejected,
			bool brstmode_enabled,
<<<<<<< HEAD
			union gsi_channel_scratch ch_scratch,
			u8 index);
=======
			union __packed gsi_channel_scratch ch_scratch,
			u8 index,
			bool is_switch_to_dbmode);
>>>>>>> 15457316

	int  (*ipa_mhi_destroy_channel)(enum ipa_client_type client);

	int (*ipa_uc_mhi_send_dl_ul_sync_info)
		(union IpaHwMhiDlUlSyncCmdData_t *cmd);

	int (*ipa_uc_mhi_init)
		(void (*ready_cb)(void), void (*wakeup_request_cb)(void));

	void (*ipa_uc_mhi_cleanup)(void);

	int (*ipa_uc_mhi_print_stats)(char *dbg_buff, int size);

	int (*ipa_uc_mhi_reset_channel)(int channelHandle);

	int (*ipa_uc_mhi_suspend_channel)(int channelHandle);

	int (*ipa_uc_mhi_stop_event_update_channel)(int channelHandle);

	int (*ipa_uc_state_check)(void);

	int (*ipa_write_qmap_id)(struct ipa_ioc_write_qmapid *param_in);

	int (*ipa_add_interrupt_handler)(enum ipa_irq_type interrupt,
		ipa_irq_handler_t handler,
		bool deferred_flag,
		void *private_data);

	int (*ipa_remove_interrupt_handler)(enum ipa_irq_type interrupt);

	int (*ipa_restore_suspend_handler)(void);

	void (*ipa_bam_reg_dump)(void);

	int (*ipa_get_ep_mapping)(enum ipa_client_type client);

	bool (*ipa_is_ready)(void);

	void (*ipa_proxy_clk_vote)(void);

	void (*ipa_proxy_clk_unvote)(void);

	bool (*ipa_is_client_handle_valid)(u32 clnt_hdl);

	enum ipa_client_type (*ipa_get_client_mapping)(int pipe_idx);

	enum ipa_rm_resource_name (*ipa_get_rm_resource_from_ep)(int pipe_idx);

	bool (*ipa_get_modem_cfg_emb_pipe_flt)(void);

	enum ipa_transport_type (*ipa_get_transport_type)(void);

	int (*ipa_ap_suspend)(struct device *dev);

	int (*ipa_ap_resume)(struct device *dev);

	int (*ipa_stop_gsi_channel)(u32 clnt_hdl);

	int (*ipa_start_gsi_channel)(u32 clnt_hdl);

	struct iommu_domain *(*ipa_get_smmu_domain)(void);

	int (*ipa_disable_apps_wan_cons_deaggr)(uint32_t agg_size,
						uint32_t agg_count);

	struct device *(*ipa_get_dma_dev)(void);

	int (*ipa_release_wdi_mapping)(u32 num_buffers,
		struct ipa_wdi_buffer_info *info);

	int (*ipa_create_wdi_mapping)(u32 num_buffers,
		struct ipa_wdi_buffer_info *info);

	const struct ipa_gsi_ep_config *(*ipa_get_gsi_ep_info)
		(enum ipa_client_type client);

	int (*ipa_register_ipa_ready_cb)(void (*ipa_ready_cb)(void *user_data),
		void *user_data);

	void (*ipa_inc_client_enable_clks)(
		struct ipa_active_client_logging_info *id);

	void (*ipa_dec_client_disable_clks)(
		struct ipa_active_client_logging_info *id);

	int (*ipa_inc_client_enable_clks_no_block)(
		struct ipa_active_client_logging_info *id);

	int (*ipa_suspend_resource_no_block)(
		enum ipa_rm_resource_name resource);

	int (*ipa_resume_resource)(enum ipa_rm_resource_name name);

	int (*ipa_suspend_resource_sync)(enum ipa_rm_resource_name resource);

	int (*ipa_set_required_perf_profile)(
		enum ipa_voltage_level floor_voltage, u32 bandwidth_mbps);

	void *(*ipa_get_ipc_logbuf)(void);

	void *(*ipa_get_ipc_logbuf_low)(void);

	int (*ipa_rx_poll)(u32 clnt_hdl, int budget);

	void (*ipa_recycle_wan_skb)(struct sk_buff *skb);

	int (*ipa_setup_uc_ntn_pipes)(struct ipa_ntn_conn_in_params *in,
		ipa_notify_cb notify, void *priv, u8 hdr_len,
		struct ipa_ntn_conn_out_params *);

	int (*ipa_tear_down_uc_offload_pipes)(int ipa_ep_idx_ul,
		int ipa_ep_idx_dl, struct ipa_ntn_conn_in_params *params);

	struct device *(*ipa_get_pdev)(void);

	int (*ipa_ntn_uc_reg_rdyCB)(void (*ipauc_ready_cb)(void *user_data),
		void *user_data);

	void (*ipa_ntn_uc_dereg_rdyCB)(void);

	int (*ipa_conn_wdi_pipes)(struct ipa_wdi_conn_in_params *in,
		struct ipa_wdi_conn_out_params *out,
		ipa_wdi_meter_notifier_cb wdi_notify);

	int (*ipa_disconn_wdi_pipes)(int ipa_ep_idx_tx,
		int ipa_ep_idx_rx);

	int (*ipa_enable_wdi_pipes)(int ipa_ep_idx_tx,
		int ipa_ep_idx_rx);

	int (*ipa_disable_wdi_pipes)(int ipa_ep_idx_tx,
		int ipa_ep_idx_rx);

	int (*ipa_tz_unlock_reg)(struct ipa_tz_unlock_reg_info *reg_info,
		u16 num_regs);

	int (*ipa_get_smmu_params)(struct ipa_smmu_in_params *in,
		struct ipa_smmu_out_params *out);
	int (*ipa_is_vlan_mode)(enum ipa_vlan_ifaces iface, bool *res);

	bool (*ipa_pm_is_used)(void);

	bool (*ipa_get_lan_rx_napi)(void);

	int (*ipa_wigig_uc_init)(
		struct ipa_wdi_uc_ready_params *inout,
		ipa_wigig_misc_int_cb int_notify,
		phys_addr_t *uc_db_pa);

	int (*ipa_conn_wigig_rx_pipe_i)(void *in,
		struct ipa_wigig_conn_out_params *out);

	int (*ipa_conn_wigig_client_i)(void *in,
		struct ipa_wigig_conn_out_params *out);

	int (*ipa_disconn_wigig_pipe_i)(enum ipa_client_type client,
		struct ipa_wigig_pipe_setup_info_smmu *pipe_smmu,
		void *dbuff);

	int (*ipa_wigig_uc_msi_init)(bool init,
		phys_addr_t periph_baddr_pa,
		phys_addr_t pseudo_cause_pa,
		phys_addr_t int_gen_tx_pa,
		phys_addr_t int_gen_rx_pa,
		phys_addr_t dma_ep_misc_pa);

	int (*ipa_enable_wigig_pipe_i)(enum ipa_client_type client);

	int (*ipa_disable_wigig_pipe_i)(enum ipa_client_type client);

	void (*ipa_register_client_callback)(
		int (*client_cb)(bool is_lock),
		bool (*teth_port_state)(void), enum ipa_client_type client);

	void (*ipa_deregister_client_callback)(enum ipa_client_type client);

	int (*ipa_uc_debug_stats_alloc)(
		struct IpaHwOffloadStatsAllocCmdData_t cmdinfo);

	int (*ipa_uc_debug_stats_dealloc)(uint32_t prot_id);

	void (*ipa_get_gsi_stats)(int prot_id,
		struct ipa_uc_dbg_ring_stats *stats);

	int (*ipa_get_prot_id)(enum ipa_client_type client);
};

#ifdef CONFIG_IPA3
int ipa3_plat_drv_probe(struct platform_device *pdev_p,
	struct ipa_api_controller *api_ctrl,
	const struct of_device_id *pdrv_match);
int ipa3_pci_drv_probe(
	struct pci_dev            *pci_dev,
	struct ipa_api_controller *api_ctrl,
	const struct of_device_id *pdrv_match);
#else
static inline int ipa3_plat_drv_probe(struct platform_device *pdev_p,
	struct ipa_api_controller *api_ctrl,
	const struct of_device_id *pdrv_match)
{
	return -ENODEV;
}
static inline int ipa3_pci_drv_probe(
	struct pci_dev            *pci_dev,
	struct ipa_api_controller *api_ctrl,
	const struct of_device_id *pdrv_match)
{
	return -ENODEV;
}
#endif /* (CONFIG_IPA3) */

#endif /* _IPA_API_H_ */<|MERGE_RESOLUTION|>--- conflicted
+++ resolved
@@ -299,14 +299,9 @@
 			enum ipa_client_type client,
 			bool LPTransitionRejected,
 			bool brstmode_enabled,
-<<<<<<< HEAD
-			union gsi_channel_scratch ch_scratch,
-			u8 index);
-=======
 			union __packed gsi_channel_scratch ch_scratch,
 			u8 index,
 			bool is_switch_to_dbmode);
->>>>>>> 15457316
 
 	int  (*ipa_mhi_destroy_channel)(enum ipa_client_type client);
 
