--- conflicted
+++ resolved
@@ -42,14 +42,11 @@
 #define PCIE_MHI_STATUS(n)			((n) + 0x148)
 #define TCSR_PERST_SEPARATION_ENABLE		0x270
 #define PCIE_ISSUE_WAKE				1
-<<<<<<< HEAD
-=======
 #define PCIE_MHI_FWD_STATUS_MIN			5000
 #define PCIE_MHI_FWD_STATUS_MAX			5100
 #define PCIE_MHI_FWD_COUNT			200
 #define PCIE_L1SUB_AHB_TIMEOUT_MIN		100
 #define PCIE_L1SUB_AHB_TIMEOUT_MAX		120
->>>>>>> 15457316
 
 /* debug mask sys interface */
 static int ep_pcie_debug_mask;
@@ -826,13 +823,10 @@
 			ep_pcie_write_mask(dev->parf +
 				PCIE20_PARF_INT_ALL_MASK, 0,
 				BIT(EP_PCIE_INT_EVT_EDMA));
-<<<<<<< HEAD
-=======
 		if (dev->m2_autonomous)
 			ep_pcie_write_mask(dev->parf +
 				PCIE20_PARF_INT_ALL_MASK, 0,
 				BIT(EP_PCIE_INT_EVT_L1SUB_TIMEOUT));
->>>>>>> 15457316
 
 		EP_PCIE_DBG(dev, "PCIe V%d: PCIE20_PARF_INT_ALL_MASK:0x%x\n",
 			dev->rev,
@@ -842,8 +836,6 @@
 	if (dev->active_config)
 		ep_pcie_write_reg(dev->dm_core, PCIE20_AUX_CLK_FREQ_REG, 0x14);
 
-<<<<<<< HEAD
-=======
 		/* Prevent L1ss wakeup after 100ms */
 		ep_pcie_write_mask(dev->dm_core + PCIE20_GEN3_RELATED_OFF,
 							BIT(0), 0);
@@ -853,7 +845,6 @@
 								BIT(0), 0);
 	}
 
->>>>>>> 15457316
 	if (!configured)
 		ep_pcie_config_mmio(dev);
 }
