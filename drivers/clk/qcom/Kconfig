source "drivers/clk/qcom/mdss/Kconfig"

config QCOM_GDSC
	bool
	select PM_GENERIC_DOMAINS if PM

config QCOM_RPMCC
	bool

config COMMON_CLK_QCOM
	tristate "Support for Qualcomm's clock controllers"
	depends on OF
	depends on ARCH_QCOM || COMPILE_TEST
	select REGMAP_MMIO
	select RESET_CONTROLLER

config QCOM_CLK_RPM
	tristate "RPM based Clock Controller"
	depends on COMMON_CLK_QCOM && MFD_QCOM_RPM
	select QCOM_RPMCC
	help
	  The RPM (Resource Power Manager) is a dedicated hardware engine for
	  managing the shared SoC resources in order to keep the lowest power
	  profile. It communicates with other hardware subsystems via shared
	  memory and accepts clock requests, aggregates the requests and turns
	  the clocks on/off or scales them on demand.
	  Say Y if you want to support the clocks exposed by the RPM on
	  platforms such as apq8064, msm8660, msm8960 etc.

config QCOM_CLK_SMD_RPM
	tristate "RPM over SMD based Clock Controller"
	depends on COMMON_CLK_QCOM && QCOM_SMD_RPM
	select QCOM_RPMCC
	help
	  The RPM (Resource Power Manager) is a dedicated hardware engine for
	  managing the shared SoC resources in order to keep the lowest power
	  profile. It communicates with other hardware subsystems via shared
	  memory and accepts clock requests, aggregates the requests and turns
	  the clocks on/off or scales them on demand.
	  Say Y if you want to support the clocks exposed by the RPM on
	  platforms such as apq8016, apq8084, msm8974 etc.

config APQ_GCC_8084
	tristate "APQ8084 Global Clock Controller"
	select QCOM_GDSC
	depends on COMMON_CLK_QCOM
	help
	  Support for the global clock controller on apq8084 devices.
	  Say Y if you want to use peripheral devices such as UART, SPI,
	  i2c, USB, SD/eMMC, SATA, PCIe, etc.

config APQ_MMCC_8084
	tristate "APQ8084 Multimedia Clock Controller"
	select APQ_GCC_8084
	select QCOM_GDSC
	depends on COMMON_CLK_QCOM
	help
	  Support for the multimedia clock controller on apq8084 devices.
	  Say Y if you want to support multimedia devices such as display,
	  graphics, video encode/decode, camera, etc.

config IPQ_GCC_4019
	tristate "IPQ4019 Global Clock Controller"
	depends on COMMON_CLK_QCOM
	help
	  Support for the global clock controller on ipq4019 devices.
	  Say Y if you want to use peripheral devices such as UART, SPI,
	  i2c, USB, SD/eMMC, etc.

config IPQ_GCC_806X
	tristate "IPQ806x Global Clock Controller"
	depends on COMMON_CLK_QCOM
	help
	  Support for the global clock controller on ipq806x devices.
	  Say Y if you want to use peripheral devices such as UART, SPI,
	  i2c, USB, SD/eMMC, etc.

config IPQ_LCC_806X
	tristate "IPQ806x LPASS Clock Controller"
	select IPQ_GCC_806X
	depends on COMMON_CLK_QCOM
	help
	  Support for the LPASS clock controller on ipq806x devices.
	  Say Y if you want to use audio devices such as i2s, pcm,
	  S/PDIF, etc.

config IPQ_GCC_8074
	tristate "IPQ8074 Global Clock Controller"
	depends on COMMON_CLK_QCOM
	help
	  Support for global clock controller on ipq8074 devices.
	  Say Y if you want to use peripheral devices such as UART, SPI,
	  i2c, USB, SD/eMMC, etc. Select this for the root clock
	  of ipq8074.

config MSM_GCC_8660
	tristate "MSM8660 Global Clock Controller"
	depends on COMMON_CLK_QCOM
	help
	  Support for the global clock controller on msm8660 devices.
	  Say Y if you want to use peripheral devices such as UART, SPI,
	  i2c, USB, SD/eMMC, etc.

config MSM_GCC_8916
	tristate "MSM8916 Global Clock Controller"
	select QCOM_GDSC
	depends on COMMON_CLK_QCOM
	help
	  Support for the global clock controller on msm8916 devices.
	  Say Y if you want to use devices such as UART, SPI i2c, USB,
	  SD/eMMC, display, graphics, camera etc.

config MSM_GCC_8960
	tristate "APQ8064/MSM8960 Global Clock Controller"
	depends on COMMON_CLK_QCOM
	help
	  Support for the global clock controller on apq8064/msm8960 devices.
	  Say Y if you want to use peripheral devices such as UART, SPI,
	  i2c, USB, SD/eMMC, SATA, PCIe, etc.

config MSM_LCC_8960
	tristate "APQ8064/MSM8960 LPASS Clock Controller"
	select MSM_GCC_8960
	depends on COMMON_CLK_QCOM
	help
	  Support for the LPASS clock controller on apq8064/msm8960 devices.
	  Say Y if you want to use audio devices such as i2s, pcm,
	  SLIMBus, etc.

config MDM_GCC_9615
	tristate "MDM9615 Global Clock Controller"
	depends on COMMON_CLK_QCOM
	help
	  Support for the global clock controller on mdm9615 devices.
	  Say Y if you want to use peripheral devices such as UART, SPI,
	  i2c, USB, SD/eMMC, etc.

config MDM_LCC_9615
	tristate "MDM9615 LPASS Clock Controller"
	select MDM_GCC_9615
	depends on COMMON_CLK_QCOM
	help
	  Support for the LPASS clock controller on mdm9615 devices.
	  Say Y if you want to use audio devices such as i2s, pcm,
	  SLIMBus, etc.

config MSM_MMCC_8960
	tristate "MSM8960 Multimedia Clock Controller"
	select MSM_GCC_8960
	depends on COMMON_CLK_QCOM
	help
	  Support for the multimedia clock controller on msm8960 devices.
	  Say Y if you want to support multimedia devices such as display,
	  graphics, video encode/decode, camera, etc.

config MSM_GCC_8974
	tristate "MSM8974 Global Clock Controller"
	select QCOM_GDSC
	depends on COMMON_CLK_QCOM
	help
	  Support for the global clock controller on msm8974 devices.
	  Say Y if you want to use peripheral devices such as UART, SPI,
	  i2c, USB, SD/eMMC, SATA, PCIe, etc.

config MSM_MMCC_8974
	tristate "MSM8974 Multimedia Clock Controller"
	select MSM_GCC_8974
	select QCOM_GDSC
	depends on COMMON_CLK_QCOM
	help
	  Support for the multimedia clock controller on msm8974 devices.
	  Say Y if you want to support multimedia devices such as display,
	  graphics, video encode/decode, camera, etc.

config MSM_GCC_8994
	tristate "MSM8994 Global Clock Controller"
	depends on COMMON_CLK_QCOM
	help
	  Support for the global clock controller on msm8994 devices.
	  Say Y if you want to use peripheral devices such as UART, SPI,
	  i2c, USB, UFS, SD/eMMC, PCIe, etc.

config MSM_GCC_8996
	tristate "MSM8996 Global Clock Controller"
	select QCOM_GDSC
	depends on COMMON_CLK_QCOM
	help
	  Support for the global clock controller on msm8996 devices.
	  Say Y if you want to use peripheral devices such as UART, SPI,
	  i2c, USB, UFS, SD/eMMC, PCIe, etc.

config MSM_MMCC_8996
	tristate "MSM8996 Multimedia Clock Controller"
	select MSM_GCC_8996
	select QCOM_GDSC
	depends on COMMON_CLK_QCOM
	help
	  Support for the multimedia clock controller on msm8996 devices.
	  Say Y if you want to support multimedia devices such as display,
	  graphics, video encode/decode, camera, etc.

config MSM_GCC_660
	tristate "SDM660 Global Clock Controller"
	select QCOM_GDSC
	depends on COMMON_CLK_QCOM
	---help---
	  Support for the global clock controller on Qualcomm Technologies, Inc
	  SDM660 devices.
	  Say Y if you want to use peripheral devices such as UART, SPI, I2C,
	  USB, UFS, SD/eMMC, PCIe, etc.

config MSM_GPUCC_660
	tristate "SDM660 Graphics Clock Controller"
	select MSM_GCC_660
	depends on COMMON_CLK_QCOM
	help
	  Support for the graphics clock controller on Qualcomm Technologies, Inc
	  SDM660 devices.
	  Say Y if you want to support graphics controller devices which will
	  be required to enable those device.

config MSM_MMCC_660
	tristate "SDM660 Multimedia Clock Controller"
	select MSM_GCC_660
	depends on COMMON_CLK_QCOM
	help
	  Support for the multimedia clock controller on Qualcomm Technologies, Inc
	  SDM660 devices.
	  Say Y if you want to support multimedia devices such as display,
	  video encode/decode, camera, etc.

config SPMI_PMIC_CLKDIV
	tristate "SPMI PMIC clkdiv Support"
	depends on (COMMON_CLK_QCOM && SPMI) || COMPILE_TEST
	help
	  This driver supports the clkdiv functionality on the Qualcomm
	  Technologies, Inc. SPMI PMIC. It configures the frequency of
	  clkdiv outputs of the PMIC. These clocks are typically wired
	  through alternate functions on GPIO pins.

config MSM_CLK_AOP_QMP
	tristate "AOP QMP Clock Driver"
	depends on COMMON_CLK_QCOM && MSM_QMP
	help
	  Always On Processor manages few shared clocks on some Qualcomm
	  Technologies, Inc. SoCs. It accepts requests from other hardware
	  subsystems via QMP mailboxes.
	  Say Y to support the clocks managed by AOP on platforms such as sm8150.

config MSM_GCC_SM8150
	tristate "SM8150 Global Clock Controller"
	depends on COMMON_CLK_QCOM
	help
	  Support for the global clock controller on Qualcomm Technologies, Inc
	  SM8150 devices.
	  Say Y if you want to use peripheral devices such as UART, SPI, i2c,
	  USB, UFS, SD/eMMC, PCIe, etc.

config MSM_NPUCC_SM8150
	tristate "SM8150 NPU Clock Controller"
	depends on COMMON_CLK_QCOM
	help
          Support for the NPU clock controller on Qualcomm Technologies, Inc
	  SM8150 devices.
	  Say Y if you want to enable use of the Network Processing Unit.

config MSM_SCC_SM8150
	tristate "SM8150 Sensor Clock Controller"
	depends on COMMON_CLK_QCOM
	help
	  Support for the sensor clock controller on Qualcomm Technologies, Inc.
	  SM8150 devices.  The sensor controller contains several QUP clocks
	  which can be managed using DFS.  This controller is typically owned by
	  the sensor processor.  However, on some systems it is instead owned
	  by the application processor.

config MSM_VIDEOCC_SM8150
	tristate "SM8150 Video Clock Controller"
	depends on COMMON_CLK_QCOM
	help
	  Support for the video clock controller on Qualcomm Technologies, Inc.
	  SM8150 devices.
	  Say Y if you want to support video devices and functionality such as
	  video encode/decode.

config MSM_CAMCC_SM8150
	tristate "SM8150 Camera Clock Controller"
	depends on COMMON_CLK_QCOM
	help
	  Support for the camera clock controller on Qualcomm Technologies, Inc
	  SM8150 devices.
          Say Y if you want to support camera devices and functionality such as
	  capturing pictures.

config CLOCK_CPU_OSM
	tristate "OSM CPU Clock Controller"
	depends on COMMON_CLK_QCOM
	help
	 Support for the OSM clock controller.
	 Operating State Manager (OSM) is a hardware engine used by some
	 Qualcomm Technologies, Inc. (QTI) SoCs to manage frequency and
	 voltage scaling in hardware. OSM is capable of controlling
	 frequency and voltage requests for multiple clusters via the
	 existence of multiple OSM domains.
	 Say Y if you want to support OSM clocks.

config CLOCK_CPU_OSM_660
	tristate "OSM CPU Clock Controller for SDM660"
	depends on COMMON_CLK_QCOM
	help
	 Support for the OSM clock controller for SDM660.
	 Operating State Manager (OSM) is a hardware engine used by some
	 Qualcomm Technologies, Inc. (QTI) SoCs to manage frequency and
	 voltage scaling in hardware. OSM is capable of controlling
	 frequency and voltage requests for multiple clusters via the
	 existence of multiple OSM domains.
	 Say Y if you want to support OSM clocks.

config MSM_DISPCC_SM8150
	tristate "SM8150 Display Clock Controller"
	depends on COMMON_CLK_QCOM
	help
	  Support for the display clock controller on Qualcomm Technologies, Inc
	  SM8150 devices.
	  Say Y if you want to support display devices and functionality such as
	  splash screen.

config MSM_DEBUGCC_SM8150
	tristate "SM8150 Debug Clock Controller"
	depends on COMMON_CLK_QCOM
	help
	  Support for the debug clock controller on Qualcomm Technologies, Inc
	  SM8150 devices.
	  Say Y if you want to support the clock measurement functionality.

config MSM_CLK_RPMH
	tristate "RPMh Clock Driver"
	depends on COMMON_CLK_QCOM && QTI_RPMH_API
	help
	  RPMh manages shared resources on some Qualcomm Technologies, Inc.
	  SoCs. It accepts requests from other hardware subsystems via RSC.
	  Say Y to support the clocks managed by RPMh VRM/ARC on platforms
	  such as sdm845.

config MSM_GPUCC_SM8150
	tristate "SM8150 Graphics Clock Controller"
	depends on COMMON_CLK_QCOM
	help
	  Support for the graphics clock controller on Qualcomm Technologies, Inc.
	  sm8150 devices.
	  Say Y if you want to support graphics controller devices.

config MSM_GCC_SDMSHRIKE
	tristate "SDMSHRIKE Global Clock Controller"
	depends on COMMON_CLK_QCOM
	help
	  Support for the global clock controller on Qualcomm Technologies, Inc
	  SDMSHRIKE devices.
	  Say Y if you want to use peripheral devices such as UART, SPI, i2c,
	  USB, UFS, SD/eMMC, PCIe, etc.

config MSM_CAMCC_SDMSHRIKE
	tristate "SDMSHRIKE Camera Clock Controller"
	depends on COMMON_CLK_QCOM
	help
	  Support for the camera clock controller on Qualcomm Technologies, Inc
	  SDMSHRIKE devices.
          Say Y if you want to support camera devices and functionality such as
	  capturing pictures.

config MSM_DEBUGCC_SDMSHRIKE
	tristate "SDMSHRIKE Debug Clock Controller"
	depends on COMMON_CLK_QCOM
	help
	  Support for the debug clock controller on Qualcomm Technologies, Inc
	  SDMSHRIKE devices.
	  Say Y if you want to support the clock measurement functionality for
	  measuring the clock frequency.

config MDM_GCC_QCS405
	tristate "QCS405 Global Clock Controller"
	select QCOM_GDSC
	depends on COMMON_CLK_QCOM
	help
	 Support for the global clock controller on Qualcomm Technologies, Inc
	 QCS405 devices.
	 Say Y if you want to use peripheral devices such as UART, SPI, I2C,
	 USB, SD/eMMC, PCIe, etc.

config MDM_DEBUGCC_QCS405
	tristate "QCS405 Debug Clock Controller"
	depends on COMMON_CLK_QCOM
	help
	  Support for the debug clock controller on Qualcomm Technologies, Inc
	  QCS405 devices.
	  Say Y if you want to support the clock measurement functionality.

config CLOCK_CPU_QCS405
	bool "CPU QCS405 Clock Controller"
	depends on COMMON_CLK_QCOM
	help
	 Support for the cpu clock controller on QCS405
	 based devices.
	 Say Y if you want to support CPU clock scaling using
	 CPUfreq drivers for dynamic power management.

config MSM_GCC_SM6150
	tristate "SM6150 Global Clock Controller"
	depends on COMMON_CLK_QCOM
	select QCOM_GDSC
	help
	  Support for the global clock controller on Qualcomm Technologies, Inc
	  SM6150 devices.
	  Say Y if you want to use peripheral devices such as UART, SPI, I2C,
	  USB, UFS, SD/eMMC, PCIe, etc.

config MSM_GPUCC_SM6150
	tristate "SM6150 graphics Clock Controller"
	depends on COMMON_CLK_QCOM
	help
	  Support for the graphics clock controller on Qualcomm Technologies, Inc.
	  SM6150 devices.
	  Say Y if you want to support graphics clocks.

config MSM_VIDEOCC_SM6150
	tristate "SM6150 Video Clock Controller"
	depends on COMMON_CLK_QCOM
	help
	  Support for the video clock controller on Qualcomm Technologies, Inc.
	  SM6150 devices.
	  Say Y if you want to support video devices and functionality such as
	  video encode/decode.

config MSM_DEBUGCC_SM6150
	tristate "SM6150 Debug Clock Controller"
	depends on COMMON_CLK_QCOM
	help
	  Support for the debug clock controller on Qualcomm Technologies, Inc
	  SM6150 devices.
	  Say Y if you want to support the clock measurement functionality.

config MSM_CAMCC_SM6150
	tristate "SM6150 Cameira Clock Controller"
	depends on COMMON_CLK_QCOM
	help
	  Support for the camera clock controller on Qualcomm Technologies, Inc
	  SM6150 devices.
	  Say Y if you want to support camera devices and functionality such as
	  capturing pictures.

config MSM_DISPCC_SM6150
	tristate "SM6150 Display Clock Controller"
	depends on COMMON_CLK_QCOM
	help
	  Support for the display clock controller on Qualcomm Technologies, Inc
	  SM6150 devices.
	  Say Y if you want to support display devices and functionality such as
	  splash screen.

config MSM_SCC_SM6150
	tristate "SM6150 Sensor Clock Controller"
	depends on COMMON_CLK_QCOM
	help
	  Support for the sensor clock controller on Qualcomm Technologies, Inc
	  SM6150 devices. The sensor controller contains several QUP clocks
	  which can be managed using DFS.
	  Say Y if you want to support Sensor clocks.

config MSM_CAMCC_SDMMAGPIE
	tristate "SDMMAGPIE Camera Clock Controller"
	depends on COMMON_CLK_QCOM
	help
	  Support for the camera clock controller on Qualcomm Technologies, Inc
	  SDMMAGPIE devices.
	  Say Y if you want to support camera devices and functionality such as
	  capturing pictures.

config MSM_DISPCC_SDMMAGPIE
	tristate "SDMMAGPIE Display Clock Controller"
	depends on COMMON_CLK_QCOM
	help
	  Support for the display clock controller on Qualcomm Technologies, Inc
	  SDMMAGPIE devices.
	  Say Y if you want to support display devices and functionality such as
	  splash screen.

config MSM_GCC_SDMMAGPIE
	tristate "SDMMAGPIE Global Clock Controller"
	depends on COMMON_CLK_QCOM
	select QCOM_GDSC
	help
	  Support for the global clock controller on Qualcomm Technologies, Inc
	  SDMMAGPIE devices.
	  Say Y if you want to use peripheral devices such as UART, SPI, I2C,
	  USB, UFS, SD/eMMC, PCIe, etc.

config MSM_VIDEOCC_SDMMAGPIE
	tristate "SDMMAGPIE Video Clock Controller"
	depends on COMMON_CLK_QCOM
	help
	  Support for the video clock controller on Qualcomm Technologies, Inc.
	  SDMMAGPIE devices.
	  Say Y if you want to support video devices and functionality such as
	  video encode/decode.

config MSM_NPUCC_SDMMAGPIE
	tristate "SDMMAGPIE NPU Clock Controller"
	depends on COMMON_CLK_QCOM
	help
          Support for the NPU clock controller on Qualcomm Technologies, Inc
	  SDMMAGPIE devices.
	  Say Y if you want to enable use of the Network Processing Unit.

config MSM_GPUCC_SDMMAGPIE
	tristate "SDMMAGPIE graphics Clock Controller"
	depends on COMMON_CLK_QCOM
	help
	  Support for the graphics clock controller on Qualcomm Technologies, Inc.
	  SDMMAGPIE devices.
	  Say Y if you want to support graphics clocks.

config MSM_DEBUGCC_SDMMAGPIE
	tristate "SDMMAGPIE Debug Clock Controller"
	depends on COMMON_CLK_QCOM
	help
	  Support for the debug clock controller on Qualcomm Technologies, Inc
	  SDMMAGPIE devices.
	  Say Y if you want to support the clock measurement functionality.

config GCC_SDXPRAIRIE
	tristate "SDXPRAIRIE Global Clock Controller"
	select QCOM_GDSC
	depends on COMMON_CLK_QCOM
	help
	 Support for the global clock controller on Qualcomm Technologies, Inc
	 SDXPRAIRIE devices.
	 Say Y if you want to use peripheral devices such as UART, SPI, I2C,
	 USB, SD/eMMC, PCIe, etc.

config DEBUGCC_SDXPRAIRIE
	tristate "SDXPRAIRIE Debug Clock Controller"
	depends on COMMON_CLK_QCOM
	help
	  Support for the debug clock controller on Qualcomm Technologies, Inc
	  SDXPRAIRIE devices.
	  Say Y if you want to support the clock measurement functionality.

config CLOCK_CPU_SDXPRAIRIE
	bool "CPU SDXPRAIRIE Clock Controller"
	depends on COMMON_CLK_QCOM
	help
	  Support for the cpu clock controller on SDXPRAIRIE
	  based devices.
	  Say Y if you want to support CPU clock scaling using
	  CPUfreq drivers for dynamic power management.

config SM_GCC_TRINKET
	tristate "TRINKET Global Clock Controller"
	depends on COMMON_CLK_QCOM
	select QCOM_GDSC
	help
	  Support for the global clock controller on Qualcomm Technologies, Inc
	  TRINKET devices.
	  Say Y if you want to use peripheral devices such as UART, SPI, I2C,
	  USB, UFS, SD/eMMC, PCIe, etc.

config SM_GPUCC_TRINKET
	tristate "TRINKET graphics Clock Controller"
	depends on COMMON_CLK_QCOM
	help
	  Support for the graphics clock controller on Qualcomm Technologies, Inc.
	  TRINKET devices.
	  Say Y if you want to support graphics clocks.

config SM_VIDEOCC_TRINKET
	tristate "TRINKET Video Clock Controller"
	depends on COMMON_CLK_QCOM
	help
	  Support for the video clock controller on Qualcomm Technologies, Inc.
	  TRINKET devices.
	  Say Y if you want to support video devices and functionality such as
	  video encode/decode.

config SM_DISPCC_TRINKET
	tristate "TRINKET Display Clock Controller"
	depends on COMMON_CLK_QCOM
	help
	  Support for the display clock controller on Qualcomm Technologies, Inc
	  TRINKET devices.
	  Say Y if you want to support display devices and functionality such as
	  splash screen.

config SM_DEBUGCC_TRINKET
	tristate "TRINKET Debug Clock Controller"
	depends on COMMON_CLK_QCOM
	help
	  Support for the debug clock controller on Qualcomm Technologies, Inc
	  TRINKET devices.
	  Say Y if you want to support the clock measurement functionality.

config QCS_CMN_BLK_PLL
	tristate "QCS405 CMN BLK PLL"
	select MDM_GCC_QCS405
	help
	 Support for the CMN BLK PLL on Qualcomm Technologies, Inc QCS405
	 devices.
	 Say Y if you want to support the Common Block PLL.

config QCOM_CLK_VIRT
	tristate "QTI Virtual Clock Frontend Driver"
	depends on COMMON_CLK_QCOM && MSM_HAB
	help
	  This is the virtual clock frontend driver which is based on HAB for
	  the QTI virtual machine.
	  Say Y if you want to support virtual clock.

config VIRTIO_CLK
	tristate "Virtio clock driver"
	depends on VIRTIO
	---help---
	  This is the virtual clock driver for virtio.

config SM_GCC_ATOLL
	tristate "ATOLL Global Clock Controller"
	depends on COMMON_CLK_QCOM
	select QCOM_GDSC
	help
	  Support for the global clock controller on Qualcomm Technologies, Inc
	  ATOLL devices.
	  Say Y if you want to use peripheral devices such as UART, SPI, I2C,
	  USB, UFS, SD/eMMC, PCIe, etc.

config SM_CAMCC_ATOLL
	tristate "ATOLL Camera Clock Controller"
	depends on COMMON_CLK_QCOM
	help
	  Support for the camera clock controller on Qualcomm Technologies, Inc
	  ATOLL devices.
	  Say Y if you want to support camera devices and functionality such as
	  capturing pictures.

config SM_VIDEOCC_ATOLL
	tristate "ATOLL Video Clock Controller"
	depends on COMMON_CLK_QCOM
	help
	  Support for the video clock controller on Qualcomm Technologies, Inc.
	  ATOLL devices.
	  Say Y if you want to support video devices and functionality such as
	  video encode/decode.

config SM_DISPCC_ATOLL
	tristate "ATOLL Display Clock Controller"
	depends on COMMON_CLK_QCOM
	help
	  Support for the display clock controller on Qualcomm Technologies, Inc
	  ATOLL devices.
	  Say Y if you want to support display devices and functionality such as
	  splash screen.

config SM_NPUCC_ATOLL
	tristate "ATOLL NPU Clock Controller"
	depends on COMMON_CLK_QCOM
	help
	  Support for the NPU clock controller on Qualcomm Technologies, Inc
	  ATOLL devices.
	  Say Y if you want to enable use of the Network Processing Unit.

config SM_DEBUGCC_ATOLL
	tristate "ATOLL Debug Clock Controller"
	depends on COMMON_CLK_QCOM
	help
	  Support for the debug clock controller on Qualcomm Technologies, Inc
	  ATOLL devices.
<<<<<<< HEAD
	  Say Y if you want to support the clock measurement functionality.
=======
	  Say Y if you want to support the clock measurement functionality.

config SDM_GCC_429W
        tristate "SDM429W Global Clock Controller"
	depends on COMMON_CLK_QCOM
	help
	  Support for the global clock controller on SDM429W devices.
	  Say Y if you want to use peripheral devices such as UART, SPI,
	  I2C, USB, UFS, SDCC, Display, Camera, Video etc.

config SDM_DEBUGCC_429W
	tristate "SDM429W Debug Clock Controller"
	depends on SDM_GCC_429W
	help
	  Support for the debug clock controller on Qualcomm Technologies, Inc
	  SDM429W devices.
	  Say Y if you want to support the clock measurement functionality.

config CLOCK_CPU_SDM
	bool "CPU SDM Clock Controller"
	depends on COMMON_CLK_QCOM
	help
	 Support for the cpu clock controller on SDM based devices(e.g. SDM429).
	 Say Y if you want to support CPU clock scaling using
	 CPUfreq drivers for dynamic power management.
>>>>>>> a1f19153
<|MERGE_RESOLUTION|>--- conflicted
+++ resolved
@@ -671,9 +671,6 @@
 	help
 	  Support for the debug clock controller on Qualcomm Technologies, Inc
 	  ATOLL devices.
-<<<<<<< HEAD
-	  Say Y if you want to support the clock measurement functionality.
-=======
 	  Say Y if you want to support the clock measurement functionality.
 
 config SDM_GCC_429W
@@ -698,5 +695,4 @@
 	help
 	 Support for the cpu clock controller on SDM based devices(e.g. SDM429).
 	 Say Y if you want to support CPU clock scaling using
-	 CPUfreq drivers for dynamic power management.
->>>>>>> a1f19153
+	 CPUfreq drivers for dynamic power management.