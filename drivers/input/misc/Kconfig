#
# Input misc drivers configuration
#
menuconfig INPUT_MISC
	bool "Miscellaneous devices"
	help
	  Say Y here, and a list of miscellaneous input drivers will be displayed.
	  Everything that didn't fit into the other categories is here. This option
	  doesn't affect the kernel.

	  If unsure, say Y.

if INPUT_MISC

config INPUT_88PM860X_ONKEY
	tristate "88PM860x ONKEY support"
	depends on MFD_88PM860X
	help
	  Support the ONKEY of Marvell 88PM860x PMICs as an input device
	  reporting power button status.

	  To compile this driver as a module, choose M here: the module
	  will be called 88pm860x_onkey.

config INPUT_88PM80X_ONKEY
	tristate "88PM80x ONKEY support"
	depends on MFD_88PM800
	help
	  Support the ONKEY of Marvell 88PM80x PMICs as an input device
	  reporting power button status.

	  To compile this driver as a module, choose M here: the module
	  will be called 88pm80x_onkey.

config INPUT_AB8500_PONKEY
	tristate "AB8500 Pon (PowerOn) Key"
	depends on AB8500_CORE
	help
	  Say Y here to use the PowerOn Key for ST-Ericsson's AB8500
	  Mix-Sig PMIC.

	  To compile this driver as a module, choose M here: the module
	  will be called ab8500-ponkey.

config INPUT_AD714X
	tristate "Analog Devices AD714x Capacitance Touch Sensor"
	help
	  Say Y here if you want to support an AD7142/3/7/8/7A touch sensor.

	  You should select a bus connection too.

	  To compile this driver as a module, choose M here: the
	  module will be called ad714x.

config INPUT_AD714X_I2C
	tristate "support I2C bus connection"
	depends on INPUT_AD714X && I2C
	default y
	help
	  Say Y here if you have AD7142/AD7147 hooked to an I2C bus.

	  To compile this driver as a module, choose M here: the
	  module will be called ad714x-i2c.

config INPUT_AD714X_SPI
	tristate "support SPI bus connection"
	depends on INPUT_AD714X && SPI
	default y
	help
	  Say Y here if you have AD7142/AD7147 hooked to a SPI bus.

	  To compile this driver as a module, choose M here: the
	  module will be called ad714x-spi.

config INPUT_ARIZONA_HAPTICS
	tristate "Arizona haptics support"
	depends on MFD_ARIZONA && SND_SOC
	select INPUT_FF_MEMLESS
	help
	  Say Y to enable support for the haptics module in Arizona CODECs.

	  To compile this driver as a module, choose M here: the
	  module will be called arizona-haptics.

config INPUT_ATMEL_CAPTOUCH
	tristate "Atmel Capacitive Touch Button Driver"
	depends on OF || COMPILE_TEST
	depends on I2C
	help
	  Say Y here if an Atmel Capacitive Touch Button device which
	  implements "captouch" protocol is connected to I2C bus. Typically
	  this device consists of Atmel Touch sensor controlled by AtMegaXX
	  MCU running firmware based on Qtouch library.
	  One should find "atmel,captouch" node in the board specific DTS.

	  To compile this driver as a module, choose M here: the
	  module will be called atmel_captouch.

config INPUT_BMA150
	tristate "BMA150/SMB380 acceleration sensor support"
	depends on I2C
	select INPUT_POLLDEV
	help
	  Say Y here if you have Bosch Sensortec's BMA150 or SMB380
	  acceleration sensor hooked to an I2C bus.

	  To compile this driver as a module, choose M here: the
	  module will be called bma150.

config INPUT_E3X0_BUTTON
	tristate "NI Ettus Research USRP E3xx Button support."
	default n
	help
	  Say Y here to enable support for the NI Ettus Research
	  USRP E3xx Button.

	  To compile this driver as a module, choose M here: the
	  module will be called e3x0_button.

config INPUT_HBTP_INPUT
	tristate "HBTP input driver support"
	help
	  This option enables an input driver for the host based touch
	  processing.

	  Say Y to enable HBTP input driver.

	  To compile this driver as a module, choose M here: the
	  module will be called hbtp_input.

config INPUT_PCSPKR
	tristate "PC Speaker support"
	depends on PCSPKR_PLATFORM
	help
	  Say Y here if you want the standard PC Speaker to be used for
	  bells and whistles.

	  If unsure, say Y.

	  To compile this driver as a module, choose M here: the
	  module will be called pcspkr.

config INPUT_PM8941_PWRKEY
	tristate "Qualcomm PM8941 power key support"
	depends on MFD_SPMI_PMIC
	help
	  Say Y here if you want support for the power key usually found
	  on boards using a Qualcomm PM8941 compatible PMIC.

	  If unsure, say Y.

	  To compile this driver as a module, choose M here: the module
	  will be called pm8941-pwrkey.

config INPUT_PM8XXX_VIBRATOR
	tristate "Qualcomm PM8XXX vibrator support"
	depends on MFD_PM8XXX || MFD_SPMI_PMIC
	select INPUT_FF_MEMLESS
	help
	  This option enables device driver support for the vibrator
	  on Qualcomm PM8xxx chip. This driver supports ff-memless interface
	  from input framework.

	  To compile this driver as module, choose M here: the
	  module will be called pm8xxx-vibrator.

config INPUT_PMIC8XXX_PWRKEY
	tristate "PMIC8XXX power key support"
	depends on MFD_PM8XXX
	help
	  Say Y here if you want support for the PMIC8XXX power key.

	  If unsure, say N.

	  To compile this driver as a module, choose M here: the
	  module will be called pmic8xxx-pwrkey.

config INPUT_QPNP_POWER_ON
	tristate "QPNP PMIC Power-on support"
	depends on SPMI
	help
	  This option enables device driver support for the power-on
	  functionality of Qualcomm Technologies, Inc. PNP PMICs.  It supports
	  reporting the change in status of the KPDPWR_N line (connected to the
	  power-key) as well as reset features.

config INPUT_QTI_HAPTICS
	tristate "Haptics support for QTI PMIC"
	depends on MFD_SPMI_PMIC
	help
	  This option enables device driver support for the haptics peripheral
	  found on Qualcomm Technologies, Inc. PMICs.  The haptics peripheral
	  is capable of driving both LRA and ERM vibrators.  This module provides
	  haptic feedback for user actions such as a long press on the touch screen.

config INPUT_SPARCSPKR
	tristate "SPARC Speaker support"
	depends on PCI && SPARC64
	help
	  Say Y here if you want the standard Speaker on Sparc PCI systems
	  to be used for bells and whistles.

	  If unsure, say Y.

	  To compile this driver as a module, choose M here: the
	  module will be called sparcspkr.

config INPUT_M68K_BEEP
	tristate "M68k Beeper support"
	depends on M68K

config INPUT_MAX77693_HAPTIC
	tristate "MAXIM MAX77693/MAX77843 haptic controller support"
	depends on (MFD_MAX77693 || MFD_MAX77843) && PWM
	select INPUT_FF_MEMLESS
	help
	  This option enables support for the haptic controller on
	  MAXIM MAX77693 and MAX77843 chips.

	  To compile this driver as module, choose M here: the
	  module will be called max77693-haptic.

config INPUT_MAX8925_ONKEY
	tristate "MAX8925 ONKEY support"
	depends on MFD_MAX8925
	help
	  Support the ONKEY of MAX8925 PMICs as an input device
	  reporting power button status.

	  To compile this driver as a module, choose M here: the module
	  will be called max8925_onkey.

config INPUT_MAX8997_HAPTIC
	tristate "MAXIM MAX8997 haptic controller support"
	depends on PWM && MFD_MAX8997
	select INPUT_FF_MEMLESS
	help
	  This option enables device driver support for the haptic controller
	  on MAXIM MAX8997 chip. This driver supports ff-memless interface
	  from input framework.

	  To compile this driver as module, choose M here: the
	  module will be called max8997-haptic.

config INPUT_MC13783_PWRBUTTON
	tristate "MC13783 ON buttons"
	depends on MFD_MC13XXX
	help
	  Support the ON buttons of MC13783 PMIC as an input device
	  reporting power button status.

	  To compile this driver as a module, choose M here: the module
	  will be called mc13783-pwrbutton.

config INPUT_MMA8450
	tristate "MMA8450 - Freescale's 3-Axis, 8/12-bit Digital Accelerometer"
	depends on I2C
	select INPUT_POLLDEV
	help
	  Say Y here if you want to support Freescale's MMA8450 Accelerometer
	  through I2C interface.

	  To compile this driver as a module, choose M here: the
	  module will be called mma8450.

config INPUT_APANEL
	tristate "Fujitsu Lifebook Application Panel buttons"
	depends on X86 && I2C && LEDS_CLASS
	select INPUT_POLLDEV
	select CHECK_SIGNATURE
	help
	 Say Y here for support of the Application Panel buttons, used on
	 Fujitsu Lifebook. These are attached to the mainboard through
	 an SMBus interface managed by the I2C Intel ICH (i801) driver,
	 which you should also build for this kernel.

	 To compile this driver as a module, choose M here: the module will
	 be called apanel.

config INPUT_GP2A
	tristate "Sharp GP2AP002A00F I2C Proximity/Opto sensor driver"
	depends on I2C
	depends on GPIOLIB || COMPILE_TEST
	help
	  Say Y here if you have a Sharp GP2AP002A00F proximity/als combo-chip
	  hooked to an I2C bus.

	  To compile this driver as a module, choose M here: the
	  module will be called gp2ap002a00f.

config INPUT_GPIO_BEEPER
	tristate "Generic GPIO Beeper support"
	depends on GPIOLIB || COMPILE_TEST
	help
	  Say Y here if you have a beeper connected to a GPIO pin.

	  To compile this driver as a module, choose M here: the
	  module will be called gpio-beeper.

config INPUT_GPIO_TILT_POLLED
	tristate "Polled GPIO tilt switch"
	depends on GPIOLIB || COMPILE_TEST
	select INPUT_POLLDEV
	help
	  This driver implements support for tilt switches connected
	  to GPIO pins that are not capable of generating interrupts.

	  The list of gpios to use and the mapping of their states
	  to specific angles is done via platform data.

	  To compile this driver as a module, choose M here: the
	  module will be called gpio_tilt_polled.

config INPUT_GPIO_DECODER
	tristate "Polled GPIO Decoder Input driver"
	depends on GPIOLIB || COMPILE_TEST
	select INPUT_POLLDEV
	help
	 Say Y here if you want driver to read status of multiple GPIO
	 lines and report the encoded value as an absolute integer to
	 input subsystem.

	 To compile this driver as a module, choose M here: the module
	 will be called gpio_decoder.

config INPUT_IXP4XX_BEEPER
	tristate "IXP4XX Beeper support"
	depends on ARCH_IXP4XX
	help
	  If you say yes here, you can connect a beeper to the
	  ixp4xx gpio pins. This is used by the LinkSys NSLU2.

	  If unsure, say Y.

	  To compile this driver as a module, choose M here: the
	  module will be called ixp4xx-beeper.

config INPUT_COBALT_BTNS
	tristate "Cobalt button interface"
	depends on MIPS_COBALT
	select INPUT_POLLDEV
	help
	  Say Y here if you want to support MIPS Cobalt button interface.

	  To compile this driver as a module, choose M here: the
	  module will be called cobalt_btns.

config INPUT_CPCAP_PWRBUTTON
	tristate "CPCAP OnKey"
	depends on MFD_CPCAP
	help
	  Say Y here if you want to enable power key reporting via the
	  Motorola CPCAP chip.

	  To compile this driver as a module, choose M here. The module will
	  be called cpcap-pwrbutton.

config INPUT_WISTRON_BTNS
	tristate "x86 Wistron laptop button interface"
	depends on X86_32
	select INPUT_POLLDEV
	select INPUT_SPARSEKMAP
	select NEW_LEDS
	select LEDS_CLASS
	select CHECK_SIGNATURE
	help
	  Say Y here for support of Wistron laptop button interfaces, used on
	  laptops of various brands, including Acer and Fujitsu-Siemens. If
	  available, mail and wifi LEDs will be controllable via /sys/class/leds.

	  To compile this driver as a module, choose M here: the module will
	  be called wistron_btns.

config INPUT_ATLAS_BTNS
	tristate "x86 Atlas button interface"
	depends on X86 && ACPI
	help
	  Say Y here for support of Atlas wallmount touchscreen buttons.
	  The events will show up as scancodes F1 through F9 via evdev.

	  To compile this driver as a module, choose M here: the module will
	  be called atlas_btns.

config INPUT_ATI_REMOTE2
	tristate "ATI / Philips USB RF remote control"
	depends on USB_ARCH_HAS_HCD
	select USB
	help
	  Say Y here if you want to use an ATI or Philips USB RF remote control.
	  These are RF remotes with USB receivers.
	  ATI Remote Wonder II comes with some ATI's All-In-Wonder video cards
	  and is also available as a separate product.
	  This driver provides mouse pointer, left and right mouse buttons,
	  and maps all the other remote buttons to keypress events.

	  To compile this driver as a module, choose M here: the module will be
	  called ati_remote2.

config INPUT_KEYSPAN_REMOTE
	tristate "Keyspan DMR USB remote control"
	depends on USB_ARCH_HAS_HCD
	select USB
	help
	  Say Y here if you want to use a Keyspan DMR USB remote control.
	  Currently only the UIA-11 type of receiver has been tested.  The tag
	  on the receiver that connects to the USB port should have a P/N that
	  will tell you what type of DMR you have.  The UIA-10 type is not
	  supported at this time.  This driver maps all buttons to keypress
	  events.

	  To compile this driver as a module, choose M here: the module will
	  be called keyspan_remote.

config INPUT_KXTJ9
	tristate "Kionix KXTJ9 tri-axis digital accelerometer"
	depends on I2C
	help
	  Say Y here to enable support for the Kionix KXTJ9 digital tri-axis
	  accelerometer.

	  To compile this driver as a module, choose M here: the module will
	  be called kxtj9.

config INPUT_KXTJ9_POLLED_MODE
	bool "Enable polling mode support"
	depends on INPUT_KXTJ9
	select INPUT_POLLDEV
	help
	  Say Y here if you need accelerometer to work in polling mode.

config INPUT_POWERMATE
	tristate "Griffin PowerMate and Contour Jog support"
	depends on USB_ARCH_HAS_HCD
	select USB
	help
	  Say Y here if you want to use Griffin PowerMate or Contour Jog devices.
	  These are aluminum dials which can measure clockwise and anticlockwise
	  rotation.  The dial also acts as a pushbutton.  The base contains an LED
	  which can be instructed to pulse or to switch to a particular intensity.

	  You can download userspace tools from
	  <http://sowerbutts.com/powermate/>.

	  To compile this driver as a module, choose M here: the
	  module will be called powermate.

config INPUT_YEALINK
	tristate "Yealink usb-p1k voip phone"
	depends on USB_ARCH_HAS_HCD
	select USB
	help
	  Say Y here if you want to enable keyboard and LCD functions of the
	  Yealink usb-p1k usb phones. The audio part is enabled by the generic
	  usb sound driver, so you might want to enable that as well.

	  For information about how to use these additional functions, see
	  <file:Documentation/input/yealink.txt>.

	  To compile this driver as a module, choose M here: the module will be
	  called yealink.

config INPUT_CM109
	tristate "C-Media CM109 USB I/O Controller"
	depends on USB_ARCH_HAS_HCD
	select USB
	help
	  Say Y here if you want to enable keyboard and buzzer functions of the
	  C-Media CM109 usb phones. The audio part is enabled by the generic
	  usb sound driver, so you might want to enable that as well.

	  To compile this driver as a module, choose M here: the module will be
	  called cm109.

config INPUT_REGULATOR_HAPTIC
	tristate "Regulator haptics support"
	depends on REGULATOR
	select INPUT_FF_MEMLESS
	help
	  This option enables device driver support for the haptic controlled
	  by a regulator. This driver supports ff-memless interface
	  from input framework.

	  To compile this driver as a module, choose M here: the
	  module will be called regulator-haptic.

config INPUT_RETU_PWRBUTTON
	tristate "Retu Power button Driver"
	depends on MFD_RETU
	help
	  Say Y here if you want to enable power key reporting via the
	  Retu chips found in Nokia Internet Tablets (770, N800, N810).

	  To compile this driver as a module, choose M here. The module will
	  be called retu-pwrbutton.

config INPUT_TPS65218_PWRBUTTON
	tristate "TPS65218 Power button driver"
	depends on (MFD_TPS65217 || MFD_TPS65218)
	help
	  Say Y here if you want to enable power buttong reporting for
	  TPS65217 and TPS65218 Power Management IC devices.

	  To compile this driver as a module, choose M here. The module will
	  be called tps65218-pwrbutton.

config INPUT_AXP20X_PEK
	tristate "X-Powers AXP20X power button driver"
	depends on MFD_AXP20X
	help
	  Say Y here if you want to enable power key reporting via the
	  AXP20X PMIC.

	  To compile this driver as a module, choose M here. The module will
	  be called axp20x-pek.


config INPUT_TWL4030_PWRBUTTON
	tristate "TWL4030 Power button Driver"
	depends on TWL4030_CORE
	help
	  Say Y here if you want to enable power key reporting via the
	  TWL4030 family of chips.

	  To compile this driver as a module, choose M here. The module will
	  be called twl4030_pwrbutton.

config INPUT_TWL4030_VIBRA
	tristate "Support for TWL4030 Vibrator"
	depends on TWL4030_CORE
	select MFD_TWL4030_AUDIO
	select INPUT_FF_MEMLESS
	help
	  This option enables support for TWL4030 Vibrator Driver.

	  To compile this driver as a module, choose M here. The module will
	  be called twl4030_vibra.

config INPUT_TWL6040_VIBRA
	tristate "Support for TWL6040 Vibrator"
	depends on TWL6040_CORE
	select INPUT_FF_MEMLESS
	help
	  This option enables support for TWL6040 Vibrator Driver.

	  To compile this driver as a module, choose M here. The module will
	  be called twl6040_vibra.

config INPUT_UINPUT
	tristate "User level driver support"
	help
	  Say Y here if you want to support user level drivers for input
	  subsystem accessible under char device 10:223 - /dev/input/uinput.

	  To compile this driver as a module, choose M here: the
	  module will be called uinput.

config INPUT_SGI_BTNS
	tristate "SGI Indy/O2 volume button interface"
	depends on SGI_IP22 || SGI_IP32
	select INPUT_POLLDEV
	help
	  Say Y here if you want to support SGI Indy/O2 volume button interface.

	  To compile this driver as a module, choose M here: the
	  module will be called sgi_btns.

config INPUT_GPIO
	tristate "GPIO driver support"
	help
	  Say Y here if you want to support gpio based keys, wheels etc...

config HP_SDC_RTC
	tristate "HP SDC Real Time Clock"
	depends on (GSC || HP300) && SERIO
	select HP_SDC
	help
	  Say Y here if you want to support the built-in real time clock
	  of the HP SDC controller.

config INPUT_PALMAS_PWRBUTTON
	tristate "Palmas Power button Driver"
	depends on MFD_PALMAS
	help
	  Say Y here if you want to enable power key reporting via the
	  Palmas family of PMICs.

	  To compile this driver as a module, choose M here. The module will
	  be called palmas_pwrbutton.

config INPUT_PCF50633_PMU
	tristate "PCF50633 PMU events"
	depends on MFD_PCF50633
	help
	 Say Y to include support for delivering  PMU events via  input
	 layer on NXP PCF50633.

config INPUT_PCF8574
	tristate "PCF8574 Keypad input device"
	depends on I2C
	help
	  Say Y here if you want to support a keypad connected via I2C
	  with a PCF8574.

	  To compile this driver as a module, choose M here: the
	  module will be called pcf8574_keypad.

config INPUT_PWM_BEEPER
	tristate "PWM beeper support"
	depends on PWM
	help
	  Say Y here to get support for PWM based beeper devices.

	  If unsure, say N.

	  To compile this driver as a module, choose M here: the module will be
	  called pwm-beeper.

config INPUT_PWM_VIBRA
	tristate "PWM vibrator support"
	depends on PWM
	select INPUT_FF_MEMLESS
	help
	  Say Y here to get support for PWM based vibrator devices.

	  If unsure, say N.

	  To compile this driver as a module, choose M here: the module will be
	  called pwm-vibra.

config INPUT_RK805_PWRKEY
	tristate "Rockchip RK805 PMIC power key support"
	depends on MFD_RK808
	help
	  Select this option to enable power key driver for RK805.

	  If unsure, say N.

	  To compile this driver as a module, choose M here: the module will be
	  called rk805_pwrkey.

config INPUT_GPIO_ROTARY_ENCODER
	tristate "Rotary encoders connected to GPIO pins"
	depends on GPIOLIB || COMPILE_TEST
	help
	  Say Y here to add support for rotary encoders connected to GPIO lines.
	  Check file:Documentation/input/rotary-encoder.txt for more
	  information.

	  To compile this driver as a module, choose M here: the
	  module will be called rotary_encoder.

config INPUT_RB532_BUTTON
	tristate "Mikrotik Routerboard 532 button interface"
	depends on MIKROTIK_RB532
	depends on GPIOLIB
	select INPUT_POLLDEV
	help
	  Say Y here if you want support for the S1 button built into
	  Mikrotik's Routerboard 532.

	  To compile this driver as a module, choose M here: the
	  module will be called rb532_button.

config INPUT_DA9052_ONKEY
	tristate "Dialog DA9052/DA9053 Onkey"
	depends on PMIC_DA9052
	help
	  Support the ONKEY of Dialog DA9052 PMICs as an input device
	  reporting power button status.

	  To compile this driver as a module, choose M here: the
	  module will be called da9052_onkey.

config INPUT_DA9055_ONKEY
	tristate "Dialog Semiconductor DA9055 ONKEY"
	depends on MFD_DA9055
	help
	  Support the ONKEY of DA9055 PMICs as an input device
	  reporting power button status.

	  To compile this driver as a module, choose M here: the module
	  will be called da9055_onkey.

config INPUT_DA9063_ONKEY
	tristate "Dialog DA9063/62/61 OnKey"
	depends on MFD_DA9063 || MFD_DA9062
	help
	  Support the ONKEY of Dialog DA9063, DA9062 and DA9061 Power
	  Management ICs as an input device capable of reporting the
	  power button status.

	  To compile this driver as a module, choose M here: the module
	  will be called da9063_onkey.

config INPUT_DM355EVM
	tristate "TI DaVinci DM355 EVM Keypad and IR Remote"
	depends on MFD_DM355EVM_MSP
	select INPUT_SPARSEKMAP
	help
	  Supports the pushbuttons and IR remote used with
	  the DM355 EVM board.

	  To compile this driver as a module, choose M here: the
	  module will be called dm355evm_keys.

config INPUT_BFIN_ROTARY
	tristate "Blackfin Rotary support"
	depends on BF54x || BF52x
	help
	  Say Y here if you want to use the Blackfin Rotary.

	  To compile this driver as a module, choose M here: the
	  module will be called bfin-rotary.

config INPUT_WM831X_ON
	tristate "WM831X ON pin"
	depends on MFD_WM831X
	help
	  Support the ON pin of WM831X PMICs as an input device
	  reporting power button status.

	  To compile this driver as a module, choose M here: the module
	  will be called wm831x_on.

config INPUT_PCAP
	tristate "Motorola EZX PCAP misc input events"
	depends on EZX_PCAP
	help
	  Say Y here if you want to use Power key and Headphone button
	  on Motorola EZX phones.

	  To compile this driver as a module, choose M here: the
	  module will be called pcap_keys.

config INPUT_ADXL34X
	tristate "Analog Devices ADXL34x Three-Axis Digital Accelerometer"
	default n
	help
	  Say Y here if you have a Accelerometer interface using the
	  ADXL345/6 controller, and your board-specific initialization
	  code includes that in its table of devices.

	  This driver can use either I2C or SPI communication to the
	  ADXL345/6 controller.  Select the appropriate method for
	  your system.

	  If unsure, say N (but it's safe to say "Y").

	  To compile this driver as a module, choose M here: the
	  module will be called adxl34x.

config INPUT_ADXL34X_I2C
	tristate "support I2C bus connection"
	depends on INPUT_ADXL34X && I2C
	default y
	help
	  Say Y here if you have ADXL345/6 hooked to an I2C bus.

	  To compile this driver as a module, choose M here: the
	  module will be called adxl34x-i2c.

config INPUT_ADXL34X_SPI
	tristate "support SPI bus connection"
	depends on INPUT_ADXL34X && SPI
	default y
	help
	  Say Y here if you have ADXL345/6 hooked to a SPI bus.

	  To compile this driver as a module, choose M here: the
	  module will be called adxl34x-spi.

config INPUT_IMS_PCU
	tristate "IMS Passenger Control Unit driver"
	depends on USB
	depends on LEDS_CLASS
	help
	  Say Y here if you have system with IMS Rave Passenger Control Unit.

	  To compile this driver as a module, choose M here: the module will be
	  called ims_pcu.

config INPUT_CMA3000
	tristate "VTI CMA3000 Tri-axis accelerometer"
	help
	  Say Y here if you want to use VTI CMA3000_D0x Accelerometer
	  driver

	  This driver currently only supports I2C interface to the
	  controller. Also select the I2C method.

	  If unsure, say N

	  To compile this driver as a module, choose M here: the
	  module will be called cma3000_d0x.

config INPUT_CMA3000_I2C
	tristate "Support I2C bus connection"
	depends on INPUT_CMA3000 && I2C
	help
	  Say Y here if you want to use VTI CMA3000_D0x Accelerometer
	  through I2C interface.

	  To compile this driver as a module, choose M here: the
	  module will be called cma3000_d0x_i2c.

config INPUT_XEN_KBDDEV_FRONTEND
	tristate "Xen virtual keyboard and mouse support"
	depends on XEN
	default y
	select XEN_XENBUS_FRONTEND
	help
	  This driver implements the front-end of the Xen virtual
	  keyboard and mouse device driver.  It communicates with a back-end
	  in another domain.

	  To compile this driver as a module, choose M here: the
	  module will be called xen-kbdfront.

config INPUT_SIRFSOC_ONKEY
	tristate "CSR SiRFSoC power on/off/suspend key support"
	depends on ARCH_SIRF && OF
	default y
	help
	  Say Y here if you want to support for the SiRFSoC power on/off/suspend key
	  in Linux, after you press the onkey, system will suspend.

	  If unsure, say N.

config INPUT_IDEAPAD_SLIDEBAR
	tristate "IdeaPad Laptop Slidebar"
	depends on INPUT
	depends on SERIO_I8042
	help
	  Say Y here if you have an IdeaPad laptop with a slidebar.

	  To compile this driver as a module, choose M here: the
	  module will be called ideapad_slidebar.

config INPUT_SOC_BUTTON_ARRAY
	tristate "Windows-compatible SoC Button Array"
	depends on KEYBOARD_GPIO
	help
	  Say Y here if you have a SoC-based tablet that originally
	  runs Windows 8.

	  To compile this driver as a module, choose M here: the
	  module will be called soc_button_array.

config INPUT_DRV260X_HAPTICS
	tristate "TI DRV260X haptics support"
	depends on INPUT && I2C
	depends on GPIOLIB || COMPILE_TEST
	select INPUT_FF_MEMLESS
	select REGMAP_I2C
	help
	  Say Y to enable support for the TI DRV260X haptics driver.

	  To compile this driver as a module, choose M here: the
	  module will be called drv260x-haptics.

config INPUT_DRV2624_HAPTICS
        tristate "TI DRV2624 haptics support"
        depends on INPUT && I2C
        select INPUT_FF_MEMLESS
        select REGMAP_I2C
        help
          Say Y to enable support for the TI DRV2624 haptics driver.

          To compile this driver as a module, choose M here: the
          module will be called drv2624-haptics.

config INPUT_DRV2665_HAPTICS
	tristate "TI DRV2665 haptics support"
	depends on INPUT && I2C
	select INPUT_FF_MEMLESS
	select REGMAP_I2C
	help
	  Say Y to enable support for the TI DRV2665 haptics driver.

	  To compile this driver as a module, choose M here: the
	  module will be called drv2665-haptics.

config INPUT_DRV2667_HAPTICS
	tristate "TI DRV2667 haptics support"
	depends on INPUT && I2C
	select INPUT_FF_MEMLESS
	select REGMAP_I2C
	help
	  Say Y to enable support for the TI DRV2667 haptics driver.

	  To compile this driver as a module, choose M here: the
	  module will be called drv2667-haptics.

config INPUT_HISI_POWERKEY
	tristate "Hisilicon PMIC ONKEY support"
	depends on ARCH_HISI || COMPILE_TEST
	help
	  Say Y to enable support for PMIC ONKEY.

	  To compile this driver as a module, choose M here: the
	  module will be called hisi_powerkey.

<<<<<<< HEAD
config FPC_FINGERPRINT
    default n
    tristate "fpc1020 fingerprint driver"

endif
=======
endif

source "drivers/input/misc/lm36011/Kconfig"
source "drivers/input/misc/vd6281/Kconfig"
>>>>>>> fbab955f
<|MERGE_RESOLUTION|>--- conflicted
+++ resolved
@@ -900,15 +900,11 @@
 	  To compile this driver as a module, choose M here: the
 	  module will be called hisi_powerkey.
 
-<<<<<<< HEAD
 config FPC_FINGERPRINT
     default n
     tristate "fpc1020 fingerprint driver"
 
 endif
-=======
-endif
 
 source "drivers/input/misc/lm36011/Kconfig"
-source "drivers/input/misc/vd6281/Kconfig"
->>>>>>> fbab955f
+source "drivers/input/misc/vd6281/Kconfig"