--- conflicted
+++ resolved
@@ -900,15 +900,8 @@
 	  To compile this driver as a module, choose M here: the
 	  module will be called hisi_powerkey.
 
-<<<<<<< HEAD
-endif
-
-source "drivers/input/misc/lm36011/Kconfig"
-source "drivers/input/misc/vd6281/Kconfig"
-=======
 config FPC_FINGERPRINT
     default n
     tristate "fpc1020 fingerprint driver"
 
-endif
->>>>>>> 7dbae7ad
+endif