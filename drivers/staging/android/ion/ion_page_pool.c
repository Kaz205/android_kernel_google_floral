/*
 * drivers/staging/android/ion/ion_mem_pool.c
 *
 * Copyright (C) 2011 Google, Inc.
 *
 * This software is licensed under the terms of the GNU General Public
 * License version 2, as published by the Free Software Foundation, and
 * may be copied, distributed, and modified under those terms.
 *
 * This program is distributed in the hope that it will be useful,
 * but WITHOUT ANY WARRANTY; without even the implied warranty of
 * MERCHANTABILITY or FITNESS FOR A PARTICULAR PURPOSE.  See the
 * GNU General Public License for more details.
 *
 */

#include <linux/debugfs.h>
#include <linux/dma-mapping.h>
#include <linux/err.h>
#include <linux/fs.h>
#include <linux/list.h>
#include <linux/init.h>
#include <linux/slab.h>
#include <linux/swap.h>
#include <linux/sched/signal.h>

#include "ion.h"

/*
 * We avoid atomic_long_t to minimize cache flushes at the cost of possible
 * race which would result in a small accounting inaccuracy that we can
 * tolerate.
 */
static long nr_total_pages;

static void *ion_page_pool_alloc_pages(struct ion_page_pool *pool)
{
	struct page *page = alloc_pages(pool->gfp_mask, pool->order);

<<<<<<< HEAD
	if (page) {
		mod_node_page_state(page_pgdat(page), NR_ION_HEAP,
				    1 << pool->order);
		mm_event_count(MM_KERN_ALLOC, 1 << pool->order);
	}

=======
>>>>>>> a1f19153
	return page;
}

static void ion_page_pool_free_pages(struct ion_page_pool *pool,
				     struct page *page)
{
	__free_pages(page, pool->order);
	mod_node_page_state(page_pgdat(page), NR_ION_HEAP, -(1 << pool->order));
}

static int ion_page_pool_add(struct ion_page_pool *pool, struct page *page)
{
	mutex_lock(&pool->mutex);
	if (PageHighMem(page)) {
		list_add_tail(&page->lru, &pool->high_items);
		pool->high_count++;
	} else {
		list_add_tail(&page->lru, &pool->low_items);
		pool->low_count++;
	}

<<<<<<< HEAD
	mod_node_page_state(page_pgdat(page), NR_ION_HEAP_POOL,
			    (1 << pool->order));
=======
>>>>>>> a1f19153
	nr_total_pages += 1 << pool->order;
	mod_node_page_state(page_pgdat(page), NR_KERNEL_MISC_RECLAIMABLE,
							1 << pool->order);
	mutex_unlock(&pool->mutex);
	return 0;
}

static struct page *ion_page_pool_remove(struct ion_page_pool *pool, bool high)
{
	struct page *page;

	if (high) {
		BUG_ON(!pool->high_count);
		page = list_first_entry(&pool->high_items, struct page, lru);
		pool->high_count--;
	} else {
		BUG_ON(!pool->low_count);
		page = list_first_entry(&pool->low_items, struct page, lru);
		pool->low_count--;
	}

	list_del(&page->lru);
<<<<<<< HEAD
	mod_node_page_state(page_pgdat(page), NR_ION_HEAP_POOL,
			    -(1 << pool->order));
=======
>>>>>>> a1f19153
	nr_total_pages -= 1 << pool->order;
	mod_node_page_state(page_pgdat(page), NR_KERNEL_MISC_RECLAIMABLE,
							-(1 << pool->order));
	return page;
}

struct page *ion_page_pool_alloc(struct ion_page_pool *pool, bool *from_pool)
{
	struct page *page = NULL;

	BUG_ON(!pool);

	if (fatal_signal_pending(current))
		return ERR_PTR(-EINTR);

	if (*from_pool && mutex_trylock(&pool->mutex)) {
		if (pool->high_count)
			page = ion_page_pool_remove(pool, true);
		else if (pool->low_count)
			page = ion_page_pool_remove(pool, false);
		mutex_unlock(&pool->mutex);
	}
	if (!page) {
		page = ion_page_pool_alloc_pages(pool);
		*from_pool = false;
	}

	if (!page)
		return ERR_PTR(-ENOMEM);
	return page;
}
<<<<<<< HEAD

/*
 * Tries to allocate from only the specified Pool and returns NULL otherwise
 */
struct page *ion_page_pool_alloc_pool_only(struct ion_page_pool *pool)
{
	struct page *page = NULL;

	if (!pool)
		return ERR_PTR(-EINVAL);

=======

/*
 * Tries to allocate from only the specified Pool and returns NULL otherwise
 */
struct page *ion_page_pool_alloc_pool_only(struct ion_page_pool *pool)
{
	struct page *page = NULL;

	if (!pool)
		return ERR_PTR(-EINVAL);

>>>>>>> a1f19153
	if (mutex_trylock(&pool->mutex)) {
		if (pool->high_count)
			page = ion_page_pool_remove(pool, true);
		else if (pool->low_count)
			page = ion_page_pool_remove(pool, false);
		mutex_unlock(&pool->mutex);
	}

	if (!page)
		return ERR_PTR(-ENOMEM);
	return page;
}

void ion_page_pool_free(struct ion_page_pool *pool, struct page *page)
{
	int ret;

	ret = ion_page_pool_add(pool, page);
	if (ret)
		ion_page_pool_free_pages(pool, page);
}

void ion_page_pool_free_immediate(struct ion_page_pool *pool, struct page *page)
{
	ion_page_pool_free_pages(pool, page);
}

int ion_page_pool_total(struct ion_page_pool *pool, bool high)
{
	int count = pool->low_count;

	if (high)
		count += pool->high_count;

	return count << pool->order;
}

<<<<<<< HEAD
=======
#ifdef CONFIG_ION_SYSTEM_HEAP
>>>>>>> a1f19153
long ion_page_pool_nr_pages(void)
{
	/* Correct possible overflow caused by racing writes */
	if (nr_total_pages < 0)
		nr_total_pages = 0;
	return nr_total_pages;
}
<<<<<<< HEAD
=======
#endif
>>>>>>> a1f19153

int ion_page_pool_shrink(struct ion_page_pool *pool, gfp_t gfp_mask,
			 int nr_to_scan)
{
	int freed = 0;
	bool high;

	if (current_is_kswapd())
		high = true;
	else
		high = !!(gfp_mask & __GFP_HIGHMEM);

	if (nr_to_scan == 0)
		return ion_page_pool_total(pool, high);

	while (freed < nr_to_scan) {
		struct page *page;

		mutex_lock(&pool->mutex);
		if (pool->low_count) {
			page = ion_page_pool_remove(pool, false);
		} else if (high && pool->high_count) {
			page = ion_page_pool_remove(pool, true);
		} else {
			mutex_unlock(&pool->mutex);
			break;
		}
		mutex_unlock(&pool->mutex);
		ion_page_pool_free_pages(pool, page);
		freed += (1 << pool->order);
	}

	return freed;
}

struct ion_page_pool *ion_page_pool_create(gfp_t gfp_mask, unsigned int order,
					   bool cached)
{
	struct ion_page_pool *pool = kmalloc(sizeof(*pool), GFP_KERNEL);

	if (!pool)
		return NULL;
	pool->high_count = 0;
	pool->low_count = 0;
	INIT_LIST_HEAD(&pool->low_items);
	INIT_LIST_HEAD(&pool->high_items);
	pool->gfp_mask = gfp_mask;
	pool->order = order;
	mutex_init(&pool->mutex);
	plist_node_init(&pool->list, order);
	if (cached)
		pool->cached = true;

	return pool;
}

void ion_page_pool_destroy(struct ion_page_pool *pool)
{
	kfree(pool);
}

static int __init ion_page_pool_init(void)
{
	return 0;
}
device_initcall(ion_page_pool_init);<|MERGE_RESOLUTION|>--- conflicted
+++ resolved
@@ -37,15 +37,12 @@
 {
 	struct page *page = alloc_pages(pool->gfp_mask, pool->order);
 
-<<<<<<< HEAD
 	if (page) {
 		mod_node_page_state(page_pgdat(page), NR_ION_HEAP,
 				    1 << pool->order);
 		mm_event_count(MM_KERN_ALLOC, 1 << pool->order);
 	}
 
-=======
->>>>>>> a1f19153
 	return page;
 }
 
@@ -67,14 +64,9 @@
 		pool->low_count++;
 	}
 
-<<<<<<< HEAD
+	nr_total_pages += 1 << pool->order;
 	mod_node_page_state(page_pgdat(page), NR_ION_HEAP_POOL,
 			    (1 << pool->order));
-=======
->>>>>>> a1f19153
-	nr_total_pages += 1 << pool->order;
-	mod_node_page_state(page_pgdat(page), NR_KERNEL_MISC_RECLAIMABLE,
-							1 << pool->order);
 	mutex_unlock(&pool->mutex);
 	return 0;
 }
@@ -94,14 +86,9 @@
 	}
 
 	list_del(&page->lru);
-<<<<<<< HEAD
+	nr_total_pages -= 1 << pool->order;
 	mod_node_page_state(page_pgdat(page), NR_ION_HEAP_POOL,
 			    -(1 << pool->order));
-=======
->>>>>>> a1f19153
-	nr_total_pages -= 1 << pool->order;
-	mod_node_page_state(page_pgdat(page), NR_KERNEL_MISC_RECLAIMABLE,
-							-(1 << pool->order));
 	return page;
 }
 
@@ -130,7 +117,6 @@
 		return ERR_PTR(-ENOMEM);
 	return page;
 }
-<<<<<<< HEAD
 
 /*
  * Tries to allocate from only the specified Pool and returns NULL otherwise
@@ -142,19 +128,6 @@
 	if (!pool)
 		return ERR_PTR(-EINVAL);
 
-=======
-
-/*
- * Tries to allocate from only the specified Pool and returns NULL otherwise
- */
-struct page *ion_page_pool_alloc_pool_only(struct ion_page_pool *pool)
-{
-	struct page *page = NULL;
-
-	if (!pool)
-		return ERR_PTR(-EINVAL);
-
->>>>>>> a1f19153
 	if (mutex_trylock(&pool->mutex)) {
 		if (pool->high_count)
 			page = ion_page_pool_remove(pool, true);
@@ -192,10 +165,7 @@
 	return count << pool->order;
 }
 
-<<<<<<< HEAD
-=======
 #ifdef CONFIG_ION_SYSTEM_HEAP
->>>>>>> a1f19153
 long ion_page_pool_nr_pages(void)
 {
 	/* Correct possible overflow caused by racing writes */
@@ -203,10 +173,7 @@
 		nr_total_pages = 0;
 	return nr_total_pages;
 }
-<<<<<<< HEAD
-=======
 #endif
->>>>>>> a1f19153
 
 int ion_page_pool_shrink(struct ion_page_pool *pool, gfp_t gfp_mask,
 			 int nr_to_scan)
