--- conflicted
+++ resolved
@@ -1020,8 +1020,6 @@
 }
 EXPORT_SYMBOL_GPL(rndis_set_param_medium);
 
-<<<<<<< HEAD
-=======
 u32 rndis_get_dl_max_xfer_size(struct rndis_params *params)
 {
 	pr_debug("%s:\n", __func__);
@@ -1034,7 +1032,6 @@
 	return params->ul_max_xfer_size;
 }
 
->>>>>>> a1f19153
 void rndis_set_max_pkt_xfer(struct rndis_params *params, u8 max_pkt_per_xfer)
 {
 	pr_debug("%s:\n", __func__);
@@ -1165,7 +1162,6 @@
 
 	if (skb->len > rndis_ul_max_xfer_size_rcvd)
 		rndis_ul_max_xfer_size_rcvd = skb->len;
-<<<<<<< HEAD
 
 	while (skb->len) {
 		struct rndis_packet_msg_type *hdr;
@@ -1179,21 +1175,6 @@
 			return -EINVAL;
 		}
 
-=======
-
-	while (skb->len) {
-		struct rndis_packet_msg_type *hdr;
-		struct sk_buff          *skb2;
-		u32             msg_len, data_offset, data_len;
-
-		if (skb->len < sizeof(*hdr)) {
-			pr_err("invalid rndis pkt: skblen:%u hdr_len:%zu",
-					skb->len, sizeof(*hdr));
-			dev_kfree_skb_any(skb);
-			return -EINVAL;
-		}
-
->>>>>>> a1f19153
 		hdr = (void *)skb->data;
 		msg_len = le32_to_cpu(hdr->MessageLength);
 		data_offset = le32_to_cpu(hdr->DataOffset);
