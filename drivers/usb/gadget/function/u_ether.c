--- conflicted
+++ resolved
@@ -57,11 +57,6 @@
  * blocks and still have efficient handling. */
 #define GETHER_MAX_MTU_SIZE 15412
 #define GETHER_MAX_ETH_FRAME_LEN (GETHER_MAX_MTU_SIZE + ETH_HLEN)
-
-static struct workqueue_struct	*uether_wq;
-
-/* Extra buffer size to allocate for tx */
-#define EXTRA_ALLOCATION_SIZE_U_ETH	128
 
 static struct workqueue_struct	*uether_wq;
 
@@ -810,11 +805,7 @@
 	}
 
 	/* apply outgoing CDC or RNDIS filters */
-<<<<<<< HEAD
-	if (!test_bit(RMNET_MODE_LLP_IP, &dev->flags) &&
-=======
 	if (skb && !test_bit(RMNET_MODE_LLP_IP, &dev->flags) &&
->>>>>>> a1f19153
 			!is_promisc(cdc_filter)) {
 		u8		*dest = skb->data;
 
@@ -882,12 +873,6 @@
 	if (dev->wrap) {
 		if (dev->port_usb)
 			skb = dev->wrap(dev->port_usb, skb);
-<<<<<<< HEAD
-		if (!skb) {
-			spin_unlock_irqrestore(&dev->lock, flags);
-			/* Multi frame CDC protocols may store the frame for
-			 * later which is not a dropped frame.
-=======
 	}
 
 	if (!skb) {
@@ -928,7 +913,6 @@
 			 * requests queued more than the tx requests that can
 			 * be queued with no interrupt flag set sequentially.
 			 * Otherwise, packets may be blocked forever.
->>>>>>> a1f19153
 			 */
 			if (dev->no_tx_req_used > MAX_TX_REQ_WITH_NO_INT) {
 				list_add(&req->list, &dev->tx_reqs);
@@ -937,44 +921,6 @@
 			}
 		}
 
-<<<<<<< HEAD
-	dev->tx_skb_hold_count++;
-	spin_unlock_irqrestore(&dev->lock, flags);
-
-	if (multi_pkt_xfer) {
-		pr_debug("req->length:%d header_len:%u\n"
-				"skb->len:%d skb->data_len:%d\n",
-				req->length, dev->header_len,
-				skb->len, skb->data_len);
-		/* Add RNDIS Header */
-		memcpy(req->buf + req->length, dev->port_usb->header,
-						dev->header_len);
-		/* Increment req length by header size */
-		req->length += dev->header_len;
-		/* Copy received IP data from SKB */
-		memcpy(req->buf + req->length, skb->data, skb->len);
-		/* Increment req length by skb data length */
-		req->length += skb->len;
-		length = req->length;
-		dev_kfree_skb_any(skb);
-
-		spin_lock_irqsave(&dev->req_lock, flags);
-		if (dev->tx_skb_hold_count < dev->dl_max_pkts_per_xfer) {
-			/*
-			 * should allow aggregation only, if the number of
-			 * requests queued more than the tx requests that can
-			 * be queued with no interrupt flag set sequentially.
-			 * Otherwise, packets may be blocked forever.
-			 */
-			if (dev->no_tx_req_used > MAX_TX_REQ_WITH_NO_INT) {
-				list_add(&req->list, &dev->tx_reqs);
-				spin_unlock_irqrestore(&dev->req_lock, flags);
-				goto success;
-			}
-		}
-
-=======
->>>>>>> a1f19153
 		dev->no_tx_req_used++;
 		spin_unlock_irqrestore(&dev->req_lock, flags);
 
