--- conflicted
+++ resolved
@@ -402,7 +402,6 @@
 			saved_config |= DWC3_GUSB2PHYCFG_SUSPHY;
 			reg &= ~DWC3_GUSB2PHYCFG_SUSPHY;
 		}
-<<<<<<< HEAD
 
 		if (reg & DWC3_GUSB2PHYCFG_ENBLSLPM) {
 			saved_config |= DWC3_GUSB2PHYCFG_ENBLSLPM;
@@ -411,8 +410,6 @@
 
 		if (saved_config)
 			dwc3_writel(dwc->regs, DWC3_GUSB2PHYCFG(0), reg);
-=======
->>>>>>> 15457316
 	}
 
 	dwc3_writel(dep->regs, DWC3_DEPCMDPAR0, params->param0);
@@ -874,23 +871,6 @@
 			dwc3_gadget_giveback(dep, req, -ESHUTDOWN);
 	}
 
-<<<<<<< HEAD
-	if (dep->number == 1 && dwc->ep0state != EP0_SETUP_PHASE) {
-		unsigned int dir;
-
-		dbg_log_string("CTRLPEND", dwc->ep0state);
-		dir = !!dwc->ep0_expect_in;
-		if (dwc->ep0state == EP0_DATA_PHASE)
-			dwc3_ep0_end_control_data(dwc, dwc->eps[dir]);
-		else
-			dwc3_ep0_end_control_data(dwc, dwc->eps[!dir]);
-
-		dwc->eps[0]->trb_enqueue = 0;
-		dwc->eps[1]->trb_enqueue = 0;
-	}
-
-=======
->>>>>>> 15457316
 	dbg_log_string("DONE for %s(%d)", dep->name, dep->number);
 }
 
@@ -2300,13 +2280,10 @@
 
 	ret = dwc3_gadget_run_stop(dwc, is_on, false);
 	spin_unlock_irqrestore(&dwc->lock, flags);
-<<<<<<< HEAD
-=======
 	if (!is_on && ret == -ETIMEDOUT) {
 		dev_err(dwc->dev, "%s: Core soft reset...\n", __func__);
 		dwc3_device_core_soft_reset(dwc);
 	}
->>>>>>> 15457316
 	enable_irq(dwc->irq);
 
 	pm_runtime_mark_last_busy(dwc->dev);
@@ -3876,18 +3853,11 @@
 	u32 reg;
 	ktime_t start_time;
 
-<<<<<<< HEAD
 	if(!evt)
 		return IRQ_NONE;
 
 	dwc = evt->dwc;
 
-=======
-	if (!evt)
-		return IRQ_NONE;
-
-	dwc = evt->dwc;
->>>>>>> 15457316
 	start_time = ktime_get();
 	dwc->irq_cnt++;
 
