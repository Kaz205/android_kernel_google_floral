/* Copyright (c) 2018-2019, The Linux Foundation. All rights reserved.
 *
 * This program is free software; you can redistribute it and/or modify
 * it under the terms of the GNU General Public License version 2 and
 * only version 2 as published by the Free Software Foundation.
 *
 * This program is distributed in the hope that it will be useful,
 * but WITHOUT ANY WARRANTY; without even the implied warranty of
 * MERCHANTABILITY or FITNESS FOR A PARTICULAR PURPOSE. See the
 * GNU General Public License for more details.
 */

#include <linux/debugfs.h>
#include <linux/device.h>
#include <linux/dma-direction.h>
#include <linux/dma-mapping.h>
#include <linux/interrupt.h>
#include <linux/list.h>
#include <linux/of.h>
#include <linux/module.h>
#include <linux/slab.h>
#include <linux/wait.h>
#include <linux/mhi.h>
#include <linux/memblock.h>
#include "mhi_internal.h"

const char * const mhi_log_level_str[MHI_MSG_LVL_MAX] = {
	[MHI_MSG_LVL_VERBOSE] = "Verbose",
	[MHI_MSG_LVL_INFO] = "Info",
	[MHI_MSG_LVL_ERROR] = "Error",
	[MHI_MSG_LVL_CRITICAL] = "Critical",
	[MHI_MSG_LVL_MASK_ALL] = "Mask all",
};

const char * const mhi_ee_str[MHI_EE_MAX] = {
	[MHI_EE_PBL] = "PBL",
	[MHI_EE_SBL] = "SBL",
	[MHI_EE_AMSS] = "AMSS",
	[MHI_EE_RDDM] = "RDDM",
	[MHI_EE_WFW] = "WFW",
	[MHI_EE_PTHRU] = "PASS THRU",
	[MHI_EE_EDL] = "EDL",
	[MHI_EE_DISABLE_TRANSITION] = "DISABLE",
	[MHI_EE_NOT_SUPPORTED] = "NOT SUPPORTED",
};

const char * const mhi_state_tran_str[MHI_ST_TRANSITION_MAX] = {
	[MHI_ST_TRANSITION_PBL] = "PBL",
	[MHI_ST_TRANSITION_READY] = "READY",
	[MHI_ST_TRANSITION_SBL] = "SBL",
	[MHI_ST_TRANSITION_MISSION_MODE] = "MISSION MODE",
	[MHI_ST_TRANSITION_DISABLE] = "DISABLE",
};

const char * const mhi_state_str[MHI_STATE_MAX] = {
	[MHI_STATE_RESET] = "RESET",
	[MHI_STATE_READY] = "READY",
	[MHI_STATE_M0] = "M0",
	[MHI_STATE_M1] = "M1",
	[MHI_STATE_M2] = "M2",
	[MHI_STATE_M3] = "M3",
	[MHI_STATE_M3_FAST] = "M3_FAST",
	[MHI_STATE_BHI] = "BHI",
	[MHI_STATE_SYS_ERR] = "SYS_ERR",
};

static const char * const mhi_pm_state_str[] = {
	[MHI_PM_BIT_DISABLE] = "DISABLE",
	[MHI_PM_BIT_POR] = "POR",
	[MHI_PM_BIT_M0] = "M0",
	[MHI_PM_BIT_M2] = "M2",
	[MHI_PM_BIT_M3_ENTER] = "M?->M3",
	[MHI_PM_BIT_M3] = "M3",
	[MHI_PM_BIT_M3_EXIT] = "M3->M0",
	[MHI_PM_BIT_FW_DL_ERR] = "FW DL Error",
	[MHI_PM_BIT_SYS_ERR_DETECT] = "SYS_ERR Detect",
	[MHI_PM_BIT_SYS_ERR_PROCESS] = "SYS_ERR Process",
	[MHI_PM_BIT_SHUTDOWN_PROCESS] = "SHUTDOWN Process",
	[MHI_PM_BIT_LD_ERR_FATAL_DETECT] = "LD or Error Fatal Detect",
	[MHI_PM_BIT_SHUTDOWN_NO_ACCESS] = "SHUTDOWN No Access",
};

struct mhi_bus mhi_bus;

struct mhi_controller *find_mhi_controller_by_name(const char *name)
{
	struct mhi_controller *mhi_cntrl, *tmp_cntrl;

	list_for_each_entry_safe(mhi_cntrl, tmp_cntrl, &mhi_bus.controller_list,
				 node) {
<<<<<<< HEAD
		if (!strcmp(name, mhi_cntrl->name))
=======
		if (mhi_cntrl->name && (!strcmp(name, mhi_cntrl->name)))
>>>>>>> 15457316
			return mhi_cntrl;
	}

	return NULL;
}

const char *to_mhi_pm_state_str(enum MHI_PM_STATE state)
{
	int index = find_last_bit((unsigned long *)&state, 32);

	if (index >= ARRAY_SIZE(mhi_pm_state_str))
		return "Invalid State";

	return mhi_pm_state_str[index];
}

static ssize_t log_level_show(struct device *dev,
			      struct device_attribute *attr,
			      char *buf)
{
	struct mhi_device *mhi_dev = to_mhi_device(dev);
	struct mhi_controller *mhi_cntrl = mhi_dev->mhi_cntrl;

	return snprintf(buf, PAGE_SIZE, "%s\n",
			TO_MHI_LOG_LEVEL_STR(mhi_cntrl->log_lvl));
}

static ssize_t log_level_store(struct device *dev,
			       struct device_attribute *attr,
			       const char *buf,
			       size_t count)
{
	struct mhi_device *mhi_dev = to_mhi_device(dev);
	struct mhi_controller *mhi_cntrl = mhi_dev->mhi_cntrl;
	enum MHI_DEBUG_LEVEL log_level;

	if (kstrtou32(buf, 0, &log_level) < 0)
		return -EINVAL;

	mhi_cntrl->log_lvl = log_level;

	MHI_LOG("IPC log level changed to: %s\n",
		TO_MHI_LOG_LEVEL_STR(log_level));

	return count;
}
static DEVICE_ATTR_RW(log_level);

static ssize_t bus_vote_show(struct device *dev,
			     struct device_attribute *attr,
			     char *buf)
{
	struct mhi_device *mhi_dev = to_mhi_device(dev);

	return snprintf(buf, PAGE_SIZE, "%d\n",
			atomic_read(&mhi_dev->bus_vote));
}

static ssize_t bus_vote_store(struct device *dev,
			      struct device_attribute *attr,
			      const char *buf,
			      size_t count)
{
	struct mhi_device *mhi_dev = to_mhi_device(dev);
	int ret = -EINVAL;

	if (sysfs_streq(buf, "get")) {
		ret = mhi_device_get_sync(mhi_dev, MHI_VOTE_BUS);
	} else if (sysfs_streq(buf, "put")) {
		mhi_device_put(mhi_dev, MHI_VOTE_BUS);
		ret = 0;
	}

	return ret ? ret : count;
}
static DEVICE_ATTR_RW(bus_vote);

static ssize_t device_vote_show(struct device *dev,
				struct device_attribute *attr,
				char *buf)
{
	struct mhi_device *mhi_dev = to_mhi_device(dev);

	return snprintf(buf, PAGE_SIZE, "%d\n",
			atomic_read(&mhi_dev->dev_vote));
}

static ssize_t device_vote_store(struct device *dev,
				 struct device_attribute *attr,
				 const char *buf,
				 size_t count)
{
	struct mhi_device *mhi_dev = to_mhi_device(dev);
	int ret = -EINVAL;

	if (sysfs_streq(buf, "get")) {
		ret = mhi_device_get_sync(mhi_dev, MHI_VOTE_DEVICE);
	} else if (sysfs_streq(buf, "put")) {
		mhi_device_put(mhi_dev, MHI_VOTE_DEVICE);
		ret = 0;
	}

	return ret ? ret : count;
}
static DEVICE_ATTR_RW(device_vote);

static struct attribute *mhi_sysfs_attrs[] = {
	&dev_attr_log_level.attr,
	&dev_attr_bus_vote.attr,
	&dev_attr_device_vote.attr,
	NULL,
};

static const struct attribute_group mhi_sysfs_group = {
	.attrs = mhi_sysfs_attrs,
};

int mhi_create_sysfs(struct mhi_controller *mhi_cntrl)
{
	return sysfs_create_group(&mhi_cntrl->mhi_dev->dev.kobj,
				  &mhi_sysfs_group);
}

void mhi_destroy_sysfs(struct mhi_controller *mhi_cntrl)
{
	struct mhi_device *mhi_dev = mhi_cntrl->mhi_dev;

	sysfs_remove_group(&mhi_dev->dev.kobj, &mhi_sysfs_group);

	/* relinquish any pending votes for device */
	while (atomic_read(&mhi_dev->dev_vote))
		mhi_device_put(mhi_dev, MHI_VOTE_DEVICE);

	/* remove pending votes for the bus */
	while (atomic_read(&mhi_dev->bus_vote))
		mhi_device_put(mhi_dev, MHI_VOTE_BUS);
}

/* MHI protocol require transfer ring to be aligned to ring length */
static int mhi_alloc_aligned_ring(struct mhi_controller *mhi_cntrl,
				  struct mhi_ring *ring,
				  u64 len)
{
	ring->alloc_size = len + (len - 1);
	ring->pre_aligned = mhi_alloc_coherent(mhi_cntrl, ring->alloc_size,
					       &ring->dma_handle, GFP_KERNEL);
	if (!ring->pre_aligned)
		return -ENOMEM;

	ring->iommu_base = (ring->dma_handle + (len - 1)) & ~(len - 1);
	ring->base = ring->pre_aligned + (ring->iommu_base - ring->dma_handle);
	return 0;
}

void mhi_deinit_free_irq(struct mhi_controller *mhi_cntrl)
{
	int i;
	struct mhi_event *mhi_event = mhi_cntrl->mhi_event;

	for (i = 0; i < mhi_cntrl->total_ev_rings; i++, mhi_event++) {
		if (!mhi_event->request_irq)
			continue;

		free_irq(mhi_cntrl->irq[mhi_event->msi], mhi_event);
	}

	free_irq(mhi_cntrl->irq[0], mhi_cntrl);
}

int mhi_init_irq_setup(struct mhi_controller *mhi_cntrl)
{
	int i;
	int ret;
	struct mhi_event *mhi_event = mhi_cntrl->mhi_event;

	/* for BHI INTVEC msi */
	ret = request_threaded_irq(mhi_cntrl->irq[0], mhi_intvec_handlr,
				   mhi_intvec_threaded_handlr,
				   IRQF_ONESHOT | IRQF_NO_SUSPEND,
				   "mhi", mhi_cntrl);
	if (ret)
		return ret;

	for (i = 0; i < mhi_cntrl->total_ev_rings; i++, mhi_event++) {
		if (!mhi_event->request_irq)
			continue;

		ret = request_irq(mhi_cntrl->irq[mhi_event->msi],
				  mhi_msi_handlr, IRQF_SHARED | IRQF_NO_SUSPEND,
				  "mhi", mhi_event);
		if (ret) {
			MHI_ERR("Error requesting irq:%d for ev:%d\n",
				mhi_cntrl->irq[mhi_event->msi], i);
			goto error_request;
		}
	}

	return 0;

error_request:
	for (--i, --mhi_event; i >= 0; i--, mhi_event--) {
		if (!mhi_event->request_irq)
			continue;

		free_irq(mhi_cntrl->irq[mhi_event->msi], mhi_event);
	}
	free_irq(mhi_cntrl->irq[0], mhi_cntrl);

	return ret;
}

void mhi_deinit_dev_ctxt(struct mhi_controller *mhi_cntrl)
{
	int i;
	struct mhi_ctxt *mhi_ctxt = mhi_cntrl->mhi_ctxt;
	struct mhi_cmd *mhi_cmd;
	struct mhi_event *mhi_event;
	struct mhi_ring *ring;

	mhi_cmd = mhi_cntrl->mhi_cmd;
	for (i = 0; i < NR_OF_CMD_RINGS; i++, mhi_cmd++) {
		ring = &mhi_cmd->ring;
		mhi_free_coherent(mhi_cntrl, ring->alloc_size,
				  ring->pre_aligned, ring->dma_handle);
		ring->base = NULL;
		ring->iommu_base = 0;
	}

	mhi_free_coherent(mhi_cntrl,
			  sizeof(*mhi_ctxt->cmd_ctxt) * NR_OF_CMD_RINGS,
			  mhi_ctxt->cmd_ctxt, mhi_ctxt->cmd_ctxt_addr);

	mhi_event = mhi_cntrl->mhi_event;
	for (i = 0; i < mhi_cntrl->total_ev_rings; i++, mhi_event++) {
		if (mhi_event->offload_ev)
			continue;

		ring = &mhi_event->ring;
		mhi_free_coherent(mhi_cntrl, ring->alloc_size,
				  ring->pre_aligned, ring->dma_handle);
		ring->base = NULL;
		ring->iommu_base = 0;
	}

	mhi_free_coherent(mhi_cntrl, sizeof(*mhi_ctxt->er_ctxt) *
			  mhi_cntrl->total_ev_rings, mhi_ctxt->er_ctxt,
			  mhi_ctxt->er_ctxt_addr);

	mhi_free_coherent(mhi_cntrl, sizeof(*mhi_ctxt->chan_ctxt) *
			  mhi_cntrl->max_chan, mhi_ctxt->chan_ctxt,
			  mhi_ctxt->chan_ctxt_addr);

	kfree(mhi_ctxt);
	mhi_cntrl->mhi_ctxt = NULL;
}

static int mhi_init_debugfs_mhi_states_open(struct inode *inode,
					    struct file *fp)
{
	return single_open(fp, mhi_debugfs_mhi_states_show, inode->i_private);
}

static int mhi_init_debugfs_mhi_event_open(struct inode *inode, struct file *fp)
{
	return single_open(fp, mhi_debugfs_mhi_event_show, inode->i_private);
}

static int mhi_init_debugfs_mhi_chan_open(struct inode *inode, struct file *fp)
{
	return single_open(fp, mhi_debugfs_mhi_chan_show, inode->i_private);
}

static const struct file_operations debugfs_state_ops = {
	.open = mhi_init_debugfs_mhi_states_open,
	.release = single_release,
	.read = seq_read,
};

static const struct file_operations debugfs_ev_ops = {
	.open = mhi_init_debugfs_mhi_event_open,
	.release = single_release,
	.read = seq_read,
};

static const struct file_operations debugfs_chan_ops = {
	.open = mhi_init_debugfs_mhi_chan_open,
	.release = single_release,
	.read = seq_read,
};

DEFINE_SIMPLE_ATTRIBUTE(debugfs_trigger_reset_fops, NULL,
			mhi_debugfs_trigger_reset, "%llu\n");

void mhi_init_debugfs(struct mhi_controller *mhi_cntrl)
{
	struct dentry *dentry;
	char node[32];

	if (!mhi_cntrl->parent)
		return;

	snprintf(node, sizeof(node), "%04x_%02u:%02u.%02u",
		 mhi_cntrl->dev_id, mhi_cntrl->domain, mhi_cntrl->bus,
		 mhi_cntrl->slot);

	dentry = debugfs_create_dir(node, mhi_cntrl->parent);
	if (IS_ERR_OR_NULL(dentry))
		return;

	debugfs_create_file("states", 0444, dentry, mhi_cntrl,
			    &debugfs_state_ops);
	debugfs_create_file("events", 0444, dentry, mhi_cntrl,
			    &debugfs_ev_ops);
	debugfs_create_file("chan", 0444, dentry, mhi_cntrl, &debugfs_chan_ops);
	debugfs_create_file("reset", 0444, dentry, mhi_cntrl,
			    &debugfs_trigger_reset_fops);
	mhi_cntrl->dentry = dentry;
}

void mhi_deinit_debugfs(struct mhi_controller *mhi_cntrl)
{
	debugfs_remove_recursive(mhi_cntrl->dentry);
	mhi_cntrl->dentry = NULL;
}

int mhi_init_dev_ctxt(struct mhi_controller *mhi_cntrl)
{
	struct mhi_ctxt *mhi_ctxt;
	struct mhi_chan_ctxt *chan_ctxt;
	struct mhi_event_ctxt *er_ctxt;
	struct mhi_cmd_ctxt *cmd_ctxt;
	struct mhi_chan *mhi_chan;
	struct mhi_event *mhi_event;
	struct mhi_cmd *mhi_cmd;
	int ret = -ENOMEM, i;

	atomic_set(&mhi_cntrl->dev_wake, 0);
	atomic_set(&mhi_cntrl->alloc_size, 0);
	atomic_set(&mhi_cntrl->pending_pkts, 0);

	mhi_ctxt = kzalloc(sizeof(*mhi_ctxt), GFP_KERNEL);
	if (!mhi_ctxt)
		return -ENOMEM;

	/* setup channel ctxt */
	mhi_ctxt->chan_ctxt = mhi_alloc_coherent(mhi_cntrl,
			sizeof(*mhi_ctxt->chan_ctxt) * mhi_cntrl->max_chan,
			&mhi_ctxt->chan_ctxt_addr, GFP_KERNEL);
	if (!mhi_ctxt->chan_ctxt)
		goto error_alloc_chan_ctxt;

	mhi_chan = mhi_cntrl->mhi_chan;
	chan_ctxt = mhi_ctxt->chan_ctxt;
	for (i = 0; i < mhi_cntrl->max_chan; i++, chan_ctxt++, mhi_chan++) {
		/* If it's offload channel skip this step */
		if (mhi_chan->offload_ch)
			continue;

		chan_ctxt->chstate = MHI_CH_STATE_DISABLED;
		chan_ctxt->brstmode = mhi_chan->db_cfg.brstmode;
		chan_ctxt->pollcfg = mhi_chan->db_cfg.pollcfg;
		chan_ctxt->chtype = mhi_chan->type;
		chan_ctxt->erindex = mhi_chan->er_index;

		mhi_chan->ch_state = MHI_CH_STATE_DISABLED;
		mhi_chan->tre_ring.db_addr = &chan_ctxt->wp;
	}

	/* setup event context */
	mhi_ctxt->er_ctxt = mhi_alloc_coherent(mhi_cntrl,
			sizeof(*mhi_ctxt->er_ctxt) * mhi_cntrl->total_ev_rings,
			&mhi_ctxt->er_ctxt_addr, GFP_KERNEL);
	if (!mhi_ctxt->er_ctxt)
		goto error_alloc_er_ctxt;

	er_ctxt = mhi_ctxt->er_ctxt;
	mhi_event = mhi_cntrl->mhi_event;
	for (i = 0; i < mhi_cntrl->total_ev_rings; i++, er_ctxt++,
		     mhi_event++) {
		struct mhi_ring *ring = &mhi_event->ring;

		/* it's a satellite ev, we do not touch it */
		if (mhi_event->offload_ev)
			continue;

		er_ctxt->intmodc = 0;
		er_ctxt->intmodt = mhi_event->intmod;
		er_ctxt->ertype = MHI_ER_TYPE_VALID;
		er_ctxt->msivec = mhi_event->msi;
		mhi_event->db_cfg.db_mode = true;

		ring->el_size = sizeof(struct mhi_tre);
		ring->len = ring->el_size * ring->elements;
		ret = mhi_alloc_aligned_ring(mhi_cntrl, ring, ring->len);
		if (ret)
			goto error_alloc_er;

		ring->rp = ring->wp = ring->base;
		er_ctxt->rbase = ring->iommu_base;
		er_ctxt->rp = er_ctxt->wp = er_ctxt->rbase;
		er_ctxt->rlen = ring->len;
		ring->ctxt_wp = &er_ctxt->wp;
	}

	/* setup cmd context */
	mhi_ctxt->cmd_ctxt = mhi_alloc_coherent(mhi_cntrl,
				sizeof(*mhi_ctxt->cmd_ctxt) * NR_OF_CMD_RINGS,
				&mhi_ctxt->cmd_ctxt_addr, GFP_KERNEL);
	if (!mhi_ctxt->cmd_ctxt)
		goto error_alloc_er;

	mhi_cmd = mhi_cntrl->mhi_cmd;
	cmd_ctxt = mhi_ctxt->cmd_ctxt;
	for (i = 0; i < NR_OF_CMD_RINGS; i++, mhi_cmd++, cmd_ctxt++) {
		struct mhi_ring *ring = &mhi_cmd->ring;

		ring->el_size = sizeof(struct mhi_tre);
		ring->elements = CMD_EL_PER_RING;
		ring->len = ring->el_size * ring->elements;
		ret = mhi_alloc_aligned_ring(mhi_cntrl, ring, ring->len);
		if (ret)
			goto error_alloc_cmd;

		ring->rp = ring->wp = ring->base;
		cmd_ctxt->rbase = ring->iommu_base;
		cmd_ctxt->rp = cmd_ctxt->wp = cmd_ctxt->rbase;
		cmd_ctxt->rlen = ring->len;
		ring->ctxt_wp = &cmd_ctxt->wp;
	}

	mhi_cntrl->mhi_ctxt = mhi_ctxt;

	return 0;

error_alloc_cmd:
	for (--i, --mhi_cmd; i >= 0; i--, mhi_cmd--) {
		struct mhi_ring *ring = &mhi_cmd->ring;

		mhi_free_coherent(mhi_cntrl, ring->alloc_size,
				  ring->pre_aligned, ring->dma_handle);
	}
	mhi_free_coherent(mhi_cntrl,
			  sizeof(*mhi_ctxt->cmd_ctxt) * NR_OF_CMD_RINGS,
			  mhi_ctxt->cmd_ctxt, mhi_ctxt->cmd_ctxt_addr);
	i = mhi_cntrl->total_ev_rings;
	mhi_event = mhi_cntrl->mhi_event + i;

error_alloc_er:
	for (--i, --mhi_event; i >= 0; i--, mhi_event--) {
		struct mhi_ring *ring = &mhi_event->ring;

		if (mhi_event->offload_ev)
			continue;

		mhi_free_coherent(mhi_cntrl, ring->alloc_size,
				  ring->pre_aligned, ring->dma_handle);
	}
	mhi_free_coherent(mhi_cntrl, sizeof(*mhi_ctxt->er_ctxt) *
			  mhi_cntrl->total_ev_rings, mhi_ctxt->er_ctxt,
			  mhi_ctxt->er_ctxt_addr);

error_alloc_er_ctxt:
	mhi_free_coherent(mhi_cntrl, sizeof(*mhi_ctxt->chan_ctxt) *
			  mhi_cntrl->max_chan, mhi_ctxt->chan_ctxt,
			  mhi_ctxt->chan_ctxt_addr);

error_alloc_chan_ctxt:
	kfree(mhi_ctxt);

	return ret;
}

/* to be used only if a single event ring with the type is present */
static int mhi_get_er_index(struct mhi_controller *mhi_cntrl,
			    enum mhi_er_data_type type)
{
	int i;
	struct mhi_event *mhi_event = mhi_cntrl->mhi_event;

	/* find event ring for requested type */
	for (i = 0; i < mhi_cntrl->total_ev_rings; i++, mhi_event++) {
		if (mhi_event->data_type == type)
			return mhi_event->er_index;
	}

	return -ENOENT;
}

int mhi_init_timesync(struct mhi_controller *mhi_cntrl)
{
	struct mhi_timesync *mhi_tsync;
	u32 time_offset, db_offset;
	int ret;

	read_lock_bh(&mhi_cntrl->pm_lock);

	if (!MHI_REG_ACCESS_VALID(mhi_cntrl->pm_state)) {
		ret = -EIO;
		goto exit_timesync;
	}

	ret = mhi_get_capability_offset(mhi_cntrl, TIMESYNC_CAP_ID,
					&time_offset);
	if (ret) {
		MHI_LOG("No timesync capability found\n");
		goto exit_timesync;
	}

	read_unlock_bh(&mhi_cntrl->pm_lock);

	if (!mhi_cntrl->time_get || !mhi_cntrl->lpm_disable ||
	     !mhi_cntrl->lpm_enable)
		return -EINVAL;

	/* register method supported */
	mhi_tsync = kzalloc(sizeof(*mhi_tsync), GFP_KERNEL);
	if (!mhi_tsync)
		return -ENOMEM;

	spin_lock_init(&mhi_tsync->lock);
	mutex_init(&mhi_tsync->lpm_mutex);
	INIT_LIST_HEAD(&mhi_tsync->head);
	init_completion(&mhi_tsync->completion);

	/* save time_offset for obtaining time */
	MHI_LOG("TIME OFFS:0x%x\n", time_offset);
	mhi_tsync->time_reg = mhi_cntrl->regs + time_offset
			      + TIMESYNC_TIME_LOW_OFFSET;

	mhi_cntrl->mhi_tsync = mhi_tsync;

	ret = mhi_create_timesync_sysfs(mhi_cntrl);
	if (unlikely(ret)) {
		/* kernel method still work */
		MHI_ERR("Failed to create timesync sysfs nodes\n");
	}

	read_lock_bh(&mhi_cntrl->pm_lock);

	if (!MHI_REG_ACCESS_VALID(mhi_cntrl->pm_state)) {
		ret = -EIO;
		goto exit_timesync;
	}

	/* get DB offset if supported, else return */
	ret = mhi_read_reg(mhi_cntrl, mhi_cntrl->regs,
			   time_offset + TIMESYNC_DB_OFFSET, &db_offset);
	if (ret || !db_offset) {
		ret = 0;
		goto exit_timesync;
	}

	MHI_LOG("TIMESYNC_DB OFFS:0x%x\n", db_offset);
	mhi_tsync->db = mhi_cntrl->regs + db_offset;

	read_unlock_bh(&mhi_cntrl->pm_lock);

	/* get time-sync event ring configuration */
	ret = mhi_get_er_index(mhi_cntrl, MHI_ER_TSYNC_ELEMENT_TYPE);
	if (ret < 0) {
		MHI_LOG("Could not find timesync event ring\n");
		return ret;
	}

	mhi_tsync->er_index = ret;

	ret = mhi_send_cmd(mhi_cntrl, NULL, MHI_CMD_TIMSYNC_CFG);
	if (ret) {
		MHI_ERR("Failed to send time sync cfg cmd\n");
		return ret;
	}

	ret = wait_for_completion_timeout(&mhi_tsync->completion,
			msecs_to_jiffies(mhi_cntrl->timeout_ms));

	if (!ret || mhi_tsync->ccs != MHI_EV_CC_SUCCESS) {
		MHI_ERR("Failed to get time cfg cmd completion\n");
		return -EIO;
	}

	return 0;

exit_timesync:
	read_unlock_bh(&mhi_cntrl->pm_lock);

	return ret;
}

int mhi_init_sfr(struct mhi_controller *mhi_cntrl)
{
	struct mhi_sfr_info *sfr_info = mhi_cntrl->mhi_sfr;
	int ret = -EIO;

	if (!sfr_info)
		return ret;

	/* do a clean-up if we reach here post SSR */
	memset(sfr_info->str, 0, sfr_info->len);

	sfr_info->buf_addr = mhi_alloc_coherent(mhi_cntrl, sfr_info->len,
					&sfr_info->dma_addr, GFP_KERNEL);
	if (!sfr_info->buf_addr) {
		MHI_ERR("Failed to allocate memory for sfr\n");
		return -ENOMEM;
	}

	init_completion(&sfr_info->completion);

	ret = mhi_send_cmd(mhi_cntrl, NULL, MHI_CMD_SFR_CFG);
	if (ret) {
		MHI_ERR("Failed to send sfr cfg cmd\n");
		return ret;
	}

	ret = wait_for_completion_timeout(&sfr_info->completion,
			msecs_to_jiffies(mhi_cntrl->timeout_ms));
	if (!ret || sfr_info->ccs != MHI_EV_CC_SUCCESS) {
		MHI_ERR("Failed to get sfr cfg cmd completion\n");
		return -EIO;
	}

	return 0;
}

static int mhi_init_bw_scale(struct mhi_controller *mhi_cntrl)
{
	int ret, er_index;
	u32 bw_cfg_offset;

	/* controller doesn't support dynamic bw switch */
	if (!mhi_cntrl->bw_scale)
		return -ENODEV;

	ret = mhi_get_capability_offset(mhi_cntrl, BW_SCALE_CAP_ID,
					&bw_cfg_offset);
	if (ret)
		return ret;

	/* No ER configured to support BW scale */
	er_index = mhi_get_er_index(mhi_cntrl, MHI_ER_BW_SCALE_ELEMENT_TYPE);
	if (ret < 0)
		return er_index;

	bw_cfg_offset += BW_SCALE_CFG_OFFSET;

	MHI_LOG("BW_CFG OFFSET:0x%x\n", bw_cfg_offset);

	/* advertise host support */
<<<<<<< HEAD
	mhi_write_reg(mhi_cntrl, mhi_cntrl->regs, bw_cfg_offset,
=======
	mhi_cntrl->write_reg(mhi_cntrl, mhi_cntrl->regs, bw_cfg_offset,
>>>>>>> 15457316
		      MHI_BW_SCALE_SETUP(er_index));

	return 0;
}

int mhi_init_mmio(struct mhi_controller *mhi_cntrl)
{
	u32 val;
	int i, ret;
	struct mhi_chan *mhi_chan;
	struct mhi_event *mhi_event;
	void __iomem *base = mhi_cntrl->regs;
	struct {
		u32 offset;
		u32 mask;
		u32 shift;
		u32 val;
	} reg_info[] = {
		{
			CCABAP_HIGHER, U32_MAX, 0,
			upper_32_bits(mhi_cntrl->mhi_ctxt->chan_ctxt_addr),
		},
		{
			CCABAP_LOWER, U32_MAX, 0,
			lower_32_bits(mhi_cntrl->mhi_ctxt->chan_ctxt_addr),
		},
		{
			ECABAP_HIGHER, U32_MAX, 0,
			upper_32_bits(mhi_cntrl->mhi_ctxt->er_ctxt_addr),
		},
		{
			ECABAP_LOWER, U32_MAX, 0,
			lower_32_bits(mhi_cntrl->mhi_ctxt->er_ctxt_addr),
		},
		{
			CRCBAP_HIGHER, U32_MAX, 0,
			upper_32_bits(mhi_cntrl->mhi_ctxt->cmd_ctxt_addr),
		},
		{
			CRCBAP_LOWER, U32_MAX, 0,
			lower_32_bits(mhi_cntrl->mhi_ctxt->cmd_ctxt_addr),
		},
		{
			MHICFG, MHICFG_NER_MASK, MHICFG_NER_SHIFT,
			mhi_cntrl->total_ev_rings,
		},
		{
			MHICFG, MHICFG_NHWER_MASK, MHICFG_NHWER_SHIFT,
			mhi_cntrl->hw_ev_rings,
		},
		{
			MHICTRLBASE_HIGHER, U32_MAX, 0,
			upper_32_bits(mhi_cntrl->iova_start),
		},
		{
			MHICTRLBASE_LOWER, U32_MAX, 0,
			lower_32_bits(mhi_cntrl->iova_start),
		},
		{
			MHIDATABASE_HIGHER, U32_MAX, 0,
			upper_32_bits(mhi_cntrl->iova_start),
		},
		{
			MHIDATABASE_LOWER, U32_MAX, 0,
			lower_32_bits(mhi_cntrl->iova_start),
		},
		{
			MHICTRLLIMIT_HIGHER, U32_MAX, 0,
			upper_32_bits(mhi_cntrl->iova_stop),
		},
		{
			MHICTRLLIMIT_LOWER, U32_MAX, 0,
			lower_32_bits(mhi_cntrl->iova_stop),
		},
		{
			MHIDATALIMIT_HIGHER, U32_MAX, 0,
			upper_32_bits(mhi_cntrl->iova_stop),
		},
		{
			MHIDATALIMIT_LOWER, U32_MAX, 0,
			lower_32_bits(mhi_cntrl->iova_stop),
		},
		{ 0, 0, 0 }
	};

	MHI_LOG("Initializing MMIO\n");

	/* set up DB register for all the chan rings */
	ret = mhi_read_reg_field(mhi_cntrl, base, CHDBOFF, CHDBOFF_CHDBOFF_MASK,
				 CHDBOFF_CHDBOFF_SHIFT, &val);
	if (ret)
		return -EIO;

	MHI_LOG("CHDBOFF:0x%x\n", val);

	/* setup wake db */
	mhi_cntrl->wake_db = base + val + (8 * MHI_DEV_WAKE_DB);
	mhi_cntrl->write_reg(mhi_cntrl, mhi_cntrl->wake_db, 4, 0);
	mhi_cntrl->write_reg(mhi_cntrl, mhi_cntrl->wake_db, 0, 0);
	mhi_cntrl->wake_set = false;

	/* setup bw scale db */
	mhi_cntrl->bw_scale_db = base + val + (8 * MHI_BW_SCALE_CHAN_DB);

	/* setup channel db addresses */
	mhi_chan = mhi_cntrl->mhi_chan;
	for (i = 0; i < mhi_cntrl->max_chan; i++, val += 8, mhi_chan++)
		mhi_chan->tre_ring.db_addr = base + val;

	/* setup event ring db addresses */
	ret = mhi_read_reg_field(mhi_cntrl, base, ERDBOFF, ERDBOFF_ERDBOFF_MASK,
				 ERDBOFF_ERDBOFF_SHIFT, &val);
	if (ret)
		return -EIO;

	MHI_LOG("ERDBOFF:0x%x\n", val);

	mhi_event = mhi_cntrl->mhi_event;
	for (i = 0; i < mhi_cntrl->total_ev_rings; i++, val += 8, mhi_event++) {
		if (mhi_event->offload_ev)
			continue;

		mhi_event->ring.db_addr = base + val;
	}

	/* set up DB register for primary CMD rings */
	mhi_cntrl->mhi_cmd[PRIMARY_CMD_RING].ring.db_addr = base + CRDB_LOWER;

	MHI_LOG("Programming all MMIO values.\n");
	for (i = 0; reg_info[i].offset; i++)
		mhi_write_reg_field(mhi_cntrl, base, reg_info[i].offset,
				    reg_info[i].mask, reg_info[i].shift,
				    reg_info[i].val);

	/* setup bandwidth scaling features */
	mhi_init_bw_scale(mhi_cntrl);

	return 0;
}

void mhi_deinit_chan_ctxt(struct mhi_controller *mhi_cntrl,
			  struct mhi_chan *mhi_chan)
{
	struct mhi_ring *buf_ring;
	struct mhi_ring *tre_ring;
	struct mhi_chan_ctxt *chan_ctxt;

	buf_ring = &mhi_chan->buf_ring;
	tre_ring = &mhi_chan->tre_ring;
	chan_ctxt = &mhi_cntrl->mhi_ctxt->chan_ctxt[mhi_chan->chan];

	mhi_free_coherent(mhi_cntrl, tre_ring->alloc_size,
			  tre_ring->pre_aligned, tre_ring->dma_handle);
	vfree(buf_ring->base);

	buf_ring->base = tre_ring->base = NULL;
	chan_ctxt->rbase = 0;
}

int mhi_init_chan_ctxt(struct mhi_controller *mhi_cntrl,
		       struct mhi_chan *mhi_chan)
{
	struct mhi_ring *buf_ring;
	struct mhi_ring *tre_ring;
	struct mhi_chan_ctxt *chan_ctxt;
	int ret;

	buf_ring = &mhi_chan->buf_ring;
	tre_ring = &mhi_chan->tre_ring;
	tre_ring->el_size = sizeof(struct mhi_tre);
	tre_ring->len = tre_ring->el_size * tre_ring->elements;
	chan_ctxt = &mhi_cntrl->mhi_ctxt->chan_ctxt[mhi_chan->chan];
	ret = mhi_alloc_aligned_ring(mhi_cntrl, tre_ring, tre_ring->len);
	if (ret)
		return -ENOMEM;

	buf_ring->el_size = sizeof(struct mhi_buf_info);
	buf_ring->len = buf_ring->el_size * buf_ring->elements;
	buf_ring->base = vzalloc(buf_ring->len);

	if (!buf_ring->base) {
		mhi_free_coherent(mhi_cntrl, tre_ring->alloc_size,
				  tre_ring->pre_aligned, tre_ring->dma_handle);
		return -ENOMEM;
	}

	chan_ctxt->chstate = MHI_CH_STATE_ENABLED;
	chan_ctxt->rbase = tre_ring->iommu_base;
	chan_ctxt->rp = chan_ctxt->wp = chan_ctxt->rbase;
	chan_ctxt->rlen = tre_ring->len;
	tre_ring->ctxt_wp = &chan_ctxt->wp;

	tre_ring->rp = tre_ring->wp = tre_ring->base;
	buf_ring->rp = buf_ring->wp = buf_ring->base;
	mhi_chan->db_cfg.db_mode = 1;

	/* update to all cores */
	smp_wmb();

	return 0;
}

int mhi_device_configure(struct mhi_device *mhi_dev,
			 enum dma_data_direction dir,
			 struct mhi_buf *cfg_tbl,
			 int elements)
{
	struct mhi_controller *mhi_cntrl = mhi_dev->mhi_cntrl;
	struct mhi_chan *mhi_chan;
	struct mhi_event_ctxt *er_ctxt;
	struct mhi_chan_ctxt *ch_ctxt;
	int er_index, chan;

	switch (dir) {
	case DMA_TO_DEVICE:
		mhi_chan = mhi_dev->ul_chan;
		break;
	case DMA_BIDIRECTIONAL:
	case DMA_FROM_DEVICE:
	case DMA_NONE:
		mhi_chan = mhi_dev->dl_chan;
		break;
	default:
		return -EINVAL;
	}

	er_index = mhi_chan->er_index;
	chan = mhi_chan->chan;

	for (; elements > 0; elements--, cfg_tbl++) {
		/* update event context array */
		if (!strcmp(cfg_tbl->name, "ECA")) {
			er_ctxt = &mhi_cntrl->mhi_ctxt->er_ctxt[er_index];
			if (sizeof(*er_ctxt) != cfg_tbl->len) {
				MHI_ERR(
					"Invalid ECA size, expected:%zu actual%zu\n",
					sizeof(*er_ctxt), cfg_tbl->len);
				return -EINVAL;
			}
			memcpy((void *)er_ctxt, cfg_tbl->buf, sizeof(*er_ctxt));
			continue;
		}

		/* update channel context array */
		if (!strcmp(cfg_tbl->name, "CCA")) {
			ch_ctxt = &mhi_cntrl->mhi_ctxt->chan_ctxt[chan];
			if (cfg_tbl->len != sizeof(*ch_ctxt)) {
				MHI_ERR(
					"Invalid CCA size, expected:%zu actual:%zu\n",
					sizeof(*ch_ctxt), cfg_tbl->len);
				return -EINVAL;
			}
			memcpy((void *)ch_ctxt, cfg_tbl->buf, sizeof(*ch_ctxt));
			continue;
		}

		return -EINVAL;
	}

	return 0;
}

static int of_parse_ev_cfg(struct mhi_controller *mhi_cntrl,
			   struct device_node *of_node)
{
	int i, ret, num = 0;
	struct mhi_event *mhi_event;
	struct device_node *child;

	of_node = of_find_node_by_name(of_node, "mhi_events");
	if (!of_node)
		return -EINVAL;

	for_each_available_child_of_node(of_node, child) {
		if (!strcmp(child->name, "mhi_event"))
			num++;
	}

	if (!num)
		return -EINVAL;

	mhi_cntrl->total_ev_rings = num;
	mhi_cntrl->mhi_event = kcalloc(num, sizeof(*mhi_cntrl->mhi_event),
				       GFP_KERNEL);
	if (!mhi_cntrl->mhi_event)
		return -ENOMEM;

	INIT_LIST_HEAD(&mhi_cntrl->lp_ev_rings);

	/* populate ev ring */
	mhi_event = mhi_cntrl->mhi_event;
	i = 0;
	for_each_available_child_of_node(of_node, child) {
		if (strcmp(child->name, "mhi_event"))
			continue;

		mhi_event->er_index = i++;
		ret = of_property_read_u32(child, "mhi,num-elements",
					   (u32 *)&mhi_event->ring.elements);
		if (ret)
			goto error_ev_cfg;

		ret = of_property_read_u32(child, "mhi,intmod",
					   &mhi_event->intmod);
		if (ret)
			goto error_ev_cfg;

		ret = of_property_read_u32(child, "mhi,msi",
					   &mhi_event->msi);
		if (ret)
			goto error_ev_cfg;

		ret = of_property_read_u32(child, "mhi,chan",
					   &mhi_event->chan);
		if (!ret) {
			if (mhi_event->chan >= mhi_cntrl->max_chan)
				goto error_ev_cfg;
			/* this event ring has a dedicated channel */
			mhi_event->mhi_chan =
				&mhi_cntrl->mhi_chan[mhi_event->chan];
		}

		ret = of_property_read_u32(child, "mhi,priority",
					   &mhi_event->priority);
		if (ret)
			goto error_ev_cfg;

		ret = of_property_read_u32(child, "mhi,brstmode",
					   &mhi_event->db_cfg.brstmode);
		if (ret || MHI_INVALID_BRSTMODE(mhi_event->db_cfg.brstmode))
			goto error_ev_cfg;

		mhi_event->db_cfg.process_db =
			(mhi_event->db_cfg.brstmode == MHI_BRSTMODE_ENABLE) ?
			mhi_db_brstmode : mhi_db_brstmode_disable;

		ret = of_property_read_u32(child, "mhi,data-type",
					   &mhi_event->data_type);
		if (ret)
			mhi_event->data_type = MHI_ER_DATA_ELEMENT_TYPE;

		if (mhi_event->data_type > MHI_ER_DATA_TYPE_MAX)
			goto error_ev_cfg;

		switch (mhi_event->data_type) {
		case MHI_ER_DATA_ELEMENT_TYPE:
			mhi_event->process_event = mhi_process_data_event_ring;
			break;
		case MHI_ER_CTRL_ELEMENT_TYPE:
			mhi_event->process_event = mhi_process_ctrl_ev_ring;
			break;
		case MHI_ER_TSYNC_ELEMENT_TYPE:
			mhi_event->process_event = mhi_process_tsync_event_ring;
			break;
		case MHI_ER_BW_SCALE_ELEMENT_TYPE:
			mhi_event->process_event = mhi_process_bw_scale_ev_ring;
			break;
		}

		mhi_event->hw_ring = of_property_read_bool(child, "mhi,hw-ev");
		if (mhi_event->hw_ring)
			mhi_cntrl->hw_ev_rings++;
		else
			mhi_cntrl->sw_ev_rings++;
		mhi_event->cl_manage = of_property_read_bool(child,
							"mhi,client-manage");
		mhi_event->offload_ev = of_property_read_bool(child,
							      "mhi,offload");

		/*
		 * low priority events are handled in a separate worker thread
		 * to allow for sleeping functions to be called.
		 */
		if (!mhi_event->offload_ev) {
			if (IS_MHI_ER_PRIORITY_LOW(mhi_event))
				list_add_tail(&mhi_event->node,
						&mhi_cntrl->lp_ev_rings);
			else
				mhi_event->request_irq = true;
		}

		mhi_event++;
	}

	/* we need msi for each event ring + additional one for BHI */
	mhi_cntrl->msi_required = mhi_cntrl->total_ev_rings + 1;

	return 0;

error_ev_cfg:

	kfree(mhi_cntrl->mhi_event);
	return -EINVAL;
}
static int of_parse_ch_cfg(struct mhi_controller *mhi_cntrl,
			   struct device_node *of_node)
{
	int ret;
	struct device_node *child;
	u32 chan;

	ret = of_property_read_u32(of_node, "mhi,max-channels",
				   &mhi_cntrl->max_chan);
	if (ret)
		return ret;

	of_node = of_find_node_by_name(of_node, "mhi_channels");
	if (!of_node)
		return -EINVAL;

	mhi_cntrl->mhi_chan = vzalloc(mhi_cntrl->max_chan *
				      sizeof(*mhi_cntrl->mhi_chan));
	if (!mhi_cntrl->mhi_chan)
		return -ENOMEM;

	INIT_LIST_HEAD(&mhi_cntrl->lpm_chans);

	/* populate channel configurations */
	for_each_available_child_of_node(of_node, child) {
		struct mhi_chan *mhi_chan;

		if (strcmp(child->name, "mhi_chan"))
			continue;

		ret = of_property_read_u32(child, "reg", &chan);
		if (ret || chan >= mhi_cntrl->max_chan)
			goto error_chan_cfg;

		mhi_chan = &mhi_cntrl->mhi_chan[chan];

		ret = of_property_read_string(child, "label",
					      &mhi_chan->name);
		if (ret)
			goto error_chan_cfg;

		mhi_chan->chan = chan;

		ret = of_property_read_u32(child, "mhi,num-elements",
					   (u32 *)&mhi_chan->tre_ring.elements);
		if (!ret && !mhi_chan->tre_ring.elements)
			goto error_chan_cfg;

		/*
		 * For some channels, local ring len should be bigger than
		 * transfer ring len due to internal logical channels in device.
		 * So host can queue much more buffers than transfer ring len.
		 * Example, RSC channels should have a larger local channel
		 * than transfer ring length.
		 */
		ret = of_property_read_u32(child, "mhi,local-elements",
					   (u32 *)&mhi_chan->buf_ring.elements);
		if (ret)
			mhi_chan->buf_ring.elements =
				mhi_chan->tre_ring.elements;

		ret = of_property_read_u32(child, "mhi,event-ring",
					   &mhi_chan->er_index);
		if (ret)
			goto error_chan_cfg;

		ret = of_property_read_u32(child, "mhi,chan-dir",
					   &mhi_chan->dir);
		if (ret)
			goto error_chan_cfg;

		/*
		 * For most channels, chtype is identical to channel directions,
		 * if not defined, assign ch direction to chtype
		 */
		ret = of_property_read_u32(child, "mhi,chan-type",
					   &mhi_chan->type);
		if (ret)
			mhi_chan->type = (enum mhi_ch_type)mhi_chan->dir;

		ret = of_property_read_u32(child, "mhi,ee", &mhi_chan->ee_mask);
		if (ret)
			goto error_chan_cfg;

		of_property_read_u32(child, "mhi,pollcfg",
				     &mhi_chan->db_cfg.pollcfg);

		ret = of_property_read_u32(child, "mhi,data-type",
					   &mhi_chan->xfer_type);
		if (ret)
			goto error_chan_cfg;

		switch (mhi_chan->xfer_type) {
		case MHI_XFER_BUFFER:
			mhi_chan->gen_tre = mhi_gen_tre;
			mhi_chan->queue_xfer = mhi_queue_buf;
			break;
		case MHI_XFER_SKB:
			mhi_chan->queue_xfer = mhi_queue_skb;
			break;
		case MHI_XFER_SCLIST:
			mhi_chan->gen_tre = mhi_gen_tre;
			mhi_chan->queue_xfer = mhi_queue_sclist;
			break;
		case MHI_XFER_NOP:
			mhi_chan->queue_xfer = mhi_queue_nop;
			break;
		case MHI_XFER_DMA:
		case MHI_XFER_RSC_DMA:
			mhi_chan->queue_xfer = mhi_queue_dma;
			break;
		default:
			goto error_chan_cfg;
		}

		mhi_chan->lpm_notify = of_property_read_bool(child,
							     "mhi,lpm-notify");
		mhi_chan->offload_ch = of_property_read_bool(child,
							"mhi,offload-chan");
		mhi_chan->db_cfg.reset_req = of_property_read_bool(child,
							"mhi,db-mode-switch");
		mhi_chan->pre_alloc = of_property_read_bool(child,
							    "mhi,auto-queue");
		mhi_chan->auto_start = of_property_read_bool(child,
							     "mhi,auto-start");
		mhi_chan->wake_capable = of_property_read_bool(child,
							"mhi,wake-capable");

		if (mhi_chan->pre_alloc &&
		    (mhi_chan->dir != DMA_FROM_DEVICE ||
		     mhi_chan->xfer_type != MHI_XFER_BUFFER))
			goto error_chan_cfg;

		/* bi-dir and dirctionless channels must be a offload chan */
		if ((mhi_chan->dir == DMA_BIDIRECTIONAL ||
		     mhi_chan->dir == DMA_NONE) && !mhi_chan->offload_ch)
			goto error_chan_cfg;

		/* if mhi host allocate the buffers then client cannot queue */
		if (mhi_chan->pre_alloc)
			mhi_chan->queue_xfer = mhi_queue_nop;

		if (!mhi_chan->offload_ch) {
			ret = of_property_read_u32(child, "mhi,doorbell-mode",
						   &mhi_chan->db_cfg.brstmode);
			if (ret ||
			    MHI_INVALID_BRSTMODE(mhi_chan->db_cfg.brstmode))
				goto error_chan_cfg;

			mhi_chan->db_cfg.process_db =
				(mhi_chan->db_cfg.brstmode ==
				 MHI_BRSTMODE_ENABLE) ?
				mhi_db_brstmode : mhi_db_brstmode_disable;
		}

		mhi_chan->configured = true;

		if (mhi_chan->lpm_notify)
			list_add_tail(&mhi_chan->node, &mhi_cntrl->lpm_chans);
	}

	return 0;

error_chan_cfg:
	vfree(mhi_cntrl->mhi_chan);

	return -EINVAL;
}

static int of_parse_dt(struct mhi_controller *mhi_cntrl,
		       struct device_node *of_node)
{
	int ret;
	enum mhi_ee i;
	u32 *ee;
	u32 bhie_offset;

	/* parse MHI channel configuration */
	ret = of_parse_ch_cfg(mhi_cntrl, of_node);
	if (ret)
		return ret;

	/* parse MHI event configuration */
	ret = of_parse_ev_cfg(mhi_cntrl, of_node);
	if (ret)
		goto error_ev_cfg;

	ret = of_property_read_u32(of_node, "mhi,timeout",
				   &mhi_cntrl->timeout_ms);
	if (ret)
		mhi_cntrl->timeout_ms = MHI_TIMEOUT_MS;

	mhi_cntrl->bounce_buf = of_property_read_bool(of_node, "mhi,use-bb");
	ret = of_property_read_u32(of_node, "mhi,buffer-len",
				   (u32 *)&mhi_cntrl->buffer_len);
	if (ret)
		mhi_cntrl->buffer_len = MHI_MAX_MTU;

	/* by default host allowed to ring DB both M0 and M2 state */
	mhi_cntrl->db_access = MHI_PM_M0 | MHI_PM_M2;
	if (of_property_read_bool(of_node, "mhi,m2-no-db-access"))
		mhi_cntrl->db_access &= ~MHI_PM_M2;

	/* parse the device ee table */
	for (i = MHI_EE_PBL, ee = mhi_cntrl->ee_table; i < MHI_EE_MAX;
	     i++, ee++) {
		/* setup the default ee before checking for override */
		*ee = i;
		ret = of_property_match_string(of_node, "mhi,ee-names",
					       mhi_ee_str[i]);
		if (ret < 0)
			continue;

		of_property_read_u32_index(of_node, "mhi,ee", ret, ee);
	}

	ret = of_property_read_u32(of_node, "mhi,bhie-offset", &bhie_offset);
	if (!ret)
		mhi_cntrl->bhie = mhi_cntrl->regs + bhie_offset;

	of_property_read_string(of_node, "mhi,name", &mhi_cntrl->name);

	return 0;

error_ev_cfg:
	kfree(mhi_cntrl->mhi_chan);

	return ret;
}

int of_register_mhi_controller(struct mhi_controller *mhi_cntrl)
{
	int ret;
	int i;
	struct mhi_event *mhi_event;
	struct mhi_chan *mhi_chan;
	struct mhi_cmd *mhi_cmd;
	struct mhi_device *mhi_dev;
	struct mhi_sfr_info *sfr_info;
	u32 soc_info;

	if (!mhi_cntrl->of_node)
		return -EINVAL;

	if (!mhi_cntrl->runtime_get || !mhi_cntrl->runtime_put)
		return -EINVAL;

	if (!mhi_cntrl->status_cb || !mhi_cntrl->link_status)
		return -EINVAL;

	if (!mhi_cntrl->iova_stop) {
		mhi_cntrl->iova_start = memblock_start_of_DRAM();
		mhi_cntrl->iova_stop = memblock_end_of_DRAM();
	}

	ret = of_parse_dt(mhi_cntrl, mhi_cntrl->of_node);
	if (ret)
		return -EINVAL;

	mhi_cntrl->mhi_cmd = kcalloc(NR_OF_CMD_RINGS,
				     sizeof(*mhi_cntrl->mhi_cmd), GFP_KERNEL);
	if (!mhi_cntrl->mhi_cmd) {
		ret = -ENOMEM;
		goto error_alloc_cmd;
	}

	INIT_LIST_HEAD(&mhi_cntrl->transition_list);
	mutex_init(&mhi_cntrl->pm_mutex);
	rwlock_init(&mhi_cntrl->pm_lock);
	spin_lock_init(&mhi_cntrl->transition_lock);
	spin_lock_init(&mhi_cntrl->wlock);
	INIT_WORK(&mhi_cntrl->st_worker, mhi_pm_st_worker);
	INIT_WORK(&mhi_cntrl->fw_worker, mhi_fw_load_worker);
	INIT_WORK(&mhi_cntrl->syserr_worker, mhi_pm_sys_err_worker);
	INIT_WORK(&mhi_cntrl->low_priority_worker, mhi_low_priority_worker);
	init_waitqueue_head(&mhi_cntrl->state_event);

	mhi_cmd = mhi_cntrl->mhi_cmd;
	for (i = 0; i < NR_OF_CMD_RINGS; i++, mhi_cmd++)
		spin_lock_init(&mhi_cmd->lock);

	mhi_event = mhi_cntrl->mhi_event;
	for (i = 0; i < mhi_cntrl->total_ev_rings; i++, mhi_event++) {
		if (mhi_event->offload_ev)
			continue;

		mhi_event->mhi_cntrl = mhi_cntrl;
		spin_lock_init(&mhi_event->lock);

		if (IS_MHI_ER_PRIORITY_LOW(mhi_event))
			continue;

		if (mhi_event->data_type == MHI_ER_CTRL_ELEMENT_TYPE)
			tasklet_init(&mhi_event->task, mhi_ctrl_ev_task,
				     (ulong)mhi_event);
		else
			tasklet_init(&mhi_event->task, mhi_ev_task,
				     (ulong)mhi_event);
	}

	mhi_chan = mhi_cntrl->mhi_chan;
	for (i = 0; i < mhi_cntrl->max_chan; i++, mhi_chan++) {
		mutex_init(&mhi_chan->mutex);
		init_completion(&mhi_chan->completion);
		rwlock_init(&mhi_chan->lock);
	}

	if (mhi_cntrl->bounce_buf) {
		mhi_cntrl->map_single = mhi_map_single_use_bb;
		mhi_cntrl->unmap_single = mhi_unmap_single_use_bb;
	} else {
		mhi_cntrl->map_single = mhi_map_single_no_bb;
		mhi_cntrl->unmap_single = mhi_unmap_single_no_bb;
	}

<<<<<<< HEAD
=======
	mhi_cntrl->write_reg = mhi_write_reg;

>>>>>>> 15457316
	/* read the device info if possible */
	if (mhi_cntrl->regs) {
		ret = mhi_read_reg(mhi_cntrl, mhi_cntrl->regs,
				   SOC_HW_VERSION_OFFS, &soc_info);
		if (ret)
			goto error_alloc_dev;

		mhi_cntrl->family_number =
			(soc_info & SOC_HW_VERSION_FAM_NUM_BMSK) >>
			SOC_HW_VERSION_FAM_NUM_SHFT;
		mhi_cntrl->device_number =
			(soc_info & SOC_HW_VERSION_DEV_NUM_BMSK) >>
			SOC_HW_VERSION_DEV_NUM_SHFT;
		mhi_cntrl->major_version =
			(soc_info & SOC_HW_VERSION_MAJOR_VER_BMSK) >>
			SOC_HW_VERSION_MAJOR_VER_SHFT;
		mhi_cntrl->minor_version =
			(soc_info & SOC_HW_VERSION_MINOR_VER_BMSK) >>
			SOC_HW_VERSION_MINOR_VER_SHFT;
	}

	/* register controller with mhi_bus */
	mhi_dev = mhi_alloc_device(mhi_cntrl);
	if (!mhi_dev) {
		ret = -ENOMEM;
		goto error_alloc_dev;
	}

	mhi_dev->dev_type = MHI_CONTROLLER_TYPE;
	mhi_dev->mhi_cntrl = mhi_cntrl;
	dev_set_name(&mhi_dev->dev, "%04x_%02u.%02u.%02u", mhi_dev->dev_id,
		     mhi_dev->domain, mhi_dev->bus, mhi_dev->slot);

	/* init wake source */
	device_init_wakeup(&mhi_dev->dev, true);

	ret = device_add(&mhi_dev->dev);
	if (ret)
		goto error_add_dev;

	mhi_cntrl->mhi_dev = mhi_dev;

	if (mhi_cntrl->sfr_len) {
		sfr_info = kzalloc(sizeof(*sfr_info), GFP_KERNEL);
		if (!sfr_info) {
			ret = -ENOMEM;
			goto error_add_dev;
		}

		sfr_info->str = kzalloc(mhi_cntrl->sfr_len, GFP_KERNEL);
		if (!sfr_info->str) {
			ret = -ENOMEM;
			goto error_alloc_sfr;
		}

		sfr_info->len = mhi_cntrl->sfr_len;
		mhi_cntrl->mhi_sfr = sfr_info;
	}

	mhi_cntrl->parent = debugfs_lookup(mhi_bus_type.name, NULL);
	mhi_cntrl->klog_lvl = MHI_MSG_LVL_ERROR;

	/* adding it to this list only for debug purpose */
	mutex_lock(&mhi_bus.lock);
	list_add_tail(&mhi_cntrl->node, &mhi_bus.controller_list);
	mutex_unlock(&mhi_bus.lock);

	return 0;

error_alloc_sfr:
	kfree(sfr_info);

error_add_dev:
	mhi_dealloc_device(mhi_cntrl, mhi_dev);

error_alloc_dev:
	kfree(mhi_cntrl->mhi_cmd);

error_alloc_cmd:
	kfree(mhi_cntrl->mhi_chan);
	kfree(mhi_cntrl->mhi_event);

	return ret;
};
EXPORT_SYMBOL(of_register_mhi_controller);

void mhi_unregister_mhi_controller(struct mhi_controller *mhi_cntrl)
{
	struct mhi_device *mhi_dev = mhi_cntrl->mhi_dev;
	struct mhi_sfr_info *sfr_info = mhi_cntrl->mhi_sfr;

	kfree(mhi_cntrl->mhi_cmd);
	kfree(mhi_cntrl->mhi_event);
	kfree(mhi_cntrl->mhi_chan);
	kfree(mhi_cntrl->mhi_tsync);

	if (sfr_info) {
		kfree(sfr_info->str);
		kfree(sfr_info);
	}

	device_del(&mhi_dev->dev);
	put_device(&mhi_dev->dev);

	mutex_lock(&mhi_bus.lock);
	list_del(&mhi_cntrl->node);
	mutex_unlock(&mhi_bus.lock);
}
EXPORT_SYMBOL(mhi_unregister_mhi_controller);

/* set ptr to control private data */
static inline void mhi_controller_set_devdata(struct mhi_controller *mhi_cntrl,
					 void *priv)
{
	mhi_cntrl->priv_data = priv;
}


/* allocate mhi controller to register */
struct mhi_controller *mhi_alloc_controller(size_t size)
{
	struct mhi_controller *mhi_cntrl;

	mhi_cntrl = kzalloc(size + sizeof(*mhi_cntrl), GFP_KERNEL);

	if (mhi_cntrl && size)
		mhi_controller_set_devdata(mhi_cntrl, mhi_cntrl + 1);

	return mhi_cntrl;
}
EXPORT_SYMBOL(mhi_alloc_controller);

int mhi_prepare_for_power_up(struct mhi_controller *mhi_cntrl)
{
	int ret;
	u32 bhie_off;

	mutex_lock(&mhi_cntrl->pm_mutex);

	ret = mhi_init_dev_ctxt(mhi_cntrl);
	if (ret) {
		MHI_ERR("Error with init dev_ctxt\n");
		goto error_dev_ctxt;
	}

	/*
	 * allocate rddm table if specified, this table is for debug purpose
	 * so we'll ignore erros
	 */
	if (mhi_cntrl->rddm_size) {
		mhi_alloc_bhie_table(mhi_cntrl, &mhi_cntrl->rddm_image,
				     mhi_cntrl->rddm_size);

		/*
		 * This controller supports rddm, we need to manually clear
		 * BHIE RX registers since por values are undefined.
		 */
		if (!mhi_cntrl->bhie) {
			ret = mhi_read_reg(mhi_cntrl, mhi_cntrl->regs, BHIEOFF,
					   &bhie_off);
			if (ret) {
				MHI_ERR("Error getting bhie offset\n");
				goto bhie_error;
			}

			mhi_cntrl->bhie = mhi_cntrl->regs + bhie_off;
		}

		memset_io(mhi_cntrl->bhie + BHIE_RXVECADDR_LOW_OFFS, 0,
			  BHIE_RXVECSTATUS_OFFS - BHIE_RXVECADDR_LOW_OFFS + 4);

		if (mhi_cntrl->rddm_image)
			mhi_rddm_prepare(mhi_cntrl, mhi_cntrl->rddm_image);
	}

	mhi_cntrl->pre_init = true;

	mutex_unlock(&mhi_cntrl->pm_mutex);

	return 0;

bhie_error:
	if (mhi_cntrl->rddm_image) {
		mhi_free_bhie_table(mhi_cntrl, mhi_cntrl->rddm_image);
		mhi_cntrl->rddm_image = NULL;
	}

error_dev_ctxt:
	mutex_unlock(&mhi_cntrl->pm_mutex);

	return ret;
}
EXPORT_SYMBOL(mhi_prepare_for_power_up);

void mhi_unprepare_after_power_down(struct mhi_controller *mhi_cntrl)
{
	if (mhi_cntrl->fbc_image) {
		mhi_free_bhie_table(mhi_cntrl, mhi_cntrl->fbc_image);
		mhi_cntrl->fbc_image = NULL;
	}

	if (mhi_cntrl->rddm_image) {
		mhi_free_bhie_table(mhi_cntrl, mhi_cntrl->rddm_image);
		mhi_cntrl->rddm_image = NULL;
	}

	mhi_deinit_dev_ctxt(mhi_cntrl);
	mhi_cntrl->pre_init = false;
}
EXPORT_SYMBOL(mhi_unprepare_after_power_down);

/* match dev to drv */
static int mhi_match(struct device *dev, struct device_driver *drv)
{
	struct mhi_device *mhi_dev = to_mhi_device(dev);
	struct mhi_driver *mhi_drv = to_mhi_driver(drv);
	const struct mhi_device_id *id;

	/* if controller type there is no client driver associated with it */
	if (mhi_dev->dev_type == MHI_CONTROLLER_TYPE)
		return 0;

	for (id = mhi_drv->id_table; id->chan[0]; id++)
		if (!strcmp(mhi_dev->chan_name, id->chan)) {
			mhi_dev->id = id;
			return 1;
		}

	return 0;
};

static void mhi_release_device(struct device *dev)
{
	struct mhi_device *mhi_dev = to_mhi_device(dev);

	if (mhi_dev->ul_chan)
		mhi_dev->ul_chan->mhi_dev = NULL;

	if (mhi_dev->dl_chan)
		mhi_dev->dl_chan->mhi_dev = NULL;

	kfree(mhi_dev);
}

struct bus_type mhi_bus_type = {
	.name = "mhi",
	.dev_name = "mhi",
	.match = mhi_match,
};

static int mhi_driver_probe(struct device *dev)
{
	struct mhi_device *mhi_dev = to_mhi_device(dev);
	struct mhi_controller *mhi_cntrl = mhi_dev->mhi_cntrl;
	struct device_driver *drv = dev->driver;
	struct mhi_driver *mhi_drv = to_mhi_driver(drv);
	struct mhi_event *mhi_event;
	struct mhi_chan *ul_chan = mhi_dev->ul_chan;
	struct mhi_chan *dl_chan = mhi_dev->dl_chan;
	int ret;

	/* bring device out of lpm */
	ret = mhi_device_get_sync(mhi_dev, MHI_VOTE_DEVICE);
	if (ret)
		return ret;

	ret = -EINVAL;
	if (ul_chan) {
		/* lpm notification require status_cb */
		if (ul_chan->lpm_notify && !mhi_drv->status_cb)
			goto exit_probe;

		if (!ul_chan->offload_ch && !mhi_drv->ul_xfer_cb)
			goto exit_probe;

		ul_chan->xfer_cb = mhi_drv->ul_xfer_cb;
		mhi_dev->status_cb = mhi_drv->status_cb;
		if (ul_chan->auto_start) {
			ret = mhi_prepare_channel(mhi_cntrl, ul_chan);
			if (ret)
				goto exit_probe;
		}
	}

	if (dl_chan) {
		if (dl_chan->lpm_notify && !mhi_drv->status_cb)
			goto exit_probe;

		if (!dl_chan->offload_ch && !mhi_drv->dl_xfer_cb)
			goto exit_probe;

		mhi_event = &mhi_cntrl->mhi_event[dl_chan->er_index];

		/*
		 * if this channal event ring manage by client, then
		 * status_cb must be defined so we can send the async
		 * cb whenever there are pending data
		 */
		if (mhi_event->cl_manage && !mhi_drv->status_cb)
			goto exit_probe;

		dl_chan->xfer_cb = mhi_drv->dl_xfer_cb;

		/* ul & dl uses same status cb */
		mhi_dev->status_cb = mhi_drv->status_cb;
	}

	ret = mhi_drv->probe(mhi_dev, mhi_dev->id);
	if (ret)
		goto exit_probe;

	if (dl_chan && dl_chan->auto_start)
		mhi_prepare_channel(mhi_cntrl, dl_chan);

	mhi_device_put(mhi_dev, MHI_VOTE_DEVICE);

	return ret;

exit_probe:
	mhi_unprepare_from_transfer(mhi_dev);

	mhi_device_put(mhi_dev, MHI_VOTE_DEVICE);

	return ret;
}

static int mhi_driver_remove(struct device *dev)
{
	struct mhi_device *mhi_dev = to_mhi_device(dev);
	struct mhi_driver *mhi_drv = to_mhi_driver(dev->driver);
	struct mhi_controller *mhi_cntrl = mhi_dev->mhi_cntrl;
	struct mhi_chan *mhi_chan;
	enum MHI_CH_STATE ch_state[] = {
		MHI_CH_STATE_DISABLED,
		MHI_CH_STATE_DISABLED
	};
	int dir;

	/* control device has no work to do */
	if (mhi_dev->dev_type == MHI_CONTROLLER_TYPE)
		return 0;

	MHI_LOG("Removing device for chan:%s\n", mhi_dev->chan_name);

	/* reset both channels */
	for (dir = 0; dir < 2; dir++) {
		mhi_chan = dir ? mhi_dev->ul_chan : mhi_dev->dl_chan;

		if (!mhi_chan)
			continue;

		/* wake all threads waiting for completion */
		write_lock_irq(&mhi_chan->lock);
		mhi_chan->ccs = MHI_EV_CC_INVALID;
		complete_all(&mhi_chan->completion);
		write_unlock_irq(&mhi_chan->lock);

		/* move channel state to disable, no more processing */
		mutex_lock(&mhi_chan->mutex);
		write_lock_irq(&mhi_chan->lock);
		ch_state[dir] = mhi_chan->ch_state;
		mhi_chan->ch_state = MHI_CH_STATE_SUSPENDED;
		write_unlock_irq(&mhi_chan->lock);

		/* reset the channel */
		if (!mhi_chan->offload_ch)
			mhi_reset_chan(mhi_cntrl, mhi_chan);

		mutex_unlock(&mhi_chan->mutex);
	}

	/* destroy the device */
	mhi_drv->remove(mhi_dev);

	/* de_init channel if it was enabled */
	for (dir = 0; dir < 2; dir++) {
		mhi_chan = dir ? mhi_dev->ul_chan : mhi_dev->dl_chan;

		if (!mhi_chan)
			continue;

		mutex_lock(&mhi_chan->mutex);

		if (ch_state[dir] == MHI_CH_STATE_ENABLED &&
		    !mhi_chan->offload_ch)
			mhi_deinit_chan_ctxt(mhi_cntrl, mhi_chan);

		mhi_chan->ch_state = MHI_CH_STATE_DISABLED;

		mutex_unlock(&mhi_chan->mutex);
	}


	if (mhi_cntrl->tsync_dev == mhi_dev)
		mhi_cntrl->tsync_dev = NULL;

	/* relinquish any pending votes for device */
	while (atomic_read(&mhi_dev->dev_vote))
		mhi_device_put(mhi_dev, MHI_VOTE_DEVICE);

	/* remove pending votes for the bus */
	while (atomic_read(&mhi_dev->bus_vote))
		mhi_device_put(mhi_dev, MHI_VOTE_BUS);

	return 0;
}

int mhi_driver_register(struct mhi_driver *mhi_drv)
{
	struct device_driver *driver = &mhi_drv->driver;

	if (!mhi_drv->probe || !mhi_drv->remove)
		return -EINVAL;

	driver->bus = &mhi_bus_type;
	driver->probe = mhi_driver_probe;
	driver->remove = mhi_driver_remove;
	return driver_register(driver);
}
EXPORT_SYMBOL(mhi_driver_register);

void mhi_driver_unregister(struct mhi_driver *mhi_drv)
{
	driver_unregister(&mhi_drv->driver);
}
EXPORT_SYMBOL(mhi_driver_unregister);

struct mhi_device *mhi_alloc_device(struct mhi_controller *mhi_cntrl)
{
	struct mhi_device *mhi_dev = kzalloc(sizeof(*mhi_dev), GFP_KERNEL);
	struct device *dev;

	if (!mhi_dev)
		return NULL;

	dev = &mhi_dev->dev;
	device_initialize(dev);
	dev->bus = &mhi_bus_type;
	dev->release = mhi_release_device;
	dev->parent = mhi_cntrl->dev;
	mhi_dev->mhi_cntrl = mhi_cntrl;
	mhi_dev->dev_id = mhi_cntrl->dev_id;
	mhi_dev->domain = mhi_cntrl->domain;
	mhi_dev->bus = mhi_cntrl->bus;
	mhi_dev->slot = mhi_cntrl->slot;
	mhi_dev->mtu = MHI_MAX_MTU;
	atomic_set(&mhi_dev->dev_vote, 0);
	atomic_set(&mhi_dev->bus_vote, 0);

	return mhi_dev;
}

static int __init mhi_init(void)
{
	int ret;

	mutex_init(&mhi_bus.lock);
	INIT_LIST_HEAD(&mhi_bus.controller_list);

	/* parent directory */
	debugfs_create_dir(mhi_bus_type.name, NULL);

	ret = bus_register(&mhi_bus_type);

	if (!ret)
		mhi_dtr_init();
	return ret;
}
postcore_initcall(mhi_init);

MODULE_LICENSE("GPL v2");
MODULE_ALIAS("MHI_CORE");
MODULE_DESCRIPTION("MHI Host Interface");<|MERGE_RESOLUTION|>--- conflicted
+++ resolved
@@ -88,11 +88,7 @@
 
 	list_for_each_entry_safe(mhi_cntrl, tmp_cntrl, &mhi_bus.controller_list,
 				 node) {
-<<<<<<< HEAD
-		if (!strcmp(name, mhi_cntrl->name))
-=======
 		if (mhi_cntrl->name && (!strcmp(name, mhi_cntrl->name)))
->>>>>>> 15457316
 			return mhi_cntrl;
 	}
 
@@ -741,11 +737,7 @@
 	MHI_LOG("BW_CFG OFFSET:0x%x\n", bw_cfg_offset);
 
 	/* advertise host support */
-<<<<<<< HEAD
-	mhi_write_reg(mhi_cntrl, mhi_cntrl->regs, bw_cfg_offset,
-=======
 	mhi_cntrl->write_reg(mhi_cntrl, mhi_cntrl->regs, bw_cfg_offset,
->>>>>>> 15457316
 		      MHI_BW_SCALE_SETUP(er_index));
 
 	return 0;
@@ -1455,11 +1447,8 @@
 		mhi_cntrl->unmap_single = mhi_unmap_single_no_bb;
 	}
 
-<<<<<<< HEAD
-=======
 	mhi_cntrl->write_reg = mhi_write_reg;
 
->>>>>>> 15457316
 	/* read the device info if possible */
 	if (mhi_cntrl->regs) {
 		ret = mhi_read_reg(mhi_cntrl, mhi_cntrl->regs,
