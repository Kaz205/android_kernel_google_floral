/* Copyright (c) 2018-2019, The Linux Foundation. All rights reserved.
 *
 * This program is free software; you can redistribute it and/or modify
 * it under the terms of the GNU General Public License version 2 and
 * only version 2 as published by the Free Software Foundation.
 *
 * This program is distributed in the hope that it will be useful,
 * but WITHOUT ANY WARRANTY; without even the implied warranty of
 * MERCHANTABILITY or FITNESS FOR A PARTICULAR PURPOSE. See the
 * GNU General Public License for more details.
 */

#include <asm/dma-iommu.h>
#include <linux/async.h>
#include <linux/debugfs.h>
#include <linux/device.h>
#include <linux/dma-direction.h>
#include <linux/esoc_client.h>
#include <linux/list.h>
#include <linux/of.h>
#include <linux/memblock.h>
#include <linux/module.h>
#include <linux/msm-bus.h>
#include <linux/msm_pcie.h>
#include <linux/pm_runtime.h>
#include <linux/slab.h>
#include <linux/suspend.h>
#include <linux/mhi.h>
#include "mhi_qcom.h"

struct arch_info {
	struct mhi_dev *mhi_dev;
	struct esoc_desc *esoc_client;
	struct esoc_client_hook esoc_ops;
	struct msm_bus_scale_pdata *msm_bus_pdata;
	u32 bus_client;
	struct msm_pcie_register_event pcie_reg_event;
	struct pci_saved_state *pcie_state;
	struct dma_iommu_mapping *mapping;
	async_cookie_t cookie;
	void *boot_ipc_log;
	void *tsync_ipc_log;
	struct mhi_device *boot_dev;
	struct notifier_block pm_notifier;
	struct completion pm_completion;
};

/* ipc log markings */
#define DLOG "Dev->Host: "
#define HLOG "Host: "

#define MHI_TSYNC_LOG_PAGES (10)

#ifdef CONFIG_MHI_DEBUG

#define MHI_IPC_LOG_PAGES (100)
enum MHI_DEBUG_LEVEL  mhi_ipc_log_lvl = MHI_MSG_LVL_VERBOSE;

#else

#define MHI_IPC_LOG_PAGES (10)
enum MHI_DEBUG_LEVEL  mhi_ipc_log_lvl = MHI_MSG_LVL_ERROR;

#endif

static int mhi_arch_pm_notifier(struct notifier_block *nb,
				unsigned long event, void *unused)
{
	struct arch_info *arch_info =
		container_of(nb, struct arch_info, pm_notifier);

	switch (event) {
	case PM_SUSPEND_PREPARE:
		reinit_completion(&arch_info->pm_completion);
		break;

	case PM_POST_SUSPEND:
		complete_all(&arch_info->pm_completion);
		break;
	}

	return NOTIFY_DONE;
}

static void mhi_arch_timesync_log(struct mhi_controller *mhi_cntrl,
				  u64 remote_time)
{
	struct mhi_dev *mhi_dev = mhi_controller_get_devdata(mhi_cntrl);
	struct arch_info *arch_info = mhi_dev->arch_info;

	if (remote_time != U64_MAX)
		ipc_log_string(arch_info->tsync_ipc_log, "%6u.%06lu 0x%llx",
			       REMOTE_TICKS_TO_SEC(remote_time),
			       REMOTE_TIME_REMAINDER_US(remote_time),
			       remote_time);
}

static int mhi_arch_set_bus_request(struct mhi_controller *mhi_cntrl, int index)
{
	struct mhi_dev *mhi_dev = mhi_controller_get_devdata(mhi_cntrl);
	struct arch_info *arch_info = mhi_dev->arch_info;

	MHI_LOG("Setting bus request to index %d\n", index);

	if (arch_info->bus_client)
		return msm_bus_scale_client_update_request(
							arch_info->bus_client,
							index);

	/* default return success */
	return 0;
}

static void mhi_arch_pci_link_state_cb(struct msm_pcie_notify *notify)
{
	struct mhi_controller *mhi_cntrl = notify->data;
	struct mhi_dev *mhi_dev = mhi_controller_get_devdata(mhi_cntrl);
	struct pci_dev *pci_dev = mhi_dev->pci_dev;

	switch (notify->event) {
	case MSM_PCIE_EVENT_WAKEUP:
		MHI_LOG("Received MSM_PCIE_EVENT_WAKE signal\n");

		/* bring link out of d3cold */
		if (mhi_dev->powered_on) {
			pm_runtime_get(&pci_dev->dev);
			pm_runtime_put_noidle(&pci_dev->dev);
		}
		break;
	case MSM_PCIE_EVENT_L1SS_TIMEOUT:
		MHI_VERB("Received MSM_PCIE_EVENT_L1SS_TIMEOUT signal\n");

		pm_runtime_mark_last_busy(&pci_dev->dev);
		pm_request_autosuspend(&pci_dev->dev);
		break;
	default:
		MHI_ERR("Unhandled event 0x%x\n", notify->event);
	}
}

static int mhi_arch_esoc_ops_power_on(void *priv, unsigned int flags)
{
	struct mhi_controller *mhi_cntrl = priv;
	struct mhi_dev *mhi_dev = mhi_controller_get_devdata(mhi_cntrl);
	struct pci_dev *pci_dev = mhi_dev->pci_dev;
	int ret;

	mutex_lock(&mhi_cntrl->pm_mutex);
	if (mhi_dev->powered_on) {
		MHI_LOG("MHI still in active state\n");
		mutex_unlock(&mhi_cntrl->pm_mutex);
		return 0;
	}

	MHI_LOG("Enter\n");

	/* reset rpm state */
	pm_runtime_set_active(&pci_dev->dev);
	pm_runtime_enable(&pci_dev->dev);
	mutex_unlock(&mhi_cntrl->pm_mutex);
	pm_runtime_forbid(&pci_dev->dev);
	ret = pm_runtime_get_sync(&pci_dev->dev);
	if (ret < 0) {
		MHI_ERR("Error with rpm resume, ret:%d\n", ret);
		return ret;
	}

	/* re-start the link & recover default cfg states */
	ret = msm_pcie_pm_control(MSM_PCIE_RESUME, pci_dev->bus->number,
				  pci_dev, NULL, 0);
	if (ret) {
		MHI_ERR("Failed to resume pcie bus ret %d\n", ret);
		return ret;
	}

	return mhi_pci_probe(pci_dev, NULL);
}

static void mhi_arch_link_off(struct mhi_controller *mhi_cntrl)
{
	struct mhi_dev *mhi_dev = mhi_controller_get_devdata(mhi_cntrl);
	struct pci_dev *pci_dev = mhi_dev->pci_dev;

	MHI_LOG("Entered\n");

	pci_set_power_state(pci_dev, PCI_D3hot);

	/* release the resources */
	msm_pcie_pm_control(MSM_PCIE_SUSPEND, mhi_cntrl->bus, pci_dev, NULL, 0);
	mhi_arch_set_bus_request(mhi_cntrl, 0);

	MHI_LOG("Exited\n");
}

static void mhi_arch_esoc_ops_power_off(void *priv, unsigned int flags)
{
	struct mhi_controller *mhi_cntrl = priv;
	struct mhi_dev *mhi_dev = mhi_controller_get_devdata(mhi_cntrl);
	bool mdm_state = (flags & ESOC_HOOK_MDM_CRASH);
	struct arch_info *arch_info = mhi_dev->arch_info;
	struct pci_dev *pci_dev = mhi_dev->pci_dev;

	MHI_LOG("Enter: mdm_crashed:%d\n", mdm_state);

	/*
	 * Abort system suspend if system is preparing to go to suspend
	 * by grabbing wake source.
	 * If system is suspended, wait for pm notifier callback to notify
	 * that resume has occurred with PM_POST_SUSPEND event.
	 */
	pm_stay_awake(&mhi_cntrl->mhi_dev->dev);
	wait_for_completion(&arch_info->pm_completion);

	/* if link is in drv suspend, wake it up */
	pm_runtime_get_sync(&pci_dev->dev);

	mutex_lock(&mhi_cntrl->pm_mutex);
	if (!mhi_dev->powered_on) {
		MHI_LOG("Not in active state\n");
		mutex_unlock(&mhi_cntrl->pm_mutex);
		pm_runtime_put_noidle(&pci_dev->dev);
		return;
	}
	mhi_dev->powered_on = false;
	mutex_unlock(&mhi_cntrl->pm_mutex);

	pm_runtime_put_noidle(&pci_dev->dev);

	MHI_LOG("Triggering shutdown process\n");
	mhi_power_down(mhi_cntrl, !mdm_state);

	/* turn the link off */
	mhi_deinit_pci_dev(mhi_cntrl);
	mhi_arch_link_off(mhi_cntrl);

	/* wait for boot monitor to exit */
	async_synchronize_cookie(arch_info->cookie + 1);

	mhi_arch_iommu_deinit(mhi_cntrl);
	mhi_arch_pcie_deinit(mhi_cntrl);

	pm_relax(&mhi_cntrl->mhi_dev->dev);
}

static void mhi_arch_esoc_ops_mdm_error(void *priv)
{
	struct mhi_controller *mhi_cntrl = priv;

	MHI_LOG("Enter: mdm asserted\n");

	/* transition MHI state into error state */
	mhi_control_error(mhi_cntrl);

	MHI_LOG("Exit\n");
}

static void mhi_bl_dl_cb(struct mhi_device *mhi_device,
			 struct mhi_result *mhi_result)
{
	struct mhi_controller *mhi_cntrl = mhi_device->mhi_cntrl;
	struct mhi_dev *mhi_dev = mhi_controller_get_devdata(mhi_cntrl);
	struct arch_info *arch_info = mhi_dev->arch_info;
	char *buf = mhi_result->buf_addr;

	/* force a null at last character */
	buf[mhi_result->bytes_xferd - 1] = 0;

	ipc_log_string(arch_info->boot_ipc_log, "%s %s", DLOG, buf);
}

static void mhi_bl_dummy_cb(struct mhi_device *mhi_dev,
			    struct mhi_result *mhi_result)
{
}

static void mhi_bl_remove(struct mhi_device *mhi_device)
{
	struct mhi_controller *mhi_cntrl = mhi_device->mhi_cntrl;
	struct mhi_dev *mhi_dev = mhi_controller_get_devdata(mhi_cntrl);
	struct arch_info *arch_info = mhi_dev->arch_info;

	arch_info->boot_dev = NULL;
	ipc_log_string(arch_info->boot_ipc_log,
		       HLOG "Received Remove notif.\n");
}

static void mhi_boot_monitor(void *data, async_cookie_t cookie)
{
	struct mhi_controller *mhi_cntrl = data;
	struct mhi_dev *mhi_dev = mhi_controller_get_devdata(mhi_cntrl);
	struct arch_info *arch_info = mhi_dev->arch_info;
	struct mhi_device *boot_dev;
	/* 15 sec timeout for booting device */
	const u32 timeout = msecs_to_jiffies(15000);

	/* wait for device to enter boot stage */
	wait_event_timeout(mhi_cntrl->state_event, mhi_cntrl->ee == MHI_EE_AMSS
			   || mhi_cntrl->ee == MHI_EE_DISABLE_TRANSITION,
			   timeout);

	ipc_log_string(arch_info->boot_ipc_log, HLOG "Device current ee = %s\n",
		       TO_MHI_EXEC_STR(mhi_cntrl->ee));

	/* if we successfully booted to amss disable boot log channel */
	if (mhi_cntrl->ee == MHI_EE_AMSS) {
		boot_dev = arch_info->boot_dev;
		if (boot_dev)
			mhi_unprepare_from_transfer(boot_dev);

		pm_runtime_allow(&mhi_dev->pci_dev->dev);
	}
}

int mhi_arch_power_up(struct mhi_controller *mhi_cntrl)
{
	struct mhi_dev *mhi_dev = mhi_controller_get_devdata(mhi_cntrl);
	struct arch_info *arch_info = mhi_dev->arch_info;

	/* start a boot monitor */
	arch_info->cookie = async_schedule(mhi_boot_monitor, mhi_cntrl);

	return 0;
}

static  int mhi_arch_pcie_scale_bw(struct mhi_controller *mhi_cntrl,
				   struct pci_dev *pci_dev,
				   struct mhi_link_info *link_info)
{
	int ret;

	mhi_cntrl->lpm_disable(mhi_cntrl, mhi_cntrl->priv_data);
	ret = msm_pcie_set_link_bandwidth(pci_dev, link_info->target_link_speed,
					  link_info->target_link_width);
	mhi_cntrl->lpm_enable(mhi_cntrl, mhi_cntrl->priv_data);

	if (ret)
		return ret;

	/* do a bus scale vote based on gen speeds */
	mhi_arch_set_bus_request(mhi_cntrl, link_info->target_link_speed);

	MHI_VERB("bw changed to speed:0x%x width:0x%x\n",
		 link_info->target_link_speed, link_info->target_link_width);

	return 0;
}

static int mhi_arch_bw_scale(struct mhi_controller *mhi_cntrl,
			     struct mhi_link_info *link_info)
{
	struct mhi_dev *mhi_dev = mhi_controller_get_devdata(mhi_cntrl);
	struct pci_dev *pci_dev = mhi_dev->pci_dev;

	return mhi_arch_pcie_scale_bw(mhi_cntrl, pci_dev, link_info);
}

static int mhi_bl_probe(struct mhi_device *mhi_device,
			const struct mhi_device_id *id)
{
	char node_name[32];
	struct mhi_controller *mhi_cntrl = mhi_device->mhi_cntrl;
	struct mhi_dev *mhi_dev = mhi_controller_get_devdata(mhi_cntrl);
	struct arch_info *arch_info = mhi_dev->arch_info;

	snprintf(node_name, sizeof(node_name), "mhi_bl_%04x_%02u.%02u.%02u",
		 mhi_device->dev_id, mhi_device->domain, mhi_device->bus,
		 mhi_device->slot);

	arch_info->boot_dev = mhi_device;
	arch_info->boot_ipc_log = ipc_log_context_create(MHI_IPC_LOG_PAGES,
							 node_name, 0);
	ipc_log_string(arch_info->boot_ipc_log, HLOG
		       "Entered SBL, Session ID:0x%x\n", mhi_cntrl->session_id);

	return 0;
}

static const struct mhi_device_id mhi_bl_match_table[] = {
	{ .chan = "BL" },
	{},
};

static struct mhi_driver mhi_bl_driver = {
	.id_table = mhi_bl_match_table,
	.remove = mhi_bl_remove,
	.probe = mhi_bl_probe,
	.ul_xfer_cb = mhi_bl_dummy_cb,
	.dl_xfer_cb = mhi_bl_dl_cb,
	.driver = {
		.name = "MHI_BL",
		.owner = THIS_MODULE,
	},
};

int mhi_arch_pcie_init(struct mhi_controller *mhi_cntrl)
{
	struct mhi_dev *mhi_dev = mhi_controller_get_devdata(mhi_cntrl);
	struct arch_info *arch_info = mhi_dev->arch_info;
	struct mhi_link_info *cur_link_info;
	char node[32];
	int ret;
	u16 linkstat;

	if (!arch_info) {
		struct msm_pcie_register_event *reg_event;

		arch_info = devm_kzalloc(&mhi_dev->pci_dev->dev,
					 sizeof(*arch_info), GFP_KERNEL);
		if (!arch_info)
			return -ENOMEM;

		mhi_dev->arch_info = arch_info;
		arch_info->mhi_dev = mhi_dev;

		snprintf(node, sizeof(node), "mhi_%04x_%02u.%02u.%02u",
			 mhi_cntrl->dev_id, mhi_cntrl->domain, mhi_cntrl->bus,
			 mhi_cntrl->slot);
		mhi_cntrl->log_buf = ipc_log_context_create(MHI_IPC_LOG_PAGES,
							    node, 0);
		mhi_cntrl->log_lvl = mhi_ipc_log_lvl;

		snprintf(node, sizeof(node), "mhi_tsync_%04x_%02u.%02u.%02u",
			 mhi_cntrl->dev_id, mhi_cntrl->domain, mhi_cntrl->bus,
			 mhi_cntrl->slot);
		arch_info->tsync_ipc_log = ipc_log_context_create(
					   MHI_TSYNC_LOG_PAGES, node, 0);
		if (arch_info->tsync_ipc_log)
			mhi_cntrl->tsync_log = mhi_arch_timesync_log;

		/* register for bus scale if defined */
		arch_info->msm_bus_pdata = msm_bus_cl_get_pdata_from_dev(
							&mhi_dev->pci_dev->dev);
		if (arch_info->msm_bus_pdata) {
			arch_info->bus_client =
				msm_bus_scale_register_client(
						arch_info->msm_bus_pdata);
			if (!arch_info->bus_client)
				return -EINVAL;
		}

		/* register with pcie rc for WAKE# or link state events */
		reg_event = &arch_info->pcie_reg_event;
		reg_event->events = mhi_dev->allow_m1 ?
			(MSM_PCIE_EVENT_WAKEUP) :
			(MSM_PCIE_EVENT_WAKEUP | MSM_PCIE_EVENT_L1SS_TIMEOUT);

		reg_event->user = mhi_dev->pci_dev;
		reg_event->callback = mhi_arch_pci_link_state_cb;
		reg_event->notify.data = mhi_cntrl;
		ret = msm_pcie_register_event(reg_event);
		if (ret)
			MHI_LOG("Failed to reg. for link up notification\n");

		init_completion(&arch_info->pm_completion);

		/* register PM notifier to get post resume events */
		arch_info->pm_notifier.notifier_call = mhi_arch_pm_notifier;
		register_pm_notifier(&arch_info->pm_notifier);

		/*
		 * Mark as completed at initial boot-up to allow ESOC power on
		 * callback to proceed if system has not gone to suspend
		 */
		complete_all(&arch_info->pm_completion);

		arch_info->esoc_client = devm_register_esoc_client(
						&mhi_dev->pci_dev->dev, "mdm");
		if (IS_ERR_OR_NULL(arch_info->esoc_client)) {
			MHI_ERR("Failed to register esoc client\n");
		} else {
			/* register for power on/off hooks */
			struct esoc_client_hook *esoc_ops =
				&arch_info->esoc_ops;

			esoc_ops->priv = mhi_cntrl;
			esoc_ops->prio = ESOC_MHI_HOOK;
			esoc_ops->esoc_link_power_on =
				mhi_arch_esoc_ops_power_on;
			esoc_ops->esoc_link_power_off =
				mhi_arch_esoc_ops_power_off;
			esoc_ops->esoc_link_mdm_crash =
				mhi_arch_esoc_ops_mdm_error;

			ret = esoc_register_client_hook(arch_info->esoc_client,
							esoc_ops);
			if (ret)
				MHI_ERR("Failed to register esoc ops\n");
		}

		/*
		 * MHI host driver has full autonomy to manage power state.
		 * Disable all automatic power collapse features
		 */
		msm_pcie_pm_control(MSM_PCIE_DISABLE_PC, mhi_cntrl->bus,
				    mhi_dev->pci_dev, NULL, 0);
		mhi_dev->pci_dev->no_d3hot = true;

		mhi_cntrl->bw_scale = mhi_arch_bw_scale;

		mhi_driver_register(&mhi_bl_driver);
	}

	/* store the current bw info */
	ret = pcie_capability_read_word(mhi_dev->pci_dev,
					PCI_EXP_LNKSTA, &linkstat);
	if (ret)
		return ret;

	cur_link_info = &mhi_cntrl->mhi_link_info;
	cur_link_info->target_link_speed = linkstat & PCI_EXP_LNKSTA_CLS;
	cur_link_info->target_link_width = (linkstat & PCI_EXP_LNKSTA_NLW) >>
					    PCI_EXP_LNKSTA_NLW_SHIFT;

	return mhi_arch_set_bus_request(mhi_cntrl,
					cur_link_info->target_link_speed);
}

void mhi_arch_pcie_deinit(struct mhi_controller *mhi_cntrl)
{
	mhi_arch_set_bus_request(mhi_cntrl, 0);
}

static struct dma_iommu_mapping *mhi_arch_create_iommu_mapping(
					struct mhi_controller *mhi_cntrl)
{
	struct mhi_dev *mhi_dev = mhi_controller_get_devdata(mhi_cntrl);
	dma_addr_t base;
	size_t size;

	/*
	 * If S1_BYPASS enabled then iommu space is not used, however framework
	 * still require clients to create a mapping space before attaching. So
	 * set to smallest size required by iommu framework.
	 */
	if (mhi_dev->smmu_cfg & MHI_SMMU_S1_BYPASS) {
		base = 0;
		size = PAGE_SIZE;
	} else {
		base = mhi_dev->iova_start;
		size = (mhi_dev->iova_stop - base) + 1;
	}

	MHI_LOG("Create iommu mapping of base:%pad size:%zu\n",
		&base, size);
	return arm_iommu_create_mapping(&pci_bus_type, base, size);
}

int mhi_arch_iommu_init(struct mhi_controller *mhi_cntrl)
{
	struct mhi_dev *mhi_dev = mhi_controller_get_devdata(mhi_cntrl);
	struct arch_info *arch_info = mhi_dev->arch_info;
	u32 smmu_config = mhi_dev->smmu_cfg;
	struct dma_iommu_mapping *mapping = NULL;
	int ret;

	if (smmu_config) {
		mapping = mhi_arch_create_iommu_mapping(mhi_cntrl);
		if (IS_ERR(mapping)) {
			MHI_ERR("Failed to create iommu mapping\n");
			return PTR_ERR(mapping);
		}
	}

	if (smmu_config & MHI_SMMU_S1_BYPASS) {
		int s1_bypass = 1;

		ret = iommu_domain_set_attr(mapping->domain,
					    DOMAIN_ATTR_S1_BYPASS, &s1_bypass);
		if (ret) {
			MHI_ERR("Failed to set attribute S1_BYPASS\n");
			goto release_mapping;
		}
	}

	if (smmu_config & MHI_SMMU_FAST) {
		int fast_map = 1;

		ret = iommu_domain_set_attr(mapping->domain, DOMAIN_ATTR_FAST,
					    &fast_map);
		if (ret) {
			MHI_ERR("Failed to set attribute FAST_MAP\n");
			goto release_mapping;
		}
	}

	if (smmu_config & MHI_SMMU_ATOMIC) {
		int atomic = 1;

		ret = iommu_domain_set_attr(mapping->domain, DOMAIN_ATTR_ATOMIC,
					    &atomic);
		if (ret) {
			MHI_ERR("Failed to set attribute ATOMIC\n");
			goto release_mapping;
		}
	}

	if (smmu_config & MHI_SMMU_FORCE_COHERENT) {
		int force_coherent = 1;

		ret = iommu_domain_set_attr(mapping->domain,
					DOMAIN_ATTR_PAGE_TABLE_FORCE_COHERENT,
					&force_coherent);
		if (ret) {
			MHI_ERR("Failed to set attribute FORCE_COHERENT\n");
			goto release_mapping;
		}
	}

	if (smmu_config) {
		ret = arm_iommu_attach_device(&mhi_dev->pci_dev->dev, mapping);

		if (ret) {
			MHI_ERR("Error attach device, ret:%d\n", ret);
			goto release_mapping;
		}
		arch_info->mapping = mapping;
	}

	mhi_cntrl->dev = &mhi_dev->pci_dev->dev;

	ret = dma_set_mask_and_coherent(mhi_cntrl->dev, DMA_BIT_MASK(64));
	if (ret) {
		MHI_ERR("Error setting dma mask, ret:%d\n", ret);
		goto release_device;
	}

	return 0;

release_device:
	arm_iommu_detach_device(mhi_cntrl->dev);

release_mapping:
	arm_iommu_release_mapping(mapping);

	return ret;
}

void mhi_arch_iommu_deinit(struct mhi_controller *mhi_cntrl)
{
	struct mhi_dev *mhi_dev = mhi_controller_get_devdata(mhi_cntrl);
	struct arch_info *arch_info = mhi_dev->arch_info;
	struct dma_iommu_mapping *mapping = arch_info->mapping;

	if (mapping) {
		arm_iommu_detach_device(mhi_cntrl->dev);
		arm_iommu_release_mapping(mapping);
	}
	arch_info->mapping = NULL;
	mhi_cntrl->dev = NULL;
}

int mhi_arch_link_suspend(struct mhi_controller *mhi_cntrl)
{
	struct mhi_dev *mhi_dev = mhi_controller_get_devdata(mhi_cntrl);
	struct arch_info *arch_info = mhi_dev->arch_info;
	struct pci_dev *pci_dev = mhi_dev->pci_dev;
	int ret = 0;

	MHI_LOG("Entered\n");

	/* disable inactivity timer */
	if (!mhi_dev->allow_m1)
		msm_pcie_l1ss_timeout_disable(pci_dev);

	switch (mhi_dev->suspend_mode) {
	case MHI_DEFAULT_SUSPEND:
		pci_clear_master(pci_dev);
		ret = pci_save_state(mhi_dev->pci_dev);
		if (ret) {
			MHI_ERR("Failed with pci_save_state, ret:%d\n", ret);
			goto exit_suspend;
		}

		arch_info->pcie_state = pci_store_saved_state(pci_dev);
		pci_disable_device(pci_dev);

		pci_set_power_state(pci_dev, PCI_D3hot);

		/* release the resources */
		msm_pcie_pm_control(MSM_PCIE_SUSPEND, mhi_cntrl->bus, pci_dev,
				    NULL, 0);
		mhi_arch_set_bus_request(mhi_cntrl, 0);
		break;
	case MHI_FAST_LINK_OFF:
	case MHI_ACTIVE_STATE:
	case MHI_FAST_LINK_ON:/* keeping link on do nothing */
		break;
	}

exit_suspend:
	if (ret && !mhi_dev->allow_m1)
		msm_pcie_l1ss_timeout_enable(pci_dev);

	MHI_LOG("Exited with ret:%d\n", ret);

	return ret;
}

static int __mhi_arch_link_resume(struct mhi_controller *mhi_cntrl)
{
	struct mhi_dev *mhi_dev = mhi_controller_get_devdata(mhi_cntrl);
	struct arch_info *arch_info = mhi_dev->arch_info;
	struct pci_dev *pci_dev = mhi_dev->pci_dev;
	struct mhi_link_info *cur_info = &mhi_cntrl->mhi_link_info;
	int ret;

	MHI_LOG("Entered\n");

	/* request bus scale voting based on higher gen speed */
	ret = mhi_arch_set_bus_request(mhi_cntrl,
				       cur_info->target_link_speed);
	if (ret)
		MHI_LOG("Could not set bus frequency, ret:%d\n", ret);

	ret = msm_pcie_pm_control(MSM_PCIE_RESUME, mhi_cntrl->bus, pci_dev,
				  NULL, 0);
	if (ret) {
		MHI_ERR("Link training failed, ret:%d\n", ret);
		return ret;
	}

	ret = pci_set_power_state(pci_dev, PCI_D0);
	if (ret) {
		MHI_ERR("Failed to set PCI_D0 state, ret:%d\n", ret);
		return ret;
	}

	ret = pci_enable_device(pci_dev);
	if (ret) {
		MHI_ERR("Failed to enable device, ret:%d\n", ret);
		return ret;
	}

	ret = pci_load_and_free_saved_state(pci_dev, &arch_info->pcie_state);
	if (ret)
		MHI_LOG("Failed to load saved cfg state\n");

	pci_restore_state(pci_dev);
	pci_set_master(pci_dev);

	return 0;
}

int mhi_arch_link_resume(struct mhi_controller *mhi_cntrl)
{
	struct mhi_dev *mhi_dev = mhi_controller_get_devdata(mhi_cntrl);
	struct pci_dev *pci_dev = mhi_dev->pci_dev;
	int ret = 0;

	MHI_LOG("Entered\n");

	switch (mhi_dev->suspend_mode) {
	case MHI_DEFAULT_SUSPEND:
		ret = __mhi_arch_link_resume(mhi_cntrl);
		break;
	case MHI_FAST_LINK_OFF:
	case MHI_ACTIVE_STATE:
	case MHI_FAST_LINK_ON:
		break;
	}

	if (ret) {
		MHI_ERR("Link training failed, ret:%d\n", ret);
		return ret;
	}

<<<<<<< HEAD
	msm_pcie_l1ss_timeout_enable(pci_dev);
=======
	if (!mhi_dev->allow_m1)
		msm_pcie_l1ss_timeout_enable(pci_dev);
>>>>>>> bb9f138a

	MHI_LOG("Exited\n");

	return 0;
}<|MERGE_RESOLUTION|>--- conflicted
+++ resolved
@@ -764,12 +764,8 @@
 		return ret;
 	}
 
-<<<<<<< HEAD
-	msm_pcie_l1ss_timeout_enable(pci_dev);
-=======
 	if (!mhi_dev->allow_m1)
 		msm_pcie_l1ss_timeout_enable(pci_dev);
->>>>>>> bb9f138a
 
 	MHI_LOG("Exited\n");
 
