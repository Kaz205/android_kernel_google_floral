--- conflicted
+++ resolved
@@ -687,50 +687,29 @@
 	uint64_t sof_timestamp_val)
 {
 	struct cam_req_mgr_core_link *sync_link = NULL;
-<<<<<<< HEAD
 	int sync_slot_idx = 0, prev_idx, next_idx, sync_rd_idx;
 	int rc = 0, i;
 	struct cam_req_mgr_req_queue *link_q = NULL, *sync_q = NULL;
 	int64_t req_id = 0, sync_req_id = 0, req_diff = 0;
 	uint64_t sync_apply_timestamp = 0;
+	int32_t sync_num_slots = 0;
 
 	if (link->sync_links_num == 0) {
 		CAM_ERR(CAM_CRM, "No Synced links");
-=======
-	struct cam_req_mgr_slot      *sync_slot = NULL;
-	int sync_slot_idx = 0, prev_idx, next_idx, rd_idx, sync_rd_idx, rc = 0;
-	int64_t req_id = 0, sync_req_id = 0;
-	int32_t sync_num_slots = 0;
-
-	if (!link->sync_link) {
-		CAM_ERR(CAM_CRM, "Sync link null");
->>>>>>> c1dbafdf
 		return -EINVAL;
 	}
 
 	req_id = slot->req_id;
-<<<<<<< HEAD
 	link_q = link->req.in_q;
 
 	for (i = 0; i < link->sync_links_num; i++) {
 		sync_link = link->sync_links[i];
 		sync_q = sync_link->req.in_q;
+		sync_num_slots = sync_link->req.in_q->num_slots;
 		sync_rd_idx = sync_q->rd_idx;
 		sync_req_id = sync_q->slot[sync_rd_idx].req_id;
 		sync_apply_timestamp =
 			sync_q->slot[sync_rd_idx].apply_timestamp;
-=======
-	sync_num_slots = sync_link->req.in_q->num_slots;
-	sync_rd_idx = sync_link->req.in_q->rd_idx;
-
-	CAM_DBG(CAM_CRM,
-		"link_hdl %x req %lld frame_skip_flag %d open_req_cnt:%d initial_sync_req [%lld,%lld] is_master:%d",
-		link->link_hdl, req_id, link->sync_link_sof_skip,
-		link->open_req_cnt, link->initial_sync_req,
-		sync_link->initial_sync_req, link->is_master);
-
-	if (sync_link->sync_link_sof_skip) {
->>>>>>> c1dbafdf
 		CAM_DBG(CAM_CRM,
 			"link_hdl %x req %lld sof_skip_cnt %d open_req_cnt %d init_sync_req[%lld,%lld] is_master:%d",
 			link->link_hdl, req_id,
@@ -804,25 +783,7 @@
 			sync_q = sync_link->req.in_q;
 			if (sync_link->initial_skip) {
 				CAM_DBG(CAM_CRM,
-<<<<<<< HEAD
 					"Link 0x%x [slave] not streamed on",
-=======
-					"Prev Req: %lld [master] not found on link: %x [slave]",
-					sync_req_id, sync_link->link_hdl);
-				link->sync_link_sof_skip = true;
-				return -EINVAL;
-			}
-
-			if ((sync_link->req.in_q->slot[sync_slot_idx].status !=
-				CRM_SLOT_STATUS_REQ_APPLIED) &&
-				(((sync_slot_idx - rd_idx + sync_num_slots) %
-				sync_num_slots) >= 1) &&
-				(sync_link->req.in_q->slot[rd_idx].status !=
-				CRM_SLOT_STATUS_REQ_APPLIED)) {
-				CAM_DBG(CAM_CRM,
-					"Prev Req: %lld [master] not next on link: %x [slave]",
-					sync_req_id,
->>>>>>> c1dbafdf
 					sync_link->link_hdl);
 				return -EAGAIN;
 			}
@@ -859,7 +820,8 @@
 
 				if ((sync_q->slot[sync_slot_idx].status !=
 					 CRM_SLOT_STATUS_REQ_APPLIED) &&
-					((sync_slot_idx - sync_rd_idx) >= 1) &&
+					(((sync_slot_idx - sync_rd_idx + sync_num_slots) %
+					sync_num_slots) >= 1) &&
 					(sync_q->slot[sync_rd_idx].status !=
 					 CRM_SLOT_STATUS_REQ_APPLIED)) {
 					CAM_DBG(CAM_CRM,
@@ -918,21 +880,7 @@
 
 			__cam_req_mgr_inc_idx(&next_idx, 1, link_q->num_slots);
 
-<<<<<<< HEAD
 			sync_req_id = link_q->slot[next_idx].req_id;
-=======
-			if ((sync_link->req.in_q->slot[sync_slot_idx].status !=
-				CRM_SLOT_STATUS_REQ_APPLIED) &&
-				(((sync_slot_idx - rd_idx + sync_num_slots) %
-				sync_num_slots) >= 1) &&
-				(sync_link->req.in_q->slot[rd_idx].status !=
-				CRM_SLOT_STATUS_REQ_APPLIED)) {
-				CAM_DBG(CAM_CRM,
-					"Next Req: %lld [slave] not next on link: %x [master]",
-					sync_req_id, sync_link->link_hdl);
-				return -EINVAL;
-			}
->>>>>>> c1dbafdf
 
 			if ((sync_link->initial_sync_req != -1) &&
 				(sync_link->initial_sync_req <= sync_req_id)) {
@@ -984,13 +932,9 @@
 	struct cam_req_mgr_slot *slot)
 {
 	int64_t req_id = 0;
-<<<<<<< HEAD
 	int sync_slot_idx = 0, sync_rd_idx = 0, rc = 0, i;
 	struct cam_req_mgr_core_link *sync_link;
-=======
-	int sync_slot_idx = 0, sync_rd_idx = 0, rc = 0;
 	int32_t sync_num_slots = 0;
->>>>>>> c1dbafdf
 
 	if (link->sync_links_num == 0) {
 		CAM_ERR(CAM_CRM, "No synced links");
@@ -1048,11 +992,11 @@
 			return -EINVAL;
 		}
 
-<<<<<<< HEAD
 		sync_rd_idx = sync_link->req.in_q->rd_idx;
 		if ((sync_link->req.in_q->slot[sync_slot_idx].status !=
 			 CRM_SLOT_STATUS_REQ_APPLIED) &&
-			((sync_slot_idx - sync_rd_idx) >= 1) &&
+			(((sync_slot_idx - sync_rd_idx + sync_num_slots) %
+			sync_num_slots) >= 1) &&
 			(sync_link->req.in_q->slot[sync_rd_idx].status !=
 			 CRM_SLOT_STATUS_REQ_APPLIED)) {
 			CAM_DBG(CAM_CRM,
@@ -1060,20 +1004,6 @@
 				req_id, sync_link->link_hdl);
 			return -EAGAIN;
 		}
-=======
-	sync_rd_idx = sync_link->req.in_q->rd_idx;
-	if ((sync_link->req.in_q->slot[sync_slot_idx].status !=
-		CRM_SLOT_STATUS_REQ_APPLIED) &&
-		(((sync_slot_idx - sync_rd_idx + sync_num_slots) %
-		sync_num_slots) >= 1) &&
-		(sync_link->req.in_q->slot[sync_rd_idx].status !=
-		CRM_SLOT_STATUS_REQ_APPLIED)) {
-		CAM_DBG(CAM_CRM,
-			"Req: %lld [other link] not next req to be applied on link: %x",
-			req_id, sync_link->link_hdl);
-		return -EAGAIN;
-	}
->>>>>>> c1dbafdf
 
 		rc = __cam_req_mgr_check_link_is_ready(sync_link,
 					sync_slot_idx, true);
