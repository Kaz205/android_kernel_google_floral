/* Copyright (c) 2018-2019, The Linux Foundation. All rights reserved.
 *
 * This program is free software; you can redistribute it and/or modify
 * it under the terms of the GNU General Public License version 2 and
 * only version 2 as published by the Free Software Foundation.
 *
 * This program is distributed in the hope that it will be useful,
 * but WITHOUT ANY WARRANTY; without even the implied warranty of
 * MERCHANTABILITY or FITNESS FOR A PARTICULAR PURPOSE.  See the
 * GNU General Public License for more details.
 */

#include <linux/iopoll.h>
#include <linux/slab.h>
#include <uapi/media/cam_isp.h>
#include <uapi/media/cam_defs.h>

#include "cam_ife_csid_core.h"
#include "cam_isp_hw.h"
#include "cam_soc_util.h"
#include "cam_io_util.h"
#include "cam_debug_util.h"
#include "cam_cpas_api.h"

/* Timeout value in msec */
#define IFE_CSID_TIMEOUT                               1000

/* TPG VC/DT values */
#define CAM_IFE_CSID_TPG_VC_VAL                        0xA
#define CAM_IFE_CSID_TPG_DT_VAL                        0x2B

/* Timeout values in usec */
#define CAM_IFE_CSID_TIMEOUT_SLEEP_US                  1000
#define CAM_IFE_CSID_TIMEOUT_ALL_US                    100000

/*
 * Constant Factors needed to change QTimer ticks to nanoseconds
 * QTimer Freq = 19.2 MHz
 * Time(us) = ticks/19.2
 * Time(ns) = ticks/19.2 * 1000
 */
#define CAM_IFE_CSID_QTIMER_MUL_FACTOR                 10000
#define CAM_IFE_CSID_QTIMER_DIV_FACTOR                 192

/* Max number of sof irq's triggered in case of SOF freeze */
#define CAM_CSID_IRQ_SOF_DEBUG_CNT_MAX 12

/* Max CSI Rx irq error count threshold value */
#define CAM_IFE_CSID_MAX_IRQ_ERROR_COUNT               100

static int cam_ife_csid_is_ipp_ppp_format_supported(
	uint32_t in_format)
{
	int rc = -EINVAL;

	switch (in_format) {
	case CAM_FORMAT_MIPI_RAW_6:
	case CAM_FORMAT_MIPI_RAW_8:
	case CAM_FORMAT_MIPI_RAW_10:
	case CAM_FORMAT_MIPI_RAW_12:
	case CAM_FORMAT_MIPI_RAW_14:
	case CAM_FORMAT_MIPI_RAW_16:
	case CAM_FORMAT_MIPI_RAW_20:
	case CAM_FORMAT_DPCM_10_6_10:
	case CAM_FORMAT_DPCM_10_8_10:
	case CAM_FORMAT_DPCM_12_6_12:
	case CAM_FORMAT_DPCM_12_8_12:
	case CAM_FORMAT_DPCM_14_8_14:
	case CAM_FORMAT_DPCM_14_10_14:
	case CAM_FORMAT_DPCM_12_10_12:
		rc = 0;
		break;
	default:
		break;
	}
	return rc;
}

static int cam_ife_csid_get_format_rdi(
	uint32_t in_format, uint32_t out_format,
	uint32_t *decode_fmt, uint32_t *plain_fmt)
{
	int rc = 0;

	switch (in_format) {
	case CAM_FORMAT_MIPI_RAW_6:
		switch (out_format) {
		case CAM_FORMAT_MIPI_RAW_6:
			*decode_fmt = 0xf;
			break;
		case CAM_FORMAT_PLAIN8:
			*decode_fmt = 0x0;
			*plain_fmt = 0x0;
			break;
		default:
			rc = -EINVAL;
			break;
		}
		break;
	case CAM_FORMAT_MIPI_RAW_8:
		switch (out_format) {
		case CAM_FORMAT_MIPI_RAW_8:
		case CAM_FORMAT_PLAIN128:
			*decode_fmt = 0xf;
			break;
		case CAM_FORMAT_PLAIN8:
			*decode_fmt = 0x1;
			*plain_fmt = 0x0;
			break;
		default:
			rc = -EINVAL;
			break;
		}
		break;
	case CAM_FORMAT_MIPI_RAW_10:
		switch (out_format) {
		case CAM_FORMAT_MIPI_RAW_10:
		case CAM_FORMAT_PLAIN128:
			*decode_fmt = 0xf;
			break;
		case CAM_FORMAT_PLAIN16_10:
			*decode_fmt = 0x2;
			*plain_fmt = 0x1;
			break;
		default:
			rc = -EINVAL;
			break;
		}
		break;
	case CAM_FORMAT_MIPI_RAW_12:
		switch (out_format) {
		case CAM_FORMAT_MIPI_RAW_12:
			*decode_fmt = 0xf;
			break;
		case CAM_FORMAT_PLAIN16_12:
			*decode_fmt = 0x3;
			*plain_fmt = 0x1;
			break;
		default:
			rc = -EINVAL;
			break;
		}
		break;
	case CAM_FORMAT_MIPI_RAW_14:
		switch (out_format) {
		case CAM_FORMAT_MIPI_RAW_14:
			*decode_fmt = 0xf;
			break;
		case CAM_FORMAT_PLAIN16_14:
			*decode_fmt = 0x4;
			*plain_fmt = 0x1;
			break;
		default:
			rc = -EINVAL;
			break;
		}
		break;
	case CAM_FORMAT_MIPI_RAW_16:
		switch (out_format) {
		case CAM_FORMAT_MIPI_RAW_16:
			*decode_fmt = 0xf;
			break;
		case CAM_FORMAT_PLAIN16_16:
			*decode_fmt = 0x5;
			*plain_fmt = 0x1;
			break;
		default:
			rc = -EINVAL;
			break;
		}
		break;
	case CAM_FORMAT_MIPI_RAW_20:
		switch (out_format) {
		case CAM_FORMAT_MIPI_RAW_20:
			*decode_fmt = 0xf;
			break;
		case CAM_FORMAT_PLAIN32_20:
			*decode_fmt = 0x6;
			*plain_fmt = 0x2;
			break;
		default:
			rc = -EINVAL;
			break;
		}
		break;
	case CAM_FORMAT_DPCM_10_6_10:
		*decode_fmt  = 0x7;
		*plain_fmt = 0x1;
		break;
	case CAM_FORMAT_DPCM_10_8_10:
		*decode_fmt  = 0x8;
		*plain_fmt = 0x1;
		break;
	case CAM_FORMAT_DPCM_12_6_12:
		*decode_fmt  = 0x9;
		*plain_fmt = 0x1;
		break;
	case CAM_FORMAT_DPCM_12_8_12:
		*decode_fmt  = 0xA;
		*plain_fmt = 0x1;
		break;
	case CAM_FORMAT_DPCM_14_8_14:
		*decode_fmt  = 0xB;
		*plain_fmt = 0x1;
		break;
	case CAM_FORMAT_DPCM_14_10_14:
		*decode_fmt  = 0xC;
		*plain_fmt = 0x1;
		break;
	case CAM_FORMAT_DPCM_12_10_12:
		*decode_fmt  = 0xD;
		*plain_fmt = 0x1;
		break;
	default:
		rc = -EINVAL;
		break;
	}

	if (rc)
		CAM_ERR(CAM_ISP, "Unsupported format pair in %d out %d",
			in_format, out_format);

	return rc;
}

static int cam_ife_csid_get_format_ipp_ppp(
	uint32_t in_format,
	uint32_t *decode_fmt, uint32_t *plain_fmt)
{
	int rc = 0;

	CAM_DBG(CAM_ISP, "input format:%d",
		 in_format);

	switch (in_format) {
	case CAM_FORMAT_MIPI_RAW_6:
		*decode_fmt  = 0;
		*plain_fmt = 0;
		break;
	case CAM_FORMAT_MIPI_RAW_8:
		*decode_fmt  = 0x1;
		*plain_fmt = 0;
		break;
	case CAM_FORMAT_MIPI_RAW_10:
		*decode_fmt  = 0x2;
		*plain_fmt = 0x1;
		break;
	case CAM_FORMAT_MIPI_RAW_12:
		*decode_fmt  = 0x3;
		*plain_fmt = 0x1;
		break;
	case CAM_FORMAT_MIPI_RAW_14:
		*decode_fmt  = 0x4;
		*plain_fmt = 0x1;
		break;
	case CAM_FORMAT_MIPI_RAW_16:
		*decode_fmt  = 0x5;
		*plain_fmt = 0x1;
		break;
	case CAM_FORMAT_MIPI_RAW_20:
		*decode_fmt  = 0x6;
		*plain_fmt = 0x2;
		break;
	case CAM_FORMAT_DPCM_10_6_10:
		*decode_fmt  = 0x7;
		*plain_fmt = 0x1;
		break;
	case CAM_FORMAT_DPCM_10_8_10:
		*decode_fmt  = 0x8;
		*plain_fmt = 0x1;
		break;
	case CAM_FORMAT_DPCM_12_6_12:
		*decode_fmt  = 0x9;
		*plain_fmt = 0x1;
		break;
	case CAM_FORMAT_DPCM_12_8_12:
		*decode_fmt  = 0xA;
		*plain_fmt = 0x1;
		break;
	case CAM_FORMAT_DPCM_14_8_14:
		*decode_fmt  = 0xB;
		*plain_fmt = 0x1;
		break;
	case CAM_FORMAT_DPCM_14_10_14:
		*decode_fmt  = 0xC;
		*plain_fmt = 0x1;
		break;
	case CAM_FORMAT_DPCM_12_10_12:
		*decode_fmt  = 0xD;
		*plain_fmt = 0x1;
		break;
	default:
		CAM_ERR(CAM_ISP, "Unsupported format %d",
			in_format);
		rc = -EINVAL;
	}

	CAM_DBG(CAM_ISP, "decode_fmt:%d plain_fmt:%d",
		 *decode_fmt, *plain_fmt);

	return rc;
}

static int cam_ife_csid_cid_get(struct cam_ife_csid_hw *csid_hw,
	struct cam_isp_resource_node **res, int32_t vc, uint32_t dt)
{
	struct cam_ife_csid_cid_data    *cid_data;
	uint32_t  i = 0;

	*res = NULL;

	/* Return already reserved CID if the VC/DT matches */
	for (i = 0; i < CAM_IFE_CSID_CID_RES_MAX; i++) {
		if (csid_hw->cid_res[i].res_state >=
			CAM_ISP_RESOURCE_STATE_RESERVED) {
			cid_data = (struct cam_ife_csid_cid_data *)
				csid_hw->cid_res[i].res_priv;
			if (cid_data->vc == vc && cid_data->dt == dt) {
				cid_data->cnt++;
				*res = &csid_hw->cid_res[i];
				CAM_DBG(CAM_ISP, "CSID:%d CID %d allocated",
					csid_hw->hw_intf->hw_idx,
					csid_hw->cid_res[i].res_id);
				return 0;
			}
		}
	}

	for (i = 0; i < CAM_IFE_CSID_CID_RES_MAX; i++) {
		if (csid_hw->cid_res[i].res_state ==
			CAM_ISP_RESOURCE_STATE_AVAILABLE) {
			cid_data = (struct cam_ife_csid_cid_data *)
				csid_hw->cid_res[i].res_priv;
			cid_data->vc  = vc;
			cid_data->dt  = dt;
			cid_data->cnt = 1;
			csid_hw->cid_res[i].res_state =
				CAM_ISP_RESOURCE_STATE_RESERVED;
			*res = &csid_hw->cid_res[i];
			CAM_DBG(CAM_ISP, "CSID:%d CID %d allocated",
				csid_hw->hw_intf->hw_idx,
				csid_hw->cid_res[i].res_id);
			return 0;
		}
	}

	CAM_ERR(CAM_ISP, "CSID:%d Free cid is not available",
		 csid_hw->hw_intf->hw_idx);

	return -EINVAL;
}


static int cam_ife_csid_global_reset(struct cam_ife_csid_hw *csid_hw)
{
	struct cam_hw_soc_info                *soc_info;
	const struct cam_ife_csid_reg_offset  *csid_reg;
	int rc = 0;
	uint32_t val = 0, i;
	uint32_t status;

	soc_info = &csid_hw->hw_info->soc_info;
	csid_reg = csid_hw->csid_info->csid_reg;

	if (csid_hw->hw_info->hw_state != CAM_HW_STATE_POWER_UP) {
		CAM_ERR(CAM_ISP, "CSID:%d Invalid HW State:%d",
			csid_hw->hw_intf->hw_idx,
			csid_hw->hw_info->hw_state);
		return -EINVAL;
	}

	CAM_DBG(CAM_ISP, "CSID:%d Csid reset",
		csid_hw->hw_intf->hw_idx);

	/* Mask all interrupts */
	cam_io_w_mb(0, soc_info->reg_map[0].mem_base +
		csid_reg->csi2_reg->csid_csi2_rx_irq_mask_addr);

	if (csid_reg->cmn_reg->num_pix)
		cam_io_w_mb(0, soc_info->reg_map[0].mem_base +
			csid_reg->ipp_reg->csid_pxl_irq_mask_addr);

	if (csid_reg->cmn_reg->num_ppp)
		cam_io_w_mb(0, soc_info->reg_map[0].mem_base +
			csid_reg->ppp_reg->csid_pxl_irq_mask_addr);

	for (i = 0; i < csid_reg->cmn_reg->num_rdis; i++)
		cam_io_w_mb(0, soc_info->reg_map[0].mem_base +
			csid_reg->rdi_reg[i]->csid_rdi_irq_mask_addr);

	/* clear all interrupts */
	cam_io_w_mb(1, soc_info->reg_map[0].mem_base +
		csid_reg->cmn_reg->csid_top_irq_clear_addr);

	cam_io_w_mb(csid_reg->csi2_reg->csi2_irq_mask_all,
		soc_info->reg_map[0].mem_base +
		csid_reg->csi2_reg->csid_csi2_rx_irq_clear_addr);

	if (csid_reg->cmn_reg->num_pix)
		cam_io_w_mb(csid_reg->cmn_reg->ipp_irq_mask_all,
			soc_info->reg_map[0].mem_base +
			csid_reg->ipp_reg->csid_pxl_irq_clear_addr);

	if (csid_reg->cmn_reg->num_ppp)
		cam_io_w_mb(csid_reg->cmn_reg->ppp_irq_mask_all,
			soc_info->reg_map[0].mem_base +
			csid_reg->ppp_reg->csid_pxl_irq_clear_addr);

	for (i = 0 ; i < csid_reg->cmn_reg->num_rdis; i++)
		cam_io_w_mb(csid_reg->cmn_reg->rdi_irq_mask_all,
			soc_info->reg_map[0].mem_base +
			csid_reg->rdi_reg[i]->csid_rdi_irq_clear_addr);

	cam_io_w_mb(1, soc_info->reg_map[0].mem_base +
		csid_reg->cmn_reg->csid_irq_cmd_addr);

	cam_io_w_mb(0x80, soc_info->reg_map[0].mem_base +
		csid_hw->csid_info->csid_reg->csi2_reg->csid_csi2_rx_cfg1_addr);

	/* enable the IPP and RDI format measure */
	if (csid_reg->cmn_reg->num_pix)
		cam_io_w_mb(0x1, soc_info->reg_map[0].mem_base +
			csid_reg->ipp_reg->csid_pxl_cfg0_addr);

	if (csid_reg->cmn_reg->num_ppp)
		cam_io_w_mb(0x1, soc_info->reg_map[0].mem_base +
			csid_reg->ppp_reg->csid_pxl_cfg0_addr);

	for (i = 0; i < csid_reg->cmn_reg->num_rdis; i++)
		cam_io_w_mb(0x2, soc_info->reg_map[0].mem_base +
			csid_reg->rdi_reg[i]->csid_rdi_cfg0_addr);

	/* perform the top CSID HW registers reset */
	cam_io_w_mb(csid_reg->cmn_reg->csid_rst_stb,
		soc_info->reg_map[0].mem_base +
		csid_reg->cmn_reg->csid_rst_strobes_addr);

	rc = readl_poll_timeout(soc_info->reg_map[0].mem_base +
		csid_reg->cmn_reg->csid_top_irq_status_addr,
			status, (status & 0x1) == 0x1,
		CAM_IFE_CSID_TIMEOUT_SLEEP_US, CAM_IFE_CSID_TIMEOUT_ALL_US);
	if (rc < 0) {
		CAM_ERR(CAM_ISP, "CSID:%d csid_reset fail rc = %d",
			  csid_hw->hw_intf->hw_idx, rc);
		rc = -ETIMEDOUT;
	}

	/* perform the SW registers reset */
	cam_io_w_mb(csid_reg->cmn_reg->csid_reg_rst_stb,
		soc_info->reg_map[0].mem_base +
		csid_reg->cmn_reg->csid_rst_strobes_addr);

	rc = readl_poll_timeout(soc_info->reg_map[0].mem_base +
		csid_reg->cmn_reg->csid_top_irq_status_addr,
			status, (status & 0x1) == 0x1,
		CAM_IFE_CSID_TIMEOUT_SLEEP_US, CAM_IFE_CSID_TIMEOUT_ALL_US);
	if (rc < 0) {
		CAM_ERR(CAM_ISP, "CSID:%d csid_reset fail rc = %d",
			  csid_hw->hw_intf->hw_idx, rc);
		rc = -ETIMEDOUT;
	}

	usleep_range(3000, 3010);
	val = cam_io_r_mb(soc_info->reg_map[0].mem_base +
		csid_reg->csi2_reg->csid_csi2_rx_irq_mask_addr);
	if (val != 0)
		CAM_ERR(CAM_ISP, "CSID:%d IRQ value after reset rc = %d",
			csid_hw->hw_intf->hw_idx, val);
	csid_hw->error_irq_count = 0;

	return rc;
}

static int cam_ife_csid_path_reset(struct cam_ife_csid_hw *csid_hw,
	struct cam_csid_reset_cfg_args  *reset)
{
	int rc = 0;
	struct cam_hw_soc_info                    *soc_info;
	struct cam_isp_resource_node              *res;
	const struct cam_ife_csid_reg_offset      *csid_reg;
	uint32_t  reset_strb_addr, reset_strb_val, val, id;
	struct completion  *complete;

	csid_reg = csid_hw->csid_info->csid_reg;
	soc_info = &csid_hw->hw_info->soc_info;
	res      = reset->node_res;

	if (csid_hw->hw_info->hw_state != CAM_HW_STATE_POWER_UP) {
		CAM_ERR(CAM_ISP, "CSID:%d Invalid hw state :%d",
			csid_hw->hw_intf->hw_idx,
			csid_hw->hw_info->hw_state);
		return -EINVAL;
	}

	if (res->res_id >= CAM_IFE_PIX_PATH_RES_MAX) {
		CAM_DBG(CAM_ISP, "CSID:%d Invalid res id%d",
			csid_hw->hw_intf->hw_idx, res->res_id);
		rc = -EINVAL;
		goto end;
	}

	CAM_DBG(CAM_ISP, "CSID:%d resource:%d",
		csid_hw->hw_intf->hw_idx, res->res_id);

	if (res->res_id == CAM_IFE_PIX_PATH_RES_IPP) {
		if (!csid_reg->ipp_reg) {
			CAM_ERR(CAM_ISP, "CSID:%d IPP not supported :%d",
				 csid_hw->hw_intf->hw_idx,
				res->res_id);
			return -EINVAL;
		}

		reset_strb_addr = csid_reg->ipp_reg->csid_pxl_rst_strobes_addr;
		complete = &csid_hw->csid_ipp_complete;

		/* Enable path reset done interrupt */
		val = cam_io_r_mb(soc_info->reg_map[0].mem_base +
			csid_reg->ipp_reg->csid_pxl_irq_mask_addr);
		val |= CSID_PATH_INFO_RST_DONE;
		cam_io_w_mb(val, soc_info->reg_map[0].mem_base +
			 csid_reg->ipp_reg->csid_pxl_irq_mask_addr);

	} else if (res->res_id == CAM_IFE_PIX_PATH_RES_PPP) {
		if (!csid_reg->ppp_reg) {
			CAM_ERR(CAM_ISP, "CSID:%d PPP not supported :%d",
				csid_hw->hw_intf->hw_idx,
				res->res_id);
			return -EINVAL;
		}

		reset_strb_addr = csid_reg->ppp_reg->csid_pxl_rst_strobes_addr;
		complete = &csid_hw->csid_ppp_complete;

		/* Enable path reset done interrupt */
		val = cam_io_r_mb(soc_info->reg_map[0].mem_base +
			csid_reg->ppp_reg->csid_pxl_irq_mask_addr);
		val |= CSID_PATH_INFO_RST_DONE;
		cam_io_w_mb(val, soc_info->reg_map[0].mem_base +
			 csid_reg->ppp_reg->csid_pxl_irq_mask_addr);
	} else {
		id = res->res_id;
		if (!csid_reg->rdi_reg[id]) {
			CAM_ERR(CAM_ISP, "CSID:%d RDI res not supported :%d",
				 csid_hw->hw_intf->hw_idx,
				res->res_id);
			return -EINVAL;
		}

		reset_strb_addr =
			csid_reg->rdi_reg[id]->csid_rdi_rst_strobes_addr;
		complete =
			&csid_hw->csid_rdin_complete[id];

		/* Enable path reset done interrupt */
		val = cam_io_r_mb(soc_info->reg_map[0].mem_base +
			csid_reg->rdi_reg[id]->csid_rdi_irq_mask_addr);
		val |= CSID_PATH_INFO_RST_DONE;
		cam_io_w_mb(val, soc_info->reg_map[0].mem_base +
			csid_reg->rdi_reg[id]->csid_rdi_irq_mask_addr);
	}

	init_completion(complete);
	reset_strb_val = csid_reg->cmn_reg->path_rst_stb_all;

	/* Enable the Test gen before reset */
	cam_io_w_mb(1,	csid_hw->hw_info->soc_info.reg_map[0].mem_base +
		csid_reg->tpg_reg->csid_tpg_ctrl_addr);

	/* Reset the corresponding ife csid path */
	cam_io_w_mb(reset_strb_val, soc_info->reg_map[0].mem_base +
				reset_strb_addr);

	rc = wait_for_completion_timeout(complete,
		msecs_to_jiffies(IFE_CSID_TIMEOUT));
	if (rc <= 0) {
		CAM_ERR(CAM_ISP, "CSID:%d Res id %d fail rc = %d",
			 csid_hw->hw_intf->hw_idx,
			res->res_id,  rc);
		if (rc == 0)
			rc = -ETIMEDOUT;
	}

	/* Disable Test Gen after reset*/
	cam_io_w_mb(0, soc_info->reg_map[0].mem_base +
		csid_reg->tpg_reg->csid_tpg_ctrl_addr);

end:
	return rc;

}

static int cam_ife_csid_cid_reserve(struct cam_ife_csid_hw *csid_hw,
	struct cam_csid_hw_reserve_resource_args  *cid_reserv)
{
	int rc = 0;
	struct cam_ife_csid_cid_data       *cid_data;
	uint32_t camera_hw_version;

	CAM_DBG(CAM_ISP,
		"CSID:%d res_sel:0x%x Lane type:%d lane_num:%d dt:%d vc:%d",
		csid_hw->hw_intf->hw_idx,
		cid_reserv->in_port->res_type,
		cid_reserv->in_port->lane_type,
		cid_reserv->in_port->lane_num,
		cid_reserv->in_port->dt,
		cid_reserv->in_port->vc);

	if (cid_reserv->in_port->res_type >= CAM_ISP_IFE_IN_RES_MAX) {
		CAM_ERR(CAM_ISP, "CSID:%d  Invalid phy sel %d",
			csid_hw->hw_intf->hw_idx,
			cid_reserv->in_port->res_type);
		rc = -EINVAL;
		goto end;
	}

	if (cid_reserv->in_port->lane_type >= CAM_ISP_LANE_TYPE_MAX &&
		cid_reserv->in_port->res_type != CAM_ISP_IFE_IN_RES_TPG) {
		CAM_ERR(CAM_ISP, "CSID:%d  Invalid lane type %d",
			csid_hw->hw_intf->hw_idx,
			cid_reserv->in_port->lane_type);
		rc = -EINVAL;
		goto end;
	}

	if ((cid_reserv->in_port->lane_type ==  CAM_ISP_LANE_TYPE_DPHY &&
		cid_reserv->in_port->lane_num > 4) &&
		cid_reserv->in_port->res_type != CAM_ISP_IFE_IN_RES_TPG) {
		CAM_ERR(CAM_ISP, "CSID:%d Invalid lane num %d",
			csid_hw->hw_intf->hw_idx,
			cid_reserv->in_port->lane_num);
		rc = -EINVAL;
		goto end;
	}
	if ((cid_reserv->in_port->lane_type == CAM_ISP_LANE_TYPE_CPHY &&
		cid_reserv->in_port->lane_num > 3) &&
		cid_reserv->in_port->res_type != CAM_ISP_IFE_IN_RES_TPG) {
		CAM_ERR(CAM_ISP, " CSID:%d Invalid lane type %d & num %d",
			 csid_hw->hw_intf->hw_idx,
			cid_reserv->in_port->lane_type,
			cid_reserv->in_port->lane_num);
		rc = -EINVAL;
		goto end;
	}

	/* CSID  CSI2 v2.0 supports 31 vc  */
	if (cid_reserv->in_port->dt > 0x3f ||
		cid_reserv->in_port->vc > 0x1f) {
		CAM_ERR(CAM_ISP, "CSID:%d Invalid vc:%d dt %d",
			csid_hw->hw_intf->hw_idx,
			cid_reserv->in_port->vc, cid_reserv->in_port->dt);
		rc = -EINVAL;
		goto end;
	}

	if (cid_reserv->in_port->res_type == CAM_ISP_IFE_IN_RES_TPG && (
		(cid_reserv->in_port->format < CAM_FORMAT_MIPI_RAW_8 &&
		cid_reserv->in_port->format > CAM_FORMAT_MIPI_RAW_16))) {
		CAM_ERR(CAM_ISP, " CSID:%d Invalid tpg decode fmt %d",
			 csid_hw->hw_intf->hw_idx,
			cid_reserv->in_port->format);
		rc = -EINVAL;
		goto end;
	}

	if (csid_hw->csi2_reserve_cnt == UINT_MAX) {
		CAM_ERR(CAM_ISP,
			"CSID%d reserve cnt reached max",
			csid_hw->hw_intf->hw_idx);
		rc = -EINVAL;
		goto end;
	}

	rc = cam_cpas_get_cpas_hw_version(&camera_hw_version);
	if (rc) {
		CAM_ERR(CAM_ISP, "Failed to get HW version rc:%d", rc);
		goto end;
	}
	CAM_DBG(CAM_ISP, "HW version: %x", camera_hw_version);

	switch (camera_hw_version) {
	case CAM_CPAS_TITAN_NONE:
	case CAM_CPAS_TITAN_MAX:
		CAM_ERR(CAM_ISP, "Invalid HW version: %x", camera_hw_version);
		break;
	case CAM_CPAS_TITAN_170_V100:
	case CAM_CPAS_TITAN_170_V110:
	case CAM_CPAS_TITAN_170_V120:
		if (cid_reserv->in_port->res_type == CAM_ISP_IFE_IN_RES_PHY_3 &&
			csid_hw->hw_intf->hw_idx != 2) {
			rc = -EINVAL;
			goto end;
		}
		break;
	default:
		break;
	}
	CAM_DBG(CAM_ISP, "Reserve_cnt %u", csid_hw->csi2_reserve_cnt);

	if (csid_hw->csi2_reserve_cnt) {
		/* current configure res type should match requested res type */
		if (csid_hw->res_type != cid_reserv->in_port->res_type) {
			rc = -EINVAL;
			goto end;
		}

		if (cid_reserv->in_port->res_type != CAM_ISP_IFE_IN_RES_TPG) {
			if (csid_hw->csi2_rx_cfg.lane_cfg !=
				cid_reserv->in_port->lane_cfg  ||
				csid_hw->csi2_rx_cfg.lane_type !=
				cid_reserv->in_port->lane_type ||
				csid_hw->csi2_rx_cfg.lane_num !=
				cid_reserv->in_port->lane_num) {
				rc = -EINVAL;
				goto end;
				}
		} else {
			if (csid_hw->tpg_cfg.in_format !=
				cid_reserv->in_port->format     ||
				csid_hw->tpg_cfg.width !=
				cid_reserv->in_port->left_width ||
				csid_hw->tpg_cfg.height !=
				cid_reserv->in_port->height     ||
				csid_hw->tpg_cfg.test_pattern !=
				cid_reserv->in_port->test_pattern) {
				rc = -EINVAL;
				goto end;
			}
		}
	}

	switch (cid_reserv->res_id) {
	case CAM_IFE_PIX_PATH_RES_IPP:
		if (csid_hw->ipp_res.res_state !=
			CAM_ISP_RESOURCE_STATE_AVAILABLE) {
			CAM_DBG(CAM_ISP,
				"CSID:%d IPP resource not available",
				csid_hw->hw_intf->hw_idx);
			rc = -EINVAL;
			goto end;
		}
		break;
	case CAM_IFE_PIX_PATH_RES_PPP:
		if (csid_hw->ppp_res.res_state !=
			CAM_ISP_RESOURCE_STATE_AVAILABLE) {
			CAM_ERR(CAM_ISP,
				"CSID:%d PPP resource not available state %d",
				csid_hw->hw_intf->hw_idx,
				csid_hw->ppp_res.res_state);
			rc = -EINVAL;
			goto end;
		}
		break;
	case CAM_IFE_PIX_PATH_RES_RDI_0:
	case CAM_IFE_PIX_PATH_RES_RDI_1:
	case CAM_IFE_PIX_PATH_RES_RDI_2:
	case CAM_IFE_PIX_PATH_RES_RDI_3:
		if (csid_hw->rdi_res[cid_reserv->res_id].res_state !=
			CAM_ISP_RESOURCE_STATE_AVAILABLE) {
			CAM_ERR(CAM_ISP,
				"CSID:%d RDI:%d resource not available",
				csid_hw->hw_intf->hw_idx,
				cid_reserv->res_id);
			rc = -EINVAL;
			goto end;
		}
		break;
	default:
		CAM_ERR(CAM_ISP, "CSID%d: Invalid csid path",
			csid_hw->hw_intf->hw_idx);
		rc = -EINVAL;
		goto end;
	}

	rc = cam_ife_csid_cid_get(csid_hw,
		&cid_reserv->node_res,
		cid_reserv->in_port->vc,
		cid_reserv->in_port->dt);
	if (rc) {
		CAM_ERR(CAM_ISP, "CSID:%d CID Reserve failed res_type %d",
			csid_hw->hw_intf->hw_idx,
			cid_reserv->in_port->res_type);
		goto end;
	}
	cid_data = (struct cam_ife_csid_cid_data *)
		cid_reserv->node_res->res_priv;

	if (!csid_hw->csi2_reserve_cnt) {
		csid_hw->res_type = cid_reserv->in_port->res_type;

		csid_hw->csi2_rx_cfg.lane_cfg =
			cid_reserv->in_port->lane_cfg;
		csid_hw->csi2_rx_cfg.lane_type =
			cid_reserv->in_port->lane_type;
		csid_hw->csi2_rx_cfg.lane_num =
			cid_reserv->in_port->lane_num;

		if (cid_reserv->in_port->res_type == CAM_ISP_IFE_IN_RES_TPG) {
			csid_hw->csi2_rx_cfg.phy_sel = 0;
			if (cid_reserv->in_port->format >
			    CAM_FORMAT_MIPI_RAW_16) {
				CAM_ERR(CAM_ISP, " Wrong TPG format");
				rc = -EINVAL;
				goto end;
			}
			csid_hw->tpg_cfg.in_format =
				cid_reserv->in_port->format;
			csid_hw->tpg_cfg.usage_type =
				cid_reserv->in_port->usage_type;
			if (cid_reserv->in_port->usage_type)
				csid_hw->tpg_cfg.width =
					(cid_reserv->in_port->right_stop + 1);
			else
				csid_hw->tpg_cfg.width =
					cid_reserv->in_port->left_width;

			csid_hw->tpg_cfg.height = cid_reserv->in_port->height;
			csid_hw->tpg_cfg.test_pattern =
				cid_reserv->in_port->test_pattern;

			CAM_DBG(CAM_ISP, "CSID:%d TPG width:%d height:%d",
				csid_hw->hw_intf->hw_idx,
				csid_hw->tpg_cfg.width,
				csid_hw->tpg_cfg.height);

			cid_data->tpg_set = 1;
		} else {
			csid_hw->csi2_rx_cfg.phy_sel =
				(cid_reserv->in_port->res_type & 0xFF) - 1;
		}
	}

	csid_hw->csi2_reserve_cnt++;
	CAM_DBG(CAM_ISP, "CSID:%d CID:%d acquired",
		csid_hw->hw_intf->hw_idx,
		cid_reserv->node_res->res_id);

end:
	return rc;
}


static int cam_ife_csid_path_reserve(struct cam_ife_csid_hw *csid_hw,
	struct cam_csid_hw_reserve_resource_args  *reserve)
{
	int rc = 0;
	struct cam_ife_csid_path_cfg    *path_data;
	struct cam_isp_resource_node    *res;

	/* CSID  CSI2 v2.0 supports 31 vc */
	if (reserve->in_port->dt > 0x3f || reserve->in_port->vc > 0x1f ||
		(reserve->sync_mode >= CAM_ISP_HW_SYNC_MAX)) {
		CAM_ERR(CAM_ISP, "CSID:%d Invalid vc:%d dt %d mode:%d",
			 csid_hw->hw_intf->hw_idx,
			reserve->in_port->vc, reserve->in_port->dt,
			reserve->sync_mode);
		rc = -EINVAL;
		goto end;
	}

	switch (reserve->res_id) {
	case CAM_IFE_PIX_PATH_RES_IPP:
		if (csid_hw->ipp_res.res_state !=
			CAM_ISP_RESOURCE_STATE_AVAILABLE) {
			CAM_ERR(CAM_ISP,
				"CSID:%d IPP resource not available %d",
				csid_hw->hw_intf->hw_idx,
				csid_hw->ipp_res.res_state);
			rc = -EINVAL;
			goto end;
		}

		if (cam_ife_csid_is_ipp_ppp_format_supported(
				reserve->in_port->format)) {
			CAM_ERR(CAM_ISP,
				"CSID:%d res id:%d un support format %d",
				csid_hw->hw_intf->hw_idx, reserve->res_id,
				reserve->in_port->format);
			rc = -EINVAL;
			goto end;
		}

		/* assign the IPP resource */
		res = &csid_hw->ipp_res;
		CAM_DBG(CAM_ISP,
			"CSID:%d IPP resource:%d acquired successfully",
			csid_hw->hw_intf->hw_idx, res->res_id);

		break;
	case CAM_IFE_PIX_PATH_RES_PPP:
		if (csid_hw->ppp_res.res_state !=
			CAM_ISP_RESOURCE_STATE_AVAILABLE) {
			CAM_ERR(CAM_ISP,
				"CSID:%d PPP resource not available %d",
				csid_hw->hw_intf->hw_idx,
				csid_hw->ppp_res.res_state);
			rc = -EINVAL;
			goto end;
		}

		if (cam_ife_csid_is_ipp_ppp_format_supported(
				reserve->in_port->format)) {
			CAM_ERR(CAM_ISP,
				"CSID:%d res id:%d unsupported format %d",
				csid_hw->hw_intf->hw_idx, reserve->res_id,
				reserve->in_port->format);
			rc = -EINVAL;
			goto end;
		}

		/* assign the PPP resource */
		res = &csid_hw->ppp_res;
		CAM_DBG(CAM_ISP,
			"CSID:%d PPP resource:%d acquired successfully",
			csid_hw->hw_intf->hw_idx, res->res_id);

		break;
	case CAM_IFE_PIX_PATH_RES_RDI_0:
	case CAM_IFE_PIX_PATH_RES_RDI_1:
	case CAM_IFE_PIX_PATH_RES_RDI_2:
	case CAM_IFE_PIX_PATH_RES_RDI_3:
		if (csid_hw->rdi_res[reserve->res_id].res_state !=
			CAM_ISP_RESOURCE_STATE_AVAILABLE) {
			CAM_ERR(CAM_ISP,
				"CSID:%d RDI:%d resource not available %d",
				csid_hw->hw_intf->hw_idx,
				reserve->res_id,
				csid_hw->rdi_res[reserve->res_id].res_state);
			rc = -EINVAL;
			goto end;
		} else {
			res = &csid_hw->rdi_res[reserve->res_id];
			CAM_DBG(CAM_ISP,
				"CSID:%d RDI resource:%d acquire success",
				csid_hw->hw_intf->hw_idx,
				res->res_id);
		}

		break;
	default:
		CAM_ERR(CAM_ISP, "CSID:%d Invalid res id:%d",
			csid_hw->hw_intf->hw_idx, reserve->res_id);
		rc = -EINVAL;
		goto end;
	}

	res->res_state = CAM_ISP_RESOURCE_STATE_RESERVED;
	path_data = (struct cam_ife_csid_path_cfg   *)res->res_priv;

	path_data->cid = reserve->cid;
	path_data->in_format = reserve->in_port->format;
	path_data->out_format = reserve->out_port->format;
	path_data->sync_mode = reserve->sync_mode;
	path_data->height  = reserve->in_port->height;
	path_data->start_line = reserve->in_port->line_start;
	path_data->end_line = reserve->in_port->line_stop;

	/* Enable RDI crop for single ife use case only */
	switch (reserve->res_id) {
	case CAM_IFE_PIX_PATH_RES_RDI_0:
	case CAM_IFE_PIX_PATH_RES_RDI_1:
	case CAM_IFE_PIX_PATH_RES_RDI_2:
	case CAM_IFE_PIX_PATH_RES_RDI_3:
		if (reserve->in_port->usage_type)
			path_data->crop_enable = false;
		else
			path_data->crop_enable = true;

		break;
	case CAM_IFE_PIX_PATH_RES_IPP:
		path_data->crop_enable = true;
		break;
	case CAM_IFE_PIX_PATH_RES_PPP:
		path_data->crop_enable = false;
		break;
	default:
		rc = -EINVAL;
		goto end;
	}

	CAM_DBG(CAM_ISP,
		"Res id: %d height:%d line_start %d line_stop %d crop_en %d",
		reserve->res_id, reserve->in_port->height,
		reserve->in_port->line_start, reserve->in_port->line_stop,
		path_data->crop_enable);

	if (reserve->in_port->res_type == CAM_ISP_IFE_IN_RES_TPG) {
		path_data->dt = CAM_IFE_CSID_TPG_DT_VAL;
		path_data->vc = CAM_IFE_CSID_TPG_VC_VAL;
	} else {
		path_data->dt = reserve->in_port->dt;
		path_data->vc = reserve->in_port->vc;
	}

	if (reserve->sync_mode == CAM_ISP_HW_SYNC_MASTER) {
		path_data->start_pixel = reserve->in_port->left_start;
		path_data->end_pixel = reserve->in_port->left_stop;
		path_data->width  = reserve->in_port->left_width;
		CAM_DBG(CAM_ISP, "CSID:%d master:startpixel 0x%x endpixel:0x%x",
			csid_hw->hw_intf->hw_idx, path_data->start_pixel,
			path_data->end_pixel);
		CAM_DBG(CAM_ISP, "CSID:%d master:line start:0x%x line end:0x%x",
			csid_hw->hw_intf->hw_idx, path_data->start_line,
			path_data->end_line);
	} else if (reserve->sync_mode == CAM_ISP_HW_SYNC_SLAVE) {
		path_data->master_idx = reserve->master_idx;
		CAM_DBG(CAM_ISP, "CSID:%d master_idx=%d",
			csid_hw->hw_intf->hw_idx, path_data->master_idx);
		path_data->start_pixel = reserve->in_port->right_start;
		path_data->end_pixel = reserve->in_port->right_stop;
		path_data->width  = reserve->in_port->right_width;
		CAM_DBG(CAM_ISP, "CSID:%d slave:start:0x%x end:0x%x width 0x%x",
			csid_hw->hw_intf->hw_idx, path_data->start_pixel,
			path_data->end_pixel, path_data->width);
		CAM_DBG(CAM_ISP, "CSID:%d slave:line start:0x%x line end:0x%x",
			csid_hw->hw_intf->hw_idx, path_data->start_line,
			path_data->end_line);
	} else {
		path_data->width  = reserve->in_port->left_width;
		path_data->start_pixel = reserve->in_port->left_start;
		path_data->end_pixel = reserve->in_port->left_stop;
		CAM_DBG(CAM_ISP, "Res id: %d left width %d start: %d stop:%d",
			reserve->res_id, reserve->in_port->left_width,
			reserve->in_port->left_start,
			reserve->in_port->left_stop);
	}

	CAM_DBG(CAM_ISP, "Res %d width %d height %d", reserve->res_id,
		path_data->width, path_data->height);
	reserve->node_res = res;

end:
	return rc;
}

static int cam_ife_csid_enable_hw(struct cam_ife_csid_hw  *csid_hw)
{
	int rc = 0;
	const struct cam_ife_csid_reg_offset      *csid_reg;
	struct cam_hw_soc_info              *soc_info;
	uint32_t i, val, clk_lvl;

	csid_reg = csid_hw->csid_info->csid_reg;
	soc_info = &csid_hw->hw_info->soc_info;

	/* overflow check before increment */
	if (csid_hw->hw_info->open_count == UINT_MAX) {
		CAM_ERR(CAM_ISP, "CSID:%d Open count reached max",
			csid_hw->hw_intf->hw_idx);
		return -EINVAL;
	}

	/* Increment ref Count */
	csid_hw->hw_info->open_count++;
	if (csid_hw->hw_info->open_count > 1) {
		CAM_DBG(CAM_ISP, "CSID hw has already been enabled");
		return rc;
	}

	CAM_DBG(CAM_ISP, "CSID:%d init CSID HW",
		csid_hw->hw_intf->hw_idx);

	clk_lvl = cam_ife_csid_get_vote_level(soc_info, csid_hw->clk_rate);
	CAM_DBG(CAM_ISP, "CSID clock lvl %u", clk_lvl);

	rc = cam_ife_csid_enable_soc_resources(soc_info, clk_lvl);
	if (rc) {
		CAM_ERR(CAM_ISP, "CSID:%d Enable SOC failed",
			csid_hw->hw_intf->hw_idx);
		goto err;
	}

	csid_hw->hw_info->hw_state = CAM_HW_STATE_POWER_UP;
	/* Reset CSID top */
	rc = cam_ife_csid_global_reset(csid_hw);
	if (rc) {
		goto disable_soc;
	}

	/* clear all interrupts */
	cam_io_w_mb(1, soc_info->reg_map[0].mem_base +
		csid_reg->cmn_reg->csid_top_irq_clear_addr);

	cam_io_w_mb(csid_reg->csi2_reg->csi2_irq_mask_all,
		soc_info->reg_map[0].mem_base +
		csid_reg->csi2_reg->csid_csi2_rx_irq_clear_addr);

	if (csid_reg->cmn_reg->num_pix)
		cam_io_w_mb(csid_reg->cmn_reg->ipp_irq_mask_all,
			soc_info->reg_map[0].mem_base +
			csid_reg->ipp_reg->csid_pxl_irq_clear_addr);

	if (csid_reg->cmn_reg->num_ppp)
		cam_io_w_mb(csid_reg->cmn_reg->ppp_irq_mask_all,
			soc_info->reg_map[0].mem_base +
			csid_reg->ppp_reg->csid_pxl_irq_clear_addr);

	for (i = 0; i < csid_reg->cmn_reg->num_rdis; i++)
		cam_io_w_mb(csid_reg->cmn_reg->rdi_irq_mask_all,
			soc_info->reg_map[0].mem_base +
			csid_reg->rdi_reg[i]->csid_rdi_irq_clear_addr);

	cam_io_w_mb(1, soc_info->reg_map[0].mem_base +
		csid_reg->cmn_reg->csid_irq_cmd_addr);

	val = cam_io_r_mb(soc_info->reg_map[0].mem_base +
			csid_reg->cmn_reg->csid_hw_version_addr);
	CAM_DBG(CAM_ISP, "CSID:%d CSID HW version: 0x%x",
		csid_hw->hw_intf->hw_idx, val);

	return 0;

disable_soc:
	cam_ife_csid_disable_soc_resources(soc_info);
	csid_hw->hw_info->hw_state = CAM_HW_STATE_POWER_DOWN;
err:
	csid_hw->hw_info->open_count--;
	return rc;
}

static int cam_ife_csid_disable_hw(struct cam_ife_csid_hw *csid_hw)
{
	int rc = -EINVAL;
	struct cam_hw_soc_info                   *soc_info;
	const struct cam_ife_csid_reg_offset     *csid_reg;
	unsigned long                             flags;

	/* Check for refcount */
	if (!csid_hw->hw_info->open_count) {
		CAM_WARN(CAM_ISP, "Unbalanced disable_hw");
		return rc;
	}

	/*  Decrement ref Count */
	csid_hw->hw_info->open_count--;

	if (csid_hw->hw_info->open_count) {
		rc = 0;
		return rc;
	}

	soc_info = &csid_hw->hw_info->soc_info;
	csid_reg = csid_hw->csid_info->csid_reg;

	CAM_DBG(CAM_ISP, "%s:Calling Global Reset\n", __func__);
	cam_ife_csid_global_reset(csid_hw);
	CAM_DBG(CAM_ISP, "%s:Global Reset Done\n", __func__);

	CAM_DBG(CAM_ISP, "CSID:%d De-init CSID HW",
		csid_hw->hw_intf->hw_idx);

	/*disable the top IRQ interrupt */
	cam_io_w_mb(0, soc_info->reg_map[0].mem_base +
		csid_reg->cmn_reg->csid_top_irq_mask_addr);

	rc = cam_ife_csid_disable_soc_resources(soc_info);
	if (rc)
		CAM_ERR(CAM_ISP, "CSID:%d Disable CSID SOC failed",
			csid_hw->hw_intf->hw_idx);

	spin_lock_irqsave(&csid_hw->lock_state, flags);
	csid_hw->device_enabled = 0;
	spin_unlock_irqrestore(&csid_hw->lock_state, flags);
	csid_hw->hw_info->hw_state = CAM_HW_STATE_POWER_DOWN;
	csid_hw->error_irq_count = 0;

	return rc;
}


static int cam_ife_csid_tpg_start(struct cam_ife_csid_hw   *csid_hw,
	struct cam_isp_resource_node       *res)
{
	int rc = 0;
	uint32_t  val = 0;
	struct cam_hw_soc_info    *soc_info;
	const struct cam_ife_csid_reg_offset *csid_reg = NULL;

	csid_hw->tpg_start_cnt++;
	if (csid_hw->tpg_start_cnt == 1) {
		/*Enable the TPG */
		CAM_DBG(CAM_ISP, "CSID:%d start CSID TPG",
			csid_hw->hw_intf->hw_idx);

		soc_info = &csid_hw->hw_info->soc_info;
		{
			uint32_t val;
			uint32_t i;
			uint32_t base = 0x600;

			CAM_DBG(CAM_ISP, "================ TPG ============");
			for (i = 0; i < 16; i++) {
				val = cam_io_r_mb(
					soc_info->reg_map[0].mem_base +
					base + i * 4);
				CAM_DBG(CAM_ISP, "reg 0x%x = 0x%x",
					(base + i*4), val);
			}

			CAM_DBG(CAM_ISP, "================ IPP =============");
			base = 0x200;
			for (i = 0; i < 10; i++) {
				val = cam_io_r_mb(
					soc_info->reg_map[0].mem_base +
					base + i * 4);
				CAM_DBG(CAM_ISP, "reg 0x%x = 0x%x",
					(base + i*4), val);
			}

			CAM_DBG(CAM_ISP, "================ RX =============");
			base = 0x100;
			for (i = 0; i < 5; i++) {
				val = cam_io_r_mb(
					soc_info->reg_map[0].mem_base +
					base + i * 4);
				CAM_DBG(CAM_ISP, "reg 0x%x = 0x%x",
					(base + i*4), val);
			}
		}

		/* Enable the IFE force clock on for dual isp case */
		csid_reg = csid_hw->csid_info->csid_reg;
		if (csid_hw->tpg_cfg.usage_type) {
			rc = cam_ife_csid_enable_ife_force_clock_on(soc_info,
				csid_reg->tpg_reg->tpg_cpas_ife_reg_offset);
			if (rc)
				return rc;
		}

		CAM_DBG(CAM_ISP, "============ TPG control ============");
		val = (4 << 20);
		val |= (0x80 << 8);
		val |= (((csid_hw->csi2_rx_cfg.lane_num - 1) & 0x3) << 4);
		val |= 7;

		cam_io_w_mb(val, soc_info->reg_map[0].mem_base +
			csid_reg->tpg_reg->csid_tpg_ctrl_addr);
		val = cam_io_r_mb(soc_info->reg_map[0].mem_base + 0x600);
		CAM_DBG(CAM_ISP, "reg 0x%x = 0x%x", 0x600, val);
	}

	return 0;
}

static int cam_ife_csid_tpg_stop(struct cam_ife_csid_hw   *csid_hw,
	struct cam_isp_resource_node       *res)
{
	int rc = 0;
	struct cam_hw_soc_info                 *soc_info;
	const struct cam_ife_csid_reg_offset   *csid_reg = NULL;

	if (csid_hw->tpg_start_cnt)
		csid_hw->tpg_start_cnt--;

	if (csid_hw->tpg_start_cnt)
		return 0;

	soc_info = &csid_hw->hw_info->soc_info;
	csid_reg = csid_hw->csid_info->csid_reg;

	/* disable the TPG */
	if (!csid_hw->tpg_start_cnt) {
		CAM_DBG(CAM_ISP, "CSID:%d stop CSID TPG",
			csid_hw->hw_intf->hw_idx);

		/* Disable the IFE force clock on for dual isp case */
		if (csid_hw->tpg_cfg.usage_type)
			rc = cam_ife_csid_disable_ife_force_clock_on(soc_info,
				csid_reg->tpg_reg->tpg_cpas_ife_reg_offset);

		/*stop the TPG */
		cam_io_w_mb(0,  soc_info->reg_map[0].mem_base +
		csid_hw->csid_info->csid_reg->tpg_reg->csid_tpg_ctrl_addr);
	}

	return 0;
}


static int cam_ife_csid_config_tpg(struct cam_ife_csid_hw   *csid_hw,
	struct cam_isp_resource_node       *res)
{
	const struct cam_ife_csid_reg_offset *csid_reg;
	struct cam_hw_soc_info               *soc_info;
	uint32_t val = 0;

	csid_reg = csid_hw->csid_info->csid_reg;
	soc_info = &csid_hw->hw_info->soc_info;

	CAM_DBG(CAM_ISP, "CSID:%d TPG config",
		csid_hw->hw_intf->hw_idx);

	/* configure one DT, infinite frames */
	val = (0 << 16) | (1 << 10) | CAM_IFE_CSID_TPG_VC_VAL;
	cam_io_w_mb(val, soc_info->reg_map[0].mem_base +
			csid_reg->tpg_reg->csid_tpg_vc_cfg0_addr);

	/* vertical blanking count = 0x3FF, horzontal blanking count = 0x740*/
	val = (0x3FF << 12) | 0x740;
	cam_io_w_mb(val, soc_info->reg_map[0].mem_base +
			csid_reg->tpg_reg->csid_tpg_vc_cfg1_addr);

	cam_io_w_mb(0x12345678, soc_info->reg_map[0].mem_base +
		csid_hw->csid_info->csid_reg->tpg_reg->csid_tpg_lfsr_seed_addr);

	val = csid_hw->tpg_cfg.width << 16 |
		csid_hw->tpg_cfg.height;
	cam_io_w_mb(val, soc_info->reg_map[0].mem_base +
		csid_reg->tpg_reg->csid_tpg_dt_n_cfg_0_addr);

	cam_io_w_mb(CAM_IFE_CSID_TPG_DT_VAL, soc_info->reg_map[0].mem_base +
		csid_reg->tpg_reg->csid_tpg_dt_n_cfg_1_addr);

	/*
	 * in_format is the same as the input resource format.
	 * it is one larger than the register spec format.
	 */
	val = ((csid_hw->tpg_cfg.in_format - 1) << 16) | 0x8;
	cam_io_w_mb(val, soc_info->reg_map[0].mem_base +
		csid_reg->tpg_reg->csid_tpg_dt_n_cfg_2_addr);

	/* static frame with split color bar */
	val =  1 << 5;
	cam_io_w_mb(val, soc_info->reg_map[0].mem_base +
		csid_reg->tpg_reg->csid_tpg_color_bars_cfg_addr);
	/* config pix pattern */
	cam_io_w_mb(csid_hw->tpg_cfg.test_pattern,
		soc_info->reg_map[0].mem_base +
		csid_reg->tpg_reg->csid_tpg_common_gen_cfg_addr);

	return 0;
}

static int cam_ife_csid_enable_csi2(
	struct cam_ife_csid_hw          *csid_hw,
	struct cam_isp_resource_node    *res)
{
	int rc = 0;
	const struct cam_ife_csid_reg_offset       *csid_reg;
	struct cam_hw_soc_info                     *soc_info;
	struct cam_ife_csid_cid_data               *cid_data;
	uint32_t val = 0;

	csid_reg = csid_hw->csid_info->csid_reg;
	soc_info = &csid_hw->hw_info->soc_info;
	CAM_DBG(CAM_ISP, "CSID:%d count:%d config csi2 rx",
		csid_hw->hw_intf->hw_idx, csid_hw->csi2_cfg_cnt);

	/* overflow check before increment */
	if (csid_hw->csi2_cfg_cnt == UINT_MAX) {
		CAM_ERR(CAM_ISP, "CSID:%d Open count reached max",
			csid_hw->hw_intf->hw_idx);
		return -EINVAL;
	}

	cid_data = (struct cam_ife_csid_cid_data *)res->res_priv;

	res->res_state  = CAM_ISP_RESOURCE_STATE_STREAMING;
	csid_hw->csi2_cfg_cnt++;
	if (csid_hw->csi2_cfg_cnt > 1)
		return rc;

	/* rx cfg0 */
	val = 0;
	val = (csid_hw->csi2_rx_cfg.lane_num - 1)  |
		(csid_hw->csi2_rx_cfg.lane_cfg << 4) |
		(csid_hw->csi2_rx_cfg.lane_type << 24);
	val |= (csid_hw->csi2_rx_cfg.phy_sel &
		csid_reg->csi2_reg->csi2_rx_phy_num_mask) << 20;
	cam_io_w_mb(val, soc_info->reg_map[0].mem_base +
		csid_reg->csi2_reg->csid_csi2_rx_cfg0_addr);

	/* rx cfg1*/
	val = (1 << csid_reg->csi2_reg->csi2_misr_enable_shift_val);
	/* if VC value is more than 3 than set full width of VC */
	if (cid_data->vc > 3)
		val |= (1 << csid_reg->csi2_reg->csi2_vc_mode_shift_val);

	/* enable packet ecc correction */
	val |= 1;
	cam_io_w_mb(val, soc_info->reg_map[0].mem_base +
		csid_reg->csi2_reg->csid_csi2_rx_cfg1_addr);

	if (csid_hw->res_type == CAM_ISP_IFE_IN_RES_TPG) {
		/* Config the TPG */
		rc = cam_ife_csid_config_tpg(csid_hw, res);
		if (rc) {
			res->res_state = CAM_ISP_RESOURCE_STATE_RESERVED;
			return rc;
		}
	}

	/*Enable the CSI2 rx inerrupts */
	val = CSID_CSI2_RX_INFO_RST_DONE |
		CSID_CSI2_RX_ERROR_TG_FIFO_OVERFLOW |
		CSID_CSI2_RX_ERROR_LANE0_FIFO_OVERFLOW |
		CSID_CSI2_RX_ERROR_LANE1_FIFO_OVERFLOW |
		CSID_CSI2_RX_ERROR_LANE2_FIFO_OVERFLOW |
		CSID_CSI2_RX_ERROR_LANE3_FIFO_OVERFLOW |
		CSID_CSI2_RX_ERROR_CPHY_EOT_RECEPTION |
		CSID_CSI2_RX_ERROR_CPHY_SOT_RECEPTION |
		CSID_CSI2_RX_ERROR_CRC |
		CSID_CSI2_RX_ERROR_ECC |
		CSID_CSI2_RX_ERROR_MMAPPED_VC_DT |
		CSID_CSI2_RX_ERROR_STREAM_UNDERFLOW |
		CSID_CSI2_RX_ERROR_UNBOUNDED_FRAME |
		CSID_CSI2_RX_ERROR_CPHY_PH_CRC;

	/* Enable the interrupt based on csid debug info set */
	if (csid_hw->csid_debug & CSID_DEBUG_ENABLE_SOT_IRQ)
		val |= CSID_CSI2_RX_INFO_PHY_DL0_SOT_CAPTURED |
			CSID_CSI2_RX_INFO_PHY_DL1_SOT_CAPTURED |
			CSID_CSI2_RX_INFO_PHY_DL2_SOT_CAPTURED |
			CSID_CSI2_RX_INFO_PHY_DL3_SOT_CAPTURED;

	if (csid_hw->csid_debug & CSID_DEBUG_ENABLE_EOT_IRQ)
		val |= CSID_CSI2_RX_INFO_PHY_DL0_EOT_CAPTURED |
			CSID_CSI2_RX_INFO_PHY_DL1_EOT_CAPTURED |
			CSID_CSI2_RX_INFO_PHY_DL2_EOT_CAPTURED |
			CSID_CSI2_RX_INFO_PHY_DL3_EOT_CAPTURED;

	if (csid_hw->csid_debug & CSID_DEBUG_ENABLE_SHORT_PKT_CAPTURE)
		val |= CSID_CSI2_RX_INFO_SHORT_PKT_CAPTURED;

	if (csid_hw->csid_debug & CSID_DEBUG_ENABLE_LONG_PKT_CAPTURE)
		val |= CSID_CSI2_RX_INFO_LONG_PKT_CAPTURED;
	if (csid_hw->csid_debug & CSID_DEBUG_ENABLE_CPHY_PKT_CAPTURE)
		val |= CSID_CSI2_RX_INFO_CPHY_PKT_HDR_CAPTURED;

	cam_io_w_mb(val, soc_info->reg_map[0].mem_base +
		csid_reg->csi2_reg->csid_csi2_rx_irq_mask_addr);

	return 0;
}

static int cam_ife_csid_disable_csi2(
	struct cam_ife_csid_hw          *csid_hw,
	struct cam_isp_resource_node    *res)
{
	const struct cam_ife_csid_reg_offset      *csid_reg;
	struct cam_hw_soc_info                    *soc_info;

	if (res->res_id >= CAM_IFE_CSID_CID_MAX) {
		CAM_ERR(CAM_ISP, "CSID:%d Invalid res id :%d",
			csid_hw->hw_intf->hw_idx, res->res_id);
		return -EINVAL;
	}

	csid_reg = csid_hw->csid_info->csid_reg;
	soc_info = &csid_hw->hw_info->soc_info;
	CAM_DBG(CAM_ISP, "CSID:%d cnt : %d Disable csi2 rx",
		csid_hw->hw_intf->hw_idx, csid_hw->csi2_cfg_cnt);

	if (csid_hw->csi2_cfg_cnt)
		csid_hw->csi2_cfg_cnt--;

	if (csid_hw->csi2_cfg_cnt)
		return 0;

	/* Disable the CSI2 rx inerrupts */
	cam_io_w_mb(0, soc_info->reg_map[0].mem_base +
		csid_reg->csi2_reg->csid_csi2_rx_irq_mask_addr);

	/* Reset the Rx CFG registers */
	cam_io_w_mb(0, soc_info->reg_map[0].mem_base +
		csid_reg->csi2_reg->csid_csi2_rx_cfg0_addr);
	cam_io_w_mb(0, soc_info->reg_map[0].mem_base +
		csid_reg->csi2_reg->csid_csi2_rx_cfg1_addr);

	res->res_state = CAM_ISP_RESOURCE_STATE_RESERVED;

	return 0;
}

static void cam_ife_csid_halt_csi2(
	struct cam_ife_csid_hw          *csid_hw)
{
	const struct cam_ife_csid_reg_offset      *csid_reg;
	struct cam_hw_soc_info                    *soc_info;

	csid_reg = csid_hw->csid_info->csid_reg;
	soc_info = &csid_hw->hw_info->soc_info;
	CAM_INFO(CAM_ISP, "CSID: %d cnt: %d Halt csi2 rx",
		csid_hw->hw_intf->hw_idx, csid_hw->csi2_cfg_cnt);

	/* Disable the CSI2 rx inerrupts */
	cam_io_w_mb(0, soc_info->reg_map[0].mem_base +
		csid_reg->csi2_reg->csid_csi2_rx_irq_mask_addr);

	/* Reset the Rx CFG registers */
	cam_io_w_mb(0, soc_info->reg_map[0].mem_base +
		csid_reg->csi2_reg->csid_csi2_rx_cfg0_addr);
	cam_io_w_mb(0, soc_info->reg_map[0].mem_base +
		csid_reg->csi2_reg->csid_csi2_rx_cfg1_addr);
}

static int cam_ife_csid_init_config_pxl_path(
	struct cam_ife_csid_hw          *csid_hw,
	struct cam_isp_resource_node    *res)
{
	int rc = 0;
	struct cam_ife_csid_path_cfg             *path_data;
	const struct cam_ife_csid_reg_offset     *csid_reg;
	struct cam_hw_soc_info                   *soc_info;
	const struct cam_ife_csid_pxl_reg_offset *pxl_reg = NULL;
	bool                                      is_ipp;
	uint32_t decode_format = 0, plain_format = 0, val = 0;

	path_data = (struct cam_ife_csid_path_cfg  *) res->res_priv;
	csid_reg = csid_hw->csid_info->csid_reg;
	soc_info = &csid_hw->hw_info->soc_info;

	if (res->res_id == CAM_IFE_PIX_PATH_RES_IPP) {
		is_ipp = true;
		pxl_reg = csid_reg->ipp_reg;
	} else {
		is_ipp = false;
		pxl_reg = csid_reg->ppp_reg;
	}

	if (!pxl_reg) {
		CAM_ERR(CAM_ISP, "CSID:%d %s:%d is not supported on HW",
			csid_hw->hw_intf->hw_idx,
			(is_ipp) ? "IPP" : "PPP", res->res_id);
		return -EINVAL;
	}

	CAM_DBG(CAM_ISP, "Config %s Path", (is_ipp) ? "IPP" : "PPP");
	rc = cam_ife_csid_get_format_ipp_ppp(path_data->in_format,
		&decode_format, &plain_format);
	if (rc)
		return rc;

	/*
	 * configure Pxl path and enable the time stamp capture.
	 * enable the HW measrurement blocks
	 */
	val = (path_data->vc << csid_reg->cmn_reg->vc_shift_val) |
		(path_data->dt << csid_reg->cmn_reg->dt_shift_val) |
		(path_data->cid << csid_reg->cmn_reg->dt_id_shift_val) |
		(decode_format << csid_reg->cmn_reg->fmt_shift_val) |
		(path_data->crop_enable <<
		csid_reg->cmn_reg->crop_h_en_shift_val) |
		(path_data->crop_enable <<
		csid_reg->cmn_reg->crop_v_en_shift_val) |
		(1 << 1) | 1;

	val |= (1 << pxl_reg->pix_store_en_shift_val);
	cam_io_w_mb(val, soc_info->reg_map[0].mem_base +
		pxl_reg->csid_pxl_cfg0_addr);

	val = cam_io_r_mb(soc_info->reg_map[0].mem_base +
		pxl_reg->csid_pxl_cfg1_addr);

	/* select the post irq sub sample strobe for time stamp capture */
	val |= CSID_TIMESTAMP_STB_POST_IRQ;
	cam_io_w_mb(val, soc_info->reg_map[0].mem_base +
		pxl_reg->csid_pxl_cfg1_addr);

	if (path_data->crop_enable) {
		val = (((path_data->end_pixel & 0xFFFF) <<
			csid_reg->cmn_reg->crop_shift) |
			(path_data->start_pixel & 0xFFFF));
		cam_io_w_mb(val, soc_info->reg_map[0].mem_base +
			pxl_reg->csid_pxl_hcrop_addr);
		CAM_DBG(CAM_ISP, "CSID:%d Horizontal crop config val: 0x%x",
			csid_hw->hw_intf->hw_idx, val);

		val = (((path_data->end_line & 0xFFFF) <<
			csid_reg->cmn_reg->crop_shift) |
			(path_data->start_line & 0xFFFF));
		cam_io_w_mb(val, soc_info->reg_map[0].mem_base +
			pxl_reg->csid_pxl_vcrop_addr);
		CAM_DBG(CAM_ISP, "CSID:%d Vertical Crop config val: 0x%x",
			csid_hw->hw_intf->hw_idx, val);

		/* Enable generating early eof strobe based on crop config */
		if (!(csid_hw->csid_debug & CSID_DEBUG_DISABLE_EARLY_EOF)) {
			val = cam_io_r_mb(soc_info->reg_map[0].mem_base +
				pxl_reg->csid_pxl_cfg0_addr);
			val |= (1 << pxl_reg->early_eof_en_shift_val);
			cam_io_w_mb(val, soc_info->reg_map[0].mem_base +
				pxl_reg->csid_pxl_cfg0_addr);
		}
	}

	/* set frame drop pattern to 0 and period to 1 */
	cam_io_w_mb(1, soc_info->reg_map[0].mem_base +
		pxl_reg->csid_pxl_frm_drop_period_addr);
	cam_io_w_mb(0, soc_info->reg_map[0].mem_base +
		pxl_reg->csid_pxl_frm_drop_pattern_addr);
	/* set irq sub sample pattern to 0 and period to 1 */
	cam_io_w_mb(1, soc_info->reg_map[0].mem_base +
		pxl_reg->csid_pxl_irq_subsample_period_addr);
	cam_io_w_mb(0, soc_info->reg_map[0].mem_base +
		pxl_reg->csid_pxl_irq_subsample_pattern_addr);
	/* set pxl drop pattern to 0 and period to 1 */
	cam_io_w_mb(0, soc_info->reg_map[0].mem_base +
		pxl_reg->csid_pxl_pix_drop_pattern_addr);
	cam_io_w_mb(1, soc_info->reg_map[0].mem_base +
		pxl_reg->csid_pxl_pix_drop_period_addr);
	/* set line drop pattern to 0 and period to 1 */
	cam_io_w_mb(0, soc_info->reg_map[0].mem_base +
		pxl_reg->csid_pxl_line_drop_pattern_addr);
	cam_io_w_mb(1, soc_info->reg_map[0].mem_base +
		pxl_reg->csid_pxl_line_drop_period_addr);


	/* Enable the Pxl path */
	val = cam_io_r_mb(soc_info->reg_map[0].mem_base +
		pxl_reg->csid_pxl_cfg0_addr);
	val |= (1 << csid_reg->cmn_reg->path_en_shift_val);

	if (csid_hw->csid_debug & CSID_DEBUG_ENABLE_HBI_VBI_INFO)
		val |= csid_reg->cmn_reg->format_measure_en_val;

	cam_io_w_mb(val, soc_info->reg_map[0].mem_base +
		pxl_reg->csid_pxl_cfg0_addr);

	/* Enable the HBI/VBI counter */
	if (csid_hw->csid_debug & CSID_DEBUG_ENABLE_HBI_VBI_INFO) {
		val = cam_io_r_mb(soc_info->reg_map[0].mem_base +
			pxl_reg->csid_pxl_format_measure_cfg0_addr);
		val |= csid_reg->cmn_reg->measure_en_hbi_vbi_cnt_mask;
		cam_io_w_mb(val,
			soc_info->reg_map[0].mem_base +
			pxl_reg->csid_pxl_format_measure_cfg0_addr);
	}

	/* configure the rx packet capture based on csid debug set */
	val = 0;
	if (csid_hw->csid_debug & CSID_DEBUG_ENABLE_SHORT_PKT_CAPTURE)
		val = ((1 <<
			csid_reg->csi2_reg->csi2_capture_short_pkt_en_shift) |
			(path_data->vc <<
			csid_reg->csi2_reg->csi2_capture_short_pkt_vc_shift));

	if (csid_hw->csid_debug & CSID_DEBUG_ENABLE_LONG_PKT_CAPTURE)
		val |= ((1 <<
			csid_reg->csi2_reg->csi2_capture_long_pkt_en_shift) |
			(path_data->dt <<
			csid_reg->csi2_reg->csi2_capture_long_pkt_dt_shift) |
			(path_data->vc <<
			csid_reg->csi2_reg->csi2_capture_long_pkt_vc_shift));

	if (csid_hw->csid_debug & CSID_DEBUG_ENABLE_CPHY_PKT_CAPTURE)
		val |= ((1 <<
			csid_reg->csi2_reg->csi2_capture_cphy_pkt_en_shift) |
			(path_data->dt <<
			csid_reg->csi2_reg->csi2_capture_cphy_pkt_dt_shift) |
			(path_data->vc <<
			csid_reg->csi2_reg->csi2_capture_cphy_pkt_vc_shift));

	cam_io_w_mb(val, soc_info->reg_map[0].mem_base +
		csid_reg->csi2_reg->csid_csi2_rx_capture_ctrl_addr);
	CAM_DBG(CAM_ISP, "rx capture control value 0x%x", val);

	res->res_state = CAM_ISP_RESOURCE_STATE_INIT_HW;

	return rc;
}

static int cam_ife_csid_deinit_pxl_path(
	struct cam_ife_csid_hw          *csid_hw,
	struct cam_isp_resource_node    *res)
{
	int rc = 0;
	uint32_t val;
	const struct cam_ife_csid_reg_offset      *csid_reg;
	struct cam_hw_soc_info                    *soc_info;
	const struct cam_ife_csid_pxl_reg_offset  *pxl_reg = NULL;
	bool                                       is_ipp;

	csid_reg = csid_hw->csid_info->csid_reg;
	soc_info = &csid_hw->hw_info->soc_info;

	if (res->res_id == CAM_IFE_PIX_PATH_RES_IPP) {
		is_ipp = true;
		pxl_reg = csid_reg->ipp_reg;
	} else {
		is_ipp = false;
		pxl_reg = csid_reg->ppp_reg;
	}

	if (res->res_state != CAM_ISP_RESOURCE_STATE_INIT_HW) {
		CAM_ERR(CAM_ISP,
			"CSID:%d %s Res type %d res_id:%d in wrong state %d",
			csid_hw->hw_intf->hw_idx,
			(is_ipp) ? "IPP" : "PPP",
			res->res_type, res->res_id, res->res_state);
		rc = -EINVAL;
	}

	if (!pxl_reg) {
		CAM_ERR(CAM_ISP, "CSID:%d %s %d is not supported on HW",
			csid_hw->hw_intf->hw_idx, (is_ipp) ? "IPP" : "PPP",
			res->res_id);
		rc = -EINVAL;
		goto end;
	}

	val = cam_io_r_mb(soc_info->reg_map[0].mem_base +
			pxl_reg->csid_pxl_cfg0_addr);
	if (val & csid_reg->cmn_reg->format_measure_en_val) {
		val &= ~csid_reg->cmn_reg->format_measure_en_val;
		cam_io_w_mb(val, soc_info->reg_map[0].mem_base +
			pxl_reg->csid_pxl_cfg0_addr);

		/* Disable the HBI/VBI counter */
		val = cam_io_r_mb(soc_info->reg_map[0].mem_base +
			pxl_reg->csid_pxl_format_measure_cfg0_addr);
		val &= ~csid_reg->cmn_reg->measure_en_hbi_vbi_cnt_mask;
		cam_io_w_mb(val, soc_info->reg_map[0].mem_base +
			pxl_reg->csid_pxl_format_measure_cfg0_addr);
	}

end:
	res->res_state = CAM_ISP_RESOURCE_STATE_RESERVED;
	return rc;
}

static int cam_ife_csid_enable_pxl_path(
	struct cam_ife_csid_hw          *csid_hw,
	struct cam_isp_resource_node    *res)
{
	const struct cam_ife_csid_reg_offset     *csid_reg;
	struct cam_hw_soc_info                   *soc_info;
	struct cam_ife_csid_path_cfg             *path_data;
	const struct cam_ife_csid_pxl_reg_offset *pxl_reg = NULL;
	bool                                      is_ipp;
	uint32_t                                  val = 0;

	path_data = (struct cam_ife_csid_path_cfg   *) res->res_priv;
	csid_reg = csid_hw->csid_info->csid_reg;
	soc_info = &csid_hw->hw_info->soc_info;

	if (res->res_id == CAM_IFE_PIX_PATH_RES_IPP) {
		is_ipp = true;
		pxl_reg = csid_reg->ipp_reg;
	} else {
		is_ipp = false;
		pxl_reg = csid_reg->ppp_reg;
	}

	if (res->res_state != CAM_ISP_RESOURCE_STATE_INIT_HW) {
		CAM_ERR(CAM_ISP,
			"CSID:%d %s path res type:%d res_id:%d Invalid state%d",
			csid_hw->hw_intf->hw_idx,
			(is_ipp) ? "IPP" : "PPP",
			res->res_type, res->res_id, res->res_state);
		return -EINVAL;
	}

	if (!pxl_reg) {
		CAM_ERR(CAM_ISP, "CSID:%d %s %d not supported on HW",
			csid_hw->hw_intf->hw_idx, (is_ipp) ? "IPP" : "PPP",
			res->res_id);
		return -EINVAL;
	}

	CAM_DBG(CAM_ISP, "Enable %s path", (is_ipp) ? "IPP" : "PPP");

	/* Set master or slave path */
	if (path_data->sync_mode == CAM_ISP_HW_SYNC_MASTER)
		/*Set halt mode as master */
		val = CSID_HALT_MODE_MASTER << 2;
	else if (path_data->sync_mode == CAM_ISP_HW_SYNC_SLAVE)
		/*Set halt mode as slave and set master idx */
		val = path_data->master_idx  << 4 | CSID_HALT_MODE_SLAVE << 2;
	else
		/* Default is internal halt mode */
		val = 0;

	/*
	 * Resume at frame boundary if Master or No Sync.
	 * Slave will get resume command from Master.
	 */
	if (path_data->sync_mode == CAM_ISP_HW_SYNC_MASTER ||
		path_data->sync_mode == CAM_ISP_HW_SYNC_NONE)
		val |= CAM_CSID_RESUME_AT_FRAME_BOUNDARY;

	cam_io_w_mb(val, soc_info->reg_map[0].mem_base +
		pxl_reg->csid_pxl_ctrl_addr);

	CAM_DBG(CAM_ISP, "CSID:%d %s Ctrl val: 0x%x",
			csid_hw->hw_intf->hw_idx,
			(is_ipp) ? "IPP" : "PPP", val);

	/* Enable the required pxl path interrupts */
	val = CSID_PATH_INFO_RST_DONE | CSID_PATH_ERROR_FIFO_OVERFLOW;

	if (pxl_reg->ccif_violation_en)
		val |= CSID_PATH_ERROR_CCIF_VIOLATION;

	if (csid_hw->csid_debug & CSID_DEBUG_ENABLE_SOF_IRQ)
		val |= CSID_PATH_INFO_INPUT_SOF;
	if (csid_hw->csid_debug & CSID_DEBUG_ENABLE_EOF_IRQ)
		val |= CSID_PATH_INFO_INPUT_EOF;

	cam_io_w_mb(val, soc_info->reg_map[0].mem_base +
		pxl_reg->csid_pxl_irq_mask_addr);

	CAM_DBG(CAM_ISP, "Enable %s IRQ mask 0x%x",
		(is_ipp) ? "IPP" : "PPP", val);

	res->res_state = CAM_ISP_RESOURCE_STATE_STREAMING;

	return 0;
}

static int cam_ife_csid_disable_pxl_path(
	struct cam_ife_csid_hw          *csid_hw,
	struct cam_isp_resource_node    *res,
	enum cam_ife_csid_halt_cmd       stop_cmd)
{
	int rc = 0;
	uint32_t val = 0;
	const struct cam_ife_csid_reg_offset       *csid_reg;
	struct cam_hw_soc_info                     *soc_info;
	struct cam_ife_csid_path_cfg               *path_data;
	const struct cam_ife_csid_pxl_reg_offset   *pxl_reg;
	bool                                        is_ipp;

	path_data = (struct cam_ife_csid_path_cfg   *) res->res_priv;
	csid_reg = csid_hw->csid_info->csid_reg;
	soc_info = &csid_hw->hw_info->soc_info;

	if (res->res_id >= CAM_IFE_PIX_PATH_RES_MAX) {
		CAM_DBG(CAM_ISP, "CSID:%d Invalid res id%d",
			csid_hw->hw_intf->hw_idx, res->res_id);
		return -EINVAL;
	}

	if (res->res_state == CAM_ISP_RESOURCE_STATE_INIT_HW ||
		res->res_state == CAM_ISP_RESOURCE_STATE_RESERVED) {
		CAM_DBG(CAM_ISP, "CSID:%d Res:%d already in stopped state:%d",
			csid_hw->hw_intf->hw_idx, res->res_id, res->res_state);
		return rc;
	}

	if (res->res_id == CAM_IFE_PIX_PATH_RES_IPP) {
		is_ipp = true;
		pxl_reg = csid_reg->ipp_reg;
	} else {
		is_ipp = false;
		pxl_reg = csid_reg->ppp_reg;
	}

	if (res->res_state != CAM_ISP_RESOURCE_STATE_STREAMING) {
		CAM_DBG(CAM_ISP, "CSID:%d %s path Res:%d Invalid state%d",
			csid_hw->hw_intf->hw_idx, (is_ipp) ? "IPP" : "PPP",
			res->res_id, res->res_state);
		return -EINVAL;
	}

	if (!pxl_reg) {
		CAM_ERR(CAM_ISP, "CSID:%d %s %d is not supported on HW",
			csid_hw->hw_intf->hw_idx, (is_ipp) ? "IPP" : "PPP",
			res->res_id);
		return -EINVAL;
	}

	if (stop_cmd != CAM_CSID_HALT_AT_FRAME_BOUNDARY &&
		stop_cmd != CAM_CSID_HALT_IMMEDIATELY) {
		CAM_ERR(CAM_ISP, "CSID:%d %s path un supported stop command:%d",
			csid_hw->hw_intf->hw_idx, (is_ipp) ? "IPP" : "PPP",
			stop_cmd);
		return -EINVAL;
	}

	CAM_DBG(CAM_ISP, "CSID:%d res_id:%d %s path",
		csid_hw->hw_intf->hw_idx, res->res_id,
		(is_ipp) ? "IPP" : "PPP");

	cam_io_w_mb(0, soc_info->reg_map[0].mem_base +
		pxl_reg->csid_pxl_irq_mask_addr);

	if (path_data->sync_mode == CAM_ISP_HW_SYNC_MASTER ||
		path_data->sync_mode == CAM_ISP_HW_SYNC_NONE) {
		/* configure Halt */
		val = cam_io_r_mb(soc_info->reg_map[0].mem_base +
			pxl_reg->csid_pxl_ctrl_addr);
		val &= ~0x3;
		val |= stop_cmd;
		cam_io_w_mb(val, soc_info->reg_map[0].mem_base +
			pxl_reg->csid_pxl_ctrl_addr);
	}

	return rc;
}

static int cam_ife_csid_init_config_rdi_path(
	struct cam_ife_csid_hw          *csid_hw,
	struct cam_isp_resource_node    *res)
{
	int rc = 0;
	struct cam_ife_csid_path_cfg           *path_data;
	const struct cam_ife_csid_reg_offset   *csid_reg;
	struct cam_hw_soc_info                 *soc_info;
	uint32_t path_format = 0, plain_fmt = 0, val = 0, id;
	uint32_t format_measure_addr;

	path_data = (struct cam_ife_csid_path_cfg   *) res->res_priv;
	csid_reg = csid_hw->csid_info->csid_reg;
	soc_info = &csid_hw->hw_info->soc_info;

	id = res->res_id;
	if (!csid_reg->rdi_reg[id]) {
		CAM_ERR(CAM_ISP, "CSID:%d RDI:%d is not supported on HW",
			 csid_hw->hw_intf->hw_idx, id);
		return -EINVAL;
	}

	rc = cam_ife_csid_get_format_rdi(path_data->in_format,
		path_data->out_format, &path_format, &plain_fmt);
	if (rc)
		return rc;

	/* if path decode format is payload only then RDI crop is not applied */
	if (path_format == 0xF)
		path_data->crop_enable = 0;

	/*
	 * RDI path config and enable the time stamp capture
	 * Enable the measurement blocks
	 */
	val = (path_data->vc << csid_reg->cmn_reg->vc_shift_val) |
		(path_data->dt << csid_reg->cmn_reg->dt_shift_val) |
		(path_data->cid << csid_reg->cmn_reg->dt_id_shift_val) |
		(path_format << csid_reg->cmn_reg->fmt_shift_val) |
		(plain_fmt << csid_reg->cmn_reg->plain_fmt_shit_val) |
		(path_data->crop_enable  <<
			csid_reg->cmn_reg->crop_h_en_shift_val) |
		(path_data->crop_enable  <<
		csid_reg->cmn_reg->crop_v_en_shift_val) |
		(1 << 2) | 3;

	cam_io_w_mb(val, soc_info->reg_map[0].mem_base +
			csid_reg->rdi_reg[id]->csid_rdi_cfg0_addr);

	/* select the post irq sub sample strobe for time stamp capture */
	cam_io_w_mb(CSID_TIMESTAMP_STB_POST_IRQ, soc_info->reg_map[0].mem_base +
			csid_reg->rdi_reg[id]->csid_rdi_cfg1_addr);

	if (path_data->crop_enable) {
		val = (((path_data->end_pixel & 0xFFFF) <<
			csid_reg->cmn_reg->crop_shift) |
			(path_data->start_pixel & 0xFFFF));

		cam_io_w_mb(val, soc_info->reg_map[0].mem_base +
			csid_reg->rdi_reg[id]->csid_rdi_rpp_hcrop_addr);
		CAM_DBG(CAM_ISP, "CSID:%d Horizontal crop config val: 0x%x",
			csid_hw->hw_intf->hw_idx, val);

		val = (((path_data->end_line & 0xFFFF) <<
			csid_reg->cmn_reg->crop_shift) |
			(path_data->start_line & 0xFFFF));

		cam_io_w_mb(val, soc_info->reg_map[0].mem_base +
			csid_reg->rdi_reg[id]->csid_rdi_rpp_vcrop_addr);
		CAM_DBG(CAM_ISP, "CSID:%d Vertical Crop config val: 0x%x",
			csid_hw->hw_intf->hw_idx, val);
	}
	/* set frame drop pattern to 0 and period to 1 */
	cam_io_w_mb(1, soc_info->reg_map[0].mem_base +
		csid_reg->rdi_reg[id]->csid_rdi_frm_drop_period_addr);
	cam_io_w_mb(0, soc_info->reg_map[0].mem_base +
		csid_reg->rdi_reg[id]->csid_rdi_frm_drop_pattern_addr);
	/* set IRQ sum sabmple */
	cam_io_w_mb(1, soc_info->reg_map[0].mem_base +
		csid_reg->rdi_reg[id]->csid_rdi_irq_subsample_period_addr);
	cam_io_w_mb(0, soc_info->reg_map[0].mem_base +
		csid_reg->rdi_reg[id]->csid_rdi_irq_subsample_pattern_addr);

	/* set pixel drop pattern to 0 and period to 1 */
	cam_io_w_mb(0, soc_info->reg_map[0].mem_base +
		csid_reg->rdi_reg[id]->csid_rdi_rpp_pix_drop_pattern_addr);
	cam_io_w_mb(1, soc_info->reg_map[0].mem_base +
		csid_reg->rdi_reg[id]->csid_rdi_rpp_pix_drop_period_addr);
	/* set line drop pattern to 0 and period to 1 */
	cam_io_w_mb(0, soc_info->reg_map[0].mem_base +
		csid_reg->rdi_reg[id]->csid_rdi_rpp_line_drop_pattern_addr);
	cam_io_w_mb(1, soc_info->reg_map[0].mem_base +
		csid_reg->rdi_reg[id]->csid_rdi_rpp_line_drop_period_addr);

	/* Configure the halt mode */
	cam_io_w_mb(0, soc_info->reg_map[0].mem_base +
			csid_reg->rdi_reg[id]->csid_rdi_ctrl_addr);

	/* Enable the RPP path */
	val = cam_io_r_mb(soc_info->reg_map[0].mem_base +
		csid_reg->rdi_reg[id]->csid_rdi_cfg0_addr);
	val |= (1 << csid_reg->cmn_reg->path_en_shift_val);

	if (csid_hw->csid_debug & CSID_DEBUG_ENABLE_HBI_VBI_INFO)
		val |= csid_reg->cmn_reg->format_measure_en_val;

	cam_io_w_mb(val, soc_info->reg_map[0].mem_base +
		csid_reg->rdi_reg[id]->csid_rdi_cfg0_addr);

	format_measure_addr =
		csid_reg->rdi_reg[id]->csid_rdi_format_measure_cfg0_addr;

	/* Enable the HBI/VBI counter */
	if (csid_hw->csid_debug & CSID_DEBUG_ENABLE_HBI_VBI_INFO) {
		val = cam_io_r_mb(soc_info->reg_map[0].mem_base +
			format_measure_addr);
		val |= csid_reg->cmn_reg->measure_en_hbi_vbi_cnt_mask;
		cam_io_w_mb(val,
			soc_info->reg_map[0].mem_base + format_measure_addr);
	}

	/* configure the rx packet capture based on csid debug set */
	if (csid_hw->csid_debug & CSID_DEBUG_ENABLE_SHORT_PKT_CAPTURE)
		val = ((1 <<
			csid_reg->csi2_reg->csi2_capture_short_pkt_en_shift) |
			(path_data->vc <<
			csid_reg->csi2_reg->csi2_capture_short_pkt_vc_shift));

	if (csid_hw->csid_debug & CSID_DEBUG_ENABLE_LONG_PKT_CAPTURE)
		val |= ((1 <<
			csid_reg->csi2_reg->csi2_capture_long_pkt_en_shift) |
			(path_data->dt <<
			csid_reg->csi2_reg->csi2_capture_long_pkt_dt_shift) |
			(path_data->vc <<
			csid_reg->csi2_reg->csi2_capture_long_pkt_vc_shift));

	if (csid_hw->csid_debug & CSID_DEBUG_ENABLE_CPHY_PKT_CAPTURE)
		val |= ((1 <<
			csid_reg->csi2_reg->csi2_capture_cphy_pkt_en_shift) |
			(path_data->dt <<
			csid_reg->csi2_reg->csi2_capture_cphy_pkt_dt_shift) |
			(path_data->vc <<
			csid_reg->csi2_reg->csi2_capture_cphy_pkt_vc_shift));
	cam_io_w_mb(val, soc_info->reg_map[0].mem_base +
		csid_reg->csi2_reg->csid_csi2_rx_capture_ctrl_addr);

	res->res_state = CAM_ISP_RESOURCE_STATE_INIT_HW;

	return rc;
}

static int cam_ife_csid_deinit_rdi_path(
	struct cam_ife_csid_hw          *csid_hw,
	struct cam_isp_resource_node    *res)
{
	int rc = 0;
	uint32_t id, val, format_measure_addr;
	const struct cam_ife_csid_reg_offset      *csid_reg;
	struct cam_hw_soc_info                    *soc_info;

	csid_reg = csid_hw->csid_info->csid_reg;
	soc_info = &csid_hw->hw_info->soc_info;
	id = res->res_id;

	if (res->res_id > CAM_IFE_PIX_PATH_RES_RDI_3 ||
		res->res_state != CAM_ISP_RESOURCE_STATE_INIT_HW ||
		!csid_reg->rdi_reg[id]) {
		CAM_ERR(CAM_ISP, "CSID:%d Invalid res id%d state:%d",
			csid_hw->hw_intf->hw_idx, res->res_id,
			res->res_state);
		return -EINVAL;
	}

	format_measure_addr =
		csid_reg->rdi_reg[id]->csid_rdi_format_measure_cfg0_addr;

	if (csid_hw->csid_debug & CSID_DEBUG_ENABLE_HBI_VBI_INFO) {
		val = cam_io_r_mb(soc_info->reg_map[0].mem_base +
			csid_reg->rdi_reg[id]->csid_rdi_cfg0_addr);
		val &= ~csid_reg->cmn_reg->format_measure_en_val;
		cam_io_w_mb(val, soc_info->reg_map[0].mem_base +
			csid_reg->rdi_reg[id]->csid_rdi_cfg0_addr);

		/* Disable the HBI/VBI counter */
		val = cam_io_r_mb(soc_info->reg_map[0].mem_base +
			format_measure_addr);
		val &= ~csid_reg->cmn_reg->measure_en_hbi_vbi_cnt_mask;
		cam_io_w_mb(val, soc_info->reg_map[0].mem_base +
			format_measure_addr);
	}

	res->res_state = CAM_ISP_RESOURCE_STATE_RESERVED;
	return rc;
}

static int cam_ife_csid_enable_rdi_path(
	struct cam_ife_csid_hw          *csid_hw,
	struct cam_isp_resource_node    *res)
{
	const struct cam_ife_csid_reg_offset      *csid_reg;
	struct cam_hw_soc_info                    *soc_info;
	uint32_t id, val;

	csid_reg = csid_hw->csid_info->csid_reg;
	soc_info = &csid_hw->hw_info->soc_info;
	id = res->res_id;

	if (res->res_state != CAM_ISP_RESOURCE_STATE_INIT_HW ||
		res->res_id > CAM_IFE_PIX_PATH_RES_RDI_3 ||
		!csid_reg->rdi_reg[id]) {
		CAM_ERR(CAM_ISP,
			"CSID:%d invalid res type:%d res_id:%d state%d",
			csid_hw->hw_intf->hw_idx,
			res->res_type, res->res_id, res->res_state);
		return -EINVAL;
	}

	/*resume at frame boundary */
	cam_io_w_mb(CAM_CSID_RESUME_AT_FRAME_BOUNDARY,
			soc_info->reg_map[0].mem_base +
			csid_reg->rdi_reg[id]->csid_rdi_ctrl_addr);

	/* Enable the required RDI interrupts */
	val = CSID_PATH_INFO_RST_DONE | CSID_PATH_ERROR_FIFO_OVERFLOW;

	if (csid_reg->rdi_reg[id]->ccif_violation_en)
		val |= CSID_PATH_ERROR_CCIF_VIOLATION;

	if (csid_hw->csid_debug & CSID_DEBUG_ENABLE_SOF_IRQ)
		val |= CSID_PATH_INFO_INPUT_SOF;
	if (csid_hw->csid_debug & CSID_DEBUG_ENABLE_EOF_IRQ)
		val |= CSID_PATH_INFO_INPUT_EOF;

	cam_io_w_mb(val, soc_info->reg_map[0].mem_base +
		csid_reg->rdi_reg[id]->csid_rdi_irq_mask_addr);

	res->res_state = CAM_ISP_RESOURCE_STATE_STREAMING;

	return 0;
}


static int cam_ife_csid_disable_rdi_path(
	struct cam_ife_csid_hw          *csid_hw,
	struct cam_isp_resource_node    *res,
	enum cam_ife_csid_halt_cmd                stop_cmd)
{
	int rc = 0;
	uint32_t id, val = 0;
	const struct cam_ife_csid_reg_offset       *csid_reg;
	struct cam_hw_soc_info                     *soc_info;

	csid_reg = csid_hw->csid_info->csid_reg;
	soc_info = &csid_hw->hw_info->soc_info;
	id = res->res_id;

	if ((res->res_id > CAM_IFE_PIX_PATH_RES_RDI_3) ||
		(!csid_reg->rdi_reg[res->res_id])) {
		CAM_ERR_RATE_LIMIT(CAM_ISP, "CSID:%d Invalid res id%d",
			csid_hw->hw_intf->hw_idx, res->res_id);
		return -EINVAL;
	}

	if (res->res_state == CAM_ISP_RESOURCE_STATE_INIT_HW ||
		res->res_state == CAM_ISP_RESOURCE_STATE_RESERVED) {
		CAM_ERR_RATE_LIMIT(CAM_ISP,
			"CSID:%d Res:%d already in stopped state:%d",
			csid_hw->hw_intf->hw_idx,
			res->res_id, res->res_state);
		return rc;
	}

	if (res->res_state != CAM_ISP_RESOURCE_STATE_STREAMING) {
		CAM_ERR_RATE_LIMIT(CAM_ISP,
			"CSID:%d Res:%d Invalid res_state%d",
			csid_hw->hw_intf->hw_idx, res->res_id,
			res->res_state);
		return -EINVAL;
	}

	if (stop_cmd != CAM_CSID_HALT_AT_FRAME_BOUNDARY &&
		stop_cmd != CAM_CSID_HALT_IMMEDIATELY) {
		CAM_ERR(CAM_ISP, "CSID:%d un supported stop command:%d",
			csid_hw->hw_intf->hw_idx, stop_cmd);
		return -EINVAL;
	}

	CAM_DBG(CAM_ISP, "CSID:%d res_id:%d",
		csid_hw->hw_intf->hw_idx, res->res_id);

	cam_io_w_mb(0, soc_info->reg_map[0].mem_base +
		csid_reg->rdi_reg[id]->csid_rdi_irq_mask_addr);

	/* Halt the RDI path */
	val = cam_io_r_mb(soc_info->reg_map[0].mem_base +
		csid_reg->rdi_reg[id]->csid_rdi_ctrl_addr);
	val &= ~0x3;
	val |= stop_cmd;
	cam_io_w_mb(val, soc_info->reg_map[0].mem_base +
		csid_reg->rdi_reg[id]->csid_rdi_ctrl_addr);

	return rc;
}

static int cam_ife_csid_poll_stop_status(
	struct cam_ife_csid_hw          *csid_hw,
	uint32_t                         res_mask)
{
	int rc = 0;
	uint32_t csid_status_addr = 0, val = 0, res_id = 0;
	const struct cam_ife_csid_reg_offset       *csid_reg;
	struct cam_hw_soc_info                     *soc_info;

	csid_reg = csid_hw->csid_info->csid_reg;
	soc_info = &csid_hw->hw_info->soc_info;

	for (; res_id < CAM_IFE_PIX_PATH_RES_MAX; res_id++, res_mask >>= 1) {
		if ((res_mask & 0x1) == 0)
			continue;
		val = 0;

		if (res_id == CAM_IFE_PIX_PATH_RES_IPP) {
			csid_status_addr =
				csid_reg->ipp_reg->csid_pxl_status_addr;
		} else if (res_id == CAM_IFE_PIX_PATH_RES_PPP) {
			csid_status_addr =
				csid_reg->ppp_reg->csid_pxl_status_addr;
		} else {
			csid_status_addr =
				csid_reg->rdi_reg[res_id]->csid_rdi_status_addr;
		}

		CAM_DBG(CAM_ISP, "start polling CSID:%d res_id:%d",
			csid_hw->hw_intf->hw_idx, res_id);

		rc = readl_poll_timeout(soc_info->reg_map[0].mem_base +
			csid_status_addr, val, (val & 0x1) == 0x1,
			CAM_IFE_CSID_TIMEOUT_SLEEP_US,
			CAM_IFE_CSID_TIMEOUT_ALL_US);
		if (rc < 0) {
			CAM_ERR(CAM_ISP, "CSID:%d res:%d halt failed rc %d",
				csid_hw->hw_intf->hw_idx, res_id, rc);
			rc = -ETIMEDOUT;
			break;
		}
		CAM_DBG(CAM_ISP, "End polling CSID:%d res_id:%d",
			csid_hw->hw_intf->hw_idx, res_id);
	}

	return rc;
}

static int cam_ife_csid_get_hbi_vbi(
	struct cam_ife_csid_hw   *csid_hw,
	struct cam_isp_resource_node *res)
{
	uint32_t  hbi, vbi;
	const struct cam_ife_csid_reg_offset     *csid_reg;
	const struct cam_ife_csid_rdi_reg_offset *rdi_reg;
	struct cam_hw_soc_info                   *soc_info;

	csid_reg = csid_hw->csid_info->csid_reg;
	soc_info = &csid_hw->hw_info->soc_info;

	if (res->res_type != CAM_ISP_RESOURCE_PIX_PATH ||
		res->res_id >= CAM_IFE_PIX_PATH_RES_MAX) {
		CAM_ERR(CAM_ISP, "CSID:%d Invalid res_type:%d res id%d",
			csid_hw->hw_intf->hw_idx, res->res_type,
			res->res_id);
		return -EINVAL;
	}

	if (csid_hw->hw_info->hw_state != CAM_HW_STATE_POWER_UP) {
		CAM_ERR(CAM_ISP, "CSID:%d Invalid dev state :%d",
			csid_hw->hw_intf->hw_idx,
			csid_hw->hw_info->hw_state);
		return -EINVAL;
	}

	if (res->res_id == CAM_IFE_PIX_PATH_RES_IPP) {
		hbi = cam_io_r_mb(soc_info->reg_map[0].mem_base +
			csid_reg->ipp_reg->csid_pxl_format_measure1_addr);
		vbi = cam_io_r_mb(soc_info->reg_map[0].mem_base +
			csid_reg->ipp_reg->csid_pxl_format_measure2_addr);
	} else if (res->res_id == CAM_IFE_PIX_PATH_RES_PPP) {
		hbi = cam_io_r_mb(soc_info->reg_map[0].mem_base +
			csid_reg->ppp_reg->csid_pxl_format_measure1_addr);
		vbi = cam_io_r_mb(soc_info->reg_map[0].mem_base +
			csid_reg->ppp_reg->csid_pxl_format_measure2_addr);
	} else {
		rdi_reg = csid_reg->rdi_reg[res->res_id];
		hbi = cam_io_r_mb(soc_info->reg_map[0].mem_base +
			rdi_reg->csid_rdi_format_measure1_addr);
		vbi = cam_io_r_mb(soc_info->reg_map[0].mem_base +
			rdi_reg->csid_rdi_format_measure2_addr);
	}

	CAM_INFO_RATE_LIMIT(CAM_ISP,
		"Device %s index %u Resource %u HBI: 0x%x VBI: 0x%x",
		soc_info->dev_name, soc_info->index,
		res->res_id, hbi, vbi);

	return 0;
}


static int cam_ife_csid_get_time_stamp(
		struct cam_ife_csid_hw   *csid_hw, void *cmd_args)
{
	struct cam_csid_get_time_stamp_args        *time_stamp;
	struct cam_isp_resource_node               *res;
	const struct cam_ife_csid_reg_offset       *csid_reg;
	struct cam_hw_soc_info                     *soc_info;
	const struct cam_ife_csid_rdi_reg_offset   *rdi_reg;
	struct timespec64 ts;
	uint32_t  time_32, id;

	time_stamp = (struct cam_csid_get_time_stamp_args  *)cmd_args;
	res = time_stamp->node_res;
	csid_reg = csid_hw->csid_info->csid_reg;
	soc_info = &csid_hw->hw_info->soc_info;

	if (res->res_type != CAM_ISP_RESOURCE_PIX_PATH ||
		res->res_id >= CAM_IFE_PIX_PATH_RES_MAX) {
		CAM_DBG(CAM_ISP, "CSID:%d Invalid res_type:%d res id%d",
			csid_hw->hw_intf->hw_idx, res->res_type,
			res->res_id);
		return -EINVAL;
	}

	if (csid_hw->hw_info->hw_state != CAM_HW_STATE_POWER_UP) {
		CAM_ERR(CAM_ISP, "CSID:%d Invalid dev state :%d",
			csid_hw->hw_intf->hw_idx,
			csid_hw->hw_info->hw_state);
		return -EINVAL;
	}

	if (res->res_id == CAM_IFE_PIX_PATH_RES_IPP) {
		time_32 = cam_io_r_mb(soc_info->reg_map[0].mem_base +
			csid_reg->ipp_reg->csid_pxl_timestamp_curr1_sof_addr);
		time_stamp->time_stamp_val = (uint64_t) time_32;
		time_stamp->time_stamp_val = time_stamp->time_stamp_val << 32;
		time_32 = cam_io_r_mb(soc_info->reg_map[0].mem_base +
			csid_reg->ipp_reg->csid_pxl_timestamp_curr0_sof_addr);
	} else if (res->res_id == CAM_IFE_PIX_PATH_RES_PPP) {
		time_32 = cam_io_r_mb(soc_info->reg_map[0].mem_base +
			csid_reg->ppp_reg->csid_pxl_timestamp_curr1_sof_addr);
		time_stamp->time_stamp_val = (uint64_t) time_32;
		time_stamp->time_stamp_val = time_stamp->time_stamp_val << 32;
		time_32 = cam_io_r_mb(soc_info->reg_map[0].mem_base +
			csid_reg->ppp_reg->csid_pxl_timestamp_curr0_sof_addr);
	} else {
		id = res->res_id;
		rdi_reg = csid_reg->rdi_reg[id];
		time_32 = cam_io_r_mb(soc_info->reg_map[0].mem_base +
			rdi_reg->csid_rdi_timestamp_curr1_sof_addr);
		time_stamp->time_stamp_val = (uint64_t) time_32;
		time_stamp->time_stamp_val = time_stamp->time_stamp_val << 32;

		time_32 = cam_io_r_mb(soc_info->reg_map[0].mem_base +
			rdi_reg->csid_rdi_timestamp_curr0_sof_addr);
	}

	time_stamp->time_stamp_val |= (uint64_t) time_32;
	time_stamp->time_stamp_val = mul_u64_u32_div(
		time_stamp->time_stamp_val,
		CAM_IFE_CSID_QTIMER_MUL_FACTOR,
		CAM_IFE_CSID_QTIMER_DIV_FACTOR);

	get_monotonic_boottime64(&ts);
	time_stamp->boot_timestamp = (uint64_t)((ts.tv_sec * 1000000000) +
		ts.tv_nsec);

	return 0;
}

static int cam_ife_csid_set_csid_debug(struct cam_ife_csid_hw   *csid_hw,
	void *cmd_args)
{
	uint32_t  *csid_debug;

	csid_debug = (uint32_t  *) cmd_args;
	csid_hw->csid_debug = *csid_debug;
	CAM_DBG(CAM_ISP, "CSID:%d set csid debug value:%d",
		csid_hw->hw_intf->hw_idx, csid_hw->csid_debug);

	return 0;
}

static int cam_ife_csid_get_hw_caps(void *hw_priv,
	void *get_hw_cap_args, uint32_t arg_size)
{
	int rc = 0;
	struct cam_ife_csid_hw_caps           *hw_caps;
	struct cam_ife_csid_hw                *csid_hw;
	struct cam_hw_info                    *csid_hw_info;
	const struct cam_ife_csid_reg_offset  *csid_reg;

	if (!hw_priv || !get_hw_cap_args) {
		CAM_ERR(CAM_ISP, "CSID: Invalid args");
		return -EINVAL;
	}

	csid_hw_info = (struct cam_hw_info  *)hw_priv;
	csid_hw = (struct cam_ife_csid_hw   *)csid_hw_info->core_info;
	csid_reg = csid_hw->csid_info->csid_reg;
	hw_caps = (struct cam_ife_csid_hw_caps *) get_hw_cap_args;

	hw_caps->num_rdis = csid_reg->cmn_reg->num_rdis;
	hw_caps->num_pix = csid_reg->cmn_reg->num_pix;
	hw_caps->num_ppp = csid_reg->cmn_reg->num_ppp;
	hw_caps->major_version = csid_reg->cmn_reg->major_version;
	hw_caps->minor_version = csid_reg->cmn_reg->minor_version;
	hw_caps->version_incr = csid_reg->cmn_reg->version_incr;

	CAM_DBG(CAM_ISP,
		"CSID:%d No rdis:%d, no pix:%d, major:%d minor:%d ver :%d",
		csid_hw->hw_intf->hw_idx, hw_caps->num_rdis,
		hw_caps->num_pix, hw_caps->major_version,
		hw_caps->minor_version, hw_caps->version_incr);

	return rc;
}

static int cam_ife_csid_reset(void *hw_priv,
	void *reset_args, uint32_t arg_size)
{
	struct cam_ife_csid_hw          *csid_hw;
	struct cam_hw_info              *csid_hw_info;
	struct cam_csid_reset_cfg_args  *reset;
	int rc = 0;

	if (!hw_priv || !reset_args || (arg_size !=
		sizeof(struct cam_csid_reset_cfg_args))) {
		CAM_ERR(CAM_ISP, "CSID:Invalid args");
		return -EINVAL;
	}

	csid_hw_info = (struct cam_hw_info  *)hw_priv;
	csid_hw = (struct cam_ife_csid_hw   *)csid_hw_info->core_info;
	reset   = (struct cam_csid_reset_cfg_args  *)reset_args;

	switch (reset->reset_type) {
	case CAM_IFE_CSID_RESET_GLOBAL:
		rc = cam_ife_csid_global_reset(csid_hw);
		break;
	case CAM_IFE_CSID_RESET_PATH:
		rc = cam_ife_csid_path_reset(csid_hw, reset);
		break;
	default:
		CAM_ERR(CAM_ISP, "CSID:Invalid reset type :%d",
			reset->reset_type);
		rc = -EINVAL;
		break;
	}

	return rc;
}

static int cam_ife_csid_reserve(void *hw_priv,
	void *reserve_args, uint32_t arg_size)
{
	int rc = 0;
	struct cam_ife_csid_hw                    *csid_hw;
	struct cam_hw_info                        *csid_hw_info;
	struct cam_csid_hw_reserve_resource_args  *reserv;

	if (!hw_priv || !reserve_args || (arg_size !=
		sizeof(struct cam_csid_hw_reserve_resource_args))) {
		CAM_ERR(CAM_ISP, "CSID: Invalid args");
		return -EINVAL;
	}

	csid_hw_info = (struct cam_hw_info  *)hw_priv;
	csid_hw = (struct cam_ife_csid_hw   *)csid_hw_info->core_info;
	reserv = (struct cam_csid_hw_reserve_resource_args  *)reserve_args;

	CAM_DBG(CAM_ISP, "res_type %d, CSID: %u",
		reserv->res_type, csid_hw->hw_intf->hw_idx);

	mutex_lock(&csid_hw->hw_info->hw_mutex);
	switch (reserv->res_type) {
	case CAM_ISP_RESOURCE_CID:
		rc = cam_ife_csid_cid_reserve(csid_hw, reserv);
		break;
	case CAM_ISP_RESOURCE_PIX_PATH:
		rc = cam_ife_csid_path_reserve(csid_hw, reserv);
		break;
	default:
		CAM_ERR(CAM_ISP, "CSID:%d Invalid res type :%d",
			csid_hw->hw_intf->hw_idx, reserv->res_type);
		rc = -EINVAL;
		break;
	}
	mutex_unlock(&csid_hw->hw_info->hw_mutex);
	return rc;
}

static int cam_ife_csid_release(void *hw_priv,
	void *release_args, uint32_t arg_size)
{
	int rc = 0;
	struct cam_ife_csid_hw          *csid_hw;
	struct cam_hw_info              *csid_hw_info;
	struct cam_isp_resource_node    *res;
	struct cam_ife_csid_cid_data    *cid_data;

	if (!hw_priv || !release_args ||
		(arg_size != sizeof(struct cam_isp_resource_node))) {
		CAM_ERR(CAM_ISP, "CSID: Invalid args");
		return -EINVAL;
	}

	csid_hw_info = (struct cam_hw_info  *)hw_priv;
	csid_hw = (struct cam_ife_csid_hw   *)csid_hw_info->core_info;
	res = (struct cam_isp_resource_node *)release_args;

	mutex_lock(&csid_hw->hw_info->hw_mutex);
	if ((res->res_type == CAM_ISP_RESOURCE_CID &&
		res->res_id >= CAM_IFE_CSID_CID_MAX) ||
		(res->res_type == CAM_ISP_RESOURCE_PIX_PATH &&
		res->res_id >= CAM_IFE_PIX_PATH_RES_MAX)) {
		CAM_ERR(CAM_ISP, "CSID:%d Invalid res type:%d res id%d",
			csid_hw->hw_intf->hw_idx, res->res_type,
			res->res_id);
		rc = -EINVAL;
		goto end;
	}

	if ((res->res_state <= CAM_ISP_RESOURCE_STATE_AVAILABLE) ||
		(res->res_state >= CAM_ISP_RESOURCE_STATE_STREAMING)) {
		CAM_WARN(CAM_ISP,
			"CSID:%d res type:%d Res %d in state %d",
			csid_hw->hw_intf->hw_idx,
			res->res_type, res->res_id,
			res->res_state);
		goto end;
	}

	CAM_DBG(CAM_ISP, "CSID:%d res type :%d Resource id:%d",
		csid_hw->hw_intf->hw_idx, res->res_type, res->res_id);

	switch (res->res_type) {
	case CAM_ISP_RESOURCE_CID:
		cid_data = (struct cam_ife_csid_cid_data    *) res->res_priv;
		if (cid_data->cnt)
			cid_data->cnt--;

		if (!cid_data->cnt)
			res->res_state = CAM_ISP_RESOURCE_STATE_AVAILABLE;

		if (csid_hw->csi2_reserve_cnt)
			csid_hw->csi2_reserve_cnt--;

		if (!csid_hw->csi2_reserve_cnt)
			memset(&csid_hw->csi2_rx_cfg, 0,
				sizeof(struct cam_ife_csid_csi2_rx_cfg));

		CAM_DBG(CAM_ISP, "CSID:%d res id :%d cnt:%d reserv cnt:%d",
			 csid_hw->hw_intf->hw_idx,
			res->res_id, cid_data->cnt, csid_hw->csi2_reserve_cnt);

		break;
	case CAM_ISP_RESOURCE_PIX_PATH:
		res->res_state = CAM_ISP_RESOURCE_STATE_AVAILABLE;
		break;
	default:
		CAM_ERR(CAM_ISP, "CSID:%d Invalid res type:%d res id%d",
			csid_hw->hw_intf->hw_idx, res->res_type,
			res->res_id);
		rc = -EINVAL;
		break;
	}

end:
	mutex_unlock(&csid_hw->hw_info->hw_mutex);
	return rc;
}

static int cam_ife_csid_reset_retain_sw_reg(
	struct cam_ife_csid_hw *csid_hw)
{
	int rc = 0;
	uint32_t status;
	const struct cam_ife_csid_reg_offset *csid_reg =
		csid_hw->csid_info->csid_reg;
	struct cam_hw_soc_info          *soc_info;

	soc_info = &csid_hw->hw_info->soc_info;
	/* clear the top interrupt first */
	cam_io_w_mb(1, soc_info->reg_map[0].mem_base +
		csid_reg->cmn_reg->csid_top_irq_clear_addr);
	cam_io_w_mb(1, soc_info->reg_map[0].mem_base +
		csid_reg->cmn_reg->csid_irq_cmd_addr);

	cam_io_w_mb(csid_reg->cmn_reg->csid_rst_stb,
		soc_info->reg_map[0].mem_base +
		csid_reg->cmn_reg->csid_rst_strobes_addr);
	rc = readl_poll_timeout(soc_info->reg_map[0].mem_base +
		csid_reg->cmn_reg->csid_top_irq_status_addr,
			status, (status & 0x1) == 0x1,
		CAM_IFE_CSID_TIMEOUT_SLEEP_US, CAM_IFE_CSID_TIMEOUT_ALL_US);
	if (rc < 0) {
		CAM_ERR(CAM_ISP, "CSID:%d csid_reset fail rc = %d",
			  csid_hw->hw_intf->hw_idx, rc);
		rc = -ETIMEDOUT;
	} else {
		CAM_DBG(CAM_ISP, "CSID:%d hw reset completed %d",
			csid_hw->hw_intf->hw_idx, rc);
		rc = 0;
	}
	cam_io_w_mb(1, soc_info->reg_map[0].mem_base +
		csid_reg->cmn_reg->csid_top_irq_clear_addr);
	cam_io_w_mb(1, soc_info->reg_map[0].mem_base +
		csid_reg->cmn_reg->csid_irq_cmd_addr);

	return rc;
}

static int cam_ife_csid_init_hw(void *hw_priv,
	void *init_args, uint32_t arg_size)
{
	int rc = 0;
	struct cam_ife_csid_hw                 *csid_hw;
	struct cam_hw_info                     *csid_hw_info;
	struct cam_isp_resource_node           *res;
	const struct cam_ife_csid_reg_offset   *csid_reg;
	unsigned long                           flags;

	if (!hw_priv || !init_args ||
		(arg_size != sizeof(struct cam_isp_resource_node))) {
		CAM_ERR(CAM_ISP, "CSID: Invalid args");
		return -EINVAL;
	}

	csid_hw_info = (struct cam_hw_info  *)hw_priv;
	csid_hw = (struct cam_ife_csid_hw   *)csid_hw_info->core_info;
	res      = (struct cam_isp_resource_node *)init_args;
	csid_reg = csid_hw->csid_info->csid_reg;

	mutex_lock(&csid_hw->hw_info->hw_mutex);
	if ((res->res_type == CAM_ISP_RESOURCE_CID &&
		res->res_id >= CAM_IFE_CSID_CID_MAX) ||
		(res->res_type == CAM_ISP_RESOURCE_PIX_PATH &&
		res->res_id >= CAM_IFE_PIX_PATH_RES_MAX)) {
		CAM_ERR(CAM_ISP, "CSID:%d Invalid res tpe:%d res id%d",
			csid_hw->hw_intf->hw_idx, res->res_type,
			res->res_id);
		rc = -EINVAL;
		goto end;
	}

	if ((res->res_type == CAM_ISP_RESOURCE_PIX_PATH) &&
		(res->res_state != CAM_ISP_RESOURCE_STATE_RESERVED)) {
		CAM_ERR(CAM_ISP,
			"CSID:%d res type:%d res_id:%dInvalid state %d",
			csid_hw->hw_intf->hw_idx,
			res->res_type, res->res_id, res->res_state);
		rc = -EINVAL;
		goto end;
	}

	CAM_DBG(CAM_ISP, "CSID:%d res type :%d res_id:%d",
		csid_hw->hw_intf->hw_idx, res->res_type, res->res_id);

	/* Initialize the csid hardware */
	rc = cam_ife_csid_enable_hw(csid_hw);
	if (rc)
		goto end;

	switch (res->res_type) {
	case CAM_ISP_RESOURCE_CID:
		rc = cam_ife_csid_enable_csi2(csid_hw, res);
		break;
	case CAM_ISP_RESOURCE_PIX_PATH:
		if (res->res_id == CAM_IFE_PIX_PATH_RES_IPP ||
			res->res_id == CAM_IFE_PIX_PATH_RES_PPP)
			rc = cam_ife_csid_init_config_pxl_path(csid_hw, res);
		else
			rc = cam_ife_csid_init_config_rdi_path(csid_hw, res);

		break;
	default:
		CAM_ERR(CAM_ISP, "CSID:%d Invalid res type state %d",
			csid_hw->hw_intf->hw_idx,
			res->res_type);
		break;
	}

	rc = cam_ife_csid_reset_retain_sw_reg(csid_hw);
	if (rc < 0) {
		CAM_ERR(CAM_ISP, "CSID: Failed in SW reset");
		cam_ife_csid_disable_hw(csid_hw);
		goto end;
	}

<<<<<<< HEAD
	if (csid_hw->hw_info->open_count == 1) {
		rc  = cam_soc_util_irq_enable(&csid_hw->hw_info->soc_info);
		if (rc < 0) {
			CAM_ERR(CAM_ISP, "CSID: %d IRQ enable failed",
				csid_hw->hw_intf->hw_idx);
			cam_ife_csid_disable_hw(csid_hw);
		}
	}
=======
	if (rc)
		cam_ife_csid_disable_hw(csid_hw);

	spin_lock_irqsave(&csid_hw->lock_state, flags);
	csid_hw->device_enabled = 1;
	spin_unlock_irqrestore(&csid_hw->lock_state, flags);
>>>>>>> 014720fa
end:
	mutex_unlock(&csid_hw->hw_info->hw_mutex);
	return rc;
}

static int cam_ife_csid_deinit_hw(void *hw_priv,
	void *deinit_args, uint32_t arg_size)
{
	int rc = 0;
	struct cam_ife_csid_hw                 *csid_hw;
	struct cam_hw_info                     *csid_hw_info;
	struct cam_isp_resource_node           *res;

	if (!hw_priv || !deinit_args ||
		(arg_size != sizeof(struct cam_isp_resource_node))) {
		CAM_ERR(CAM_ISP, "CSID:Invalid arguments");
		return -EINVAL;
	}

	CAM_DBG(CAM_ISP, "Enter");
	res = (struct cam_isp_resource_node *)deinit_args;
	csid_hw_info = (struct cam_hw_info  *)hw_priv;
	csid_hw = (struct cam_ife_csid_hw   *)csid_hw_info->core_info;

	mutex_lock(&csid_hw->hw_info->hw_mutex);
	if (res->res_state == CAM_ISP_RESOURCE_STATE_RESERVED) {
		CAM_DBG(CAM_ISP, "CSID:%d Res:%d already in De-init state",
			 csid_hw->hw_intf->hw_idx,
			res->res_id);
		goto end;
	}

	switch (res->res_type) {
	case CAM_ISP_RESOURCE_CID:
		CAM_DBG(CAM_ISP, "De-Init ife_csid");
		rc = cam_ife_csid_disable_csi2(csid_hw, res);
		break;
	case CAM_ISP_RESOURCE_PIX_PATH:
		CAM_DBG(CAM_ISP, "De-Init Pix Path: %d\n", res->res_id);
		if (res->res_id == CAM_IFE_PIX_PATH_RES_IPP ||
			res->res_id == CAM_IFE_PIX_PATH_RES_PPP)
			rc = cam_ife_csid_deinit_pxl_path(csid_hw, res);
		else
			rc = cam_ife_csid_deinit_rdi_path(csid_hw, res);

		break;
	default:
		CAM_ERR(CAM_ISP, "CSID:%d Invalid Res type %d",
			 csid_hw->hw_intf->hw_idx,
			res->res_type);
		goto end;
	}

	/* Disable CSID HW */
	CAM_DBG(CAM_ISP, "Disabling CSID Hw\n");
	cam_ife_csid_disable_hw(csid_hw);
	CAM_DBG(CAM_ISP, "%s: Exit\n", __func__);

end:
	mutex_unlock(&csid_hw->hw_info->hw_mutex);
	return rc;
}

static int cam_ife_csid_start(void *hw_priv, void *start_args,
			uint32_t arg_size)
{
	int rc = 0;
	struct cam_ife_csid_hw                 *csid_hw;
	struct cam_hw_info                     *csid_hw_info;
	struct cam_isp_resource_node           *res;
	const struct cam_ife_csid_reg_offset   *csid_reg;

	if (!hw_priv || !start_args ||
		(arg_size != sizeof(struct cam_isp_resource_node))) {
		CAM_ERR(CAM_ISP, "CSID: Invalid args");
		return -EINVAL;
	}

	csid_hw_info = (struct cam_hw_info  *)hw_priv;
	csid_hw = (struct cam_ife_csid_hw   *)csid_hw_info->core_info;
	res = (struct cam_isp_resource_node *)start_args;
	csid_reg = csid_hw->csid_info->csid_reg;

	if ((res->res_type == CAM_ISP_RESOURCE_CID &&
		res->res_id >= CAM_IFE_CSID_CID_MAX) ||
		(res->res_type == CAM_ISP_RESOURCE_PIX_PATH &&
		res->res_id >= CAM_IFE_PIX_PATH_RES_MAX)) {
		CAM_DBG(CAM_ISP, "CSID:%d Invalid res tpe:%d res id:%d",
			csid_hw->hw_intf->hw_idx, res->res_type,
			res->res_id);
		rc = -EINVAL;
		goto end;
	}

	/* Reset sof irq debug fields */
	csid_hw->sof_irq_triggered = false;
	csid_hw->irq_debug_cnt = 0;

	CAM_DBG(CAM_ISP, "CSID:%d res_type :%d res_id:%d",
		csid_hw->hw_intf->hw_idx, res->res_type, res->res_id);

	switch (res->res_type) {
	case CAM_ISP_RESOURCE_CID:
		if (csid_hw->res_type ==  CAM_ISP_IFE_IN_RES_TPG)
			rc = cam_ife_csid_tpg_start(csid_hw, res);
		break;
	case CAM_ISP_RESOURCE_PIX_PATH:
		if (res->res_id == CAM_IFE_PIX_PATH_RES_IPP ||
			res->res_id == CAM_IFE_PIX_PATH_RES_PPP)
			rc = cam_ife_csid_enable_pxl_path(csid_hw, res);
		else
			rc = cam_ife_csid_enable_rdi_path(csid_hw, res);
		break;
	default:
		CAM_ERR(CAM_ISP, "CSID:%d Invalid res type%d",
			 csid_hw->hw_intf->hw_idx,
			res->res_type);
		break;
	}
end:
	return rc;
}

static int cam_ife_csid_stop(void *hw_priv,
	void *stop_args, uint32_t arg_size)
{
	int rc = 0;
	struct cam_ife_csid_hw               *csid_hw;
	struct cam_hw_info                   *csid_hw_info;
	struct cam_isp_resource_node         *res;
	struct cam_csid_hw_stop_args         *csid_stop;
	uint32_t  i;
	uint32_t  res_mask = 0;

	if (!hw_priv || !stop_args ||
		(arg_size != sizeof(struct cam_csid_hw_stop_args))) {
		CAM_ERR(CAM_ISP, "CSID: Invalid args");
		return -EINVAL;
	}
	csid_stop = (struct cam_csid_hw_stop_args  *) stop_args;

	if (!csid_stop->num_res) {
		CAM_ERR(CAM_ISP, "CSID: Invalid args");
		return -EINVAL;
	}

	csid_hw_info = (struct cam_hw_info  *)hw_priv;
	csid_hw = (struct cam_ife_csid_hw   *)csid_hw_info->core_info;
	CAM_DBG(CAM_ISP, "CSID:%d num_res %d",
		csid_hw->hw_intf->hw_idx,
		csid_stop->num_res);

	/* Stop the resource first */
	for (i = 0; i < csid_stop->num_res; i++) {
		res = csid_stop->node_res[i];
		CAM_DBG(CAM_ISP, "CSID:%d res_type %d res_id %d",
			csid_hw->hw_intf->hw_idx,
			res->res_type, res->res_id);
		switch (res->res_type) {
		case CAM_ISP_RESOURCE_CID:
			if (csid_hw->res_type == CAM_ISP_IFE_IN_RES_TPG)
				rc = cam_ife_csid_tpg_stop(csid_hw, res);
			break;
		case CAM_ISP_RESOURCE_PIX_PATH:
			res_mask |= (1 << res->res_id);
			if (res->res_id == CAM_IFE_PIX_PATH_RES_IPP ||
				res->res_id == CAM_IFE_PIX_PATH_RES_PPP)
				rc = cam_ife_csid_disable_pxl_path(csid_hw,
					res, csid_stop->stop_cmd);
			else
				rc = cam_ife_csid_disable_rdi_path(csid_hw,
					res, csid_stop->stop_cmd);

			break;
		default:
			CAM_ERR(CAM_ISP, "CSID:%d Invalid res type%d",
				csid_hw->hw_intf->hw_idx,
				res->res_type);
			break;
		}
	}

	if (res_mask)
		rc = cam_ife_csid_poll_stop_status(csid_hw, res_mask);

	for (i = 0; i < csid_stop->num_res; i++) {
		res = csid_stop->node_res[i];
		res->res_state = CAM_ISP_RESOURCE_STATE_INIT_HW;
	}

	CAM_DBG(CAM_ISP,  "%s: Exit\n", __func__);

	return rc;

}

static int cam_ife_csid_read(void *hw_priv,
	void *read_args, uint32_t arg_size)
{
	CAM_ERR(CAM_ISP, "CSID: un supported");

	return -EINVAL;
}

static int cam_ife_csid_write(void *hw_priv,
	void *write_args, uint32_t arg_size)
{
	CAM_ERR(CAM_ISP, "CSID: un supported");
	return -EINVAL;
}

static int cam_ife_csid_sof_irq_debug(
	struct cam_ife_csid_hw *csid_hw, void *cmd_args)
{
	int i = 0;
	uint32_t val = 0;
	bool sof_irq_enable = false;
	const struct cam_ife_csid_reg_offset    *csid_reg;
	struct cam_hw_soc_info                  *soc_info;

	csid_reg = csid_hw->csid_info->csid_reg;
	soc_info = &csid_hw->hw_info->soc_info;

	if (*((uint32_t *)cmd_args) == 1)
		sof_irq_enable = true;

	if (csid_hw->hw_info->hw_state ==
		CAM_HW_STATE_POWER_DOWN) {
		CAM_WARN(CAM_ISP,
			"CSID powered down unable to %s sof irq",
			(sof_irq_enable == true) ? "enable" : "disable");
		return 0;
	}

	if (csid_reg->ipp_reg) {
		val = cam_io_r_mb(soc_info->reg_map[0].mem_base +
			csid_reg->ipp_reg->csid_pxl_irq_mask_addr);

		if (val) {
			if (sof_irq_enable)
				val |= CSID_PATH_INFO_INPUT_SOF;
			else
				val &= ~CSID_PATH_INFO_INPUT_SOF;

			cam_io_w_mb(val, soc_info->reg_map[0].mem_base +
				csid_reg->ipp_reg->csid_pxl_irq_mask_addr);
			val = 0;
		}
	}

	for (i = 0; i < csid_reg->cmn_reg->num_rdis; i++) {
		val = cam_io_r_mb(soc_info->reg_map[0].mem_base +
			csid_reg->rdi_reg[i]->csid_rdi_irq_mask_addr);
		if (val) {
			if (sof_irq_enable)
				val |= CSID_PATH_INFO_INPUT_SOF;
			else
				val &= ~CSID_PATH_INFO_INPUT_SOF;

			cam_io_w_mb(val, soc_info->reg_map[0].mem_base +
				csid_reg->rdi_reg[i]->csid_rdi_irq_mask_addr);
			val = 0;
		}
	}

	if (sof_irq_enable) {
		csid_hw->csid_debug |= CSID_DEBUG_ENABLE_SOF_IRQ;
		csid_hw->sof_irq_triggered = true;
	} else {
		csid_hw->csid_debug &= ~CSID_DEBUG_ENABLE_SOF_IRQ;
		csid_hw->sof_irq_triggered = false;
	}

	CAM_INFO(CAM_ISP, "SOF freeze: CSID SOF irq %s",
		(sof_irq_enable == true) ? "enabled" : "disabled");

	return 0;
}

static int cam_ife_csid_set_csid_clock(
	struct cam_ife_csid_hw *csid_hw, void *cmd_args)
{
	struct cam_ife_csid_clock_update_args *clk_update = NULL;

	if (!csid_hw)
		return -EINVAL;

	clk_update =
		(struct cam_ife_csid_clock_update_args *)cmd_args;

	csid_hw->clk_rate = clk_update->clk_rate;
	CAM_INFO(CAM_ISP, "CSID clock rate %llu", csid_hw->clk_rate);

	return 0;
}

static int cam_ife_csid_process_cmd(void *hw_priv,
	uint32_t cmd_type, void *cmd_args, uint32_t arg_size)
{
	int rc = 0;
	struct cam_ife_csid_hw               *csid_hw;
	struct cam_hw_info                   *csid_hw_info;
	struct cam_isp_resource_node         *res = NULL;

	if (!hw_priv || !cmd_args) {
		CAM_ERR(CAM_ISP, "CSID: Invalid arguments");
		return -EINVAL;
	}

	csid_hw_info = (struct cam_hw_info  *)hw_priv;
	csid_hw = (struct cam_ife_csid_hw   *)csid_hw_info->core_info;

	switch (cmd_type) {
	case CAM_IFE_CSID_CMD_GET_TIME_STAMP:
		rc = cam_ife_csid_get_time_stamp(csid_hw, cmd_args);
		if (csid_hw->csid_debug & CSID_DEBUG_ENABLE_HBI_VBI_INFO) {
			res = ((struct cam_csid_get_time_stamp_args *)
				cmd_args)->node_res;
			cam_ife_csid_get_hbi_vbi(csid_hw, res);
		}
		break;
	case CAM_IFE_CSID_SET_CSID_DEBUG:
		rc = cam_ife_csid_set_csid_debug(csid_hw, cmd_args);
		break;
	case CAM_IFE_CSID_SOF_IRQ_DEBUG:
		rc = cam_ife_csid_sof_irq_debug(csid_hw, cmd_args);
		break;
	case CAM_ISP_HW_CMD_CSID_CLOCK_UPDATE:
		rc = cam_ife_csid_set_csid_clock(csid_hw, cmd_args);
		break;
	default:
		CAM_ERR(CAM_ISP, "CSID:%d unsupported cmd:%d",
			csid_hw->hw_intf->hw_idx, cmd_type);
		rc = -EINVAL;
		break;
	}

	return rc;

}

irqreturn_t cam_ife_csid_irq(int irq_num, void *data)
{
	struct cam_ife_csid_hw                         *csid_hw;
	struct cam_hw_soc_info                         *soc_info;
	const struct cam_ife_csid_reg_offset           *csid_reg;
	const struct cam_ife_csid_csi2_rx_reg_offset   *csi2_reg;
	uint32_t i, irq_status_top, irq_status_rx, irq_status_ipp = 0;
	uint32_t irq_status_rdi[4] = {0, 0, 0, 0};
	uint32_t val, irq_status_ppp = 0;
	bool fatal_err_detected = false;
	uint32_t sof_irq_debug_en = 0;
	unsigned long flags;

	csid_hw = (struct cam_ife_csid_hw *)data;

	CAM_DBG(CAM_ISP, "CSID %d IRQ Handling", csid_hw->hw_intf->hw_idx);

	if (!data) {
		CAM_ERR(CAM_ISP, "CSID: Invalid arguments");
		return IRQ_HANDLED;
	}

	csid_reg = csid_hw->csid_info->csid_reg;
	soc_info = &csid_hw->hw_info->soc_info;
	csi2_reg = csid_reg->csi2_reg;

	/* read */
	irq_status_top = cam_io_r_mb(soc_info->reg_map[0].mem_base +
		csid_reg->cmn_reg->csid_top_irq_status_addr);

	irq_status_rx = cam_io_r_mb(soc_info->reg_map[0].mem_base +
		csid_reg->csi2_reg->csid_csi2_rx_irq_status_addr);

	if (csid_reg->cmn_reg->num_pix)
		irq_status_ipp = cam_io_r_mb(soc_info->reg_map[0].mem_base +
			csid_reg->ipp_reg->csid_pxl_irq_status_addr);

	if (csid_reg->cmn_reg->num_ppp)
		irq_status_ppp = cam_io_r_mb(soc_info->reg_map[0].mem_base +
			csid_reg->ppp_reg->csid_pxl_irq_status_addr);


	for (i = 0; i < csid_reg->cmn_reg->num_rdis; i++)
		irq_status_rdi[i] = cam_io_r_mb(soc_info->reg_map[0].mem_base +
		csid_reg->rdi_reg[i]->csid_rdi_irq_status_addr);

	/* clear */
	cam_io_w_mb(irq_status_rx, soc_info->reg_map[0].mem_base +
		csid_reg->csi2_reg->csid_csi2_rx_irq_clear_addr);
	if (csid_reg->cmn_reg->num_pix)
		cam_io_w_mb(irq_status_ipp, soc_info->reg_map[0].mem_base +
			csid_reg->ipp_reg->csid_pxl_irq_clear_addr);

	if (csid_reg->cmn_reg->num_ppp)
		cam_io_w_mb(irq_status_ppp, soc_info->reg_map[0].mem_base +
			csid_reg->ppp_reg->csid_pxl_irq_clear_addr);

	for (i = 0; i < csid_reg->cmn_reg->num_rdis; i++) {
		cam_io_w_mb(irq_status_rdi[i], soc_info->reg_map[0].mem_base +
			csid_reg->rdi_reg[i]->csid_rdi_irq_clear_addr);
	}
	cam_io_w_mb(1, soc_info->reg_map[0].mem_base +
		csid_reg->cmn_reg->csid_irq_cmd_addr);

	CAM_DBG(CAM_ISP, "irq_status_top = 0x%x", irq_status_top);
	CAM_DBG(CAM_ISP, "irq_status_rx = 0x%x", irq_status_rx);
	CAM_DBG(CAM_ISP, "irq_status_ipp = 0x%x", irq_status_ipp);
	CAM_DBG(CAM_ISP, "irq_status_ppp = 0x%x", irq_status_ppp);
	CAM_DBG(CAM_ISP, "irq_status_rdi0= 0x%x", irq_status_rdi[0]);
	CAM_DBG(CAM_ISP, "irq_status_rdi1= 0x%x", irq_status_rdi[1]);
	CAM_DBG(CAM_ISP, "irq_status_rdi2= 0x%x", irq_status_rdi[2]);

	if (irq_status_rx & BIT(csid_reg->csi2_reg->csi2_rst_done_shift_val)) {
		CAM_DBG(CAM_ISP, "csi rx reset complete");
		complete(&csid_hw->csid_csi2_complete);
	}

	spin_lock_irqsave(&csid_hw->lock_state, flags);
	if (csid_hw->device_enabled == 1) {
		if (irq_status_rx & CSID_CSI2_RX_ERROR_LANE0_FIFO_OVERFLOW) {
			CAM_ERR_RATE_LIMIT(CAM_ISP, "CSID:%d lane 0 over flow",
				 csid_hw->hw_intf->hw_idx);
			fatal_err_detected = true;
		}
		if (irq_status_rx & CSID_CSI2_RX_ERROR_LANE1_FIFO_OVERFLOW) {
			CAM_ERR_RATE_LIMIT(CAM_ISP, "CSID:%d lane 1 over flow",
				 csid_hw->hw_intf->hw_idx);
			fatal_err_detected = true;
		}
		if (irq_status_rx & CSID_CSI2_RX_ERROR_LANE2_FIFO_OVERFLOW) {
			CAM_ERR_RATE_LIMIT(CAM_ISP, "CSID:%d lane 2 over flow",
				 csid_hw->hw_intf->hw_idx);
			fatal_err_detected = true;
		}
		if (irq_status_rx & CSID_CSI2_RX_ERROR_LANE3_FIFO_OVERFLOW) {
			CAM_ERR_RATE_LIMIT(CAM_ISP, "CSID:%d lane 3 over flow",
				 csid_hw->hw_intf->hw_idx);
			fatal_err_detected = true;
		}
		if (irq_status_rx & CSID_CSI2_RX_ERROR_TG_FIFO_OVERFLOW) {
			CAM_ERR_RATE_LIMIT(CAM_ISP, "CSID:%d TG OVER FLOW",
				 csid_hw->hw_intf->hw_idx);
			fatal_err_detected = true;
		}
		if (irq_status_rx & CSID_CSI2_RX_ERROR_CPHY_EOT_RECEPTION) {
			CAM_ERR_RATE_LIMIT(CAM_ISP,
				"CSID:%d CPHY_EOT_RECEPTION",
				 csid_hw->hw_intf->hw_idx);
			csid_hw->error_irq_count++;
		}
		if (irq_status_rx & CSID_CSI2_RX_ERROR_CPHY_SOT_RECEPTION) {
			CAM_ERR_RATE_LIMIT(CAM_ISP,
				"CSID:%d CPHY_SOT_RECEPTION",
				 csid_hw->hw_intf->hw_idx);
			csid_hw->error_irq_count++;
		}
		if (irq_status_rx & CSID_CSI2_RX_ERROR_CPHY_PH_CRC) {
			CAM_ERR_RATE_LIMIT(CAM_ISP, "CSID:%d CPHY_PH_CRC",
				 csid_hw->hw_intf->hw_idx);
		}
		if (irq_status_rx & CSID_CSI2_RX_ERROR_CRC) {
			CAM_ERR_RATE_LIMIT(CAM_ISP, "CSID:%d ERROR_CRC",
				 csid_hw->hw_intf->hw_idx);
		}
		if (irq_status_rx & CSID_CSI2_RX_ERROR_ECC) {
			CAM_ERR_RATE_LIMIT(CAM_ISP, "CSID:%d ERROR_ECC",
				 csid_hw->hw_intf->hw_idx);
		}
		if (irq_status_rx & CSID_CSI2_RX_ERROR_MMAPPED_VC_DT) {
			CAM_ERR_RATE_LIMIT(CAM_ISP, "CSID:%d MMAPPED_VC_DT",
				 csid_hw->hw_intf->hw_idx);
		}
		if (irq_status_rx & CSID_CSI2_RX_ERROR_STREAM_UNDERFLOW) {
			CAM_ERR_RATE_LIMIT(CAM_ISP,
				"CSID:%d ERROR_STREAM_UNDERFLOW",
				 csid_hw->hw_intf->hw_idx);
			csid_hw->error_irq_count++;
		}
		if (irq_status_rx & CSID_CSI2_RX_ERROR_UNBOUNDED_FRAME) {
			CAM_ERR_RATE_LIMIT(CAM_ISP, "CSID:%d UNBOUNDED_FRAME",
				 csid_hw->hw_intf->hw_idx);
			csid_hw->error_irq_count++;
		}
	}
	spin_unlock_irqrestore(&csid_hw->lock_state, flags);

	if (csid_hw->error_irq_count >
		CAM_IFE_CSID_MAX_IRQ_ERROR_COUNT) {
		fatal_err_detected = true;
		csid_hw->error_irq_count = 0;
	}

	if (fatal_err_detected)
		cam_ife_csid_halt_csi2(csid_hw);

	if (csid_hw->csid_debug & CSID_DEBUG_ENABLE_EOT_IRQ) {
		if (irq_status_rx & CSID_CSI2_RX_INFO_PHY_DL0_EOT_CAPTURED) {
			CAM_INFO_RATE_LIMIT(CAM_ISP,
				"CSID:%d PHY_DL0_EOT_CAPTURED",
				csid_hw->hw_intf->hw_idx);
		}
		if (irq_status_rx & CSID_CSI2_RX_INFO_PHY_DL1_EOT_CAPTURED) {
			CAM_INFO_RATE_LIMIT(CAM_ISP,
				"CSID:%d PHY_DL1_EOT_CAPTURED",
				csid_hw->hw_intf->hw_idx);
		}
		if (irq_status_rx & CSID_CSI2_RX_INFO_PHY_DL2_EOT_CAPTURED) {
			CAM_INFO_RATE_LIMIT(CAM_ISP,
				"CSID:%d PHY_DL2_EOT_CAPTURED",
				csid_hw->hw_intf->hw_idx);
		}
		if (irq_status_rx & CSID_CSI2_RX_INFO_PHY_DL3_EOT_CAPTURED) {
			CAM_INFO_RATE_LIMIT(CAM_ISP,
				"CSID:%d PHY_DL3_EOT_CAPTURED",
				csid_hw->hw_intf->hw_idx);
		}
	}

	if (csid_hw->csid_debug & CSID_DEBUG_ENABLE_SOT_IRQ) {
		if (irq_status_rx & CSID_CSI2_RX_INFO_PHY_DL0_SOT_CAPTURED) {
			CAM_INFO_RATE_LIMIT(CAM_ISP,
				"CSID:%d PHY_DL0_SOT_CAPTURED",
				csid_hw->hw_intf->hw_idx);
		}
		if (irq_status_rx & CSID_CSI2_RX_INFO_PHY_DL1_SOT_CAPTURED) {
			CAM_INFO_RATE_LIMIT(CAM_ISP,
				"CSID:%d PHY_DL1_SOT_CAPTURED",
				csid_hw->hw_intf->hw_idx);
		}
		if (irq_status_rx & CSID_CSI2_RX_INFO_PHY_DL2_SOT_CAPTURED) {
			CAM_INFO_RATE_LIMIT(CAM_ISP,
				"CSID:%d PHY_DL2_SOT_CAPTURED",
				csid_hw->hw_intf->hw_idx);
		}
		if (irq_status_rx & CSID_CSI2_RX_INFO_PHY_DL3_SOT_CAPTURED) {
			CAM_INFO_RATE_LIMIT(CAM_ISP,
				"CSID:%d PHY_DL3_SOT_CAPTURED",
				csid_hw->hw_intf->hw_idx);
		}
	}

	if ((csid_hw->csid_debug & CSID_DEBUG_ENABLE_LONG_PKT_CAPTURE) &&
		(irq_status_rx & CSID_CSI2_RX_INFO_LONG_PKT_CAPTURED)) {
		CAM_INFO_RATE_LIMIT(CAM_ISP, "CSID:%d LONG_PKT_CAPTURED",
			csid_hw->hw_intf->hw_idx);
		val = cam_io_r_mb(soc_info->reg_map[0].mem_base +
			csi2_reg->csid_csi2_rx_captured_long_pkt_0_addr);
		CAM_INFO_RATE_LIMIT(CAM_ISP,
			"CSID:%d long packet VC :%d DT:%d WC:%d",
			csid_hw->hw_intf->hw_idx,
			(val >> 22), ((val >> 16) & 0x3F), (val & 0xFFFF));
		val = cam_io_r_mb(soc_info->reg_map[0].mem_base +
			csi2_reg->csid_csi2_rx_captured_long_pkt_1_addr);
		CAM_INFO_RATE_LIMIT(CAM_ISP, "CSID:%d long packet ECC :%d",
			csid_hw->hw_intf->hw_idx, val);
		val = cam_io_r_mb(soc_info->reg_map[0].mem_base +
			csi2_reg->csid_csi2_rx_captured_long_pkt_ftr_addr);
		CAM_INFO_RATE_LIMIT(CAM_ISP,
			"CSID:%d long pkt cal CRC:%d expected CRC:%d",
			csid_hw->hw_intf->hw_idx, (val >> 16), (val & 0xFFFF));
	}
	if ((csid_hw->csid_debug & CSID_DEBUG_ENABLE_SHORT_PKT_CAPTURE) &&
		(irq_status_rx & CSID_CSI2_RX_INFO_SHORT_PKT_CAPTURED)) {
		CAM_INFO_RATE_LIMIT(CAM_ISP, "CSID:%d SHORT_PKT_CAPTURED",
			csid_hw->hw_intf->hw_idx);
		val = cam_io_r_mb(soc_info->reg_map[0].mem_base +
			csi2_reg->csid_csi2_rx_captured_short_pkt_0_addr);
		CAM_INFO_RATE_LIMIT(CAM_ISP,
			"CSID:%d short pkt VC :%d DT:%d LC:%d",
			csid_hw->hw_intf->hw_idx,
			(val >> 22), ((val >> 16) & 0x1F), (val & 0xFFFF));
		val = cam_io_r_mb(soc_info->reg_map[0].mem_base +
			csi2_reg->csid_csi2_rx_captured_short_pkt_1_addr);
		CAM_INFO_RATE_LIMIT(CAM_ISP, "CSID:%d short packet ECC :%d",
			csid_hw->hw_intf->hw_idx, val);
	}

	if ((csid_hw->csid_debug & CSID_DEBUG_ENABLE_CPHY_PKT_CAPTURE) &&
		(irq_status_rx & CSID_CSI2_RX_INFO_CPHY_PKT_HDR_CAPTURED)) {
		CAM_INFO_RATE_LIMIT(CAM_ISP, "CSID:%d CPHY_PKT_HDR_CAPTURED",
			csid_hw->hw_intf->hw_idx);
		val = cam_io_r_mb(soc_info->reg_map[0].mem_base +
			csi2_reg->csid_csi2_rx_captured_cphy_pkt_hdr_addr);
		CAM_INFO_RATE_LIMIT(CAM_ISP,
			"CSID:%d cphy packet VC :%d DT:%d WC:%d",
			csid_hw->hw_intf->hw_idx,
			(val >> 22), ((val >> 16) & 0x1F), (val & 0xFFFF));
	}

	/*read the IPP errors */
	if (csid_reg->cmn_reg->num_pix) {
		/* IPP reset done bit */
		if (irq_status_ipp &
			BIT(csid_reg->cmn_reg->path_rst_done_shift_val)) {
			CAM_DBG(CAM_ISP, "CSID IPP reset complete");
			complete(&csid_hw->csid_ipp_complete);
		}

		if ((irq_status_ipp & CSID_PATH_INFO_INPUT_SOF) &&
			(csid_hw->csid_debug & CSID_DEBUG_ENABLE_SOF_IRQ)) {
			CAM_INFO_RATE_LIMIT(CAM_ISP, "CSID:%d IPP SOF received",
				csid_hw->hw_intf->hw_idx);
			if (csid_hw->sof_irq_triggered)
				csid_hw->irq_debug_cnt++;
		}

		if ((irq_status_ipp & CSID_PATH_INFO_INPUT_EOF) &&
			(csid_hw->csid_debug & CSID_DEBUG_ENABLE_EOF_IRQ))
			CAM_INFO_RATE_LIMIT(CAM_ISP, "CSID:%d IPP EOF received",
				csid_hw->hw_intf->hw_idx);

		if ((irq_status_ipp & CSID_PATH_ERROR_CCIF_VIOLATION))
			CAM_INFO_RATE_LIMIT(CAM_ISP,
				"CSID:%d IPP CCIF violation",
				csid_hw->hw_intf->hw_idx);

		if (irq_status_ipp & CSID_PATH_ERROR_FIFO_OVERFLOW) {
			CAM_ERR_RATE_LIMIT(CAM_ISP,
				"CSID:%d IPP fifo over flow",
				csid_hw->hw_intf->hw_idx);
			/* Stop IPP path immediately */
			cam_io_w_mb(CAM_CSID_HALT_IMMEDIATELY,
				soc_info->reg_map[0].mem_base +
				csid_reg->ipp_reg->csid_pxl_ctrl_addr);
		}
	}

	/*read PPP errors */
	if (csid_reg->cmn_reg->num_ppp) {
		/* PPP reset done bit */
		if (irq_status_ppp &
			BIT(csid_reg->cmn_reg->path_rst_done_shift_val)) {
			CAM_DBG(CAM_ISP, "CSID PPP reset complete");
			complete(&csid_hw->csid_ppp_complete);
		}

		if ((irq_status_ppp & CSID_PATH_INFO_INPUT_SOF) &&
			(csid_hw->csid_debug & CSID_DEBUG_ENABLE_SOF_IRQ)) {
			CAM_INFO_RATE_LIMIT(CAM_ISP, "CSID:%d PPP SOF received",
				csid_hw->hw_intf->hw_idx);
			if (csid_hw->sof_irq_triggered)
				csid_hw->irq_debug_cnt++;
		}

		if ((irq_status_ppp & CSID_PATH_INFO_INPUT_EOF) &&
			(csid_hw->csid_debug & CSID_DEBUG_ENABLE_EOF_IRQ))
			CAM_INFO_RATE_LIMIT(CAM_ISP, "CSID:%d PPP EOF received",
				csid_hw->hw_intf->hw_idx);

		if ((irq_status_ipp & CSID_PATH_ERROR_CCIF_VIOLATION))
			CAM_INFO_RATE_LIMIT(CAM_ISP,
				"CSID:%d PPP CCIF violation",
				csid_hw->hw_intf->hw_idx);

		if (irq_status_ppp & CSID_PATH_ERROR_FIFO_OVERFLOW) {
			CAM_ERR_RATE_LIMIT(CAM_ISP,
				"CSID:%d PPP fifo over flow",
				csid_hw->hw_intf->hw_idx);
			/* Stop PPP path immediately */
			cam_io_w_mb(CAM_CSID_HALT_IMMEDIATELY,
				soc_info->reg_map[0].mem_base +
				csid_reg->ppp_reg->csid_pxl_ctrl_addr);
		}
	}

	for (i = 0; i < csid_reg->cmn_reg->num_rdis; i++) {
		if (irq_status_rdi[i] &
			BIT(csid_reg->cmn_reg->path_rst_done_shift_val)) {
			CAM_DBG(CAM_ISP, "CSID RDI%d reset complete", i);
			complete(&csid_hw->csid_rdin_complete[i]);
		}

		if ((irq_status_rdi[i] & CSID_PATH_INFO_INPUT_SOF) &&
			(csid_hw->csid_debug & CSID_DEBUG_ENABLE_SOF_IRQ)) {
			CAM_INFO_RATE_LIMIT(CAM_ISP,
				"CSID RDI:%d SOF received", i);
			if (csid_hw->sof_irq_triggered)
				csid_hw->irq_debug_cnt++;
		}

		if ((irq_status_rdi[i]  & CSID_PATH_INFO_INPUT_EOF) &&
			(csid_hw->csid_debug & CSID_DEBUG_ENABLE_EOF_IRQ))
			CAM_INFO_RATE_LIMIT(CAM_ISP,
				"CSID RDI:%d EOF received", i);

		if ((irq_status_rdi[i] & CSID_PATH_ERROR_CCIF_VIOLATION))
			CAM_INFO_RATE_LIMIT(CAM_ISP,
			"CSIDi RDI :%d CCIF violation", i);

		if (irq_status_rdi[i] & CSID_PATH_ERROR_FIFO_OVERFLOW) {
			CAM_ERR_RATE_LIMIT(CAM_ISP,
				"CSID:%d RDI fifo over flow",
				csid_hw->hw_intf->hw_idx);
			/* Stop RDI path immediately */
			cam_io_w_mb(CAM_CSID_HALT_IMMEDIATELY,
				soc_info->reg_map[0].mem_base +
				csid_reg->rdi_reg[i]->csid_rdi_ctrl_addr);
		}
	}

	if (csid_hw->irq_debug_cnt >= CAM_CSID_IRQ_SOF_DEBUG_CNT_MAX) {
		cam_ife_csid_sof_irq_debug(csid_hw, &sof_irq_debug_en);
		csid_hw->irq_debug_cnt = 0;
	}

	CAM_DBG(CAM_ISP, "IRQ Handling exit");
	return IRQ_HANDLED;
}

int cam_ife_csid_hw_probe_init(struct cam_hw_intf  *csid_hw_intf,
	uint32_t csid_idx)
{
	int rc = -EINVAL;
	uint32_t i;
	uint32_t num_paths;
	struct cam_ife_csid_path_cfg         *path_data;
	struct cam_ife_csid_cid_data         *cid_data;
	struct cam_hw_info                   *csid_hw_info;
	struct cam_ife_csid_hw               *ife_csid_hw = NULL;

	if (csid_idx >= CAM_IFE_CSID_HW_RES_MAX) {
		CAM_ERR(CAM_ISP, "Invalid csid index:%d", csid_idx);
		return rc;
	}

	csid_hw_info = (struct cam_hw_info  *) csid_hw_intf->hw_priv;
	ife_csid_hw  = (struct cam_ife_csid_hw  *) csid_hw_info->core_info;

	ife_csid_hw->hw_intf = csid_hw_intf;
	ife_csid_hw->hw_info = csid_hw_info;

	CAM_DBG(CAM_ISP, "type %d index %d",
		ife_csid_hw->hw_intf->hw_type, csid_idx);


	ife_csid_hw->device_enabled = 0;
	ife_csid_hw->hw_info->hw_state = CAM_HW_STATE_POWER_DOWN;
	mutex_init(&ife_csid_hw->hw_info->hw_mutex);
	spin_lock_init(&ife_csid_hw->hw_info->hw_lock);
	spin_lock_init(&ife_csid_hw->lock_state);
	init_completion(&ife_csid_hw->hw_info->hw_complete);

	init_completion(&ife_csid_hw->csid_top_complete);
	init_completion(&ife_csid_hw->csid_csi2_complete);
	init_completion(&ife_csid_hw->csid_ipp_complete);
	init_completion(&ife_csid_hw->csid_ppp_complete);
	for (i = 0; i < CAM_IFE_CSID_RDI_MAX; i++)
		init_completion(&ife_csid_hw->csid_rdin_complete[i]);


	rc = cam_ife_csid_init_soc_resources(&ife_csid_hw->hw_info->soc_info,
			cam_ife_csid_irq, ife_csid_hw);
	if (rc < 0) {
		CAM_ERR(CAM_ISP, "CSID:%d Failed to init_soc", csid_idx);
		goto err;
	}

	ife_csid_hw->hw_intf->hw_ops.get_hw_caps = cam_ife_csid_get_hw_caps;
	ife_csid_hw->hw_intf->hw_ops.init        = cam_ife_csid_init_hw;
	ife_csid_hw->hw_intf->hw_ops.deinit      = cam_ife_csid_deinit_hw;
	ife_csid_hw->hw_intf->hw_ops.reset       = cam_ife_csid_reset;
	ife_csid_hw->hw_intf->hw_ops.reserve     = cam_ife_csid_reserve;
	ife_csid_hw->hw_intf->hw_ops.release     = cam_ife_csid_release;
	ife_csid_hw->hw_intf->hw_ops.start       = cam_ife_csid_start;
	ife_csid_hw->hw_intf->hw_ops.stop        = cam_ife_csid_stop;
	ife_csid_hw->hw_intf->hw_ops.read        = cam_ife_csid_read;
	ife_csid_hw->hw_intf->hw_ops.write       = cam_ife_csid_write;
	ife_csid_hw->hw_intf->hw_ops.process_cmd = cam_ife_csid_process_cmd;

	num_paths = ife_csid_hw->csid_info->csid_reg->cmn_reg->num_pix +
		ife_csid_hw->csid_info->csid_reg->cmn_reg->num_rdis;
	/* Initialize the CID resource */
	for (i = 0; i < num_paths; i++) {
		ife_csid_hw->cid_res[i].res_type = CAM_ISP_RESOURCE_CID;
		ife_csid_hw->cid_res[i].res_id = i;
		ife_csid_hw->cid_res[i].res_state  =
					CAM_ISP_RESOURCE_STATE_AVAILABLE;
		ife_csid_hw->cid_res[i].hw_intf = ife_csid_hw->hw_intf;

		cid_data = kzalloc(sizeof(struct cam_ife_csid_cid_data),
					GFP_KERNEL);
		if (!cid_data) {
			rc = -ENOMEM;
			goto err;
		}
		ife_csid_hw->cid_res[i].res_priv = cid_data;
	}

	/* Initialize the IPP resources */
	if (ife_csid_hw->csid_info->csid_reg->cmn_reg->num_pix) {
		ife_csid_hw->ipp_res.res_type = CAM_ISP_RESOURCE_PIX_PATH;
		ife_csid_hw->ipp_res.res_id = CAM_IFE_PIX_PATH_RES_IPP;
		ife_csid_hw->ipp_res.res_state =
			CAM_ISP_RESOURCE_STATE_AVAILABLE;
		ife_csid_hw->ipp_res.hw_intf = ife_csid_hw->hw_intf;
		path_data = kzalloc(sizeof(*path_data),
					GFP_KERNEL);
		if (!path_data) {
			rc = -ENOMEM;
			goto err;
		}
		ife_csid_hw->ipp_res.res_priv = path_data;
	}

	/* Initialize PPP resource */
	if (ife_csid_hw->csid_info->csid_reg->cmn_reg->num_ppp) {
		ife_csid_hw->ppp_res.res_type = CAM_ISP_RESOURCE_PIX_PATH;
		ife_csid_hw->ppp_res.res_id = CAM_IFE_PIX_PATH_RES_PPP;
		ife_csid_hw->ppp_res.res_state =
			CAM_ISP_RESOURCE_STATE_AVAILABLE;
		ife_csid_hw->ppp_res.hw_intf = ife_csid_hw->hw_intf;
		path_data = kzalloc(sizeof(*path_data),
					GFP_KERNEL);
		if (!path_data) {
			rc = -ENOMEM;
			goto err;
		}
		ife_csid_hw->ppp_res.res_priv = path_data;
	}

	/* Initialize the RDI resource */
	for (i = 0; i < ife_csid_hw->csid_info->csid_reg->cmn_reg->num_rdis;
				i++) {
		/* res type is from RDI 0 to RDI3 */
		ife_csid_hw->rdi_res[i].res_type =
			CAM_ISP_RESOURCE_PIX_PATH;
		ife_csid_hw->rdi_res[i].res_id = i;
		ife_csid_hw->rdi_res[i].res_state =
			CAM_ISP_RESOURCE_STATE_AVAILABLE;
		ife_csid_hw->rdi_res[i].hw_intf = ife_csid_hw->hw_intf;

		path_data = kzalloc(sizeof(*path_data),
			GFP_KERNEL);
		if (!path_data) {
			rc = -ENOMEM;
			goto err;
		}
		ife_csid_hw->rdi_res[i].res_priv = path_data;
	}

	ife_csid_hw->csid_debug = 0;
	ife_csid_hw->error_irq_count = 0;

	return 0;
err:
	if (rc) {
		kfree(ife_csid_hw->ipp_res.res_priv);
		kfree(ife_csid_hw->ppp_res.res_priv);
		for (i = 0; i <
			ife_csid_hw->csid_info->csid_reg->cmn_reg->num_rdis;
			i++)
			kfree(ife_csid_hw->rdi_res[i].res_priv);

		for (i = 0; i < CAM_IFE_CSID_CID_RES_MAX; i++)
			kfree(ife_csid_hw->cid_res[i].res_priv);

	}

	return rc;
}


int cam_ife_csid_hw_deinit(struct cam_ife_csid_hw *ife_csid_hw)
{
	int rc = -EINVAL;
	uint32_t i;

	if (!ife_csid_hw) {
		CAM_ERR(CAM_ISP, "Invalid param");
		return rc;
	}

	/* release the privdate data memory from resources */
	kfree(ife_csid_hw->ipp_res.res_priv);
	kfree(ife_csid_hw->ppp_res.res_priv);
	for (i = 0; i <
		ife_csid_hw->csid_info->csid_reg->cmn_reg->num_rdis;
		i++) {
		kfree(ife_csid_hw->rdi_res[i].res_priv);
	}
	for (i = 0; i < CAM_IFE_CSID_CID_RES_MAX; i++)
		kfree(ife_csid_hw->cid_res[i].res_priv);

	cam_ife_csid_deinit_soc_resources(&ife_csid_hw->hw_info->soc_info);

	return 0;
}<|MERGE_RESOLUTION|>--- conflicted
+++ resolved
@@ -2684,7 +2684,10 @@
 		goto end;
 	}
 
-<<<<<<< HEAD
+	spin_lock_irqsave(&csid_hw->lock_state, flags);
+	csid_hw->device_enabled = 1;
+	spin_unlock_irqrestore(&csid_hw->lock_state, flags);
+
 	if (csid_hw->hw_info->open_count == 1) {
 		rc  = cam_soc_util_irq_enable(&csid_hw->hw_info->soc_info);
 		if (rc < 0) {
@@ -2693,14 +2696,7 @@
 			cam_ife_csid_disable_hw(csid_hw);
 		}
 	}
-=======
-	if (rc)
-		cam_ife_csid_disable_hw(csid_hw);
-
-	spin_lock_irqsave(&csid_hw->lock_state, flags);
-	csid_hw->device_enabled = 1;
-	spin_unlock_irqrestore(&csid_hw->lock_state, flags);
->>>>>>> 014720fa
+
 end:
 	mutex_unlock(&csid_hw->hw_info->hw_mutex);
 	return rc;
