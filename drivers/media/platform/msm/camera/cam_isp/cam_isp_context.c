--- conflicted
+++ resolved
@@ -613,7 +613,6 @@
 	req_msg.u.frame_msg.link_hdl = ctx_isp->base->link_hdl;
 	req_msg.u.frame_msg.sof_status = sof_event_status;
 
-<<<<<<< HEAD
 	req_msg.u.frame_msg.timestamp = ctx_isp->prev_boot_timestamp + delta_ts;
 
 	CAM_DBG(CAM_ISP,
@@ -622,13 +621,11 @@
 		ctx_isp->boot_timestamp, ctx_isp->prev_boot_timestamp,
 		delta_ts);
 
-=======
 	if (cam_notify_vsync_qmi(&req_msg)) {
 		CAM_ERR(CAM_ISP,
 			"Error in notifying vsync QMI for req id:%lld",
 			request_id);
 	}
->>>>>>> fbab955f
 
 	if (cam_req_mgr_notify_message(&req_msg,
 		V4L_EVENT_CAM_REQ_MGR_SOF_BOOT_TS,
@@ -655,15 +652,12 @@
 	req_msg.u.frame_msg.link_hdl = ctx_isp->base->link_hdl;
 	req_msg.u.frame_msg.sof_status = sof_event_status;
 
-<<<<<<< HEAD
 	CAM_DBG(CAM_ISP,
 		"request id:%lld frame number:%lld SOF time stamp:0x%llx, Prev SOF time:0x%llx",
 		 request_id, ctx_isp->frame_id,
 		ctx_isp->sof_timestamp_val, ctx_isp->prev_sof_timestamp_val);
 	CAM_DBG(CAM_ISP, "sof status:%d", sof_event_status);
 
-=======
->>>>>>> fbab955f
 	if (cam_req_mgr_notify_message(&req_msg,
 		V4L_EVENT_CAM_REQ_MGR_SOF, V4L_EVENT_CAM_REQ_MGR_EVENT))
 		CAM_ERR(CAM_ISP,
