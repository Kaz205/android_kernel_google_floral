/* Copyright (c) 2012-2018, The Linux Foundation. All rights reserved.
 *
 * This program is free software; you can redistribute it and/or modify
 * it under the terms of the GNU General Public License version 2 and
 * only version 2 as published by the Free Software Foundation.
 *
 * This program is distributed in the hope that it will be useful,
 * but WITHOUT ANY WARRANTY; without even the implied warranty of
 * MERCHANTABILITY or FITNESS FOR A PARTICULAR PURPOSE.  See the
 * GNU General Public License for more details.
 *
 */

#include <linux/jiffies.h>
#include <linux/sched.h>
#include <linux/slab.h>
#include <linux/kernel.h>
#include <linux/bitops.h>
#include <soc/qcom/subsystem_restart.h>
#include <asm/div64.h>
#include "msm_vidc_common.h"
#include "vidc_hfi_api.h"
#include "msm_vidc_debug.h"
#include "msm_vidc_clocks.h"
#include "msm_cvp.h"

#define IS_ALREADY_IN_STATE(__p, __d) (\
	(__p >= __d)\
)

#define V4L2_EVENT_SEQ_CHANGED_SUFFICIENT \
		V4L2_EVENT_MSM_VIDC_PORT_SETTINGS_CHANGED_SUFFICIENT
#define V4L2_EVENT_SEQ_CHANGED_INSUFFICIENT \
		V4L2_EVENT_MSM_VIDC_PORT_SETTINGS_CHANGED_INSUFFICIENT
#define V4L2_EVENT_RELEASE_BUFFER_REFERENCE \
		V4L2_EVENT_MSM_VIDC_RELEASE_BUFFER_REFERENCE
#define L_MODE V4L2_MPEG_VIDEO_H264_LOOP_FILTER_MODE_DISABLED_AT_SLICE_BOUNDARY

const char *const mpeg_video_vidc_extradata[] = {
	"Extradata none",
	"Extradata MB Quantization",
	"Extradata Interlace Video",
	"Reserved",
	"Reserved",
	"Extradata timestamp",
	"Extradata S3D Frame Packing",
	"Extradata Frame Rate",
	"Extradata Panscan Window",
	"Extradata Recovery point SEI",
	"Extradata Multislice info",
	"Extradata number of concealed MB",
	"Extradata metadata filler",
	"Extradata input crop",
	"Extradata digital zoom",
	"Extradata aspect ratio",
	"Extradata mpeg2 seqdisp",
	"Extradata stream userdata",
	"Extradata frame QP",
	"Extradata frame bits info",
	"Extradata LTR",
	"Extradata macroblock metadata",
	"Extradata VQZip SEI",
	"Extradata YUV Stats",
	"Extradata ROI QP",
	"Extradata output crop",
	"Extradata display colour SEI",
	"Extradata light level SEI",
	"Extradata PQ Info",
	"Extradata display VUI",
	"Extradata vpx color space",
	"Extradata UBWC CR stats info",
};

static void handle_session_error(enum hal_command_response cmd, void *data);
static void msm_vidc_print_running_insts(struct msm_vidc_core *core);

int msm_comm_g_ctrl_for_id(struct msm_vidc_inst *inst, int id)
{
	int rc = 0;
	struct v4l2_control ctrl = {
		.id = id,
	};

	rc = msm_comm_g_ctrl(inst, &ctrl);
	return rc ? rc : ctrl.value;
}

static struct v4l2_ctrl **get_super_cluster(struct msm_vidc_inst *inst,
				int num_ctrls)
{
	int c = 0;
	struct v4l2_ctrl **cluster = kmalloc(sizeof(struct v4l2_ctrl *) *
			num_ctrls, GFP_KERNEL);

	if (!cluster || !inst) {
		kfree(cluster);
		return NULL;
	}

	for (c = 0; c < num_ctrls; c++)
		cluster[c] =  inst->ctrls[c];

	return cluster;
}

int msm_comm_hal_to_v4l2(int id, int value)
{
	switch (id) {
		/* H264 */
	case V4L2_CID_MPEG_VIDEO_H264_PROFILE:
		switch (value) {
		case HAL_H264_PROFILE_BASELINE:
			return V4L2_MPEG_VIDEO_H264_PROFILE_BASELINE;
		case HAL_H264_PROFILE_CONSTRAINED_BASE:
			return
			V4L2_MPEG_VIDEO_H264_PROFILE_CONSTRAINED_BASELINE;
		case HAL_H264_PROFILE_MAIN:
			return V4L2_MPEG_VIDEO_H264_PROFILE_MAIN;
		case HAL_H264_PROFILE_HIGH:
			return V4L2_MPEG_VIDEO_H264_PROFILE_HIGH;
		case HAL_H264_PROFILE_STEREO_HIGH:
			return V4L2_MPEG_VIDEO_H264_PROFILE_STEREO_HIGH;
		case HAL_H264_PROFILE_MULTIVIEW_HIGH:
			return V4L2_MPEG_VIDEO_H264_PROFILE_MULTIVIEW_HIGH;
		case HAL_H264_PROFILE_CONSTRAINED_HIGH:
			return V4L2_MPEG_VIDEO_H264_PROFILE_CONSTRAINED_HIGH;
		default:
			goto unknown_value;
		}
	case V4L2_CID_MPEG_VIDEO_H264_LEVEL:
		switch (value) {
		case HAL_H264_LEVEL_1:
			return V4L2_MPEG_VIDEO_H264_LEVEL_1_0;
		case HAL_H264_LEVEL_1b:
			return V4L2_MPEG_VIDEO_H264_LEVEL_1B;
		case HAL_H264_LEVEL_11:
			return V4L2_MPEG_VIDEO_H264_LEVEL_1_1;
		case HAL_H264_LEVEL_12:
			return V4L2_MPEG_VIDEO_H264_LEVEL_1_2;
		case HAL_H264_LEVEL_13:
			return V4L2_MPEG_VIDEO_H264_LEVEL_1_3;
		case HAL_H264_LEVEL_2:
			return V4L2_MPEG_VIDEO_H264_LEVEL_2_0;
		case HAL_H264_LEVEL_21:
			return V4L2_MPEG_VIDEO_H264_LEVEL_2_1;
		case HAL_H264_LEVEL_22:
			return V4L2_MPEG_VIDEO_H264_LEVEL_2_2;
		case HAL_H264_LEVEL_3:
			return V4L2_MPEG_VIDEO_H264_LEVEL_3_0;
		case HAL_H264_LEVEL_31:
			return V4L2_MPEG_VIDEO_H264_LEVEL_3_1;
		case HAL_H264_LEVEL_32:
			return V4L2_MPEG_VIDEO_H264_LEVEL_3_2;
		case HAL_H264_LEVEL_4:
			return V4L2_MPEG_VIDEO_H264_LEVEL_4_0;
		case HAL_H264_LEVEL_41:
			return V4L2_MPEG_VIDEO_H264_LEVEL_4_1;
		case HAL_H264_LEVEL_42:
			return V4L2_MPEG_VIDEO_H264_LEVEL_4_2;
		case HAL_H264_LEVEL_5:
			return V4L2_MPEG_VIDEO_H264_LEVEL_5_0;
		case HAL_H264_LEVEL_51:
			return V4L2_MPEG_VIDEO_H264_LEVEL_5_1;
		case HAL_H264_LEVEL_52:
			return V4L2_MPEG_VIDEO_H264_LEVEL_5_2;
		case HAL_H264_LEVEL_6:
			return V4L2_MPEG_VIDEO_H264_LEVEL_6_0;
		case HAL_H264_LEVEL_61:
			return V4L2_MPEG_VIDEO_H264_LEVEL_6_1;
		case HAL_H264_LEVEL_62:
			return V4L2_MPEG_VIDEO_H264_LEVEL_6_2;
		default:
			goto unknown_value;
		}

	case V4L2_CID_MPEG_VIDEO_H264_ENTROPY_MODE:
		switch (value) {
		case HAL_H264_ENTROPY_CAVLC:
			return V4L2_MPEG_VIDEO_H264_ENTROPY_MODE_CAVLC;
		case HAL_H264_ENTROPY_CABAC:
			return V4L2_MPEG_VIDEO_H264_ENTROPY_MODE_CABAC;
		default:
			goto unknown_value;
		}
	case V4L2_CID_MPEG_VIDC_VIDEO_HEVC_PROFILE:
		switch (value) {
		case HAL_HEVC_PROFILE_MAIN:
			return V4L2_MPEG_VIDC_VIDEO_HEVC_PROFILE_MAIN;
		case HAL_HEVC_PROFILE_MAIN10:
			return V4L2_MPEG_VIDC_VIDEO_HEVC_PROFILE_MAIN10;
		case HAL_HEVC_PROFILE_MAIN_STILL_PIC:
			return V4L2_MPEG_VIDC_VIDEO_HEVC_PROFILE_MAIN_STILL_PIC;
		default:
			goto unknown_value;
		}
	case V4L2_CID_MPEG_VIDC_VIDEO_HEVC_TIER_LEVEL:
	switch (value) {
	case HAL_HEVC_MAIN_TIER_LEVEL_1:
		return V4L2_MPEG_VIDC_VIDEO_HEVC_LEVEL_MAIN_TIER_LEVEL_1;
	case HAL_HEVC_MAIN_TIER_LEVEL_2:
		return V4L2_MPEG_VIDC_VIDEO_HEVC_LEVEL_MAIN_TIER_LEVEL_2;
	case HAL_HEVC_MAIN_TIER_LEVEL_2_1:
		return V4L2_MPEG_VIDC_VIDEO_HEVC_LEVEL_MAIN_TIER_LEVEL_2_1;
	case HAL_HEVC_MAIN_TIER_LEVEL_3:
		return V4L2_MPEG_VIDC_VIDEO_HEVC_LEVEL_MAIN_TIER_LEVEL_3;
	case HAL_HEVC_MAIN_TIER_LEVEL_3_1:
		return V4L2_MPEG_VIDC_VIDEO_HEVC_LEVEL_MAIN_TIER_LEVEL_3_1;
	case HAL_HEVC_MAIN_TIER_LEVEL_4:
		return V4L2_MPEG_VIDC_VIDEO_HEVC_LEVEL_MAIN_TIER_LEVEL_4;
	case HAL_HEVC_MAIN_TIER_LEVEL_4_1:
		return V4L2_MPEG_VIDC_VIDEO_HEVC_LEVEL_MAIN_TIER_LEVEL_4_1;
	case HAL_HEVC_MAIN_TIER_LEVEL_5:
		return V4L2_MPEG_VIDC_VIDEO_HEVC_LEVEL_MAIN_TIER_LEVEL_5;
	case HAL_HEVC_MAIN_TIER_LEVEL_5_1:
		return V4L2_MPEG_VIDC_VIDEO_HEVC_LEVEL_MAIN_TIER_LEVEL_5_1;
	case HAL_HEVC_MAIN_TIER_LEVEL_5_2:
		return V4L2_MPEG_VIDC_VIDEO_HEVC_LEVEL_MAIN_TIER_LEVEL_5_2;
	case HAL_HEVC_MAIN_TIER_LEVEL_6:
		return V4L2_MPEG_VIDC_VIDEO_HEVC_LEVEL_MAIN_TIER_LEVEL_6;
	case HAL_HEVC_MAIN_TIER_LEVEL_6_1:
		return V4L2_MPEG_VIDC_VIDEO_HEVC_LEVEL_MAIN_TIER_LEVEL_6_1;
	case HAL_HEVC_MAIN_TIER_LEVEL_6_2:
		return V4L2_MPEG_VIDC_VIDEO_HEVC_LEVEL_MAIN_TIER_LEVEL_6_2;
	case HAL_HEVC_HIGH_TIER_LEVEL_1:
		return V4L2_MPEG_VIDC_VIDEO_HEVC_LEVEL_HIGH_TIER_LEVEL_1;
	case HAL_HEVC_HIGH_TIER_LEVEL_2:
		return V4L2_MPEG_VIDC_VIDEO_HEVC_LEVEL_HIGH_TIER_LEVEL_2;
	case HAL_HEVC_HIGH_TIER_LEVEL_2_1:
		return V4L2_MPEG_VIDC_VIDEO_HEVC_LEVEL_HIGH_TIER_LEVEL_2_1;
	case HAL_HEVC_HIGH_TIER_LEVEL_3:
		return V4L2_MPEG_VIDC_VIDEO_HEVC_LEVEL_HIGH_TIER_LEVEL_3;
	case HAL_HEVC_HIGH_TIER_LEVEL_3_1:
		return V4L2_MPEG_VIDC_VIDEO_HEVC_LEVEL_HIGH_TIER_LEVEL_3_1;
	case HAL_HEVC_HIGH_TIER_LEVEL_4:
		return V4L2_MPEG_VIDC_VIDEO_HEVC_LEVEL_HIGH_TIER_LEVEL_4;
	case HAL_HEVC_HIGH_TIER_LEVEL_4_1:
		return V4L2_MPEG_VIDC_VIDEO_HEVC_LEVEL_HIGH_TIER_LEVEL_4_1;
	case HAL_HEVC_HIGH_TIER_LEVEL_5:
		return V4L2_MPEG_VIDC_VIDEO_HEVC_LEVEL_HIGH_TIER_LEVEL_5;
	case HAL_HEVC_HIGH_TIER_LEVEL_5_1:
		return V4L2_MPEG_VIDC_VIDEO_HEVC_LEVEL_HIGH_TIER_LEVEL_5_1;
	case HAL_HEVC_HIGH_TIER_LEVEL_5_2:
		return V4L2_MPEG_VIDC_VIDEO_HEVC_LEVEL_HIGH_TIER_LEVEL_5_2;
	case HAL_HEVC_HIGH_TIER_LEVEL_6:
		return V4L2_MPEG_VIDC_VIDEO_HEVC_LEVEL_HIGH_TIER_LEVEL_6;
	case HAL_HEVC_HIGH_TIER_LEVEL_6_1:
		return V4L2_MPEG_VIDC_VIDEO_HEVC_LEVEL_HIGH_TIER_LEVEL_6_1;
	case HAL_HEVC_HIGH_TIER_LEVEL_6_2:
		return V4L2_MPEG_VIDC_VIDEO_HEVC_LEVEL_HIGH_TIER_LEVEL_6_2;
	case HAL_HEVC_TIER_LEVEL_UNKNOWN:
		return V4L2_MPEG_VIDC_VIDEO_HEVC_LEVEL_UNKNOWN;
	default:
		goto unknown_value;
	}
	case V4L2_CID_MPEG_VIDC_VIDEO_VP8_PROFILE_LEVEL:
		switch (value) {
		case HAL_VP8_LEVEL_VERSION_0:
			return V4L2_MPEG_VIDC_VIDEO_VP8_VERSION_0;
		case HAL_VP8_LEVEL_VERSION_1:
			return V4L2_MPEG_VIDC_VIDEO_VP8_VERSION_1;
		case HAL_VP8_LEVEL_VERSION_2:
			return V4L2_MPEG_VIDC_VIDEO_VP8_VERSION_2;
		case HAL_VP8_LEVEL_VERSION_3:
			return V4L2_MPEG_VIDC_VIDEO_VP8_VERSION_3;
		case HAL_VP8_LEVEL_UNUSED:
			return V4L2_MPEG_VIDC_VIDEO_VP8_UNUSED;
		default:
			goto unknown_value;
		}
	case V4L2_CID_MPEG_VIDC_VIDEO_VP9_PROFILE:
		switch (value) {
		case HAL_VP9_PROFILE_P0:
			return V4L2_MPEG_VIDC_VIDEO_VP9_PROFILE_P0;
		case HAL_VP9_PROFILE_P2_10:
			return V4L2_MPEG_VIDC_VIDEO_VP9_PROFILE_P2_10;
		case HAL_VP9_PROFILE_UNUSED:
			return V4L2_MPEG_VIDC_VIDEO_VP9_PROFILE_UNUSED;
		default:
			goto unknown_value;
		}
	case V4L2_CID_MPEG_VIDC_VIDEO_VP9_LEVEL:
		switch (value) {
		case HAL_VP9_LEVEL_1:
			return V4L2_MPEG_VIDC_VIDEO_VP9_LEVEL_1;
		case HAL_VP9_LEVEL_11:
			return V4L2_MPEG_VIDC_VIDEO_VP9_LEVEL_11;
		case HAL_VP9_LEVEL_2:
			return V4L2_MPEG_VIDC_VIDEO_VP9_LEVEL_2;
		case HAL_VP9_LEVEL_21:
			return V4L2_MPEG_VIDC_VIDEO_VP9_LEVEL_21;
		case HAL_VP9_LEVEL_3:
			return V4L2_MPEG_VIDC_VIDEO_VP9_LEVEL_3;
		case HAL_VP9_LEVEL_31:
			return V4L2_MPEG_VIDC_VIDEO_VP9_LEVEL_31;
		case HAL_VP9_LEVEL_4:
			return V4L2_MPEG_VIDC_VIDEO_VP9_LEVEL_4;
		case HAL_VP9_LEVEL_41:
			return V4L2_MPEG_VIDC_VIDEO_VP9_LEVEL_41;
		case HAL_VP9_LEVEL_5:
			return V4L2_MPEG_VIDC_VIDEO_VP9_LEVEL_5;
		case HAL_VP9_LEVEL_51:
			return V4L2_MPEG_VIDC_VIDEO_VP9_LEVEL_51;
		case HAL_VP9_LEVEL_6:
			return V4L2_MPEG_VIDC_VIDEO_VP9_LEVEL_6;
		case HAL_VP9_LEVEL_61:
			return V4L2_MPEG_VIDC_VIDEO_VP9_LEVEL_61;
		case HAL_VP9_LEVEL_UNUSED:
			return V4L2_MPEG_VIDC_VIDEO_VP9_LEVEL_UNUSED;
		default:
			goto unknown_value;
		}
	case V4L2_CID_MPEG_VIDC_VIDEO_MPEG2_PROFILE:
		switch (value) {
		case HAL_MPEG2_PROFILE_SIMPLE:
			return V4L2_MPEG_VIDC_VIDEO_MPEG2_PROFILE_SIMPLE;
		case HAL_MPEG2_PROFILE_MAIN:
			return V4L2_MPEG_VIDC_VIDEO_MPEG2_PROFILE_MAIN;
		default:
			goto unknown_value;
		}
	case V4L2_CID_MPEG_VIDC_VIDEO_MPEG2_LEVEL:
		/* This mapping is not defined properly in V4L2 */
		switch (value) {
		case HAL_MPEG2_LEVEL_LL:
			return V4L2_MPEG_VIDC_VIDEO_MPEG2_LEVEL_0;
		case HAL_MPEG2_LEVEL_ML:
			return V4L2_MPEG_VIDC_VIDEO_MPEG2_LEVEL_1;
		case HAL_MPEG2_LEVEL_HL:
			return V4L2_MPEG_VIDC_VIDEO_MPEG2_LEVEL_2;
		default:
			goto unknown_value;
		}
	}

unknown_value:
	dprintk(VIDC_WARN, "Unknown control (%x, %d)\n", id, value);
	return -EINVAL;
}

int msm_comm_v4l2_to_hal(int id, int value)
{
	switch (id) {
	/* H264 */
	case V4L2_CID_MPEG_VIDEO_H264_PROFILE:
		switch (value) {
		case V4L2_MPEG_VIDEO_H264_PROFILE_BASELINE:
			return HAL_H264_PROFILE_BASELINE;
		case V4L2_MPEG_VIDEO_H264_PROFILE_CONSTRAINED_BASELINE:
			return HAL_H264_PROFILE_CONSTRAINED_BASE;
		case V4L2_MPEG_VIDEO_H264_PROFILE_MAIN:
			return HAL_H264_PROFILE_MAIN;
		case V4L2_MPEG_VIDEO_H264_PROFILE_HIGH:
			return HAL_H264_PROFILE_HIGH;
		case V4L2_MPEG_VIDEO_H264_PROFILE_STEREO_HIGH:
			return HAL_H264_PROFILE_STEREO_HIGH;
		case V4L2_MPEG_VIDEO_H264_PROFILE_MULTIVIEW_HIGH:
			return HAL_H264_PROFILE_MULTIVIEW_HIGH;
		case V4L2_MPEG_VIDEO_H264_PROFILE_CONSTRAINED_HIGH:
			return HAL_H264_PROFILE_CONSTRAINED_HIGH;
		default:
			goto unknown_value;
		}
	case V4L2_CID_MPEG_VIDEO_H264_LEVEL:
		switch (value) {
		case V4L2_MPEG_VIDEO_H264_LEVEL_1_0:
			return HAL_H264_LEVEL_1;
		case V4L2_MPEG_VIDEO_H264_LEVEL_1B:
			return HAL_H264_LEVEL_1b;
		case V4L2_MPEG_VIDEO_H264_LEVEL_1_1:
			return HAL_H264_LEVEL_11;
		case V4L2_MPEG_VIDEO_H264_LEVEL_1_2:
			return HAL_H264_LEVEL_12;
		case V4L2_MPEG_VIDEO_H264_LEVEL_1_3:
			return HAL_H264_LEVEL_13;
		case V4L2_MPEG_VIDEO_H264_LEVEL_2_0:
			return HAL_H264_LEVEL_2;
		case V4L2_MPEG_VIDEO_H264_LEVEL_2_1:
			return HAL_H264_LEVEL_21;
		case V4L2_MPEG_VIDEO_H264_LEVEL_2_2:
			return HAL_H264_LEVEL_22;
		case V4L2_MPEG_VIDEO_H264_LEVEL_3_0:
			return HAL_H264_LEVEL_3;
		case V4L2_MPEG_VIDEO_H264_LEVEL_3_1:
			return HAL_H264_LEVEL_31;
		case V4L2_MPEG_VIDEO_H264_LEVEL_3_2:
			return HAL_H264_LEVEL_32;
		case V4L2_MPEG_VIDEO_H264_LEVEL_4_0:
			return HAL_H264_LEVEL_4;
		case V4L2_MPEG_VIDEO_H264_LEVEL_4_1:
			return HAL_H264_LEVEL_41;
		case V4L2_MPEG_VIDEO_H264_LEVEL_4_2:
			return HAL_H264_LEVEL_42;
		case V4L2_MPEG_VIDEO_H264_LEVEL_5_0:
			return HAL_H264_LEVEL_5;
		case V4L2_MPEG_VIDEO_H264_LEVEL_5_1:
			return HAL_H264_LEVEL_51;
		case V4L2_MPEG_VIDEO_H264_LEVEL_5_2:
			return HAL_H264_LEVEL_52;
		case V4L2_MPEG_VIDEO_H264_LEVEL_6_0:
			return HAL_H264_LEVEL_6;
		case V4L2_MPEG_VIDEO_H264_LEVEL_6_1:
			return HAL_H264_LEVEL_61;
		case V4L2_MPEG_VIDEO_H264_LEVEL_6_2:
			return HAL_H264_LEVEL_62;
		case V4L2_MPEG_VIDEO_H264_LEVEL_UNKNOWN:
			return HAL_H264_LEVEL_UNKNOWN;
		default:
			goto unknown_value;
		}
	case V4L2_CID_MPEG_VIDEO_H264_ENTROPY_MODE:
		switch (value) {
		case V4L2_MPEG_VIDEO_H264_ENTROPY_MODE_CAVLC:
			return HAL_H264_ENTROPY_CAVLC;
		case V4L2_MPEG_VIDEO_H264_ENTROPY_MODE_CABAC:
			return HAL_H264_ENTROPY_CABAC;
		default:
			goto unknown_value;
		}
	case V4L2_CID_MPEG_VIDC_VIDEO_VP8_PROFILE_LEVEL:
		switch (value) {
		case V4L2_MPEG_VIDC_VIDEO_VP8_VERSION_0:
			return HAL_VP8_LEVEL_VERSION_0;
		case V4L2_MPEG_VIDC_VIDEO_VP8_VERSION_1:
			return HAL_VP8_LEVEL_VERSION_1;
		case V4L2_MPEG_VIDC_VIDEO_VP8_VERSION_2:
			return HAL_VP8_LEVEL_VERSION_2;
		case V4L2_MPEG_VIDC_VIDEO_VP8_VERSION_3:
			return HAL_VP8_LEVEL_VERSION_3;
		case V4L2_MPEG_VIDC_VIDEO_VP8_UNUSED:
			return HAL_VP8_LEVEL_UNUSED;
		default:
			goto unknown_value;
		}
	case V4L2_CID_MPEG_VIDC_VIDEO_HEVC_PROFILE:
		switch (value) {
		case V4L2_MPEG_VIDC_VIDEO_HEVC_PROFILE_MAIN:
			return HAL_HEVC_PROFILE_MAIN;
		case V4L2_MPEG_VIDC_VIDEO_HEVC_PROFILE_MAIN10:
			return HAL_HEVC_PROFILE_MAIN10;
		case V4L2_MPEG_VIDC_VIDEO_HEVC_PROFILE_MAIN_STILL_PIC:
			return HAL_HEVC_PROFILE_MAIN_STILL_PIC;
		default:
			goto unknown_value;
		}
	case V4L2_CID_MPEG_VIDC_VIDEO_HEVC_TIER_LEVEL:
		switch (value) {
		case V4L2_MPEG_VIDC_VIDEO_HEVC_LEVEL_MAIN_TIER_LEVEL_1:
			return HAL_HEVC_MAIN_TIER_LEVEL_1;
		case V4L2_MPEG_VIDC_VIDEO_HEVC_LEVEL_MAIN_TIER_LEVEL_2:
			return HAL_HEVC_MAIN_TIER_LEVEL_2;
		case V4L2_MPEG_VIDC_VIDEO_HEVC_LEVEL_MAIN_TIER_LEVEL_2_1:
			return HAL_HEVC_MAIN_TIER_LEVEL_2_1;
		case V4L2_MPEG_VIDC_VIDEO_HEVC_LEVEL_MAIN_TIER_LEVEL_3:
			return HAL_HEVC_MAIN_TIER_LEVEL_3;
		case V4L2_MPEG_VIDC_VIDEO_HEVC_LEVEL_MAIN_TIER_LEVEL_3_1:
			return HAL_HEVC_MAIN_TIER_LEVEL_3_1;
		case V4L2_MPEG_VIDC_VIDEO_HEVC_LEVEL_MAIN_TIER_LEVEL_4:
			return HAL_HEVC_MAIN_TIER_LEVEL_4;
		case V4L2_MPEG_VIDC_VIDEO_HEVC_LEVEL_MAIN_TIER_LEVEL_4_1:
			return HAL_HEVC_MAIN_TIER_LEVEL_4_1;
		case V4L2_MPEG_VIDC_VIDEO_HEVC_LEVEL_MAIN_TIER_LEVEL_5:
			return HAL_HEVC_MAIN_TIER_LEVEL_5;
		case V4L2_MPEG_VIDC_VIDEO_HEVC_LEVEL_MAIN_TIER_LEVEL_5_1:
			return HAL_HEVC_MAIN_TIER_LEVEL_5_1;
		case V4L2_MPEG_VIDC_VIDEO_HEVC_LEVEL_MAIN_TIER_LEVEL_5_2:
			return HAL_HEVC_MAIN_TIER_LEVEL_5_2;
		case V4L2_MPEG_VIDC_VIDEO_HEVC_LEVEL_MAIN_TIER_LEVEL_6:
			return HAL_HEVC_MAIN_TIER_LEVEL_6;
		case V4L2_MPEG_VIDC_VIDEO_HEVC_LEVEL_MAIN_TIER_LEVEL_6_1:
			return HAL_HEVC_MAIN_TIER_LEVEL_6_1;
		case V4L2_MPEG_VIDC_VIDEO_HEVC_LEVEL_MAIN_TIER_LEVEL_6_2:
			return HAL_HEVC_MAIN_TIER_LEVEL_6_2;
		case V4L2_MPEG_VIDC_VIDEO_HEVC_LEVEL_HIGH_TIER_LEVEL_1:
			return HAL_HEVC_HIGH_TIER_LEVEL_1;
		case V4L2_MPEG_VIDC_VIDEO_HEVC_LEVEL_HIGH_TIER_LEVEL_2:
			return HAL_HEVC_HIGH_TIER_LEVEL_2;
		case V4L2_MPEG_VIDC_VIDEO_HEVC_LEVEL_HIGH_TIER_LEVEL_2_1:
			return HAL_HEVC_HIGH_TIER_LEVEL_2_1;
		case V4L2_MPEG_VIDC_VIDEO_HEVC_LEVEL_HIGH_TIER_LEVEL_3:
			return HAL_HEVC_HIGH_TIER_LEVEL_3;
		case V4L2_MPEG_VIDC_VIDEO_HEVC_LEVEL_HIGH_TIER_LEVEL_3_1:
			return HAL_HEVC_HIGH_TIER_LEVEL_3_1;
		case V4L2_MPEG_VIDC_VIDEO_HEVC_LEVEL_HIGH_TIER_LEVEL_4:
			return HAL_HEVC_HIGH_TIER_LEVEL_4;
		case V4L2_MPEG_VIDC_VIDEO_HEVC_LEVEL_HIGH_TIER_LEVEL_4_1:
			return HAL_HEVC_HIGH_TIER_LEVEL_4_1;
		case V4L2_MPEG_VIDC_VIDEO_HEVC_LEVEL_HIGH_TIER_LEVEL_5:
			return HAL_HEVC_HIGH_TIER_LEVEL_5;
		case V4L2_MPEG_VIDC_VIDEO_HEVC_LEVEL_HIGH_TIER_LEVEL_5_1:
			return HAL_HEVC_HIGH_TIER_LEVEL_5_1;
		case V4L2_MPEG_VIDC_VIDEO_HEVC_LEVEL_HIGH_TIER_LEVEL_5_2:
			return HAL_HEVC_HIGH_TIER_LEVEL_5_2;
		case V4L2_MPEG_VIDC_VIDEO_HEVC_LEVEL_HIGH_TIER_LEVEL_6:
			return HAL_HEVC_HIGH_TIER_LEVEL_6;
		case V4L2_MPEG_VIDC_VIDEO_HEVC_LEVEL_HIGH_TIER_LEVEL_6_1:
			return HAL_HEVC_HIGH_TIER_LEVEL_6_1;
		case V4L2_MPEG_VIDC_VIDEO_HEVC_LEVEL_HIGH_TIER_LEVEL_6_2:
			return HAL_HEVC_HIGH_TIER_LEVEL_6_2;
		case V4L2_MPEG_VIDC_VIDEO_HEVC_LEVEL_UNKNOWN:
			return HAL_HEVC_TIER_LEVEL_UNKNOWN;
		default:
			goto unknown_value;
		}
	case V4L2_CID_MPEG_VIDC_VIDEO_TME_PROFILE:
		switch (value) {
		case V4L2_MPEG_VIDC_VIDEO_TME_PROFILE_0:
			return HAL_TME_PROFILE_0;
		case V4L2_MPEG_VIDC_VIDEO_TME_PROFILE_1:
			return HAL_TME_PROFILE_1;
		case V4L2_MPEG_VIDC_VIDEO_TME_PROFILE_2:
			return HAL_TME_PROFILE_2;
		case V4L2_MPEG_VIDC_VIDEO_TME_PROFILE_3:
			return HAL_TME_PROFILE_3;
		default:
			goto unknown_value;
		}
	case V4L2_CID_MPEG_VIDC_VIDEO_TME_LEVEL:
		switch (value) {
		case V4L2_MPEG_VIDC_VIDEO_TME_LEVEL_INTEGER:
			return HAL_TME_LEVEL_INTEGER;
		default:
			goto unknown_value;
		}
	case V4L2_CID_MPEG_VIDC_VIDEO_FLIP:
		switch (value) {
		case V4L2_CID_MPEG_VIDC_VIDEO_FLIP_NONE:
			return HAL_FLIP_NONE;
		case V4L2_CID_MPEG_VIDC_VIDEO_FLIP_HORI:
			return HAL_FLIP_HORIZONTAL;
		case V4L2_CID_MPEG_VIDC_VIDEO_FLIP_VERT:
			return HAL_FLIP_VERTICAL;
		case V4L2_CID_MPEG_VIDC_VIDEO_FLIP_BOTH:
			return HAL_FLIP_BOTH;
		default:
			goto unknown_value;
		}
	case V4L2_CID_MPEG_VIDEO_H264_LOOP_FILTER_MODE:
		switch (value) {
		case V4L2_MPEG_VIDEO_H264_LOOP_FILTER_MODE_DISABLED:
			return HAL_H264_DB_MODE_DISABLE;
		case V4L2_MPEG_VIDEO_H264_LOOP_FILTER_MODE_ENABLED:
			return HAL_H264_DB_MODE_ALL_BOUNDARY;
		case L_MODE:
			return HAL_H264_DB_MODE_SKIP_SLICE_BOUNDARY;
		default:
			goto unknown_value;
		}
	case V4L2_CID_MPEG_VIDC_VIDEO_IFRAME_SIZE_TYPE:
		switch (value) {
		case V4L2_CID_MPEG_VIDC_VIDEO_IFRAME_SIZE_DEFAULT:
			return HAL_IFRAMESIZE_TYPE_DEFAULT;
		case V4L2_CID_MPEG_VIDC_VIDEO_IFRAME_SIZE_MEDIUM:
			return HAL_IFRAMESIZE_TYPE_MEDIUM;
		case V4L2_CID_MPEG_VIDC_VIDEO_IFRAME_SIZE_HUGE:
			return HAL_IFRAMESIZE_TYPE_HUGE;
		case V4L2_CID_MPEG_VIDC_VIDEO_IFRAME_SIZE_UNLIMITED:
			return HAL_IFRAMESIZE_TYPE_UNLIMITED;
		default:
			goto unknown_value;
		}
	}

unknown_value:
	dprintk(VIDC_WARN, "Unknown control (%x, %d)\n", id, value);
	return -EINVAL;
}

int msm_comm_get_v4l2_profile(int fourcc, int profile)
{
	switch (fourcc) {
	case V4L2_PIX_FMT_H264:
		return msm_comm_hal_to_v4l2(
			V4L2_CID_MPEG_VIDEO_H264_PROFILE,
			profile);
	case V4L2_PIX_FMT_HEVC:
		return msm_comm_hal_to_v4l2(
			V4L2_CID_MPEG_VIDC_VIDEO_HEVC_PROFILE,
			profile);
	case V4L2_PIX_FMT_VP8:
	case V4L2_PIX_FMT_VP9:
	case V4L2_PIX_FMT_MPEG2:
		return 0;
	default:
		dprintk(VIDC_WARN, "Unknown codec id %x\n", fourcc);
		return 0;
	}
}

int msm_comm_get_v4l2_level(int fourcc, int level)
{
	switch (fourcc) {
	case V4L2_PIX_FMT_H264:
		return msm_comm_hal_to_v4l2(
			V4L2_CID_MPEG_VIDEO_H264_LEVEL,
			level);
	case V4L2_PIX_FMT_HEVC:
		return msm_comm_hal_to_v4l2(
			V4L2_CID_MPEG_VIDC_VIDEO_HEVC_TIER_LEVEL,
			level);
	case V4L2_PIX_FMT_VP8:
		return msm_comm_hal_to_v4l2(
			V4L2_CID_MPEG_VIDC_VIDEO_VP8_PROFILE_LEVEL,
			level);
	case V4L2_PIX_FMT_VP9:
	case V4L2_PIX_FMT_MPEG2:
		return 0;
	default:
		dprintk(VIDC_WARN, "Unknown codec id %x\n", fourcc);
		return 0;
	}
}

int msm_comm_ctrl_init(struct msm_vidc_inst *inst,
		struct msm_vidc_ctrl *drv_ctrls, u32 num_ctrls,
		const struct v4l2_ctrl_ops *ctrl_ops)
{
	int idx = 0;
	struct v4l2_ctrl_config ctrl_cfg = {0};
	int ret_val = 0;

	if (!inst || !drv_ctrls || !ctrl_ops || !num_ctrls) {
		dprintk(VIDC_ERR, "%s - invalid input\n", __func__);
		return -EINVAL;
	}

	inst->ctrls = kcalloc(num_ctrls, sizeof(struct v4l2_ctrl *),
				GFP_KERNEL);
	if (!inst->ctrls) {
		dprintk(VIDC_ERR, "%s - failed to allocate ctrl\n", __func__);
		return -ENOMEM;
	}

	ret_val = v4l2_ctrl_handler_init(&inst->ctrl_handler, num_ctrls);

	if (ret_val) {
		dprintk(VIDC_ERR, "CTRL ERR: Control handler init failed, %d\n",
				inst->ctrl_handler.error);
		return ret_val;
	}

	for (; idx < num_ctrls; idx++) {
		struct v4l2_ctrl *ctrl = NULL;

		if (IS_PRIV_CTRL(drv_ctrls[idx].id)) {
			/*add private control*/
			ctrl_cfg.def = drv_ctrls[idx].default_value;
			ctrl_cfg.flags = 0;
			ctrl_cfg.id = drv_ctrls[idx].id;
			ctrl_cfg.max = drv_ctrls[idx].maximum;
			ctrl_cfg.min = drv_ctrls[idx].minimum;
			ctrl_cfg.menu_skip_mask =
				drv_ctrls[idx].menu_skip_mask;
			ctrl_cfg.name = drv_ctrls[idx].name;
			ctrl_cfg.ops = ctrl_ops;
			ctrl_cfg.step = drv_ctrls[idx].step;
			ctrl_cfg.type = drv_ctrls[idx].type;
			ctrl_cfg.qmenu = drv_ctrls[idx].qmenu;

			ctrl = v4l2_ctrl_new_custom(&inst->ctrl_handler,
					&ctrl_cfg, NULL);
		} else {
			if (drv_ctrls[idx].type == V4L2_CTRL_TYPE_MENU) {
				ctrl = v4l2_ctrl_new_std_menu(
					&inst->ctrl_handler,
					ctrl_ops,
					drv_ctrls[idx].id,
					drv_ctrls[idx].maximum,
					drv_ctrls[idx].menu_skip_mask,
					drv_ctrls[idx].default_value);
			} else {
				ctrl = v4l2_ctrl_new_std(&inst->ctrl_handler,
					ctrl_ops,
					drv_ctrls[idx].id,
					drv_ctrls[idx].minimum,
					drv_ctrls[idx].maximum,
					drv_ctrls[idx].step,
					drv_ctrls[idx].default_value);
			}
		}

		if (!ctrl) {
			dprintk(VIDC_ERR, "%s - invalid ctrl %s\n", __func__,
				 drv_ctrls[idx].name);
			return -EINVAL;
		}

		ret_val = inst->ctrl_handler.error;
		if (ret_val) {
			dprintk(VIDC_ERR,
				"Error adding ctrl (%s) to ctrl handle, %d\n",
				drv_ctrls[idx].name, inst->ctrl_handler.error);
			return ret_val;
		}

		ctrl->flags |= drv_ctrls[idx].flags;
		inst->ctrls[idx] = ctrl;
	}

	/* Construct a super cluster of all controls */
	inst->cluster = get_super_cluster(inst, num_ctrls);
	if (!inst->cluster) {
		dprintk(VIDC_WARN,
			"Failed to setup super cluster\n");
		return -EINVAL;
	}

	v4l2_ctrl_cluster(num_ctrls, inst->cluster);

	return ret_val;
}

int msm_comm_ctrl_deinit(struct msm_vidc_inst *inst)
{
	if (!inst) {
		dprintk(VIDC_ERR, "%s invalid parameters\n", __func__);
		return -EINVAL;
	}

	kfree(inst->ctrls);
	kfree(inst->cluster);
	v4l2_ctrl_handler_free(&inst->ctrl_handler);

	return 0;
}

int msm_comm_set_stream_output_mode(struct msm_vidc_inst *inst,
		enum multi_stream mode)
{
	if (!inst) {
		dprintk(VIDC_ERR, "%s: invalid params\n", __func__);
		return -EINVAL;
	}

	if (!is_decode_session(inst)) {
		dprintk(VIDC_DBG, "%s: not a decode session %x\n",
			__func__, hash32_ptr(inst->session));
		return -EINVAL;
	}

	if (mode == HAL_VIDEO_DECODER_SECONDARY)
		inst->stream_output_mode = HAL_VIDEO_DECODER_SECONDARY;
	else
		inst->stream_output_mode = HAL_VIDEO_DECODER_PRIMARY;

	return 0;
}

enum multi_stream msm_comm_get_stream_output_mode(struct msm_vidc_inst *inst)
{
	if (!inst) {
		dprintk(VIDC_ERR, "%s: invalid params, return default mode\n",
			__func__);
		return HAL_VIDEO_DECODER_PRIMARY;
	}

	if (!is_decode_session(inst))
		return HAL_VIDEO_DECODER_PRIMARY;

	if (inst->stream_output_mode == HAL_VIDEO_DECODER_SECONDARY)
		return HAL_VIDEO_DECODER_SECONDARY;
	else
		return HAL_VIDEO_DECODER_PRIMARY;
}

static int msm_comm_get_mbs_per_sec(struct msm_vidc_inst *inst)
{
	int output_port_mbs, capture_port_mbs;
	int fps;

	output_port_mbs = inst->in_reconfig ?
			NUM_MBS_PER_FRAME(inst->reconfig_width,
				inst->reconfig_height) :
			NUM_MBS_PER_FRAME(inst->prop.width[OUTPUT_PORT],
				inst->prop.height[OUTPUT_PORT]);

	capture_port_mbs = NUM_MBS_PER_FRAME(inst->prop.width[CAPTURE_PORT],
		inst->prop.height[CAPTURE_PORT]);

	if ((inst->clk_data.operating_rate >> 16) > inst->prop.fps)
		fps = (inst->clk_data.operating_rate >> 16) ?
			inst->clk_data.operating_rate >> 16 : 1;
	else
		fps = inst->prop.fps;

	return max(output_port_mbs, capture_port_mbs) * fps;
}

int msm_comm_get_inst_load(struct msm_vidc_inst *inst,
		enum load_calc_quirks quirks)
{
	int load = 0;

	mutex_lock(&inst->lock);

	if (!(inst->state >= MSM_VIDC_OPEN_DONE &&
		inst->state < MSM_VIDC_STOP_DONE))
		goto exit;

	load = msm_comm_get_mbs_per_sec(inst);

	if (is_thumbnail_session(inst)) {
		if (quirks & LOAD_CALC_IGNORE_THUMBNAIL_LOAD)
			load = 0;
	}

	if (is_turbo_session(inst)) {
		if (!(quirks & LOAD_CALC_IGNORE_TURBO_LOAD))
			load = inst->core->resources.max_load;
	}

	/*  Clock and Load calculations for REALTIME/NON-REALTIME
	 *                        OPERATING RATE SET/NO OPERATING RATE SET
	 *
	 *                 | OPERATING RATE SET   | OPERATING RATE NOT SET |
	 * ----------------|--------------------- |------------------------|
	 * REALTIME        | load = res * op_rate |  load = res * fps      |
	 *                 | clk  = res * op_rate |  clk  = res * fps      |
	 * ----------------|----------------------|------------------------|
	 * NON-REALTIME    | load = res * 1 fps   |  load = res * 1 fps    |
	 *                 | clk  = res * op_rate |  clk  = res * fps      |
	 * ----------------|----------------------|------------------------|
	 */

	if (!is_realtime_session(inst) &&
		(quirks & LOAD_CALC_IGNORE_NON_REALTIME_LOAD)) {
		if (!inst->prop.fps) {
			dprintk(VIDC_INFO, "instance:%pK fps = 0\n", inst);
			load = 0;
		} else {
			load = msm_comm_get_mbs_per_sec(inst) / inst->prop.fps;
		}
	}

exit:
	mutex_unlock(&inst->lock);
	return load;
}

int msm_comm_get_inst_load_per_core(struct msm_vidc_inst *inst,
		enum load_calc_quirks quirks)
{
	int load = msm_comm_get_inst_load(inst, quirks);

	if (inst->clk_data.core_id == VIDC_CORE_ID_3)
		load = load / 2;

	return load;
}

int msm_comm_get_load(struct msm_vidc_core *core,
	enum session_type type, enum load_calc_quirks quirks)
{
	struct msm_vidc_inst *inst = NULL;
	int num_mbs_per_sec = 0;

	if (!core) {
		dprintk(VIDC_ERR, "Invalid args: %pK\n", core);
		return -EINVAL;
	}

	mutex_lock(&core->lock);
	list_for_each_entry(inst, &core->instances, list) {
		if (inst->session_type != type)
			continue;

		num_mbs_per_sec += msm_comm_get_inst_load(inst, quirks);
	}
	mutex_unlock(&core->lock);

	return num_mbs_per_sec;
}

enum hal_domain get_hal_domain(int session_type)
{
	enum hal_domain domain;

	switch (session_type) {
	case MSM_VIDC_ENCODER:
		domain = HAL_VIDEO_DOMAIN_ENCODER;
		break;
	case MSM_VIDC_DECODER:
		domain = HAL_VIDEO_DOMAIN_DECODER;
		break;
	case MSM_VIDC_CVP:
		domain = HAL_VIDEO_DOMAIN_CVP;
		break;
	default:
		dprintk(VIDC_ERR, "Wrong domain %d\n", session_type);
		domain = HAL_UNUSED_DOMAIN;
		break;
	}

	return domain;
}

enum hal_video_codec get_hal_codec(int fourcc)
{
	enum hal_video_codec codec;

	switch (fourcc) {
	case V4L2_PIX_FMT_H264:
	case V4L2_PIX_FMT_H264_NO_SC:
		codec = HAL_VIDEO_CODEC_H264;
		break;
	case V4L2_PIX_FMT_H264_MVC:
		codec = HAL_VIDEO_CODEC_MVC;
		break;
	case V4L2_PIX_FMT_MPEG1:
		codec = HAL_VIDEO_CODEC_MPEG1;
		break;
	case V4L2_PIX_FMT_MPEG2:
		codec = HAL_VIDEO_CODEC_MPEG2;
		break;
	case V4L2_PIX_FMT_VP8:
		codec = HAL_VIDEO_CODEC_VP8;
		break;
	case V4L2_PIX_FMT_VP9:
		codec = HAL_VIDEO_CODEC_VP9;
		break;
	case V4L2_PIX_FMT_HEVC:
		codec = HAL_VIDEO_CODEC_HEVC;
		break;
	case V4L2_PIX_FMT_TME:
		codec = HAL_VIDEO_CODEC_TME;
		break;
	case V4L2_PIX_FMT_CVP:
		codec = HAL_VIDEO_CODEC_CVP;
		break;
	default:
		dprintk(VIDC_ERR, "Wrong codec: %#x\n", fourcc);
		codec = HAL_UNUSED_CODEC;
		break;
	}

	return codec;
}

enum hal_uncompressed_format msm_comm_get_hal_uncompressed(int fourcc)
{
	enum hal_uncompressed_format format = HAL_UNUSED_COLOR;

	switch (fourcc) {
	case V4L2_PIX_FMT_NV12:
		format = HAL_COLOR_FORMAT_NV12;
		break;
	case V4L2_PIX_FMT_NV12_512:
		format = HAL_COLOR_FORMAT_NV12_512;
		break;
	case V4L2_PIX_FMT_NV21:
		format = HAL_COLOR_FORMAT_NV21;
		break;
	case V4L2_PIX_FMT_NV12_UBWC:
		format = HAL_COLOR_FORMAT_NV12_UBWC;
		break;
	case V4L2_PIX_FMT_NV12_TP10_UBWC:
		format = HAL_COLOR_FORMAT_NV12_TP10_UBWC;
		break;
	case V4L2_PIX_FMT_SDE_Y_CBCR_H2V2_P010_VENUS:
		format = HAL_COLOR_FORMAT_P010;
		break;
	default:
		format = HAL_UNUSED_COLOR;
		break;
	}

	return format;
}

struct msm_vidc_core *get_vidc_core(int core_id)
{
	struct msm_vidc_core *core;
	int found = 0;

	if (core_id > MSM_VIDC_CORES_MAX) {
		dprintk(VIDC_ERR, "Core id = %d is greater than max = %d\n",
			core_id, MSM_VIDC_CORES_MAX);
		return NULL;
	}
	mutex_lock(&vidc_driver->lock);
	list_for_each_entry(core, &vidc_driver->cores, list) {
		if (core->id == core_id) {
			found = 1;
			break;
		}
	}
	mutex_unlock(&vidc_driver->lock);
	if (found)
		return core;
	return NULL;
}

const struct msm_vidc_format *msm_comm_get_pixel_fmt_index(
	const struct msm_vidc_format fmt[], int size, int index, int fmt_type)
{
	int i, k = 0;

	if (!fmt || index < 0) {
		dprintk(VIDC_ERR, "Invalid inputs, fmt = %pK, index = %d\n",
						fmt, index);
		return NULL;
	}
	for (i = 0; i < size; i++) {
		if (fmt[i].type != fmt_type)
			continue;
		if (k == index)
			break;
		k++;
	}
	if (i == size) {
		dprintk(VIDC_INFO, "Format not found\n");
		return NULL;
	}
	return &fmt[i];
}
struct msm_vidc_format *msm_comm_get_pixel_fmt_fourcc(
	struct msm_vidc_format fmt[], int size, int fourcc, int fmt_type)
{
	int i;

	if (!fmt) {
		dprintk(VIDC_ERR, "Invalid inputs, fmt = %pK\n", fmt);
		return NULL;
	}
	for (i = 0; i < size; i++) {
		if (fmt[i].fourcc == fourcc)
			break;
	}
	if (i == size) {
		dprintk(VIDC_INFO, "Format not found\n");
		return NULL;
	}
	return &fmt[i];
}

struct msm_vidc_format_constraint *msm_comm_get_pixel_fmt_constraints(
	struct msm_vidc_format_constraint fmt[], int size, int fourcc)
{
	int i;

	if (!fmt) {
		dprintk(VIDC_ERR, "Invalid inputs, fmt = %pK\n", fmt);
		return NULL;
	}
	for (i = 0; i < size; i++) {
		if (fmt[i].fourcc == fourcc)
			break;
	}
	if (i == size) {
		dprintk(VIDC_INFO, "Format constraint not found.\n");
		return NULL;
	}
	return &fmt[i];
}

struct buf_queue *msm_comm_get_vb2q(
		struct msm_vidc_inst *inst, enum v4l2_buf_type type)
{
	if (type == V4L2_BUF_TYPE_VIDEO_CAPTURE_MPLANE)
		return &inst->bufq[CAPTURE_PORT];
	if (type == V4L2_BUF_TYPE_VIDEO_OUTPUT_MPLANE)
		return &inst->bufq[OUTPUT_PORT];
	return NULL;
}

static void handle_sys_init_done(enum hal_command_response cmd, void *data)
{
	struct msm_vidc_cb_cmd_done *response = data;
	struct msm_vidc_core *core;
	struct vidc_hal_sys_init_done *sys_init_msg;
	u32 index;

	if (!IS_HAL_SYS_CMD(cmd)) {
		dprintk(VIDC_ERR, "%s - invalid cmd\n", __func__);
		return;
	}

	index = SYS_MSG_INDEX(cmd);

	if (!response) {
		dprintk(VIDC_ERR,
			"Failed to get valid response for sys init\n");
		return;
	}
	core = get_vidc_core(response->device_id);
	if (!core) {
		dprintk(VIDC_ERR, "Wrong device_id received\n");
		return;
	}
	sys_init_msg = &response->data.sys_init_done;
	if (!sys_init_msg) {
		dprintk(VIDC_ERR, "sys_init_done message not proper\n");
		return;
	}

	core->enc_codec_supported = sys_init_msg->enc_codec_supported;
	core->dec_codec_supported = sys_init_msg->dec_codec_supported;

	/* This should come from sys_init_done */
	core->resources.max_inst_count =
		sys_init_msg->max_sessions_supported ?
		min_t(u32, sys_init_msg->max_sessions_supported,
		MAX_SUPPORTED_INSTANCES) : MAX_SUPPORTED_INSTANCES;

	core->resources.max_secure_inst_count =
		core->resources.max_secure_inst_count ?
		core->resources.max_secure_inst_count :
		core->resources.max_inst_count;

	if (core->id == MSM_VIDC_CORE_VENUS &&
		(core->dec_codec_supported & HAL_VIDEO_CODEC_H264))
		core->dec_codec_supported |=
			HAL_VIDEO_CODEC_MVC;

	core->codec_count = sys_init_msg->codec_count;
	memcpy(core->capabilities, sys_init_msg->capabilities,
		sys_init_msg->codec_count * sizeof(struct msm_vidc_capability));

	dprintk(VIDC_DBG,
		"%s: supported_codecs[%d]: enc = %#x, dec = %#x\n",
		__func__, core->codec_count, core->enc_codec_supported,
		core->dec_codec_supported);

	complete(&(core->completions[index]));
}

static void put_inst_helper(struct kref *kref)
{
	struct msm_vidc_inst *inst = container_of(kref,
			struct msm_vidc_inst, kref);

	msm_vidc_destroy(inst);
}

void put_inst(struct msm_vidc_inst *inst)
{
	if (!inst)
		return;

	kref_put(&inst->kref, put_inst_helper);
}

struct msm_vidc_inst *get_inst(struct msm_vidc_core *core,
		void *session_id)
{
	struct msm_vidc_inst *inst = NULL;
	bool matches = false;

	if (!core || !session_id)
		return NULL;

	mutex_lock(&core->lock);
	/*
	 * This is as good as !list_empty(!inst->list), but at this point
	 * we don't really know if inst was kfree'd via close syscall before
	 * hardware could respond.  So manually walk thru the list of active
	 * sessions
	 */
	list_for_each_entry(inst, &core->instances, list) {
		if (inst == session_id) {
			/*
			 * Even if the instance is valid, we really shouldn't
			 * be receiving or handling callbacks when we've deleted
			 * our session with HFI
			 */
			matches = !!inst->session;
			break;
		}
	}

	/*
	 * kref_* is atomic_int backed, so no need for inst->lock.  But we can
	 * always acquire inst->lock and release it in put_inst for a stronger
	 * locking system.
	 */
	inst = (matches && kref_get_unless_zero(&inst->kref)) ? inst : NULL;
	mutex_unlock(&core->lock);

	return inst;
}

static void handle_session_release_buf_done(enum hal_command_response cmd,
	void *data)
{
	struct msm_vidc_cb_cmd_done *response = data;
	struct msm_vidc_inst *inst;
	struct internal_buf *buf;
	struct list_head *ptr, *next;
	struct hal_buffer_info *buffer;
	u32 buf_found = false;
	u32 address;

	if (!response) {
		dprintk(VIDC_ERR, "Invalid release_buf_done response\n");
		return;
	}

	inst = get_inst(get_vidc_core(response->device_id),
			response->session_id);
	if (!inst) {
		dprintk(VIDC_WARN, "Got a response for an inactive session\n");
		return;
	}

	buffer = &response->data.buffer_info;
	address = buffer->buffer_addr;

	mutex_lock(&inst->scratchbufs.lock);
	list_for_each_safe(ptr, next, &inst->scratchbufs.list) {
		buf = list_entry(ptr, struct internal_buf, list);
		if (address == buf->smem.device_addr) {
			dprintk(VIDC_DBG, "releasing scratch: %x\n",
					buf->smem.device_addr);
			buf_found = true;
		}
	}
	mutex_unlock(&inst->scratchbufs.lock);

	mutex_lock(&inst->persistbufs.lock);
	list_for_each_safe(ptr, next, &inst->persistbufs.list) {
		buf = list_entry(ptr, struct internal_buf, list);
		if (address == buf->smem.device_addr) {
			dprintk(VIDC_DBG, "releasing persist: %x\n",
					buf->smem.device_addr);
			buf_found = true;
		}
	}
	mutex_unlock(&inst->persistbufs.lock);

	if (!buf_found)
		dprintk(VIDC_ERR, "invalid buffer received from firmware");
	if (IS_HAL_SESSION_CMD(cmd))
		complete(&inst->completions[SESSION_MSG_INDEX(cmd)]);
	else
		dprintk(VIDC_ERR, "Invalid inst cmd response: %d\n", cmd);

	put_inst(inst);
}

static void handle_sys_release_res_done(
		enum hal_command_response cmd, void *data)
{
	struct msm_vidc_cb_cmd_done *response = data;
	struct msm_vidc_core *core;

	if (!response) {
		dprintk(VIDC_ERR,
			"Failed to get valid response for sys init\n");
		return;
	}
	core = get_vidc_core(response->device_id);
	if (!core) {
		dprintk(VIDC_ERR, "Wrong device_id received\n");
		return;
	}
	complete(&core->completions[
			SYS_MSG_INDEX(HAL_SYS_RELEASE_RESOURCE_DONE)]);
}

void change_inst_state(struct msm_vidc_inst *inst, enum instance_state state)
{
	if (!inst) {
		dprintk(VIDC_ERR, "Invalid parameter %s\n", __func__);
		return;
	}
	mutex_lock(&inst->lock);
	if (inst->state == MSM_VIDC_CORE_INVALID) {
		dprintk(VIDC_DBG,
			"Inst: %pK is in bad state can't change state to %d\n",
			inst, state);
		goto exit;
	}
	dprintk(VIDC_DBG, "Moved inst: %pK from state: %d to state: %d\n",
		   inst, inst->state, state);
	inst->state = state;
exit:
	mutex_unlock(&inst->lock);
}

static int signal_session_msg_receipt(enum hal_command_response cmd,
		struct msm_vidc_inst *inst)
{
	if (!inst) {
		dprintk(VIDC_ERR, "Invalid(%pK) instance id\n", inst);
		return -EINVAL;
	}
	if (IS_HAL_SESSION_CMD(cmd)) {
		complete(&inst->completions[SESSION_MSG_INDEX(cmd)]);
	} else {
		dprintk(VIDC_ERR, "Invalid inst cmd response: %d\n", cmd);
		return -EINVAL;
	}
	return 0;
}

static int wait_for_sess_signal_receipt(struct msm_vidc_inst *inst,
	enum hal_command_response cmd)
{
	int rc = 0;
	struct hfi_device *hdev;

	if (!IS_HAL_SESSION_CMD(cmd)) {
		dprintk(VIDC_ERR, "Invalid inst cmd response: %d\n", cmd);
		return -EINVAL;
	}
	hdev = (struct hfi_device *)(inst->core->device);
	rc = wait_for_completion_timeout(
		&inst->completions[SESSION_MSG_INDEX(cmd)],
		msecs_to_jiffies(
			inst->core->resources.msm_vidc_hw_rsp_timeout));
	if (!rc) {
		dprintk(VIDC_ERR, "Wait interrupted or timed out: %d\n",
				SESSION_MSG_INDEX(cmd));
		msm_comm_kill_session(inst);
		rc = -EIO;
	} else {
		rc = 0;
	}
	return rc;
}

static int wait_for_state(struct msm_vidc_inst *inst,
	enum instance_state flipped_state,
	enum instance_state desired_state,
	enum hal_command_response hal_cmd)
{
	int rc = 0;

	if (IS_ALREADY_IN_STATE(flipped_state, desired_state)) {
		dprintk(VIDC_INFO, "inst: %pK is already in state: %d\n",
						inst, inst->state);
		goto err_same_state;
	}
	dprintk(VIDC_DBG, "Waiting for hal_cmd: %d\n", hal_cmd);
	rc = wait_for_sess_signal_receipt(inst, hal_cmd);
	if (!rc)
		change_inst_state(inst, desired_state);
err_same_state:
	return rc;
}

void msm_vidc_queue_v4l2_event(struct msm_vidc_inst *inst, int event_type)
{
	struct v4l2_event event = {.id = 0, .type = event_type};

	v4l2_event_queue_fh(&inst->event_handler, &event);
}

static void msm_comm_generate_max_clients_error(struct msm_vidc_inst *inst)
{
	enum hal_command_response cmd = HAL_SESSION_ERROR;
	struct msm_vidc_cb_cmd_done response = {0};

	if (!inst) {
		dprintk(VIDC_ERR, "%s: invalid input parameters\n", __func__);
		return;
	}
	dprintk(VIDC_ERR, "%s: Too many clients\n", __func__);
	response.session_id = inst;
	response.status = VIDC_ERR_MAX_CLIENTS;
	handle_session_error(cmd, (void *)&response);
}

static void print_cap(const char *type,
		struct hal_capability_supported *cap)
{
	dprintk(VIDC_DBG,
		"%-24s: %-8d %-8d %-8d\n",
		type, cap->min, cap->max, cap->step_size);
}

static int msm_vidc_comm_update_ctrl(struct msm_vidc_inst *inst,
	u32 id, struct hal_capability_supported *capability)
{
	struct v4l2_ctrl *ctrl = NULL;
	int rc = 0;

	ctrl = v4l2_ctrl_find(&inst->ctrl_handler, id);
	if (ctrl) {
		v4l2_ctrl_modify_range(ctrl, capability->min,
				capability->max, ctrl->step,
				ctrl->default_value);
		dprintk(VIDC_DBG,
			"%s: Updated Range = %lld --> %lld Def value = %lld\n",
			ctrl->name, ctrl->minimum, ctrl->maximum,
			ctrl->default_value);
	} else {
		dprintk(VIDC_ERR,
			"Failed to find Conrol %d\n", id);
		rc = -EINVAL;
	}

	return rc;
	}

static void msm_vidc_comm_update_ctrl_limits(struct msm_vidc_inst *inst)
{
	if (inst->session_type == MSM_VIDC_ENCODER) {
		if (get_hal_codec(inst->fmts[CAPTURE_PORT].fourcc) ==
			HAL_VIDEO_CODEC_TME)
			return;
		msm_vidc_comm_update_ctrl(inst,
				V4L2_CID_MPEG_VIDC_VIDEO_HYBRID_HIERP_MODE,
				&inst->capability.hier_p_hybrid);
		msm_vidc_comm_update_ctrl(inst,
				V4L2_CID_MPEG_VIDC_VIDEO_HIER_B_NUM_LAYERS,
				&inst->capability.hier_b);
		msm_vidc_comm_update_ctrl(inst,
				V4L2_CID_MPEG_VIDC_VIDEO_HIER_P_NUM_LAYERS,
				&inst->capability.hier_p);
		msm_vidc_comm_update_ctrl(inst, V4L2_CID_MPEG_VIDEO_BITRATE,
				&inst->capability.bitrate);
		msm_vidc_comm_update_ctrl(inst,
				V4L2_CID_MPEG_VIDC_VENC_PARAM_LAYER_BITRATE,
				&inst->capability.bitrate);
		msm_vidc_comm_update_ctrl(inst,
				V4L2_CID_MPEG_VIDEO_BITRATE_PEAK,
				&inst->capability.peakbitrate);
		msm_vidc_comm_update_ctrl(inst,
				V4L2_CID_MPEG_VIDC_VIDEO_I_FRAME_QP,
				&inst->capability.i_qp);
		msm_vidc_comm_update_ctrl(inst,
				V4L2_CID_MPEG_VIDC_VIDEO_P_FRAME_QP,
				&inst->capability.p_qp);
		msm_vidc_comm_update_ctrl(inst,
				V4L2_CID_MPEG_VIDC_VIDEO_B_FRAME_QP,
				&inst->capability.b_qp);
		msm_vidc_comm_update_ctrl(inst,
				V4L2_CID_MPEG_VIDC_VIDEO_I_FRAME_QP_MIN,
				&inst->capability.i_qp);
		msm_vidc_comm_update_ctrl(inst,
				V4L2_CID_MPEG_VIDC_VIDEO_P_FRAME_QP_MIN,
				&inst->capability.p_qp);
		msm_vidc_comm_update_ctrl(inst,
				V4L2_CID_MPEG_VIDC_VIDEO_B_FRAME_QP_MIN,
				&inst->capability.b_qp);
		msm_vidc_comm_update_ctrl(inst,
				V4L2_CID_MPEG_VIDC_VIDEO_I_FRAME_QP_MAX,
				&inst->capability.i_qp);
		msm_vidc_comm_update_ctrl(inst,
				V4L2_CID_MPEG_VIDC_VIDEO_P_FRAME_QP_MAX,
				&inst->capability.p_qp);
		msm_vidc_comm_update_ctrl(inst,
				V4L2_CID_MPEG_VIDC_VIDEO_B_FRAME_QP_MAX,
				&inst->capability.b_qp);
		msm_vidc_comm_update_ctrl(inst,
				V4L2_CID_MPEG_VIDC_VIDEO_BLUR_WIDTH,
				&inst->capability.blur_width);
		msm_vidc_comm_update_ctrl(inst,
				V4L2_CID_MPEG_VIDC_VIDEO_BLUR_HEIGHT,
				&inst->capability.blur_height);
		msm_vidc_comm_update_ctrl(inst,
				V4L2_CID_MPEG_VIDEO_MULTI_SLICE_MAX_BYTES,
				&inst->capability.slice_bytes);
		msm_vidc_comm_update_ctrl(inst,
				V4L2_CID_MPEG_VIDEO_MULTI_SLICE_MAX_MB,
				&inst->capability.slice_mbs);
		msm_vidc_comm_update_ctrl(inst,
				V4L2_CID_MPEG_VIDC_VIDEO_LTRCOUNT,
				&inst->capability.ltr_count);
		msm_vidc_comm_update_ctrl(inst,
				V4L2_CID_MPEG_VIDC_VIDEO_NUM_B_FRAMES,
				&inst->capability.bframe);
	}
	msm_vidc_comm_update_ctrl(inst,
		V4L2_CID_MPEG_VIDC_VIDEO_FRAME_RATE,
		&inst->capability.frame_rate);
}

static void handle_session_init_done(enum hal_command_response cmd, void *data)
{
	struct msm_vidc_cb_cmd_done *response = data;
	struct msm_vidc_inst *inst = NULL;
	struct msm_vidc_capability *capability = NULL;
	struct hfi_device *hdev;
	struct msm_vidc_core *core;
	struct hal_profile_level *profile_level;
	u32 i, codec;

	if (!response) {
		dprintk(VIDC_ERR,
				"Failed to get valid response for session init\n");
		return;
	}

	inst = get_inst(get_vidc_core(response->device_id),
		response->session_id);

	if (!inst) {
		dprintk(VIDC_WARN, "Got a response for an inactive session\n");
		return;
	}

	if (response->status) {
		dprintk(VIDC_ERR,
			"Session init response from FW : %#x\n",
			response->status);
		if (response->status == VIDC_ERR_MAX_CLIENTS)
			msm_comm_generate_max_clients_error(inst);
		else
			msm_comm_generate_session_error(inst);

		signal_session_msg_receipt(cmd, inst);
		put_inst(inst);
		return;
	}

	if (inst->session_type == MSM_VIDC_CVP) {
		dprintk(VIDC_DBG, "%s: cvp session %#x\n",
			__func__, hash32_ptr(inst->session));
		signal_session_msg_receipt(cmd, inst);
		put_inst(inst);
		return;
	}

	core = inst->core;
	hdev = inst->core->device;
	codec = inst->session_type == MSM_VIDC_DECODER ?
			inst->fmts[OUTPUT_PORT].fourcc :
			inst->fmts[CAPTURE_PORT].fourcc;

	/* check if capabilities are available for this session */
	for (i = 0; i < VIDC_MAX_SESSIONS; i++) {
		if (core->capabilities[i].codec ==
				get_hal_codec(codec) &&
			core->capabilities[i].domain ==
				get_hal_domain(inst->session_type)) {
			capability = &core->capabilities[i];
			break;
		}
	}

	if (capability) {
		dprintk(VIDC_DBG,
			"%s: capabilities for codec 0x%x, domain %#x\n",
			__func__, capability->codec, capability->domain);
		memcpy(&inst->capability, capability,
			sizeof(struct msm_vidc_capability));
	} else {
		dprintk(VIDC_ERR,
			"Watch out : Some property may fail inst %pK\n", inst);
		dprintk(VIDC_ERR,
			"Caps N/A for codec 0x%x, domain %#x\n",
			inst->capability.codec, inst->capability.domain);
	}
	inst->capability.pixelprocess_capabilities =
		call_hfi_op(hdev, get_core_capabilities, hdev->hfi_device_data);

	dprintk(VIDC_DBG,
		"Capability type : min      max      step size\n");
	print_cap("width", &inst->capability.width);
	print_cap("height", &inst->capability.height);
	print_cap("mbs_per_frame", &inst->capability.mbs_per_frame);
	print_cap("mbs_per_sec", &inst->capability.mbs_per_sec);
	print_cap("frame_rate", &inst->capability.frame_rate);
	print_cap("bitrate", &inst->capability.bitrate);
	print_cap("peak_bitrate", &inst->capability.peakbitrate);
	print_cap("scale_x", &inst->capability.scale_x);
	print_cap("scale_y", &inst->capability.scale_y);
	print_cap("hier_p", &inst->capability.hier_p);
	print_cap("ltr_count", &inst->capability.ltr_count);
	print_cap("bframe", &inst->capability.bframe);
	print_cap("secure_output2_threshold",
		&inst->capability.secure_output2_threshold);
	print_cap("hier_b", &inst->capability.hier_b);
	print_cap("lcu_size", &inst->capability.lcu_size);
	print_cap("hier_p_hybrid", &inst->capability.hier_p_hybrid);
	print_cap("mbs_per_sec_low_power",
		&inst->capability.mbs_per_sec_power_save);
	print_cap("extradata", &inst->capability.extradata);
	print_cap("profile", &inst->capability.profile);
	print_cap("level", &inst->capability.level);
	print_cap("i_qp", &inst->capability.i_qp);
	print_cap("p_qp", &inst->capability.p_qp);
	print_cap("b_qp", &inst->capability.b_qp);
	print_cap("rc_modes", &inst->capability.rc_modes);
	print_cap("blur_width", &inst->capability.blur_width);
	print_cap("blur_height", &inst->capability.blur_height);
	print_cap("slice_delivery_mode", &inst->capability.slice_delivery_mode);
	print_cap("slice_bytes", &inst->capability.slice_bytes);
	print_cap("slice_mbs", &inst->capability.slice_mbs);
	print_cap("secure", &inst->capability.secure);
	print_cap("max_num_b_frames", &inst->capability.max_num_b_frames);
	print_cap("max_video_cores", &inst->capability.max_video_cores);
	print_cap("max_work_modes", &inst->capability.max_work_modes);
	print_cap("ubwc_cr_stats", &inst->capability.ubwc_cr_stats);

	dprintk(VIDC_DBG, "profile count : %u\n",
		inst->capability.profile_level.profile_count);
	for (i = 0; i < inst->capability.profile_level.profile_count; i++) {
		profile_level =
			&inst->capability.profile_level.profile_level[i];
		dprintk(VIDC_DBG, "profile : %u\n", profile_level->profile);
		dprintk(VIDC_DBG, "level   : %u\n", profile_level->level);
	}

	signal_session_msg_receipt(cmd, inst);

	/*
	 * Update controls after informing session_init_done to avoid
	 * timeouts.
	 */

	msm_vidc_comm_update_ctrl_limits(inst);
	put_inst(inst);
}

static void msm_vidc_queue_rbr_event(struct msm_vidc_inst *inst,
		int fd, u32 offset)
{
	struct v4l2_event buf_event = {0};
	u32 *ptr;

	buf_event.type = V4L2_EVENT_RELEASE_BUFFER_REFERENCE;
	ptr = (u32 *)buf_event.u.data;
	ptr[0] = fd;
	ptr[1] = offset;

	v4l2_event_queue_fh(&inst->event_handler, &buf_event);
}

static void handle_event_change(enum hal_command_response cmd, void *data)
{
	struct msm_vidc_inst *inst = NULL;
	struct msm_vidc_cb_event *event_notify = data;
	int event = V4L2_EVENT_SEQ_CHANGED_INSUFFICIENT;
	struct v4l2_event seq_changed_event = {0};
	int rc = 0;
	struct hfi_device *hdev;
	u32 *ptr = NULL;
	struct hal_buffer_requirements *bufreq;
	int extra_buff_count = 0;

	if (!event_notify) {
		dprintk(VIDC_WARN, "Got an empty event from hfi\n");
		return;
	}

	inst = get_inst(get_vidc_core(event_notify->device_id),
			event_notify->session_id);
	if (!inst || !inst->core || !inst->core->device) {
		dprintk(VIDC_WARN, "Got a response for an inactive session\n");
		goto err_bad_event;
	}
	hdev = inst->core->device;

	switch (event_notify->hal_event_type) {
	case HAL_EVENT_SEQ_CHANGED_SUFFICIENT_RESOURCES:
		event = V4L2_EVENT_SEQ_CHANGED_SUFFICIENT;
		break;
	case HAL_EVENT_SEQ_CHANGED_INSUFFICIENT_RESOURCES:
		event = V4L2_EVENT_SEQ_CHANGED_INSUFFICIENT;
		break;
	case HAL_EVENT_RELEASE_BUFFER_REFERENCE:
	{
		struct msm_vidc_buffer *mbuf;
		u32 planes[VIDEO_MAX_PLANES] = {0};

		dprintk(VIDC_DBG,
			"%s: inst: %pK data_buffer: %x extradata_buffer: %x\n",
			__func__, inst, event_notify->packet_buffer,
			event_notify->extra_data_buffer);

		planes[0] = event_notify->packet_buffer;
		planes[1] = event_notify->extra_data_buffer;
		mbuf = msm_comm_get_buffer_using_device_planes(inst,
				V4L2_BUF_TYPE_VIDEO_CAPTURE_MPLANE, planes);
		if (!mbuf || !kref_get_mbuf(inst, mbuf)) {
			dprintk(VIDC_ERR,
				"%s: data_addr %x, extradata_addr %x not found\n",
				__func__, planes[0], planes[1]);
		} else {
			handle_release_buffer_reference(inst, mbuf);
			kref_put_mbuf(mbuf);
		}
		goto err_bad_event;
	}
	default:
		break;
	}

	/* Bit depth and pic struct changed event are combined into a single
	 * event (insufficient event) for the userspace. Currently bitdepth
	 * changes is only for HEVC and interlaced support is for all
	 * codecs except HEVC
	 * event data is now as follows:
	 * u32 *ptr = seq_changed_event.u.data;
	 * ptr[0] = height
	 * ptr[1] = width
	 * ptr[2] = bit depth
	 * ptr[3] = pic struct (progressive or interlaced)
	 * ptr[4] = colour space
	 * ptr[5] = crop_data(top)
	 * ptr[6] = crop_data(left)
	 * ptr[7] = crop_data(height)
	 * ptr[8] = crop_data(width)
	 * ptr[9] = profile
	 * ptr[10] = level
	 */

	inst->entropy_mode = event_notify->entropy_mode;
	inst->profile = event_notify->profile;
	inst->level = event_notify->level;
	inst->prop.crop_info.left =
		event_notify->crop_data.left;
	inst->prop.crop_info.top =
		event_notify->crop_data.top;
	inst->prop.crop_info.height =
		event_notify->crop_data.height;
	inst->prop.crop_info.width =
		event_notify->crop_data.width;
	/* HW returns progressive_only flag in pic_struct. */
	inst->pic_struct =
		event_notify->pic_struct ?
		MSM_VIDC_PIC_STRUCT_PROGRESSIVE :
		MSM_VIDC_PIC_STRUCT_MAYBE_INTERLACED;

	ptr = (u32 *)seq_changed_event.u.data;
	ptr[0] = event_notify->height;
	ptr[1] = event_notify->width;
	ptr[2] = event_notify->bit_depth;
	ptr[3] = event_notify->pic_struct;
	ptr[4] = event_notify->colour_space;
	ptr[5] = event_notify->crop_data.top;
	ptr[6] = event_notify->crop_data.left;
	ptr[7] = event_notify->crop_data.height;
	ptr[8] = event_notify->crop_data.width;
	ptr[9] = msm_comm_get_v4l2_profile(
		inst->fmts[OUTPUT_PORT].fourcc,
		event_notify->profile);
	ptr[10] = msm_comm_get_v4l2_level(
		inst->fmts[OUTPUT_PORT].fourcc,
		event_notify->level);

	dprintk(VIDC_DBG,
		"Event payload: height = %u width = %u profile = %u level = %u\n",
			event_notify->height, event_notify->width,
			ptr[9], ptr[10]);

	dprintk(VIDC_DBG,
		"Event payload: bit_depth = %u pic_struct = %u colour_space = %u\n",
		event_notify->bit_depth, event_notify->pic_struct,
			event_notify->colour_space);

	dprintk(VIDC_DBG,
		"Event payload: CROP top = %u left = %u Height = %u Width = %u\n",
			event_notify->crop_data.top,
			event_notify->crop_data.left,
			event_notify->crop_data.height,
			event_notify->crop_data.width);

	mutex_lock(&inst->lock);
	inst->in_reconfig = true;
	inst->reconfig_height = event_notify->height;
	inst->reconfig_width = event_notify->width;
	inst->bit_depth = event_notify->bit_depth;

	if (msm_comm_get_stream_output_mode(inst) ==
			HAL_VIDEO_DECODER_SECONDARY) {
		bufreq = get_buff_req_buffer(inst,
				HAL_BUFFER_OUTPUT);
		if (!bufreq)
			return;

		/* No need to add extra buffers to DPBs */
		bufreq->buffer_count_min = event_notify->capture_buf_count;
		bufreq->buffer_count_min_host = bufreq->buffer_count_min;

		bufreq = get_buff_req_buffer(inst,
				HAL_BUFFER_OUTPUT2);
		if (!bufreq)
			return;

		extra_buff_count = msm_vidc_get_extra_buff_count(inst,
						HAL_BUFFER_OUTPUT2);
		bufreq->buffer_count_min = event_notify->capture_buf_count;
		bufreq->buffer_count_min_host = bufreq->buffer_count_min +
							extra_buff_count;
	} else {

		bufreq = get_buff_req_buffer(inst,
				HAL_BUFFER_OUTPUT);
		if (!bufreq)
			return;

		extra_buff_count = msm_vidc_get_extra_buff_count(inst,
						HAL_BUFFER_OUTPUT);
		bufreq->buffer_count_min = event_notify->capture_buf_count;
		bufreq->buffer_count_min_host = bufreq->buffer_count_min +
							extra_buff_count;
	}
	dprintk(VIDC_DBG, "%s: buffer[%d] count: min %d min_host %d\n",
		__func__, bufreq->buffer_type, bufreq->buffer_count_min,
		bufreq->buffer_count_min_host);

	mutex_unlock(&inst->lock);

	if (event == V4L2_EVENT_SEQ_CHANGED_INSUFFICIENT) {
		dprintk(VIDC_DBG, "V4L2_EVENT_SEQ_CHANGED_INSUFFICIENT\n");
	} else {
		dprintk(VIDC_DBG, "V4L2_EVENT_SEQ_CHANGED_SUFFICIENT\n");
		dprintk(VIDC_DBG,
				"event_notify->height = %d event_notify->width = %d\n",
				event_notify->height,
				event_notify->width);
	}

	rc = msm_vidc_check_session_supported(inst);
	if (!rc) {
		seq_changed_event.type = event;
		v4l2_event_queue_fh(&inst->event_handler, &seq_changed_event);
	} else if (rc == -ENOTSUPP) {
		msm_vidc_queue_v4l2_event(inst,
				V4L2_EVENT_MSM_VIDC_HW_UNSUPPORTED);
	} else if (rc == -EBUSY) {
		msm_vidc_queue_v4l2_event(inst,
				V4L2_EVENT_MSM_VIDC_HW_OVERLOAD);
	}

err_bad_event:
	put_inst(inst);
}

static void handle_session_prop_info(enum hal_command_response cmd, void *data)
{
	struct msm_vidc_cb_cmd_done *response = data;
	struct getprop_buf *getprop;
	struct msm_vidc_inst *inst;

	if (!response) {
		dprintk(VIDC_ERR,
			"Failed to get valid response for prop info\n");
		return;
	}

	inst = get_inst(get_vidc_core(response->device_id),
			response->session_id);
	if (!inst) {
		dprintk(VIDC_WARN, "Got a response for an inactive session\n");
		return;
	}

	getprop = kzalloc(sizeof(*getprop), GFP_KERNEL);
	if (!getprop) {
		dprintk(VIDC_ERR, "%s: getprop kzalloc failed\n", __func__);
		goto err_prop_info;
	}

	getprop->data = kmemdup(&response->data.property,
			sizeof(union hal_get_property), GFP_KERNEL);
	if (!getprop->data) {
		dprintk(VIDC_ERR, "%s: kmemdup failed\n", __func__);
		kfree(getprop);
		goto err_prop_info;
	}

	mutex_lock(&inst->pending_getpropq.lock);
	list_add_tail(&getprop->list, &inst->pending_getpropq.list);
	mutex_unlock(&inst->pending_getpropq.lock);

	signal_session_msg_receipt(cmd, inst);
err_prop_info:
	put_inst(inst);
}

static void handle_load_resource_done(enum hal_command_response cmd, void *data)
{
	struct msm_vidc_cb_cmd_done *response = data;
	struct msm_vidc_inst *inst;

	if (!response) {
		dprintk(VIDC_ERR,
			"Failed to get valid response for load resource\n");
		return;
	}

	inst = get_inst(get_vidc_core(response->device_id),
			response->session_id);
	if (!inst) {
		dprintk(VIDC_WARN, "Got a response for an inactive session\n");
		return;
	}

	if (response->status) {
		dprintk(VIDC_ERR,
				"Load resource response from FW : %#x\n",
				response->status);
		msm_comm_generate_session_error(inst);
	}

	put_inst(inst);
}

static void handle_start_done(enum hal_command_response cmd, void *data)
{
	struct msm_vidc_cb_cmd_done *response = data;
	struct msm_vidc_inst *inst;

	if (!response) {
		dprintk(VIDC_ERR, "Failed to get valid response for start\n");
		return;
	}

	inst = get_inst(get_vidc_core(response->device_id),
			response->session_id);
	if (!inst) {
		dprintk(VIDC_WARN, "Got a response for an inactive session\n");
		return;
	}

	signal_session_msg_receipt(cmd, inst);
	put_inst(inst);
}

static void handle_stop_done(enum hal_command_response cmd, void *data)
{
	struct msm_vidc_cb_cmd_done *response = data;
	struct msm_vidc_inst *inst;

	if (!response) {
		dprintk(VIDC_ERR, "Failed to get valid response for stop\n");
		return;
	}

	inst = get_inst(get_vidc_core(response->device_id),
			response->session_id);
	if (!inst) {
		dprintk(VIDC_WARN, "Got a response for an inactive session\n");
		return;
	}

	signal_session_msg_receipt(cmd, inst);
	put_inst(inst);
}

static void handle_release_res_done(enum hal_command_response cmd, void *data)
{
	struct msm_vidc_cb_cmd_done *response = data;
	struct msm_vidc_inst *inst;

	if (!response) {
		dprintk(VIDC_ERR,
			"Failed to get valid response for release resource\n");
		return;
	}

	inst = get_inst(get_vidc_core(response->device_id),
			response->session_id);
	if (!inst) {
		dprintk(VIDC_WARN, "Got a response for an inactive session\n");
		return;
	}

	signal_session_msg_receipt(cmd, inst);
	put_inst(inst);
}

void msm_comm_validate_output_buffers(struct msm_vidc_inst *inst)
{
	struct internal_buf *binfo;
	u32 buffers_owned_by_driver = 0;
	struct hal_buffer_requirements *output_buf;

	output_buf = get_buff_req_buffer(inst, HAL_BUFFER_OUTPUT);

	if (!output_buf) {
		dprintk(VIDC_DBG,
			"This output buffer not required, buffer_type: %x\n",
			HAL_BUFFER_OUTPUT);
		return;
	}
	mutex_lock(&inst->outputbufs.lock);
	if (list_empty(&inst->outputbufs.list)) {
		dprintk(VIDC_DBG, "%s: no OUTPUT buffers allocated\n",
			__func__);
		mutex_unlock(&inst->outputbufs.lock);
		return;
	}
	list_for_each_entry(binfo, &inst->outputbufs.list, list) {
		if (binfo->buffer_ownership != DRIVER) {
			dprintk(VIDC_DBG,
				"This buffer is with FW %x\n",
				binfo->smem.device_addr);
			continue;
		}
		buffers_owned_by_driver++;
	}
	mutex_unlock(&inst->outputbufs.lock);

	if (buffers_owned_by_driver != output_buf->buffer_count_actual) {
		dprintk(VIDC_WARN,
			"OUTPUT Buffer count mismatch %d of %d\n",
			buffers_owned_by_driver,
			output_buf->buffer_count_actual);
		msm_vidc_handle_hw_error(inst->core);
	}
}

int msm_comm_queue_output_buffers(struct msm_vidc_inst *inst)
{
	struct internal_buf *binfo;
	struct hfi_device *hdev;
	struct vidc_frame_data frame_data = {0};
	struct hal_buffer_requirements *output_buf, *extra_buf;
	int rc = 0;

	if (!inst || !inst->core || !inst->core->device) {
		dprintk(VIDC_ERR, "%s invalid parameters\n", __func__);
		return -EINVAL;
	}

	hdev = inst->core->device;

	output_buf = get_buff_req_buffer(inst, HAL_BUFFER_OUTPUT);
	if (!output_buf) {
		dprintk(VIDC_DBG,
			"This output buffer not required, buffer_type: %x\n",
			HAL_BUFFER_OUTPUT);
		return 0;
	}
	dprintk(VIDC_DBG,
		"output: num = %d, size = %d\n",
		output_buf->buffer_count_actual,
		output_buf->buffer_size);

	extra_buf = get_buff_req_buffer(inst, HAL_BUFFER_EXTRADATA_OUTPUT);

	mutex_lock(&inst->outputbufs.lock);
	list_for_each_entry(binfo, &inst->outputbufs.list, list) {
		if (binfo->buffer_ownership != DRIVER)
			continue;
		if (binfo->mark_remove)
			continue;
		frame_data.alloc_len = output_buf->buffer_size;
		frame_data.filled_len = 0;
		frame_data.offset = 0;
		frame_data.device_addr = binfo->smem.device_addr;
		frame_data.flags = 0;
		frame_data.extradata_addr = binfo->smem.device_addr +
		output_buf->buffer_size;
		frame_data.buffer_type = HAL_BUFFER_OUTPUT;
		frame_data.extradata_size = extra_buf ?
			extra_buf->buffer_size : 0;
		rc = call_hfi_op(hdev, session_ftb,
			(void *) inst->session, &frame_data);
		binfo->buffer_ownership = FIRMWARE;
	}
	mutex_unlock(&inst->outputbufs.lock);

	return 0;
}

static void handle_session_flush(enum hal_command_response cmd, void *data)
{
	struct msm_vidc_cb_cmd_done *response = data;
	struct msm_vidc_inst *inst;
	struct v4l2_event flush_event = {0};
	u32 *ptr = NULL;
	enum hal_flush flush_type;
	int rc;

	if (!response) {
		dprintk(VIDC_ERR, "Failed to get valid response for flush\n");
		return;
	}

	inst = get_inst(get_vidc_core(response->device_id),
			response->session_id);
	if (!inst) {
		dprintk(VIDC_WARN, "Got a response for an inactive session\n");
		return;
	}

	mutex_lock(&inst->flush_lock);
	if (msm_comm_get_stream_output_mode(inst) ==
			HAL_VIDEO_DECODER_SECONDARY) {

		if (!(inst->fmts[OUTPUT_PORT].defer_outputs &&
				inst->in_reconfig))
			msm_comm_validate_output_buffers(inst);

		if (!inst->in_reconfig) {
			rc = msm_comm_queue_output_buffers(inst);
			if (rc) {
				dprintk(VIDC_ERR,
						"Failed to queue output buffers: %d\n",
						rc);
			}
		}
	}
	inst->in_flush = false;
	flush_event.type = V4L2_EVENT_MSM_VIDC_FLUSH_DONE;
	ptr = (u32 *)flush_event.u.data;

	flush_type = response->data.flush_type;
	switch (flush_type) {
	case HAL_FLUSH_INPUT:
		ptr[0] = V4L2_QCOM_CMD_FLUSH_OUTPUT;
		break;
	case HAL_FLUSH_OUTPUT:
		ptr[0] = V4L2_QCOM_CMD_FLUSH_CAPTURE;
		break;
	case HAL_FLUSH_ALL:
		ptr[0] |= V4L2_QCOM_CMD_FLUSH_CAPTURE;
		ptr[0] |= V4L2_QCOM_CMD_FLUSH_OUTPUT;
		break;
	default:
		dprintk(VIDC_ERR, "Invalid flush type received!");
		goto exit;
	}

	dprintk(VIDC_DBG,
		"Notify flush complete, flush_type: %x\n", flush_type);
	v4l2_event_queue_fh(&inst->event_handler, &flush_event);

exit:
	mutex_unlock(&inst->flush_lock);
	put_inst(inst);
}

static void handle_session_error(enum hal_command_response cmd, void *data)
{
	struct msm_vidc_cb_cmd_done *response = data;
	struct hfi_device *hdev = NULL;
	struct msm_vidc_inst *inst = NULL;
	int event = V4L2_EVENT_MSM_VIDC_SYS_ERROR;

	if (!response) {
		dprintk(VIDC_ERR,
			"Failed to get valid response for session error\n");
		return;
	}

	inst = get_inst(get_vidc_core(response->device_id),
			response->session_id);
	if (!inst) {
		dprintk(VIDC_WARN, "Got a response for an inactive session\n");
		return;
	}

	hdev = inst->core->device;
	dprintk(VIDC_ERR, "Session error received for inst %pK session %x\n",
		inst, hash32_ptr(inst->session));

	if (response->status == VIDC_ERR_MAX_CLIENTS) {
		dprintk(VIDC_WARN, "Too many clients, rejecting %pK", inst);
		event = V4L2_EVENT_MSM_VIDC_MAX_CLIENTS;

		/*
		 * Clean the HFI session now. Since inst->state is moved to
		 * INVALID, forward thread doesn't know FW has valid session
		 * or not. This is the last place driver knows that there is
		 * no session in FW. Hence clean HFI session now.
		 */

		msm_comm_session_clean(inst);
	} else if (response->status == VIDC_ERR_NOT_SUPPORTED) {
		dprintk(VIDC_WARN, "Unsupported bitstream in %pK", inst);
		event = V4L2_EVENT_MSM_VIDC_HW_UNSUPPORTED;
	} else {
		dprintk(VIDC_WARN, "Unknown session error (%d) for %pK\n",
				response->status, inst);
		event = V4L2_EVENT_MSM_VIDC_SYS_ERROR;
	}

	/* change state before sending error to client */
	change_inst_state(inst, MSM_VIDC_CORE_INVALID);
	msm_vidc_queue_v4l2_event(inst, event);
	put_inst(inst);
}

static void msm_comm_clean_notify_client(struct msm_vidc_core *core)
{
	struct msm_vidc_inst *inst = NULL;

	if (!core) {
		dprintk(VIDC_ERR, "%s: Invalid params\n", __func__);
		return;
	}

	dprintk(VIDC_WARN, "%s: Core %pK\n", __func__, core);
	mutex_lock(&core->lock);

	list_for_each_entry(inst, &core->instances, list) {
		mutex_lock(&inst->lock);
		inst->state = MSM_VIDC_CORE_INVALID;
		mutex_unlock(&inst->lock);
		dprintk(VIDC_WARN,
			"%s Send sys error for inst %pK\n", __func__, inst);
		msm_vidc_queue_v4l2_event(inst,
				V4L2_EVENT_MSM_VIDC_SYS_ERROR);
	}
	mutex_unlock(&core->lock);
}

static void handle_sys_error(enum hal_command_response cmd, void *data)
{
	struct msm_vidc_cb_cmd_done *response = data;
	struct msm_vidc_core *core = NULL;
	struct hfi_device *hdev = NULL;
	struct msm_vidc_inst *inst = NULL;
	int rc = 0;

	subsystem_crashed("venus");
	if (!response) {
		dprintk(VIDC_ERR,
			"Failed to get valid response for sys error\n");
		return;
	}

	core = get_vidc_core(response->device_id);
	if (!core) {
		dprintk(VIDC_ERR,
				"Got SYS_ERR but unable to identify core\n");
		return;
	}
	hdev = core->device;

	mutex_lock(&core->lock);
	if (core->state == VIDC_CORE_UNINIT) {
		dprintk(VIDC_ERR,
			"%s: Core %pK already moved to state %d\n",
			 __func__, core, core->state);
		mutex_unlock(&core->lock);
		return;
	}

	dprintk(VIDC_WARN, "SYS_ERROR received for core %pK\n", core);
	msm_vidc_noc_error_info(core);
	call_hfi_op(hdev, flush_debug_queue, hdev->hfi_device_data);
	list_for_each_entry(inst, &core->instances, list) {
		dprintk(VIDC_WARN,
			"%s: Send sys error for inst %pK\n", __func__, inst);
		change_inst_state(inst, MSM_VIDC_CORE_INVALID);
		msm_vidc_queue_v4l2_event(inst, V4L2_EVENT_MSM_VIDC_SYS_ERROR);
		if (!core->trigger_ssr)
			msm_comm_print_inst_info(inst);
	}

	/* handle the hw error before core released to get full debug info */
	msm_vidc_handle_hw_error(core);
	if (response->status == VIDC_ERR_NOC_ERROR) {
		dprintk(VIDC_WARN, "Got NOC error");
		MSM_VIDC_ERROR(false);
	}

	dprintk(VIDC_DBG, "Calling core_release\n");
	rc = call_hfi_op(hdev, core_release, hdev->hfi_device_data);
	if (rc) {
		dprintk(VIDC_ERR, "core_release failed\n");
		mutex_unlock(&core->lock);
		return;
	}
	core->state = VIDC_CORE_UNINIT;
	mutex_unlock(&core->lock);

	dprintk(VIDC_WARN, "SYS_ERROR handled.\n");
}

void msm_comm_session_clean(struct msm_vidc_inst *inst)
{
	int rc = 0;
	struct hfi_device *hdev = NULL;

	if (!inst || !inst->core || !inst->core->device) {
		dprintk(VIDC_ERR, "%s invalid params\n", __func__);
		return;
	}
	if (!inst->session) {
		dprintk(VIDC_DBG, "%s: inst %pK session already cleaned\n",
			__func__, inst);
		return;
	}

	hdev = inst->core->device;
	mutex_lock(&inst->lock);
	dprintk(VIDC_DBG, "%s: inst %pK\n", __func__, inst);
	rc = call_hfi_op(hdev, session_clean,
			(void *)inst->session);
	if (rc) {
		dprintk(VIDC_ERR,
			"Session clean failed :%pK\n", inst);
	}
	inst->session = NULL;
	mutex_unlock(&inst->lock);
}

static void handle_session_close(enum hal_command_response cmd, void *data)
{
	struct msm_vidc_cb_cmd_done *response = data;
	struct msm_vidc_inst *inst;

	if (!response) {
		dprintk(VIDC_ERR,
			"Failed to get valid response for session close\n");
		return;
	}

	inst = get_inst(get_vidc_core(response->device_id),
			response->session_id);
	if (!inst) {
		dprintk(VIDC_WARN, "Got a response for an inactive session\n");
		return;
	}

	signal_session_msg_receipt(cmd, inst);
	show_stats(inst);
	put_inst(inst);
}

struct vb2_buffer *msm_comm_get_vb_using_vidc_buffer(
		struct msm_vidc_inst *inst, struct msm_vidc_buffer *mbuf)
{
	u32 port = 0;
	struct vb2_buffer *vb = NULL;
	struct vb2_queue *q = NULL;
	bool found = false;

	if (mbuf->vvb.vb2_buf.type == V4L2_BUF_TYPE_VIDEO_CAPTURE_MPLANE) {
		port = CAPTURE_PORT;
	} else if (mbuf->vvb.vb2_buf.type ==
			V4L2_BUF_TYPE_VIDEO_OUTPUT_MPLANE) {
		port = OUTPUT_PORT;
	} else {
		dprintk(VIDC_ERR, "%s: invalid type %d\n",
			__func__, mbuf->vvb.vb2_buf.type);
		return NULL;
	}

	mutex_lock(&inst->bufq[port].lock);
	found = false;
	q = &inst->bufq[port].vb2_bufq;
	if (!q->streaming) {
		dprintk(VIDC_ERR, "port %d is not streaming", port);
		goto unlock;
	}
	list_for_each_entry(vb, &q->queued_list, queued_entry) {
		if (vb->state != VB2_BUF_STATE_ACTIVE)
			continue;
		if (msm_comm_compare_vb2_planes(inst, mbuf, vb)) {
			found = true;
			break;
		}
	}
unlock:
	mutex_unlock(&inst->bufq[port].lock);
	if (!found) {
		print_vidc_buffer(VIDC_ERR, "vb2 not found for", inst, mbuf);
		return NULL;
	}

	return vb;
}

int msm_comm_vb2_buffer_done(struct msm_vidc_inst *inst,
		struct msm_vidc_buffer *mbuf)
{
	struct vb2_buffer *vb2;
	struct vb2_v4l2_buffer *vbuf;
	u32 i, port;

	if (!inst || !mbuf) {
		dprintk(VIDC_ERR, "%s: invalid params %pK %pK\n",
			__func__, inst, mbuf);
		return -EINVAL;
	}

	if (mbuf->vvb.vb2_buf.type ==
			V4L2_BUF_TYPE_VIDEO_CAPTURE_MPLANE)
		port = CAPTURE_PORT;
	else if (mbuf->vvb.vb2_buf.type ==
			V4L2_BUF_TYPE_VIDEO_OUTPUT_MPLANE)
		port = OUTPUT_PORT;
	else
		return -EINVAL;

	vb2 = msm_comm_get_vb_using_vidc_buffer(inst, mbuf);
	if (!vb2)
		return -EINVAL;

	/*
	 * access vb2 buffer under q->lock and if streaming only to
	 * ensure the buffer was not free'd by vb2 framework while
	 * we are accessing it here.
	 */
	mutex_lock(&inst->bufq[port].lock);
	if (inst->bufq[port].vb2_bufq.streaming) {
		vbuf = to_vb2_v4l2_buffer(vb2);
		vbuf->flags = mbuf->vvb.flags;
		vb2->timestamp = mbuf->vvb.vb2_buf.timestamp;
		for (i = 0; i < mbuf->vvb.vb2_buf.num_planes; i++) {
			vb2->planes[i].bytesused =
				mbuf->vvb.vb2_buf.planes[i].bytesused;
			vb2->planes[i].data_offset =
				mbuf->vvb.vb2_buf.planes[i].data_offset;
		}
		vb2_buffer_done(vb2, VB2_BUF_STATE_DONE);
	} else {
		dprintk(VIDC_ERR, "%s: port %d is not streaming\n",
			__func__, port);
	}
	mutex_unlock(&inst->bufq[port].lock);

	return 0;
}

bool heic_encode_session_supported(struct msm_vidc_inst *inst)
{
	u32 slice_mode;
	u32 idr_period;
	u32 n_bframes;
	u32 n_pframes;

	slice_mode =  msm_comm_g_ctrl_for_id(inst,
		V4L2_CID_MPEG_VIDEO_MULTI_SLICE_MODE);
	idr_period =  msm_comm_g_ctrl_for_id(inst,
		V4L2_CID_MPEG_VIDC_VIDEO_IDR_PERIOD);
	n_bframes =  msm_comm_g_ctrl_for_id(inst,
		V4L2_CID_MPEG_VIDC_VIDEO_NUM_B_FRAMES);
	n_pframes =  msm_comm_g_ctrl_for_id(inst,
		V4L2_CID_MPEG_VIDC_VIDEO_NUM_P_FRAMES);

	/*
	 * HEIC Encode is supported for Constant Quality RC mode only.
	 * All configurations below except grid_enable are required for any
	 * HEIC session including FWK tiled HEIC encode.
	 * grid_enable flag along with dimension check enables HW tiling.
	 */
	if (inst->session_type == MSM_VIDC_ENCODER &&
		get_hal_codec(inst->fmts[CAPTURE_PORT].fourcc) ==
			HAL_VIDEO_CODEC_HEVC &&
		inst->frame_quality >= MIN_FRAME_QUALITY &&
		inst->frame_quality <= MAX_FRAME_QUALITY &&
		slice_mode == V4L2_MPEG_VIDEO_MULTI_SLICE_MODE_SINGLE &&
		idr_period == 1 &&
		n_bframes == 0 &&
		n_pframes == 0) {
		if (inst->grid_enable > 0) {
			if (inst->prop.width[CAPTURE_PORT] <
					HEIC_GRID_DIMENSION ||
				inst->prop.height[CAPTURE_PORT] <
					HEIC_GRID_DIMENSION)
				return false;
			}
		return true;
	} else {
		return false;
	}
}

static bool is_eos_buffer(struct msm_vidc_inst *inst, u32 device_addr)
{
	struct eos_buf *temp, *next;
	bool found = false;

	mutex_lock(&inst->eosbufs.lock);
	list_for_each_entry_safe(temp, next, &inst->eosbufs.list, list) {
		if (temp->smem.device_addr == device_addr) {
			found = true;
			list_del(&temp->list);
			msm_comm_smem_free(inst, &temp->smem);
			kfree(temp);
			break;
		}
	}
	mutex_unlock(&inst->eosbufs.lock);

	return found;
}

static void handle_ebd(enum hal_command_response cmd, void *data)
{
	struct msm_vidc_cb_data_done *response = data;
	struct msm_vidc_buffer *mbuf;
	struct vb2_buffer *vb;
	struct msm_vidc_inst *inst;
	struct vidc_hal_ebd *empty_buf_done;
	u32 planes[VIDEO_MAX_PLANES] = {0};
	u32 extra_idx = 0;

	if (!response) {
		dprintk(VIDC_ERR, "Invalid response from vidc_hal\n");
		return;
	}

	inst = get_inst(get_vidc_core(response->device_id),
			response->session_id);
	if (!inst) {
		dprintk(VIDC_WARN, "Got a response for an inactive session\n");
		return;
	}

	empty_buf_done = (struct vidc_hal_ebd *)&response->input_done;
	/* If this is internal EOS buffer, handle it in driver */
	if (is_eos_buffer(inst, empty_buf_done->packet_buffer)) {
		dprintk(VIDC_DBG, "Received EOS buffer 0x%x\n",
			empty_buf_done->packet_buffer);
		goto exit;
	}

	planes[0] = empty_buf_done->packet_buffer;
	planes[1] = empty_buf_done->extra_data_buffer;

	mbuf = msm_comm_get_buffer_using_device_planes(inst,
			V4L2_BUF_TYPE_VIDEO_OUTPUT_MPLANE, planes);
	if (!mbuf || !kref_get_mbuf(inst, mbuf)) {
		dprintk(VIDC_ERR,
			"%s: data_addr %x, extradata_addr %x not found\n",
			__func__, planes[0], planes[1]);
		goto exit;
	}
<<<<<<< HEAD
=======
	mbuf->flags &= ~MSM_VIDC_FLAG_QUEUED;
>>>>>>> 4719c01d
	vb = &mbuf->vvb.vb2_buf;

	vb->planes[0].bytesused = response->input_done.filled_len;
	if (vb->planes[0].bytesused > vb->planes[0].length)
		dprintk(VIDC_INFO, "bytesused overflow length\n");

	vb->planes[0].data_offset = response->input_done.offset;
	if (vb->planes[0].data_offset > vb->planes[0].length)
		dprintk(VIDC_INFO, "data_offset overflow length\n");

	if (empty_buf_done->status == VIDC_ERR_NOT_SUPPORTED) {
		dprintk(VIDC_INFO, "Failed : Unsupported input stream\n");
		mbuf->vvb.flags |= V4L2_QCOM_BUF_INPUT_UNSUPPORTED;
	}
	if (empty_buf_done->status == VIDC_ERR_BITSTREAM_ERR) {
		dprintk(VIDC_INFO, "Failed : Corrupted input stream\n");
		mbuf->vvb.flags |= V4L2_BUF_FLAG_DATA_CORRUPT;
	}
	if (empty_buf_done->flags & HAL_BUFFERFLAG_SYNCFRAME)
		mbuf->vvb.flags |= V4L2_BUF_FLAG_KEYFRAME;

	extra_idx = EXTRADATA_IDX(inst->bufq[OUTPUT_PORT].num_planes);
	if (extra_idx && extra_idx < VIDEO_MAX_PLANES)
		vb->planes[extra_idx].bytesused = vb->planes[extra_idx].length;

	update_recon_stats(inst, &empty_buf_done->recon_stats);
	msm_vidc_clear_freq_entry(inst, mbuf->smem[0].device_addr);
	/*
	 * dma cache operations need to be performed before dma_unmap
	 * which is done inside msm_comm_put_vidc_buffer()
	 */
	msm_comm_dqbuf_cache_operations(inst, mbuf);
	/*
	 * put_buffer should be done before vb2_buffer_done else
	 * client might queue the same buffer before it is unmapped
	 * in put_buffer.
	 */
	msm_comm_put_vidc_buffer(inst, mbuf);
	msm_comm_vb2_buffer_done(inst, mbuf);
	msm_vidc_debugfs_update(inst, MSM_VIDC_DEBUGFS_EVENT_EBD);
	kref_put_mbuf(mbuf);
exit:
	put_inst(inst);
}

static int handle_multi_stream_buffers(struct msm_vidc_inst *inst,
		u32 dev_addr)
{
	struct internal_buf *binfo;
	struct msm_smem *smem;
	bool found = false;

	mutex_lock(&inst->outputbufs.lock);
	list_for_each_entry(binfo, &inst->outputbufs.list, list) {
		smem = &binfo->smem;
		if (smem && dev_addr == smem->device_addr) {
			if (binfo->buffer_ownership == DRIVER) {
				dprintk(VIDC_ERR,
					"FW returned same buffer: %x\n",
					dev_addr);
				break;
			}
			binfo->buffer_ownership = DRIVER;
			found = true;
			break;
		}
	}
	mutex_unlock(&inst->outputbufs.lock);

	if (!found) {
		dprintk(VIDC_ERR,
			"Failed to find output buffer in queued list: %x\n",
			dev_addr);
	}

	return 0;
}

enum hal_buffer msm_comm_get_hal_output_buffer(struct msm_vidc_inst *inst)
{
	if (msm_comm_get_stream_output_mode(inst) ==
		HAL_VIDEO_DECODER_SECONDARY)
		return HAL_BUFFER_OUTPUT2;
	else
		return HAL_BUFFER_OUTPUT;
}

static void handle_fbd(enum hal_command_response cmd, void *data)
{
	struct msm_vidc_cb_data_done *response = data;
	struct msm_vidc_buffer *mbuf;
	struct msm_vidc_inst *inst;
	struct vb2_buffer *vb;
	struct vidc_hal_fbd *fill_buf_done;
	enum hal_buffer buffer_type;
	u64 time_usec = 0;
	u32 planes[VIDEO_MAX_PLANES] = {0};
	u32 extra_idx;

	if (!response) {
		dprintk(VIDC_ERR, "Invalid response from vidc_hal\n");
		return;
	}

	inst = get_inst(get_vidc_core(response->device_id),
			response->session_id);
	if (!inst) {
		dprintk(VIDC_WARN, "Got a response for an inactive session\n");
		return;
	}

	fill_buf_done = (struct vidc_hal_fbd *)&response->output_done;
	planes[0] = fill_buf_done->packet_buffer1;
	planes[1] = fill_buf_done->extra_data_buffer;

	buffer_type = msm_comm_get_hal_output_buffer(inst);
	if (fill_buf_done->buffer_type == buffer_type) {
		mbuf = msm_comm_get_buffer_using_device_planes(inst,
				V4L2_BUF_TYPE_VIDEO_CAPTURE_MPLANE, planes);
		if (!mbuf || !kref_get_mbuf(inst, mbuf)) {
			dprintk(VIDC_ERR,
				"%s: data_addr %x, extradata_addr %x not found\n",
				__func__, planes[0], planes[1]);
			goto exit;
		}
	} else {
		if (handle_multi_stream_buffers(inst,
				fill_buf_done->packet_buffer1))
			dprintk(VIDC_ERR,
				"Failed : Output buffer not found %pa\n",
				&fill_buf_done->packet_buffer1);
		goto exit;
	}
<<<<<<< HEAD
=======
	mbuf->flags &= ~MSM_VIDC_FLAG_QUEUED;
>>>>>>> 4719c01d
	vb = &mbuf->vvb.vb2_buf;

	if (fill_buf_done->flags1 & HAL_BUFFERFLAG_DROP_FRAME)
		fill_buf_done->filled_len1 = 0;
	vb->planes[0].bytesused = fill_buf_done->filled_len1;
	if (vb->planes[0].bytesused > vb->planes[0].length)
		dprintk(VIDC_INFO,
			"fbd:Overflow bytesused = %d; length = %d\n",
			vb->planes[0].bytesused,
			vb->planes[0].length);
	vb->planes[0].data_offset = fill_buf_done->offset1;
	if (vb->planes[0].data_offset > vb->planes[0].length)
		dprintk(VIDC_INFO,
			"fbd:Overflow data_offset = %d; length = %d\n",
			vb->planes[0].data_offset,
			vb->planes[0].length);

	time_usec = fill_buf_done->timestamp_hi;
	time_usec = (time_usec << 32) | fill_buf_done->timestamp_lo;

	vb->timestamp = (time_usec * NSEC_PER_USEC);

	if (inst->session_type == MSM_VIDC_DECODER) {
		msm_comm_store_mark_data(&inst->fbd_data, vb->index,
			fill_buf_done->mark_data, fill_buf_done->mark_target);
	}

	extra_idx = EXTRADATA_IDX(inst->bufq[CAPTURE_PORT].num_planes);
	if (extra_idx && extra_idx < VIDEO_MAX_PLANES)
		vb->planes[extra_idx].bytesused = vb->planes[extra_idx].length;

	mbuf->vvb.flags = 0;
	if (fill_buf_done->flags1 & HAL_BUFFERFLAG_READONLY)
		mbuf->vvb.flags |= V4L2_QCOM_BUF_FLAG_READONLY;
	if (fill_buf_done->flags1 & HAL_BUFFERFLAG_EOS)
		mbuf->vvb.flags |= V4L2_QCOM_BUF_FLAG_EOS;
	if (fill_buf_done->flags1 & HAL_BUFFERFLAG_CODECCONFIG)
		mbuf->vvb.flags |= V4L2_QCOM_BUF_FLAG_CODECCONFIG;
	if (fill_buf_done->flags1 & HAL_BUFFERFLAG_SYNCFRAME)
		mbuf->vvb.flags |= V4L2_BUF_FLAG_KEYFRAME;
	if (fill_buf_done->flags1 & HAL_BUFFERFLAG_DATACORRUPT)
		mbuf->vvb.flags |= V4L2_BUF_FLAG_DATA_CORRUPT;
	switch (fill_buf_done->picture_type) {
	case HAL_PICTURE_P:
		mbuf->vvb.flags |= V4L2_BUF_FLAG_PFRAME;
		break;
	case HAL_PICTURE_B:
		mbuf->vvb.flags |= V4L2_BUF_FLAG_BFRAME;
		break;
	case HAL_FRAME_NOTCODED:
	case HAL_UNUSED_PICT:
		/* Do we need to care about these? */
	case HAL_FRAME_YUV:
		break;
	default:
		break;
	}

	/*
	 * dma cache operations need to be performed before dma_unmap
	 * which is done inside msm_comm_put_vidc_buffer()
	 */
	msm_comm_dqbuf_cache_operations(inst, mbuf);
	/*
	 * put_buffer should be done before vb2_buffer_done else
	 * client might queue the same buffer before it is unmapped
	 * in put_buffer.
	 */
	msm_comm_put_vidc_buffer(inst, mbuf);
	msm_comm_vb2_buffer_done(inst, mbuf);
	msm_vidc_debugfs_update(inst, MSM_VIDC_DEBUGFS_EVENT_FBD);
	kref_put_mbuf(mbuf);

exit:
	put_inst(inst);
}

void handle_cmd_response(enum hal_command_response cmd, void *data)
{
	dprintk(VIDC_DBG, "Command response = %d\n", cmd);
	switch (cmd) {
	case HAL_SYS_INIT_DONE:
		handle_sys_init_done(cmd, data);
		break;
	case HAL_SYS_RELEASE_RESOURCE_DONE:
		handle_sys_release_res_done(cmd, data);
		break;
	case HAL_SESSION_INIT_DONE:
		handle_session_init_done(cmd, data);
		break;
	case HAL_SESSION_PROPERTY_INFO:
		handle_session_prop_info(cmd, data);
		break;
	case HAL_SESSION_LOAD_RESOURCE_DONE:
		handle_load_resource_done(cmd, data);
		break;
	case HAL_SESSION_START_DONE:
		handle_start_done(cmd, data);
		break;
	case HAL_SESSION_ETB_DONE:
		handle_ebd(cmd, data);
		break;
	case HAL_SESSION_FTB_DONE:
		handle_fbd(cmd, data);
		break;
	case HAL_SESSION_STOP_DONE:
		handle_stop_done(cmd, data);
		break;
	case HAL_SESSION_RELEASE_RESOURCE_DONE:
		handle_release_res_done(cmd, data);
		break;
	case HAL_SESSION_END_DONE:
	case HAL_SESSION_ABORT_DONE:
		handle_session_close(cmd, data);
		break;
	case HAL_SESSION_EVENT_CHANGE:
		handle_event_change(cmd, data);
		break;
	case HAL_SESSION_FLUSH_DONE:
		handle_session_flush(cmd, data);
		break;
	case HAL_SYS_WATCHDOG_TIMEOUT:
	case HAL_SYS_ERROR:
		handle_sys_error(cmd, data);
		break;
	case HAL_SESSION_ERROR:
		handle_session_error(cmd, data);
		break;
	case HAL_SESSION_RELEASE_BUFFER_DONE:
		handle_session_release_buf_done(cmd, data);
		break;
	case HAL_SESSION_REGISTER_BUFFER_DONE:
		handle_session_register_buffer_done(cmd, data);
		break;
	case HAL_SESSION_UNREGISTER_BUFFER_DONE:
		handle_session_unregister_buffer_done(cmd, data);
		break;
	default:
		dprintk(VIDC_DBG, "response unhandled: %d\n", cmd);
		break;
	}
}

static inline enum msm_vidc_thermal_level msm_comm_vidc_thermal_level(int level)
{
	switch (level) {
	case 0:
		return VIDC_THERMAL_NORMAL;
	case 1:
		return VIDC_THERMAL_LOW;
	case 2:
		return VIDC_THERMAL_HIGH;
	default:
		return VIDC_THERMAL_CRITICAL;
	}
}

static bool is_core_turbo(struct msm_vidc_core *core, unsigned long freq)
{
	int i = 0;
	struct allowed_clock_rates_table *allowed_clks_tbl = NULL;
	u32 max_freq = 0;

	allowed_clks_tbl = core->resources.allowed_clks_tbl;
	for (i = 0; i < core->resources.allowed_clks_tbl_size; i++) {
		if (max_freq < allowed_clks_tbl[i].clock_rate)
			max_freq = allowed_clks_tbl[i].clock_rate;
	}
	return freq >= max_freq;
}

static bool is_thermal_permissible(struct msm_vidc_core *core)
{
	enum msm_vidc_thermal_level tl;
	unsigned long freq = 0;
	bool is_turbo = false;

	if (!core->resources.thermal_mitigable)
		return true;

	if (msm_vidc_thermal_mitigation_disabled) {
		dprintk(VIDC_DBG,
			"Thermal mitigation not enabled. debugfs %d\n",
			msm_vidc_thermal_mitigation_disabled);
		return true;
	}

	tl = msm_comm_vidc_thermal_level(vidc_driver->thermal_level);
	freq = core->curr_freq;

	is_turbo = is_core_turbo(core, freq);
	dprintk(VIDC_DBG,
		"Core freq %ld Thermal level %d Turbo mode %d\n",
		freq, tl, is_turbo);

	if (is_turbo && tl >= VIDC_THERMAL_LOW) {
		dprintk(VIDC_ERR,
			"Video session not allowed. Turbo mode %d Thermal level %d\n",
			is_turbo, tl);
		return false;
	}
	return true;
}

bool is_batching_allowed(struct msm_vidc_inst *inst)
{
	bool allowed = false;

	if (!inst || !inst->core)
		return false;

	/*
	 * Enable decode batching based on below conditions
	 * - platform supports batching
	 * - decode session and H264/HEVC/VP9 format
	 * - session resolution <= 1080p
	 * - low latency not enabled
	 * - not a thumbnail session
	 * - UBWC color format
	 */
	if (inst->core->resources.decode_batching && is_decode_session(inst) &&
		(inst->fmts[OUTPUT_PORT].fourcc == V4L2_PIX_FMT_H264 ||
		inst->fmts[OUTPUT_PORT].fourcc == V4L2_PIX_FMT_HEVC ||
		inst->fmts[OUTPUT_PORT].fourcc == V4L2_PIX_FMT_VP9) &&
		(msm_vidc_get_mbs_per_frame(inst) <=
		NUM_MBS_PER_FRAME(MAX_DEC_BATCH_HEIGHT, MAX_DEC_BATCH_WIDTH)) &&
		!inst->clk_data.low_latency_mode &&
		!is_thumbnail_session(inst) &&
		(inst->fmts[CAPTURE_PORT].fourcc == V4L2_PIX_FMT_NV12_UBWC ||
		inst->fmts[CAPTURE_PORT].fourcc == V4L2_PIX_FMT_NV12_TP10_UBWC))
		allowed = true;

	return allowed;
}

static int msm_comm_session_abort(struct msm_vidc_inst *inst)
{
	int rc = 0, abort_completion = 0;
	struct hfi_device *hdev;

	if (!inst || !inst->core || !inst->core->device) {
		dprintk(VIDC_ERR, "%s invalid params\n", __func__);
		return -EINVAL;
	}
	hdev = inst->core->device;
	abort_completion = SESSION_MSG_INDEX(HAL_SESSION_ABORT_DONE);

	dprintk(VIDC_WARN, "%s: inst %pK session %x\n", __func__,
		inst, hash32_ptr(inst->session));
	rc = call_hfi_op(hdev, session_abort, (void *)inst->session);
	if (rc) {
		dprintk(VIDC_ERR,
			"%s session_abort failed rc: %d\n", __func__, rc);
		goto exit;
	}
	rc = wait_for_completion_timeout(
			&inst->completions[abort_completion],
			msecs_to_jiffies(
				inst->core->resources.msm_vidc_hw_rsp_timeout));
	if (!rc) {
		dprintk(VIDC_ERR, "%s: inst %pK session %x abort timed out\n",
				__func__, inst, hash32_ptr(inst->session));
		msm_comm_generate_sys_error(inst);
		rc = -EBUSY;
	} else {
		rc = 0;
	}
exit:
	return rc;
}

static void handle_thermal_event(struct msm_vidc_core *core)
{
	int rc = 0;
	struct msm_vidc_inst *inst;

	if (!core || !core->device) {
		dprintk(VIDC_ERR, "%s Invalid params\n", __func__);
		return;
	}
	mutex_lock(&core->lock);
	list_for_each_entry(inst, &core->instances, list) {
		if (!inst->session)
			continue;

		mutex_unlock(&core->lock);
		if (inst->state >= MSM_VIDC_OPEN_DONE &&
			inst->state < MSM_VIDC_CLOSE_DONE) {
			dprintk(VIDC_WARN, "%s: abort inst %pK\n",
				__func__, inst);
			rc = msm_comm_session_abort(inst);
			if (rc) {
				dprintk(VIDC_ERR,
					"%s session_abort failed rc: %d\n",
					__func__, rc);
				goto err_sess_abort;
			}
			change_inst_state(inst, MSM_VIDC_CORE_INVALID);
			dprintk(VIDC_WARN,
				"%s Send sys error for inst %pK\n",
				__func__, inst);
			msm_vidc_queue_v4l2_event(inst,
					V4L2_EVENT_MSM_VIDC_SYS_ERROR);
		} else {
			msm_comm_generate_session_error(inst);
		}
		mutex_lock(&core->lock);
	}
	mutex_unlock(&core->lock);
	return;

err_sess_abort:
	msm_comm_clean_notify_client(core);
}

void msm_comm_handle_thermal_event(void)
{
	struct msm_vidc_core *core;

	list_for_each_entry(core, &vidc_driver->cores, list) {
		if (!is_thermal_permissible(core)) {
			dprintk(VIDC_WARN,
				"Thermal level critical, stop all active sessions!\n");
			handle_thermal_event(core);
		}
	}
}

int msm_comm_check_core_init(struct msm_vidc_core *core)
{
	int rc = 0;

	mutex_lock(&core->lock);
	if (core->state >= VIDC_CORE_INIT_DONE) {
		dprintk(VIDC_INFO, "Video core: %d is already in state: %d\n",
				core->id, core->state);
		goto exit;
	}
	dprintk(VIDC_DBG, "Waiting for SYS_INIT_DONE\n");
	rc = wait_for_completion_timeout(
		&core->completions[SYS_MSG_INDEX(HAL_SYS_INIT_DONE)],
		msecs_to_jiffies(core->resources.msm_vidc_hw_rsp_timeout));
	if (!rc) {
		dprintk(VIDC_ERR, "%s: Wait interrupted or timed out: %d\n",
				__func__, SYS_MSG_INDEX(HAL_SYS_INIT_DONE));
		rc = -EIO;
		goto exit;
	} else {
		core->state = VIDC_CORE_INIT_DONE;
		rc = 0;
	}
	dprintk(VIDC_DBG, "SYS_INIT_DONE!!!\n");
exit:
	mutex_unlock(&core->lock);
	return rc;
}

static int msm_comm_init_core_done(struct msm_vidc_inst *inst)
{
	int rc = 0;

	rc = msm_comm_check_core_init(inst->core);
	if (rc) {
		dprintk(VIDC_ERR, "%s - failed to initialize core\n", __func__);
		msm_comm_generate_sys_error(inst);
		return rc;
	}
	change_inst_state(inst, MSM_VIDC_CORE_INIT_DONE);
	return rc;
}

static int msm_comm_init_core(struct msm_vidc_inst *inst)
{
	int rc = 0;
	struct hfi_device *hdev;
	struct msm_vidc_core *core;

	if (!inst || !inst->core || !inst->core->device)
		return -EINVAL;

	core = inst->core;
	hdev = core->device;
	mutex_lock(&core->lock);
	if (core->state >= VIDC_CORE_INIT) {
		dprintk(VIDC_INFO, "Video core: %d is already in state: %d\n",
				core->id, core->state);
		goto core_already_inited;
	}
	if (!core->capabilities) {
		core->capabilities = kcalloc(VIDC_MAX_SESSIONS,
				sizeof(struct msm_vidc_capability), GFP_KERNEL);
		if (!core->capabilities) {
			dprintk(VIDC_ERR,
				"%s: failed to allocate capabilities\n",
				__func__);
			rc = -ENOMEM;
			goto fail_cap_alloc;
		}
	} else {
		dprintk(VIDC_WARN,
			"%s: capabilities memory is expected to be freed\n",
			__func__);
	}
	dprintk(VIDC_DBG, "%s: core %pK\n", __func__, core);
	rc = call_hfi_op(hdev, core_init, hdev->hfi_device_data);
	if (rc) {
		dprintk(VIDC_ERR, "Failed to init core, id = %d\n",
				core->id);
		goto fail_core_init;
	}
	core->state = VIDC_CORE_INIT;
	core->smmu_fault_handled = false;
	core->trigger_ssr = false;

core_already_inited:
	change_inst_state(inst, MSM_VIDC_CORE_INIT);
	mutex_unlock(&core->lock);

	rc = msm_comm_scale_clocks_and_bus(inst);
	return rc;

fail_core_init:
	kfree(core->capabilities);
fail_cap_alloc:
	core->capabilities = NULL;
	core->state = VIDC_CORE_UNINIT;
	mutex_unlock(&core->lock);
	return rc;
}

static int msm_vidc_deinit_core(struct msm_vidc_inst *inst)
{
	struct msm_vidc_core *core;
	struct hfi_device *hdev;

	if (!inst || !inst->core || !inst->core->device) {
		dprintk(VIDC_ERR, "%s invalid parameters\n", __func__);
		return -EINVAL;
	}

	core = inst->core;
	hdev = core->device;

	mutex_lock(&core->lock);
	if (core->state == VIDC_CORE_UNINIT) {
		dprintk(VIDC_INFO, "Video core: %d is already in state: %d\n",
				core->id, core->state);
		goto core_already_uninited;
	}
	mutex_unlock(&core->lock);

	msm_comm_scale_clocks_and_bus(inst);

	mutex_lock(&core->lock);

	if (!core->resources.never_unload_fw) {
		cancel_delayed_work(&core->fw_unload_work);

		/*
		 * Delay unloading of firmware. This is useful
		 * in avoiding firmware download delays in cases where we
		 * will have a burst of back to back video playback sessions
		 * e.g. thumbnail generation.
		 */
		schedule_delayed_work(&core->fw_unload_work,
			msecs_to_jiffies(core->state == VIDC_CORE_INIT_DONE ?
			core->resources.msm_vidc_firmware_unload_delay : 0));

		dprintk(VIDC_DBG, "firmware unload delayed by %u ms\n",
			core->state == VIDC_CORE_INIT_DONE ?
			core->resources.msm_vidc_firmware_unload_delay : 0);
	}

core_already_uninited:
	change_inst_state(inst, MSM_VIDC_CORE_UNINIT);
	mutex_unlock(&core->lock);
	return 0;
}

int msm_comm_force_cleanup(struct msm_vidc_inst *inst)
{
	msm_comm_kill_session(inst);
	return msm_vidc_deinit_core(inst);
}

static int msm_comm_session_init_done(int flipped_state,
	struct msm_vidc_inst *inst)
{
	int rc;

	dprintk(VIDC_DBG, "inst %pK: waiting for session init done\n", inst);
	rc = wait_for_state(inst, flipped_state, MSM_VIDC_OPEN_DONE,
			HAL_SESSION_INIT_DONE);
	if (rc) {
		dprintk(VIDC_ERR, "Session init failed for inst %pK\n", inst);
		msm_comm_generate_sys_error(inst);
		return rc;
	}

	return rc;
}

static int msm_comm_init_buffer_count(struct msm_vidc_inst *inst)
{
	int extra_buff_count = 0;
	struct hal_buffer_requirements *bufreq;
	int rc = 0;
	int port;

	if (!is_decode_session(inst) && !is_encode_session(inst))
		return 0;

	if (is_decode_session(inst))
		port = OUTPUT_PORT;
	else
		port = CAPTURE_PORT;

	/* Update input buff counts */
	bufreq = get_buff_req_buffer(inst, HAL_BUFFER_INPUT);
	if (!bufreq)
		return -EINVAL;

	extra_buff_count = msm_vidc_get_extra_buff_count(inst,
				HAL_BUFFER_INPUT);
	bufreq->buffer_count_min = inst->fmts[port].input_min_count;
	/* batching needs minimum batch size count of input buffers */
	if (inst->core->resources.decode_batching &&
		is_decode_session(inst) &&
		bufreq->buffer_count_min < inst->batch.size)
		bufreq->buffer_count_min = inst->batch.size;
	bufreq->buffer_count_min_host = bufreq->buffer_count_actual =
				bufreq->buffer_count_min + extra_buff_count;

	dprintk(VIDC_DBG, "%s: %x : input min %d min_host %d actual %d\n",
		__func__, hash32_ptr(inst->session),
		bufreq->buffer_count_min, bufreq->buffer_count_min_host,
		bufreq->buffer_count_actual);

	rc = msm_comm_set_buffer_count(inst,
			bufreq->buffer_count_min,
			bufreq->buffer_count_actual, HAL_BUFFER_INPUT);
	if (rc) {
		dprintk(VIDC_ERR,
			"%s: Failed to set in buffer count to FW\n",
			__func__);
		return -EINVAL;
	}

	bufreq = get_buff_req_buffer(inst, HAL_BUFFER_EXTRADATA_INPUT);
	if (!bufreq)
		return -EINVAL;

	bufreq->buffer_count_min = inst->fmts[port].input_min_count;
	bufreq->buffer_count_min_host = bufreq->buffer_count_actual =
				bufreq->buffer_count_min + extra_buff_count;

	/* Update output buff count */
	bufreq = get_buff_req_buffer(inst, HAL_BUFFER_OUTPUT);
	if (!bufreq)
		return -EINVAL;

	extra_buff_count = msm_vidc_get_extra_buff_count(inst,
				HAL_BUFFER_OUTPUT);
	bufreq->buffer_count_min = inst->fmts[port].output_min_count;
	bufreq->buffer_count_min_host = bufreq->buffer_count_actual =
		bufreq->buffer_count_min + extra_buff_count;

	dprintk(VIDC_DBG, "%s: %x : output min %d min_host %d actual %d\n",
		__func__, hash32_ptr(inst->session),
		bufreq->buffer_count_min, bufreq->buffer_count_min_host,
		bufreq->buffer_count_actual);

	rc = msm_comm_set_buffer_count(inst,
		bufreq->buffer_count_min,
		bufreq->buffer_count_actual, HAL_BUFFER_OUTPUT);
	if (rc) {
		dprintk(VIDC_ERR,
			"%s: Failed to set out buffer count to FW\n");
		return -EINVAL;
	}

	bufreq = get_buff_req_buffer(inst, HAL_BUFFER_EXTRADATA_OUTPUT);
	if (!bufreq)
		return -EINVAL;

	bufreq->buffer_count_min = inst->fmts[port].output_min_count;
	bufreq->buffer_count_min_host = bufreq->buffer_count_actual =
		bufreq->buffer_count_min + extra_buff_count;

	return 0;
}

static int msm_comm_session_init(int flipped_state,
	struct msm_vidc_inst *inst)
{
	int rc = 0;
	int fourcc = 0;
	struct hfi_device *hdev;

	if (!inst || !inst->core || !inst->core->device) {
		dprintk(VIDC_ERR, "%s invalid parameters\n", __func__);
		return -EINVAL;
	}
	hdev = inst->core->device;

	if (IS_ALREADY_IN_STATE(flipped_state, MSM_VIDC_OPEN)) {
		dprintk(VIDC_INFO, "inst: %pK is already in state: %d\n",
						inst, inst->state);
		goto exit;
	}
	if (inst->session_type == MSM_VIDC_DECODER) {
		fourcc = inst->fmts[OUTPUT_PORT].fourcc;
	} else if (inst->session_type == MSM_VIDC_ENCODER) {
		fourcc = inst->fmts[CAPTURE_PORT].fourcc;
	} else if (inst->session_type == MSM_VIDC_CVP) {
		fourcc = V4L2_PIX_FMT_CVP;
	} else {
		dprintk(VIDC_ERR, "Invalid session\n");
		return -EINVAL;
	}

	rc = msm_comm_init_clocks_and_bus_data(inst);
	if (rc) {
		dprintk(VIDC_ERR, "Failed to initialize clocks and bus data\n");
		goto exit;
	}

	dprintk(VIDC_DBG, "%s: inst %pK\n", __func__, inst);
	rc = call_hfi_op(hdev, session_init, hdev->hfi_device_data,
			inst, get_hal_domain(inst->session_type),
			get_hal_codec(fourcc),
			&inst->session);

	if (rc || !inst->session) {
		dprintk(VIDC_ERR,
			"Failed to call session init for: %pK, %pK, %d, %d\n",
			inst->core->device, inst,
			inst->session_type, fourcc);
		rc = -EINVAL;
		goto exit;
	}

	rc = msm_comm_init_buffer_count(inst);
	if (rc) {
		dprintk(VIDC_ERR, "Failed to initialize buff counts\n");
		goto exit;
	}
	change_inst_state(inst, MSM_VIDC_OPEN);

exit:
	return rc;
}

static void msm_vidc_print_running_insts(struct msm_vidc_core *core)
{
	struct msm_vidc_inst *temp;
	int op_rate = 0;

	dprintk(VIDC_ERR, "Running instances:\n");
	dprintk(VIDC_ERR, "%4s|%4s|%4s|%4s|%4s|%4s\n",
			"type", "w", "h", "fps", "opr", "prop");

	mutex_lock(&core->lock);
	list_for_each_entry(temp, &core->instances, list) {
		if (temp->state >= MSM_VIDC_OPEN_DONE &&
				temp->state < MSM_VIDC_STOP_DONE) {
			char properties[4] = "";

			if (is_thumbnail_session(temp))
				strlcat(properties, "N", sizeof(properties));

			if (is_turbo_session(temp))
				strlcat(properties, "T", sizeof(properties));

			if (is_realtime_session(temp))
				strlcat(properties, "R", sizeof(properties));

			if (temp->clk_data.operating_rate)
				op_rate = temp->clk_data.operating_rate >> 16;
			else
				op_rate = temp->prop.fps;

			dprintk(VIDC_ERR, "%4d|%4d|%4d|%4d|%4d|%4s\n",
					temp->session_type,
					max(temp->prop.width[CAPTURE_PORT],
						temp->prop.width[OUTPUT_PORT]),
					max(temp->prop.height[CAPTURE_PORT],
						temp->prop.height[OUTPUT_PORT]),
					temp->prop.fps, op_rate, properties);
		}
	}
	mutex_unlock(&core->lock);
}

static int msm_vidc_load_resources(int flipped_state,
	struct msm_vidc_inst *inst)
{
	int rc = 0;
	struct hfi_device *hdev;
	int num_mbs_per_sec = 0, max_load_adj = 0;
	struct msm_vidc_core *core;
	enum load_calc_quirks quirks = LOAD_CALC_IGNORE_TURBO_LOAD |
		LOAD_CALC_IGNORE_THUMBNAIL_LOAD |
		LOAD_CALC_IGNORE_NON_REALTIME_LOAD;

	if (!inst || !inst->core || !inst->core->device) {
		dprintk(VIDC_ERR, "%s invalid parameters\n", __func__);
		return -EINVAL;
	}
	if (inst->state == MSM_VIDC_CORE_INVALID) {
		dprintk(VIDC_ERR,
			"%s: inst %pK is in invalid state\n", __func__, inst);
		return -EINVAL;
	}
	if (IS_ALREADY_IN_STATE(flipped_state, MSM_VIDC_LOAD_RESOURCES)) {
		dprintk(VIDC_INFO, "inst: %pK is already in state: %d\n",
						inst, inst->state);
		goto exit;
	}
	core = inst->core;

	num_mbs_per_sec =
		msm_comm_get_load(core, MSM_VIDC_DECODER, quirks) +
		msm_comm_get_load(core, MSM_VIDC_ENCODER, quirks);

	max_load_adj = core->resources.max_load +
		inst->capability.mbs_per_frame.max;

	if (num_mbs_per_sec > max_load_adj) {
		dprintk(VIDC_ERR, "HW is overloaded, needed: %d max: %d\n",
			num_mbs_per_sec, max_load_adj);
		msm_vidc_print_running_insts(core);
		msm_comm_kill_session(inst);
		return -EBUSY;
	}

	hdev = core->device;
	dprintk(VIDC_DBG, "%s: inst %pK\n", __func__, inst);
	rc = call_hfi_op(hdev, session_load_res, (void *) inst->session);
	if (rc) {
		dprintk(VIDC_ERR,
			"Failed to send load resources\n");
		goto exit;
	}
	change_inst_state(inst, MSM_VIDC_LOAD_RESOURCES);
exit:
	return rc;
}

static int msm_vidc_start(int flipped_state, struct msm_vidc_inst *inst)
{
	int rc = 0;
	struct hfi_device *hdev;

	if (!inst || !inst->core || !inst->core->device) {
		dprintk(VIDC_ERR, "%s invalid parameters\n", __func__);
		return -EINVAL;
	}
	if (inst->state == MSM_VIDC_CORE_INVALID) {
		dprintk(VIDC_ERR,
			"%s: inst %pK is in invalid\n", __func__, inst);
		return -EINVAL;
	}
	if (IS_ALREADY_IN_STATE(flipped_state, MSM_VIDC_START)) {
		dprintk(VIDC_INFO,
			"inst: %pK is already in state: %d\n",
			inst, inst->state);
		goto exit;
	}
	hdev = inst->core->device;
	dprintk(VIDC_DBG, "%s: inst %pK\n", __func__, inst);
	rc = call_hfi_op(hdev, session_start, (void *) inst->session);
	if (rc) {
		dprintk(VIDC_ERR,
			"Failed to send start\n");
		goto exit;
	}
	change_inst_state(inst, MSM_VIDC_START);
exit:
	return rc;
}

static int msm_vidc_stop(int flipped_state, struct msm_vidc_inst *inst)
{
	int rc = 0;
	struct hfi_device *hdev;

	if (!inst || !inst->core || !inst->core->device) {
		dprintk(VIDC_ERR, "%s invalid parameters\n", __func__);
		return -EINVAL;
	}
	if (inst->state == MSM_VIDC_CORE_INVALID) {
		dprintk(VIDC_ERR,
			"%s: inst %pK is in invalid state\n", __func__, inst);
		return -EINVAL;
	}
	if (IS_ALREADY_IN_STATE(flipped_state, MSM_VIDC_STOP)) {
		dprintk(VIDC_INFO,
			"inst: %pK is already in state: %d\n",
			inst, inst->state);
		goto exit;
	}
	hdev = inst->core->device;
	dprintk(VIDC_DBG, "%s: inst %pK\n", __func__, inst);
	rc = call_hfi_op(hdev, session_stop, (void *) inst->session);
	if (rc) {
		dprintk(VIDC_ERR, "%s: inst %pK session_stop failed\n",
				__func__, inst);
		goto exit;
	}
	change_inst_state(inst, MSM_VIDC_STOP);
exit:
	return rc;
}

static int msm_vidc_release_res(int flipped_state, struct msm_vidc_inst *inst)
{
	int rc = 0;
	struct hfi_device *hdev;

	if (!inst || !inst->core || !inst->core->device) {
		dprintk(VIDC_ERR, "%s invalid parameters\n", __func__);
		return -EINVAL;
	}
	if (inst->state == MSM_VIDC_CORE_INVALID) {
		dprintk(VIDC_ERR,
			"%s: inst %pK is in invalid state\n", __func__, inst);
		return -EINVAL;
	}
	if (IS_ALREADY_IN_STATE(flipped_state, MSM_VIDC_RELEASE_RESOURCES)) {
		dprintk(VIDC_INFO,
			"inst: %pK is already in state: %d\n",
			inst, inst->state);
		goto exit;
	}
	hdev = inst->core->device;
	dprintk(VIDC_DBG, "%s: inst %pK\n", __func__, inst);
	rc = call_hfi_op(hdev, session_release_res, (void *) inst->session);
	if (rc) {
		dprintk(VIDC_ERR,
			"Failed to send release resources\n");
		goto exit;
	}
	change_inst_state(inst, MSM_VIDC_RELEASE_RESOURCES);
exit:
	return rc;
}

static int msm_comm_session_close(int flipped_state,
			struct msm_vidc_inst *inst)
{
	int rc = 0;
	struct hfi_device *hdev;

	if (!inst || !inst->core || !inst->core->device) {
		dprintk(VIDC_ERR, "%s invalid params\n", __func__);
		return -EINVAL;
	}
	if (IS_ALREADY_IN_STATE(flipped_state, MSM_VIDC_CLOSE)) {
		dprintk(VIDC_INFO,
			"inst: %pK is already in state: %d\n",
						inst, inst->state);
		goto exit;
	}
	hdev = inst->core->device;
	dprintk(VIDC_DBG, "%s: inst %pK\n", __func__, inst);
	rc = call_hfi_op(hdev, session_end, (void *) inst->session);
	if (rc) {
		dprintk(VIDC_ERR,
			"Failed to send close\n");
		goto exit;
	}
	change_inst_state(inst, MSM_VIDC_CLOSE);
exit:
	return rc;
}

int msm_comm_suspend(int core_id)
{
	struct hfi_device *hdev;
	struct msm_vidc_core *core;
	int rc = 0;

	core = get_vidc_core(core_id);
	if (!core) {
		dprintk(VIDC_ERR,
			"%s: Failed to find core for core_id = %d\n",
			__func__, core_id);
		return -EINVAL;
	}

	hdev = (struct hfi_device *)core->device;
	if (!hdev) {
		dprintk(VIDC_ERR, "%s Invalid device handle\n", __func__);
		return -EINVAL;
	}

	rc = call_hfi_op(hdev, suspend, hdev->hfi_device_data);
	if (rc)
		dprintk(VIDC_WARN, "Failed to suspend\n");

	return rc;
}

static int get_flipped_state(int present_state,
	int desired_state)
{
	int flipped_state = present_state;

	if (flipped_state < MSM_VIDC_STOP
			&& desired_state > MSM_VIDC_STOP) {
		flipped_state = MSM_VIDC_STOP + (MSM_VIDC_STOP - flipped_state);
		flipped_state &= 0xFFFE;
		flipped_state = flipped_state - 1;
	} else if (flipped_state > MSM_VIDC_STOP
			&& desired_state < MSM_VIDC_STOP) {
		flipped_state = MSM_VIDC_STOP -
			(flipped_state - MSM_VIDC_STOP + 1);
		flipped_state &= 0xFFFE;
		flipped_state = flipped_state - 1;
	}
	return flipped_state;
}

int msm_comm_reset_bufreqs(struct msm_vidc_inst *inst, enum hal_buffer buf_type)
{
	struct hal_buffer_requirements *bufreqs;

	if (!inst) {
		dprintk(VIDC_ERR, "%s: invalid params\n", __func__);
		return -EINVAL;
	}

	bufreqs = get_buff_req_buffer(inst, buf_type);
	if (!bufreqs) {
		dprintk(VIDC_ERR, "%s: invalid buf type %d\n",
			__func__, buf_type);
		return -EINVAL;
	}
	bufreqs->buffer_size = bufreqs->buffer_region_size =
	bufreqs->buffer_count_min = bufreqs->buffer_count_min_host =
	bufreqs->buffer_count_actual = bufreqs->contiguous =
	bufreqs->buffer_alignment = 0;

	return 0;
}

int msm_comm_copy_bufreqs(struct msm_vidc_inst *inst, enum hal_buffer src_type,
		enum hal_buffer dst_type)
{
	struct hal_buffer_requirements *src_bufreqs;
	struct hal_buffer_requirements *dst_bufreqs;

	if (!inst) {
		dprintk(VIDC_ERR, "%s: invalid params\n", __func__);
		return -EINVAL;
	}

	src_bufreqs = get_buff_req_buffer(inst, src_type);
	dst_bufreqs = get_buff_req_buffer(inst, dst_type);
	if (!src_bufreqs || !dst_bufreqs) {
		dprintk(VIDC_ERR, "%s: invalid buf type: src %d dst %d\n",
			__func__, src_type, dst_type);
		return -EINVAL;
	}
	dst_bufreqs->buffer_size = src_bufreqs->buffer_size;
	dst_bufreqs->buffer_region_size = src_bufreqs->buffer_region_size;
	dst_bufreqs->buffer_count_min = src_bufreqs->buffer_count_min;
	dst_bufreqs->buffer_count_min_host = src_bufreqs->buffer_count_min_host;
	dst_bufreqs->buffer_count_actual = src_bufreqs->buffer_count_actual;
	dst_bufreqs->contiguous = src_bufreqs->contiguous;
	dst_bufreqs->buffer_alignment = src_bufreqs->buffer_alignment;

	return 0;
}

struct hal_buffer_requirements *get_buff_req_buffer(
		struct msm_vidc_inst *inst, enum hal_buffer buffer_type)
{
	int i;

	for (i = 0; i < HAL_BUFFER_MAX; i++) {
		if (inst->buff_req.buffer[i].buffer_type == buffer_type)
			return &inst->buff_req.buffer[i];
	}
	dprintk(VIDC_ERR, "Failed to get buff req for : %x", buffer_type);
	return NULL;
}

static int set_output_buffers(struct msm_vidc_inst *inst,
	enum hal_buffer buffer_type)
{
	int rc = 0;
	struct internal_buf *binfo = NULL;
	u32 smem_flags = SMEM_UNCACHED, buffer_size;
	struct hal_buffer_requirements *output_buf, *extradata_buf;
	int i;
	struct hfi_device *hdev;
	struct hal_buffer_size_minimum b;

	hdev = inst->core->device;

	output_buf = get_buff_req_buffer(inst, buffer_type);
	if (!output_buf) {
		dprintk(VIDC_DBG,
			"This output buffer not required, buffer_type: %x\n",
			buffer_type);
		return 0;
	}

	/* For DPB buffers, Always use FW count */
	output_buf->buffer_count_actual = output_buf->buffer_count_min_host =
		output_buf->buffer_count_min;

	dprintk(VIDC_DBG,
		"output: num = %d, size = %d\n",
		output_buf->buffer_count_actual,
		output_buf->buffer_size);

	buffer_size = output_buf->buffer_size;
	b.buffer_type = buffer_type;
	b.buffer_size = buffer_size;
	rc = call_hfi_op(hdev, session_set_property,
		inst->session, HAL_PARAM_BUFFER_SIZE_MINIMUM,
		&b);

	extradata_buf = get_buff_req_buffer(inst, HAL_BUFFER_EXTRADATA_OUTPUT);
	if (extradata_buf) {
		dprintk(VIDC_DBG,
			"extradata: num = %d, size = %d\n",
			extradata_buf->buffer_count_actual,
			extradata_buf->buffer_size);
		buffer_size += extradata_buf->buffer_size;
	} else {
		dprintk(VIDC_DBG,
			"This extradata buffer not required, buffer_type: %x\n",
			buffer_type);
	}

	if (inst->flags & VIDC_SECURE)
		smem_flags |= SMEM_SECURE;

	if (output_buf->buffer_size) {
		for (i = 0; i < output_buf->buffer_count_actual;
				i++) {
			binfo = kzalloc(sizeof(*binfo), GFP_KERNEL);
			if (!binfo) {
				dprintk(VIDC_ERR, "Out of memory\n");
				rc = -ENOMEM;
				goto fail_kzalloc;
			}
			rc = msm_comm_smem_alloc(inst,
					buffer_size, 1, smem_flags,
					buffer_type, 0, &binfo->smem);
			if (rc) {
				dprintk(VIDC_ERR,
					"Failed to allocate output memory\n");
				goto err_no_mem;
			}
			binfo->buffer_type = buffer_type;
			binfo->buffer_ownership = DRIVER;
			dprintk(VIDC_DBG, "Output buffer address: %#x\n",
					binfo->smem.device_addr);

			if (inst->buffer_mode_set[CAPTURE_PORT] ==
				HAL_BUFFER_MODE_STATIC) {
				struct vidc_buffer_addr_info buffer_info = {0};

				buffer_info.buffer_size =
					output_buf->buffer_size;
				buffer_info.buffer_type = buffer_type;
				buffer_info.num_buffers = 1;
				buffer_info.align_device_addr =
					binfo->smem.device_addr;
				buffer_info.extradata_addr =
					binfo->smem.device_addr +
					output_buf->buffer_size;
				if (extradata_buf)
					buffer_info.extradata_size =
						extradata_buf->buffer_size;
				rc = call_hfi_op(hdev, session_set_buffers,
					(void *) inst->session, &buffer_info);
				if (rc) {
					dprintk(VIDC_ERR,
						"%s : session_set_buffers failed\n",
						__func__);
					goto fail_set_buffers;
				}
			}
			mutex_lock(&inst->outputbufs.lock);
			list_add_tail(&binfo->list, &inst->outputbufs.list);
			mutex_unlock(&inst->outputbufs.lock);
		}
	}
	return rc;
fail_set_buffers:
	msm_comm_smem_free(inst, &binfo->smem);
err_no_mem:
	kfree(binfo);
fail_kzalloc:
	return rc;
}

static inline char *get_buffer_name(enum hal_buffer buffer_type)
{
	switch (buffer_type) {
	case HAL_BUFFER_INPUT: return "input";
	case HAL_BUFFER_OUTPUT: return "output";
	case HAL_BUFFER_OUTPUT2: return "output_2";
	case HAL_BUFFER_EXTRADATA_INPUT: return "input_extra";
	case HAL_BUFFER_EXTRADATA_OUTPUT: return "output_extra";
	case HAL_BUFFER_EXTRADATA_OUTPUT2: return "output2_extra";
	case HAL_BUFFER_INTERNAL_SCRATCH: return "scratch";
	case HAL_BUFFER_INTERNAL_SCRATCH_1: return "scratch_1";
	case HAL_BUFFER_INTERNAL_SCRATCH_2: return "scratch_2";
	case HAL_BUFFER_INTERNAL_PERSIST: return "persist";
	case HAL_BUFFER_INTERNAL_PERSIST_1: return "persist_1";
	case HAL_BUFFER_INTERNAL_CMD_QUEUE: return "queue";
	default: return "????";
	}
}

static int set_internal_buf_on_fw(struct msm_vidc_inst *inst,
				enum hal_buffer buffer_type,
				struct msm_smem *handle, bool reuse)
{
	struct vidc_buffer_addr_info buffer_info;
	struct hfi_device *hdev;
	int rc = 0;

	if (!inst || !inst->core || !inst->core->device || !handle) {
		dprintk(VIDC_ERR, "%s - invalid params\n", __func__);
		return -EINVAL;
	}

	hdev = inst->core->device;

	buffer_info.buffer_size = handle->size;
	buffer_info.buffer_type = buffer_type;
	buffer_info.num_buffers = 1;
	buffer_info.align_device_addr = handle->device_addr;
	dprintk(VIDC_DBG, "%s %s buffer : %x\n",
				reuse ? "Reusing" : "Allocated",
				get_buffer_name(buffer_type),
				buffer_info.align_device_addr);

	rc = call_hfi_op(hdev, session_set_buffers,
		(void *) inst->session, &buffer_info);
	if (rc) {
		dprintk(VIDC_ERR,
			"vidc_hal_session_set_buffers failed\n");
		return rc;
	}
	return 0;
}

static bool reuse_internal_buffers(struct msm_vidc_inst *inst,
		enum hal_buffer buffer_type, struct msm_vidc_list *buf_list)
{
	struct internal_buf *buf;
	int rc = 0;
	bool reused = false;

	if (!inst || !buf_list) {
		dprintk(VIDC_ERR, "%s: invalid params\n", __func__);
		return false;
	}

	mutex_lock(&buf_list->lock);
	list_for_each_entry(buf, &buf_list->list, list) {
		if (buf->buffer_type != buffer_type)
			continue;

		/*
		 * Persist buffer size won't change with resolution. If they
		 * are in queue means that they are already allocated and
		 * given to HW. HW can use them without reallocation. These
		 * buffers are not released as part of port reconfig. So
		 * driver no need to set them again.
		 */

		if (buffer_type != HAL_BUFFER_INTERNAL_PERSIST
			&& buffer_type != HAL_BUFFER_INTERNAL_PERSIST_1) {

			rc = set_internal_buf_on_fw(inst, buffer_type,
					&buf->smem, true);
			if (rc) {
				dprintk(VIDC_ERR,
					"%s: session_set_buffers failed\n",
					__func__);
				reused = false;
				break;
			}
		}
		reused = true;
		dprintk(VIDC_DBG,
			"Re-using internal buffer type : %d\n", buffer_type);
	}
	mutex_unlock(&buf_list->lock);
	return reused;
}

static int allocate_and_set_internal_bufs(struct msm_vidc_inst *inst,
			struct hal_buffer_requirements *internal_bufreq,
			struct msm_vidc_list *buf_list)
{
	struct internal_buf *binfo;
	u32 smem_flags = SMEM_UNCACHED;
	int rc = 0;
	int i = 0;

	if (!inst || !internal_bufreq || !buf_list)
		return -EINVAL;

	if (!internal_bufreq->buffer_size)
		return 0;

	if (inst->flags & VIDC_SECURE)
		smem_flags |= SMEM_SECURE;

	for (i = 0; i < internal_bufreq->buffer_count_actual; i++) {
		binfo = kzalloc(sizeof(*binfo), GFP_KERNEL);
		if (!binfo) {
			dprintk(VIDC_ERR, "Out of memory\n");
			rc = -ENOMEM;
			goto fail_kzalloc;
		}
		rc = msm_comm_smem_alloc(inst, internal_bufreq->buffer_size,
				1, smem_flags, internal_bufreq->buffer_type,
				0, &binfo->smem);
		if (rc) {
			dprintk(VIDC_ERR,
				"Failed to allocate scratch memory\n");
			goto err_no_mem;
		}

		binfo->buffer_type = internal_bufreq->buffer_type;

		rc = set_internal_buf_on_fw(inst, internal_bufreq->buffer_type,
				&binfo->smem, false);
		if (rc)
			goto fail_set_buffers;

		mutex_lock(&buf_list->lock);
		list_add_tail(&binfo->list, &buf_list->list);
		mutex_unlock(&buf_list->lock);
	}
	return rc;

fail_set_buffers:
	msm_comm_smem_free(inst, &binfo->smem);
err_no_mem:
	kfree(binfo);
fail_kzalloc:
	return rc;

}

static int set_internal_buffers(struct msm_vidc_inst *inst,
	enum hal_buffer buffer_type, struct msm_vidc_list *buf_list)
{
	struct hal_buffer_requirements *internal_buf;

	internal_buf = get_buff_req_buffer(inst, buffer_type);
	if (!internal_buf) {
		dprintk(VIDC_DBG,
			"This internal buffer not required, buffer_type: %x\n",
			buffer_type);
		return 0;
	}

	dprintk(VIDC_DBG, "Buffer type %s: num = %d, size = %d\n",
		get_buffer_name(buffer_type),
		internal_buf->buffer_count_actual, internal_buf->buffer_size);

	/*
	 * Try reusing existing internal buffers first.
	 * If it's not possible to reuse, allocate new buffers.
	 */
	if (reuse_internal_buffers(inst, buffer_type, buf_list))
		return 0;

	return allocate_and_set_internal_bufs(inst, internal_buf,
				buf_list);
}

int msm_comm_try_state(struct msm_vidc_inst *inst, int state)
{
	int rc = 0;
	int flipped_state;

	if (!inst) {
		dprintk(VIDC_ERR, "%s: invalid params %pK", __func__, inst);
		return -EINVAL;
	}
	dprintk(VIDC_DBG,
		"Trying to move inst: %pK (%#x) from: %#x to %#x\n",
		inst, hash32_ptr(inst->session), inst->state, state);

	mutex_lock(&inst->sync_lock);
	if (inst->state == MSM_VIDC_CORE_INVALID) {
		dprintk(VIDC_ERR, "%s: inst %pK is in invalid\n",
			__func__, inst);
		rc = -EINVAL;
		goto exit;
	}

	flipped_state = get_flipped_state(inst->state, state);
	dprintk(VIDC_DBG,
		"inst: %pK (%#x) flipped_state = %#x\n",
		inst, hash32_ptr(inst->session), flipped_state);
	switch (flipped_state) {
	case MSM_VIDC_CORE_UNINIT_DONE:
	case MSM_VIDC_CORE_INIT:
		rc = msm_comm_init_core(inst);
		if (rc || state <= get_flipped_state(inst->state, state))
			break;
	case MSM_VIDC_CORE_INIT_DONE:
		rc = msm_comm_init_core_done(inst);
		if (rc || state <= get_flipped_state(inst->state, state))
			break;
	case MSM_VIDC_OPEN:
		rc = msm_comm_session_init(flipped_state, inst);
		if (rc || state <= get_flipped_state(inst->state, state))
			break;
	case MSM_VIDC_OPEN_DONE:
		rc = msm_comm_session_init_done(flipped_state, inst);
		if (rc || state <= get_flipped_state(inst->state, state))
			break;
	case MSM_VIDC_LOAD_RESOURCES:
		rc = msm_vidc_load_resources(flipped_state, inst);
		if (rc || state <= get_flipped_state(inst->state, state))
			break;
	case MSM_VIDC_LOAD_RESOURCES_DONE:
	case MSM_VIDC_START:
		rc = msm_vidc_start(flipped_state, inst);
		if (rc || state <= get_flipped_state(inst->state, state))
			break;
	case MSM_VIDC_START_DONE:
		rc = wait_for_state(inst, flipped_state, MSM_VIDC_START_DONE,
				HAL_SESSION_START_DONE);
		if (rc || state <= get_flipped_state(inst->state, state))
			break;
	case MSM_VIDC_STOP:
		rc = msm_vidc_stop(flipped_state, inst);
		if (rc || state <= get_flipped_state(inst->state, state))
			break;
	case MSM_VIDC_STOP_DONE:
		rc = wait_for_state(inst, flipped_state, MSM_VIDC_STOP_DONE,
				HAL_SESSION_STOP_DONE);
		if (rc || state <= get_flipped_state(inst->state, state))
			break;
		dprintk(VIDC_DBG, "Moving to Stop Done state\n");
	case MSM_VIDC_RELEASE_RESOURCES:
		rc = msm_vidc_release_res(flipped_state, inst);
		if (rc || state <= get_flipped_state(inst->state, state))
			break;
	case MSM_VIDC_RELEASE_RESOURCES_DONE:
		rc = wait_for_state(inst, flipped_state,
			MSM_VIDC_RELEASE_RESOURCES_DONE,
			HAL_SESSION_RELEASE_RESOURCE_DONE);
		if (rc || state <= get_flipped_state(inst->state, state))
			break;
		dprintk(VIDC_DBG,
				"Moving to release resources done state\n");
	case MSM_VIDC_CLOSE:
		rc = msm_comm_session_close(flipped_state, inst);
		if (rc || state <= get_flipped_state(inst->state, state))
			break;
	case MSM_VIDC_CLOSE_DONE:
		rc = wait_for_state(inst, flipped_state, MSM_VIDC_CLOSE_DONE,
				HAL_SESSION_END_DONE);
		if (rc || state <= get_flipped_state(inst->state, state))
			break;
		msm_comm_session_clean(inst);
	case MSM_VIDC_CORE_UNINIT:
	case MSM_VIDC_CORE_INVALID:
		dprintk(VIDC_DBG, "Sending core uninit\n");
		rc = msm_vidc_deinit_core(inst);
		if (rc || state == get_flipped_state(inst->state, state))
			break;
	default:
		dprintk(VIDC_ERR, "State not recognized\n");
		rc = -EINVAL;
		break;
	}

exit:
	mutex_unlock(&inst->sync_lock);

	if (rc) {
		dprintk(VIDC_ERR,
				"Failed to move from state: %d to %d\n",
				inst->state, state);
		msm_comm_kill_session(inst);
	} else {
		trace_msm_vidc_common_state_change((void *)inst,
				inst->state, state);
	}
	return rc;
}

int msm_vidc_send_pending_eos_buffers(struct msm_vidc_inst *inst)
{
	struct vidc_frame_data data = {0};
	struct hfi_device *hdev;
	struct eos_buf *binfo = NULL, *temp = NULL;
	int rc = 0;

	if (!inst || !inst->core || !inst->core->device) {
		dprintk(VIDC_ERR, "%s: Invalid arguments\n", __func__);
		return -EINVAL;
	}

	mutex_lock(&inst->eosbufs.lock);
	list_for_each_entry_safe(binfo, temp, &inst->eosbufs.list, list) {
		data.alloc_len = binfo->smem.size;
		data.device_addr = binfo->smem.device_addr;
		data.clnt_data = data.device_addr;
		data.buffer_type = HAL_BUFFER_INPUT;
		data.filled_len = 0;
		data.offset = 0;
		data.flags = HAL_BUFFERFLAG_EOS;
		data.timestamp = 0;
		data.extradata_addr = data.device_addr;
		data.extradata_size = 0;
		dprintk(VIDC_DBG, "Queueing EOS buffer 0x%x\n",
				data.device_addr);
		hdev = inst->core->device;

		rc = call_hfi_op(hdev, session_etb, inst->session,
				&data);
	}
	mutex_unlock(&inst->eosbufs.lock);

	return rc;
}

int msm_vidc_comm_cmd(void *instance, union msm_v4l2_cmd *cmd)
{
	struct msm_vidc_inst *inst = instance;
	struct v4l2_decoder_cmd *dec = NULL;
	struct v4l2_encoder_cmd *enc = NULL;
	struct msm_vidc_core *core;
	int which_cmd = 0, flags = 0, rc = 0;

	if (!inst || !inst->core || !cmd) {
		dprintk(VIDC_ERR, "%s invalid params\n", __func__);
		return -EINVAL;
	}
	core = inst->core;
	if (inst->session_type == MSM_VIDC_ENCODER) {
		enc = (struct v4l2_encoder_cmd *)cmd;
		which_cmd = enc->cmd;
		flags = enc->flags;
	} else if (inst->session_type == MSM_VIDC_DECODER) {
		dec = (struct v4l2_decoder_cmd *)cmd;
		which_cmd = dec->cmd;
		flags = dec->flags;
	}


	switch (which_cmd) {
	case V4L2_QCOM_CMD_FLUSH:
		rc = msm_comm_flush(inst, flags);
		if (rc) {
			dprintk(VIDC_ERR,
				"Failed to flush buffers: %d\n", rc);
		}
		break;
	case V4L2_QCOM_CMD_SESSION_CONTINUE:
	{
		rc = msm_comm_session_continue(inst);
		break;
	}
	/* This case also for V4L2_ENC_CMD_STOP */
	case V4L2_DEC_CMD_STOP:
	{
		struct eos_buf *binfo = NULL;
		u32 smem_flags = SMEM_UNCACHED;

		if (inst->state != MSM_VIDC_START_DONE) {
			dprintk(VIDC_DBG,
				"Inst = %pK is not ready for EOS\n", inst);
			break;
		}

		binfo = kzalloc(sizeof(*binfo), GFP_KERNEL);
		if (!binfo) {
			dprintk(VIDC_ERR, "%s: Out of memory\n", __func__);
			rc = -ENOMEM;
			break;
		}

		if (inst->flags & VIDC_SECURE)
			smem_flags |= SMEM_SECURE;

		rc = msm_comm_smem_alloc(inst,
				SZ_4K, 1, smem_flags,
				HAL_BUFFER_INPUT, 0, &binfo->smem);
		if (rc) {
			kfree(binfo);
			dprintk(VIDC_ERR,
				"Failed to allocate output memory\n");
			rc = -ENOMEM;
			break;
		}

		mutex_lock(&inst->eosbufs.lock);
		list_add_tail(&binfo->list, &inst->eosbufs.list);
		mutex_unlock(&inst->eosbufs.lock);

		rc = msm_vidc_send_pending_eos_buffers(inst);
		if (rc) {
			dprintk(VIDC_ERR,
				"Failed pending_eos_buffers sending\n");
			list_del(&binfo->list);
			kfree(binfo);
			break;
		}
		break;
	}
	default:
		dprintk(VIDC_ERR, "Unknown Command %d\n", which_cmd);
		rc = -ENOTSUPP;
		break;
	}
	return rc;
}

static void populate_frame_data(struct vidc_frame_data *data,
		struct msm_vidc_buffer *mbuf, struct msm_vidc_inst *inst)
{
	u64 time_usec;
	int extra_idx;
	struct vb2_buffer *vb;
	struct vb2_v4l2_buffer *vbuf;

	if (!inst || !mbuf || !data) {
		dprintk(VIDC_ERR, "%s: invalid params %pK %pK %pK\n",
			__func__, inst, mbuf, data);
		return;
	}

	vb = &mbuf->vvb.vb2_buf;
	vbuf = to_vb2_v4l2_buffer(vb);

	time_usec = vb->timestamp;
	do_div(time_usec, NSEC_PER_USEC);

	data->alloc_len = vb->planes[0].length;
	data->device_addr = mbuf->smem[0].device_addr;
	data->timestamp = time_usec;
	data->flags = 0;
	data->clnt_data = data->device_addr;

	if (vb->type == V4L2_BUF_TYPE_VIDEO_OUTPUT_MPLANE) {
		data->buffer_type = HAL_BUFFER_INPUT;
		data->filled_len = vb->planes[0].bytesused;
		data->offset = vb->planes[0].data_offset;

		if (vbuf->flags & V4L2_QCOM_BUF_FLAG_EOS)
			data->flags |= HAL_BUFFERFLAG_EOS;

		if (vbuf->flags & V4L2_QCOM_BUF_FLAG_CODECCONFIG)
			data->flags |= HAL_BUFFERFLAG_CODECCONFIG;

		if (inst->session_type == MSM_VIDC_DECODER) {
			msm_comm_fetch_mark_data(&inst->etb_data, vb->index,
				&data->mark_data, &data->mark_target);
		}

	} else if (vb->type == V4L2_BUF_TYPE_VIDEO_CAPTURE_MPLANE) {
		data->buffer_type = msm_comm_get_hal_output_buffer(inst);
	}

	extra_idx = EXTRADATA_IDX(vb->num_planes);
	if (extra_idx && extra_idx < VIDEO_MAX_PLANES) {
		data->extradata_addr = mbuf->smem[extra_idx].device_addr;
		data->extradata_size = vb->planes[extra_idx].length;
		data->flags |= HAL_BUFFERFLAG_EXTRADATA;
	}
}

enum hal_buffer get_hal_buffer_type(unsigned int type,
		unsigned int plane_num)
{
	if (type == V4L2_BUF_TYPE_VIDEO_OUTPUT_MPLANE) {
		if (plane_num == 0)
			return HAL_BUFFER_INPUT;
		else
			return HAL_BUFFER_EXTRADATA_INPUT;
	} else if (type == V4L2_BUF_TYPE_VIDEO_CAPTURE_MPLANE) {
		if (plane_num == 0)
			return HAL_BUFFER_OUTPUT;
		else
			return HAL_BUFFER_EXTRADATA_OUTPUT;
	} else {
		return -EINVAL;
	}
}

int msm_comm_num_queued_bufs(struct msm_vidc_inst *inst, u32 type)
{
	int count = 0;
	struct msm_vidc_buffer *mbuf;

	if (!inst) {
		dprintk(VIDC_ERR, "%s: invalid params\n", __func__);
		return 0;
	}

	mutex_lock(&inst->registeredbufs.lock);
	list_for_each_entry(mbuf, &inst->registeredbufs.list, list) {
		if (mbuf->vvb.vb2_buf.type != type)
			continue;
		if (!(mbuf->flags & MSM_VIDC_FLAG_QUEUED))
			continue;
		count++;
	}
	mutex_unlock(&inst->registeredbufs.lock);

	return count;
}

static int num_pending_qbufs(struct msm_vidc_inst *inst, u32 type)
{
	int count = 0;
	struct msm_vidc_buffer *mbuf;

	if (!inst) {
		dprintk(VIDC_ERR, "%s: invalid params\n", __func__);
		return 0;
	}

	mutex_lock(&inst->registeredbufs.lock);
	list_for_each_entry(mbuf, &inst->registeredbufs.list, list) {
		if (mbuf->vvb.vb2_buf.type != type)
			continue;
		/* Count only deferred buffers */
		if (!(mbuf->flags & MSM_VIDC_FLAG_DEFERRED))
			continue;
		count++;
	}
	mutex_unlock(&inst->registeredbufs.lock);

	return count;
}

static int msm_comm_qbuf_to_hfi(struct msm_vidc_inst *inst,
		struct msm_vidc_buffer *mbuf)
{
	int rc = 0;
	struct hfi_device *hdev;
	enum msm_vidc_debugfs_event e;
	struct vidc_frame_data frame_data = {0};

	if (!inst || !inst->core || !inst->core->device || !mbuf) {
		dprintk(VIDC_ERR, "%s: Invalid arguments\n", __func__);
		return -EINVAL;
	}
	hdev = inst->core->device;

	populate_frame_data(&frame_data, mbuf, inst);
	/* mbuf is not deferred anymore */
	mbuf->flags &= ~MSM_VIDC_FLAG_DEFERRED;

	if (mbuf->vvb.vb2_buf.type == V4L2_BUF_TYPE_VIDEO_OUTPUT_MPLANE) {
		e = MSM_VIDC_DEBUGFS_EVENT_ETB;
		rc = call_hfi_op(hdev, session_etb, inst->session, &frame_data);
	} else if (mbuf->vvb.vb2_buf.type ==
			V4L2_BUF_TYPE_VIDEO_CAPTURE_MPLANE) {
		e = MSM_VIDC_DEBUGFS_EVENT_FTB;
		rc = call_hfi_op(hdev, session_ftb, inst->session, &frame_data);
	} else {
		dprintk(VIDC_ERR, "%s: invalid qbuf type %d:\n", __func__,
			mbuf->vvb.vb2_buf.type);
		rc = -EINVAL;
	}
	if (rc) {
		dprintk(VIDC_ERR, "%s: Failed to qbuf: %d\n", __func__, rc);
		goto err_bad_input;
	}
	mbuf->flags |= MSM_VIDC_FLAG_QUEUED;
	msm_vidc_debugfs_update(inst, e);

err_bad_input:
	return rc;
}

static int msm_comm_qbuf_in_rbr(struct msm_vidc_inst *inst,
		struct msm_vidc_buffer *mbuf)
{
	int rc = 0;

	if (!inst || !mbuf) {
		dprintk(VIDC_ERR, "%s: Invalid arguments\n", __func__);
		return -EINVAL;
	}

	if (inst->state == MSM_VIDC_CORE_INVALID) {
		dprintk(VIDC_ERR, "%s: inst is in bad state\n", __func__);
		return -EINVAL;
	}

	rc = msm_comm_scale_clocks_and_bus(inst);
	if (rc)
		dprintk(VIDC_ERR, "%s: scale clocks failed\n", __func__);

	print_vidc_buffer(VIDC_DBG, "qbuf in rbr", inst, mbuf);
	rc = msm_comm_qbuf_to_hfi(inst, mbuf);
	if (rc)
		dprintk(VIDC_ERR, "%s: Failed qbuf to hfi: %d\n", __func__, rc);

	return rc;
}

int msm_comm_qbuf(struct msm_vidc_inst *inst, struct msm_vidc_buffer *mbuf)
{
	int rc = 0;

	if (!inst || !mbuf) {
		dprintk(VIDC_ERR, "%s: Invalid arguments\n", __func__);
		return -EINVAL;
	}

	if (inst->state == MSM_VIDC_CORE_INVALID) {
		dprintk(VIDC_ERR, "%s: inst is in bad state\n", __func__);
		return -EINVAL;
	}

	if (inst->state != MSM_VIDC_START_DONE) {
		mbuf->flags |= MSM_VIDC_FLAG_DEFERRED;
		print_vidc_buffer(VIDC_DBG, "qbuf deferred", inst, mbuf);
		return 0;
	}

	rc = msm_comm_scale_clocks_and_bus(inst);
	if (rc)
		dprintk(VIDC_ERR, "%s: scale clocks failed\n", __func__);

	print_vidc_buffer(VIDC_DBG, "qbuf", inst, mbuf);
	rc = msm_comm_qbuf_to_hfi(inst, mbuf);
	if (rc)
		dprintk(VIDC_ERR, "%s: Failed qbuf to hfi: %d\n", __func__, rc);

	return rc;
}

int msm_comm_qbufs(struct msm_vidc_inst *inst)
{
	int rc = 0;
	struct msm_vidc_buffer *mbuf;

	if (!inst) {
		dprintk(VIDC_ERR, "%s: Invalid arguments\n", __func__);
		return -EINVAL;
	}

	if (inst->state != MSM_VIDC_START_DONE) {
		dprintk(VIDC_DBG, "%s: inst not in start state: %d\n",
			__func__, inst->state);
		return 0;
	}

	rc = msm_comm_scale_clocks_and_bus(inst);
	if (rc)
		dprintk(VIDC_ERR, "%s: scale clocks failed\n", __func__);

	mutex_lock(&inst->registeredbufs.lock);
	list_for_each_entry(mbuf, &inst->registeredbufs.list, list) {
		/* Queue only deferred buffers */
		if (!(mbuf->flags & MSM_VIDC_FLAG_DEFERRED))
			continue;
		print_vidc_buffer(VIDC_DBG, "qbufs", inst, mbuf);
		rc = msm_comm_qbuf_to_hfi(inst, mbuf);
		if (rc) {
			dprintk(VIDC_ERR, "%s: Failed qbuf to hfi: %d\n",
				__func__, rc);
			break;
		}
	}
	mutex_unlock(&inst->registeredbufs.lock);

	return rc;
}

/*
 * msm_comm_qbuf_decode_batch - count the buffers which are not queued to
 *              firmware yet (count includes rbr pending buffers too) and
 *              queue the buffers at once if full batch count reached.
 *              Don't queue rbr pending buffers as they would be queued
 *              when rbr event arrived from firmware.
 */
int msm_comm_qbuf_decode_batch(struct msm_vidc_inst *inst,
		struct msm_vidc_buffer *mbuf)
{
	int rc = 0;
	u32 count = 0;
	struct msm_vidc_buffer *buf;

	if (!inst || !mbuf) {
		dprintk(VIDC_ERR, "%s: Invalid arguments\n", __func__);
		return -EINVAL;
	}

	if (inst->state == MSM_VIDC_CORE_INVALID) {
		dprintk(VIDC_ERR, "%s: inst is in bad state\n", __func__);
		return -EINVAL;
	}

	if (inst->state != MSM_VIDC_START_DONE) {
		mbuf->flags |= MSM_VIDC_FLAG_DEFERRED;
		print_vidc_buffer(VIDC_DBG, "qbuf deferred", inst, mbuf);
		return 0;
	}

	/*
	 * Don't defer buffers initially to avoid startup latency increase
	 * due to batching
	*/
	if (inst->clk_data.buffer_counter > SKIP_BATCH_WINDOW) {
		count = num_pending_qbufs(inst,
			V4L2_BUF_TYPE_VIDEO_CAPTURE_MPLANE);
		if (count < inst->batch.size) {
			print_vidc_buffer(VIDC_DBG,
				"batch-qbuf deferred", inst, mbuf);
			return 0;
		}
	}

	rc = msm_comm_scale_clocks_and_bus(inst);
	if (rc)
		dprintk(VIDC_ERR, "%s: scale clocks failed\n", __func__);

	mutex_lock(&inst->registeredbufs.lock);
	list_for_each_entry(buf, &inst->registeredbufs.list, list) {
		/* Don't queue if buffer is not CAPTURE_MPLANE */
		if (buf->vvb.vb2_buf.type !=
			V4L2_BUF_TYPE_VIDEO_CAPTURE_MPLANE)
			goto loop_end;
		/* Don't queue if buffer is not a deferred buffer */
		if (!(buf->flags & MSM_VIDC_FLAG_DEFERRED))
			goto loop_end;
		/* Don't queue if RBR event is pending on this buffer */
		if (buf->flags & MSM_VIDC_FLAG_RBR_PENDING)
			goto loop_end;

		print_vidc_buffer(VIDC_DBG, "batch-qbuf", inst, buf);
		rc = msm_comm_qbuf_to_hfi(inst, buf);
		if (rc) {
			dprintk(VIDC_ERR, "%s: Failed qbuf to hfi: %d\n",
				__func__, rc);
			break;
		}
loop_end:
		/* Queue pending buffers till the current buffer only */
		if (buf == mbuf)
			break;
	}
	mutex_unlock(&inst->registeredbufs.lock);

	return rc;
}

int msm_comm_try_get_bufreqs(struct msm_vidc_inst *inst)
{
	int rc = 0, i = 0;
	union hal_get_property hprop;

	memset(&hprop, 0x0, sizeof(hprop));

	rc = msm_comm_try_get_prop(inst, HAL_PARAM_GET_BUFFER_REQUIREMENTS,
		&hprop);
	if (rc) {
		dprintk(VIDC_ERR, "Failed getting buffer requirements: %d", rc);
		return rc;
	}

	dprintk(VIDC_DBG, "Buffer requirements from HW:\n");
	dprintk(VIDC_DBG, "%15s %8s %8s %8s %8s\n",
		"buffer type", "count", "mincount_host", "mincount_fw", "size");
	for (i = 0; i < HAL_BUFFER_MAX; i++) {
		struct hal_buffer_requirements req = hprop.buf_req.buffer[i];
		struct hal_buffer_requirements *curr_req;

		/*
		 * For decoder we can ignore the buffer counts that firmware
		 * sends for inp/out buffers.
		 * FW buffer counts for these are used only in reconfig
		 */
		curr_req = get_buff_req_buffer(inst, req.buffer_type);
		if (!curr_req)
			return -EINVAL;

		if (req.buffer_type == HAL_BUFFER_INPUT ||
			req.buffer_type == HAL_BUFFER_OUTPUT ||
			req.buffer_type == HAL_BUFFER_OUTPUT2 ||
			req.buffer_type == HAL_BUFFER_EXTRADATA_INPUT ||
			req.buffer_type == HAL_BUFFER_EXTRADATA_OUTPUT ||
			req.buffer_type == HAL_BUFFER_EXTRADATA_OUTPUT2) {
			curr_req->buffer_size = req.buffer_size;
			curr_req->buffer_region_size = req.buffer_region_size;
			curr_req->contiguous = req.contiguous;
			curr_req->buffer_alignment = req.buffer_alignment;
		} else {
			memcpy(curr_req, &req,
				sizeof(struct hal_buffer_requirements));
		}

		if (req.buffer_type != HAL_BUFFER_NONE) {
			dprintk(VIDC_DBG, "%15s %8d %8d %8d %8d\n",
				get_buffer_name(req.buffer_type),
				req.buffer_count_actual,
				req.buffer_count_min_host,
				req.buffer_count_min, req.buffer_size);
		}
	}

	dprintk(VIDC_DBG, "Buffer requirements driver adjusted:\n");
	dprintk(VIDC_DBG, "%15s %8s %8s %8s %8s\n",
		"buffer type", "count", "mincount_host", "mincount_fw", "size");
	for (i = 0; i < HAL_BUFFER_MAX; i++) {
		struct hal_buffer_requirements req = inst->buff_req.buffer[i];

		if (req.buffer_type != HAL_BUFFER_NONE) {
			dprintk(VIDC_DBG, "%15s %8d %8d %8d %8d\n",
				get_buffer_name(req.buffer_type),
				req.buffer_count_actual,
				req.buffer_count_min_host,
				req.buffer_count_min, req.buffer_size);
		}
	}
	return rc;
}

int msm_comm_try_get_prop(struct msm_vidc_inst *inst, enum hal_property ptype,
				union hal_get_property *hprop)
{
	int rc = 0;
	struct hfi_device *hdev;
	struct getprop_buf *buf;

	if (!inst || !inst->core || !inst->core->device) {
		dprintk(VIDC_ERR, "%s invalid parameters\n", __func__);
		return -EINVAL;
	}

	hdev = inst->core->device;
	mutex_lock(&inst->sync_lock);
	if (inst->state < MSM_VIDC_OPEN_DONE ||
			inst->state >= MSM_VIDC_CLOSE) {

		/* No need to check inst->state == MSM_VIDC_INVALID since
		 * INVALID is > CLOSE_DONE. When core went to INVALID state,
		 * we put all the active instances in INVALID. So > CLOSE_DONE
		 * is enough check to have.
		 */

		dprintk(VIDC_ERR,
			"In Wrong state to call Buf Req: Inst %pK or Core %pK\n",
				inst, inst->core);
		rc = -EAGAIN;
		mutex_unlock(&inst->sync_lock);
		goto exit;
	}
	mutex_unlock(&inst->sync_lock);

	switch (ptype) {
	case HAL_PARAM_GET_BUFFER_REQUIREMENTS:
		rc = call_hfi_op(hdev, session_get_buf_req, inst->session);
		break;
	default:
		rc = -EAGAIN;
		break;
	}

	if (rc) {
		dprintk(VIDC_ERR, "Can't query hardware for property: %d\n",
				rc);
		goto exit;
	}

	rc = wait_for_completion_timeout(&inst->completions[
			SESSION_MSG_INDEX(HAL_SESSION_PROPERTY_INFO)],
		msecs_to_jiffies(
			inst->core->resources.msm_vidc_hw_rsp_timeout));
	if (!rc) {
		dprintk(VIDC_ERR,
			"%s: Wait interrupted or timed out [%pK]: %d\n",
			__func__, inst,
			SESSION_MSG_INDEX(HAL_SESSION_PROPERTY_INFO));
		msm_comm_kill_session(inst);
		rc = -ETIMEDOUT;
		goto exit;
	} else {
		/* wait_for_completion_timeout returns jiffies before expiry */
		rc = 0;
	}

	mutex_lock(&inst->pending_getpropq.lock);
	if (!list_empty(&inst->pending_getpropq.list)) {
		buf = list_first_entry(&inst->pending_getpropq.list,
					struct getprop_buf, list);
		*hprop = *(union hal_get_property *)buf->data;
		kfree(buf->data);
		list_del(&buf->list);
		kfree(buf);
	} else {
		dprintk(VIDC_ERR, "%s getprop list empty\n", __func__);
		rc = -EINVAL;
	}
	mutex_unlock(&inst->pending_getpropq.lock);
exit:
	return rc;
}

int msm_comm_release_output_buffers(struct msm_vidc_inst *inst,
	bool force_release)
{
	struct msm_smem *handle;
	struct internal_buf *buf, *dummy;
	struct vidc_buffer_addr_info buffer_info;
	int rc = 0;
	struct msm_vidc_core *core;
	struct hfi_device *hdev;

	if (!inst) {
		dprintk(VIDC_ERR,
				"Invalid instance pointer = %pK\n", inst);
		return -EINVAL;
	}
	mutex_lock(&inst->outputbufs.lock);
	if (list_empty(&inst->outputbufs.list)) {
		dprintk(VIDC_DBG, "%s - No OUTPUT buffers allocated\n",
			__func__);
		mutex_unlock(&inst->outputbufs.lock);
		return 0;
	}
	mutex_unlock(&inst->outputbufs.lock);

	core = inst->core;
	if (!core) {
		dprintk(VIDC_ERR,
				"Invalid core pointer = %pK\n", core);
		return -EINVAL;
	}
	hdev = core->device;
	if (!hdev) {
		dprintk(VIDC_ERR, "Invalid device pointer = %pK\n", hdev);
		return -EINVAL;
	}
	mutex_lock(&inst->outputbufs.lock);
	list_for_each_entry_safe(buf, dummy, &inst->outputbufs.list, list) {
		handle = &buf->smem;

		if ((buf->buffer_ownership == FIRMWARE) && !force_release) {
			dprintk(VIDC_INFO, "DPB is with f/w. Can't free it\n");
			/*
			 * mark this buffer to avoid sending it to video h/w
			 * again, this buffer belongs to old resolution and
			 * it will be removed when video h/w returns it.
			 */
			buf->mark_remove = true;
			continue;
		}

		buffer_info.buffer_size = handle->size;
		buffer_info.buffer_type = buf->buffer_type;
		buffer_info.num_buffers = 1;
		buffer_info.align_device_addr = handle->device_addr;
		if (inst->buffer_mode_set[CAPTURE_PORT] ==
				HAL_BUFFER_MODE_STATIC) {
			buffer_info.response_required = false;
			rc = call_hfi_op(hdev, session_release_buffers,
				(void *)inst->session, &buffer_info);
			if (rc) {
				dprintk(VIDC_WARN,
					"Rel output buf fail:%x, %d\n",
					buffer_info.align_device_addr,
					buffer_info.buffer_size);
			}
		}

		list_del(&buf->list);
		msm_comm_smem_free(inst, &buf->smem);
		kfree(buf);
	}

	mutex_unlock(&inst->outputbufs.lock);
	return rc;
}

static enum hal_buffer scratch_buf_sufficient(struct msm_vidc_inst *inst,
				enum hal_buffer buffer_type)
{
	struct hal_buffer_requirements *bufreq = NULL;
	struct internal_buf *buf;
	int count = 0;

	if (!inst) {
		dprintk(VIDC_ERR, "%s - invalid param\n", __func__);
		goto not_sufficient;
	}

	bufreq = get_buff_req_buffer(inst, buffer_type);
	if (!bufreq)
		goto not_sufficient;

	/* Check if current scratch buffers are sufficient */
	mutex_lock(&inst->scratchbufs.lock);

	list_for_each_entry(buf, &inst->scratchbufs.list, list) {
		if (buf->buffer_type == buffer_type &&
			buf->smem.size >= bufreq->buffer_size)
			count++;
	}
	mutex_unlock(&inst->scratchbufs.lock);

	if (count != bufreq->buffer_count_actual)
		goto not_sufficient;

	dprintk(VIDC_DBG,
		"Existing scratch buffer is sufficient for buffer type %#x\n",
		buffer_type);

	return buffer_type;

not_sufficient:
	return HAL_BUFFER_NONE;
}

int msm_comm_release_scratch_buffers(struct msm_vidc_inst *inst,
					bool check_for_reuse)
{
	struct msm_smem *handle;
	struct internal_buf *buf, *dummy;
	struct vidc_buffer_addr_info buffer_info;
	int rc = 0;
	struct msm_vidc_core *core;
	struct hfi_device *hdev;
	enum hal_buffer sufficiency = HAL_BUFFER_NONE;

	if (!inst) {
		dprintk(VIDC_ERR,
				"Invalid instance pointer = %pK\n", inst);
		return -EINVAL;
	}
	core = inst->core;
	if (!core) {
		dprintk(VIDC_ERR,
				"Invalid core pointer = %pK\n", core);
		return -EINVAL;
	}
	hdev = core->device;
	if (!hdev) {
		dprintk(VIDC_ERR, "Invalid device pointer = %pK\n", hdev);
		return -EINVAL;
	}

	if (check_for_reuse) {
		sufficiency |= scratch_buf_sufficient(inst,
					HAL_BUFFER_INTERNAL_SCRATCH);

		sufficiency |= scratch_buf_sufficient(inst,
					HAL_BUFFER_INTERNAL_SCRATCH_1);

		sufficiency |= scratch_buf_sufficient(inst,
					HAL_BUFFER_INTERNAL_SCRATCH_2);
	}

	mutex_lock(&inst->scratchbufs.lock);
	list_for_each_entry_safe(buf, dummy, &inst->scratchbufs.list, list) {
		handle = &buf->smem;
		buffer_info.buffer_size = handle->size;
		buffer_info.buffer_type = buf->buffer_type;
		buffer_info.num_buffers = 1;
		buffer_info.align_device_addr = handle->device_addr;
		buffer_info.response_required = true;
		rc = call_hfi_op(hdev, session_release_buffers,
				(void *)inst->session, &buffer_info);
		if (!rc) {
			mutex_unlock(&inst->scratchbufs.lock);
			rc = wait_for_sess_signal_receipt(inst,
				HAL_SESSION_RELEASE_BUFFER_DONE);
			if (rc)
				dprintk(VIDC_WARN,
					"%s: wait for signal failed, rc %d\n",
					__func__, rc);
			mutex_lock(&inst->scratchbufs.lock);
		} else {
			dprintk(VIDC_WARN,
				"Rel scrtch buf fail:%x, %d\n",
				buffer_info.align_device_addr,
				buffer_info.buffer_size);
		}

		/*If scratch buffers can be reused, do not free the buffers*/
		if (sufficiency & buf->buffer_type)
			continue;

		list_del(&buf->list);
		msm_comm_smem_free(inst, handle);
		kfree(buf);
	}

	mutex_unlock(&inst->scratchbufs.lock);
	return rc;
}

void msm_comm_release_eos_buffers(struct msm_vidc_inst *inst)
{
	struct eos_buf *buf, *next;

	if (!inst) {
		dprintk(VIDC_ERR,
			"Invalid instance pointer = %pK\n", inst);
		return;
	}

	mutex_lock(&inst->eosbufs.lock);
	list_for_each_entry_safe(buf, next, &inst->eosbufs.list, list) {
		list_del(&buf->list);
		msm_comm_smem_free(inst, &buf->smem);
		kfree(buf);
	}
	INIT_LIST_HEAD(&inst->eosbufs.list);
	mutex_unlock(&inst->eosbufs.lock);
}


int msm_comm_release_recon_buffers(struct msm_vidc_inst *inst)
{
	struct recon_buf *buf, *next;

	if (!inst) {
		dprintk(VIDC_ERR,
			"Invalid instance pointer = %pK\n", inst);
		return -EINVAL;
	}

	mutex_lock(&inst->reconbufs.lock);
	list_for_each_entry_safe(buf, next, &inst->reconbufs.list, list) {
		list_del(&buf->list);
		kfree(buf);
	}
	INIT_LIST_HEAD(&inst->reconbufs.list);
	mutex_unlock(&inst->reconbufs.lock);

	return 0;
}

int msm_comm_release_persist_buffers(struct msm_vidc_inst *inst)
{
	struct msm_smem *handle;
	struct list_head *ptr, *next;
	struct internal_buf *buf;
	struct vidc_buffer_addr_info buffer_info;
	int rc = 0;
	struct msm_vidc_core *core;
	struct hfi_device *hdev;

	if (!inst) {
		dprintk(VIDC_ERR,
				"Invalid instance pointer = %pK\n", inst);
		return -EINVAL;
	}
	core = inst->core;
	if (!core) {
		dprintk(VIDC_ERR,
				"Invalid core pointer = %pK\n", core);
		return -EINVAL;
	}
	hdev = core->device;
	if (!hdev) {
		dprintk(VIDC_ERR, "Invalid device pointer = %pK\n", hdev);
		return -EINVAL;
	}

	mutex_lock(&inst->persistbufs.lock);
	list_for_each_safe(ptr, next, &inst->persistbufs.list) {
		buf = list_entry(ptr, struct internal_buf, list);
		handle = &buf->smem;
		buffer_info.buffer_size = handle->size;
		buffer_info.buffer_type = buf->buffer_type;
		buffer_info.num_buffers = 1;
		buffer_info.align_device_addr = handle->device_addr;
		buffer_info.response_required = true;
		rc = call_hfi_op(hdev, session_release_buffers,
				(void *)inst->session, &buffer_info);
		if (!rc) {
			mutex_unlock(&inst->persistbufs.lock);
			rc = wait_for_sess_signal_receipt(inst,
				HAL_SESSION_RELEASE_BUFFER_DONE);
			if (rc)
				dprintk(VIDC_WARN,
					"%s: wait for signal failed, rc %d\n",
					__func__, rc);
			mutex_lock(&inst->persistbufs.lock);
		} else {
			dprintk(VIDC_WARN,
				"Rel prst buf fail:%x, %d\n",
				buffer_info.align_device_addr,
				buffer_info.buffer_size);
		}
		list_del(&buf->list);
		msm_comm_smem_free(inst, handle);
		kfree(buf);
	}
	mutex_unlock(&inst->persistbufs.lock);
	return rc;
}

int msm_comm_try_set_prop(struct msm_vidc_inst *inst,
	enum hal_property ptype, void *pdata)
{
	int rc = 0;
	struct hfi_device *hdev;

	if (!inst) {
		dprintk(VIDC_ERR, "Invalid input: %pK\n", inst);
		return -EINVAL;
	}

	if (!inst->core || !inst->core->device) {
		dprintk(VIDC_ERR, "%s invalid parameters\n", __func__);
		return -EINVAL;
	}
	hdev = inst->core->device;

	mutex_lock(&inst->sync_lock);
	if (inst->state < MSM_VIDC_OPEN_DONE || inst->state >= MSM_VIDC_CLOSE) {
		dprintk(VIDC_ERR, "Not in proper state to set property\n");
		rc = -EAGAIN;
		goto exit;
	}
	rc = call_hfi_op(hdev, session_set_property, (void *)inst->session,
			ptype, pdata);
	if (rc)
		dprintk(VIDC_ERR, "Failed to set hal property for framesize\n");
exit:
	mutex_unlock(&inst->sync_lock);
	return rc;
}

int msm_comm_set_buffer_count(struct msm_vidc_inst *inst,
	int host_count, int act_count, enum hal_buffer type)
{
	int rc = 0;
	struct hfi_device *hdev;
	struct hal_buffer_count_actual buf_count;

	hdev = inst->core->device;

	buf_count.buffer_type = type;
	buf_count.buffer_count_actual = act_count;
	buf_count.buffer_count_min_host = host_count;
	dprintk(VIDC_DBG, "%s: %x : hal_buffer %d min_host %d actual %d\n",
		__func__, hash32_ptr(inst->session), type,
		host_count, act_count);
	rc = call_hfi_op(hdev, session_set_property,
		inst->session, HAL_PARAM_BUFFER_COUNT_ACTUAL, &buf_count);
	if (rc)
		dprintk(VIDC_ERR,
			"Failed to set actual buffer count %d for buffer type %d\n",
			act_count, type);
	return rc;
}

int msm_comm_set_output_buffers(struct msm_vidc_inst *inst)
{
	int rc = 0;
	bool force_release = true;

	if (!inst || !inst->core || !inst->core->device) {
		dprintk(VIDC_ERR, "%s invalid parameters\n", __func__);
		return -EINVAL;
	}

	if (inst->fmts[OUTPUT_PORT].defer_outputs)
		force_release = false;

	if (msm_comm_release_output_buffers(inst, force_release))
		dprintk(VIDC_WARN, "Failed to release output buffers\n");

	rc = set_output_buffers(inst, HAL_BUFFER_OUTPUT);
	if (rc)
		goto error;
	return rc;
error:
	msm_comm_release_output_buffers(inst, true);
	return rc;
}

int msm_comm_set_scratch_buffers(struct msm_vidc_inst *inst)
{
	int rc = 0;

	if (!inst || !inst->core || !inst->core->device) {
		dprintk(VIDC_ERR, "%s invalid parameters\n", __func__);
		return -EINVAL;
	}

	if (msm_comm_release_scratch_buffers(inst, true))
		dprintk(VIDC_WARN, "Failed to release scratch buffers\n");

	rc = set_internal_buffers(inst, HAL_BUFFER_INTERNAL_SCRATCH,
		&inst->scratchbufs);
	if (rc)
		goto error;

	rc = set_internal_buffers(inst, HAL_BUFFER_INTERNAL_SCRATCH_1,
		&inst->scratchbufs);
	if (rc)
		goto error;

	rc = set_internal_buffers(inst, HAL_BUFFER_INTERNAL_SCRATCH_2,
		&inst->scratchbufs);
	if (rc)
		goto error;

	return rc;
error:
	msm_comm_release_scratch_buffers(inst, false);
	return rc;
}

int msm_comm_set_recon_buffers(struct msm_vidc_inst *inst)
{
	int rc = 0, i = 0;
	struct hal_buffer_requirements *internal_buf;
	struct recon_buf *binfo;
	struct msm_vidc_list *buf_list = &inst->reconbufs;

	if (!inst) {
		dprintk(VIDC_ERR, "%s invalid parameters\n", __func__);
		return -EINVAL;
	}

	if (inst->session_type == MSM_VIDC_ENCODER)
		internal_buf = get_buff_req_buffer(inst,
			HAL_BUFFER_INTERNAL_RECON);
	else if (inst->session_type == MSM_VIDC_DECODER)
		internal_buf = get_buff_req_buffer(inst,
			msm_comm_get_hal_output_buffer(inst));
	else
		return -EINVAL;

	if (!internal_buf || !internal_buf->buffer_count_actual) {
		dprintk(VIDC_DBG, "Inst : %pK Recon buffers not required\n",
			inst);
		return 0;
	}

	msm_comm_release_recon_buffers(inst);

	for (i = 0; i < internal_buf->buffer_count_actual; i++) {
		binfo = kzalloc(sizeof(*binfo), GFP_KERNEL);
		if (!binfo) {
			dprintk(VIDC_ERR, "Out of memory\n");
			rc = -ENOMEM;
			goto fail_kzalloc;
		}

		binfo->buffer_index = i;
		mutex_lock(&buf_list->lock);
		list_add_tail(&binfo->list, &buf_list->list);
		mutex_unlock(&buf_list->lock);
	}

fail_kzalloc:
	return rc;
}

int msm_comm_set_persist_buffers(struct msm_vidc_inst *inst)
{
	int rc = 0;

	if (!inst || !inst->core || !inst->core->device) {
		dprintk(VIDC_ERR, "%s invalid parameters\n", __func__);
		return -EINVAL;
	}

	rc = set_internal_buffers(inst, HAL_BUFFER_INTERNAL_PERSIST,
		&inst->persistbufs);
	if (rc)
		goto error;

	rc = set_internal_buffers(inst, HAL_BUFFER_INTERNAL_PERSIST_1,
		&inst->persistbufs);
	if (rc)
		goto error;
	return rc;
error:
	msm_comm_release_persist_buffers(inst);
	return rc;
}

static void msm_comm_flush_in_invalid_state(struct msm_vidc_inst *inst)
{
	struct list_head *ptr, *next;
	enum vidc_ports ports[] = {OUTPUT_PORT, CAPTURE_PORT};
	int c = 0;

	/* before flush ensure venus released all buffers */
	msm_comm_try_state(inst, MSM_VIDC_RELEASE_RESOURCES_DONE);

	for (c = 0; c < ARRAY_SIZE(ports); ++c) {
		enum vidc_ports port = ports[c];

		mutex_lock(&inst->bufq[port].lock);
		list_for_each_safe(ptr, next,
				&inst->bufq[port].vb2_bufq.queued_list) {
			struct vb2_buffer *vb = container_of(ptr,
					struct vb2_buffer, queued_entry);
			if (vb->state == VB2_BUF_STATE_ACTIVE) {
				vb->planes[0].bytesused = 0;
				print_vb2_buffer(VIDC_ERR, "flush in invalid",
					inst, vb);
				vb2_buffer_done(vb, VB2_BUF_STATE_DONE);
			} else {
				dprintk(VIDC_WARN,
					"%s VB is in state %d not in ACTIVE state\n"
					, __func__, vb->state);
			}
		}
		mutex_unlock(&inst->bufq[port].lock);
	}
	msm_vidc_queue_v4l2_event(inst, V4L2_EVENT_MSM_VIDC_FLUSH_DONE);
}

int msm_comm_flush(struct msm_vidc_inst *inst, u32 flags)
{
	int i, rc =  0;
	bool ip_flush = false;
	bool op_flush = false;
	struct msm_vidc_buffer *mbuf, *next;
	struct msm_vidc_core *core;
	struct hfi_device *hdev;

	if (!inst || !inst->core || !inst->core->device) {
		dprintk(VIDC_ERR,
				"Invalid params, inst %pK\n", inst);
		return -EINVAL;
	}
	core = inst->core;
	hdev = core->device;

	ip_flush = flags & V4L2_QCOM_CMD_FLUSH_OUTPUT;
	op_flush = flags & V4L2_QCOM_CMD_FLUSH_CAPTURE;

	if (ip_flush && !op_flush) {
		dprintk(VIDC_WARN,
			"Input only flush not supported, making it flush all\n");
		op_flush = true;
		return 0;
	}

	msm_clock_data_reset(inst);

	if (inst->state == MSM_VIDC_CORE_INVALID) {
		dprintk(VIDC_ERR,
				"Core %pK and inst %pK are in bad state\n",
					core, inst);
		msm_comm_flush_in_invalid_state(inst);
		return 0;
	}

	mutex_lock(&inst->flush_lock);
	/* enable in flush */
	inst->in_flush = true;

	mutex_lock(&inst->registeredbufs.lock);
	list_for_each_entry_safe(mbuf, next, &inst->registeredbufs.list, list) {
		/* don't flush input buffers if input flush is not requested */
		if (!ip_flush && mbuf->vvb.vb2_buf.type ==
				V4L2_BUF_TYPE_VIDEO_OUTPUT_MPLANE)
			continue;

		/* flush only deferred or rbr pending buffers */
		if (!(mbuf->flags & MSM_VIDC_FLAG_DEFERRED ||
			mbuf->flags & MSM_VIDC_FLAG_RBR_PENDING))
			continue;

		/*
		 * flush buffers which are queued by client already,
		 * the refcount will be two or more for those buffers.
		 */
		if (!(mbuf->smem[0].refcount >= 2))
			continue;

		print_vidc_buffer(VIDC_DBG, "flush buf", inst, mbuf);
		msm_comm_flush_vidc_buffer(inst, mbuf);

		for (i = 0; i < mbuf->vvb.vb2_buf.num_planes; i++) {
			if (msm_smem_unmap_dma_buf(inst, &mbuf->smem[i]))
				print_vidc_buffer(VIDC_ERR,
					"dqbuf: unmap failed.", inst, mbuf);
			if (msm_smem_unmap_dma_buf(inst, &mbuf->smem[i]))
				print_vidc_buffer(VIDC_ERR,
					"dqbuf: unmap failed..", inst, mbuf);
		}
		if (!mbuf->smem[0].refcount) {
			list_del(&mbuf->list);
			kref_put_mbuf(mbuf);
		} else {
			/* buffer is no more a deferred buffer */
			mbuf->flags &= ~MSM_VIDC_FLAG_DEFERRED;
		}
	}
	mutex_unlock(&inst->registeredbufs.lock);

	hdev = inst->core->device;
	if (ip_flush) {
		dprintk(VIDC_DBG, "Send flush on all ports to firmware\n");
		rc = call_hfi_op(hdev, session_flush, inst->session,
			HAL_FLUSH_ALL);
	} else {
		dprintk(VIDC_DBG, "Send flush on output port to firmware\n");
		rc = call_hfi_op(hdev, session_flush, inst->session,
			HAL_FLUSH_OUTPUT);
	}
	mutex_unlock(&inst->flush_lock);
	if (rc) {
		dprintk(VIDC_ERR,
			"Sending flush to firmware failed, flush out all buffers\n");
		msm_comm_flush_in_invalid_state(inst);
		/* disable in_flush */
		inst->in_flush = false;
	}

	return rc;
}

enum hal_extradata_id msm_comm_get_hal_extradata_index(
	enum v4l2_mpeg_vidc_extradata index)
{
	int ret = 0;

	switch (index) {
	case V4L2_MPEG_VIDC_EXTRADATA_NONE:
		ret = HAL_EXTRADATA_NONE;
		break;
	case V4L2_MPEG_VIDC_EXTRADATA_INTERLACE_VIDEO:
		ret = HAL_EXTRADATA_INTERLACE_VIDEO;
		break;
	case V4L2_MPEG_VIDC_EXTRADATA_TIMESTAMP:
		ret = HAL_EXTRADATA_TIMESTAMP;
		break;
	case V4L2_MPEG_VIDC_EXTRADATA_S3D_FRAME_PACKING:
		ret = HAL_EXTRADATA_S3D_FRAME_PACKING;
		break;
	case V4L2_MPEG_VIDC_EXTRADATA_FRAME_RATE:
		ret = HAL_EXTRADATA_FRAME_RATE;
		break;
	case V4L2_MPEG_VIDC_EXTRADATA_PANSCAN_WINDOW:
		ret = HAL_EXTRADATA_PANSCAN_WINDOW;
		break;
	case V4L2_MPEG_VIDC_EXTRADATA_RECOVERY_POINT_SEI:
		ret = HAL_EXTRADATA_RECOVERY_POINT_SEI;
		break;
	case V4L2_MPEG_VIDC_EXTRADATA_NUM_CONCEALED_MB:
		ret = HAL_EXTRADATA_NUM_CONCEALED_MB;
		break;
	case V4L2_MPEG_VIDC_EXTRADATA_ASPECT_RATIO:
		ret = HAL_EXTRADATA_ASPECT_RATIO;
		break;
	case V4L2_MPEG_VIDC_EXTRADATA_MPEG2_SEQDISP:
		ret = HAL_EXTRADATA_MPEG2_SEQDISP;
		break;
	case V4L2_MPEG_VIDC_EXTRADATA_STREAM_USERDATA:
		ret = HAL_EXTRADATA_STREAM_USERDATA;
		break;
	case V4L2_MPEG_VIDC_EXTRADATA_FRAME_QP:
		ret = HAL_EXTRADATA_FRAME_QP;
		break;
	case V4L2_MPEG_VIDC_EXTRADATA_LTR:
		ret = HAL_EXTRADATA_LTR_INFO;
		break;
	case V4L2_MPEG_VIDC_EXTRADATA_ROI_QP:
		ret = HAL_EXTRADATA_ROI_QP;
		break;
	case V4L2_MPEG_VIDC_EXTRADATA_OUTPUT_CROP:
		ret = HAL_EXTRADATA_OUTPUT_CROP;
		break;
	case V4L2_MPEG_VIDC_EXTRADATA_DISPLAY_COLOUR_SEI:
		ret = HAL_EXTRADATA_MASTERING_DISPLAY_COLOUR_SEI;
		break;
	case V4L2_MPEG_VIDC_EXTRADATA_CONTENT_LIGHT_LEVEL_SEI:
		ret = HAL_EXTRADATA_CONTENT_LIGHT_LEVEL_SEI;
		break;
	case V4L2_MPEG_VIDC_EXTRADATA_VUI_DISPLAY:
		ret = HAL_EXTRADATA_VUI_DISPLAY_INFO;
		break;
	case V4L2_MPEG_VIDC_EXTRADATA_VPX_COLORSPACE:
		ret = HAL_EXTRADATA_VPX_COLORSPACE;
		break;
	case V4L2_MPEG_VIDC_EXTRADATA_UBWC_CR_STATS_INFO:
		ret = HAL_EXTRADATA_UBWC_CR_STATS_INFO;
		break;
	default:
		dprintk(VIDC_WARN, "Extradata not found: %d\n", index);
		break;
	}
	return ret;
};

int msm_vidc_noc_error_info(struct msm_vidc_core *core)
{
	struct hfi_device *hdev;

	if (!core || !core->device) {
		dprintk(VIDC_WARN, "%s: Invalid parameters: %pK\n",
			__func__, core);
		return -EINVAL;
	}

	if (!core->resources.non_fatal_pagefaults)
		return 0;

	if (!core->smmu_fault_handled)
		return 0;

	hdev = core->device;
	call_hfi_op(hdev, noc_error_info, hdev->hfi_device_data);

	return 0;
}

int msm_vidc_trigger_ssr(struct msm_vidc_core *core,
	enum hal_ssr_trigger_type type)
{
	if (!core) {
		dprintk(VIDC_WARN, "%s: Invalid parameters\n", __func__);
		return -EINVAL;
	}
	core->ssr_type = type;
	schedule_work(&core->ssr_work);
	return 0;
}

void msm_vidc_ssr_handler(struct work_struct *work)
{
	int rc;
	struct msm_vidc_core *core;
	struct hfi_device *hdev;

	core = container_of(work, struct msm_vidc_core, ssr_work);
	if (!core || !core->device) {
		dprintk(VIDC_ERR, "%s: Invalid params\n", __func__);
		return;
	}
	hdev = core->device;

	mutex_lock(&core->lock);
	if (core->state == VIDC_CORE_INIT_DONE) {
		dprintk(VIDC_WARN, "%s: ssr type %d\n", __func__,
			core->ssr_type);
		/*
		 * In current implementation user-initiated SSR triggers
		 * a fatal error from hardware. However, there is no way
		 * to know if fatal error is due to SSR or not. Handle
		 * user SSR as non-fatal.
		 */
		core->trigger_ssr = true;
		rc = call_hfi_op(hdev, core_trigger_ssr,
				hdev->hfi_device_data, core->ssr_type);
		if (rc) {
			dprintk(VIDC_ERR, "%s: trigger_ssr failed\n",
				__func__);
			core->trigger_ssr = false;
		}
	} else {
		dprintk(VIDC_WARN, "%s: video core %pK not initialized\n",
			__func__, core);
	}
	mutex_unlock(&core->lock);
}

static int msm_vidc_load_supported(struct msm_vidc_inst *inst)
{
	int num_mbs_per_sec = 0, max_load_adj = 0;
	enum load_calc_quirks quirks = LOAD_CALC_IGNORE_TURBO_LOAD |
		LOAD_CALC_IGNORE_THUMBNAIL_LOAD |
		LOAD_CALC_IGNORE_NON_REALTIME_LOAD;

	if (inst->state == MSM_VIDC_OPEN_DONE) {
		max_load_adj = inst->core->resources.max_load;
		num_mbs_per_sec = msm_comm_get_load(inst->core,
					MSM_VIDC_DECODER, quirks);
		num_mbs_per_sec += msm_comm_get_load(inst->core,
					MSM_VIDC_ENCODER, quirks);
		if (num_mbs_per_sec > max_load_adj) {
			dprintk(VIDC_ERR,
				"H/W is overloaded. needed: %d max: %d\n",
				num_mbs_per_sec,
				max_load_adj);
			msm_vidc_print_running_insts(inst->core);
			return -EBUSY;
		}
	}
	return 0;
}

int msm_vidc_check_scaling_supported(struct msm_vidc_inst *inst)
{
	u32 x_min, x_max, y_min, y_max;
	u32 input_height, input_width, output_height, output_width;

	if (inst->grid_enable > 0) {
		dprintk(VIDC_DBG, "Skip scaling check for HEIC\n");
		return 0;
	}

	input_height = inst->prop.height[OUTPUT_PORT];
	input_width = inst->prop.width[OUTPUT_PORT];
	output_height = inst->prop.height[CAPTURE_PORT];
	output_width = inst->prop.width[CAPTURE_PORT];

	if (!input_height || !input_width || !output_height || !output_width) {
		dprintk(VIDC_ERR,
			"Invalid : Input height = %d width = %d",
			input_height, input_width);
		dprintk(VIDC_ERR,
			" output height = %d width = %d\n",
			output_height, output_width);
		return -ENOTSUPP;
	}

	if (!inst->capability.scale_x.min ||
		!inst->capability.scale_x.max ||
		!inst->capability.scale_y.min ||
		!inst->capability.scale_y.max) {

		if (input_width * input_height !=
			output_width * output_height) {
			dprintk(VIDC_ERR,
				"%s: scaling is not supported (%dx%d != %dx%d)\n",
				__func__, input_width, input_height,
				output_width, output_height);
			return -ENOTSUPP;
		}

		dprintk(VIDC_DBG, "%s: supported WxH = %dx%d\n",
			__func__, input_width, input_height);
		return 0;
	}

	x_min = (1<<16)/inst->capability.scale_x.min;
	y_min = (1<<16)/inst->capability.scale_y.min;
	x_max = inst->capability.scale_x.max >> 16;
	y_max = inst->capability.scale_y.max >> 16;

	if (input_height > output_height) {
		if (input_height > x_min * output_height) {
			dprintk(VIDC_ERR,
				"Unsupported height min height %d vs %d\n",
				input_height / x_min, output_height);
			return -ENOTSUPP;
		}
	} else {
		if (output_height > x_max * input_height) {
			dprintk(VIDC_ERR,
				"Unsupported height max height %d vs %d\n",
				x_max * input_height, output_height);
			return -ENOTSUPP;
		}
	}
	if (input_width > output_width) {
		if (input_width > y_min * output_width) {
			dprintk(VIDC_ERR,
				"Unsupported width min width %d vs %d\n",
				input_width / y_min, output_width);
			return -ENOTSUPP;
		}
	} else {
		if (output_width > y_max * input_width) {
			dprintk(VIDC_ERR,
				"Unsupported width max width %d vs %d\n",
				y_max * input_width, output_width);
			return -ENOTSUPP;
		}
	}
	return 0;
}

int msm_vidc_check_session_supported(struct msm_vidc_inst *inst)
{
	struct msm_vidc_capability *capability;
	int rc = 0;
	struct hfi_device *hdev;
	struct msm_vidc_core *core;
	u32 output_height, output_width, input_height, input_width;

	if (!inst || !inst->core || !inst->core->device) {
		dprintk(VIDC_WARN, "%s: Invalid parameter\n", __func__);
		return -EINVAL;
	}
	capability = &inst->capability;
	hdev = inst->core->device;
	core = inst->core;
	rc = msm_vidc_load_supported(inst);
	if (rc) {
		dprintk(VIDC_WARN,
			"%s: Hardware is overloaded\n", __func__);
		return rc;
	}

	if (!is_thermal_permissible(core)) {
		dprintk(VIDC_WARN,
			"Thermal level critical, stop all active sessions!\n");
		return -ENOTSUPP;
	}

	output_height = inst->prop.height[CAPTURE_PORT];
	output_width = inst->prop.width[CAPTURE_PORT];
	input_height = inst->prop.height[OUTPUT_PORT];
	input_width = inst->prop.width[OUTPUT_PORT];

	if (inst->session_type == MSM_VIDC_ENCODER && (input_width % 2 != 0 ||
			input_height % 2 != 0 || output_width % 2 != 0 ||
			output_height % 2 != 0)) {
		dprintk(VIDC_ERR,
			"Height and Width should be even numbers for NV12\n");
		dprintk(VIDC_ERR,
			"Input WxH = (%u)x(%u), Output WxH = (%u)x(%u)\n",
			input_width, input_height,
			output_width, output_height);
		rc = -ENOTSUPP;
	}

	output_height = ALIGN(inst->prop.height[CAPTURE_PORT], 16);
	output_width = ALIGN(inst->prop.width[CAPTURE_PORT], 16);

	if (!rc) {
		if (output_width < capability->width.min ||
			output_height < capability->height.min) {
			dprintk(VIDC_ERR,
				"Unsupported WxH = (%u)x(%u), min supported is - (%u)x(%u)\n",
				output_width,
				output_height,
				capability->width.min,
				capability->height.min);
			rc = -ENOTSUPP;
		}
		if (!rc && output_width > capability->width.max) {
			dprintk(VIDC_ERR,
				"Unsupported width = %u supported max width = %u\n",
				output_width,
				capability->width.max);
				rc = -ENOTSUPP;
		}

		if (!rc && output_height * output_width >
			capability->width.max * capability->height.max) {
			dprintk(VIDC_ERR,
			"Unsupported WxH = (%u)x(%u), max supported is - (%u)x(%u)\n",
			output_width, output_height,
			capability->width.max, capability->height.max);
			rc = -ENOTSUPP;
		}
	}
	if (rc) {
		dprintk(VIDC_ERR,
			"%s: Resolution unsupported\n", __func__);
	}
	return rc;
}

void msm_comm_generate_session_error(struct msm_vidc_inst *inst)
{
	enum hal_command_response cmd = HAL_SESSION_ERROR;
	struct msm_vidc_cb_cmd_done response = {0};

	if (!inst || !inst->core) {
		dprintk(VIDC_ERR, "%s: invalid input parameters\n", __func__);
		return;
	}
	dprintk(VIDC_WARN, "%s: inst %pK\n", __func__, inst);
	response.session_id = inst;
	response.status = VIDC_ERR_FAIL;
	handle_session_error(cmd, (void *)&response);
}

void msm_comm_generate_sys_error(struct msm_vidc_inst *inst)
{
	struct msm_vidc_core *core;
	enum hal_command_response cmd = HAL_SYS_ERROR;
	struct msm_vidc_cb_cmd_done response  = {0};

	if (!inst || !inst->core) {
		dprintk(VIDC_ERR, "%s: invalid input parameters\n", __func__);
		return;
	}
	dprintk(VIDC_WARN, "%s: inst %pK\n", __func__, inst);
	core = inst->core;
	response.device_id = (u32) core->id;
	handle_sys_error(cmd, (void *) &response);

}

int msm_comm_kill_session(struct msm_vidc_inst *inst)
{
	int rc = 0;

	if (!inst || !inst->core || !inst->core->device) {
		dprintk(VIDC_ERR, "%s: invalid input parameters\n", __func__);
		return -EINVAL;
	} else if (!inst->session) {
		dprintk(VIDC_ERR, "%s: no session to kill for inst %pK\n",
			__func__, inst);
		return 0;
	}

	dprintk(VIDC_ERR, "%s: inst %pK, session %x state %d\n", __func__,
		inst, hash32_ptr(inst->session), inst->state);
	/*
	 * We're internally forcibly killing the session, if fw is aware of
	 * the session send session_abort to firmware to clean up and release
	 * the session, else just kill the session inside the driver.
	 */
	if ((inst->state >= MSM_VIDC_OPEN_DONE &&
			inst->state < MSM_VIDC_CLOSE_DONE) ||
			inst->state == MSM_VIDC_CORE_INVALID) {
		rc = msm_comm_session_abort(inst);
		if (rc) {
			dprintk(VIDC_ERR,
				"%s: inst %pK session %x abort failed\n",
				__func__, inst, hash32_ptr(inst->session));
			change_inst_state(inst, MSM_VIDC_CORE_INVALID);
		}
	}

	change_inst_state(inst, MSM_VIDC_CLOSE_DONE);
	msm_comm_session_clean(inst);

	dprintk(VIDC_WARN, "%s: inst %pK session %x handled\n", __func__,
		inst, hash32_ptr(inst->session));
	return rc;
}

int msm_comm_smem_alloc(struct msm_vidc_inst *inst,
		size_t size, u32 align, u32 flags, enum hal_buffer buffer_type,
		int map_kernel, struct msm_smem *smem)
{
	int rc = 0;

	if (!inst || !inst->core) {
		dprintk(VIDC_ERR, "%s: invalid inst: %pK\n", __func__, inst);
		return -EINVAL;
	}
	rc = msm_smem_alloc(size, align, flags, buffer_type, map_kernel,
				&(inst->core->resources), inst->session_type,
				smem);
	return rc;
}

void msm_comm_smem_free(struct msm_vidc_inst *inst, struct msm_smem *mem)
{
	if (!inst || !inst->core || !mem) {
		dprintk(VIDC_ERR,
			"%s: invalid params: %pK %pK\n", __func__, inst, mem);
		return;
	}
	msm_smem_free(mem);
}

void msm_vidc_fw_unload_handler(struct work_struct *work)
{
	struct msm_vidc_core *core = NULL;
	struct hfi_device *hdev = NULL;
	int rc = 0;

	core = container_of(work, struct msm_vidc_core, fw_unload_work.work);
	if (!core || !core->device) {
		dprintk(VIDC_ERR, "%s - invalid work or core handle\n",
				__func__);
		return;
	}

	hdev = core->device;

	mutex_lock(&core->lock);
	if (list_empty(&core->instances) &&
		core->state != VIDC_CORE_UNINIT) {
		if (core->state > VIDC_CORE_INIT) {
			dprintk(VIDC_DBG, "Calling vidc_hal_core_release\n");
			rc = call_hfi_op(hdev, core_release,
					hdev->hfi_device_data);
			if (rc) {
				dprintk(VIDC_ERR,
					"Failed to release core, id = %d\n",
					core->id);
				mutex_unlock(&core->lock);
				return;
			}
		}
		core->state = VIDC_CORE_UNINIT;
		kfree(core->capabilities);
		core->capabilities = NULL;
	}
	mutex_unlock(&core->lock);
}

int msm_comm_set_color_format(struct msm_vidc_inst *inst,
		enum hal_buffer buffer_type, int fourcc)
{
	struct hal_uncompressed_format_select hal_fmt = {0};
	enum hal_uncompressed_format format = HAL_UNUSED_COLOR;
	int rc = 0;
	struct hfi_device *hdev;

	if (!inst || !inst->core || !inst->core->device) {
		dprintk(VIDC_ERR, "%s - invalid param\n", __func__);
		return -EINVAL;
	}

	hdev = inst->core->device;

	format = msm_comm_get_hal_uncompressed(fourcc);
	if (format == HAL_UNUSED_COLOR) {
		dprintk(VIDC_ERR, "Using unsupported colorformat %#x\n",
				fourcc);
		rc = -ENOTSUPP;
		goto exit;
	}

	hal_fmt.buffer_type = buffer_type;
	hal_fmt.format = format;

	rc = call_hfi_op(hdev, session_set_property, inst->session,
		HAL_PARAM_UNCOMPRESSED_FORMAT_SELECT, &hal_fmt);
	if (rc)
		dprintk(VIDC_ERR,
			"Failed to set input color format\n");
	else
		dprintk(VIDC_DBG, "Setting uncompressed colorformat to %#x\n",
				format);

exit:
	return rc;
}

int msm_vidc_comm_s_parm(struct msm_vidc_inst *inst, struct v4l2_streamparm *a)
{
	u32 property_id = 0;
	u64 us_per_frame = 0;
	void *pdata;
	int rc = 0, fps = 0;
	struct hal_frame_rate frame_rate;
	struct hfi_device *hdev;

	if (!inst || !inst->core || !inst->core->device || !a) {
		dprintk(VIDC_ERR, "%s invalid parameters\n", __func__);
		return -EINVAL;
	}

	hdev = inst->core->device;
	property_id = HAL_CONFIG_FRAME_RATE;

	if (a->parm.output.timeperframe.denominator) {
		switch (a->type) {
		case V4L2_BUF_TYPE_VIDEO_CAPTURE_MPLANE:
		case V4L2_BUF_TYPE_VIDEO_OUTPUT_MPLANE:
			us_per_frame = a->parm.output.timeperframe.numerator *
				(u64)USEC_PER_SEC;
			do_div(us_per_frame,
				a->parm.output.timeperframe.denominator);
			break;
		default:
			dprintk(VIDC_ERR,
					"Scale clocks : Unknown buffer type %d\n",
					a->type);
			break;
		}
	}

	if (!us_per_frame) {
		dprintk(VIDC_ERR,
				"Failed to scale clocks : time between frames is 0\n");
		rc = -EINVAL;
		goto exit;
	}

	fps = us_per_frame > USEC_PER_SEC ?
		0 : USEC_PER_SEC / (u32)us_per_frame;

	if (fps % 15 == 14 || fps % 24 == 23)
		fps = fps + 1;
	else if ((fps > 1) && (fps % 24 == 1 || fps % 15 == 1))
		fps = fps - 1;

	if (fps < inst->capability.frame_rate.min ||
			fps > inst->capability.frame_rate.max) {
		dprintk(VIDC_ERR,
			"FPS is out of limits : fps = %d Min = %d, Max = %d\n",
			fps, inst->capability.frame_rate.min,
			inst->capability.frame_rate.max);
		rc = -EINVAL;
		goto exit;
	}

	dprintk(VIDC_PROF, "reported fps changed for %pK: %d->%d\n",
			inst, inst->prop.fps, fps);
	inst->prop.fps = fps;
	if (inst->session_type == MSM_VIDC_ENCODER &&
		get_hal_codec(inst->fmts[CAPTURE_PORT].fourcc) !=
			HAL_VIDEO_CODEC_TME) {
		frame_rate.frame_rate = inst->prop.fps * BIT(16);
		frame_rate.buffer_type = HAL_BUFFER_OUTPUT;
		pdata = &frame_rate;
		rc = call_hfi_op(hdev, session_set_property,
			inst->session, property_id, pdata);
		if (rc)
			dprintk(VIDC_WARN,
				"Failed to set frame rate %d\n", rc);
	}
exit:
	return rc;
}

void msm_comm_print_inst_info(struct msm_vidc_inst *inst)
{
	struct msm_vidc_buffer *mbuf;
	struct internal_buf *buf;
	bool is_decode = false;
	enum vidc_ports port;
	bool is_secure = false;

	if (!inst) {
		dprintk(VIDC_ERR, "%s - invalid param %pK\n",
			__func__, inst);
		return;
	}

	is_decode = inst->session_type == MSM_VIDC_DECODER;
	port = is_decode ? OUTPUT_PORT : CAPTURE_PORT;
	is_secure = inst->flags & VIDC_SECURE;
	dprintk(VIDC_ERR,
			"%s session, %s, Codec type: %s HxW: %d x %d fps: %d bitrate: %d bit-depth: %s\n",
			is_decode ? "Decode" : "Encode",
			is_secure ? "Secure" : "Non-Secure",
			inst->fmts[port].name,
			inst->prop.height[port], inst->prop.width[port],
			inst->prop.fps, inst->prop.bitrate,
			!inst->bit_depth ? "8" : "10");

	dprintk(VIDC_ERR,
			"---Buffer details for inst: %pK of type: %d---\n",
			inst, inst->session_type);
	mutex_lock(&inst->registeredbufs.lock);
	dprintk(VIDC_ERR, "registered buffer list:\n");
	list_for_each_entry(mbuf, &inst->registeredbufs.list, list)
		print_vidc_buffer(VIDC_ERR, "buf", inst, mbuf);
	mutex_unlock(&inst->registeredbufs.lock);

	mutex_lock(&inst->scratchbufs.lock);
	dprintk(VIDC_ERR, "scratch buffer list:\n");
	list_for_each_entry(buf, &inst->scratchbufs.list, list)
		dprintk(VIDC_ERR, "type: %d addr: %x size: %u\n",
				buf->buffer_type, buf->smem.device_addr,
				buf->smem.size);
	mutex_unlock(&inst->scratchbufs.lock);

	mutex_lock(&inst->persistbufs.lock);
	dprintk(VIDC_ERR, "persist buffer list:\n");
	list_for_each_entry(buf, &inst->persistbufs.list, list)
		dprintk(VIDC_ERR, "type: %d addr: %x size: %u\n",
				buf->buffer_type, buf->smem.device_addr,
				buf->smem.size);
	mutex_unlock(&inst->persistbufs.lock);

	mutex_lock(&inst->outputbufs.lock);
	dprintk(VIDC_ERR, "dpb buffer list:\n");
	list_for_each_entry(buf, &inst->outputbufs.list, list)
		dprintk(VIDC_ERR, "type: %d addr: %x size: %u\n",
				buf->buffer_type, buf->smem.device_addr,
				buf->smem.size);
	mutex_unlock(&inst->outputbufs.lock);
}

int msm_comm_session_continue(void *instance)
{
	struct msm_vidc_inst *inst = instance;
	int rc = 0;
	struct hfi_device *hdev;

	if (!inst || !inst->core || !inst->core->device)
		return -EINVAL;
	hdev = inst->core->device;
	mutex_lock(&inst->lock);
	if (inst->state >= MSM_VIDC_RELEASE_RESOURCES_DONE ||
			inst->state < MSM_VIDC_START_DONE) {
		dprintk(VIDC_DBG,
			"Inst %pK : Not in valid state to call %s\n",
				inst, __func__);
		goto sess_continue_fail;
	}
	if (inst->session_type == MSM_VIDC_DECODER && inst->in_reconfig) {
		dprintk(VIDC_DBG, "send session_continue\n");
		rc = call_hfi_op(hdev, session_continue,
						 (void *)inst->session);
		if (rc) {
			dprintk(VIDC_ERR,
					"failed to send session_continue\n");
			rc = -EINVAL;
			goto sess_continue_fail;
		}
		inst->in_reconfig = false;
		inst->prop.height[CAPTURE_PORT] = inst->reconfig_height;
		inst->prop.width[CAPTURE_PORT] = inst->reconfig_width;
		inst->prop.height[OUTPUT_PORT] = inst->reconfig_height;
		inst->prop.width[OUTPUT_PORT] = inst->reconfig_width;
		if (msm_comm_get_stream_output_mode(inst) ==
			HAL_VIDEO_DECODER_SECONDARY) {
			rc = msm_comm_queue_output_buffers(inst);
			if (rc) {
				dprintk(VIDC_ERR,
						"Failed to queue output buffers: %d\n",
						rc);
				goto sess_continue_fail;
			}
		}
	} else if (inst->session_type == MSM_VIDC_ENCODER) {
		dprintk(VIDC_DBG,
				"session_continue not supported for encoder");
	} else {
		dprintk(VIDC_ERR,
				"session_continue called in wrong state for decoder");
	}

sess_continue_fail:
	mutex_unlock(&inst->lock);
	return rc;
}

u32 get_frame_size_nv12(int plane, u32 height, u32 width)
{
	return VENUS_BUFFER_SIZE(COLOR_FMT_NV12, width, height);
}

u32 get_frame_size_nv12_ubwc(int plane, u32 height, u32 width)
{
	return VENUS_BUFFER_SIZE(COLOR_FMT_NV12_UBWC, width, height);
}

u32 get_frame_size_rgba(int plane, u32 height, u32 width)
{
	return VENUS_BUFFER_SIZE(COLOR_FMT_RGBA8888, width, height);
}

u32 get_frame_size_nv21(int plane, u32 height, u32 width)
{
	return VENUS_BUFFER_SIZE(COLOR_FMT_NV21, width, height);
}

u32 get_frame_size_tp10_ubwc(int plane, u32 height, u32 width)
{
	return VENUS_BUFFER_SIZE(COLOR_FMT_NV12_BPP10_UBWC, width, height);
}

u32 get_frame_size_p010(int plane, u32 height, u32 width)
{
	return VENUS_BUFFER_SIZE(COLOR_FMT_P010, width, height);
}

u32 get_frame_size_nv12_512(int plane, u32 height, u32 width)
{
	return VENUS_BUFFER_SIZE(COLOR_FMT_NV12_512, width, height);
}

void print_vidc_buffer(u32 tag, const char *str, struct msm_vidc_inst *inst,
		struct msm_vidc_buffer *mbuf)
{
	struct vb2_buffer *vb2 = NULL;

	if (!(tag & msm_vidc_debug) || !inst || !mbuf)
		return;

	vb2 = &mbuf->vvb.vb2_buf;

	if (vb2->num_planes == 1)
		dprintk(tag,
			"%s: %s: %x : idx %2d fd %d off %d daddr %x size %d filled %d flags 0x%x ts %lld refcnt %d mflags 0x%x\n",
			str, vb2->type == V4L2_BUF_TYPE_VIDEO_OUTPUT_MPLANE ?
			"OUTPUT" : "CAPTURE", hash32_ptr(inst->session),
			vb2->index, vb2->planes[0].m.fd,
			vb2->planes[0].data_offset, mbuf->smem[0].device_addr,
			vb2->planes[0].length, vb2->planes[0].bytesused,
			mbuf->vvb.flags, mbuf->vvb.vb2_buf.timestamp,
			mbuf->smem[0].refcount, mbuf->flags);
	else
		dprintk(tag,
			"%s: %s: %x : idx %2d fd %d off %d daddr %x size %d filled %d flags 0x%x ts %lld refcnt %d mflags 0x%x, extradata: fd %d off %d daddr %x size %d filled %d refcnt %d\n",
			str, vb2->type == V4L2_BUF_TYPE_VIDEO_OUTPUT_MPLANE ?
			"OUTPUT" : "CAPTURE", hash32_ptr(inst->session),
			vb2->index, vb2->planes[0].m.fd,
			vb2->planes[0].data_offset, mbuf->smem[0].device_addr,
			vb2->planes[0].length, vb2->planes[0].bytesused,
			mbuf->vvb.flags, mbuf->vvb.vb2_buf.timestamp,
			mbuf->smem[0].refcount, mbuf->flags,
			vb2->planes[1].m.fd, vb2->planes[1].data_offset,
			mbuf->smem[1].device_addr, vb2->planes[1].length,
			vb2->planes[1].bytesused, mbuf->smem[1].refcount);
}

void print_vb2_buffer(u32 tag, const char *str, struct msm_vidc_inst *inst,
		struct vb2_buffer *vb2)
{
	if (!(tag & msm_vidc_debug) || !inst || !vb2)
		return;

	if (vb2->num_planes == 1)
		dprintk(tag,
			"%s: %s: %x : idx %2d fd %d off %d size %d filled %d\n",
			str, vb2->type == V4L2_BUF_TYPE_VIDEO_OUTPUT_MPLANE ?
			"OUTPUT" : "CAPTURE", hash32_ptr(inst->session),
			vb2->index, vb2->planes[0].m.fd,
			vb2->planes[0].data_offset, vb2->planes[0].length,
			vb2->planes[0].bytesused);
	else
		dprintk(tag,
			"%s: %s: %x : idx %2d fd %d off %d size %d filled %d, extradata: fd %d off %d size %d filled %d\n",
			str, vb2->type == V4L2_BUF_TYPE_VIDEO_OUTPUT_MPLANE ?
			"OUTPUT" : "CAPTURE", hash32_ptr(inst->session),
			vb2->index, vb2->planes[0].m.fd,
			vb2->planes[0].data_offset, vb2->planes[0].length,
			vb2->planes[0].bytesused, vb2->planes[1].m.fd,
			vb2->planes[1].data_offset, vb2->planes[1].length,
			vb2->planes[1].bytesused);
}

void print_v4l2_buffer(u32 tag, const char *str, struct msm_vidc_inst *inst,
		struct v4l2_buffer *v4l2)
{
	if (!(tag & msm_vidc_debug) || !inst || !v4l2)
		return;

	if (v4l2->length == 1)
		dprintk(tag,
			"%s: %s: %x : idx %2d fd %d off %d size %d filled %d\n",
			str, v4l2->type == V4L2_BUF_TYPE_VIDEO_OUTPUT_MPLANE ?
			"OUTPUT" : "CAPTURE", hash32_ptr(inst->session),
			v4l2->index, v4l2->m.planes[0].m.fd,
			v4l2->m.planes[0].data_offset,
			v4l2->m.planes[0].length,
			v4l2->m.planes[0].bytesused);
	else
		dprintk(tag,
			"%s: %s: %x : idx %2d fd %d off %d size %d filled %d, extradata: fd %d off %d size %d filled %d\n",
			str, v4l2->type == V4L2_BUF_TYPE_VIDEO_OUTPUT_MPLANE ?
			"OUTPUT" : "CAPTURE", hash32_ptr(inst->session),
			v4l2->index, v4l2->m.planes[0].m.fd,
			v4l2->m.planes[0].data_offset,
			v4l2->m.planes[0].length,
			v4l2->m.planes[0].bytesused,
			v4l2->m.planes[1].m.fd,
			v4l2->m.planes[1].data_offset,
			v4l2->m.planes[1].length,
			v4l2->m.planes[1].bytesused);
}

bool msm_comm_compare_vb2_plane(struct msm_vidc_inst *inst,
		struct msm_vidc_buffer *mbuf, struct vb2_buffer *vb2, u32 i)
{
	struct vb2_buffer *vb;

	if (!inst || !mbuf || !vb2) {
		dprintk(VIDC_ERR, "%s: invalid params, %pK %pK %pK\n",
			__func__, inst, mbuf, vb2);
		return false;
	}

	vb = &mbuf->vvb.vb2_buf;
	if (vb->planes[i].m.fd == vb2->planes[i].m.fd &&
		vb->planes[i].length == vb2->planes[i].length) {
		return true;
	}

	return false;
}

bool msm_comm_compare_vb2_planes(struct msm_vidc_inst *inst,
		struct msm_vidc_buffer *mbuf, struct vb2_buffer *vb2)
{
	int i = 0;
	struct vb2_buffer *vb;

	if (!inst || !mbuf || !vb2) {
		dprintk(VIDC_ERR, "%s: invalid params, %pK %pK %pK\n",
			__func__, inst, mbuf, vb2);
		return false;
	}

	vb = &mbuf->vvb.vb2_buf;

	if (vb->num_planes != vb2->num_planes)
		return false;

	for (i = 0; i < vb->num_planes; i++) {
		if (!msm_comm_compare_vb2_plane(inst, mbuf, vb2, i))
			return false;
	}

	return true;
}

bool msm_comm_compare_dma_plane(struct msm_vidc_inst *inst,
		struct msm_vidc_buffer *mbuf, unsigned long *dma_planes, u32 i)
{
	if (!inst || !mbuf || !dma_planes) {
		dprintk(VIDC_ERR, "%s: invalid params, %pK %pK %pK\n",
			__func__, inst, mbuf, dma_planes);
		return false;
	}

	if ((unsigned long)mbuf->smem[i].dma_buf == dma_planes[i])
		return true;

	return false;
}

bool msm_comm_compare_dma_planes(struct msm_vidc_inst *inst,
		struct msm_vidc_buffer *mbuf, unsigned long *dma_planes)
{
	int i = 0;
	struct vb2_buffer *vb;

	if (!inst || !mbuf || !dma_planes) {
		dprintk(VIDC_ERR, "%s: invalid params, %pK %pK %pK\n",
			__func__, inst, mbuf, dma_planes);
		return false;
	}

	vb = &mbuf->vvb.vb2_buf;
	for (i = 0; i < vb->num_planes; i++) {
		if (!msm_comm_compare_dma_plane(inst, mbuf, dma_planes, i))
			return false;
	}

	return true;
}


bool msm_comm_compare_device_plane(struct msm_vidc_buffer *mbuf,
		u32 type, u32 *planes, u32 i)
{
	if (!mbuf || !planes) {
		dprintk(VIDC_ERR, "%s: invalid params, %pK %pK\n",
			__func__, mbuf, planes);
		return false;
	}

	if (mbuf->vvb.vb2_buf.type == type &&
		mbuf->smem[i].device_addr == planes[i])
		return true;

	return false;
}

bool msm_comm_compare_device_planes(struct msm_vidc_buffer *mbuf,
		u32 type, u32 *planes)
{
	int i = 0;

	if (!mbuf || !planes)
		return false;

	for (i = 0; i < mbuf->vvb.vb2_buf.num_planes; i++) {
		if (!msm_comm_compare_device_plane(mbuf, type, planes, i))
			return false;
	}

	return true;
}

struct msm_vidc_buffer *msm_comm_get_buffer_using_device_planes(
		struct msm_vidc_inst *inst, u32 type, u32 *planes)
{
	struct msm_vidc_buffer *mbuf;
	bool found = false;

	mutex_lock(&inst->registeredbufs.lock);
	found = false;
	list_for_each_entry(mbuf, &inst->registeredbufs.list, list) {
		if (msm_comm_compare_device_planes(mbuf, type, planes)) {
			found = true;
			break;
		}
	}
	mutex_unlock(&inst->registeredbufs.lock);
	if (!found) {
		dprintk(VIDC_ERR,
			"%s: data_addr %x, extradata_addr %x not found\n",
			__func__, planes[0], planes[1]);
		mbuf = NULL;
	}

	return mbuf;
}

int msm_comm_flush_vidc_buffer(struct msm_vidc_inst *inst,
		struct msm_vidc_buffer *mbuf)
{
	struct vb2_buffer *vb;
	u32 port;

	if (!inst || !mbuf) {
		dprintk(VIDC_ERR, "%s: invalid params %pK %pK\n",
			__func__, inst, mbuf);
		return -EINVAL;
	}

	vb = msm_comm_get_vb_using_vidc_buffer(inst, mbuf);
	if (!vb) {
		print_vidc_buffer(VIDC_ERR,
			"vb not found for buf", inst, mbuf);
		return -EINVAL;
	}

	if (mbuf->vvb.vb2_buf.type ==
			V4L2_BUF_TYPE_VIDEO_CAPTURE_MPLANE)
		port = CAPTURE_PORT;
	else if (mbuf->vvb.vb2_buf.type ==
			V4L2_BUF_TYPE_VIDEO_OUTPUT_MPLANE)
		port = OUTPUT_PORT;
	else
		return -EINVAL;
<<<<<<< HEAD

	mutex_lock(&inst->bufq[port].lock);
	if (inst->bufq[port].vb2_bufq.streaming) {
		vb->planes[0].bytesused = 0;
		vb2_buffer_done(vb, VB2_BUF_STATE_DONE);
	} else {
		dprintk(VIDC_ERR, "%s: port %d is not streaming\n",
			__func__, port);
	}
	mutex_unlock(&inst->bufq[port].lock);
=======
>>>>>>> 4719c01d

	mutex_lock(&inst->bufq[port].lock);
	if (inst->bufq[port].vb2_bufq.streaming) {
		vb->planes[0].bytesused = 0;
		vb2_buffer_done(vb, VB2_BUF_STATE_DONE);
	} else {
		dprintk(VIDC_ERR, "%s: port %d is not streaming\n",
			__func__, port);
	}
	mutex_unlock(&inst->bufq[port].lock);

	return 0;
}

int msm_comm_qbuf_cache_operations(struct msm_vidc_inst *inst,
		struct msm_vidc_buffer *mbuf)
{
	int rc = 0, i;
	struct vb2_buffer *vb;
	bool skip;

	if (!inst || !mbuf) {
		dprintk(VIDC_ERR, "%s: invalid params %pK %pK\n",
			__func__, inst, mbuf);
		return -EINVAL;
	}
	vb = &mbuf->vvb.vb2_buf;

	for (i = 0; i < vb->num_planes; i++) {
		unsigned long offset, size;
		enum smem_cache_ops cache_op;

		skip = true;
		if (inst->session_type == MSM_VIDC_DECODER) {
			if (vb->type == V4L2_BUF_TYPE_VIDEO_OUTPUT_MPLANE) {
				if (!i) { /* bitstream */
					skip = false;
					offset = vb->planes[i].data_offset;
					size = vb->planes[i].bytesused;
					cache_op = SMEM_CACHE_CLEAN_INVALIDATE;
				}
			} else if (vb->type ==
					V4L2_BUF_TYPE_VIDEO_CAPTURE_MPLANE) {
				if (!i) { /* yuv */
					skip = false;
					offset = 0;
					size = vb->planes[i].length;
					cache_op = SMEM_CACHE_INVALIDATE;
				}
			}
		} else if (inst->session_type == MSM_VIDC_ENCODER) {
			if (vb->type == V4L2_BUF_TYPE_VIDEO_OUTPUT_MPLANE) {
				if (!i) { /* yuv */
					skip = false;
					offset = vb->planes[i].data_offset;
					size = vb->planes[i].bytesused;
					cache_op = SMEM_CACHE_CLEAN_INVALIDATE;
				}
			} else if (vb->type ==
					V4L2_BUF_TYPE_VIDEO_CAPTURE_MPLANE) {
				if (!i) { /* bitstream */
					skip = false;
					offset = 0;
					size = vb->planes[i].length;
					cache_op = SMEM_CACHE_INVALIDATE;
				}
			}
		}

		if (!skip) {
			rc = msm_smem_cache_operations(mbuf->smem[i].dma_buf,
					cache_op, offset, size);
			if (rc)
				print_vidc_buffer(VIDC_ERR,
					"qbuf cache ops failed", inst, mbuf);
		}
	}

	return rc;
}

int msm_comm_dqbuf_cache_operations(struct msm_vidc_inst *inst,
		struct msm_vidc_buffer *mbuf)
{
	int rc = 0, i;
	struct vb2_buffer *vb;
	bool skip;

	if (!inst || !mbuf) {
		dprintk(VIDC_ERR, "%s: invalid params %pK %pK\n",
			__func__, inst, mbuf);
		return -EINVAL;
	}
	vb = &mbuf->vvb.vb2_buf;

	for (i = 0; i < vb->num_planes; i++) {
		unsigned long offset, size;
		enum smem_cache_ops cache_op;

		skip = true;
		if (inst->session_type == MSM_VIDC_DECODER) {
			if (vb->type == V4L2_BUF_TYPE_VIDEO_OUTPUT_MPLANE) {
				/* bitstream and extradata */
				/* we do not need cache operations */
			} else if (vb->type ==
					V4L2_BUF_TYPE_VIDEO_CAPTURE_MPLANE) {
				if (!i) { /* yuv */
					skip = false;
					offset = vb->planes[i].data_offset;
					size = vb->planes[i].bytesused;
					cache_op = SMEM_CACHE_INVALIDATE;
				}
			}
		} else if (inst->session_type == MSM_VIDC_ENCODER) {
			if (vb->type == V4L2_BUF_TYPE_VIDEO_OUTPUT_MPLANE) {
				/* yuv and extradata */
				/* we do not need cache operations */
			} else if (vb->type ==
					V4L2_BUF_TYPE_VIDEO_CAPTURE_MPLANE) {
				if (!i) { /* bitstream */
					skip = false;
					/*
					 * Include vp8e header bytes as well
					 * by making offset equal to zero
					 */
					offset = 0;
					size = vb->planes[i].bytesused +
						vb->planes[i].data_offset;
					cache_op = SMEM_CACHE_INVALIDATE;
				}
			}
		}

		if (!skip) {
			rc = msm_smem_cache_operations(mbuf->smem[i].dma_buf,
					cache_op, offset, size);
			if (rc)
				print_vidc_buffer(VIDC_ERR,
					"dqbuf cache ops failed", inst, mbuf);
		}
	}

	return rc;
}

struct msm_vidc_buffer *msm_comm_get_vidc_buffer(struct msm_vidc_inst *inst,
		struct vb2_buffer *vb2)
{
	int rc = 0;
	struct vb2_v4l2_buffer *vbuf;
	struct vb2_buffer *vb;
	unsigned long dma_planes[VB2_MAX_PLANES] = {0};
	struct msm_vidc_buffer *mbuf;
	bool found = false;
	int i;

	if (!inst || !vb2) {
		dprintk(VIDC_ERR, "%s: invalid params\n", __func__);
		return NULL;
	}

	for (i = 0; i < vb2->num_planes; i++) {
		/*
		 * always compare dma_buf addresses which is guaranteed
		 * to be same across the processes (duplicate fds).
		 */
		dma_planes[i] = (unsigned long)msm_smem_get_dma_buf(
				vb2->planes[i].m.fd);
		if (!dma_planes[i])
			return NULL;
		msm_smem_put_dma_buf((struct dma_buf *)dma_planes[i]);
	}

	mutex_lock(&inst->registeredbufs.lock);
	/*
	 * for encoder input, client may queue the same buffer with different
	 * fd before driver returned old buffer to the client. This buffer
	 * should be treated as new buffer Search the list with fd so that
	 * it will be treated as new msm_vidc_buffer.
	 */
	if (is_encode_session(inst) && vb2->type ==
			V4L2_BUF_TYPE_VIDEO_OUTPUT_MPLANE) {
		list_for_each_entry(mbuf, &inst->registeredbufs.list, list) {
			if (msm_comm_compare_vb2_planes(inst, mbuf, vb2)) {
				found = true;
				break;
			}
		}
	} else {
		list_for_each_entry(mbuf, &inst->registeredbufs.list, list) {
			if (msm_comm_compare_dma_planes(inst, mbuf,
					dma_planes)) {
				found = true;
				break;
			}
		}
	}

	if (!found) {
		/* this is new vb2_buffer */
		mbuf = kzalloc(sizeof(struct msm_vidc_buffer), GFP_KERNEL);
		if (!mbuf) {
			dprintk(VIDC_ERR, "%s: alloc msm_vidc_buffer failed\n",
				__func__);
			rc = -ENOMEM;
			goto exit;
		}
		kref_init(&mbuf->kref);
	}

	/* Initially assume all the buffer are going to be deferred */
	mbuf->flags |= MSM_VIDC_FLAG_DEFERRED;

	vbuf = to_vb2_v4l2_buffer(vb2);
	memcpy(&mbuf->vvb, vbuf, sizeof(struct vb2_v4l2_buffer));
	vb = &mbuf->vvb.vb2_buf;

	for (i = 0; i < vb->num_planes; i++) {
		mbuf->smem[i].buffer_type = get_hal_buffer_type(vb->type, i);
		mbuf->smem[i].fd = vb->planes[i].m.fd;
		mbuf->smem[i].offset = vb->planes[i].data_offset;
		mbuf->smem[i].size = vb->planes[i].length;
		rc = msm_smem_map_dma_buf(inst, &mbuf->smem[i]);
		if (rc) {
			dprintk(VIDC_ERR, "%s: map failed.\n", __func__);
			goto exit;
		}
		/* increase refcount as we get both fbd and rbr */
		rc = msm_smem_map_dma_buf(inst, &mbuf->smem[i]);
		if (rc) {
			dprintk(VIDC_ERR, "%s: map failed..\n", __func__);
			goto exit;
		}
	}
	/* dma cache operations need to be performed after dma_map */
	msm_comm_qbuf_cache_operations(inst, mbuf);

	/* special handling for decoder */
	if (inst->session_type == MSM_VIDC_DECODER) {
		if (found) {
			rc = -EEXIST;
		} else {
			bool found_plane0 = false;
			struct msm_vidc_buffer *temp;
			/*
			 * client might have queued same plane[0] but different
			 * plane[1] search plane[0] and if found don't queue the
			 * buffer, the buffer will be queued when rbr event
			 * arrived.
			 */
			list_for_each_entry(temp, &inst->registeredbufs.list,
						list) {
				if (msm_comm_compare_dma_plane(inst, temp,
						dma_planes, 0)) {
					found_plane0 = true;
					break;
				}
			}
			if (found_plane0)
				rc = -EEXIST;
		}
		if (rc == -EEXIST) {
			print_vidc_buffer(VIDC_DBG,
				"existing qbuf", inst, mbuf);
			/* enable RBR pending */
			mbuf->flags |= MSM_VIDC_FLAG_RBR_PENDING;
		}
	}

	/* add the new buffer to list */
	if (!found)
		list_add_tail(&mbuf->list, &inst->registeredbufs.list);

	mutex_unlock(&inst->registeredbufs.lock);

	/*
	 * Return mbuf if decode batching is enabled as this buffer
	 * may trigger queuing full batch to firmware, also this buffer
	 * will not be queued to firmware while full batch queuing,
	 * it will be queued when rbr event arrived from firmware.
	 */
	if (rc == -EEXIST && !inst->batch.enable)
		return ERR_PTR(rc);

	return mbuf;

exit:
	dprintk(VIDC_ERR, "%s: rc %d\n", __func__, rc);
	msm_comm_unmap_vidc_buffer(inst, mbuf);
	if (!found)
		kref_put_mbuf(mbuf);
	mutex_unlock(&inst->registeredbufs.lock);

	return ERR_PTR(rc);
}

void msm_comm_put_vidc_buffer(struct msm_vidc_inst *inst,
		struct msm_vidc_buffer *mbuf)
{
	struct msm_vidc_buffer *temp;
	bool found = false;
	int i = 0;

	if (!inst || !mbuf) {
		dprintk(VIDC_ERR, "%s: invalid params %pK %pK\n",
			__func__, inst, mbuf);
		return;
	}

	mutex_lock(&inst->registeredbufs.lock);
	/* check if mbuf was not removed by any chance */
	list_for_each_entry(temp, &inst->registeredbufs.list, list) {
		if (msm_comm_compare_vb2_planes(inst, mbuf,
				&temp->vvb.vb2_buf)) {
			found = true;
			break;
		}
	}
	if (!found) {
		print_vidc_buffer(VIDC_ERR, "buf was removed", inst, mbuf);
		goto unlock;
	}

	print_vidc_buffer(VIDC_DBG, "dqbuf", inst, mbuf);
	for (i = 0; i < mbuf->vvb.vb2_buf.num_planes; i++) {
		if (msm_smem_unmap_dma_buf(inst, &mbuf->smem[i]))
			print_vidc_buffer(VIDC_ERR,
				"dqbuf: unmap failed.", inst, mbuf);

		if (!(mbuf->vvb.flags & V4L2_QCOM_BUF_FLAG_READONLY)) {
			/* rbr won't come for this buffer */
			if (msm_smem_unmap_dma_buf(inst, &mbuf->smem[i]))
				print_vidc_buffer(VIDC_ERR,
					"dqbuf: unmap failed..", inst, mbuf);
		} else {
			/* RBR event expected */
			mbuf->flags |= MSM_VIDC_FLAG_RBR_PENDING;
		}
	}
	/*
	 * remove the entry if plane[0].refcount is zero else
	 * don't remove as client queued same buffer that's why
	 * plane[0].refcount is not zero
	 */
	if (!mbuf->smem[0].refcount) {
		list_del(&mbuf->list);
		kref_put_mbuf(mbuf);
	}
unlock:
	mutex_unlock(&inst->registeredbufs.lock);
}

void handle_release_buffer_reference(struct msm_vidc_inst *inst,
		struct msm_vidc_buffer *mbuf)
{
	int rc = 0;
	struct msm_vidc_buffer *temp;
	bool found = false;
	int i = 0;
	u32 planes[VIDEO_MAX_PLANES] = {0};

	mutex_lock(&inst->flush_lock);
	mutex_lock(&inst->registeredbufs.lock);
	found = false;
	/* check if mbuf was not removed by any chance */
	list_for_each_entry(temp, &inst->registeredbufs.list, list) {
		if (msm_comm_compare_vb2_planes(inst, mbuf,
				&temp->vvb.vb2_buf)) {
			found = true;
			break;
		}
	}
	if (found) {
		/* save device_addr */
		for (i = 0; i < mbuf->vvb.vb2_buf.num_planes; i++)
			planes[i] = mbuf->smem[i].device_addr;

		/* send RBR event to client */
		msm_vidc_queue_rbr_event(inst,
			mbuf->vvb.vb2_buf.planes[0].m.fd,
			mbuf->vvb.vb2_buf.planes[0].data_offset);

		/* clear RBR_PENDING flag */
		mbuf->flags &= ~MSM_VIDC_FLAG_RBR_PENDING;

		for (i = 0; i < mbuf->vvb.vb2_buf.num_planes; i++) {
			if (msm_smem_unmap_dma_buf(inst, &mbuf->smem[i]))
				print_vidc_buffer(VIDC_ERR,
					"rbr unmap failed.", inst, mbuf);
		}
		/* refcount is not zero if client queued the same buffer */
		if (!mbuf->smem[0].refcount) {
			list_del(&mbuf->list);
			kref_put_mbuf(mbuf);
			mbuf = NULL;
		}
	} else {
		print_vidc_buffer(VIDC_ERR, "mbuf not found", inst, mbuf);
		goto unlock;
	}

	/*
	 * 1. client might have pushed same planes in which case mbuf will be
	 *    same and refcounts are positive and buffer wouldn't have been
	 *    removed from the registeredbufs list.
	 * 2. client might have pushed same planes[0] but different planes[1]
	 *    in which case mbuf will be different.
	 * 3. in either case we can search mbuf->smem[0].device_addr in the list
	 *    and if found queue it to video hw (if not flushing).
	 */
	found = false;
	list_for_each_entry(temp, &inst->registeredbufs.list, list) {
		if (msm_comm_compare_device_plane(temp,
			V4L2_BUF_TYPE_VIDEO_CAPTURE_MPLANE, planes, 0)) {
			mbuf = temp;
			found = true;
			break;
		}
	}
	if (!found)
		goto unlock;

	/* buffer found means client queued the buffer already */
	if (inst->in_reconfig || inst->in_flush) {
		print_vidc_buffer(VIDC_DBG, "rbr flush buf", inst, mbuf);
		msm_comm_flush_vidc_buffer(inst, mbuf);
		msm_comm_unmap_vidc_buffer(inst, mbuf);
		/* remove from list */
		list_del(&mbuf->list);
		kref_put_mbuf(mbuf);

		/* don't queue the buffer */
		found = false;
	}
	/* clear required flags as the buffer is going to be queued */
	if (found) {
		mbuf->flags &= ~MSM_VIDC_FLAG_DEFERRED;
		mbuf->flags &= ~MSM_VIDC_FLAG_RBR_PENDING;
	}

unlock:
	mutex_unlock(&inst->registeredbufs.lock);

	if (found) {
		rc = msm_comm_qbuf_in_rbr(inst, mbuf);
		if (rc)
			print_vidc_buffer(VIDC_ERR,
				"rbr qbuf failed", inst, mbuf);
	}
	mutex_unlock(&inst->flush_lock);
}

int msm_comm_unmap_vidc_buffer(struct msm_vidc_inst *inst,
		struct msm_vidc_buffer *mbuf)
{
	int rc = 0, i;

	if (!inst || !mbuf) {
		dprintk(VIDC_ERR, "%s: invalid params %pK %pK\n",
			__func__, inst, mbuf);
		return -EINVAL;
	}
	if (mbuf->vvb.vb2_buf.num_planes > VIDEO_MAX_PLANES) {
		dprintk(VIDC_ERR, "%s: invalid num_planes %d\n", __func__,
			mbuf->vvb.vb2_buf.num_planes);
		return -EINVAL;
	}

	for (i = 0; i < mbuf->vvb.vb2_buf.num_planes; i++) {
		u32 refcount = mbuf->smem[i].refcount;

		while (refcount) {
			if (msm_smem_unmap_dma_buf(inst, &mbuf->smem[i]))
				print_vidc_buffer(VIDC_ERR,
					"unmap failed for buf", inst, mbuf);
			refcount--;
		}
	}

	return rc;
}

static void kref_free_mbuf(struct kref *kref)
{
	struct msm_vidc_buffer *mbuf = container_of(kref,
			struct msm_vidc_buffer, kref);

	kfree(mbuf);
}

void kref_put_mbuf(struct msm_vidc_buffer *mbuf)
{
	if (!mbuf)
		return;

	kref_put(&mbuf->kref, kref_free_mbuf);
}

bool kref_get_mbuf(struct msm_vidc_inst *inst, struct msm_vidc_buffer *mbuf)
{
	struct msm_vidc_buffer *temp;
	bool matches = false;
	bool ret = false;

	if (!inst || !mbuf)
		return false;

	mutex_lock(&inst->registeredbufs.lock);
	list_for_each_entry(temp, &inst->registeredbufs.list, list) {
		if (temp == mbuf) {
			matches = true;
			break;
		}
	}
	ret = (matches && kref_get_unless_zero(&mbuf->kref)) ? true : false;
	mutex_unlock(&inst->registeredbufs.lock);

	return ret;
}

void msm_comm_store_mark_data(struct msm_vidc_list *data_list,
		u32 index, u32 mark_data, u32 mark_target)
{
	struct msm_vidc_buf_data *pdata = NULL;
	bool found = false;

	if (!data_list) {
		dprintk(VIDC_ERR, "%s: invalid params %pK\n",
			__func__, data_list);
		return;
	}

	mutex_lock(&data_list->lock);
	list_for_each_entry(pdata, &data_list->list, list) {
		if (pdata->index == index) {
			pdata->mark_data = mark_data;
			pdata->mark_target = mark_target;
			found = true;
			break;
		}
	}

	if (!found) {
		pdata = kzalloc(sizeof(*pdata), GFP_KERNEL);
		if (!pdata)  {
			dprintk(VIDC_WARN, "%s: malloc failure.\n", __func__);
			goto exit;
		}
		pdata->index = index;
		pdata->mark_data = mark_data;
		pdata->mark_target = mark_target;
		list_add_tail(&pdata->list, &data_list->list);
	}

exit:
	mutex_unlock(&data_list->lock);
}

void msm_comm_fetch_mark_data(struct msm_vidc_list *data_list,
		u32 index, u32 *mark_data, u32 *mark_target)
{
	struct msm_vidc_buf_data *pdata = NULL;

	if (!data_list || !mark_data || !mark_target) {
		dprintk(VIDC_ERR, "%s: invalid params %pK %pK %pK\n",
			__func__, data_list, mark_data, mark_target);
		return;
	}

	*mark_data = *mark_target = 0;
	mutex_lock(&data_list->lock);
	list_for_each_entry(pdata, &data_list->list, list) {
		if (pdata->index == index) {
			*mark_data = pdata->mark_data;
			*mark_target = pdata->mark_target;
			/* clear after fetch */
			pdata->mark_data = pdata->mark_target = 0;
			break;
		}
	}
	mutex_unlock(&data_list->lock);
}

int msm_comm_release_mark_data(struct msm_vidc_inst *inst)
{
	struct msm_vidc_buf_data *pdata, *next;

	if (!inst) {
		dprintk(VIDC_ERR, "%s: invalid params %pK\n",
			__func__, inst);
		return -EINVAL;
	}

	mutex_lock(&inst->etb_data.lock);
	list_for_each_entry_safe(pdata, next, &inst->etb_data.list, list) {
		list_del(&pdata->list);
		kfree(pdata);
	}
	mutex_unlock(&inst->etb_data.lock);

	mutex_lock(&inst->fbd_data.lock);
	list_for_each_entry_safe(pdata, next, &inst->fbd_data.list, list) {
		list_del(&pdata->list);
		kfree(pdata);
	}
	mutex_unlock(&inst->fbd_data.lock);

	return 0;
}

int msm_comm_set_color_format_constraints(struct msm_vidc_inst *inst,
		enum hal_buffer buffer_type,
		struct msm_vidc_format_constraint *pix_constraint)
{
	struct hal_uncompressed_plane_actual_constraints_info
		*pconstraint = NULL;
	u32 num_planes = 2;
	u32 size = 0;
	int rc = 0;
	struct hfi_device *hdev;

	if (!inst || !inst->core || !inst->core->device) {
		dprintk(VIDC_ERR, "%s - invalid param\n", __func__);
		return -EINVAL;
	}

	hdev = inst->core->device;

	size = sizeof(buffer_type)
			+ sizeof(u32)
			+ num_planes
			* sizeof(struct hal_uncompressed_plane_constraints);

	pconstraint = kzalloc(size, GFP_KERNEL);
	if (!pconstraint) {
		dprintk(VIDC_ERR, "No memory cannot alloc constrain\n");
		rc = -ENOMEM;
		goto exit;
	}

	pconstraint->buffer_type = buffer_type;
	pconstraint->num_planes = pix_constraint->num_planes;
	//set Y plan constraints
	dprintk(VIDC_INFO, "Set Y plan constraints.\n");
	pconstraint->rg_plane_format[0].stride_multiples =
			pix_constraint->y_stride_multiples;
	pconstraint->rg_plane_format[0].max_stride =
			pix_constraint->y_max_stride;
	pconstraint->rg_plane_format[0].min_plane_buffer_height_multiple =
			pix_constraint->y_min_plane_buffer_height_multiple;
	pconstraint->rg_plane_format[0].buffer_alignment =
			pix_constraint->y_buffer_alignment;

	//set UV plan constraints
	dprintk(VIDC_INFO, "Set UV plan constraints.\n");
	pconstraint->rg_plane_format[1].stride_multiples =
			pix_constraint->uv_stride_multiples;
	pconstraint->rg_plane_format[1].max_stride =
			pix_constraint->uv_max_stride;
	pconstraint->rg_plane_format[1].min_plane_buffer_height_multiple =
			pix_constraint->uv_min_plane_buffer_height_multiple;
	pconstraint->rg_plane_format[1].buffer_alignment =
			pix_constraint->uv_buffer_alignment;

	rc = call_hfi_op(hdev,
			session_set_property,
			inst->session,
			HAL_PARAM_UNCOMPRESSED_PLANE_ACTUAL_CONSTRAINTS_INFO,
			pconstraint);
	if (rc)
		dprintk(VIDC_ERR,
			"Failed to set input color format constraint\n");
	else
		dprintk(VIDC_DBG, "Set color format constraint success\n");

exit:
	if (!pconstraint)
		kfree(pconstraint);
	return rc;
}<|MERGE_RESOLUTION|>--- conflicted
+++ resolved
@@ -2508,10 +2508,7 @@
 			__func__, planes[0], planes[1]);
 		goto exit;
 	}
-<<<<<<< HEAD
-=======
 	mbuf->flags &= ~MSM_VIDC_FLAG_QUEUED;
->>>>>>> 4719c01d
 	vb = &mbuf->vvb.vb2_buf;
 
 	vb->planes[0].bytesused = response->input_done.filled_len;
@@ -2645,10 +2642,7 @@
 				&fill_buf_done->packet_buffer1);
 		goto exit;
 	}
-<<<<<<< HEAD
-=======
 	mbuf->flags &= ~MSM_VIDC_FLAG_QUEUED;
->>>>>>> 4719c01d
 	vb = &mbuf->vvb.vb2_buf;
 
 	if (fill_buf_done->flags1 & HAL_BUFFERFLAG_DROP_FRAME)
@@ -6277,19 +6271,6 @@
 		port = OUTPUT_PORT;
 	else
 		return -EINVAL;
-<<<<<<< HEAD
-
-	mutex_lock(&inst->bufq[port].lock);
-	if (inst->bufq[port].vb2_bufq.streaming) {
-		vb->planes[0].bytesused = 0;
-		vb2_buffer_done(vb, VB2_BUF_STATE_DONE);
-	} else {
-		dprintk(VIDC_ERR, "%s: port %d is not streaming\n",
-			__func__, port);
-	}
-	mutex_unlock(&inst->bufq[port].lock);
-=======
->>>>>>> 4719c01d
 
 	mutex_lock(&inst->bufq[port].lock);
 	if (inst->bufq[port].vb2_bufq.streaming) {
