/* Copyright (c) 2012-2020, The Linux Foundation. All rights reserved.
 *
 * This program is free software; you can redistribute it and/or modify
 * it under the terms of the GNU General Public License version 2 and
 * only version 2 as published by the Free Software Foundation.
 *
 * This program is distributed in the hope that it will be useful,
 * but WITHOUT ANY WARRANTY; without even the implied warranty of
 * MERCHANTABILITY or FITNESS FOR A PARTICULAR PURPOSE.  See the
 * GNU General Public License for more details.
 *
 */

#include <asm/dma-iommu.h>
#include <asm/memory.h>
#include <linux/clk/qcom.h>
#include <linux/coresight-stm.h>
#include <linux/delay.h>
#include <linux/devfreq.h>
#include <linux/hash.h>
#include <linux/interrupt.h>
#include <linux/io.h>
#include <linux/iommu.h>
#include <linux/iopoll.h>
#include <linux/of.h>
#include <linux/pm_qos.h>
#include <linux/regulator/consumer.h>
#include <linux/slab.h>
#include <linux/workqueue.h>
#include <linux/platform_device.h>
#include <linux/soc/qcom/llcc-qcom.h>
#include <soc/qcom/cx_ipeak.h>
#include <soc/qcom/scm.h>
#include <soc/qcom/socinfo.h>
#include <linux/soc/qcom/smem.h>
#include <soc/qcom/subsystem_restart.h>
#include <linux/dma-mapping.h>
#include <linux/fastcvpd.h>
#include <linux/reset.h>
#include "hfi_packetization.h"
#include "msm_vidc_debug.h"
#include "venus_hfi.h"
#include "vidc_hfi_io.h"

#define FIRMWARE_SIZE			0X00A00000
#define REG_ADDR_OFFSET_BITMASK	0x000FFFFF
#define QDSS_IOVA_START 0x80001000
#define MIN_PAYLOAD_SIZE 3

#define VERSION_HANA (0x5 << 28 | 0x10 << 16)

static struct hal_device_data hal_ctxt;

#define TZBSP_MEM_PROTECT_VIDEO_VAR 0x8
struct tzbsp_memprot {
	u32 cp_start;
	u32 cp_size;
	u32 cp_nonpixel_start;
	u32 cp_nonpixel_size;
};

struct tzbsp_resp {
	int ret;
};

#define TZBSP_VIDEO_SET_STATE 0xa

/* Poll interval in uS */
#define POLL_INTERVAL_US 50

enum tzbsp_video_state {
	TZBSP_VIDEO_STATE_SUSPEND = 0,
	TZBSP_VIDEO_STATE_RESUME = 1,
	TZBSP_VIDEO_STATE_RESTORE_THRESHOLD = 2,
};

struct tzbsp_video_set_state_req {
	u32 state; /* should be tzbsp_video_state enum value */
	u32 spare; /* reserved for future, should be zero */
};

const struct msm_vidc_gov_data DEFAULT_BUS_VOTE = {
	.data = NULL,
	.data_count = 0,
};

const int max_packets = 1000;

static void venus_hfi_pm_handler(struct work_struct *work);
static DECLARE_DELAYED_WORK(venus_hfi_pm_work, venus_hfi_pm_handler);
static inline int __resume(struct venus_hfi_device *device);
static inline int __suspend(struct venus_hfi_device *device);
static int __disable_regulators(struct venus_hfi_device *device);
static int __enable_regulators(struct venus_hfi_device *device);
static inline int __prepare_enable_clks(struct venus_hfi_device *device);
static inline void __disable_unprepare_clks(struct venus_hfi_device *device);
static void __flush_debug_queue(struct venus_hfi_device *device, u8 *packet);
static int __initialize_packetization(struct venus_hfi_device *device);
static struct hal_session *__get_session(struct venus_hfi_device *device,
		u32 session_id);
static bool __is_session_valid(struct venus_hfi_device *device,
		struct hal_session *session, const char *func);
static int __set_clocks(struct venus_hfi_device *device, u32 freq);
static int __iface_cmdq_write(struct venus_hfi_device *device,
					void *pkt);
static int __load_fw(struct venus_hfi_device *device);
static void __unload_fw(struct venus_hfi_device *device);
static int __tzbsp_set_video_state(enum tzbsp_video_state state);
static int __enable_subcaches(struct venus_hfi_device *device);
static int __set_subcaches(struct venus_hfi_device *device);
static int __release_subcaches(struct venus_hfi_device *device);
static int __disable_subcaches(struct venus_hfi_device *device);
static int __power_collapse(struct venus_hfi_device *device, bool force);
static int venus_hfi_noc_error_info(void *dev);

static void interrupt_init_vpu4(struct venus_hfi_device *device);
static void interrupt_init_vpu5(struct venus_hfi_device *device);
static void setup_dsp_uc_memmap_vpu5(struct venus_hfi_device *device);
static void clock_config_on_enable_vpu5(struct venus_hfi_device *device);

struct venus_hfi_vpu_ops vpu4_ops = {
	.interrupt_init = interrupt_init_vpu4,
	.setup_dsp_uc_memmap = NULL,
	.clock_config_on_enable = NULL,
};

struct venus_hfi_vpu_ops vpu5_ops = {
	.interrupt_init = interrupt_init_vpu5,
	.setup_dsp_uc_memmap = setup_dsp_uc_memmap_vpu5,
	.clock_config_on_enable = clock_config_on_enable_vpu5,
};

/**
 * Utility function to enforce some of our assumptions.  Spam calls to this
 * in hotspots in code to double check some of the assumptions that we hold.
 */
static inline void __strict_check(struct venus_hfi_device *device)
{
	msm_vidc_res_handle_fatal_hw_error(device->res,
		!mutex_is_locked(&device->lock));
}

static inline void __set_state(struct venus_hfi_device *device,
		enum venus_hfi_state state)
{
	device->state = state;
}

static inline bool __core_in_valid_state(struct venus_hfi_device *device)
{
	return device->state != VENUS_STATE_DEINIT;
}

static inline bool is_sys_cache_present(struct venus_hfi_device *device)
{
	return device->res->sys_cache_present;
}

static void __dump_packet(u8 *packet, enum vidc_msg_prio log_level)
{
	u32 c = 0, packet_size = *(u32 *)packet;
	const int row_size = 32;
	/*
	 * row must contain enough for 0xdeadbaad * 8 to be converted into
	 * "de ad ba ab " * 8 + '\0'
	 */
	char row[3 * row_size];

	for (c = 0; c * row_size < packet_size; ++c) {
		int bytes_to_read = ((c + 1) * row_size > packet_size) ?
			packet_size % row_size : row_size;
		hex_dump_to_buffer(packet + c * row_size, bytes_to_read,
				row_size, 4, row, sizeof(row), false);
		dprintk(log_level, "%s\n", row);
	}
}

static void __sim_modify_cmd_packet(u8 *packet, struct venus_hfi_device *device)
{
	struct hfi_cmd_sys_session_init_packet *sys_init;
	struct hal_session *session = NULL;
	u8 i;
	phys_addr_t fw_bias = 0;

	if (!device || !packet) {
		dprintk(VIDC_ERR, "Invalid Param\n");
		return;
	} else if (!device->hal_data->firmware_base
			|| is_iommu_present(device->res)) {
		return;
	}

	fw_bias = device->hal_data->firmware_base;
	sys_init = (struct hfi_cmd_sys_session_init_packet *)packet;

	session = __get_session(device, sys_init->session_id);
	if (!session) {
		dprintk(VIDC_DBG, "%s :Invalid session id: %x\n",
				__func__, sys_init->session_id);
		return;
	}

	switch (sys_init->packet_type) {
	case HFI_CMD_SESSION_EMPTY_BUFFER:
		if (session->is_decoder) {
			struct hfi_cmd_session_empty_buffer_compressed_packet
			*pkt = (struct
			hfi_cmd_session_empty_buffer_compressed_packet
			*) packet;
			pkt->packet_buffer -= fw_bias;
		} else {
			struct
			hfi_cmd_session_empty_buffer_uncompressed_plane0_packet
			*pkt = (struct
			hfi_cmd_session_empty_buffer_uncompressed_plane0_packet
			*) packet;
			pkt->packet_buffer -= fw_bias;
		}
		break;
	case HFI_CMD_SESSION_FILL_BUFFER:
	{
		struct hfi_cmd_session_fill_buffer_packet *pkt =
			(struct hfi_cmd_session_fill_buffer_packet *)packet;
		pkt->packet_buffer -= fw_bias;
		break;
	}
	case HFI_CMD_SESSION_SET_BUFFERS:
	{
		struct hfi_cmd_session_set_buffers_packet *pkt =
			(struct hfi_cmd_session_set_buffers_packet *)packet;
		if (pkt->buffer_type == HFI_BUFFER_OUTPUT ||
			pkt->buffer_type == HFI_BUFFER_OUTPUT2) {
			struct hfi_buffer_info *buff;

			buff = (struct hfi_buffer_info *) pkt->rg_buffer_info;
			buff->buffer_addr -= fw_bias;
			if (buff->extra_data_addr >= fw_bias)
				buff->extra_data_addr -= fw_bias;
		} else {
			for (i = 0; i < pkt->num_buffers; i++)
				pkt->rg_buffer_info[i] -= fw_bias;
		}
		break;
	}
	case HFI_CMD_SESSION_RELEASE_BUFFERS:
	{
		struct hfi_cmd_session_release_buffer_packet *pkt =
			(struct hfi_cmd_session_release_buffer_packet *)packet;

		if (pkt->buffer_type == HFI_BUFFER_OUTPUT ||
			pkt->buffer_type == HFI_BUFFER_OUTPUT2) {
			struct hfi_buffer_info *buff;

			buff = (struct hfi_buffer_info *) pkt->rg_buffer_info;
			buff->buffer_addr -= fw_bias;
			buff->extra_data_addr -= fw_bias;
		} else {
			for (i = 0; i < pkt->num_buffers; i++)
				pkt->rg_buffer_info[i] -= fw_bias;
		}
		break;
	}
	case HFI_CMD_SESSION_REGISTER_BUFFERS:
	{
		struct hfi_cmd_session_register_buffers_packet *pkt =
			(struct hfi_cmd_session_register_buffers_packet *)
			packet;
		struct hfi_buffer_mapping_type *buf =
			(struct hfi_buffer_mapping_type *)pkt->buffer;
		for (i = 0; i < pkt->num_buffers; i++)
			buf[i].device_addr -= fw_bias;
		break;
	}
	default:
		break;
	}
}

static int __dsp_send_hfi_queue(struct venus_hfi_device *device)
{
	int rc;

	if (!device->res->domain_cvp)
		return 0;

	if (!device->dsp_iface_q_table.mem_data.dma_handle) {
		dprintk(VIDC_ERR, "%s: invalid dsm_handle\n", __func__);
		return -EINVAL;
	}

	if (device->dsp_flags & DSP_INIT) {
		dprintk(VIDC_DBG, "%s: dsp already inited\n", __func__);
		return 0;
	}

	dprintk(VIDC_DBG, "%s: hfi queue %#llx size %d\n",
		__func__, device->dsp_iface_q_table.mem_data.dma_handle,
		device->dsp_iface_q_table.mem_data.size);
	rc = fastcvpd_video_send_cmd_hfi_queue(
		(phys_addr_t *)device->dsp_iface_q_table.mem_data.dma_handle,
		device->dsp_iface_q_table.mem_data.size);
	if (rc) {
		dprintk(VIDC_ERR, "%s: dsp init failed\n", __func__);
		return rc;
	}

	device->dsp_flags |= DSP_INIT;
	dprintk(VIDC_DBG, "%s: dsp inited\n", __func__);
	return rc;
}

static int __dsp_suspend(struct venus_hfi_device *device, bool force, u32 flags)
{
	int rc;
	struct hal_session *temp;

	if (!device->res->domain_cvp)
		return 0;

	if (!(device->dsp_flags & DSP_INIT))
		return 0;

	if (device->dsp_flags & DSP_SUSPEND)
		return 0;

	list_for_each_entry(temp, &device->sess_head, list) {
		/* if forceful suspend, don't check session pause info */
		if (force)
			continue;
		if (temp->domain == HAL_VIDEO_DOMAIN_CVP) {
			/* don't suspend if cvp session is not paused */
			if (!(temp->flags & SESSION_PAUSE)) {
				dprintk(VIDC_DBG,
					"%s: cvp session %x not paused\n",
					__func__, hash32_ptr(temp));
				return -EBUSY;
			}
		}
	}

	dprintk(VIDC_DBG, "%s: suspend dsp\n", __func__);
	rc = fastcvpd_video_suspend(flags);
	if (rc) {
		dprintk(VIDC_ERR, "%s: dsp suspend failed with error %d\n",
			__func__, rc);
		return -EINVAL;
	}

	device->dsp_flags |= DSP_SUSPEND;
	dprintk(VIDC_DBG, "%s: dsp suspended\n", __func__);
	return 0;
}

static int __dsp_resume(struct venus_hfi_device *device, u32 flags)
{
	int rc;

	if (!device->res->domain_cvp)
		return 0;

	if (!(device->dsp_flags & DSP_SUSPEND)) {
		dprintk(VIDC_DBG, "%s: dsp not suspended\n", __func__);
		return 0;
	}

	dprintk(VIDC_DBG, "%s: resume dsp\n", __func__);
	rc = fastcvpd_video_resume(flags);
	if (rc) {
		dprintk(VIDC_ERR,
			"%s: dsp resume failed with error %d\n",
			__func__, rc);
		return rc;
	}

	device->dsp_flags &= ~DSP_SUSPEND;
	dprintk(VIDC_DBG, "%s: dsp resumed\n", __func__);
	return rc;
}

static int __dsp_shutdown(struct venus_hfi_device *device, u32 flags)
{
	int rc;

	if (!device->res->domain_cvp)
		return 0;

	if (!(device->dsp_flags & DSP_INIT)) {
		dprintk(VIDC_DBG, "%s: dsp not inited\n", __func__);
		return 0;
	}

	dprintk(VIDC_DBG, "%s: shutdown dsp\n", __func__);
	rc = fastcvpd_video_shutdown(flags);
	if (rc) {
		dprintk(VIDC_ERR,
			"%s: dsp shutdown failed with error %d\n",
			__func__, rc);
		WARN_ON(1);
	}

	device->dsp_flags &= ~DSP_INIT;
	dprintk(VIDC_DBG, "%s: dsp shutdown successful\n", __func__);
	return rc;
}

static int __session_pause(struct venus_hfi_device *device,
		struct hal_session *session)
{
	int rc = 0;

	/* ignore if session paused already */
	if (session->flags & SESSION_PAUSE)
		return 0;

	session->flags |= SESSION_PAUSE;
	dprintk(VIDC_DBG, "%s: cvp session %x paused\n", __func__,
		hash32_ptr(session));

	return rc;
}

static int __session_resume(struct venus_hfi_device *device,
		struct hal_session *session)
{
	int rc = 0;

	/* ignore if session already resumed */
	if (!(session->flags & SESSION_PAUSE))
		return 0;

	session->flags &= ~SESSION_PAUSE;
	dprintk(VIDC_DBG, "%s: cvp session %x resumed\n", __func__,
		hash32_ptr(session));

	rc = __resume(device);
	if (rc) {
		dprintk(VIDC_ERR, "%s: resume failed\n", __func__);
		goto exit;
	}

	if (device->dsp_flags & DSP_SUSPEND) {
		dprintk(VIDC_ERR, "%s: dsp not resumed\n", __func__);
		rc = -EINVAL;
		goto exit;
	}

exit:
	return rc;
}

static int venus_hfi_session_pause(void *sess)
{
	int rc;
	struct hal_session *session = sess;
	struct venus_hfi_device *device;

	if (!session || !session->device) {
		dprintk(VIDC_ERR, "%s: invalid params\n", __func__);
		return -EINVAL;
	}
	device = session->device;

	mutex_lock(&device->lock);
	rc = __session_pause(device, session);
	mutex_unlock(&device->lock);

	return rc;
}

static int venus_hfi_session_resume(void *sess)
{
	int rc;
	struct hal_session *session = sess;
	struct venus_hfi_device *device;

	if (!session || !session->device) {
		dprintk(VIDC_ERR, "%s: invalid params\n", __func__);
		return -EINVAL;
	}
	device = session->device;

	mutex_lock(&device->lock);
	rc = __session_resume(device, session);
	mutex_unlock(&device->lock);

	return rc;
}

static int __acquire_regulator(struct regulator_info *rinfo,
				struct venus_hfi_device *device)
{
	int rc = 0;

	if (rinfo->has_hw_power_collapse) {
		rc = regulator_set_mode(rinfo->regulator,
				REGULATOR_MODE_NORMAL);
		if (rc) {
			/*
			 * This is somewhat fatal, but nothing we can do
			 * about it. We can't disable the regulator w/o
			 * getting it back under s/w control
			 */
			dprintk(VIDC_WARN,
				"Failed to acquire regulator control: %s\n",
					rinfo->name);
		} else {

			dprintk(VIDC_DBG,
					"Acquire regulator control from HW: %s\n",
					rinfo->name);

		}
	}

	if (!regulator_is_enabled(rinfo->regulator)) {
		dprintk(VIDC_WARN, "Regulator is not enabled %s\n",
			rinfo->name);
		msm_vidc_res_handle_fatal_hw_error(device->res, true);
	}

	return rc;
}

static int __hand_off_regulator(struct regulator_info *rinfo)
{
	int rc = 0;

	if (rinfo->has_hw_power_collapse) {
		rc = regulator_set_mode(rinfo->regulator,
				REGULATOR_MODE_FAST);
		if (rc) {
			dprintk(VIDC_WARN,
				"Failed to hand off regulator control: %s\n",
					rinfo->name);
		} else {
			dprintk(VIDC_DBG,
					"Hand off regulator control to HW: %s\n",
					rinfo->name);
		}
	}

	return rc;
}

static int __hand_off_regulators(struct venus_hfi_device *device)
{
	struct regulator_info *rinfo;
	int rc = 0, c = 0;

	venus_hfi_for_each_regulator(device, rinfo) {
		rc = __hand_off_regulator(rinfo);
		/*
		 * If one regulator hand off failed, driver should take
		 * the control for other regulators back.
		 */
		if (rc)
			goto err_reg_handoff_failed;
		c++;
	}

	return rc;
err_reg_handoff_failed:
	venus_hfi_for_each_regulator_reverse_continue(device, rinfo, c)
		__acquire_regulator(rinfo, device);

	return rc;
}

static int __write_queue(struct vidc_iface_q_info *qinfo, u8 *packet,
		bool *rx_req_is_set)
{
	struct hfi_queue_header *queue;
	u32 packet_size_in_words, new_write_idx;
	u32 empty_space, read_idx, write_idx;
	u32 *write_ptr;

	if (!qinfo || !packet) {
		dprintk(VIDC_ERR, "Invalid Params\n");
		return -EINVAL;
	} else if (!qinfo->q_array.align_virtual_addr) {
		dprintk(VIDC_WARN, "Queues have already been freed\n");
		return -EINVAL;
	}

	queue = (struct hfi_queue_header *) qinfo->q_hdr;
	if (!queue) {
		dprintk(VIDC_ERR, "queue not present\n");
		return -ENOENT;
	}

	if (msm_vidc_debug & VIDC_PKT) {
		dprintk(VIDC_PKT, "%s: %pK\n", __func__, qinfo);
		__dump_packet(packet, VIDC_PKT);
	}

	packet_size_in_words = (*(u32 *)packet) >> 2;
	if (!packet_size_in_words || packet_size_in_words >
		qinfo->q_array.mem_size>>2) {
		dprintk(VIDC_ERR, "Invalid packet size\n");
		return -ENODATA;
	}

	read_idx = queue->qhdr_read_idx;
	write_idx = queue->qhdr_write_idx;

	empty_space = (write_idx >=  read_idx) ?
		((qinfo->q_array.mem_size>>2) - (write_idx -  read_idx)) :
		(read_idx - write_idx);
	if (empty_space <= packet_size_in_words) {
		queue->qhdr_tx_req =  1;
		dprintk(VIDC_ERR, "Insufficient size (%d) to write (%d)\n",
					  empty_space, packet_size_in_words);
		return -ENOTEMPTY;
	}

	queue->qhdr_tx_req =  0;

	new_write_idx = write_idx + packet_size_in_words;
	write_ptr = (u32 *)((qinfo->q_array.align_virtual_addr) +
			(write_idx << 2));
	if (write_ptr < (u32 *)qinfo->q_array.align_virtual_addr ||
	    write_ptr > (u32 *)(qinfo->q_array.align_virtual_addr +
	    qinfo->q_array.mem_size)) {
		dprintk(VIDC_ERR, "Invalid write index");
		return -ENODATA;
	}

	if (new_write_idx < (qinfo->q_array.mem_size >> 2)) {
		memcpy(write_ptr, packet, packet_size_in_words << 2);
	} else {
		new_write_idx -= qinfo->q_array.mem_size >> 2;
		memcpy(write_ptr, packet, (packet_size_in_words -
			new_write_idx) << 2);
		memcpy((void *)qinfo->q_array.align_virtual_addr,
			packet + ((packet_size_in_words - new_write_idx) << 2),
			new_write_idx  << 2);
	}

	/*
	 * Memory barrier to make sure packet is written before updating the
	 * write index
	 */
	mb();
	queue->qhdr_write_idx = new_write_idx;
	if (rx_req_is_set)
		*rx_req_is_set = queue->qhdr_rx_req == 1;
	/*
	 * Memory barrier to make sure write index is updated before an
	 * interrupt is raised on venus.
	 */
	mb();
	return 0;
}

static void __hal_sim_modify_msg_packet(u8 *packet,
					struct venus_hfi_device *device)
{
	struct hfi_msg_sys_session_init_done_packet *init_done;
	struct hal_session *session = NULL;
	phys_addr_t fw_bias = 0;

	if (!device || !packet) {
		dprintk(VIDC_ERR, "Invalid Param\n");
		return;
	} else if (!device->hal_data->firmware_base
			|| is_iommu_present(device->res)) {
		return;
	}

	fw_bias = device->hal_data->firmware_base;
	init_done = (struct hfi_msg_sys_session_init_done_packet *)packet;
	session = __get_session(device, init_done->session_id);

	if (!session) {
		dprintk(VIDC_DBG, "%s: Invalid session id: %x\n",
				__func__, init_done->session_id);
		return;
	}

	switch (init_done->packet_type) {
	case HFI_MSG_SESSION_FILL_BUFFER_DONE:
		if (session->is_decoder) {
			struct
			hfi_msg_session_fbd_uncompressed_plane0_packet
			*pkt_uc = (struct
			hfi_msg_session_fbd_uncompressed_plane0_packet
			*) packet;
			pkt_uc->packet_buffer += fw_bias;
		} else {
			struct
			hfi_msg_session_fill_buffer_done_compressed_packet
			*pkt = (struct
			hfi_msg_session_fill_buffer_done_compressed_packet
			*) packet;
			pkt->packet_buffer += fw_bias;
		}
		break;
	case HFI_MSG_SESSION_EMPTY_BUFFER_DONE:
	{
		struct hfi_msg_session_empty_buffer_done_packet *pkt =
		(struct hfi_msg_session_empty_buffer_done_packet *)packet;
		pkt->packet_buffer += fw_bias;
		break;
	}
	case HFI_MSG_SESSION_GET_SEQUENCE_HEADER_DONE:
	{
		struct
		hfi_msg_session_get_sequence_header_done_packet
		*pkt =
		(struct hfi_msg_session_get_sequence_header_done_packet *)
		packet;
		pkt->sequence_header += fw_bias;
		break;
	}
	default:
		break;
	}
}

static int __read_queue(struct vidc_iface_q_info *qinfo, u8 *packet,
		u32 *pb_tx_req_is_set)
{
	struct hfi_queue_header *queue;
	u32 packet_size_in_words, new_read_idx;
	u32 *read_ptr;
	u32 receive_request = 0;
	u32 read_idx, write_idx;
	int rc = 0;

	if (!qinfo || !packet || !pb_tx_req_is_set) {
		dprintk(VIDC_ERR, "Invalid Params\n");
		return -EINVAL;
	} else if (!qinfo->q_array.align_virtual_addr) {
		dprintk(VIDC_WARN, "Queues have already been freed\n");
		return -EINVAL;
	}

	/*
	 * Memory barrier to make sure data is valid before
	 *reading it
	 */
	mb();
	queue = (struct hfi_queue_header *) qinfo->q_hdr;

	if (!queue) {
		dprintk(VIDC_ERR, "Queue memory is not allocated\n");
		return -ENOMEM;
	}

	/*
	 * Do not set receive request for debug queue, if set,
	 * Venus generates interrupt for debug messages even
	 * when there is no response message available.
	 * In general debug queue will not become full as it
	 * is being emptied out for every interrupt from Venus.
	 * Venus will anyway generates interrupt if it is full.
	 */
	if (queue->qhdr_type & HFI_Q_ID_CTRL_TO_HOST_MSG_Q)
		receive_request = 1;

	read_idx = queue->qhdr_read_idx;
	write_idx = queue->qhdr_write_idx;

	if (read_idx == write_idx) {
		queue->qhdr_rx_req = receive_request;
		/*
		 * mb() to ensure qhdr is updated in main memory
		 * so that venus reads the updated header values
		 */
		mb();
		*pb_tx_req_is_set = 0;
		dprintk(VIDC_DBG,
			"%s queue is empty, rx_req = %u, tx_req = %u, read_idx = %u\n",
			receive_request ? "message" : "debug",
			queue->qhdr_rx_req, queue->qhdr_tx_req,
			queue->qhdr_read_idx);
		return -ENODATA;
	}

	read_ptr = (u32 *)((qinfo->q_array.align_virtual_addr) +
				(read_idx << 2));
	if (read_ptr < (u32 *)qinfo->q_array.align_virtual_addr ||
	    read_ptr > (u32 *)(qinfo->q_array.align_virtual_addr +
	    qinfo->q_array.mem_size - sizeof(*read_ptr))) {
		dprintk(VIDC_ERR, "Invalid read index\n");
		return -ENODATA;
	}

	packet_size_in_words = (*read_ptr) >> 2;
	if (!packet_size_in_words) {
		dprintk(VIDC_ERR, "Zero packet size\n");
		return -ENODATA;
	}

	new_read_idx = read_idx + packet_size_in_words;
	if (((packet_size_in_words << 2) <= VIDC_IFACEQ_VAR_HUGE_PKT_SIZE) &&
		read_idx <= (qinfo->q_array.mem_size >> 2)) {
		if (new_read_idx < (qinfo->q_array.mem_size >> 2)) {
			memcpy(packet, read_ptr,
					packet_size_in_words << 2);
		} else {
			new_read_idx -= (qinfo->q_array.mem_size >> 2);
			memcpy(packet, read_ptr,
			(packet_size_in_words - new_read_idx) << 2);
			memcpy(packet + ((packet_size_in_words -
					new_read_idx) << 2),
					(u8 *)qinfo->q_array.align_virtual_addr,
					new_read_idx << 2);
		}
	} else {
		dprintk(VIDC_WARN,
			"BAD packet received, read_idx: %#x, pkt_size: %d\n",
			read_idx, packet_size_in_words << 2);
		dprintk(VIDC_WARN, "Dropping this packet\n");
		new_read_idx = write_idx;
		rc = -ENODATA;
	}

	if (new_read_idx != write_idx)
		queue->qhdr_rx_req = 0;
	else
		queue->qhdr_rx_req = receive_request;

	queue->qhdr_read_idx = new_read_idx;
	/*
	 * mb() to ensure qhdr is updated in main memory
	 * so that venus reads the updated header values
	 */
	mb();

	*pb_tx_req_is_set = (queue->qhdr_tx_req == 1) ? 1 : 0;

	if ((msm_vidc_debug & VIDC_PKT) &&
		!(queue->qhdr_type & HFI_Q_ID_CTRL_TO_HOST_DEBUG_Q)) {
		dprintk(VIDC_PKT, "%s: %pK\n", __func__, qinfo);
		__dump_packet(packet, VIDC_PKT);
	}

	return rc;
}

static int __smem_alloc(struct venus_hfi_device *dev,
			struct vidc_mem_addr *mem, u32 size, u32 align,
			u32 flags, u32 usage)
{
	struct msm_smem *alloc = &mem->mem_data;
	int rc = 0;

	if (!dev || !mem || !size) {
		dprintk(VIDC_ERR, "Invalid Params\n");
		return -EINVAL;
	}

	dprintk(VIDC_INFO, "start to alloc size: %d, flags: %d\n", size, flags);
	rc = msm_smem_alloc(
		size, align, flags, usage, 1, (void *)dev->res,
		MSM_VIDC_UNKNOWN, alloc);
	if (rc) {
		dprintk(VIDC_ERR, "Alloc failed\n");
		rc = -ENOMEM;
		goto fail_smem_alloc;
	}

	dprintk(VIDC_DBG, "%s: ptr = %pK, size = %d\n", __func__,
			alloc->kvaddr, size);

	mem->mem_size = alloc->size;
	mem->align_virtual_addr = alloc->kvaddr;
	mem->align_device_addr = alloc->device_addr;

	return rc;
fail_smem_alloc:
	return rc;
}

static void __smem_free(struct venus_hfi_device *dev, struct msm_smem *mem)
{
	if (!dev || !mem) {
		dprintk(VIDC_ERR, "invalid param %pK %pK\n", dev, mem);
		return;
	}

	msm_smem_free(mem);
}

static void __write_register(struct venus_hfi_device *device,
		u32 reg, u32 value)
{
	u32 hwiosymaddr = reg;
	u8 *base_addr;

	if (!device) {
		dprintk(VIDC_ERR, "Invalid params: %pK\n", device);
		return;
	}

	__strict_check(device);

	if (!device->power_enabled) {
		dprintk(VIDC_WARN,
			"HFI Write register failed : Power is OFF\n");
		msm_vidc_res_handle_fatal_hw_error(device->res, true);
		return;
	}

	base_addr = device->hal_data->register_base;
	dprintk(VIDC_DBG, "Base addr: %pK, written to: %#x, Value: %#x...\n",
		base_addr, hwiosymaddr, value);
	base_addr += hwiosymaddr;
	writel_relaxed(value, base_addr);

	/*
	 * Memory barrier to make sure value is written into the register.
	 */
	wmb();
}

static int __read_register(struct venus_hfi_device *device, u32 reg)
{
	int rc = 0;
	u8 *base_addr;

	if (!device) {
		dprintk(VIDC_ERR, "Invalid params: %pK\n", device);
		return -EINVAL;
	}

	__strict_check(device);

	if (!device->power_enabled) {
		dprintk(VIDC_WARN,
			"HFI Read register failed : Power is OFF\n");
		msm_vidc_res_handle_fatal_hw_error(device->res, true);
		return -EINVAL;
	}

	base_addr = device->hal_data->register_base;

	rc = readl_relaxed(base_addr + reg);
	/*
	 * Memory barrier to make sure value is read correctly from the
	 * register.
	 */
	rmb();
	dprintk(VIDC_DBG, "Base addr: %pK, read from: %#x, value: %#x...\n",
		base_addr, reg, rc);

	return rc;
}

static void __set_registers(struct venus_hfi_device *device)
{
	struct reg_set *reg_set;
	int i;

	if (!device->res) {
		dprintk(VIDC_ERR,
			"device resources null, cannot set registers\n");
		return;
	}

	reg_set = &device->res->reg_set;
	for (i = 0; i < reg_set->count; i++) {
		__write_register(device, reg_set->reg_tbl[i].reg,
				reg_set->reg_tbl[i].value);
	}
}

/*
 * The existence of this function is a hack for 8996 (or certain Venus versions)
 * to overcome a hardware bug.  Whenever the GDSCs momentarily power collapse
 * (after calling __hand_off_regulators()), the values of the threshold
 * registers (typically programmed by TZ) are incorrectly reset.  As a result
 * reprogram these registers at certain agreed upon points.
 */
static void __set_threshold_registers(struct venus_hfi_device *device)
{
	u32 version = __read_register(device, VIDC_WRAPPER_HW_VERSION);

	version &= ~GENMASK(15, 0);
	if (version != (0x3 << 28 | 0x43 << 16))
		return;

	if (__tzbsp_set_video_state(TZBSP_VIDEO_STATE_RESTORE_THRESHOLD))
		dprintk(VIDC_ERR, "Failed to restore threshold values\n");
}

static void __iommu_detach(struct venus_hfi_device *device)
{
	struct context_bank_info *cb;

	if (!device || !device->res) {
		dprintk(VIDC_ERR, "Invalid parameter: %pK\n", device);
		return;
	}

	list_for_each_entry(cb, &device->res->context_banks, list) {
		if (cb->dev)
			arm_iommu_detach_device(cb->dev);
		if (cb->mapping)
			arm_iommu_release_mapping(cb->mapping);
	}
}

static int __devfreq_target(struct device *devfreq_dev,
		unsigned long *freq, u32 flags)
{
	int rc = 0;
	uint64_t ab = 0;
	struct bus_info *bus = NULL, *temp = NULL;
	struct venus_hfi_device *device = dev_get_drvdata(devfreq_dev);

	venus_hfi_for_each_bus(device, temp) {
		if (temp->dev == devfreq_dev) {
			bus = temp;
			break;
		}
	}

	if (!bus) {
		rc = -EBADHANDLE;
		goto err_unknown_device;
	}

	/*
	 * Clamp for all non zero frequencies. This clamp is necessary to stop
	 * devfreq driver from spamming - Couldn't update frequency - logs, if
	 * the scaled ab value is not part of the frequency table.
	 */
	if (*freq)
		*freq = clamp_t(typeof(*freq), *freq, bus->range[0],
				bus->range[1]);

	/* we expect governors to provide values in kBps form, convert to Bps */
	ab = *freq * 1000;
	rc = msm_bus_scale_update_bw(bus->client, ab, 0);
	if (rc) {
		dprintk(VIDC_ERR, "Failed voting bus %s to ab %llu\n: %d",
				bus->name, ab, rc);
		goto err_unknown_device;
	}

	dprintk(VIDC_PROF, "Voting bus %s to ab %llu\n", bus->name, ab);

	return 0;
err_unknown_device:
	return rc;
}

static int __devfreq_get_status(struct device *devfreq_dev,
		struct devfreq_dev_status *stat)
{
	int rc = 0;
	struct bus_info *bus = NULL, *temp = NULL;
	struct venus_hfi_device *device = dev_get_drvdata(devfreq_dev);

	venus_hfi_for_each_bus(device, temp) {
		if (temp->dev == devfreq_dev) {
			bus = temp;
			break;
		}
	}

	if (!bus) {
		rc = -EBADHANDLE;
		goto err_unknown_device;
	}

	*stat = (struct devfreq_dev_status) {
		.private_data = &device->bus_vote,
		/*
		 * Put in dummy place holder values for upstream govs, our
		 * custom gov only needs .private_data.  We should fill this in
		 * properly if we can actually measure busy_time accurately
		 * (which we can't at the moment)
		 */
		.total_time = 1,
		.busy_time = 1,
		.current_frequency = 0,
	};

err_unknown_device:
	return rc;
}

static int __unvote_buses(struct venus_hfi_device *device)
{
	int rc = 0;
	struct bus_info *bus = NULL;

	kfree(device->bus_vote.data);
	device->bus_vote.data = NULL;
	device->bus_vote.data_count = 0;

	venus_hfi_for_each_bus(device, bus) {
		unsigned long zero = 0;

		if (!bus->is_prfm_gov_used) {
			mutex_lock(&bus->devfreq->lock);
			rc = update_devfreq(bus->devfreq);
			mutex_unlock(&bus->devfreq->lock);
		}
		else
			rc = __devfreq_target(bus->dev, &zero, 0);

		if (rc)
			goto err_unknown_device;
	}

err_unknown_device:
	return rc;
}

static int __vote_buses(struct venus_hfi_device *device,
		struct vidc_bus_vote_data *data, int num_data)
{
	int rc = 0;
	struct bus_info *bus = NULL;
	struct vidc_bus_vote_data *new_data = NULL;

	if (!num_data) {
		dprintk(VIDC_DBG, "No vote data available\n");
		goto no_data_count;
	} else if (!data) {
		dprintk(VIDC_ERR, "Invalid voting data\n");
		return -EINVAL;
	}

	new_data = kmemdup(data, num_data * sizeof(*new_data), GFP_KERNEL);
	if (!new_data) {
		dprintk(VIDC_ERR, "Can't alloc memory to cache bus votes\n");
		rc = -ENOMEM;
		goto err_no_mem;
	}

no_data_count:
	kfree(device->bus_vote.data);
	device->bus_vote.data = new_data;
	device->bus_vote.data_count = num_data;

	venus_hfi_for_each_bus(device, bus) {
		if (bus && bus->devfreq) {
			if (!bus->is_prfm_gov_used) {
				mutex_lock(&bus->devfreq->lock);
				rc = update_devfreq(bus->devfreq);
				mutex_unlock(&bus->devfreq->lock);
				if (rc)
					goto err_no_mem;
			} else {
				bus->devfreq->nb.notifier_call(
					&bus->devfreq->nb, 0, NULL);
			}
		}
	}

err_no_mem:
	return rc;
}

static int venus_hfi_vote_buses(void *dev, struct vidc_bus_vote_data *d, int n)
{
	int rc = 0;
	struct venus_hfi_device *device = dev;

	if (!device)
		return -EINVAL;

	mutex_lock(&device->lock);
	rc = __vote_buses(device, d, n);
	mutex_unlock(&device->lock);

	return rc;

}
static int __core_set_resource(struct venus_hfi_device *device,
		struct vidc_resource_hdr *resource_hdr, void *resource_value)
{
	struct hfi_cmd_sys_set_resource_packet *pkt;
	u8 packet[VIDC_IFACEQ_VAR_SMALL_PKT_SIZE];
	int rc = 0;

	if (!device || !resource_hdr || !resource_value) {
		dprintk(VIDC_ERR, "set_res: Invalid Params\n");
		return -EINVAL;
	}

	pkt = (struct hfi_cmd_sys_set_resource_packet *) packet;

	rc = call_hfi_pkt_op(device, sys_set_resource,
			pkt, resource_hdr, resource_value);
	if (rc) {
		dprintk(VIDC_ERR, "set_res: failed to create packet\n");
		goto err_create_pkt;
	}

	rc = __iface_cmdq_write(device, pkt);
	if (rc)
		rc = -ENOTEMPTY;

err_create_pkt:
	return rc;
}

static int __core_release_resource(struct venus_hfi_device *device,
		struct vidc_resource_hdr *resource_hdr)
{
	struct hfi_cmd_sys_release_resource_packet *pkt;
	u8 packet[VIDC_IFACEQ_VAR_SMALL_PKT_SIZE];
	int rc = 0;

	if (!device || !resource_hdr) {
		dprintk(VIDC_ERR, "release_res: Invalid Params\n");
		return -EINVAL;
	}

	pkt = (struct hfi_cmd_sys_release_resource_packet *) packet;

	rc = call_hfi_pkt_op(device, sys_release_resource,
			pkt, resource_hdr);

	if (rc) {
		dprintk(VIDC_ERR, "release_res: failed to create packet\n");
		goto err_create_pkt;
	}

	rc = __iface_cmdq_write(device, pkt);
	if (rc)
		rc = -ENOTEMPTY;

err_create_pkt:
	return rc;
}

static int __tzbsp_set_video_state(enum tzbsp_video_state state)
{
	struct tzbsp_video_set_state_req cmd = {0};
	int tzbsp_rsp = 0;
	int rc = 0;
	struct scm_desc desc = {0};

	desc.args[0] = cmd.state = state;
	desc.args[1] = cmd.spare = 0;
	desc.arginfo = SCM_ARGS(2);

	rc = scm_call2(SCM_SIP_FNID(SCM_SVC_BOOT,
			TZBSP_VIDEO_SET_STATE), &desc);
	tzbsp_rsp = desc.ret[0];

	if (rc) {
		dprintk(VIDC_ERR, "Failed scm_call %d\n", rc);
		return rc;
	}

	dprintk(VIDC_DBG, "Set state %d, resp %d\n", state, tzbsp_rsp);
	if (tzbsp_rsp) {
		dprintk(VIDC_ERR,
				"Failed to set video core state to suspend: %d\n",
				tzbsp_rsp);
		return -EINVAL;
	}

	return 0;
}

static inline int __boot_firmware(struct venus_hfi_device *device)
{
	int rc = 0;
	u32 ctrl_init_val = 0, ctrl_status = 0, count = 0, max_tries = 1000;

	ctrl_init_val = BIT(0);
	if (device->res->domain_cvp)
		ctrl_init_val |= BIT(1);

	__write_register(device, VIDC_CTRL_INIT, ctrl_init_val);
	while (!ctrl_status && count < max_tries) {
		ctrl_status = __read_register(device, VIDC_CTRL_STATUS);
		if ((ctrl_status & VIDC_CTRL_ERROR_STATUS__M) == 0x4) {
			dprintk(VIDC_ERR, "invalid setting for UC_REGION\n");
			break;
		}

		usleep_range(50, 100);
		count++;
	}

	if (count >= max_tries) {
		dprintk(VIDC_ERR, "Error booting up vidc firmware\n");
		rc = -ETIME;
	}
	return rc;
}

static int venus_hfi_suspend(void *dev)
{
	int rc = 0;
	struct venus_hfi_device *device = (struct venus_hfi_device *) dev;

	if (!device) {
		dprintk(VIDC_ERR, "%s invalid device\n", __func__);
		return -EINVAL;
	} else if (!device->res->sw_power_collapsible) {
		return -ENOTSUPP;
	}

	dprintk(VIDC_DBG, "Suspending Venus\n");
	mutex_lock(&device->lock);
	rc = __power_collapse(device, true);
	if (rc) {
		dprintk(VIDC_WARN, "%s: Venus is busy\n", __func__);
		rc = -EBUSY;
	}
	mutex_unlock(&device->lock);

	/* Cancel pending delayed works if any */
	if (!rc)
		cancel_delayed_work(&venus_hfi_pm_work);

	return rc;
}

static int venus_hfi_flush_debug_queue(void *dev)
{
	int rc = 0;
	struct venus_hfi_device *device = (struct venus_hfi_device *) dev;

	if (!device) {
		dprintk(VIDC_ERR, "%s invalid device\n", __func__);
		return -EINVAL;
	}

	mutex_lock(&device->lock);

	if (!device->power_enabled) {
		dprintk(VIDC_WARN, "%s: venus power off\n", __func__);
		rc = -EINVAL;
		goto exit;
	}
	__flush_debug_queue(device, NULL);
exit:
	mutex_unlock(&device->lock);
	return rc;
}

static enum hal_default_properties venus_hfi_get_default_properties(void *dev)
{
	enum hal_default_properties prop = 0;
	struct venus_hfi_device *device = (struct venus_hfi_device *) dev;

	if (!device) {
		dprintk(VIDC_ERR, "%s invalid device\n", __func__);
		return -EINVAL;
	}

	mutex_lock(&device->lock);

	prop = HAL_VIDEO_DYNAMIC_BUF_MODE;

	mutex_unlock(&device->lock);
	return prop;
}

static int __set_clk_rate(struct venus_hfi_device *device,
		struct clock_info *cl, u64 rate)
{
	int rc = 0;
	u64 threshold_freq = device->res->clk_freq_threshold;
	struct cx_ipeak_client *ipeak = device->res->cx_ipeak_context;
	struct clk *clk = cl->clk;

	if (device->clk_freq < threshold_freq && rate >= threshold_freq) {
		rc = cx_ipeak_update(ipeak, true);
		if (rc) {
			dprintk(VIDC_ERR,
				"cx_ipeak_update failed! ipeak %pK\n", ipeak);
			return rc;
		}
		dprintk(VIDC_PROF, "cx_ipeak_update: up, clk freq = %u\n",
			device->clk_freq);
	}

	rc = clk_set_rate(clk, rate);
	if (rc) {
		dprintk(VIDC_ERR,
			"%s: Failed to set clock rate %llu %s: %d\n",
			__func__, rate, cl->name, rc);
		return rc;
	}

	if (device->clk_freq >= threshold_freq && rate < threshold_freq) {
		rc = cx_ipeak_update(ipeak, false);
		if (rc) {
			dprintk(VIDC_ERR,
				"cx_ipeak_update failed! ipeak %pK\n", ipeak);
			device->clk_freq = rate;
			return rc;
		}
		dprintk(VIDC_PROF, "cx_ipeak_update: down, clk freq = %u\n",
			device->clk_freq);
	}

	device->clk_freq = rate;

	return rc;
}

static int __set_clocks(struct venus_hfi_device *device, u32 freq)
{
	struct clock_info *cl;
	int rc = 0;

	venus_hfi_for_each_clock(device, cl) {
		if (cl->has_scaling) {/* has_scaling */
			rc = __set_clk_rate(device, cl, freq);
			if (rc)
				return rc;

			trace_msm_vidc_perf_clock_scale(cl->name, freq);
			dprintk(VIDC_PROF, "Scaling clock %s to %u\n",
					cl->name, freq);
		}
	}

	return 0;
}

static int venus_hfi_scale_clocks(void *dev, u32 freq)
{
	int rc = 0;
	struct venus_hfi_device *device = dev;

	if (!device) {
		dprintk(VIDC_ERR, "Invalid args: %pK\n", device);
		return -EINVAL;
	}

	mutex_lock(&device->lock);

	if (__resume(device)) {
		dprintk(VIDC_ERR, "Resume from power collapse failed\n");
		rc = -ENODEV;
		goto exit;
	}

	rc = __set_clocks(device, freq);
exit:
	mutex_unlock(&device->lock);

	return rc;
}

static int __scale_clocks(struct venus_hfi_device *device)
{
	int rc = 0;
	struct allowed_clock_rates_table *allowed_clks_tbl = NULL;
	u32 rate = 0;

	allowed_clks_tbl = device->res->allowed_clks_tbl;

	dprintk(VIDC_DBG, "%s: NULL scale data\n", __func__);
	rate = device->clk_freq ? device->clk_freq :
		allowed_clks_tbl[0].clock_rate;

	rc = __set_clocks(device, rate);
	return rc;
}

/* Writes into cmdq without raising an interrupt */
static int __iface_cmdq_write_relaxed(struct venus_hfi_device *device,
		void *pkt, bool *requires_interrupt)
{
	struct vidc_iface_q_info *q_info;
	struct vidc_hal_cmd_pkt_hdr *cmd_packet;
	int result = -E2BIG;

	if (!device || !pkt) {
		dprintk(VIDC_ERR, "Invalid Params\n");
		return -EINVAL;
	}

	__strict_check(device);

	if (!__core_in_valid_state(device)) {
		dprintk(VIDC_ERR, "%s - fw not in init state\n", __func__);
		result = -EINVAL;
		goto err_q_null;
	}

	cmd_packet = (struct vidc_hal_cmd_pkt_hdr *)pkt;
	device->last_packet_type = cmd_packet->packet_type;

	q_info = &device->iface_queues[VIDC_IFACEQ_CMDQ_IDX];
	if (!q_info) {
		dprintk(VIDC_ERR, "cannot write to shared Q's\n");
		goto err_q_null;
	}

	if (!q_info->q_array.align_virtual_addr) {
		dprintk(VIDC_ERR, "cannot write to shared CMD Q's\n");
		result = -ENODATA;
		goto err_q_null;
	}

	__sim_modify_cmd_packet((u8 *)pkt, device);
	if (__resume(device)) {
		dprintk(VIDC_ERR, "%s: Power on failed\n", __func__);
		goto err_q_write;
	}

	if (!__write_queue(q_info, (u8 *)pkt, requires_interrupt)) {
		if (device->res->sw_power_collapsible) {
			cancel_delayed_work(&venus_hfi_pm_work);
			if (!queue_delayed_work(device->venus_pm_workq,
				&venus_hfi_pm_work,
				msecs_to_jiffies(
				device->res->msm_vidc_pwr_collapse_delay))) {
				dprintk(VIDC_DBG,
				"PM work already scheduled\n");
			}
		}

		result = 0;
	} else {
		dprintk(VIDC_ERR, "__iface_cmdq_write: queue full\n");
	}

err_q_write:
err_q_null:
	return result;
}

static int __iface_cmdq_write(struct venus_hfi_device *device, void *pkt)
{
	bool needs_interrupt = false;
	int rc = __iface_cmdq_write_relaxed(device, pkt, &needs_interrupt);

	if (!rc && needs_interrupt) {
		/* Consumer of cmdq prefers that we raise an interrupt */
		rc = 0;
		__write_register(device, VIDC_CPU_IC_SOFTINT,
				1 << VIDC_CPU_IC_SOFTINT_H2A_SHFT);
	}

	return rc;
}

static int __iface_msgq_read(struct venus_hfi_device *device, void *pkt)
{
	u32 tx_req_is_set = 0;
	int rc = 0;
	struct vidc_iface_q_info *q_info;

	if (!pkt) {
		dprintk(VIDC_ERR, "Invalid Params\n");
		return -EINVAL;
	}

	__strict_check(device);

	if (!__core_in_valid_state(device)) {
		dprintk(VIDC_DBG, "%s - fw not in init state\n", __func__);
		rc = -EINVAL;
		goto read_error_null;
	}

	q_info = &device->iface_queues[VIDC_IFACEQ_MSGQ_IDX];
	if (q_info->q_array.align_virtual_addr == 0) {
		dprintk(VIDC_ERR, "cannot read from shared MSG Q's\n");
		rc = -ENODATA;
		goto read_error_null;
	}

	if (!__read_queue(q_info, (u8 *)pkt, &tx_req_is_set)) {
		__hal_sim_modify_msg_packet((u8 *)pkt, device);
		if (tx_req_is_set)
			__write_register(device, VIDC_CPU_IC_SOFTINT,
				1 << VIDC_CPU_IC_SOFTINT_H2A_SHFT);
		rc = 0;
	} else
		rc = -ENODATA;

read_error_null:
	return rc;
}

static int __iface_dbgq_read(struct venus_hfi_device *device, void *pkt)
{
	u32 tx_req_is_set = 0;
	int rc = 0;
	struct vidc_iface_q_info *q_info;

	if (!pkt) {
		dprintk(VIDC_ERR, "Invalid Params\n");
		return -EINVAL;
	}

	__strict_check(device);

	q_info = &device->iface_queues[VIDC_IFACEQ_DBGQ_IDX];
	if (q_info->q_array.align_virtual_addr == 0) {
		dprintk(VIDC_ERR, "cannot read from shared DBG Q's\n");
		rc = -ENODATA;
		goto dbg_error_null;
	}

	if (!__read_queue(q_info, (u8 *)pkt, &tx_req_is_set)) {
		if (tx_req_is_set)
			__write_register(device, VIDC_CPU_IC_SOFTINT,
				1 << VIDC_CPU_IC_SOFTINT_H2A_SHFT);
		rc = 0;
	} else
		rc = -ENODATA;

dbg_error_null:
	return rc;
}

static void __set_queue_hdr_defaults(struct hfi_queue_header *q_hdr)
{
	q_hdr->qhdr_status = 0x1;
	q_hdr->qhdr_type = VIDC_IFACEQ_DFLT_QHDR;
	q_hdr->qhdr_q_size = VIDC_IFACEQ_QUEUE_SIZE / 4;
	q_hdr->qhdr_pkt_size = 0;
	q_hdr->qhdr_rx_wm = 0x1;
	q_hdr->qhdr_tx_wm = 0x1;
	q_hdr->qhdr_rx_req = 0x1;
	q_hdr->qhdr_tx_req = 0x0;
	q_hdr->qhdr_rx_irq_status = 0x0;
	q_hdr->qhdr_tx_irq_status = 0x0;
	q_hdr->qhdr_read_idx = 0x0;
	q_hdr->qhdr_write_idx = 0x0;
}

static void __interface_dsp_queues_release(struct venus_hfi_device *device)
{
	int i;
	struct msm_smem *mem_data = &device->dsp_iface_q_table.mem_data;
	struct context_bank_info *cb = mem_data->mapping_info.cb_info;

	if (!device->dsp_iface_q_table.align_virtual_addr) {
		dprintk(VIDC_ERR, "%s: already released\n", __func__);
		return;
	}

	dma_unmap_single_attrs(cb->dev, mem_data->device_addr,
		mem_data->size, DMA_BIDIRECTIONAL, 0);
	dma_free_coherent(device->res->mem_cdsp.dev, mem_data->size,
		mem_data->kvaddr, mem_data->dma_handle);

	for (i = 0; i < VIDC_IFACEQ_NUMQ; i++) {
		device->dsp_iface_queues[i].q_hdr = NULL;
		device->dsp_iface_queues[i].q_array.align_virtual_addr = NULL;
		device->dsp_iface_queues[i].q_array.align_device_addr = 0;
	}
	device->dsp_iface_q_table.align_virtual_addr = NULL;
	device->dsp_iface_q_table.align_device_addr = 0;
}

static int __interface_dsp_queues_init(struct venus_hfi_device *dev)
{
	int rc = 0;
	u32 i;
	struct hfi_queue_table_header *q_tbl_hdr;
	struct hfi_queue_header *q_hdr;
	struct vidc_iface_q_info *iface_q;
	int offset = 0;
	phys_addr_t fw_bias = 0;
	size_t q_size;
	struct msm_smem *mem_data;
	void *kvaddr;
	dma_addr_t dma_handle;
	dma_addr_t iova;
	struct context_bank_info *cb;

	q_size = ALIGN(QUEUE_SIZE, SZ_1M);
	mem_data = &dev->dsp_iface_q_table.mem_data;

	/* Allocate dsp queues from ADSP device memory */
	kvaddr = dma_alloc_coherent(dev->res->mem_cdsp.dev, q_size,
				&dma_handle, GFP_KERNEL);
	if (IS_ERR_OR_NULL(kvaddr)) {
		dprintk(VIDC_ERR, "%s: failed dma allocation\n", __func__);
		goto fail_dma_alloc;
	}
	cb = msm_smem_get_context_bank(MSM_VIDC_UNKNOWN, 0,
			dev->res, HAL_BUFFER_INTERNAL_CMD_QUEUE);
	if (!cb) {
		dprintk(VIDC_ERR,
			"%s: failed to get context bank\n", __func__);
		goto fail_dma_map;
	}
	iova = dma_map_single_attrs(cb->dev, phys_to_virt(dma_handle),
				q_size, DMA_BIDIRECTIONAL, 0);
	if (dma_mapping_error(cb->dev, iova)) {
		dprintk(VIDC_ERR, "%s: failed dma mapping\n", __func__);
		goto fail_dma_map;
	}
	dprintk(VIDC_DBG,
		"%s: kvaddr %pK dma_handle %#llx iova %#llx size %ld\n",
		__func__, kvaddr, dma_handle, iova, q_size);

	memset(mem_data, 0, sizeof(struct msm_smem));
	mem_data->kvaddr = kvaddr;
	mem_data->device_addr = iova;
	mem_data->dma_handle = dma_handle;
	mem_data->size = q_size;
	mem_data->buffer_type = HAL_BUFFER_INTERNAL_CMD_QUEUE;
	mem_data->mapping_info.cb_info = cb;

	if (!is_iommu_present(dev->res))
		fw_bias = dev->hal_data->firmware_base;

	dev->dsp_iface_q_table.align_virtual_addr = kvaddr;
	dev->dsp_iface_q_table.align_device_addr = iova - fw_bias;
	dev->dsp_iface_q_table.mem_size = VIDC_IFACEQ_TABLE_SIZE;
	offset = dev->dsp_iface_q_table.mem_size;

	for (i = 0; i < VIDC_IFACEQ_NUMQ; i++) {
		iface_q = &dev->dsp_iface_queues[i];
		iface_q->q_array.align_device_addr = iova + offset - fw_bias;
		iface_q->q_array.align_virtual_addr = kvaddr + offset;
		iface_q->q_array.mem_size = VIDC_IFACEQ_QUEUE_SIZE;
		offset += iface_q->q_array.mem_size;
		iface_q->q_hdr = VIDC_IFACEQ_GET_QHDR_START_ADDR(
			dev->dsp_iface_q_table.align_virtual_addr, i);
		__set_queue_hdr_defaults(iface_q->q_hdr);
	}

	q_tbl_hdr = (struct hfi_queue_table_header *)
			dev->dsp_iface_q_table.align_virtual_addr;
	q_tbl_hdr->qtbl_version = 0;
	q_tbl_hdr->device_addr = (void *)dev;
	strlcpy(q_tbl_hdr->name, "msm_v4l2_vidc", sizeof(q_tbl_hdr->name));
	q_tbl_hdr->qtbl_size = VIDC_IFACEQ_TABLE_SIZE;
	q_tbl_hdr->qtbl_qhdr0_offset = sizeof(struct hfi_queue_table_header);
	q_tbl_hdr->qtbl_qhdr_size = sizeof(struct hfi_queue_header);
	q_tbl_hdr->qtbl_num_q = VIDC_IFACEQ_NUMQ;
	q_tbl_hdr->qtbl_num_active_q = VIDC_IFACEQ_NUMQ;

	iface_q = &dev->dsp_iface_queues[VIDC_IFACEQ_CMDQ_IDX];
	q_hdr = iface_q->q_hdr;
	q_hdr->qhdr_start_addr = iface_q->q_array.align_device_addr;
	q_hdr->qhdr_type |= HFI_Q_ID_HOST_TO_CTRL_CMD_Q;

	iface_q = &dev->dsp_iface_queues[VIDC_IFACEQ_MSGQ_IDX];
	q_hdr = iface_q->q_hdr;
	q_hdr->qhdr_start_addr = iface_q->q_array.align_device_addr;
	q_hdr->qhdr_type |= HFI_Q_ID_CTRL_TO_HOST_MSG_Q;

	iface_q = &dev->dsp_iface_queues[VIDC_IFACEQ_DBGQ_IDX];
	q_hdr = iface_q->q_hdr;
	q_hdr->qhdr_start_addr = iface_q->q_array.align_device_addr;
	q_hdr->qhdr_type |= HFI_Q_ID_CTRL_TO_HOST_DEBUG_Q;
	/*
	 * Set receive request to zero on debug queue as there is no
	 * need of interrupt from video hardware for debug messages
	 */
	q_hdr->qhdr_rx_req = 0;
	return rc;

fail_dma_map:
	dma_free_coherent(dev->res->mem_cdsp.dev, q_size, kvaddr, dma_handle);
fail_dma_alloc:
	return -ENOMEM;
}

static void __interface_queues_release(struct venus_hfi_device *device)
{
	int i;
	struct hfi_mem_map_table *qdss;
	struct hfi_mem_map *mem_map;
	int num_entries = device->res->qdss_addr_set.count;
	unsigned long mem_map_table_base_addr;
	struct context_bank_info *cb;

	if (device->qdss.align_virtual_addr) {
		qdss = (struct hfi_mem_map_table *)
			device->qdss.align_virtual_addr;
		qdss->mem_map_num_entries = num_entries;
		mem_map_table_base_addr =
			device->qdss.align_device_addr +
			sizeof(struct hfi_mem_map_table);
		qdss->mem_map_table_base_addr =
			(u32)mem_map_table_base_addr;
		if ((unsigned long)qdss->mem_map_table_base_addr !=
			mem_map_table_base_addr) {
			dprintk(VIDC_ERR,
				"Invalid mem_map_table_base_addr %#lx",
				mem_map_table_base_addr);
		}

		mem_map = (struct hfi_mem_map *)(qdss + 1);
		cb = msm_smem_get_context_bank(MSM_VIDC_UNKNOWN,
			false, device->res, HAL_BUFFER_INTERNAL_CMD_QUEUE);

		for (i = 0; cb && i < num_entries; i++) {
			iommu_unmap(cb->mapping->domain,
						mem_map[i].virtual_addr,
						mem_map[i].size);
		}

		__smem_free(device, &device->qdss.mem_data);
	}

	__smem_free(device, &device->iface_q_table.mem_data);
	__smem_free(device, &device->sfr.mem_data);

	for (i = 0; i < VIDC_IFACEQ_NUMQ; i++) {
		device->iface_queues[i].q_hdr = NULL;
		device->iface_queues[i].q_array.align_virtual_addr = NULL;
		device->iface_queues[i].q_array.align_device_addr = 0;
	}

	device->iface_q_table.align_virtual_addr = NULL;
	device->iface_q_table.align_device_addr = 0;

	device->qdss.align_virtual_addr = NULL;
	device->qdss.align_device_addr = 0;

	device->sfr.align_virtual_addr = NULL;
	device->sfr.align_device_addr = 0;

	device->mem_addr.align_virtual_addr = NULL;
	device->mem_addr.align_device_addr = 0;

	if (device->res->domain_cvp)
		__interface_dsp_queues_release(device);
}

static int __get_qdss_iommu_virtual_addr(struct venus_hfi_device *dev,
		struct hfi_mem_map *mem_map, struct dma_iommu_mapping *mapping)
{
	int i;
	int rc = 0;
	dma_addr_t iova = QDSS_IOVA_START;
	int num_entries = dev->res->qdss_addr_set.count;
	struct addr_range *qdss_addr_tbl = dev->res->qdss_addr_set.addr_tbl;

	if (!num_entries)
		return -ENODATA;

	for (i = 0; i < num_entries; i++) {
		if (mapping) {
			rc = iommu_map(mapping->domain, iova,
					qdss_addr_tbl[i].start,
					qdss_addr_tbl[i].size,
					IOMMU_READ | IOMMU_WRITE);

			if (rc) {
				dprintk(VIDC_ERR,
						"IOMMU QDSS mapping failed for addr %#x\n",
						qdss_addr_tbl[i].start);
				rc = -ENOMEM;
				break;
			}
		} else {
			iova =  qdss_addr_tbl[i].start;
		}

		mem_map[i].virtual_addr = (u32)iova;
		mem_map[i].physical_addr = qdss_addr_tbl[i].start;
		mem_map[i].size = qdss_addr_tbl[i].size;
		mem_map[i].attr = 0x0;

		iova += mem_map[i].size;
	}

	if (i < num_entries) {
		dprintk(VIDC_ERR,
			"QDSS mapping failed, Freeing other entries %d\n", i);

		for (--i; mapping && i >= 0; i--) {
			iommu_unmap(mapping->domain,
				mem_map[i].virtual_addr,
				mem_map[i].size);
		}
	}

	return rc;
}

static void __setup_ucregion_memory_map(struct venus_hfi_device *device)
{
	__write_register(device, VIDC_UC_REGION_ADDR,
			(u32)device->iface_q_table.align_device_addr);
	__write_register(device, VIDC_UC_REGION_SIZE, SHARED_QSIZE);
	__write_register(device, VIDC_QTBL_ADDR,
			(u32)device->iface_q_table.align_device_addr);
	__write_register(device, VIDC_QTBL_INFO, 0x01);
	if (device->sfr.align_device_addr)
		__write_register(device, VIDC_SFR_ADDR,
				(u32)device->sfr.align_device_addr);
	if (device->qdss.align_device_addr)
		__write_register(device, VIDC_MMAP_ADDR,
				(u32)device->qdss.align_device_addr);
	call_venus_op(device, setup_dsp_uc_memmap, device);
}

static int __interface_queues_init(struct venus_hfi_device *dev)
{
	struct hfi_queue_table_header *q_tbl_hdr;
	struct hfi_queue_header *q_hdr;
	u32 i;
	int rc = 0;
	struct hfi_mem_map_table *qdss;
	struct hfi_mem_map *mem_map;
	struct vidc_iface_q_info *iface_q;
	struct hfi_sfr_struct *vsfr;
	struct vidc_mem_addr *mem_addr;
	int offset = 0;
	int num_entries = dev->res->qdss_addr_set.count;
	phys_addr_t fw_bias = 0;
	size_t q_size;
	unsigned long mem_map_table_base_addr;
	struct context_bank_info *cb;

	q_size = SHARED_QSIZE - ALIGNED_SFR_SIZE - ALIGNED_QDSS_SIZE;
	mem_addr = &dev->mem_addr;
	if (!is_iommu_present(dev->res))
		fw_bias = dev->hal_data->firmware_base;
	rc = __smem_alloc(dev, mem_addr, q_size, 1, SMEM_UNCACHED,
			HAL_BUFFER_INTERNAL_CMD_QUEUE);
	if (rc) {
		dprintk(VIDC_ERR, "iface_q_table_alloc_fail\n");
		goto fail_alloc_queue;
	}

	dev->iface_q_table.align_virtual_addr = mem_addr->align_virtual_addr;
	dev->iface_q_table.align_device_addr = mem_addr->align_device_addr -
					fw_bias;
	dev->iface_q_table.mem_size = VIDC_IFACEQ_TABLE_SIZE;
	dev->iface_q_table.mem_data = mem_addr->mem_data;
	offset += dev->iface_q_table.mem_size;

	for (i = 0; i < VIDC_IFACEQ_NUMQ; i++) {
		iface_q = &dev->iface_queues[i];
		iface_q->q_array.align_device_addr = mem_addr->align_device_addr
			+ offset - fw_bias;
		iface_q->q_array.align_virtual_addr =
			mem_addr->align_virtual_addr + offset;
		iface_q->q_array.mem_size = VIDC_IFACEQ_QUEUE_SIZE;
		offset += iface_q->q_array.mem_size;
		iface_q->q_hdr = VIDC_IFACEQ_GET_QHDR_START_ADDR(
				dev->iface_q_table.align_virtual_addr, i);
		__set_queue_hdr_defaults(iface_q->q_hdr);
	}

	if ((msm_vidc_fw_debug_mode & HFI_DEBUG_MODE_QDSS) && num_entries) {
		rc = __smem_alloc(dev, mem_addr,
				ALIGNED_QDSS_SIZE, 1, SMEM_UNCACHED,
				HAL_BUFFER_INTERNAL_CMD_QUEUE);
		if (rc) {
			dprintk(VIDC_WARN,
				"qdss_alloc_fail: QDSS messages logging will not work\n");
			dev->qdss.align_device_addr = 0;
		} else {
			dev->qdss.align_device_addr =
				mem_addr->align_device_addr - fw_bias;
			dev->qdss.align_virtual_addr =
				mem_addr->align_virtual_addr;
			dev->qdss.mem_size = ALIGNED_QDSS_SIZE;
			dev->qdss.mem_data = mem_addr->mem_data;
		}
	}

	rc = __smem_alloc(dev, mem_addr,
			ALIGNED_SFR_SIZE, 1, SMEM_UNCACHED,
			HAL_BUFFER_INTERNAL_CMD_QUEUE);
	if (rc) {
		dprintk(VIDC_WARN, "sfr_alloc_fail: SFR not will work\n");
		dev->sfr.align_device_addr = 0;
	} else {
		dev->sfr.align_device_addr = mem_addr->align_device_addr -
					fw_bias;
		dev->sfr.align_virtual_addr = mem_addr->align_virtual_addr;
		dev->sfr.mem_size = ALIGNED_SFR_SIZE;
		dev->sfr.mem_data = mem_addr->mem_data;
		vsfr = (struct hfi_sfr_struct *) dev->sfr.align_virtual_addr;
		vsfr->bufSize = ALIGNED_SFR_SIZE;
	}

	q_tbl_hdr = (struct hfi_queue_table_header *)
			dev->iface_q_table.align_virtual_addr;
	q_tbl_hdr->qtbl_version = 0;
	q_tbl_hdr->device_addr = (void *)dev;
	strlcpy(q_tbl_hdr->name, "msm_v4l2_vidc", sizeof(q_tbl_hdr->name));
	q_tbl_hdr->qtbl_size = VIDC_IFACEQ_TABLE_SIZE;
	q_tbl_hdr->qtbl_qhdr0_offset = sizeof(struct hfi_queue_table_header);
	q_tbl_hdr->qtbl_qhdr_size = sizeof(struct hfi_queue_header);
	q_tbl_hdr->qtbl_num_q = VIDC_IFACEQ_NUMQ;
	q_tbl_hdr->qtbl_num_active_q = VIDC_IFACEQ_NUMQ;

	iface_q = &dev->iface_queues[VIDC_IFACEQ_CMDQ_IDX];
	q_hdr = iface_q->q_hdr;
	q_hdr->qhdr_start_addr = iface_q->q_array.align_device_addr;
	q_hdr->qhdr_type |= HFI_Q_ID_HOST_TO_CTRL_CMD_Q;

	iface_q = &dev->iface_queues[VIDC_IFACEQ_MSGQ_IDX];
	q_hdr = iface_q->q_hdr;
	q_hdr->qhdr_start_addr = iface_q->q_array.align_device_addr;
	q_hdr->qhdr_type |= HFI_Q_ID_CTRL_TO_HOST_MSG_Q;

	iface_q = &dev->iface_queues[VIDC_IFACEQ_DBGQ_IDX];
	q_hdr = iface_q->q_hdr;
	q_hdr->qhdr_start_addr = iface_q->q_array.align_device_addr;
	q_hdr->qhdr_type |= HFI_Q_ID_CTRL_TO_HOST_DEBUG_Q;
	/*
	 * Set receive request to zero on debug queue as there is no
	 * need of interrupt from video hardware for debug messages
	 */
	q_hdr->qhdr_rx_req = 0;

	if (dev->qdss.align_virtual_addr) {
		qdss = (struct hfi_mem_map_table *)dev->qdss.align_virtual_addr;
		qdss->mem_map_num_entries = num_entries;
		mem_map_table_base_addr = dev->qdss.align_device_addr +
			sizeof(struct hfi_mem_map_table);
		qdss->mem_map_table_base_addr = mem_map_table_base_addr;

		mem_map = (struct hfi_mem_map *)(qdss + 1);
		cb = msm_smem_get_context_bank(MSM_VIDC_UNKNOWN, false,
			dev->res, HAL_BUFFER_INTERNAL_CMD_QUEUE);
		if (!cb) {
			dprintk(VIDC_ERR,
				"%s: failed to get context bank\n", __func__);
			return -EINVAL;
		}

		rc = __get_qdss_iommu_virtual_addr(dev, mem_map, cb->mapping);
		if (rc) {
			dprintk(VIDC_ERR,
				"IOMMU mapping failed, Freeing qdss memdata\n");
			__smem_free(dev, &dev->qdss.mem_data);
			dev->qdss.align_virtual_addr = NULL;
			dev->qdss.align_device_addr = 0;
		}
	}


	if (dev->res->domain_cvp) {
		rc = __interface_dsp_queues_init(dev);
		if (rc) {
			dprintk(VIDC_ERR, "dsp_queues_init failed\n");
			goto fail_alloc_queue;
		}
	}

	__setup_ucregion_memory_map(dev);
	return 0;
fail_alloc_queue:
	return -ENOMEM;
}

static int __sys_set_debug(struct venus_hfi_device *device, u32 debug)
{
	u8 packet[VIDC_IFACEQ_VAR_SMALL_PKT_SIZE];
	int rc = 0;
	struct hfi_cmd_sys_set_property_packet *pkt =
		(struct hfi_cmd_sys_set_property_packet *) &packet;

	rc = call_hfi_pkt_op(device, sys_debug_config, pkt, debug);
	if (rc) {
		dprintk(VIDC_WARN,
			"Debug mode setting to FW failed\n");
		return -ENOTEMPTY;
	}

	if (__iface_cmdq_write(device, pkt))
		return -ENOTEMPTY;
	return 0;
}

static int __sys_set_ubwc_config(void *device)
{
	int rc = 0;
	struct venus_hfi_device *dev = device;
	u8 packet[VIDC_IFACEQ_VAR_SMALL_PKT_SIZE] = {0};
	struct hfi_cmd_sys_set_property_packet *pkt =
		(struct hfi_cmd_sys_set_property_packet *) &packet;

	if (!dev->res->ubwc_config)
		return rc;

	rc = call_hfi_pkt_op(dev, sys_ubwc_config, pkt, dev->res->ubwc_config);
	if (rc) {
		dprintk(VIDC_WARN,
			"UBWC Config setting to FW failed\n");
		return -ENOTEMPTY;
	}

	if (__iface_cmdq_write(dev, pkt))
		return -ENOTEMPTY;

	return 0;
}

static int __sys_set_coverage(struct venus_hfi_device *device, u32 mode)
{
	u8 packet[VIDC_IFACEQ_VAR_SMALL_PKT_SIZE];
	int rc = 0;
	struct hfi_cmd_sys_set_property_packet *pkt =
		(struct hfi_cmd_sys_set_property_packet *) &packet;

	rc = call_hfi_pkt_op(device, sys_coverage_config,
			pkt, mode);
	if (rc) {
		dprintk(VIDC_WARN,
			"Coverage mode setting to FW failed\n");
		return -ENOTEMPTY;
	}

	if (__iface_cmdq_write(device, pkt)) {
		dprintk(VIDC_WARN, "Failed to send coverage pkt to f/w\n");
		return -ENOTEMPTY;
	}

	return 0;
}

static int __sys_set_power_control(struct venus_hfi_device *device,
	bool enable)
{
	struct regulator_info *rinfo;
	bool supported = false;
	u8 packet[VIDC_IFACEQ_VAR_SMALL_PKT_SIZE];
	struct hfi_cmd_sys_set_property_packet *pkt =
		(struct hfi_cmd_sys_set_property_packet *) &packet;

	venus_hfi_for_each_regulator(device, rinfo) {
		if (rinfo->has_hw_power_collapse) {
			supported = true;
			break;
		}
	}

	if (!supported)
		return 0;

	call_hfi_pkt_op(device, sys_power_control, pkt, enable);
	if (__iface_cmdq_write(device, pkt))
		return -ENOTEMPTY;
	return 0;
}

static int venus_hfi_core_init(void *device)
{
	int rc = 0;
	struct hfi_cmd_sys_init_packet pkt;
	struct hfi_cmd_sys_get_property_packet version_pkt;
	struct venus_hfi_device *dev;

	if (!device) {
		dprintk(VIDC_ERR, "Invalid device\n");
		return -ENODEV;
	}

	dev = device;

	dprintk(VIDC_DBG, "Core initializing\n");

	mutex_lock(&dev->lock);

	dev->bus_vote.data =
		kzalloc(sizeof(struct vidc_bus_vote_data), GFP_KERNEL);
	if (!dev->bus_vote.data) {
		dprintk(VIDC_ERR, "Bus vote data memory is not allocated\n");
		rc = -ENOMEM;
		goto err_no_mem;
	}

	dev->bus_vote.data_count = 1;
	dev->bus_vote.data->power_mode = VIDC_POWER_TURBO;

	rc = __load_fw(dev);
	if (rc) {
		dprintk(VIDC_ERR, "Failed to load Venus FW\n");
		goto err_load_fw;
	}

	__set_state(dev, VENUS_STATE_INIT);

	dprintk(VIDC_DBG, "Dev_Virt: %pa, Reg_Virt: %pK\n",
		&dev->hal_data->firmware_base,
		dev->hal_data->register_base);


	rc = __interface_queues_init(dev);
	if (rc) {
		dprintk(VIDC_ERR, "failed to init queues\n");
		rc = -ENOMEM;
		goto err_core_init;
	}

	rc = __boot_firmware(dev);
	if (rc) {
		dprintk(VIDC_ERR, "Failed to start core\n");
		rc = -ENODEV;
		goto err_core_init;
	}

	rc =  call_hfi_pkt_op(dev, sys_init, &pkt, HFI_VIDEO_ARCH_OX);
	if (rc) {
		dprintk(VIDC_ERR, "Failed to create sys init pkt\n");
		goto err_core_init;
	}

	if (__iface_cmdq_write(dev, &pkt)) {
		rc = -ENOTEMPTY;
		goto err_core_init;
	}

	rc = call_hfi_pkt_op(dev, sys_image_version, &version_pkt);
	if (rc || __iface_cmdq_write(dev, &version_pkt))
		dprintk(VIDC_WARN, "Failed to send image version pkt to f/w\n");

	__sys_set_debug(device, msm_vidc_fw_debug);

	rc = __sys_set_ubwc_config(device);
	if (rc) {
		dprintk(VIDC_ERR, "Failed to set ubwc config\n");
		goto err_core_init;
	}

	__enable_subcaches(device);
	__set_subcaches(device);
	__dsp_send_hfi_queue(device);

	if (dev->res->pm_qos_latency_us) {
#ifdef CONFIG_SMP
		dev->qos.type = PM_QOS_REQ_AFFINE_IRQ;
		dev->qos.irq = dev->hal_data->irq;
#endif
		pm_qos_add_request(&dev->qos, PM_QOS_CPU_DMA_LATENCY,
				dev->res->pm_qos_latency_us);
	}
	dprintk(VIDC_DBG, "Core inited successfully\n");
	mutex_unlock(&dev->lock);
	return rc;
err_core_init:
	__set_state(dev, VENUS_STATE_DEINIT);
	__unload_fw(dev);
err_load_fw:
err_no_mem:
	dprintk(VIDC_ERR, "Core init failed\n");
	mutex_unlock(&dev->lock);
	return rc;
}

static int venus_hfi_core_release(void *dev)
{
	int rc = 0;
	struct venus_hfi_device *device = dev;
	struct hal_session *session, *next;

	if (!device) {
		dprintk(VIDC_ERR, "invalid device\n");
		return -ENODEV;
	}

	mutex_lock(&device->lock);
	dprintk(VIDC_DBG, "Core releasing\n");
	if (device->res->pm_qos_latency_us &&
		pm_qos_request_active(&device->qos))
		pm_qos_remove_request(&device->qos);

	__resume(device);
	__set_state(device, VENUS_STATE_DEINIT);
	__dsp_shutdown(device, 0);

	__unload_fw(device);

	/* unlink all sessions from device */
	list_for_each_entry_safe(session, next, &device->sess_head, list)
		list_del(&session->list);

	dprintk(VIDC_DBG, "Core released successfully\n");
	mutex_unlock(&device->lock);

	return rc;
}

static void __core_clear_interrupt(struct venus_hfi_device *device)
{
	u32 intr_status = 0, mask = 0;

	if (!device) {
		dprintk(VIDC_ERR, "%s: NULL device\n", __func__);
		return;
	}

	intr_status = __read_register(device, VIDC_WRAPPER_INTR_STATUS);
	mask = (VIDC_WRAPPER_INTR_STATUS_A2H_BMSK |
		VIDC_WRAPPER_INTR_STATUS_A2HWD_BMSK |
		VIDC_CTRL_INIT_IDLE_MSG_BMSK);

	if (intr_status & mask) {
		device->intr_status |= intr_status;
		device->reg_count++;
		dprintk(VIDC_DBG,
			"INTERRUPT for device: %pK: times: %d interrupt_status: %d\n",
			device, device->reg_count, intr_status);
	} else {
		device->spur_count++;
	}

	__write_register(device, VIDC_CPU_CS_A2HSOFTINTCLR, 1);
	__write_register(device, VIDC_WRAPPER_INTR_CLEAR, intr_status);
}

static int venus_hfi_core_ping(void *device)
{
	struct hfi_cmd_sys_ping_packet pkt;
	int rc = 0;
	struct venus_hfi_device *dev;

	if (!device) {
		dprintk(VIDC_ERR, "invalid device\n");
		return -ENODEV;
	}

	dev = device;
	mutex_lock(&dev->lock);

	rc = call_hfi_pkt_op(dev, sys_ping, &pkt);
	if (rc) {
		dprintk(VIDC_ERR, "core_ping: failed to create packet\n");
		goto err_create_pkt;
	}

	if (__iface_cmdq_write(dev, &pkt))
		rc = -ENOTEMPTY;

err_create_pkt:
	mutex_unlock(&dev->lock);
	return rc;
}

static int venus_hfi_core_trigger_ssr(void *device,
		enum hal_ssr_trigger_type type)
{
	struct hfi_cmd_sys_test_ssr_packet pkt;
	int rc = 0;
	struct venus_hfi_device *dev;

	if (!device) {
		dprintk(VIDC_ERR, "invalid device\n");
		return -ENODEV;
	}

	dev = device;
	mutex_lock(&dev->lock);

	rc = call_hfi_pkt_op(dev, ssr_cmd, type, &pkt);
	if (rc) {
		dprintk(VIDC_ERR, "core_ping: failed to create packet\n");
		goto err_create_pkt;
	}

	if (__iface_cmdq_write(dev, &pkt))
		rc = -ENOTEMPTY;

err_create_pkt:
	mutex_unlock(&dev->lock);
	return rc;
}

static int venus_hfi_session_set_property(void *sess,
					enum hal_property ptype, void *pdata)
{
	u8 packet[VIDC_IFACEQ_VAR_LARGE_PKT_SIZE];
	struct hfi_cmd_session_set_property_packet *pkt =
		(struct hfi_cmd_session_set_property_packet *) &packet;
	struct hal_session *session = sess;
	struct venus_hfi_device *device;
	int rc = 0;

	if (!session || !session->device || !pdata) {
		dprintk(VIDC_ERR, "Invalid Params\n");
		return -EINVAL;
	}

	device = session->device;
	mutex_lock(&device->lock);

	dprintk(VIDC_INFO, "in set_prop,with prop id: %#x\n", ptype);
	if (!__is_session_valid(device, session, __func__)) {
		rc = -EINVAL;
		goto err_set_prop;
	}

	rc = call_hfi_pkt_op(device, session_set_property,
			pkt, session, ptype, pdata);

	if (rc == -ENOTSUPP) {
		dprintk(VIDC_DBG,
			"set property: unsupported prop id: %#x\n", ptype);
		rc = 0;
		goto err_set_prop;
	} else if (rc) {
		dprintk(VIDC_ERR, "set property: failed to create packet\n");
		rc = -EINVAL;
		goto err_set_prop;
	}

	if (__iface_cmdq_write(session->device, pkt)) {
		rc = -ENOTEMPTY;
		goto err_set_prop;
	}

err_set_prop:
	mutex_unlock(&device->lock);
	return rc;
}

static int venus_hfi_session_get_property(void *sess,
					enum hal_property ptype)
{
	struct hfi_cmd_session_get_property_packet pkt = {0};
	struct hal_session *session = sess;
	int rc = 0;
	struct venus_hfi_device *device;

	if (!session || !session->device) {
		dprintk(VIDC_ERR, "Invalid Params\n");
		return -EINVAL;
	}

	device = session->device;
	mutex_lock(&device->lock);

	dprintk(VIDC_INFO, "%s: property id: %d\n", __func__, ptype);
	if (!__is_session_valid(device, session, __func__)) {
		rc = -EINVAL;
		goto err_create_pkt;
	}

	rc = call_hfi_pkt_op(device, session_get_property,
				&pkt, session, ptype);
	if (rc) {
		dprintk(VIDC_ERR, "get property profile: pkt failed\n");
		goto err_create_pkt;
	}

	if (__iface_cmdq_write(session->device, &pkt)) {
		rc = -ENOTEMPTY;
		dprintk(VIDC_ERR, "%s cmdq_write error\n", __func__);
	}

err_create_pkt:
	mutex_unlock(&device->lock);
	return rc;
}

static void __set_default_sys_properties(struct venus_hfi_device *device)
{
	if (__sys_set_debug(device, msm_vidc_fw_debug))
		dprintk(VIDC_WARN, "Setting fw_debug msg ON failed\n");
	if (__sys_set_power_control(device, msm_vidc_fw_low_power_mode))
		dprintk(VIDC_WARN, "Setting h/w power collapse ON failed\n");
}

static void __session_clean(struct hal_session *session)
{
	struct hal_session *temp, *next;
	struct venus_hfi_device *device;

	if (!session || !session->device) {
		dprintk(VIDC_WARN, "%s: invalid params\n", __func__);
		return;
	}
	device = session->device;
	dprintk(VIDC_DBG, "deleted the session: %pK\n", session);
	/*
	 * session might have been removed from the device list in
	 * core_release, so check and remove if it is in the list
	 */
	list_for_each_entry_safe(temp, next, &device->sess_head, list) {
		if (session == temp) {
			list_del(&session->list);
			break;
		}
	}
	/* Poison the session handle with zeros */
	*session = (struct hal_session){ {0} };
	kfree(session);
}

static int venus_hfi_session_clean(void *session)
{
	struct hal_session *sess_close;
	struct venus_hfi_device *device;

	if (!session) {
		dprintk(VIDC_ERR, "Invalid Params %s\n", __func__);
		return -EINVAL;
	}

	sess_close = session;
	device = sess_close->device;

	if (!device) {
		dprintk(VIDC_ERR, "Invalid device handle %s\n", __func__);
		return -EINVAL;
	}

	mutex_lock(&device->lock);

	__session_clean(sess_close);

	mutex_unlock(&device->lock);
	return 0;
}

static int venus_hfi_session_init(void *device, void *session_id,
		enum hal_domain session_type, enum hal_video_codec codec_type,
		void **new_session)
{
	struct hfi_cmd_sys_session_init_packet pkt;
	struct venus_hfi_device *dev;
	struct hal_session *s;

	if (!device || !new_session) {
		dprintk(VIDC_ERR, "%s - invalid input\n", __func__);
		return -EINVAL;
	}

	dev = device;
	mutex_lock(&dev->lock);

	s = kzalloc(sizeof(struct hal_session), GFP_KERNEL);
	if (!s) {
		dprintk(VIDC_ERR, "new session fail: Out of memory\n");
		goto err_session_init_fail;
	}

	s->session_id = session_id;
	s->is_decoder = (session_type == HAL_VIDEO_DOMAIN_DECODER);
	s->device = dev;
	s->codec = codec_type;
	s->domain = session_type;
	dprintk(VIDC_DBG,
		"%s: inst %pK, session %pK, codec 0x%x, domain 0x%x\n",
		__func__, session_id, s, s->codec, s->domain);

	list_add_tail(&s->list, &dev->sess_head);

	__set_default_sys_properties(device);

	if (call_hfi_pkt_op(dev, session_init, &pkt,
			s, session_type, codec_type)) {
		dprintk(VIDC_ERR, "session_init: failed to create packet\n");
		goto err_session_init_fail;
	}

	*new_session = s;
	if (__iface_cmdq_write(dev, &pkt))
		goto err_session_init_fail;

	mutex_unlock(&dev->lock);
	return 0;

err_session_init_fail:
	if (s)
		__session_clean(s);
	*new_session = NULL;
	mutex_unlock(&dev->lock);
	return -EINVAL;
}

static int __send_session_cmd(struct hal_session *session, int pkt_type)
{
	struct vidc_hal_session_cmd_pkt pkt;
	int rc = 0;
	struct venus_hfi_device *device = session->device;

	if (!__is_session_valid(device, session, __func__))
		return -EINVAL;

	rc = call_hfi_pkt_op(device, session_cmd,
			&pkt, pkt_type, session);
	if (rc == -EPERM)
		return 0;

	if (rc) {
		dprintk(VIDC_ERR, "send session cmd: create pkt failed\n");
		goto err_create_pkt;
	}

	if (__iface_cmdq_write(session->device, &pkt))
		rc = -ENOTEMPTY;

err_create_pkt:
	return rc;
}

static int venus_hfi_session_end(void *session)
{
	struct hal_session *sess;
	struct venus_hfi_device *device;
	int rc = 0;

	if (!session) {
		dprintk(VIDC_ERR, "Invalid Params %s\n", __func__);
		return -EINVAL;
	}

	sess = session;
	device = sess->device;

	mutex_lock(&device->lock);

	if (msm_vidc_fw_coverage) {
		if (__sys_set_coverage(sess->device, msm_vidc_fw_coverage))
			dprintk(VIDC_WARN, "Fw_coverage msg ON failed\n");
	}

	rc = __send_session_cmd(session, HFI_CMD_SYS_SESSION_END);

	mutex_unlock(&device->lock);

	return rc;
}

static int venus_hfi_session_abort(void *sess)
{
	struct hal_session *session = sess;
	struct venus_hfi_device *device;
	int rc = 0;

	if (!session || !session->device) {
		dprintk(VIDC_ERR, "Invalid Params %s\n", __func__);
		return -EINVAL;
	}

	device = session->device;

	mutex_lock(&device->lock);

	__flush_debug_queue(device, NULL);
	rc = __send_session_cmd(session, HFI_CMD_SYS_SESSION_ABORT);

	mutex_unlock(&device->lock);

	return rc;
}

static int venus_hfi_session_set_buffers(void *sess,
				struct vidc_buffer_addr_info *buffer_info)
{
	struct hfi_cmd_session_set_buffers_packet *pkt;
	u8 packet[VIDC_IFACEQ_VAR_LARGE_PKT_SIZE];
	int rc = 0;
	struct hal_session *session = sess;
	struct venus_hfi_device *device;

	if (!session || !session->device || !buffer_info) {
		dprintk(VIDC_ERR, "Invalid Params\n");
		return -EINVAL;
	}

	device = session->device;
	mutex_lock(&device->lock);

	if (!__is_session_valid(device, session, __func__)) {
		rc = -EINVAL;
		goto err_create_pkt;
	}
	if (buffer_info->buffer_type == HAL_BUFFER_INPUT) {
		/*
		 * Hardware doesn't care about input buffers being
		 * published beforehand
		 */
		rc = 0;
		goto err_create_pkt;
	}

	pkt = (struct hfi_cmd_session_set_buffers_packet *)packet;

	rc = call_hfi_pkt_op(device, session_set_buffers,
			pkt, session, buffer_info);
	if (rc) {
		dprintk(VIDC_ERR, "set buffers: failed to create packet\n");
		goto err_create_pkt;
	}

	dprintk(VIDC_INFO, "set buffers: %#x\n", buffer_info->buffer_type);
	if (__iface_cmdq_write(session->device, pkt))
		rc = -ENOTEMPTY;

err_create_pkt:
	mutex_unlock(&device->lock);
	return rc;
}

static int venus_hfi_session_release_buffers(void *sess,
				struct vidc_buffer_addr_info *buffer_info)
{
	struct hfi_cmd_session_release_buffer_packet *pkt;
	u8 packet[VIDC_IFACEQ_VAR_LARGE_PKT_SIZE];
	int rc = 0;
	struct hal_session *session = sess;
	struct venus_hfi_device *device;

	if (!session || !session->device || !buffer_info) {
		dprintk(VIDC_ERR, "Invalid Params\n");
		return -EINVAL;
	}

	device = session->device;
	mutex_lock(&device->lock);

	if (!__is_session_valid(device, session, __func__)) {
		rc = -EINVAL;
		goto err_create_pkt;
	}
	if (buffer_info->buffer_type == HAL_BUFFER_INPUT) {
		rc = 0;
		goto err_create_pkt;
	}

	pkt = (struct hfi_cmd_session_release_buffer_packet *) packet;

	rc = call_hfi_pkt_op(device, session_release_buffers,
			pkt, session, buffer_info);
	if (rc) {
		dprintk(VIDC_ERR, "release buffers: failed to create packet\n");
		goto err_create_pkt;
	}

	dprintk(VIDC_INFO, "Release buffers: %#x\n", buffer_info->buffer_type);
	if (__iface_cmdq_write(session->device, pkt))
		rc = -ENOTEMPTY;

err_create_pkt:
	mutex_unlock(&device->lock);
	return rc;
}

static int venus_hfi_session_register_buffer(void *sess,
		struct vidc_register_buffer *buffer)
{
	int rc = 0;
	u8 packet[VIDC_IFACEQ_VAR_LARGE_PKT_SIZE];
	struct hfi_cmd_session_register_buffers_packet *pkt;
	struct hal_session *session = sess;
	struct venus_hfi_device *device;

	if (!session || !session->device || !buffer) {
		dprintk(VIDC_ERR, "%s: invalid params\n", __func__);
		return -EINVAL;
	}
	device = session->device;

	mutex_lock(&device->lock);
	if (!__is_session_valid(device, session, __func__)) {
		rc = -EINVAL;
		goto exit;
	}
	pkt = (struct hfi_cmd_session_register_buffers_packet *)packet;
	rc = call_hfi_pkt_op(device, session_register_buffer, pkt,
			session, buffer);
	if (rc) {
		dprintk(VIDC_ERR, "%s: failed to create packet\n", __func__);
		goto exit;
	}
	if (__iface_cmdq_write(session->device, pkt))
		rc = -ENOTEMPTY;
exit:
	mutex_unlock(&device->lock);

	return rc;
}

static int venus_hfi_session_unregister_buffer(void *sess,
		struct vidc_unregister_buffer *buffer)
{
	int rc = 0;
	u8 packet[VIDC_IFACEQ_VAR_LARGE_PKT_SIZE];
	struct hfi_cmd_session_unregister_buffers_packet *pkt;
	struct hal_session *session = sess;
	struct venus_hfi_device *device;

	if (!session || !session->device || !buffer) {
		dprintk(VIDC_ERR, "%s: invalid params\n", __func__);
		return -EINVAL;
	}
	device = session->device;

	mutex_lock(&device->lock);
	if (!__is_session_valid(device, session, __func__)) {
		rc = -EINVAL;
		goto exit;
	}
	pkt = (struct hfi_cmd_session_unregister_buffers_packet *)packet;
	rc = call_hfi_pkt_op(device, session_unregister_buffer, pkt,
			session, buffer);
	if (rc) {
		dprintk(VIDC_ERR, "%s: failed to create packet\n", __func__);
		goto exit;
	}
	if (__iface_cmdq_write(session->device, pkt))
		rc = -ENOTEMPTY;
exit:
	mutex_unlock(&device->lock);

	return rc;
}

static int venus_hfi_session_load_res(void *session)
{
	struct hal_session *sess;
	struct venus_hfi_device *device;
	int rc = 0;

	if (!session) {
		dprintk(VIDC_ERR, "Invalid Params %s\n", __func__);
		return -EINVAL;
	}

	sess = session;
	device = sess->device;

	mutex_lock(&device->lock);
	rc = __send_session_cmd(sess, HFI_CMD_SESSION_LOAD_RESOURCES);
	mutex_unlock(&device->lock);

	return rc;
}

static int venus_hfi_session_release_res(void *session)
{
	struct hal_session *sess;
	struct venus_hfi_device *device;
	int rc = 0;

	if (!session) {
		dprintk(VIDC_ERR, "Invalid Params %s\n", __func__);
		return -EINVAL;
	}

	sess = session;
	device = sess->device;

	mutex_lock(&device->lock);
	rc = __send_session_cmd(sess, HFI_CMD_SESSION_RELEASE_RESOURCES);
	mutex_unlock(&device->lock);

	return rc;
}

static int venus_hfi_session_start(void *session)
{
	struct hal_session *sess;
	struct venus_hfi_device *device;
	int rc = 0;

	if (!session) {
		dprintk(VIDC_ERR, "Invalid Params %s\n", __func__);
		return -EINVAL;
	}

	sess = session;
	device = sess->device;

	mutex_lock(&device->lock);
	rc = __send_session_cmd(sess, HFI_CMD_SESSION_START);
	mutex_unlock(&device->lock);

	return rc;
}

static int venus_hfi_session_continue(void *session)
{
	struct hal_session *sess;
	struct venus_hfi_device *device;
	int rc = 0;

	if (!session) {
		dprintk(VIDC_ERR, "Invalid Params %s\n", __func__);
		return -EINVAL;
	}

	sess = session;
	device = sess->device;

	mutex_lock(&device->lock);
	rc = __send_session_cmd(sess, HFI_CMD_SESSION_CONTINUE);
	mutex_unlock(&device->lock);

	return rc;
}

static int venus_hfi_session_stop(void *session)
{
	struct hal_session *sess;
	struct venus_hfi_device *device;
	int rc = 0;

	if (!session) {
		dprintk(VIDC_ERR, "Invalid Params %s\n", __func__);
		return -EINVAL;
	}

	sess = session;
	device = sess->device;

	mutex_lock(&device->lock);
	rc = __send_session_cmd(sess, HFI_CMD_SESSION_STOP);
	mutex_unlock(&device->lock);

	return rc;
}

static int __session_etb(struct hal_session *session,
		struct vidc_frame_data *input_frame, bool relaxed)
{
	int rc = 0;
	struct venus_hfi_device *device = session->device;

	if (!__is_session_valid(device, session, __func__))
		return -EINVAL;

	if (session->is_decoder) {
		struct hfi_cmd_session_empty_buffer_compressed_packet pkt;

		rc = call_hfi_pkt_op(device, session_etb_decoder,
				&pkt, session, input_frame);
		if (rc) {
			dprintk(VIDC_ERR,
					"Session etb decoder: failed to create pkt\n");
			goto err_create_pkt;
		}

		if (!relaxed)
			rc = __iface_cmdq_write(session->device, &pkt);
		else
			rc = __iface_cmdq_write_relaxed(session->device,
					&pkt, NULL);
		if (rc)
			goto err_create_pkt;
	} else {
		struct hfi_cmd_session_empty_buffer_uncompressed_plane0_packet
			pkt;

		rc = call_hfi_pkt_op(device, session_etb_encoder,
					 &pkt, session, input_frame);
		if (rc) {
			dprintk(VIDC_ERR,
					"Session etb encoder: failed to create pkt\n");
			goto err_create_pkt;
		}

		if (!relaxed)
			rc = __iface_cmdq_write(session->device, &pkt);
		else
			rc = __iface_cmdq_write_relaxed(session->device,
					&pkt, NULL);
		if (rc)
			goto err_create_pkt;
	}

err_create_pkt:
	return rc;
}

static int venus_hfi_session_etb(void *sess,
				struct vidc_frame_data *input_frame)
{
	int rc = 0;
	struct hal_session *session = sess;
	struct venus_hfi_device *device;

	if (!session || !session->device || !input_frame) {
		dprintk(VIDC_ERR, "Invalid Params\n");
		return -EINVAL;
	}

	device = session->device;
	mutex_lock(&device->lock);
	rc = __session_etb(session, input_frame, false);
	mutex_unlock(&device->lock);
	return rc;
}

static int __session_ftb(struct hal_session *session,
		struct vidc_frame_data *output_frame, bool relaxed)
{
	int rc = 0;
	struct venus_hfi_device *device = session->device;
	struct hfi_cmd_session_fill_buffer_packet pkt;

	if (!__is_session_valid(device, session, __func__))
		return -EINVAL;

	rc = call_hfi_pkt_op(device, session_ftb,
			&pkt, session, output_frame);
	if (rc) {
		dprintk(VIDC_ERR, "Session ftb: failed to create pkt\n");
		goto err_create_pkt;
	}

	if (!relaxed)
		rc = __iface_cmdq_write(session->device, &pkt);
	else
		rc = __iface_cmdq_write_relaxed(session->device,
				&pkt, NULL);

err_create_pkt:
	return rc;
}

static int venus_hfi_session_ftb(void *sess,
				struct vidc_frame_data *output_frame)
{
	int rc = 0;
	struct hal_session *session = sess;
	struct venus_hfi_device *device;

	if (!session || !session->device || !output_frame) {
		dprintk(VIDC_ERR, "Invalid Params\n");
		return -EINVAL;
	}

	device = session->device;
	mutex_lock(&device->lock);
	rc = __session_ftb(session, output_frame, false);
	mutex_unlock(&device->lock);
	return rc;
}

static int venus_hfi_session_process_batch(void *sess,
		int num_etbs, struct vidc_frame_data etbs[],
		int num_ftbs, struct vidc_frame_data ftbs[])
{
	int rc = 0, c = 0;
	struct hal_session *session = sess;
	struct venus_hfi_device *device;
	struct hfi_cmd_session_sync_process_packet pkt;

	if (!session || !session->device) {
		dprintk(VIDC_ERR, "%s: Invalid Params\n", __func__);
		return -EINVAL;
	}

	device = session->device;

	mutex_lock(&device->lock);

	if (!__is_session_valid(device, session, __func__)) {
		rc = -EINVAL;
		goto err_etbs_and_ftbs;
	}

	for (c = 0; c < num_ftbs; ++c) {
		rc = __session_ftb(session, &ftbs[c], true);
		if (rc) {
			dprintk(VIDC_ERR, "Failed to queue batched ftb: %d\n",
					rc);
			goto err_etbs_and_ftbs;
		}
	}

	for (c = 0; c < num_etbs; ++c) {
		rc = __session_etb(session, &etbs[c], true);
		if (rc) {
			dprintk(VIDC_ERR, "Failed to queue batched etb: %d\n",
					rc);
			goto err_etbs_and_ftbs;
		}
	}

	rc = call_hfi_pkt_op(device, session_sync_process, &pkt, session);
	if (rc) {
		dprintk(VIDC_ERR, "Failed to create sync packet\n");
		goto err_etbs_and_ftbs;
	}

	if (__iface_cmdq_write(session->device, &pkt))
		rc = -ENOTEMPTY;

err_etbs_and_ftbs:
	mutex_unlock(&device->lock);
	return rc;
}

static int venus_hfi_session_get_buf_req(void *sess)
{
	struct hfi_cmd_session_get_property_packet pkt;
	int rc = 0;
	struct hal_session *session = sess;
	struct venus_hfi_device *device;

	if (!session || !session->device) {
		dprintk(VIDC_ERR, "invalid session");
		return -ENODEV;
	}

	device = session->device;
	mutex_lock(&device->lock);

	if (!__is_session_valid(device, session, __func__)) {
		rc = -EINVAL;
		goto err_create_pkt;
	}
	rc = call_hfi_pkt_op(device, session_get_buf_req,
			&pkt, session);
	if (rc) {
		dprintk(VIDC_ERR,
				"Session get buf req: failed to create pkt\n");
		goto err_create_pkt;
	}

	if (__iface_cmdq_write(session->device, &pkt))
		rc = -ENOTEMPTY;
err_create_pkt:
	mutex_unlock(&device->lock);
	return rc;
}

static int venus_hfi_session_flush(void *sess, enum hal_flush flush_mode)
{
	struct hfi_cmd_session_flush_packet pkt;
	int rc = 0;
	struct hal_session *session = sess;
	struct venus_hfi_device *device;

	if (!session || !session->device) {
		dprintk(VIDC_ERR, "invalid session");
		return -ENODEV;
	}

	device = session->device;
	mutex_lock(&device->lock);

	if (!__is_session_valid(device, session, __func__)) {
		rc = -EINVAL;
		goto err_create_pkt;
	}
	rc = call_hfi_pkt_op(device, session_flush,
			&pkt, session, flush_mode);
	if (rc) {
		dprintk(VIDC_ERR, "Session flush: failed to create pkt\n");
		goto err_create_pkt;
	}

	if (__iface_cmdq_write(session->device, &pkt))
		rc = -ENOTEMPTY;
err_create_pkt:
	mutex_unlock(&device->lock);
	return rc;
}

static int __check_core_registered(struct hal_device_data core,
		phys_addr_t fw_addr, u8 *reg_addr, u32 reg_size,
		phys_addr_t irq)
{
	struct venus_hfi_device *device;
	struct hal_data *hal_data;
	struct list_head *curr, *next;

	if (!core.dev_count) {
		dprintk(VIDC_INFO, "no device Registered\n");
		return -EINVAL;
	}

	list_for_each_safe(curr, next, &core.dev_head) {
		device = list_entry(curr,
			struct venus_hfi_device, list);
		hal_data = device->hal_data;
		if (device && hal_data->irq == irq &&
			(CONTAINS(hal_data->firmware_base,
					FIRMWARE_SIZE, fw_addr) ||
			CONTAINS(fw_addr, FIRMWARE_SIZE,
					hal_data->firmware_base) ||
			CONTAINS(hal_data->register_base,
					reg_size, reg_addr) ||
			CONTAINS(reg_addr, reg_size,
					hal_data->register_base) ||
			OVERLAPS(hal_data->register_base,
					reg_size, reg_addr, reg_size) ||
			OVERLAPS(reg_addr, reg_size,
					hal_data->register_base,
					reg_size) ||
			OVERLAPS(hal_data->firmware_base,
					FIRMWARE_SIZE, fw_addr,
					FIRMWARE_SIZE) ||
			OVERLAPS(fw_addr, FIRMWARE_SIZE,
					hal_data->firmware_base,
					FIRMWARE_SIZE))) {
			return 0;
		}

		dprintk(VIDC_INFO, "Device not registered\n");
		return -EINVAL;
	}
	return -EINVAL;
}

static void __process_fatal_error(
		struct venus_hfi_device *device)
{
	struct msm_vidc_cb_cmd_done cmd_done = {0};

	cmd_done.device_id = device->device_id;
	device->callback(HAL_SYS_ERROR, &cmd_done);
}

static int __prepare_pc(struct venus_hfi_device *device)
{
	int rc = 0;
	struct hfi_cmd_sys_pc_prep_packet pkt;

	rc = call_hfi_pkt_op(device, sys_pc_prep, &pkt);
	if (rc) {
		dprintk(VIDC_ERR, "Failed to create sys pc prep pkt\n");
		goto err_pc_prep;
	}

	if (__iface_cmdq_write(device, &pkt))
		rc = -ENOTEMPTY;
	if (rc)
		dprintk(VIDC_ERR, "Failed to prepare venus for power off");
err_pc_prep:
	return rc;
}

static void venus_hfi_pm_handler(struct work_struct *work)
{
	int rc = 0;
	struct venus_hfi_device *device = list_first_entry(
			&hal_ctxt.dev_head, struct venus_hfi_device, list);

	if (!device) {
		dprintk(VIDC_ERR, "%s: NULL device\n", __func__);
		return;
	}

	dprintk(VIDC_PROF,
		"Entering %s\n", __func__);
	/*
	 * It is ok to check this variable outside the lock since
	 * it is being updated in this context only
	 */
	if (device->skip_pc_count >= VIDC_MAX_PC_SKIP_COUNT) {
		dprintk(VIDC_WARN, "Failed to PC for %d times\n",
				device->skip_pc_count);
		device->skip_pc_count = 0;
		__process_fatal_error(device);
		return;
	}

	mutex_lock(&device->lock);
	rc = __power_collapse(device, false);
	mutex_unlock(&device->lock);
	switch (rc) {
	case 0:
		device->skip_pc_count = 0;
		/* Cancel pending delayed works if any */
		cancel_delayed_work(&venus_hfi_pm_work);
		dprintk(VIDC_PROF, "%s: power collapse successful!\n",
			__func__);
		break;
	case -EBUSY:
		device->skip_pc_count = 0;
		dprintk(VIDC_DBG, "%s: retry PC as dsp is busy\n", __func__);
		queue_delayed_work(device->venus_pm_workq,
			&venus_hfi_pm_work, msecs_to_jiffies(
			device->res->msm_vidc_pwr_collapse_delay));
		break;
	case -EAGAIN:
		device->skip_pc_count++;
		dprintk(VIDC_WARN, "%s: retry power collapse (count %d)\n",
			__func__, device->skip_pc_count);
		queue_delayed_work(device->venus_pm_workq,
			&venus_hfi_pm_work, msecs_to_jiffies(
			device->res->msm_vidc_pwr_collapse_delay));
		break;
	default:
		dprintk(VIDC_ERR, "%s: power collapse failed\n", __func__);
		break;
	}
}

static int __power_collapse(struct venus_hfi_device *device, bool force)
{
	int rc = 0;
	u32 wfi_status = 0, idle_status = 0, pc_ready = 0;
	u32 flags = 0;
	int count = 0;
	const int max_tries = 10;

	if (!device) {
		dprintk(VIDC_ERR, "%s: invalid params\n", __func__);
		return -EINVAL;
	}
	if (!device->power_enabled) {
		dprintk(VIDC_DBG, "%s: Power already disabled\n",
				__func__);
		goto exit;
	}

	rc = __core_in_valid_state(device);
	if (!rc) {
		dprintk(VIDC_WARN,
				"Core is in bad state, Skipping power collapse\n");
		return -EINVAL;
	}

	rc = __dsp_suspend(device, force, flags);
	if (rc == -EBUSY)
		goto exit;
	else if (rc)
		goto skip_power_off;

	pc_ready = __read_register(device, VIDC_CTRL_STATUS) &
		VIDC_CTRL_STATUS_PC_READY;
	if (!pc_ready) {
		wfi_status = __read_register(device,
				VIDC_WRAPPER_CPU_STATUS);
		idle_status = __read_register(device,
				VIDC_CTRL_STATUS);
		if (!(wfi_status & BIT(0))) {
			dprintk(VIDC_WARN,
				"Skipping PC as wfi_status (%#x) bit not set\n",
				wfi_status);
			goto skip_power_off;
		}
		if (!(idle_status & BIT(30))) {
			dprintk(VIDC_WARN,
				"Skipping PC as idle_status (%#x) bit not set\n",
				idle_status);
			goto skip_power_off;
		}

		rc = __prepare_pc(device);
		if (rc) {
			dprintk(VIDC_WARN, "Failed PC %d\n", rc);
			goto skip_power_off;
		}

		while (count < max_tries) {
			wfi_status = __read_register(device,
					VIDC_WRAPPER_CPU_STATUS);
			pc_ready = __read_register(device,
					VIDC_CTRL_STATUS);
			if ((wfi_status & BIT(0)) && (pc_ready &
				VIDC_CTRL_STATUS_PC_READY))
				break;
			usleep_range(150, 250);
			count++;
		}

		if (count == max_tries) {
			dprintk(VIDC_ERR,
					"Skip PC. Core is not in right state (%#x, %#x)\n",
					wfi_status, pc_ready);
			goto skip_power_off;
		}
	}

	__flush_debug_queue(device, device->raw_packet);

	rc = __suspend(device);
	if (rc)
		dprintk(VIDC_ERR, "Failed __suspend\n");

exit:
	return rc;

skip_power_off:
	dprintk(VIDC_WARN, "Skip PC(%#x, %#x, %#x)\n",
		wfi_status, idle_status, pc_ready);

	return -EAGAIN;
}

static void print_sfr_message(struct venus_hfi_device *device)
{
	struct hfi_sfr_struct *vsfr = NULL;
	u32 vsfr_size = 0;
	void *p = NULL;

	vsfr = (struct hfi_sfr_struct *)device->sfr.align_virtual_addr;
	if (vsfr) {
<<<<<<< HEAD
=======
		if (vsfr->bufSize != device->sfr.mem_size) {
			dprintk(VIDC_ERR, "Invalid SFR buf size %d actual %d\n",
					vsfr->bufSize, device->sfr.mem_size);
			return;
		}
>>>>>>> 08078455
		vsfr_size = vsfr->bufSize - sizeof(u32);
		p = memchr(vsfr->rg_data, '\0', vsfr_size);
		/* SFR isn't guaranteed to be NULL terminated */
		if (p == NULL)
			vsfr->rg_data[vsfr_size - 1] = '\0';

		dprintk(VIDC_ERR, "SFR Message from FW: %s\n",
				vsfr->rg_data);
	}
}

static void __flush_debug_queue(struct venus_hfi_device *device, u8 *packet)
{
	bool local_packet = false;
	enum vidc_msg_prio log_level = VIDC_FW;

	if (!device) {
		dprintk(VIDC_ERR, "%s: Invalid params\n", __func__);
		return;
	}

	if (!packet) {
		packet = kzalloc(VIDC_IFACEQ_VAR_HUGE_PKT_SIZE, GFP_KERNEL);
		if (!packet) {
			dprintk(VIDC_ERR, "In %s() Fail to allocate mem\n",
				__func__);
			return;
		}

		local_packet = true;

		/*
		 * Local packek is used when something FATAL occurred.
		 * It is good to print these logs by default.
		 */

		log_level = VIDC_ERR;
	}

#define SKIP_INVALID_PKT(pkt_size, payload_size, pkt_hdr_size) ({ \
		if (pkt_size < pkt_hdr_size || \
			payload_size < MIN_PAYLOAD_SIZE || \
			payload_size > \
			(pkt_size - pkt_hdr_size + sizeof(u8))) { \
			dprintk(VIDC_ERR, \
				"%s: invalid msg size - %d\n", \
				__func__, pkt->msg_size); \
			continue; \
		} \
	})

	while (!__iface_dbgq_read(device, packet)) {
		struct hfi_packet_header *pkt =
			(struct hfi_packet_header *) packet;

		if (pkt->size < sizeof(struct hfi_packet_header)) {
			dprintk(VIDC_ERR, "Invalid pkt size - %s\n",
				__func__);
			continue;
		}

		if (pkt->packet_type == HFI_MSG_SYS_COV) {
			struct hfi_msg_sys_coverage_packet *pkt =
				(struct hfi_msg_sys_coverage_packet *) packet;
			int stm_size = 0;

			SKIP_INVALID_PKT(pkt->size,
				pkt->msg_size, sizeof(*pkt));

			stm_size = stm_log_inv_ts(0, 0,
				pkt->rg_msg_data, pkt->msg_size);
			if (stm_size == 0)
				dprintk(VIDC_ERR,
					"In %s, stm_log returned size of 0\n",
					__func__);

		} else if (pkt->packet_type == HFI_MSG_SYS_DEBUG) {
			struct hfi_msg_sys_debug_packet *pkt =
				(struct hfi_msg_sys_debug_packet *) packet;

			SKIP_INVALID_PKT(pkt->size,
				pkt->msg_size, sizeof(*pkt));

			/*
			 * All fw messages starts with new line character. This
			 * causes dprintk to print this message in two lines
			 * in the kernel log. Ignoring the first character
			 * from the message fixes this to print it in a single
			 * line.
			 */
			pkt->rg_msg_data[pkt->msg_size-1] = '\0';
			dprintk(log_level, "%s", &pkt->rg_msg_data[1]);
		}
	}
#undef SKIP_INVALID_PKT

	if (local_packet)
		kfree(packet);
}

static bool __is_session_valid(struct venus_hfi_device *device,
		struct hal_session *session, const char *func)
{
	struct hal_session *temp = NULL;

	if (!device || !session)
		goto invalid;

	list_for_each_entry(temp, &device->sess_head, list)
		if (session == temp)
			return true;

invalid:
	dprintk(VIDC_WARN, "%s: device %pK, invalid session %pK\n",
			func, device, session);
	return false;
}

static struct hal_session *__get_session(struct venus_hfi_device *device,
		u32 session_id)
{
	struct hal_session *temp = NULL;

	list_for_each_entry(temp, &device->sess_head, list) {
		if (session_id == hash32_ptr(temp))
			return temp;
	}

	return NULL;
}

static int __response_handler(struct venus_hfi_device *device)
{
	struct msm_vidc_cb_info *packets;
	int packet_count = 0;
	u8 *raw_packet = NULL;
	bool requeue_pm_work = true;

	if (!device || device->state != VENUS_STATE_INIT)
		return 0;

	packets = device->response_pkt;

	raw_packet = device->raw_packet;

	if (!raw_packet || !packets) {
		dprintk(VIDC_ERR,
			"%s: Invalid args : Res packet = %p, Raw packet = %p\n",
			__func__, packets, raw_packet);
		return 0;
	}

	if (device->intr_status & VIDC_WRAPPER_INTR_CLEAR_A2HWD_BMSK) {
		struct msm_vidc_cb_info info = {
			.response_type = HAL_SYS_WATCHDOG_TIMEOUT,
			.response.cmd = {
				.device_id = device->device_id,
			}
		};

		print_sfr_message(device);

		dprintk(VIDC_ERR, "Received watchdog timeout\n");
		packets[packet_count++] = info;
		goto exit;
	}

	/* Bleed the msg queue dry of packets */
	while (!__iface_msgq_read(device, raw_packet)) {
		void **session_id = NULL;
		struct msm_vidc_cb_info *info = &packets[packet_count++];
		struct vidc_hal_sys_init_done sys_init_done = {0};
		int rc = 0;

		rc = hfi_process_msg_packet(device->device_id,
			(struct vidc_hal_msg_pkt_hdr *)raw_packet, info);
		if (rc) {
			dprintk(VIDC_WARN,
					"Corrupt/unknown packet found, discarding\n");
			--packet_count;
			continue;
		}

		/* Process the packet types that we're interested in */
		switch (info->response_type) {
		case HAL_SYS_ERROR:
			print_sfr_message(device);
			break;
		case HAL_SYS_RELEASE_RESOURCE_DONE:
			dprintk(VIDC_DBG, "Received SYS_RELEASE_RESOURCE\n");
			break;
		case HAL_SYS_INIT_DONE:
			dprintk(VIDC_DBG, "Received SYS_INIT_DONE\n");

			sys_init_done.capabilities =
				device->sys_init_capabilities;
			hfi_process_sys_init_done_prop_read(
				(struct hfi_msg_sys_init_done_packet *)
					raw_packet, &sys_init_done);
			info->response.cmd.data.sys_init_done = sys_init_done;
			break;
		case HAL_SESSION_LOAD_RESOURCE_DONE:
			/*
			 * Work around for H/W bug, need to re-program these
			 * registers as part of a handshake agreement with the
			 * firmware.  This strictly only needs to be done for
			 * decoder secure sessions, but there's no harm in doing
			 * so for all sessions as it's at worst a NO-OP.
			 */
			__set_threshold_registers(device);
			break;
		default:
			break;
		}

		/* For session-related packets, validate session */
		switch (info->response_type) {
		case HAL_SESSION_LOAD_RESOURCE_DONE:
		case HAL_SESSION_INIT_DONE:
		case HAL_SESSION_END_DONE:
		case HAL_SESSION_ABORT_DONE:
		case HAL_SESSION_START_DONE:
		case HAL_SESSION_STOP_DONE:
		case HAL_SESSION_FLUSH_DONE:
		case HAL_SESSION_SUSPEND_DONE:
		case HAL_SESSION_RESUME_DONE:
		case HAL_SESSION_SET_PROP_DONE:
		case HAL_SESSION_GET_PROP_DONE:
		case HAL_SESSION_RELEASE_BUFFER_DONE:
		case HAL_SESSION_REGISTER_BUFFER_DONE:
		case HAL_SESSION_UNREGISTER_BUFFER_DONE:
		case HAL_SESSION_RELEASE_RESOURCE_DONE:
		case HAL_SESSION_PROPERTY_INFO:
			session_id = &info->response.cmd.session_id;
			break;
		case HAL_SESSION_ERROR:
		case HAL_SESSION_ETB_DONE:
		case HAL_SESSION_FTB_DONE:
			session_id = &info->response.data.session_id;
			break;
		case HAL_SESSION_EVENT_CHANGE:
			session_id = &info->response.event.session_id;
			break;
		case HAL_RESPONSE_UNUSED:
		default:
			session_id = NULL;
			break;
		}

		/*
		 * hfi_process_msg_packet provides a session_id that's a hashed
		 * value of struct hal_session, we need to coerce the hashed
		 * value back to pointer that we can use. Ideally, hfi_process\
		 * _msg_packet should take care of this, but it doesn't have
		 * required information for it
		 */
		if (session_id) {
			struct hal_session *session = NULL;

			if (upper_32_bits((uintptr_t)*session_id) != 0) {
				dprintk(VIDC_ERR,
					"Upper 32-bits != 0 for sess_id=%pK\n",
					*session_id);
			}
			session = __get_session(device,
					(u32)(uintptr_t)*session_id);
			if (!session) {
				dprintk(VIDC_ERR,
						"Received a packet (%#x) for an unrecognized session (%pK), discarding\n",
						info->response_type,
						*session_id);
				--packet_count;
				continue;
			}

			*session_id = session->session_id;
		}

		if (packet_count >= max_packets) {
			dprintk(VIDC_WARN,
					"Too many packets in message queue to handle at once, deferring read\n");
			break;
		}

		/* do not read packets after sys error packet */
		if (info->response_type == HAL_SYS_ERROR)
			break;
	}

	if (requeue_pm_work && device->res->sw_power_collapsible) {
		cancel_delayed_work(&venus_hfi_pm_work);
		if (!queue_delayed_work(device->venus_pm_workq,
			&venus_hfi_pm_work,
			msecs_to_jiffies(
				device->res->msm_vidc_pwr_collapse_delay))) {
			dprintk(VIDC_ERR, "PM work already scheduled\n");
		}
	}

exit:
	__flush_debug_queue(device, raw_packet);

	return packet_count;
}

static void venus_hfi_core_work_handler(struct work_struct *work)
{
	struct venus_hfi_device *device = list_first_entry(
		&hal_ctxt.dev_head, struct venus_hfi_device, list);
	int num_responses = 0, i = 0;
	u32 intr_status;

	mutex_lock(&device->lock);

	if (!__core_in_valid_state(device)) {
		dprintk(VIDC_DBG, "%s - Core not in init state\n", __func__);
		goto err_no_work;
	}

	if (!device->callback) {
		dprintk(VIDC_ERR, "No interrupt callback function: %pK\n",
				device);
		goto err_no_work;
	}

	if (__resume(device)) {
		dprintk(VIDC_ERR, "%s: Power enable failed\n", __func__);
		goto err_no_work;
	}

	__core_clear_interrupt(device);
	num_responses = __response_handler(device);

err_no_work:

	/* Keep the interrupt status before releasing device lock */
	intr_status = device->intr_status;
	mutex_unlock(&device->lock);

	/*
	 * Issue the callbacks outside of the locked contex to preserve
	 * re-entrancy.
	 */

	for (i = 0; !IS_ERR_OR_NULL(device->response_pkt) &&
		i < num_responses; ++i) {
		struct msm_vidc_cb_info *r = &device->response_pkt[i];

		if (!__core_in_valid_state(device)) {
			dprintk(VIDC_ERR,
				"Ignore responses from %d to %d as device is in invalid state",
				(i + 1), num_responses);
			break;
		}
		dprintk(VIDC_DBG, "Processing response %d of %d, type %d\n",
			(i + 1), num_responses, r->response_type);
		device->callback(r->response_type, &r->response);
	}

	/* We need re-enable the irq which was disabled in ISR handler */
	if (!(intr_status & VIDC_WRAPPER_INTR_STATUS_A2HWD_BMSK))
		enable_irq(device->hal_data->irq);

	/*
	 * XXX: Don't add any code beyond here.  Reacquiring locks after release
	 * it above doesn't guarantee the atomicity that we're aiming for.
	 */
}

static DECLARE_WORK(venus_hfi_work, venus_hfi_core_work_handler);

static irqreturn_t venus_hfi_isr(int irq, void *dev)
{
	struct venus_hfi_device *device = dev;

	disable_irq_nosync(irq);
	queue_work(device->vidc_workq, &venus_hfi_work);
	return IRQ_HANDLED;
}

static int __init_regs_and_interrupts(struct venus_hfi_device *device,
		struct msm_vidc_platform_resources *res)
{
	struct hal_data *hal = NULL;
	int rc = 0;

	rc = __check_core_registered(hal_ctxt, res->firmware_base,
			(u8 *)(uintptr_t)res->register_base,
			res->register_size, res->irq);
	if (!rc) {
		dprintk(VIDC_ERR, "Core present/Already added\n");
		rc = -EEXIST;
		goto err_core_init;
	}

	dprintk(VIDC_DBG, "HAL_DATA will be assigned now\n");
	hal = (struct hal_data *)
		kzalloc(sizeof(struct hal_data), GFP_KERNEL);
	if (!hal) {
		dprintk(VIDC_ERR, "Failed to alloc\n");
		rc = -ENOMEM;
		goto err_core_init;
	}

	hal->irq = res->irq;
	hal->firmware_base = res->firmware_base;
	hal->register_base = devm_ioremap_nocache(&res->pdev->dev,
			res->register_base, res->register_size);
	hal->register_size = res->register_size;
	if (!hal->register_base) {
		dprintk(VIDC_ERR,
			"could not map reg addr %pa of size %d\n",
			&res->register_base, res->register_size);
		goto error_irq_fail;
	}

	device->hal_data = hal;
	rc = request_irq(res->irq, venus_hfi_isr, IRQF_TRIGGER_HIGH,
			"msm_vidc", device);
	if (unlikely(rc)) {
		dprintk(VIDC_ERR, "() :request_irq failed\n");
		goto error_irq_fail;
	}

	disable_irq_nosync(res->irq);
	dprintk(VIDC_INFO,
		"firmware_base = %pa, register_base = %pa, register_size = %d\n",
		&res->firmware_base, &res->register_base,
		res->register_size);

	return rc;

error_irq_fail:
	kfree(hal);
err_core_init:
	return rc;

}

static inline void __deinit_clocks(struct venus_hfi_device *device)
{
	struct clock_info *cl;

	device->clk_freq = 0;
	venus_hfi_for_each_clock_reverse(device, cl) {
		if (cl->clk) {
			clk_put(cl->clk);
			cl->clk = NULL;
		}
	}
}

static inline int __init_clocks(struct venus_hfi_device *device)
{
	int rc = 0;
	struct clock_info *cl = NULL;

	if (!device) {
		dprintk(VIDC_ERR, "Invalid params: %pK\n", device);
		return -EINVAL;
	}

	venus_hfi_for_each_clock(device, cl) {

		dprintk(VIDC_DBG, "%s: scalable? %d, count %d\n",
				cl->name, cl->has_scaling, cl->count);
	}

	venus_hfi_for_each_clock(device, cl) {
		if (!cl->clk) {
			cl->clk = clk_get(&device->res->pdev->dev, cl->name);
			if (IS_ERR_OR_NULL(cl->clk)) {
				dprintk(VIDC_ERR,
					"Failed to get clock: %s\n", cl->name);
				rc = PTR_ERR(cl->clk) ?: -EINVAL;
				cl->clk = NULL;
				goto err_clk_get;
			}
		}
	}
	device->clk_freq = 0;
	return 0;

err_clk_get:
	__deinit_clocks(device);
	return rc;
}

static int __handle_reset_clk(struct msm_vidc_platform_resources *res,
			enum reset_state state)
{
	int i, rc = 0;
	struct reset_control *rst;
	struct reset_set *rst_set = &res->reset_set;

	if (!rst_set->reset_tbl)
		return 0;

	for (i = 0; i < rst_set->count; i++) {
		rst = rst_set->reset_tbl[i].rst;
		dprintk(VIDC_DBG, "%s reset_state name = %s state %d\n",
			__func__, rst_set->reset_tbl[i].name, state);
		switch (state) {
		case INIT:
			if (rst)
				continue;

			rst = devm_reset_control_get(&res->pdev->dev,
				rst_set->reset_tbl[i].name);
			if (IS_ERR(rst))
				rc = PTR_ERR(rst);

			rst_set->reset_tbl[i].rst = rst;
			break;
		case ASSERT:
			if (!rst)
				goto no_init;

			rc = reset_control_assert(rst);
			break;
		case DEASSERT:
			if (!rst)
				goto no_init;

			rc = reset_control_deassert(rst);
			break;
		default:
			dprintk(VIDC_ERR, "Invalid reset request\n");
		}

		if (rc)
			return rc;
	}
	return 0;
no_init:
	dprintk(VIDC_ERR, "%s reset_state name = %s failed state %d\n",
		__func__, rst_set->reset_tbl[i].name, state);
	return PTR_ERR(rst);
}

static inline void __disable_unprepare_clks(struct venus_hfi_device *device)
{
	struct clock_info *cl;
	int rc = 0;

	if (!device) {
		dprintk(VIDC_ERR, "Invalid params: %pK\n", device);
		return;
	}

	venus_hfi_for_each_clock_reverse(device, cl) {
		dprintk(VIDC_DBG, "Clock: %s disable and unprepare\n",
				cl->name);
		rc = clk_set_flags(cl->clk, CLKFLAG_NORETAIN_PERIPH);
		if (rc) {
			dprintk(VIDC_WARN,
				"Failed set flag NORETAIN_PERIPH %s\n",
					cl->name);
		}
		rc = clk_set_flags(cl->clk, CLKFLAG_NORETAIN_MEM);
		if (rc) {
			dprintk(VIDC_WARN,
				"Failed set flag NORETAIN_MEM %s\n",
					cl->name);
		}
		clk_disable_unprepare(cl->clk);
	}
}

static inline int __prepare_ahb2axi_bridge(struct venus_hfi_device *device)
{
	int rc;

	if (!device) {
		dprintk(VIDC_ERR, "NULL device\n");
		return -EINVAL;
	}

	if (device->res->vpu_ver != VPU_VERSION_5)
		return 0;

	rc = __handle_reset_clk(device->res, ASSERT);
	if (rc) {
		dprintk(VIDC_ERR, "failed to assert reset clocks\n");
		return rc;
	}

	/* wait for deassert */
	usleep_range(150, 250);

	rc = __handle_reset_clk(device->res, DEASSERT);
	if (rc) {
		dprintk(VIDC_ERR, "failed to deassert reset clocks\n");
		return rc;
	}

	return 0;
}

static inline int __unprepare_ahb2axi_bridge(struct venus_hfi_device *device,
		u32 version)
{
	int rc;

	if (!device) {
		dprintk(VIDC_ERR, "NULL device\n");
		return -EINVAL;
	}

	/* reset axi0 and axi1 as needed only for specific video hardware */
	version &= ~GENMASK(15, 0);
	if (version != VERSION_HANA)
		return -EINVAL;

	dprintk(VIDC_ERR,
			"reset axi cbcr to recover\n");

	rc = __handle_reset_clk(device->res, ASSERT);
	if (rc) {
		dprintk(VIDC_ERR, "failed to assert reset clocks\n");
		return rc;
	}

	/* wait for deassert */
	usleep_range(150, 250);

	rc = __handle_reset_clk(device->res, DEASSERT);
	if (rc) {
		dprintk(VIDC_ERR, "failed to deassert reset clocks\n");
		return rc;
	}

	return 0;
}

static inline int __prepare_enable_clks(struct venus_hfi_device *device)
{
	struct clock_info *cl = NULL, *cl_fail = NULL;
	int rc = 0, c = 0;

	if (!device) {
		dprintk(VIDC_ERR, "Invalid params: %pK\n", device);
		return -EINVAL;
	}

	venus_hfi_for_each_clock(device, cl) {
		/*
		 * For the clocks we control, set the rate prior to preparing
		 * them.  Since we don't really have a load at this point, scale
		 * it to the lowest frequency possible
		 */
		if (cl->has_scaling)
			__set_clk_rate(device, cl,
					clk_round_rate(cl->clk, 0));

		rc = clk_set_flags(cl->clk, CLKFLAG_RETAIN_PERIPH);
		if (rc) {
			dprintk(VIDC_WARN,
				"Failed set flag RETAIN_PERIPH %s\n",
					cl->name);
		}
		rc = clk_set_flags(cl->clk, CLKFLAG_RETAIN_MEM);
		if (rc) {
			dprintk(VIDC_WARN,
				"Failed set flag RETAIN_MEM %s\n",
					cl->name);
		}
		rc = clk_prepare_enable(cl->clk);
		if (rc) {
			dprintk(VIDC_ERR, "Failed to enable clocks\n");
			cl_fail = cl;
			goto fail_clk_enable;
		}

		c++;
		dprintk(VIDC_DBG, "Clock: %s prepared and enabled\n", cl->name);
	}

	call_venus_op(device, clock_config_on_enable, device);
	return rc;

fail_clk_enable:
	venus_hfi_for_each_clock_reverse_continue(device, cl, c) {
		dprintk(VIDC_ERR, "Clock: %s disable and unprepare\n",
			cl->name);
		clk_disable_unprepare(cl->clk);
	}

	return rc;
}

static void __deinit_bus(struct venus_hfi_device *device)
{
	struct bus_info *bus = NULL;

	if (!device)
		return;

	kfree(device->bus_vote.data);
	device->bus_vote = DEFAULT_BUS_VOTE;

	venus_hfi_for_each_bus_reverse(device, bus) {
		devfreq_remove_device(bus->devfreq);
		bus->devfreq = NULL;
		dev_set_drvdata(bus->dev, NULL);

		msm_bus_scale_unregister(bus->client);
		bus->client = NULL;
	}
}

static int __init_bus(struct venus_hfi_device *device)
{
	struct bus_info *bus = NULL;
	int rc = 0;

	if (!device)
		return -EINVAL;

	venus_hfi_for_each_bus(device, bus) {
		struct devfreq_dev_profile profile = {
			.initial_freq = 0,
			.polling_ms = INT_MAX,
			.freq_table = NULL,
			.max_state = 0,
			.target = __devfreq_target,
			.get_dev_status = __devfreq_get_status,
			.exit = NULL,
		};

		if (!strcmp(bus->governor, "msm-vidc-llcc")) {
			if (msm_vidc_syscache_disable) {
				dprintk(VIDC_DBG,
					 "Skipping LLC bus init %s: %s\n",
				bus->name, bus->governor);
				continue;
			}
		}

		/*
		 * This is stupid, but there's no other easy way to ahold
		 * of struct bus_info in venus_hfi_devfreq_*()
		 */
		WARN(dev_get_drvdata(bus->dev), "%s's drvdata already set\n",
				dev_name(bus->dev));
		dev_set_drvdata(bus->dev, device);

		bus->client = msm_bus_scale_register(bus->master, bus->slave,
				bus->name, false);
		if (IS_ERR_OR_NULL(bus->client)) {
			rc = PTR_ERR(bus->client) ?: -EBADHANDLE;
			dprintk(VIDC_ERR, "Failed to register bus %s: %d\n",
					bus->name, rc);
			bus->client = NULL;
			goto err_add_dev;
		}

		bus->devfreq_prof = profile;
		bus->devfreq = devfreq_add_device(bus->dev,
				&bus->devfreq_prof, bus->governor, NULL);
		if (IS_ERR_OR_NULL(bus->devfreq)) {
			rc = PTR_ERR(bus->devfreq) ?: -EBADHANDLE;
			dprintk(VIDC_ERR,
					"Failed to add devfreq device for bus %s and governor %s: %d\n",
					bus->name, bus->governor, rc);
			bus->devfreq = NULL;
			goto err_add_dev;
		}

		/*
		 * Devfreq starts monitoring immediately, since we are just
		 * initializing stuff at this point, force it to suspend
		 */
		devfreq_suspend_device(bus->devfreq);
	}

	return 0;

err_add_dev:
	__deinit_bus(device);
	return rc;
}

static void __deinit_regulators(struct venus_hfi_device *device)
{
	struct regulator_info *rinfo = NULL;

	venus_hfi_for_each_regulator_reverse(device, rinfo) {
		if (rinfo->regulator) {
			regulator_put(rinfo->regulator);
			rinfo->regulator = NULL;
		}
	}
}

static int __init_regulators(struct venus_hfi_device *device)
{
	int rc = 0;
	struct regulator_info *rinfo = NULL;

	venus_hfi_for_each_regulator(device, rinfo) {
		rinfo->regulator = regulator_get(&device->res->pdev->dev,
				rinfo->name);
		if (IS_ERR_OR_NULL(rinfo->regulator)) {
			rc = PTR_ERR(rinfo->regulator) ?: -EBADHANDLE;
			dprintk(VIDC_ERR, "Failed to get regulator: %s\n",
					rinfo->name);
			rinfo->regulator = NULL;
			goto err_reg_get;
		}
	}

	return 0;

err_reg_get:
	__deinit_regulators(device);
	return rc;
}

static void __deinit_subcaches(struct venus_hfi_device *device)
{
	struct subcache_info *sinfo = NULL;

	if (!device) {
		dprintk(VIDC_ERR, "deinit_subcaches: invalid device %pK\n",
			device);
		goto exit;
	}

	if (!is_sys_cache_present(device))
		goto exit;

	venus_hfi_for_each_subcache_reverse(device, sinfo) {
		if (sinfo->subcache) {
			dprintk(VIDC_DBG, "deinit_subcaches: %s\n",
				sinfo->name);
			llcc_slice_putd(sinfo->subcache);
			sinfo->subcache = NULL;
		}
	}

exit:
	return;
}

static int __init_subcaches(struct venus_hfi_device *device)
{
	int rc = 0;
	struct subcache_info *sinfo = NULL;

	if (!device) {
		dprintk(VIDC_ERR, "init_subcaches: invalid device %pK\n",
			device);
		return -EINVAL;
	}

	if (!is_sys_cache_present(device))
		return 0;

	venus_hfi_for_each_subcache(device, sinfo) {
		sinfo->subcache = llcc_slice_getd(&device->res->pdev->dev,
			sinfo->name);
		if (IS_ERR_OR_NULL(sinfo->subcache)) {
			rc = PTR_ERR(sinfo->subcache) ? : -EBADHANDLE;
			dprintk(VIDC_ERR,
				 "init_subcaches: invalid subcache: %s rc %d\n",
				sinfo->name, rc);
			sinfo->subcache = NULL;
			goto err_subcache_get;
		}
		dprintk(VIDC_DBG, "init_subcaches: %s\n",
			sinfo->name);
	}

	return 0;

err_subcache_get:
	__deinit_subcaches(device);
	return rc;
}

static int __init_resources(struct venus_hfi_device *device,
				struct msm_vidc_platform_resources *res)
{
	int rc = 0;

	rc = __init_regulators(device);
	if (rc) {
		dprintk(VIDC_ERR, "Failed to get all regulators\n");
		return -ENODEV;
	}

	rc = __init_clocks(device);
	if (rc) {
		dprintk(VIDC_ERR, "Failed to init clocks\n");
		rc = -ENODEV;
		goto err_init_clocks;
	}

	rc = __handle_reset_clk(res, INIT);
	if (rc) {
		dprintk(VIDC_ERR, "Failed to init reset clocks\n");
		rc = -ENODEV;
		goto err_init_reset_clk;
	}

	rc = __init_bus(device);
	if (rc) {
		dprintk(VIDC_ERR, "Failed to init bus: %d\n", rc);
		goto err_init_bus;
	}

	rc = __init_subcaches(device);
	if (rc)
		dprintk(VIDC_WARN, "Failed to init subcaches: %d\n", rc);

	device->sys_init_capabilities =
		kzalloc(sizeof(struct msm_vidc_capability)
		* VIDC_MAX_SESSIONS, GFP_KERNEL);

	return rc;

err_init_reset_clk:
err_init_bus:
	__deinit_clocks(device);
err_init_clocks:
	__deinit_regulators(device);
	return rc;
}

static void __deinit_resources(struct venus_hfi_device *device)
{
	__deinit_subcaches(device);
	__deinit_bus(device);
	__deinit_clocks(device);
	__deinit_regulators(device);
	kfree(device->sys_init_capabilities);
	device->sys_init_capabilities = NULL;
}

static int __protect_cp_mem(struct venus_hfi_device *device)
{
	struct tzbsp_memprot memprot;
	unsigned int resp = 0;
	int rc = 0;
	struct context_bank_info *cb;
	struct scm_desc desc = {0};

	if (!device)
		return -EINVAL;

	memprot.cp_start = 0x0;
	memprot.cp_size = 0x0;
	memprot.cp_nonpixel_start = 0x0;
	memprot.cp_nonpixel_size = 0x0;

	list_for_each_entry(cb, &device->res->context_banks, list) {
		if (!strcmp(cb->name, "venus_ns")) {
			desc.args[1] = memprot.cp_size =
				cb->addr_range.start;
			dprintk(VIDC_DBG, "%s memprot.cp_size: %#x\n",
				__func__, memprot.cp_size);
		}

		if (!strcmp(cb->name, "venus_sec_non_pixel")) {
			desc.args[2] = memprot.cp_nonpixel_start =
				cb->addr_range.start;
			desc.args[3] = memprot.cp_nonpixel_size =
				cb->addr_range.size;
			dprintk(VIDC_DBG,
				"%s memprot.cp_nonpixel_start: %#x size: %#x\n",
				__func__, memprot.cp_nonpixel_start,
				memprot.cp_nonpixel_size);
		}
	}

	desc.arginfo = SCM_ARGS(4);
	rc = scm_call2(SCM_SIP_FNID(SCM_SVC_MP,
			   TZBSP_MEM_PROTECT_VIDEO_VAR), &desc);
	resp = desc.ret[0];

	if (rc) {
		dprintk(VIDC_ERR, "Failed to protect memory(%d) response: %d\n",
				rc, resp);
	}

	trace_venus_hfi_var_done(
		memprot.cp_start, memprot.cp_size,
		memprot.cp_nonpixel_start, memprot.cp_nonpixel_size);
	return rc;
}

static int __disable_regulator(struct regulator_info *rinfo,
				struct venus_hfi_device *device)
{
	int rc = 0;

	dprintk(VIDC_DBG, "Disabling regulator %s\n", rinfo->name);

	/*
	 * This call is needed. Driver needs to acquire the control back
	 * from HW in order to disable the regualtor. Else the behavior
	 * is unknown.
	 */

	rc = __acquire_regulator(rinfo, device);
	if (rc) {
		/*
		 * This is somewhat fatal, but nothing we can do
		 * about it. We can't disable the regulator w/o
		 * getting it back under s/w control
		 */
		dprintk(VIDC_WARN,
			"Failed to acquire control on %s\n",
			rinfo->name);

		goto disable_regulator_failed;
	}

	rc = regulator_disable(rinfo->regulator);
	if (rc) {
		dprintk(VIDC_WARN,
			"Failed to disable %s: %d\n",
			rinfo->name, rc);
		goto disable_regulator_failed;
	}

	return 0;
disable_regulator_failed:

	/* Bring attention to this issue */
	msm_vidc_res_handle_fatal_hw_error(device->res, true);
	return rc;
}

static int __enable_hw_power_collapse(struct venus_hfi_device *device)
{
	int rc = 0;

	if (!msm_vidc_fw_low_power_mode) {
		dprintk(VIDC_DBG, "Not enabling hardware power collapse\n");
		return 0;
	}

	rc = __hand_off_regulators(device);
	if (rc)
		dprintk(VIDC_WARN,
			"%s : Failed to enable HW power collapse %d\n",
				__func__, rc);
	return rc;
}

static int __enable_regulators(struct venus_hfi_device *device)
{
	int rc = 0, c = 0;
	struct regulator_info *rinfo;

	dprintk(VIDC_DBG, "Enabling regulators\n");

	venus_hfi_for_each_regulator(device, rinfo) {
		rc = regulator_enable(rinfo->regulator);
		if (rc) {
			dprintk(VIDC_ERR,
					"Failed to enable %s: %d\n",
					rinfo->name, rc);
			goto err_reg_enable_failed;
		}

		dprintk(VIDC_DBG, "Enabled regulator %s\n",
				rinfo->name);
		c++;
	}

	return 0;

err_reg_enable_failed:
	venus_hfi_for_each_regulator_reverse_continue(device, rinfo, c)
		__disable_regulator(rinfo, device);

	return rc;
}

static int __disable_regulators(struct venus_hfi_device *device)
{
	struct regulator_info *rinfo;
	int rc = 0;

	dprintk(VIDC_DBG, "Disabling regulators\n");

	venus_hfi_for_each_regulator_reverse(device, rinfo)
		__disable_regulator(rinfo, device);

	return rc;
}

static int __enable_subcaches(struct venus_hfi_device *device)
{
	int rc = 0;
	u32 c = 0;
	struct subcache_info *sinfo;

	if (msm_vidc_syscache_disable || !is_sys_cache_present(device))
		return 0;

	/* Activate subcaches */
	venus_hfi_for_each_subcache(device, sinfo) {
		rc = llcc_slice_activate(sinfo->subcache);
		if (rc) {
			dprintk(VIDC_WARN, "Failed to activate %s: %d\n",
				sinfo->name, rc);
			msm_vidc_res_handle_fatal_hw_error(device->res, true);
			goto err_activate_fail;
		}
		sinfo->isactive = true;
		dprintk(VIDC_DBG, "Activated subcache %s\n", sinfo->name);
		c++;
	}

	dprintk(VIDC_DBG, "Activated %d Subcaches to Venus\n", c);

	return 0;

err_activate_fail:
	__release_subcaches(device);
	__disable_subcaches(device);
	return 0;
}

static int __set_subcaches(struct venus_hfi_device *device)
{
	int rc = 0;
	u32 c = 0;
	struct subcache_info *sinfo;
	u32 resource[VIDC_MAX_SUBCACHE_SIZE];
	struct hfi_resource_syscache_info_type *sc_res_info;
	struct hfi_resource_subcache_type *sc_res;
	struct vidc_resource_hdr rhdr;

	if (device->res->sys_cache_res_set) {
		dprintk(VIDC_DBG, "Subcaches already set to Venus\n");
		return 0;
	}

	memset((void *)resource, 0x0, (sizeof(u32) * VIDC_MAX_SUBCACHE_SIZE));

	sc_res_info = (struct hfi_resource_syscache_info_type *)resource;
	sc_res = &(sc_res_info->rg_subcache_entries[0]);

	venus_hfi_for_each_subcache(device, sinfo) {
		if (sinfo->isactive == true) {
			sc_res[c].size = sinfo->subcache->llcc_slice_size;
			sc_res[c].sc_id = sinfo->subcache->llcc_slice_id;
			c++;
		}
	}

	/* Set resource to Venus for activated subcaches */
	if (c) {
		dprintk(VIDC_DBG, "Setting %d Subcaches\n", c);

		rhdr.resource_handle = sc_res_info; /* cookie */
		rhdr.resource_id = VIDC_RESOURCE_SYSCACHE;

		sc_res_info->num_entries = c;

		rc = __core_set_resource(device, &rhdr, (void *)sc_res_info);
		if (rc) {
			dprintk(VIDC_WARN, "Failed to set subcaches %d\n", rc);
			goto err_fail_set_subacaches;
		}

		venus_hfi_for_each_subcache(device, sinfo) {
			if (sinfo->isactive == true)
				sinfo->isset = true;
		}

		dprintk(VIDC_DBG, "Set Subcaches done to Venus\n");
		device->res->sys_cache_res_set = true;
	}

	return 0;

err_fail_set_subacaches:
	__disable_subcaches(device);

	return 0;
}

static int __release_subcaches(struct venus_hfi_device *device)
{
	struct subcache_info *sinfo;
	int rc = 0;
	u32 c = 0;
	u32 resource[VIDC_MAX_SUBCACHE_SIZE];
	struct hfi_resource_syscache_info_type *sc_res_info;
	struct hfi_resource_subcache_type *sc_res;
	struct vidc_resource_hdr rhdr;

	if (msm_vidc_syscache_disable || !is_sys_cache_present(device))
		return 0;

	memset((void *)resource, 0x0, (sizeof(u32) * VIDC_MAX_SUBCACHE_SIZE));

	sc_res_info = (struct hfi_resource_syscache_info_type *)resource;
	sc_res = &(sc_res_info->rg_subcache_entries[0]);

	/* Release resource command to Venus */
	venus_hfi_for_each_subcache_reverse(device, sinfo) {
		if (sinfo->isset == true) {
			/* Update the entry */
			sc_res[c].size = sinfo->subcache->llcc_slice_size;
			sc_res[c].sc_id = sinfo->subcache->llcc_slice_id;
			c++;
			sinfo->isset = false;
		}
	}

	if (c > 0) {
		dprintk(VIDC_DBG, "Releasing %d subcaches\n", c);
		rhdr.resource_handle = sc_res_info; /* cookie */
		rhdr.resource_id = VIDC_RESOURCE_SYSCACHE;

		rc = __core_release_resource(device, &rhdr);
		if (rc)
			dprintk(VIDC_WARN,
				"Failed to release %d subcaches\n", c);
	}

	device->res->sys_cache_res_set = false;

	return 0;
}

static int __disable_subcaches(struct venus_hfi_device *device)
{
	struct subcache_info *sinfo;
	int rc = 0;

	if (msm_vidc_syscache_disable || !is_sys_cache_present(device))
		return 0;

	/* De-activate subcaches */
	venus_hfi_for_each_subcache_reverse(device, sinfo) {
		if (sinfo->isactive == true) {
			dprintk(VIDC_DBG, "De-activate subcache %s\n",
				sinfo->name);
			rc = llcc_slice_deactivate(sinfo->subcache);
			if (rc) {
				dprintk(VIDC_WARN,
					"Failed to de-activate %s: %d\n",
					sinfo->name, rc);
			}
			sinfo->isactive = false;
		}
	}

	return 0;
}

static void interrupt_init_vpu5(struct venus_hfi_device *device)
{
	u32 mask_val = 0;

	/* All interrupts should be disabled initially 0x1F6 : Reset value */
	mask_val = __read_register(device, VIDC_WRAPPER_INTR_MASK);

	/* Write 0 to unmask CPU and WD interrupts */
	mask_val &= ~(VIDC_WRAPPER_INTR_MASK_A2HWD_BMSK |
			VIDC_WRAPPER_INTR_MASK_A2HCPU_BMSK);
	__write_register(device, VIDC_WRAPPER_INTR_MASK, mask_val);
}

static void interrupt_init_vpu4(struct venus_hfi_device *device)
{
	__write_register(device, VIDC_WRAPPER_INTR_MASK,
			VIDC_WRAPPER_INTR_MASK_A2HVCODEC_BMSK);
}

static void setup_dsp_uc_memmap_vpu5(struct venus_hfi_device *device)
{
	/* initialize DSP QTBL & UCREGION with CPU queues */
	__write_register(device, HFI_DSP_QTBL_ADDR,
			(u32)device->iface_q_table.align_device_addr);
	__write_register(device, HFI_DSP_UC_REGION_ADDR,
			(u32)device->iface_q_table.align_device_addr);
	__write_register(device, HFI_DSP_UC_REGION_SIZE, SHARED_QSIZE);
	if (device->res->domain_cvp) {
		__write_register(device, HFI_DSP_QTBL_ADDR,
			(u32)device->dsp_iface_q_table.align_device_addr);
		__write_register(device, HFI_DSP_UC_REGION_ADDR,
			(u32)device->dsp_iface_q_table.align_device_addr);
		__write_register(device, HFI_DSP_UC_REGION_SIZE,
			device->dsp_iface_q_table.mem_data.size);
	}
}

static void clock_config_on_enable_vpu5(struct venus_hfi_device *device)
{
	__write_register(device, VIDC_WRAPPER_CPU_CGC_DIS, 0);
	__write_register(device, VIDC_WRAPPER_CPU_CLOCK_CONFIG, 0);
}

static int __venus_power_on(struct venus_hfi_device *device)
{
	int rc = 0;


	if (device->power_enabled)
		return 0;

	device->power_enabled = true;
	/* Vote for all hardware resources */
	rc = __vote_buses(device, device->bus_vote.data,
			device->bus_vote.data_count);
	if (rc) {
		dprintk(VIDC_ERR, "Failed to vote buses, err: %d\n", rc);
		goto fail_vote_buses;
	}

	rc = __enable_regulators(device);
	if (rc) {
		dprintk(VIDC_ERR, "Failed to enable GDSC, err = %d\n", rc);
		goto fail_enable_gdsc;
	}

	rc = __prepare_ahb2axi_bridge(device);
	if (rc) {
		dprintk(VIDC_ERR, "Failed to enable ahb2axi: %d\n", rc);
		goto fail_enable_clks;
	}

	rc = __prepare_enable_clks(device);
	if (rc) {
		dprintk(VIDC_ERR, "Failed to enable clocks: %d\n", rc);
		goto fail_enable_clks;
	}

	rc = __scale_clocks(device);
	if (rc) {
		dprintk(VIDC_WARN,
				"Failed to scale clocks, performance might be affected\n");
		rc = 0;
	}

	/*
	 * Re-program all of the registers that get reset as a result of
	 * regulator_disable() and _enable()
	 */
	__set_registers(device);

	call_venus_op(device, interrupt_init, device);
	device->intr_status = 0;
	enable_irq(device->hal_data->irq);

	/*
	 * Hand off control of regulators to h/w _after_ enabling clocks.
	 * Note that the GDSC will turn off when switching from normal
	 * (s/w triggered) to fast (HW triggered) unless the h/w vote is
	 * present. Since Venus isn't up yet, the GDSC will be off briefly.
	 */
	if (__enable_hw_power_collapse(device))
		dprintk(VIDC_ERR, "Failed to enabled inter-frame PC\n");

	return rc;

fail_enable_clks:
	__disable_regulators(device);
fail_enable_gdsc:
	__unvote_buses(device);
fail_vote_buses:
	device->power_enabled = false;
	return rc;
}

static void __venus_power_off(struct venus_hfi_device *device, bool axi_reset)
{
	u32 version;

	if (!device->power_enabled)
		return;

	if (!(device->intr_status & VIDC_WRAPPER_INTR_STATUS_A2HWD_BMSK))
		disable_irq_nosync(device->hal_data->irq);
	device->intr_status = 0;

	if (axi_reset)
		version = __read_register(device, VIDC_WRAPPER_HW_VERSION);

	__disable_unprepare_clks(device);

	if (axi_reset)
		__unprepare_ahb2axi_bridge(device, version);

	if (__disable_regulators(device))
		dprintk(VIDC_WARN, "Failed to disable regulators\n");

	if (__unvote_buses(device))
		dprintk(VIDC_WARN, "Failed to unvote for buses\n");
	device->power_enabled = false;
}

static inline int __suspend(struct venus_hfi_device *device)
{
	int rc = 0;

	if (!device) {
		dprintk(VIDC_ERR, "Invalid params: %pK\n", device);
		return -EINVAL;
	} else if (!device->power_enabled) {
		dprintk(VIDC_DBG, "Power already disabled\n");
		return 0;
	}

	dprintk(VIDC_PROF, "Entering suspend\n");

	if (device->res->pm_qos_latency_us &&
		pm_qos_request_active(&device->qos))
		pm_qos_remove_request(&device->qos);

	rc = __tzbsp_set_video_state(TZBSP_VIDEO_STATE_SUSPEND);
	if (rc) {
		dprintk(VIDC_WARN, "Failed to suspend video core %d\n", rc);
		goto err_tzbsp_suspend;
	}

	__disable_subcaches(device);

	__venus_power_off(device, false);
	dprintk(VIDC_PROF, "Venus power off\n");
	return rc;

err_tzbsp_suspend:
	return rc;
}

static inline int __resume(struct venus_hfi_device *device)
{
	int rc = 0;
	u32 flags = 0;

	if (!device) {
		dprintk(VIDC_ERR, "Invalid params: %pK\n", device);
		return -EINVAL;
	} else if (device->power_enabled) {
		goto exit;
	} else if (!__core_in_valid_state(device)) {
		dprintk(VIDC_DBG, "venus_hfi_device in deinit state.");
		return -EINVAL;
	}

	dprintk(VIDC_PROF, "Resuming from power collapse\n");
	rc = __venus_power_on(device);
	if (rc) {
		dprintk(VIDC_ERR, "Failed to power on venus\n");
		goto err_venus_power_on;
	}

	/* Reboot the firmware */
	rc = __tzbsp_set_video_state(TZBSP_VIDEO_STATE_RESUME);
	if (rc) {
		dprintk(VIDC_ERR, "Failed to resume video core %d\n", rc);
		goto err_set_video_state;
	}

	__setup_ucregion_memory_map(device);
	/* Wait for boot completion */
	rc = __boot_firmware(device);
	if (rc) {
		dprintk(VIDC_ERR, "Failed to reset venus core\n");
		goto err_reset_core;
	}

	/*
	 * Work around for H/W bug, need to reprogram these registers once
	 * firmware is out reset
	 */
	__set_threshold_registers(device);

	if (device->res->pm_qos_latency_us) {
#ifdef CONFIG_SMP
		device->qos.type = PM_QOS_REQ_AFFINE_IRQ;
		device->qos.irq = device->hal_data->irq;
#endif
		pm_qos_add_request(&device->qos, PM_QOS_CPU_DMA_LATENCY,
				device->res->pm_qos_latency_us);
	}

	__sys_set_debug(device, msm_vidc_fw_debug);

	__enable_subcaches(device);
	__set_subcaches(device);
	__dsp_resume(device, flags);

	dprintk(VIDC_PROF, "Resumed from power collapse\n");
exit:
	/* Don't reset skip_pc_count for SYS_PC_PREP cmd */
	if (device->last_packet_type != HFI_CMD_SYS_PC_PREP)
		device->skip_pc_count = 0;
	return rc;
err_reset_core:
	__tzbsp_set_video_state(TZBSP_VIDEO_STATE_SUSPEND);
err_set_video_state:
	__venus_power_off(device, false);
err_venus_power_on:
	dprintk(VIDC_ERR, "Failed to resume from power collapse\n");
	return rc;
}

static int __load_fw(struct venus_hfi_device *device)
{
	int rc = 0;

	/* Initialize resources */
	rc = __init_resources(device, device->res);
	if (rc) {
		dprintk(VIDC_ERR, "Failed to init resources: %d\n", rc);
		goto fail_init_res;
	}

	rc = __initialize_packetization(device);
	if (rc) {
		dprintk(VIDC_ERR, "Failed to initialize packetization\n");
		goto fail_init_pkt;
	}
	trace_msm_v4l2_vidc_fw_load_start("msm_v4l2_vidc venus_fw load start");

	rc = __venus_power_on(device);
	if (rc) {
		dprintk(VIDC_ERR, "Failed to power on venus in in load_fw\n");
		goto fail_venus_power_on;
	}

	if ((!device->res->use_non_secure_pil && !device->res->firmware_base)
			|| device->res->use_non_secure_pil) {
		if (!device->resources.fw.cookie)
			device->resources.fw.cookie =
				subsystem_get_with_fwname("venus",
				device->res->fw_name);

		if (IS_ERR_OR_NULL(device->resources.fw.cookie)) {
			dprintk(VIDC_ERR, "Failed to download firmware\n");
			device->resources.fw.cookie = NULL;
			rc = -ENOMEM;
			goto fail_load_fw;
		}
	}

	if (!device->res->use_non_secure_pil && !device->res->firmware_base) {
		rc = __protect_cp_mem(device);
		if (rc) {
			dprintk(VIDC_ERR, "Failed to protect memory\n");
			goto fail_protect_mem;
		}
	}
	trace_msm_v4l2_vidc_fw_load_end("msm_v4l2_vidc venus_fw load end");
	return rc;
fail_protect_mem:
	if (device->resources.fw.cookie)
		subsystem_put(device->resources.fw.cookie);
	device->resources.fw.cookie = NULL;
fail_load_fw:
	__venus_power_off(device, true);
fail_venus_power_on:
fail_init_pkt:
	__deinit_resources(device);
fail_init_res:
	trace_msm_v4l2_vidc_fw_load_end("msm_v4l2_vidc venus_fw load end");
	return rc;
}

static void __unload_fw(struct venus_hfi_device *device)
{
	if (!device->resources.fw.cookie)
		return;

	cancel_delayed_work(&venus_hfi_pm_work);
	if (device->state != VENUS_STATE_DEINIT)
		flush_workqueue(device->venus_pm_workq);

	__vote_buses(device, NULL, 0);
	subsystem_put(device->resources.fw.cookie);
	__interface_queues_release(device);
	__venus_power_off(device, true);
	device->resources.fw.cookie = NULL;
	__deinit_resources(device);

	dprintk(VIDC_PROF, "Firmware unloaded successfully\n");
}

static int venus_hfi_get_fw_info(void *dev, struct hal_fw_info *fw_info)
{
	int i = 0, j = 0;
	struct venus_hfi_device *device = dev;
	size_t smem_block_size = 0;
	u8 *smem_table_ptr;
	char version[VENUS_VERSION_LENGTH] = "";
	const u32 smem_image_index_venus = 14 * 128;

	if (!device || !fw_info) {
		dprintk(VIDC_ERR,
			"%s Invalid parameter: device = %pK fw_info = %pK\n",
			__func__, device, fw_info);
		return -EINVAL;
	}

	mutex_lock(&device->lock);

	smem_table_ptr = qcom_smem_get(QCOM_SMEM_HOST_ANY,
			SMEM_IMAGE_VERSION_TABLE, &smem_block_size);
	if (smem_table_ptr &&
			((smem_image_index_venus +
			  VENUS_VERSION_LENGTH) <= smem_block_size))
		memcpy(version,
			smem_table_ptr + smem_image_index_venus,
			VENUS_VERSION_LENGTH);

	while (version[i++] != 'V' && i < VENUS_VERSION_LENGTH)
		;

	if (i == VENUS_VERSION_LENGTH - 1) {
		dprintk(VIDC_WARN, "Venus version string is not proper\n");
		fw_info->version[0] = '\0';
		goto fail_version_string;
	}

	for (i--; i < VENUS_VERSION_LENGTH && j < VENUS_VERSION_LENGTH - 1; i++)
		fw_info->version[j++] = version[i];
	fw_info->version[j] = '\0';

fail_version_string:
	dprintk(VIDC_DBG, "F/W version retrieved : %s\n", fw_info->version);
	fw_info->base_addr = device->hal_data->firmware_base;
	fw_info->register_base = device->res->register_base;
	fw_info->register_size = device->hal_data->register_size;
	fw_info->irq = device->hal_data->irq;

	mutex_unlock(&device->lock);
	return 0;
}

static int venus_hfi_get_core_capabilities(void *dev)
{
	struct venus_hfi_device *device = dev;
	int rc = 0;

	if (!device)
		return -EINVAL;

	mutex_lock(&device->lock);

	rc = HAL_VIDEO_ENCODER_ROTATION_CAPABILITY |
		HAL_VIDEO_ENCODER_SCALING_CAPABILITY |
		HAL_VIDEO_ENCODER_DEINTERLACE_CAPABILITY |
		HAL_VIDEO_DECODER_MULTI_STREAM_CAPABILITY;

	mutex_unlock(&device->lock);

	return rc;
}

static void __noc_error_info(struct venus_hfi_device *device, u32 core_num)
{
	u32 vcodec_core_video_noc_base_offs, val;

	if (!device) {
		dprintk(VIDC_ERR, "%s: null device\n", __func__);
		return;
	}
	if (!core_num) {
		vcodec_core_video_noc_base_offs =
			VCODEC_CORE0_VIDEO_NOC_BASE_OFFS;
	} else if (core_num == 1) {
		vcodec_core_video_noc_base_offs =
			VCODEC_CORE1_VIDEO_NOC_BASE_OFFS;
	} else {
		dprintk(VIDC_ERR, "%s: invalid core_num %u\n",
			__func__, core_num);
		return;
	}

	val = __read_register(device, vcodec_core_video_noc_base_offs +
			VCODEC_COREX_VIDEO_NOC_ERR_SWID_LOW_OFFS);
	dprintk(VIDC_ERR, "CORE%d_NOC_ERR_SWID_LOW:     %#x\n", core_num, val);
	val = __read_register(device, vcodec_core_video_noc_base_offs +
			VCODEC_COREX_VIDEO_NOC_ERR_SWID_HIGH_OFFS);
	dprintk(VIDC_ERR, "CORE%d_NOC_ERR_SWID_HIGH:    %#x\n", core_num, val);
	val = __read_register(device, vcodec_core_video_noc_base_offs +
			VCODEC_COREX_VIDEO_NOC_ERR_MAINCTL_LOW_OFFS);
	dprintk(VIDC_ERR, "CORE%d_NOC_ERR_MAINCTL_LOW:  %#x\n", core_num, val);
	val = __read_register(device, vcodec_core_video_noc_base_offs +
			VCODEC_COREX_VIDEO_NOC_ERR_ERRLOG0_LOW_OFFS);
	dprintk(VIDC_ERR, "CORE%d_NOC_ERR_ERRLOG0_LOW:  %#x\n", core_num, val);
	val = __read_register(device, vcodec_core_video_noc_base_offs +
			VCODEC_COREX_VIDEO_NOC_ERR_ERRLOG0_HIGH_OFFS);
	dprintk(VIDC_ERR, "CORE%d_NOC_ERR_ERRLOG0_HIGH: %#x\n", core_num, val);
	val = __read_register(device, vcodec_core_video_noc_base_offs +
			VCODEC_COREX_VIDEO_NOC_ERR_ERRLOG1_LOW_OFFS);
	dprintk(VIDC_ERR, "CORE%d_NOC_ERR_ERRLOG1_LOW:  %#x\n", core_num, val);
	val = __read_register(device, vcodec_core_video_noc_base_offs +
			VCODEC_COREX_VIDEO_NOC_ERR_ERRLOG1_HIGH_OFFS);
	dprintk(VIDC_ERR, "CORE%d_NOC_ERR_ERRLOG1_HIGH: %#x\n", core_num, val);
	val = __read_register(device, vcodec_core_video_noc_base_offs +
			VCODEC_COREX_VIDEO_NOC_ERR_ERRLOG2_LOW_OFFS);
	dprintk(VIDC_ERR, "CORE%d_NOC_ERR_ERRLOG2_LOW:  %#x\n", core_num, val);
	val = __read_register(device, vcodec_core_video_noc_base_offs +
			VCODEC_COREX_VIDEO_NOC_ERR_ERRLOG2_HIGH_OFFS);
	dprintk(VIDC_ERR, "CORE%d_NOC_ERR_ERRLOG2_HIGH: %#x\n", core_num, val);
	val = __read_register(device, vcodec_core_video_noc_base_offs +
			VCODEC_COREX_VIDEO_NOC_ERR_ERRLOG3_LOW_OFFS);
	dprintk(VIDC_ERR, "CORE%d_NOC_ERR_ERRLOG3_LOW:  %#x\n", core_num, val);
	val = __read_register(device, vcodec_core_video_noc_base_offs +
			VCODEC_COREX_VIDEO_NOC_ERR_ERRLOG3_HIGH_OFFS);
	dprintk(VIDC_ERR, "CORE%d_NOC_ERR_ERRLOG3_HIGH: %#x\n", core_num, val);
}

static int venus_hfi_noc_error_info(void *dev)
{
	struct venus_hfi_device *device;
	const u32 core0 = 0, core1 = 1;

	if (!dev) {
		dprintk(VIDC_ERR, "%s: null device\n", __func__);
		return -EINVAL;
	}
	device = dev;

	mutex_lock(&device->lock);
	dprintk(VIDC_ERR, "%s: non error information\n", __func__);

	if (__read_register(device, VCODEC_CORE0_VIDEO_NOC_BASE_OFFS +
			VCODEC_COREX_VIDEO_NOC_ERR_ERRVLD_LOW_OFFS))
		__noc_error_info(device, core0);

	if (__read_register(device, VCODEC_CORE1_VIDEO_NOC_BASE_OFFS +
			VCODEC_COREX_VIDEO_NOC_ERR_ERRVLD_LOW_OFFS))
		__noc_error_info(device, core1);

	mutex_unlock(&device->lock);

	return 0;
}

static int __initialize_packetization(struct venus_hfi_device *device)
{
	int rc = 0;

	if (!device || !device->res) {
		dprintk(VIDC_ERR, "%s - invalid param\n", __func__);
		return -EINVAL;
	}

	device->packetization_type = HFI_PACKETIZATION_4XX;

	device->pkt_ops = hfi_get_pkt_ops_handle(device->packetization_type);
	if (!device->pkt_ops) {
		rc = -EINVAL;
		dprintk(VIDC_ERR, "Failed to get pkt_ops handle\n");
	}

	return rc;
}

void __init_venus_ops(struct venus_hfi_device *device)
{
	if (device->res->vpu_ver == VPU_VERSION_4)
		device->vpu_ops = &vpu4_ops;
	else
		device->vpu_ops = &vpu5_ops;
}

static struct venus_hfi_device *__add_device(u32 device_id,
			struct msm_vidc_platform_resources *res,
			hfi_cmd_response_callback callback)
{
	struct venus_hfi_device *hdevice = NULL;
	int rc = 0;

	if (!res || !callback) {
		dprintk(VIDC_ERR, "Invalid Parameters\n");
		return NULL;
	}

	dprintk(VIDC_INFO, "entered , device_id: %d\n", device_id);

	hdevice = (struct venus_hfi_device *)
			kzalloc(sizeof(struct venus_hfi_device), GFP_KERNEL);
	if (!hdevice) {
		dprintk(VIDC_ERR, "failed to allocate new device\n");
		goto exit;
	}

	hdevice->response_pkt = kmalloc_array(max_packets,
				sizeof(*hdevice->response_pkt), GFP_KERNEL);
	if (!hdevice->response_pkt) {
		dprintk(VIDC_ERR, "failed to allocate response_pkt\n");
		goto err_cleanup;
	}

	hdevice->raw_packet =
		kzalloc(VIDC_IFACEQ_VAR_HUGE_PKT_SIZE, GFP_KERNEL);
	if (!hdevice->raw_packet) {
		dprintk(VIDC_ERR, "failed to allocate raw packet\n");
		goto err_cleanup;
	}

	rc = __init_regs_and_interrupts(hdevice, res);
	if (rc)
		goto err_cleanup;

	hdevice->res = res;
	hdevice->device_id = device_id;
	hdevice->callback = callback;

	__init_venus_ops(hdevice);

	hdevice->vidc_workq = create_singlethread_workqueue(
		"msm_vidc_workerq_venus");
	if (!hdevice->vidc_workq) {
		dprintk(VIDC_ERR, ": create vidc workq failed\n");
		goto err_cleanup;
	}

	hdevice->venus_pm_workq = create_singlethread_workqueue(
			"pm_workerq_venus");
	if (!hdevice->venus_pm_workq) {
		dprintk(VIDC_ERR, ": create pm workq failed\n");
		goto err_cleanup;
	}

	if (!hal_ctxt.dev_count)
		INIT_LIST_HEAD(&hal_ctxt.dev_head);

	mutex_init(&hdevice->lock);
	INIT_LIST_HEAD(&hdevice->list);
	INIT_LIST_HEAD(&hdevice->sess_head);
	list_add_tail(&hdevice->list, &hal_ctxt.dev_head);
	hal_ctxt.dev_count++;

	return hdevice;

err_cleanup:
	if (hdevice->vidc_workq)
		destroy_workqueue(hdevice->vidc_workq);
	kfree(hdevice->response_pkt);
	kfree(hdevice->raw_packet);
	kfree(hdevice);
exit:
	return NULL;
}

static struct venus_hfi_device *__get_device(u32 device_id,
				struct msm_vidc_platform_resources *res,
				hfi_cmd_response_callback callback)
{
	if (!res || !callback) {
		dprintk(VIDC_ERR, "Invalid params: %pK %pK\n", res, callback);
		return NULL;
	}

	return __add_device(device_id, res, callback);
}

void venus_hfi_delete_device(void *device)
{
	struct venus_hfi_device *close, *tmp, *dev;

	if (!device)
		return;

	dev = (struct venus_hfi_device *) device;

	mutex_lock(&dev->lock);
	__iommu_detach(dev);
	mutex_unlock(&dev->lock);

	list_for_each_entry_safe(close, tmp, &hal_ctxt.dev_head, list) {
		if (close->hal_data->irq == dev->hal_data->irq) {
			hal_ctxt.dev_count--;
			list_del(&close->list);
			mutex_destroy(&close->lock);
			destroy_workqueue(close->vidc_workq);
			destroy_workqueue(close->venus_pm_workq);
			free_irq(dev->hal_data->irq, close);
			iounmap(dev->hal_data->register_base);
			kfree(close->hal_data);
			kfree(close->response_pkt);
			kfree(close->raw_packet);
			kfree(close);
			break;
		}
	}
}

static void venus_init_hfi_callbacks(struct hfi_device *hdev)
{
	hdev->core_init = venus_hfi_core_init;
	hdev->core_release = venus_hfi_core_release;
	hdev->core_ping = venus_hfi_core_ping;
	hdev->core_trigger_ssr = venus_hfi_core_trigger_ssr;
	hdev->session_init = venus_hfi_session_init;
	hdev->session_end = venus_hfi_session_end;
	hdev->session_abort = venus_hfi_session_abort;
	hdev->session_clean = venus_hfi_session_clean;
	hdev->session_set_buffers = venus_hfi_session_set_buffers;
	hdev->session_release_buffers = venus_hfi_session_release_buffers;
	hdev->session_register_buffer = venus_hfi_session_register_buffer;
	hdev->session_unregister_buffer = venus_hfi_session_unregister_buffer;
	hdev->session_load_res = venus_hfi_session_load_res;
	hdev->session_release_res = venus_hfi_session_release_res;
	hdev->session_start = venus_hfi_session_start;
	hdev->session_continue = venus_hfi_session_continue;
	hdev->session_stop = venus_hfi_session_stop;
	hdev->session_etb = venus_hfi_session_etb;
	hdev->session_ftb = venus_hfi_session_ftb;
	hdev->session_process_batch = venus_hfi_session_process_batch;
	hdev->session_get_buf_req = venus_hfi_session_get_buf_req;
	hdev->session_flush = venus_hfi_session_flush;
	hdev->session_set_property = venus_hfi_session_set_property;
	hdev->session_get_property = venus_hfi_session_get_property;
	hdev->session_pause = venus_hfi_session_pause;
	hdev->session_resume = venus_hfi_session_resume;
	hdev->scale_clocks = venus_hfi_scale_clocks;
	hdev->vote_bus = venus_hfi_vote_buses;
	hdev->get_fw_info = venus_hfi_get_fw_info;
	hdev->get_core_capabilities = venus_hfi_get_core_capabilities;
	hdev->suspend = venus_hfi_suspend;
	hdev->flush_debug_queue = venus_hfi_flush_debug_queue;
	hdev->noc_error_info = venus_hfi_noc_error_info;
	hdev->get_default_properties = venus_hfi_get_default_properties;
}

int venus_hfi_initialize(struct hfi_device *hdev, u32 device_id,
		struct msm_vidc_platform_resources *res,
		hfi_cmd_response_callback callback)
{
	int rc = 0;

	if (!hdev || !res || !callback) {
		dprintk(VIDC_ERR, "Invalid params: %pK %pK %pK\n",
			hdev, res, callback);
		rc = -EINVAL;
		goto err_venus_hfi_init;
	}

	hdev->hfi_device_data = __get_device(device_id, res, callback);

	if (IS_ERR_OR_NULL(hdev->hfi_device_data)) {
		rc = PTR_ERR(hdev->hfi_device_data) ?: -EINVAL;
		goto err_venus_hfi_init;
	}

	venus_init_hfi_callbacks(hdev);

err_venus_hfi_init:
	return rc;
}
<|MERGE_RESOLUTION|>--- conflicted
+++ resolved
@@ -3381,14 +3381,11 @@
 
 	vsfr = (struct hfi_sfr_struct *)device->sfr.align_virtual_addr;
 	if (vsfr) {
-<<<<<<< HEAD
-=======
 		if (vsfr->bufSize != device->sfr.mem_size) {
 			dprintk(VIDC_ERR, "Invalid SFR buf size %d actual %d\n",
 					vsfr->bufSize, device->sfr.mem_size);
 			return;
 		}
->>>>>>> 08078455
 		vsfr_size = vsfr->bufSize - sizeof(u32);
 		p = memchr(vsfr->rg_data, '\0', vsfr_size);
 		/* SFR isn't guaranteed to be NULL terminated */
