<<<<<<< HEAD
/* Copyright (c) 2012-2019, The Linux Foundation. All rights reserved.
=======
/* Copyright (c) 2012-2020, The Linux Foundation. All rights reserved.
>>>>>>> 15457316
 *
 * This program is free software; you can redistribute it and/or modify
 * it under the terms of the GNU General Public License version 2 and
 * only version 2 as published by the Free Software Foundation.
 *
 * This program is distributed in the hope that it will be useful,
 * but WITHOUT ANY WARRANTY; without even the implied warranty of
 * MERCHANTABILITY or FITNESS FOR A PARTICULAR PURPOSE.  See the
 * GNU General Public License for more details.
 *
 */
#include "hfi_packetization.h"
#include "msm_vidc_debug.h"

/* Set up look-up tables to convert HAL_* to HFI_*.
 *
 * The tables below mostly take advantage of the fact that most
 * HAL_* types are defined bitwise. So if we index them normally
 * when declaring the tables, we end up with huge arrays with wasted
 * space.  So before indexing them, we apply log2 to use a more
 * sensible index.
 */

static int entropy_mode[] = {
	[ilog2(HAL_H264_ENTROPY_CAVLC)] = HFI_H264_ENTROPY_CAVLC,
	[ilog2(HAL_H264_ENTROPY_CABAC)] = HFI_H264_ENTROPY_CABAC,
};

static int statistics_mode[] = {
	[ilog2(HAL_STATISTICS_MODE_DEFAULT)] = HFI_STATISTICS_MODE_DEFAULT,
	[ilog2(HAL_STATISTICS_MODE_1)] = HFI_STATISTICS_MODE_1,
	[ilog2(HAL_STATISTICS_MODE_2)] = HFI_STATISTICS_MODE_2,
	[ilog2(HAL_STATISTICS_MODE_3)] = HFI_STATISTICS_MODE_3,
};

static int color_format[] = {
	[ilog2(HAL_COLOR_FORMAT_MONOCHROME)] = HFI_COLOR_FORMAT_MONOCHROME,
	[ilog2(HAL_COLOR_FORMAT_NV12)] = HFI_COLOR_FORMAT_NV12,
	[ilog2(HAL_COLOR_FORMAT_NV21)] = HFI_COLOR_FORMAT_NV21,
	[ilog2(HAL_COLOR_FORMAT_NV12_4x4TILE)] = HFI_COLOR_FORMAT_NV12_4x4TILE,
	[ilog2(HAL_COLOR_FORMAT_NV21_4x4TILE)] = HFI_COLOR_FORMAT_NV21_4x4TILE,
	[ilog2(HAL_COLOR_FORMAT_YUYV)] = HFI_COLOR_FORMAT_YUYV,
	[ilog2(HAL_COLOR_FORMAT_YVYU)] = HFI_COLOR_FORMAT_YVYU,
	[ilog2(HAL_COLOR_FORMAT_UYVY)] = HFI_COLOR_FORMAT_UYVY,
	[ilog2(HAL_COLOR_FORMAT_VYUY)] = HFI_COLOR_FORMAT_VYUY,
	[ilog2(HAL_COLOR_FORMAT_RGB565)] = HFI_COLOR_FORMAT_RGB565,
	[ilog2(HAL_COLOR_FORMAT_BGR565)] = HFI_COLOR_FORMAT_BGR565,
	[ilog2(HAL_COLOR_FORMAT_RGB888)] = HFI_COLOR_FORMAT_RGB888,
	[ilog2(HAL_COLOR_FORMAT_BGR888)] = HFI_COLOR_FORMAT_BGR888,
	/* UBWC Color formats*/
	[ilog2(HAL_COLOR_FORMAT_NV12_UBWC)] =  HFI_COLOR_FORMAT_NV12_UBWC,
	[ilog2(HAL_COLOR_FORMAT_NV12_TP10_UBWC)] =
			HFI_COLOR_FORMAT_YUV420_TP10_UBWC,
	/*P010 10bit format*/
	[ilog2(HAL_COLOR_FORMAT_P010)] =  HFI_COLOR_FORMAT_P010,
	[ilog2(HAL_COLOR_FORMAT_NV12_512)] = HFI_COLOR_FORMAT_NV12,
};

static int nal_type[] = {
	[ilog2(HAL_NAL_FORMAT_STARTCODES)] = HFI_NAL_FORMAT_STARTCODES,
	[ilog2(HAL_NAL_FORMAT_ONE_NAL_PER_BUFFER)] =
		HFI_NAL_FORMAT_ONE_NAL_PER_BUFFER,
	[ilog2(HAL_NAL_FORMAT_ONE_BYTE_LENGTH)] =
		HFI_NAL_FORMAT_ONE_BYTE_LENGTH,
	[ilog2(HAL_NAL_FORMAT_TWO_BYTE_LENGTH)] =
		HFI_NAL_FORMAT_TWO_BYTE_LENGTH,
	[ilog2(HAL_NAL_FORMAT_FOUR_BYTE_LENGTH)] =
		HFI_NAL_FORMAT_FOUR_BYTE_LENGTH,
};

static inline int hal_to_hfi_type(int property, int hal_type)
{
	if (hal_type <= 0 || roundup_pow_of_two(hal_type) != hal_type) {
		/*
		 * Not a power of 2, it's not going
		 * to be in any of the tables anyway
		 */
		return -EINVAL;
	}

	if (hal_type)
		hal_type = ilog2(hal_type);

	switch (property) {
	case HAL_PARAM_VENC_H264_ENTROPY_CONTROL:
		return (hal_type >= ARRAY_SIZE(entropy_mode)) ?
			-ENOTSUPP : entropy_mode[hal_type];
	case HAL_PARAM_UNCOMPRESSED_FORMAT_SELECT:
		return (hal_type >= ARRAY_SIZE(color_format)) ?
			-ENOTSUPP : color_format[hal_type];
	case HAL_PARAM_NAL_STREAM_FORMAT_SELECT:
		return (hal_type >= ARRAY_SIZE(nal_type)) ?
			-ENOTSUPP : nal_type[hal_type];
	case HAL_PARAM_VENC_MBI_STATISTICS_MODE:
		return (hal_type >= ARRAY_SIZE(statistics_mode)) ?
			-ENOTSUPP : statistics_mode[hal_type];
	default:
		return -ENOTSUPP;
	}
}

enum hal_domain vidc_get_hal_domain(u32 hfi_domain)
{
	enum hal_domain hal_domain = 0;

	switch (hfi_domain) {
	case HFI_VIDEO_DOMAIN_VPE:
		hal_domain = HAL_VIDEO_DOMAIN_VPE;
		break;
	case HFI_VIDEO_DOMAIN_ENCODER:
		hal_domain = HAL_VIDEO_DOMAIN_ENCODER;
		break;
	case HFI_VIDEO_DOMAIN_DECODER:
		hal_domain = HAL_VIDEO_DOMAIN_DECODER;
		break;
	case HFI_VIDEO_DOMAIN_CVP:
		hal_domain = HAL_VIDEO_DOMAIN_CVP;
		break;
	default:
		dprintk(VIDC_ERR, "%s: invalid domain %x\n",
			__func__, hfi_domain);
		hal_domain = 0;
		break;
	}
	return hal_domain;
}

enum hal_video_codec vidc_get_hal_codec(u32 hfi_codec)
{
	enum hal_video_codec hal_codec = 0;

	switch (hfi_codec) {
	case HFI_VIDEO_CODEC_H264:
		hal_codec = HAL_VIDEO_CODEC_H264;
		break;
	case HFI_VIDEO_CODEC_MPEG1:
		hal_codec = HAL_VIDEO_CODEC_MPEG1;
		break;
	case HFI_VIDEO_CODEC_MPEG2:
		hal_codec = HAL_VIDEO_CODEC_MPEG2;
		break;
	case HFI_VIDEO_CODEC_VP8:
		hal_codec = HAL_VIDEO_CODEC_VP8;
		break;
	case HFI_VIDEO_CODEC_HEVC:
		hal_codec = HAL_VIDEO_CODEC_HEVC;
		break;
	case HFI_VIDEO_CODEC_VP9:
		hal_codec = HAL_VIDEO_CODEC_VP9;
		break;
	case HFI_VIDEO_CODEC_TME:
		hal_codec = HAL_VIDEO_CODEC_TME;
		break;
	case HFI_VIDEO_CODEC_CVP:
		hal_codec = HAL_VIDEO_CODEC_CVP;
		break;
	default:
		dprintk(VIDC_INFO, "%s: invalid codec 0x%x\n",
			__func__, hfi_codec);
		hal_codec = 0;
		break;
	}
	return hal_codec;
}


u32 vidc_get_hfi_domain(enum hal_domain hal_domain)
{
	u32 hfi_domain;

	switch (hal_domain) {
	case HAL_VIDEO_DOMAIN_VPE:
		hfi_domain = HFI_VIDEO_DOMAIN_VPE;
		break;
	case HAL_VIDEO_DOMAIN_ENCODER:
		hfi_domain = HFI_VIDEO_DOMAIN_ENCODER;
		break;
	case HAL_VIDEO_DOMAIN_DECODER:
		hfi_domain = HFI_VIDEO_DOMAIN_DECODER;
		break;
	case HAL_VIDEO_DOMAIN_CVP:
		hfi_domain = HFI_VIDEO_DOMAIN_CVP;
		break;
	default:
		dprintk(VIDC_ERR, "%s: invalid domain 0x%x\n",
			__func__, hal_domain);
		hfi_domain = 0;
		break;
	}
	return hfi_domain;
}

u32 vidc_get_hfi_codec(enum hal_video_codec hal_codec)
{
	u32 hfi_codec = 0;

	switch (hal_codec) {
	case HAL_VIDEO_CODEC_H264:
		hfi_codec = HFI_VIDEO_CODEC_H264;
		break;
	case HAL_VIDEO_CODEC_MPEG1:
		hfi_codec = HFI_VIDEO_CODEC_MPEG1;
		break;
	case HAL_VIDEO_CODEC_MPEG2:
		hfi_codec = HFI_VIDEO_CODEC_MPEG2;
		break;
	case HAL_VIDEO_CODEC_VP8:
		hfi_codec = HFI_VIDEO_CODEC_VP8;
		break;
	case HAL_VIDEO_CODEC_HEVC:
		hfi_codec = HFI_VIDEO_CODEC_HEVC;
		break;
	case HAL_VIDEO_CODEC_VP9:
		hfi_codec = HFI_VIDEO_CODEC_VP9;
		break;
	case HAL_VIDEO_CODEC_TME:
		hfi_codec = HFI_VIDEO_CODEC_TME;
		break;
	case HAL_VIDEO_CODEC_CVP:
		hfi_codec = HFI_VIDEO_CODEC_CVP;
		break;
	default:
		dprintk(VIDC_INFO, "%s: invalid codec 0x%x\n",
			__func__, hal_codec);
		hfi_codec = 0;
		break;
	}
	return hfi_codec;
}

static void create_pkt_enable(void *pkt, u32 type, bool enable)
{
	u32 *pkt_header = pkt;
	u32 *pkt_type = &pkt_header[0];
	struct hfi_enable *hfi_enable = (struct hfi_enable *)&pkt_header[1];

	*pkt_type = type;
	hfi_enable->enable = enable;
}

int create_pkt_cmd_sys_init(struct hfi_cmd_sys_init_packet *pkt,
			   u32 arch_type)
{
	int rc = 0;

	if (!pkt)
		return -EINVAL;

	pkt->packet_type = HFI_CMD_SYS_INIT;
	pkt->size = sizeof(struct hfi_cmd_sys_init_packet);
	pkt->arch_type = arch_type;
	return rc;
}

int create_pkt_cmd_sys_pc_prep(struct hfi_cmd_sys_pc_prep_packet *pkt)
{
	int rc = 0;

	if (!pkt)
		return -EINVAL;

	pkt->packet_type = HFI_CMD_SYS_PC_PREP;
	pkt->size = sizeof(struct hfi_cmd_sys_pc_prep_packet);
	return rc;
}

int create_pkt_cmd_sys_debug_config(
	struct hfi_cmd_sys_set_property_packet *pkt,
	u32 mode)
{
	struct hfi_debug_config *hfi;

	if (!pkt)
		return -EINVAL;

	pkt->size = sizeof(struct hfi_cmd_sys_set_property_packet) +
		sizeof(struct hfi_debug_config) + sizeof(u32);
	pkt->packet_type = HFI_CMD_SYS_SET_PROPERTY;
	pkt->num_properties = 1;
	pkt->rg_property_data[0] = HFI_PROPERTY_SYS_DEBUG_CONFIG;
	hfi = (struct hfi_debug_config *) &pkt->rg_property_data[1];
	hfi->debug_config = mode;
	hfi->debug_mode = HFI_DEBUG_MODE_QUEUE;
	if (msm_vidc_fw_debug_mode
			<= (HFI_DEBUG_MODE_QUEUE | HFI_DEBUG_MODE_QDSS))
		hfi->debug_mode = msm_vidc_fw_debug_mode;
	return 0;
}

int create_pkt_cmd_sys_coverage_config(
	struct hfi_cmd_sys_set_property_packet *pkt,
	u32 mode)
{
	if (!pkt) {
		dprintk(VIDC_ERR, "In %s(), No input packet\n", __func__);
		return -EINVAL;
	}

	pkt->size = sizeof(struct hfi_cmd_sys_set_property_packet) +
		sizeof(u32);
	pkt->packet_type = HFI_CMD_SYS_SET_PROPERTY;
	pkt->num_properties = 1;
	pkt->rg_property_data[0] = HFI_PROPERTY_SYS_CONFIG_COVERAGE;
	pkt->rg_property_data[1] = mode;
	dprintk(VIDC_DBG, "Firmware coverage mode %d\n",
			pkt->rg_property_data[1]);
	return 0;
}

int create_pkt_cmd_sys_set_resource(
		struct hfi_cmd_sys_set_resource_packet *pkt,
		struct vidc_resource_hdr *res_hdr,
		void *res_value)
{
	int rc = 0;
	u32 i = 0;

	if (!pkt || !res_hdr || !res_value) {
		dprintk(VIDC_ERR,
			"Invalid paramas pkt %pK res_hdr %pK res_value %pK\n",
				pkt, res_hdr, res_value);
		return -EINVAL;
	}

	pkt->packet_type = HFI_CMD_SYS_SET_RESOURCE;
	pkt->size = sizeof(struct hfi_cmd_sys_set_resource_packet);
	pkt->resource_handle = hash32_ptr(res_hdr->resource_handle);

	switch (res_hdr->resource_id) {
	case VIDC_RESOURCE_SYSCACHE:
	{
		struct hfi_resource_syscache_info_type *res_sc_info =
			(struct hfi_resource_syscache_info_type *) res_value;
		struct hfi_resource_subcache_type *res_sc =
			(struct hfi_resource_subcache_type *)
				&(res_sc_info->rg_subcache_entries[0]);

		struct hfi_resource_syscache_info_type *hfi_sc_info =
			(struct hfi_resource_syscache_info_type *)
				&pkt->rg_resource_data[0];

		struct hfi_resource_subcache_type *hfi_sc =
			(struct hfi_resource_subcache_type *)
			&(hfi_sc_info->rg_subcache_entries[0]);

		pkt->resource_type = HFI_RESOURCE_SYSCACHE;
		hfi_sc_info->num_entries = res_sc_info->num_entries;

		pkt->size += (sizeof(struct hfi_resource_subcache_type))
				 * hfi_sc_info->num_entries;

		for (i = 0; i < hfi_sc_info->num_entries; i++) {
			hfi_sc[i] = res_sc[i];
		dprintk(VIDC_DBG, "entry hfi#%d, sc_id %d, size %d\n",
				 i, hfi_sc[i].sc_id, hfi_sc[i].size);
		}
		break;
	}
	default:
		dprintk(VIDC_ERR,
			"Invalid resource_id %d\n", res_hdr->resource_id);
		rc = -ENOTSUPP;
	}

	return rc;
}

int create_pkt_cmd_sys_release_resource(
		struct hfi_cmd_sys_release_resource_packet *pkt,
		struct vidc_resource_hdr *res_hdr)
{
	int rc = 0;

	if (!pkt || !res_hdr) {
		dprintk(VIDC_ERR,
			"Invalid paramas pkt %pK res_hdr %pK\n",
				pkt, res_hdr);
		return -EINVAL;
	}

	pkt->size = sizeof(struct hfi_cmd_sys_release_resource_packet);
	pkt->packet_type = HFI_CMD_SYS_RELEASE_RESOURCE;
	pkt->resource_handle = hash32_ptr(res_hdr->resource_handle);

	switch (res_hdr->resource_id) {
	case VIDC_RESOURCE_SYSCACHE:
		pkt->resource_type = HFI_RESOURCE_SYSCACHE;
		break;
	default:
		dprintk(VIDC_ERR,
			 "Invalid resource_id %d\n", res_hdr->resource_id);
		rc = -ENOTSUPP;
	}

	dprintk(VIDC_DBG,
		"rel_res: pkt_type 0x%x res_type 0x%x prepared\n",
		pkt->packet_type, pkt->resource_type);

	return rc;
}

int create_pkt_cmd_sys_ping(struct hfi_cmd_sys_ping_packet *pkt)
{
	int rc = 0;

	if (!pkt)
		return -EINVAL;

	pkt->size = sizeof(struct hfi_cmd_sys_ping_packet);
	pkt->packet_type = HFI_CMD_SYS_PING;

	return rc;
}

inline int create_pkt_cmd_sys_session_init(
		struct hfi_cmd_sys_session_init_packet *pkt,
		struct hal_session *session,
		u32 session_domain, u32 session_codec)
{
	int rc = 0;

	if (!pkt)
		return -EINVAL;

	pkt->size = sizeof(struct hfi_cmd_sys_session_init_packet);
	pkt->packet_type = HFI_CMD_SYS_SESSION_INIT;
	pkt->session_id = hash32_ptr(session);
	pkt->session_domain = vidc_get_hfi_domain(session_domain);
	pkt->session_codec = vidc_get_hfi_codec(session_codec);
	if (!pkt->session_codec)
		return -EINVAL;

	return rc;
}

int create_pkt_cmd_session_cmd(struct vidc_hal_session_cmd_pkt *pkt,
			int pkt_type, struct hal_session *session)
{
	int rc = 0;

	if (!pkt)
		return -EINVAL;

	pkt->size = sizeof(struct vidc_hal_session_cmd_pkt);
	pkt->packet_type = pkt_type;
	pkt->session_id = hash32_ptr(session);

	return rc;
}

int create_pkt_cmd_sys_power_control(
	struct hfi_cmd_sys_set_property_packet *pkt, u32 enable)
{
	struct hfi_enable *hfi;

	if (!pkt) {
		dprintk(VIDC_ERR, "No input packet\n");
		return -EINVAL;
	}

	pkt->size = sizeof(struct hfi_cmd_sys_set_property_packet) +
		sizeof(struct hfi_enable) + sizeof(u32);
	pkt->packet_type = HFI_CMD_SYS_SET_PROPERTY;
	pkt->num_properties = 1;
	pkt->rg_property_data[0] = HFI_PROPERTY_SYS_CODEC_POWER_PLANE_CTRL;
	hfi = (struct hfi_enable *) &pkt->rg_property_data[1];
	hfi->enable = enable;
	return 0;
}

static u32 get_hfi_buffer(int hal_buffer)
{
	u32 buffer;

	switch (hal_buffer) {
	case HAL_BUFFER_INPUT:
		buffer = HFI_BUFFER_INPUT;
		break;
	case HAL_BUFFER_OUTPUT:
		buffer = HFI_BUFFER_OUTPUT;
		break;
	case HAL_BUFFER_OUTPUT2:
		buffer = HFI_BUFFER_OUTPUT2;
		break;
	case HAL_BUFFER_EXTRADATA_INPUT:
		buffer = HFI_BUFFER_EXTRADATA_INPUT;
		break;
	case HAL_BUFFER_EXTRADATA_OUTPUT:
		buffer = HFI_BUFFER_EXTRADATA_OUTPUT;
		break;
	case HAL_BUFFER_EXTRADATA_OUTPUT2:
		buffer = HFI_BUFFER_EXTRADATA_OUTPUT2;
		break;
	case HAL_BUFFER_INTERNAL_SCRATCH:
		buffer = HFI_BUFFER_COMMON_INTERNAL_SCRATCH;
		break;
	case HAL_BUFFER_INTERNAL_SCRATCH_1:
		buffer = HFI_BUFFER_COMMON_INTERNAL_SCRATCH_1;
		break;
	case HAL_BUFFER_INTERNAL_SCRATCH_2:
		buffer = HFI_BUFFER_COMMON_INTERNAL_SCRATCH_2;
		break;
	case HAL_BUFFER_INTERNAL_PERSIST:
		buffer = HFI_BUFFER_INTERNAL_PERSIST;
		break;
	case HAL_BUFFER_INTERNAL_PERSIST_1:
		buffer = HFI_BUFFER_INTERNAL_PERSIST_1;
		break;
	default:
		dprintk(VIDC_ERR, "Invalid buffer: %#x\n",
				hal_buffer);
		buffer = 0;
		break;
	}
	return buffer;
}

static int get_hfi_extradata_index(enum hal_extradata_id index)
{
	int ret = 0;

	switch (index) {
	case HAL_EXTRADATA_INTERLACE_VIDEO:
		ret = HFI_PROPERTY_PARAM_VDEC_INTERLACE_VIDEO_EXTRADATA;
		break;
	case HAL_EXTRADATA_TIMESTAMP:
		ret = HFI_PROPERTY_PARAM_VDEC_TIMESTAMP_EXTRADATA;
		break;
	case HAL_EXTRADATA_S3D_FRAME_PACKING:
		ret = HFI_PROPERTY_PARAM_S3D_FRAME_PACKING_EXTRADATA;
		break;
	case HAL_EXTRADATA_FRAME_RATE:
		ret = HFI_PROPERTY_PARAM_VDEC_FRAME_RATE_EXTRADATA;
		break;
	case HAL_EXTRADATA_PANSCAN_WINDOW:
		ret = HFI_PROPERTY_PARAM_VDEC_PANSCAN_WNDW_EXTRADATA;
		break;
	case HAL_EXTRADATA_RECOVERY_POINT_SEI:
		ret = HFI_PROPERTY_PARAM_VDEC_RECOVERY_POINT_SEI_EXTRADATA;
		break;
	case HAL_EXTRADATA_NUM_CONCEALED_MB:
		ret = HFI_PROPERTY_PARAM_VDEC_NUM_CONCEALED_MB;
		break;
	case HAL_EXTRADATA_ASPECT_RATIO:
	case HAL_EXTRADATA_OUTPUT_CROP:
	case HAL_EXTRADATA_INPUT_CROP:
		ret = HFI_PROPERTY_PARAM_INDEX_EXTRADATA;
		break;
	case HAL_EXTRADATA_MPEG2_SEQDISP:
		ret = HFI_PROPERTY_PARAM_VDEC_MPEG2_SEQDISP_EXTRADATA;
		break;
	case HAL_EXTRADATA_STREAM_USERDATA:
		ret = HFI_PROPERTY_PARAM_VDEC_STREAM_USERDATA_EXTRADATA;
		break;
	case HAL_EXTRADATA_DEC_FRAME_QP:
		ret = HFI_PROPERTY_PARAM_VDEC_FRAME_QP_EXTRADATA;
		break;
	case HAL_EXTRADATA_ENC_FRAME_QP:
		ret = HFI_PROPERTY_PARAM_VENC_FRAME_QP_EXTRADATA;
		break;
	case HAL_EXTRADATA_LTR_INFO:
		ret = HFI_PROPERTY_PARAM_VENC_LTR_INFO;
		break;
	case HAL_EXTRADATA_ROI_QP:
		ret = HFI_PROPERTY_PARAM_VENC_ROI_QP_EXTRADATA;
		break;
	case HAL_EXTRADATA_MASTERING_DISPLAY_COLOUR_SEI:
		ret =
		HFI_PROPERTY_PARAM_VDEC_MASTERING_DISPLAY_COLOUR_SEI_EXTRADATA;
		break;
	case HAL_EXTRADATA_CONTENT_LIGHT_LEVEL_SEI:
		ret = HFI_PROPERTY_PARAM_VDEC_CONTENT_LIGHT_LEVEL_SEI_EXTRADATA;
		break;
	case HAL_EXTRADATA_VUI_DISPLAY_INFO:
		ret = HFI_PROPERTY_PARAM_VUI_DISPLAY_INFO_EXTRADATA;
		break;
	case HAL_EXTRADATA_VPX_COLORSPACE:
		ret = HFI_PROPERTY_PARAM_VDEC_VPX_COLORSPACE_EXTRADATA;
		break;
	case HAL_EXTRADATA_UBWC_CR_STATS_INFO:
		ret = HFI_PROPERTY_PARAM_VDEC_UBWC_CR_STAT_INFO_EXTRADATA;
		break;
	case HAL_EXTRADATA_HDR10PLUS_METADATA:
		ret = HFI_PROPERTY_PARAM_VENC_HDR10PLUS_METADATA_EXTRADATA;
		break;
	case HAL_EXTRADATA_ENC_DTS_METADATA:
		ret = HFI_PROPERTY_PARAM_VENC_DTS_INFO;
		break;
	default:
		dprintk(VIDC_WARN, "Extradata index not found: %d\n", index);
		break;
	}
	return ret;
}

static int get_hfi_extradata_id(enum hal_extradata_id index)
{
	int ret = 0;

	switch (index) {
	case HAL_EXTRADATA_ASPECT_RATIO:
		ret = MSM_VIDC_EXTRADATA_ASPECT_RATIO;
		break;
	case HAL_EXTRADATA_OUTPUT_CROP:
		ret = MSM_VIDC_EXTRADATA_OUTPUT_CROP;
		break;
	case HAL_EXTRADATA_INPUT_CROP:
		ret = MSM_VIDC_EXTRADATA_INPUT_CROP;
		break;
	default:
		ret = get_hfi_extradata_index(index);
		break;
	}
	return ret;
}

static u32 get_hfi_ltr_mode(enum ltr_mode ltr_mode_type)
{
	u32 ltrmode;

	switch (ltr_mode_type) {
	case HAL_LTR_MODE_DISABLE:
		ltrmode = HFI_LTR_MODE_DISABLE;
		break;
	case HAL_LTR_MODE_MANUAL:
		ltrmode = HFI_LTR_MODE_MANUAL;
		break;
	default:
		dprintk(VIDC_ERR, "Invalid ltr mode: %#x\n",
			ltr_mode_type);
		ltrmode = HFI_LTR_MODE_DISABLE;
		break;
	}
	return ltrmode;
}

static u32 get_hfi_work_mode(enum hal_work_mode work_mode)
{
	u32 hfi_work_mode;

	switch (work_mode) {
	case VIDC_WORK_MODE_1:
		hfi_work_mode = HFI_WORKMODE_1;
		break;
	case VIDC_WORK_MODE_2:
		hfi_work_mode = HFI_WORKMODE_2;
		break;
	default:
		dprintk(VIDC_ERR, "Invalid work mode: %#x\n",
			work_mode);
		hfi_work_mode = HFI_WORKMODE_2;
		break;
	}
	return hfi_work_mode;
}

int create_pkt_cmd_session_set_buffers(
		struct hfi_cmd_session_set_buffers_packet *pkt,
		struct hal_session *session,
		struct vidc_buffer_addr_info *buffer_info)
{
	int rc = 0;
	int i = 0;

	if (!pkt || !session)
		return -EINVAL;

	pkt->packet_type = HFI_CMD_SESSION_SET_BUFFERS;
	pkt->session_id = hash32_ptr(session);
	pkt->buffer_size = buffer_info->buffer_size;
	pkt->min_buffer_size = buffer_info->buffer_size;
	pkt->num_buffers = buffer_info->num_buffers;

	if (buffer_info->buffer_type == HAL_BUFFER_OUTPUT ||
		buffer_info->buffer_type == HAL_BUFFER_OUTPUT2) {
		struct hfi_buffer_info *buff;

		pkt->extra_data_size = buffer_info->extradata_size;

		pkt->size = sizeof(struct hfi_cmd_session_set_buffers_packet) -
				sizeof(u32) + (buffer_info->num_buffers *
				sizeof(struct hfi_buffer_info));
		buff = (struct hfi_buffer_info *) pkt->rg_buffer_info;
		for (i = 0; i < pkt->num_buffers; i++) {
			buff->buffer_addr =
				(u32)buffer_info->align_device_addr;
			buff->extra_data_addr =
				(u32)buffer_info->extradata_addr;
		}
	} else {
		pkt->extra_data_size = 0;
		pkt->size = sizeof(struct hfi_cmd_session_set_buffers_packet) +
			((buffer_info->num_buffers - 1) * sizeof(u32));
		for (i = 0; i < pkt->num_buffers; i++) {
			pkt->rg_buffer_info[i] =
				(u32)buffer_info->align_device_addr;
		}
	}

	pkt->buffer_type = get_hfi_buffer(buffer_info->buffer_type);
	if (!pkt->buffer_type)
		return -EINVAL;

	return rc;
}

int create_pkt_cmd_session_release_buffers(
		struct hfi_cmd_session_release_buffer_packet *pkt,
		struct hal_session *session,
		struct vidc_buffer_addr_info *buffer_info)
{
	int rc = 0;
	int i = 0;

	if (!pkt || !session)
		return -EINVAL;

	pkt->packet_type = HFI_CMD_SESSION_RELEASE_BUFFERS;
	pkt->session_id = hash32_ptr(session);
	pkt->buffer_size = buffer_info->buffer_size;
	pkt->num_buffers = buffer_info->num_buffers;

	if (buffer_info->buffer_type == HAL_BUFFER_OUTPUT ||
		buffer_info->buffer_type == HAL_BUFFER_OUTPUT2) {
		struct hfi_buffer_info *buff;

		buff = (struct hfi_buffer_info *) pkt->rg_buffer_info;
		for (i = 0; i < pkt->num_buffers; i++) {
			buff->buffer_addr =
				(u32)buffer_info->align_device_addr;
			buff->extra_data_addr =
				(u32)buffer_info->extradata_addr;
		}
		pkt->size = sizeof(struct hfi_cmd_session_set_buffers_packet) -
				sizeof(u32) + (buffer_info->num_buffers *
				sizeof(struct hfi_buffer_info));
	} else {
		for (i = 0; i < pkt->num_buffers; i++) {
			pkt->rg_buffer_info[i] =
				(u32)buffer_info->align_device_addr;
		}
		pkt->extra_data_size = 0;
		pkt->size = sizeof(struct hfi_cmd_session_set_buffers_packet) +
			((buffer_info->num_buffers - 1) * sizeof(u32));
	}
	pkt->response_req = buffer_info->response_required;
	pkt->buffer_type = get_hfi_buffer(buffer_info->buffer_type);
	if (!pkt->buffer_type)
		return -EINVAL;
	return rc;
}

int create_pkt_cmd_session_register_buffer(
		struct hfi_cmd_session_register_buffers_packet *pkt,
		struct hal_session *session,
		struct vidc_register_buffer *buffer)
{
	int rc = 0, i;
	struct hfi_buffer_mapping_type *buf;

	if (!pkt || !session) {
		dprintk(VIDC_ERR, "%s: invalid params\n", __func__);
		return -EINVAL;
	}

	pkt->packet_type = HFI_CMD_SESSION_REGISTER_BUFFERS;
	pkt->session_id = hash32_ptr(session);
	pkt->client_data = buffer->client_data;
	pkt->response_req = buffer->response_required;
	pkt->num_buffers = 1;
	pkt->size = sizeof(struct hfi_cmd_session_register_buffers_packet) -
			sizeof(u32) + (pkt->num_buffers *
			sizeof(struct hfi_buffer_mapping_type));

	buf = (struct hfi_buffer_mapping_type *)pkt->buffer;
	for (i = 0; i < pkt->num_buffers; i++) {
		buf->index = buffer->index;
		buf->device_addr = buffer->device_addr;
		buf->size = buffer->size;
		buf++;
	}

	return rc;
}

int create_pkt_cmd_session_unregister_buffer(
		struct hfi_cmd_session_unregister_buffers_packet *pkt,
		struct hal_session *session,
		struct vidc_unregister_buffer *buffer)
{
	int rc = 0, i;
	struct hfi_buffer_mapping_type *buf;

	if (!pkt || !session) {
		dprintk(VIDC_ERR, "%s: invalid params\n", __func__);
		return -EINVAL;
	}

	pkt->packet_type = HFI_CMD_SESSION_UNREGISTER_BUFFERS;
	pkt->session_id = hash32_ptr(session);
	pkt->client_data = buffer->client_data;
	pkt->response_req = buffer->response_required;
	pkt->num_buffers = 1;
	pkt->size = sizeof(struct hfi_cmd_session_unregister_buffers_packet) -
			sizeof(u32) + (pkt->num_buffers *
			sizeof(struct hfi_buffer_mapping_type));

	buf = (struct hfi_buffer_mapping_type *)pkt->buffer;
	for (i = 0; i < pkt->num_buffers; i++) {
		buf->index = buffer->index;
		buf->device_addr = buffer->device_addr;
		buf->size = buffer->size;
		buf++;
	}

	return rc;
}

int create_pkt_cmd_session_etb_decoder(
	struct hfi_cmd_session_empty_buffer_compressed_packet *pkt,
	struct hal_session *session, struct vidc_frame_data *input_frame)
{
	int rc = 0;

	if (!pkt || !session)
		return -EINVAL;

	pkt->size =
		sizeof(struct hfi_cmd_session_empty_buffer_compressed_packet);
	pkt->packet_type = HFI_CMD_SESSION_EMPTY_BUFFER;
	pkt->session_id = hash32_ptr(session);
	pkt->time_stamp_hi = upper_32_bits(input_frame->timestamp);
	pkt->time_stamp_lo = lower_32_bits(input_frame->timestamp);
	pkt->flags = input_frame->flags;
	pkt->mark_target = input_frame->mark_target;
	pkt->mark_data = input_frame->mark_data;
	pkt->offset = input_frame->offset;
	pkt->alloc_len = input_frame->alloc_len;
	pkt->filled_len = input_frame->filled_len;
	pkt->input_tag = input_frame->input_tag;
	pkt->packet_buffer = (u32)input_frame->device_addr;

	trace_msm_v4l2_vidc_buffer_event_start("ETB",
		input_frame->device_addr, input_frame->timestamp,
		input_frame->alloc_len, input_frame->filled_len,
		input_frame->offset);

	if (!pkt->packet_buffer)
		rc = -EINVAL;
	return rc;
}

int create_pkt_cmd_session_etb_encoder(
	struct hfi_cmd_session_empty_buffer_uncompressed_plane0_packet *pkt,
	struct hal_session *session, struct vidc_frame_data *input_frame)
{
	int rc = 0;

	if (!pkt || !session)
		return -EINVAL;

	pkt->size = sizeof(struct
		hfi_cmd_session_empty_buffer_uncompressed_plane0_packet);
	pkt->packet_type = HFI_CMD_SESSION_EMPTY_BUFFER;
	pkt->session_id = hash32_ptr(session);
	pkt->view_id = 0;
	pkt->time_stamp_hi = upper_32_bits(input_frame->timestamp);
	pkt->time_stamp_lo = lower_32_bits(input_frame->timestamp);
	pkt->flags = input_frame->flags;
	pkt->mark_target = input_frame->mark_target;
	pkt->mark_data = input_frame->mark_data;
	pkt->offset = input_frame->offset;
	pkt->alloc_len = input_frame->alloc_len;
	pkt->filled_len = input_frame->filled_len;
	pkt->input_tag = input_frame->input_tag;
	pkt->packet_buffer = (u32)input_frame->device_addr;
	pkt->extra_data_buffer = (u32)input_frame->extradata_addr;

	trace_msm_v4l2_vidc_buffer_event_start("ETB",
		input_frame->device_addr, input_frame->timestamp,
		input_frame->alloc_len, input_frame->filled_len,
		input_frame->offset);

	if (!pkt->packet_buffer)
		rc = -EINVAL;
	return rc;
}

int create_pkt_cmd_session_ftb(struct hfi_cmd_session_fill_buffer_packet *pkt,
		struct hal_session *session,
		struct vidc_frame_data *output_frame)
{
	int rc = 0;

	if (!pkt || !session || !output_frame)
		return -EINVAL;

	pkt->size = sizeof(struct hfi_cmd_session_fill_buffer_packet);
	pkt->packet_type = HFI_CMD_SESSION_FILL_BUFFER;
	pkt->session_id = hash32_ptr(session);

	if (output_frame->buffer_type == HAL_BUFFER_OUTPUT)
		pkt->stream_id = 0;
	else if (output_frame->buffer_type == HAL_BUFFER_OUTPUT2)
		pkt->stream_id = 1;

	if (!output_frame->device_addr)
		return -EINVAL;

	pkt->packet_buffer = (u32)output_frame->device_addr;
	pkt->output_tag = output_frame->output_tag;
	pkt->extra_data_buffer = (u32)output_frame->extradata_addr;
	pkt->alloc_len = output_frame->alloc_len;
	pkt->filled_len = output_frame->filled_len;
	pkt->offset = output_frame->offset;
	pkt->rgData[0] = output_frame->extradata_size;

	trace_msm_v4l2_vidc_buffer_event_start("FTB",
		output_frame->device_addr, output_frame->timestamp,
		output_frame->alloc_len, output_frame->filled_len,
		output_frame->offset);

	return rc;
}

int create_pkt_cmd_session_get_buf_req(
		struct hfi_cmd_session_get_property_packet *pkt,
		struct hal_session *session)
{
	int rc = 0;

	if (!pkt || !session)
		return -EINVAL;

	pkt->size = sizeof(struct hfi_cmd_session_get_property_packet);
	pkt->packet_type = HFI_CMD_SESSION_GET_PROPERTY;
	pkt->session_id = hash32_ptr(session);
	pkt->num_properties = 1;
	pkt->rg_property_data[0] = HFI_PROPERTY_CONFIG_BUFFER_REQUIREMENTS;

	return rc;
}

int create_pkt_cmd_session_flush(struct hfi_cmd_session_flush_packet *pkt,
			struct hal_session *session, enum hal_flush flush_mode)
{
	int rc = 0;

	if (!pkt || !session)
		return -EINVAL;

	pkt->size = sizeof(struct hfi_cmd_session_flush_packet);
	pkt->packet_type = HFI_CMD_SESSION_FLUSH;
	pkt->session_id = hash32_ptr(session);
	switch (flush_mode) {
	case HAL_FLUSH_INPUT:
		pkt->flush_type = HFI_FLUSH_INPUT;
		break;
	case HAL_FLUSH_OUTPUT:
		pkt->flush_type = HFI_FLUSH_OUTPUT;
		break;
	case HAL_FLUSH_ALL:
		pkt->flush_type = HFI_FLUSH_ALL;
		break;
	default:
		dprintk(VIDC_ERR, "Invalid flush mode: %#x\n", flush_mode);
		return -EINVAL;
	}
	return rc;
}

int create_pkt_cmd_session_get_property(
		struct hfi_cmd_session_get_property_packet *pkt,
		struct hal_session *session, enum hal_property ptype)
{
	/* Currently no get property is supported */
	dprintk(VIDC_ERR, "%s cmd:%#x not supported\n", __func__,
			ptype);
	return -EINVAL;
}

int create_pkt_cmd_session_set_property(
		struct hfi_cmd_session_set_property_packet *pkt,
		struct hal_session *session,
		enum hal_property ptype, void *pdata)
{
	int rc = 0;

	if (!pkt || !session)
		return -EINVAL;

	pkt->size = sizeof(struct hfi_cmd_session_set_property_packet);
	pkt->packet_type = HFI_CMD_SESSION_SET_PROPERTY;
	pkt->session_id = hash32_ptr(session);
	pkt->num_properties = 1;

	dprintk(VIDC_DBG, "Setting HAL Property = 0x%x\n", ptype);

	switch (ptype) {
	case HAL_CONFIG_FRAME_RATE:
	{
		u32 buffer_type;
		struct hfi_frame_rate *hfi;
		struct hal_frame_rate *prop = (struct hal_frame_rate *) pdata;

		pkt->rg_property_data[0] = HFI_PROPERTY_CONFIG_FRAME_RATE;
		hfi = (struct hfi_frame_rate *) &pkt->rg_property_data[1];
		buffer_type = get_hfi_buffer(prop->buffer_type);
		if (buffer_type)
			hfi->buffer_type = buffer_type;
		else
			return -EINVAL;

		hfi->frame_rate = prop->frame_rate;
		pkt->size += sizeof(struct hfi_frame_rate);
		break;
	}
	case HAL_CONFIG_OPERATING_RATE:
	{
		struct hfi_operating_rate *hfi;
		struct hal_operating_rate *prop =
			(struct hal_operating_rate *) pdata;

		pkt->rg_property_data[0] = HFI_PROPERTY_CONFIG_OPERATING_RATE;
		hfi = (struct hfi_operating_rate *) &pkt->rg_property_data[1];
		hfi->operating_rate = prop->operating_rate;
		pkt->size += sizeof(struct hfi_operating_rate);
		break;
	}
	case HAL_PARAM_UNCOMPRESSED_FORMAT_SELECT:
	{
		u32 buffer_type;
		struct hfi_uncompressed_format_select *hfi;
		struct hal_uncompressed_format_select *prop =
			(struct hal_uncompressed_format_select *) pdata;

		pkt->rg_property_data[0] =
			HFI_PROPERTY_PARAM_UNCOMPRESSED_FORMAT_SELECT;

		hfi = (struct hfi_uncompressed_format_select *)
					&pkt->rg_property_data[1];
		buffer_type = get_hfi_buffer(prop->buffer_type);
		if (buffer_type)
			hfi->buffer_type = buffer_type;
		else
			return -EINVAL;
		hfi->format = hal_to_hfi_type(
				HAL_PARAM_UNCOMPRESSED_FORMAT_SELECT,
				prop->format);
		pkt->size += sizeof(struct hfi_uncompressed_format_select);
		break;
	}
	case HAL_PARAM_UNCOMPRESSED_PLANE_ACTUAL_CONSTRAINTS_INFO:
	{
		struct hfi_uncompressed_plane_actual_constraints_info *hfi;
		struct hal_uncompressed_plane_actual_constraints_info *prop =
		(struct hal_uncompressed_plane_actual_constraints_info *) pdata;
		u32 buffer_type;
		u32 num_plane = prop->num_planes;
		u32 hfi_pkt_size =
			2 * sizeof(u32)
			+ num_plane
			* sizeof(struct hal_uncompressed_plane_constraints);

		pkt->rg_property_data[0] =
		HFI_PROPERTY_PARAM_UNCOMPRESSED_PLANE_ACTUAL_CONSTRAINTS_INFO;

		hfi = (struct hfi_uncompressed_plane_actual_constraints_info *)
					&pkt->rg_property_data[1];
		buffer_type = get_hfi_buffer(prop->buffer_type);
		if (buffer_type)
			hfi->buffer_type = buffer_type;
		else
			return -EINVAL;

		hfi->num_planes = prop->num_planes;
		memcpy(hfi->rg_plane_format, prop->rg_plane_format,
			hfi->num_planes
			*sizeof(struct hal_uncompressed_plane_constraints));
		pkt->size += hfi_pkt_size;
		break;
	}
	case HAL_PARAM_UNCOMPRESSED_PLANE_ACTUAL_INFO:
		break;
	case HAL_PARAM_FRAME_SIZE:
	{
		struct hfi_frame_size *hfi;
		struct hal_frame_size *prop = (struct hal_frame_size *) pdata;
		u32 buffer_type;

		pkt->rg_property_data[0] = HFI_PROPERTY_PARAM_FRAME_SIZE;
		hfi = (struct hfi_frame_size *) &pkt->rg_property_data[1];
		buffer_type = get_hfi_buffer(prop->buffer_type);
		if (buffer_type)
			hfi->buffer_type = buffer_type;
		else
			return -EINVAL;

		hfi->height = prop->height;
		hfi->width = prop->width;
		pkt->size += sizeof(struct hfi_frame_size);
		break;
	}
	case HAL_CONFIG_REALTIME:
	{
		create_pkt_enable(pkt->rg_property_data,
			HFI_PROPERTY_CONFIG_REALTIME,
			(((struct hal_enable *) pdata)->enable));
		pkt->size += sizeof(u32);
		break;
	}
	case HAL_PARAM_BUFFER_COUNT_ACTUAL:
	{
		struct hfi_buffer_count_actual *hfi;
		struct hal_buffer_count_actual *prop =
			(struct hal_buffer_count_actual *) pdata;
		u32 buffer_type;

		pkt->rg_property_data[0] =
			HFI_PROPERTY_PARAM_BUFFER_COUNT_ACTUAL;
		hfi = (struct hfi_buffer_count_actual *)
			&pkt->rg_property_data[1];
		hfi->buffer_count_actual = prop->buffer_count_actual;
		hfi->buffer_count_min_host = prop->buffer_count_min_host;

		buffer_type = get_hfi_buffer(prop->buffer_type);
		if (buffer_type)
			hfi->buffer_type = buffer_type;
		else
			return -EINVAL;

		pkt->size += sizeof(struct hfi_buffer_count_actual);

		break;
	}
	case HAL_PARAM_NAL_STREAM_FORMAT_SELECT:
	{
		struct hfi_nal_stream_format_select *hfi;
		struct hal_nal_stream_format_select *prop =
			(struct hal_nal_stream_format_select *)pdata;

		pkt->rg_property_data[0] =
			HFI_PROPERTY_PARAM_NAL_STREAM_FORMAT_SELECT;
		hfi = (struct hfi_nal_stream_format_select *)
			&pkt->rg_property_data[1];
		dprintk(VIDC_DBG, "data is :%d\n",
				prop->nal_stream_format_select);
		hfi->nal_stream_format_select = hal_to_hfi_type(
				HAL_PARAM_NAL_STREAM_FORMAT_SELECT,
				prop->nal_stream_format_select);
		pkt->size += sizeof(struct hfi_nal_stream_format_select);
		break;
	}
	case HAL_PARAM_VDEC_OUTPUT_ORDER:
	{
		int *data = (int *) pdata;

		pkt->rg_property_data[0] =
				HFI_PROPERTY_PARAM_VDEC_OUTPUT_ORDER;
		switch (*data) {
		case HAL_OUTPUT_ORDER_DECODE:
			pkt->rg_property_data[1] = HFI_OUTPUT_ORDER_DECODE;
			break;
		case HAL_OUTPUT_ORDER_DISPLAY:
			pkt->rg_property_data[1] = HFI_OUTPUT_ORDER_DISPLAY;
			break;
		default:
			dprintk(VIDC_ERR, "invalid output order: %#x\n",
						  *data);
			break;
		}
		pkt->size += sizeof(u32);
		break;
	}
	case HAL_PARAM_VDEC_PICTURE_TYPE_DECODE:
	{
		struct hfi_enable_picture *hfi;

		pkt->rg_property_data[0] =
			HFI_PROPERTY_PARAM_VDEC_PICTURE_TYPE_DECODE;
		hfi = (struct hfi_enable_picture *) &pkt->rg_property_data[1];
		hfi->picture_type =
			((struct hfi_enable_picture *)pdata)->picture_type;
		pkt->size += sizeof(u32);
		break;
	}
	case HAL_PARAM_VDEC_OUTPUT2_KEEP_ASPECT_RATIO:
	{
		create_pkt_enable(pkt->rg_property_data,
			HFI_PROPERTY_PARAM_VDEC_OUTPUT2_KEEP_ASPECT_RATIO,
			((struct hal_enable *)pdata)->enable);
		pkt->size += sizeof(u32);
		break;
	}
	case HAL_PARAM_VDEC_MULTI_STREAM:
	{
		struct hfi_multi_stream *hfi;
		struct hal_multi_stream *prop =
			(struct hal_multi_stream *) pdata;
		u32 buffer_type;

		pkt->rg_property_data[0] =
			HFI_PROPERTY_PARAM_VDEC_MULTI_STREAM;
		hfi = (struct hfi_multi_stream *) &pkt->rg_property_data[1];

		buffer_type = get_hfi_buffer(prop->buffer_type);
		if (buffer_type)
			hfi->buffer_type = buffer_type;
		else
			return -EINVAL;
		hfi->enable = prop->enable;
		pkt->size += sizeof(struct hfi_multi_stream);
		break;
	}
	case HAL_CONFIG_VDEC_MB_ERROR_MAP_REPORTING:
	{
		create_pkt_enable(pkt->rg_property_data,
			HFI_PROPERTY_CONFIG_VDEC_MB_ERROR_MAP_REPORTING,
			((struct hal_enable *)pdata)->enable);
		pkt->size += sizeof(u32);
		break;
	}
	case HAL_PARAM_VDEC_SYNC_FRAME_DECODE:
	{
		create_pkt_enable(pkt->rg_property_data,
			HFI_PROPERTY_PARAM_VDEC_THUMBNAIL_MODE,
			((struct hal_enable *)pdata)->enable);
		pkt->size += sizeof(u32);
		break;
	}
	case HAL_PARAM_SECURE:
	{
		create_pkt_enable(pkt->rg_property_data,
			  HFI_PROPERTY_PARAM_SECURE_SESSION,
			  ((struct hal_enable *)pdata)->enable);
		pkt->size += sizeof(u32);
		break;
	}
	case HAL_PARAM_VENC_SYNC_FRAME_SEQUENCE_HEADER:
	{
		create_pkt_enable(pkt->rg_property_data,
			HFI_PROPERTY_CONFIG_VENC_SYNC_FRAME_SEQUENCE_HEADER,
			((struct hal_enable *)pdata)->enable);
		pkt->size += sizeof(u32);
		break;
	}
	case HAL_CONFIG_VENC_REQUEST_IFRAME:
		pkt->rg_property_data[0] =
			HFI_PROPERTY_CONFIG_VENC_REQUEST_SYNC_FRAME;
		break;
	case HAL_CONFIG_HEIC_FRAME_QUALITY:
	{
		struct hfi_heic_frame_quality *hfi;

		pkt->rg_property_data[0] =
			HFI_PROPERTY_CONFIG_HEIC_FRAME_QUALITY;
		hfi =
		(struct hfi_heic_frame_quality *) &pkt->rg_property_data[1];
		hfi->frame_quality =
			((struct hal_heic_frame_quality *)pdata)->frame_quality;
		pkt->size += sizeof(u32) +
			sizeof(struct hfi_heic_frame_quality);
		break;
	}
	case HAL_CONFIG_HEIC_GRID_ENABLE:
	{
		struct hfi_heic_grid_enable *hfi;

		pkt->rg_property_data[0] =
			HFI_PROPERTY_CONFIG_HEIC_GRID_ENABLE;
		hfi = (struct hfi_heic_grid_enable *) &pkt->rg_property_data[1];
		hfi->grid_enable =
			((struct hal_heic_grid_enable *)pdata)->grid_enable;
		pkt->size += sizeof(u32) + sizeof(struct hfi_heic_grid_enable);
		break;
	}
	case HAL_CONFIG_VENC_TARGET_BITRATE:
	{
		struct hfi_bitrate *hfi;

		pkt->rg_property_data[0] =
			HFI_PROPERTY_CONFIG_VENC_TARGET_BITRATE;
		hfi = (struct hfi_bitrate *) &pkt->rg_property_data[1];
		hfi->bit_rate = ((struct hal_bitrate *)pdata)->bit_rate;
		hfi->layer_id = ((struct hal_bitrate *)pdata)->layer_id;
		pkt->size += sizeof(struct hfi_bitrate);
		break;
	}
	case HAL_PARAM_PROFILE_LEVEL_CURRENT:
	{
		struct hfi_profile_level *hfi;
		struct hal_profile_level *prop =
			(struct hal_profile_level *) pdata;

		pkt->rg_property_data[0] =
			HFI_PROPERTY_PARAM_PROFILE_LEVEL_CURRENT;
		hfi = (struct hfi_profile_level *)
			&pkt->rg_property_data[1];

		/* There is an assumption here that HAL level is same as
		 * HFI level
		 */
		hfi->level = prop->level;
		hfi->profile = prop->profile;
		if (hfi->profile <= 0) {
			hfi->profile = HFI_H264_PROFILE_HIGH;
			dprintk(VIDC_WARN,
					"Profile %d not supported, falling back to high\n",
					prop->profile);
		}

		pkt->size += sizeof(struct hfi_profile_level);
		break;
	}
	case HAL_PARAM_VENC_H264_ENTROPY_CONTROL:
	{
		struct hfi_h264_entropy_control *hfi;
		struct hal_h264_entropy_control *prop =
			(struct hal_h264_entropy_control *) pdata;
		pkt->rg_property_data[0] =
			HFI_PROPERTY_PARAM_VENC_H264_ENTROPY_CONTROL;
		hfi = (struct hfi_h264_entropy_control *)
			&pkt->rg_property_data[1];
		hfi->entropy_mode = hal_to_hfi_type(
		   HAL_PARAM_VENC_H264_ENTROPY_CONTROL,
		   prop->entropy_mode);

		hfi->cabac_model = HFI_H264_CABAC_MODEL_0;
		pkt->size += sizeof(struct hfi_h264_entropy_control);
		break;
	}
	case HAL_PARAM_VENC_RATE_CONTROL:
	{
		u32 *rc;

		pkt->rg_property_data[0] =
			HFI_PROPERTY_PARAM_VENC_RATE_CONTROL;
		rc = (u32 *)pdata;
		switch ((enum hal_rate_control) *rc) {
		case HAL_RATE_CONTROL_OFF:
			pkt->rg_property_data[1] = HFI_RATE_CONTROL_OFF;
			break;
		case HAL_RATE_CONTROL_CBR:
			pkt->rg_property_data[1] = HFI_RATE_CONTROL_CBR_CFR;
			break;
		case HAL_RATE_CONTROL_VBR:
			pkt->rg_property_data[1] = HFI_RATE_CONTROL_VBR_CFR;
			break;
		case HAL_RATE_CONTROL_MBR:
			pkt->rg_property_data[1] = HFI_RATE_CONTROL_MBR_CFR;
			break;
		case HAL_RATE_CONTROL_CBR_VFR:
			pkt->rg_property_data[1] = HFI_RATE_CONTROL_CBR_VFR;
			break;
		case HAL_RATE_CONTROL_MBR_VFR:
			pkt->rg_property_data[1] = HFI_RATE_CONTROL_MBR_VFR;
			break;
		case HAL_RATE_CONTROL_CQ:
			pkt->rg_property_data[1] = HFI_RATE_CONTROL_CQ;
			break;
		default:
			dprintk(VIDC_ERR,
					"Invalid Rate control setting: %pK\n",
					pdata);
			break;
		}
		pkt->size += sizeof(u32);
		break;
	}
	case HAL_PARAM_VENC_BITRATE_SAVINGS:
	{
		create_pkt_enable(pkt->rg_property_data,
			HFI_PROPERTY_PARAM_VENC_BITRATE_SAVINGS,
			((struct hal_enable *)pdata)->enable);
		pkt->size += sizeof(u32);
		break;
	}
	case HAL_PARAM_VENC_H264_DEBLOCK_CONTROL:
	{
		struct hfi_h264_db_control *hfi;
		struct hal_h264_db_control *prop =
			(struct hal_h264_db_control *) pdata;
		pkt->rg_property_data[0] =
			HFI_PROPERTY_PARAM_VENC_H264_DEBLOCK_CONTROL;
		hfi = (struct hfi_h264_db_control *) &pkt->rg_property_data[1];
		switch (prop->mode) {
		case HAL_H264_DB_MODE_DISABLE:
			hfi->mode = HFI_H264_DB_MODE_DISABLE;
			break;
		case HAL_H264_DB_MODE_SKIP_SLICE_BOUNDARY:
			hfi->mode = HFI_H264_DB_MODE_SKIP_SLICE_BOUNDARY;
			break;
		case HAL_H264_DB_MODE_ALL_BOUNDARY:
			hfi->mode = HFI_H264_DB_MODE_ALL_BOUNDARY;
			break;
		default:
			dprintk(VIDC_ERR, "Invalid deblocking mode: %#x\n",
						  prop->mode);
			break;
		}
		hfi->slice_alpha_offset = prop->slice_alpha_offset;
		hfi->slice_beta_offset = prop->slice_beta_offset;
		pkt->size += sizeof(struct hfi_h264_db_control);
		break;
	}
	case HAL_CONFIG_VENC_FRAME_QP:
	{
		struct hfi_quantization *hfi;
		struct hal_quantization *hal_quant =
			(struct hal_quantization *) pdata;
		pkt->rg_property_data[0] =
			HFI_PROPERTY_CONFIG_VENC_FRAME_QP;
		hfi = (struct hfi_quantization *) &pkt->rg_property_data[1];
		hfi->qp_packed = hal_quant->qpi | hal_quant->qpp << 8 |
			hal_quant->qpb << 16;
		hfi->layer_id = hal_quant->layer_id;
		hfi->enable = hal_quant->enable;
		pkt->size += sizeof(struct hfi_quantization);
		break;
	}
	case HAL_PARAM_VENC_SESSION_QP_RANGE:
	{
		struct hfi_quantization_range *hfi;
		struct hal_quantization_range *hal_range =
			(struct hal_quantization_range *) pdata;

		pkt->rg_property_data[0] =
			HFI_PROPERTY_PARAM_VENC_SESSION_QP_RANGE;
		hfi = (struct hfi_quantization_range *)
				&pkt->rg_property_data[1];

		/*
		 * When creating the packet, pack the qp value as
		 * 0xbbppii, where ii = qp range for I-frames,
		 * pp = qp range for P-frames, etc.
		 */
		hfi->min_qp.qp_packed = hal_range->qpi_min |
			hal_range->qpp_min << 8 |
			hal_range->qpb_min << 16;
		hfi->max_qp.qp_packed = hal_range->qpi_max |
			hal_range->qpp_max << 8 |
			hal_range->qpb_max << 16;
		hfi->max_qp.layer_id = hal_range->layer_id;
		hfi->min_qp.layer_id = hal_range->layer_id;

		pkt->size += sizeof(struct hfi_quantization_range);
		break;
	}
	case HAL_CONFIG_VENC_INTRA_PERIOD:
	{
		struct hfi_intra_period *hfi;

		pkt->rg_property_data[0] =
			HFI_PROPERTY_CONFIG_VENC_INTRA_PERIOD;
		hfi = (struct hfi_intra_period *) &pkt->rg_property_data[1];
		memcpy(hfi, (struct hfi_intra_period *) pdata,
				sizeof(struct hfi_intra_period));
		pkt->size += sizeof(struct hfi_intra_period);

		if (hfi->bframes) {
			struct hfi_enable *hfi_enable;
			u32 *prop_type;

			prop_type = (u32 *)((u8 *)&pkt->rg_property_data[0] +
				sizeof(u32) + sizeof(struct hfi_intra_period));
			*prop_type =  HFI_PROPERTY_PARAM_VENC_ADAPTIVE_B;
			hfi_enable = (struct hfi_enable *)(prop_type + 1);
			hfi_enable->enable = true;
			pkt->num_properties = 2;
			pkt->size += sizeof(struct hfi_enable) + sizeof(u32);
		}
		break;
	}
	case HAL_CONFIG_VENC_IDR_PERIOD:
	{
		struct hfi_idr_period *hfi;

		pkt->rg_property_data[0] = HFI_PROPERTY_CONFIG_VENC_IDR_PERIOD;
		hfi = (struct hfi_idr_period *) &pkt->rg_property_data[1];
		hfi->idr_period = ((struct hfi_idr_period *) pdata)->idr_period;
		pkt->size += sizeof(u32);
		break;
	}
	case HAL_PARAM_VENC_ADAPTIVE_B:
	{
		create_pkt_enable(pkt->rg_property_data,
			HFI_PROPERTY_PARAM_VENC_ADAPTIVE_B,
			((struct hal_enable *)pdata)->enable);
		pkt->size += sizeof(struct hfi_enable);
		break;
	}
	case HAL_PARAM_VDEC_CONCEAL_COLOR:
	{
		struct hfi_conceal_color *hfi;

		pkt->rg_property_data[0] =
			HFI_PROPERTY_PARAM_VDEC_CONCEAL_COLOR;
		hfi = (struct hfi_conceal_color *) &pkt->rg_property_data[1];
		if (hfi) {
			hfi->conceal_color_8bit =
				((struct hfi_conceal_color *) pdata)->
				conceal_color_8bit;
			hfi->conceal_color_10bit =
				((struct hfi_conceal_color *) pdata)->
				conceal_color_10bit;
		}
		pkt->size += sizeof(struct hfi_conceal_color);
		break;
	}
	case HAL_PARAM_VPE_ROTATION:
	{
		struct hfi_vpe_rotation_type *hfi;
		struct hal_vpe_rotation *prop =
			(struct hal_vpe_rotation *) pdata;
		pkt->rg_property_data[0] = HFI_PROPERTY_PARAM_VPE_ROTATION;
		hfi = (struct hfi_vpe_rotation_type *)&pkt->rg_property_data[1];
		switch (prop->rotate) {
		case 0:
			hfi->rotation = HFI_ROTATE_NONE;
			break;
		case 90:
			hfi->rotation = HFI_ROTATE_90;
			break;
		case 180:
			hfi->rotation = HFI_ROTATE_180;
			break;
		case 270:
			hfi->rotation = HFI_ROTATE_270;
			break;
		default:
			dprintk(VIDC_ERR, "Invalid rotation setting: %#x\n",
				prop->rotate);
			rc = -EINVAL;
			break;
		}
		switch (prop->flip) {
		case HAL_FLIP_NONE:
			hfi->flip = HFI_FLIP_NONE;
			break;
		case HAL_FLIP_HORIZONTAL:
			hfi->flip = HFI_FLIP_HORIZONTAL;
			break;
		case HAL_FLIP_VERTICAL:
			hfi->flip = HFI_FLIP_VERTICAL;
			break;
		case HAL_FLIP_BOTH:
			hfi->flip = HFI_FLIP_HORIZONTAL | HFI_FLIP_VERTICAL;
			break;
		default:
			dprintk(VIDC_ERR, "Invalid flip setting: %#x\n",
				prop->flip);
			rc = -EINVAL;
			break;
		}
		pkt->size += sizeof(struct hfi_vpe_rotation_type);
		break;
	}
	case HAL_CONFIG_VPE_FLIP:
	{
		u32 hfi_flip = HFI_FLIP_NONE;
		enum hal_flip flip = *(enum hal_flip *)pdata;

		pkt->rg_property_data[0] = HFI_PROPERTY_CONFIG_VPE_FLIP;

		switch (flip) {
		case HAL_FLIP_NONE:
			hfi_flip = HFI_FLIP_NONE;
			break;
		case HAL_FLIP_HORIZONTAL:
			hfi_flip = HFI_FLIP_HORIZONTAL;
			break;
		case HAL_FLIP_VERTICAL:
			hfi_flip = HFI_FLIP_VERTICAL;
			break;
		case HAL_FLIP_BOTH:
			hfi_flip = HFI_FLIP_HORIZONTAL | HFI_FLIP_VERTICAL;
			break;
		default:
			dprintk(VIDC_ERR, "Invalid flip: %#x\n", flip);
			rc = -EINVAL;
			break;
		}
		pkt->rg_property_data[1] = hfi_flip;
		pkt->size += sizeof(u32);
		break;
	}
	case HAL_PARAM_VENC_INTRA_REFRESH:
	{
		struct hfi_intra_refresh *hfi;
		struct hal_intra_refresh *prop =
			(struct hal_intra_refresh *) pdata;
		pkt->rg_property_data[0] =
			HFI_PROPERTY_PARAM_VENC_INTRA_REFRESH;
		hfi = (struct hfi_intra_refresh *) &pkt->rg_property_data[1];
		hfi->mbs = 0;
		switch (prop->mode) {
		case HAL_INTRA_REFRESH_NONE:
			hfi->mode = HFI_INTRA_REFRESH_NONE;
			break;
		case HAL_INTRA_REFRESH_CYCLIC:
			hfi->mode = HFI_INTRA_REFRESH_CYCLIC;
			hfi->mbs = prop->ir_mbs;
			break;
		case HAL_INTRA_REFRESH_RANDOM:
			hfi->mode = HFI_INTRA_REFRESH_RANDOM;
			hfi->mbs = prop->ir_mbs;
			break;
		default:
			dprintk(VIDC_ERR,
					"Invalid intra refresh setting: %#x\n",
					prop->mode);
			break;
		}
		pkt->size += sizeof(struct hfi_intra_refresh);
		break;
	}
	case HAL_PARAM_VENC_MULTI_SLICE_CONTROL:
	{
		struct hfi_multi_slice_control *hfi;
		struct hal_multi_slice_control *prop =
			(struct hal_multi_slice_control *) pdata;
		pkt->rg_property_data[0] =
			HFI_PROPERTY_PARAM_VENC_MULTI_SLICE_CONTROL;
		hfi = (struct hfi_multi_slice_control *)
			&pkt->rg_property_data[1];
		switch (prop->multi_slice) {
		case HAL_MULTI_SLICE_OFF:
			hfi->multi_slice = HFI_MULTI_SLICE_OFF;
			break;
		case HAL_MULTI_SLICE_BY_MB_COUNT:
			hfi->multi_slice = HFI_MULTI_SLICE_BY_MB_COUNT;
			break;
		case HAL_MULTI_SLICE_BY_BYTE_COUNT:
			hfi->multi_slice = HFI_MULTI_SLICE_BY_BYTE_COUNT;
			break;
		default:
			dprintk(VIDC_ERR, "Invalid slice settings: %#x\n",
				prop->multi_slice);
			break;
		}
		hfi->slice_size = prop->slice_size;
		pkt->size += sizeof(struct
					hfi_multi_slice_control);
		break;
	}
	case HAL_PARAM_INDEX_EXTRADATA:
	{
		struct hfi_index_extradata_config *hfi;
		struct hal_extradata_enable *extra = pdata;
		int id = 0;

		pkt->rg_property_data[0] =
			get_hfi_extradata_index(extra->index);
		hfi = (struct hfi_index_extradata_config *)
			&pkt->rg_property_data[1];
		hfi->enable = extra->enable;
		id = get_hfi_extradata_id(extra->index);
		if (id)
			hfi->index_extra_data_id = id;
		else {
			dprintk(VIDC_WARN,
				"Failed to find extradata id: %d\n",
				id);
			rc = -EINVAL;
		}
		pkt->size += sizeof(struct hfi_index_extradata_config);
		break;
	}
	case HAL_PARAM_VENC_SLICE_DELIVERY_MODE:
	{
		create_pkt_enable(pkt->rg_property_data,
				HFI_PROPERTY_PARAM_VENC_SLICE_DELIVERY_MODE,
				((struct hal_enable *)pdata)->enable);
		pkt->size += sizeof(struct hfi_enable);
		break;
	}
	case HAL_PARAM_VENC_VUI_TIMING_INFO:
	{
		struct hfi_vui_timing_info *hfi;
		struct hal_vui_timing_info *timing_info = pdata;

		pkt->rg_property_data[0] =
			HFI_PROPERTY_PARAM_VENC_VUI_TIMING_INFO;

		hfi = (struct hfi_vui_timing_info *)&pkt->rg_property_data[1];
		hfi->enable = timing_info->enable;
		hfi->fixed_frame_rate = timing_info->fixed_frame_rate;
		hfi->time_scale = timing_info->time_scale;

		pkt->size += sizeof(struct hfi_vui_timing_info);
		break;
	}
	case HAL_PARAM_VENC_GENERATE_AUDNAL:
	{
		create_pkt_enable(pkt->rg_property_data,
				HFI_PROPERTY_PARAM_VENC_GENERATE_AUDNAL,
				((struct hal_enable *)pdata)->enable);
		pkt->size += sizeof(struct hfi_enable);
		break;
	}
	case HAL_PARAM_VENC_PRESERVE_TEXT_QUALITY:
	{
		create_pkt_enable(pkt->rg_property_data,
				HFI_PROPERTY_PARAM_VENC_PRESERVE_TEXT_QUALITY,
				((struct hal_enable *)pdata)->enable);
		pkt->size += sizeof(struct hfi_enable);
		break;
	}
	case HAL_PARAM_VENC_LTRMODE:
	{
		struct hfi_ltr_mode *hfi;
		struct hal_ltr_mode *hal = pdata;

		pkt->rg_property_data[0] =
			HFI_PROPERTY_PARAM_VENC_LTRMODE;
		hfi = (struct hfi_ltr_mode *) &pkt->rg_property_data[1];
		hfi->ltr_mode = get_hfi_ltr_mode(hal->mode);
		hfi->ltr_count = hal->count;
		hfi->trust_mode = hal->trust_mode;
		pkt->size += sizeof(struct hfi_ltr_mode);
		break;
	}
	case HAL_CONFIG_VENC_USELTRFRAME:
	{
		struct hfi_ltr_use *hfi;
		struct hal_ltr_use *hal = pdata;

		pkt->rg_property_data[0] =
			HFI_PROPERTY_CONFIG_VENC_USELTRFRAME;
		hfi = (struct hfi_ltr_use *) &pkt->rg_property_data[1];
		hfi->frames = hal->frames;
		hfi->ref_ltr = hal->ref_ltr;
		hfi->use_constrnt = hal->use_constraint;
		pkt->size += sizeof(struct hfi_ltr_use);
		break;
	}
	case HAL_CONFIG_VENC_MARKLTRFRAME:
	{
		struct hfi_ltr_mark *hfi;
		struct hal_ltr_mark *hal = pdata;

		pkt->rg_property_data[0] =
			HFI_PROPERTY_CONFIG_VENC_MARKLTRFRAME;
		hfi = (struct hfi_ltr_mark *) &pkt->rg_property_data[1];
		hfi->mark_frame = hal->mark_frame;
		pkt->size += sizeof(struct hfi_ltr_mark);
		break;
	}
	case HAL_PARAM_VENC_HIER_P_MAX_ENH_LAYERS:
	{
		pkt->rg_property_data[0] =
			HFI_PROPERTY_PARAM_VENC_HIER_P_MAX_NUM_ENH_LAYER;
		pkt->rg_property_data[1] = *(u32 *)pdata;
		pkt->size += sizeof(u32);
		break;
	}
	case HAL_CONFIG_VENC_HIER_P_NUM_FRAMES:
	{
		pkt->rg_property_data[0] =
			HFI_PROPERTY_CONFIG_VENC_HIER_P_ENH_LAYER;
		pkt->rg_property_data[1] = *(u32 *)pdata;
		pkt->size += sizeof(u32);
		break;
	}
	case HAL_PARAM_VENC_DISABLE_RC_TIMESTAMP:
	{
		create_pkt_enable(pkt->rg_property_data,
				HFI_PROPERTY_PARAM_VENC_DISABLE_RC_TIMESTAMP,
				((struct hal_enable *)pdata)->enable);
		pkt->size += sizeof(struct hfi_enable);
		break;
	}
	case HAL_PARAM_VPE_COLOR_SPACE_CONVERSION:
	{
		struct hfi_vpe_color_space_conversion *hfi = NULL;
		struct hal_vpe_color_space_conversion *hal = pdata;

		pkt->rg_property_data[0] =
				HFI_PROPERTY_PARAM_VPE_COLOR_SPACE_CONVERSION;
		hfi = (struct hfi_vpe_color_space_conversion *)
			&pkt->rg_property_data[1];

		hfi->input_color_primaries = hal->input_color_primaries;
		if (hal->custom_matrix_enabled)
			/* Bit Mask to enable all custom values */
			hfi->custom_matrix_enabled = 0x7;
		else
			hfi->custom_matrix_enabled = 0x0;
		memcpy(hfi->csc_matrix, hal->csc_matrix,
				sizeof(hfi->csc_matrix));
		memcpy(hfi->csc_bias, hal->csc_bias, sizeof(hfi->csc_bias));
		memcpy(hfi->csc_limit, hal->csc_limit, sizeof(hfi->csc_limit));
		pkt->size += sizeof(struct hfi_vpe_color_space_conversion);
		break;
	}
	case HAL_PARAM_VENC_VPX_ERROR_RESILIENCE_MODE:
	{
		create_pkt_enable(pkt->rg_property_data,
			HFI_PROPERTY_PARAM_VENC_VPX_ERROR_RESILIENCE_MODE,
			((struct hal_enable *)pdata)->enable);
		pkt->size += sizeof(struct hfi_enable);
		break;
	}
	case HAL_CONFIG_VENC_PERF_MODE:
	{
		u32 hfi_perf_mode = 0;
		enum hal_perf_mode hal_perf_mode = *(enum hal_perf_mode *)pdata;

		switch (hal_perf_mode) {
		case HAL_PERF_MODE_POWER_SAVE:
			hfi_perf_mode = HFI_VENC_PERFMODE_POWER_SAVE;
			break;
		case HAL_PERF_MODE_POWER_MAX_QUALITY:
			hfi_perf_mode = HFI_VENC_PERFMODE_MAX_QUALITY;
			break;
		default:
			return -ENOTSUPP;
		}

		pkt->rg_property_data[0] = HFI_PROPERTY_CONFIG_VENC_PERF_MODE;
		pkt->rg_property_data[1] = hfi_perf_mode;
		pkt->size += sizeof(u32);
		break;
	}
	case HAL_PARAM_VENC_HIER_P_HYBRID_MODE:
	{
		pkt->rg_property_data[0] =
			HFI_PROPERTY_PARAM_VENC_HIER_P_HYBRID_MODE;
		pkt->rg_property_data[1] =
			((struct hfi_hybrid_hierp *)pdata)->layers ?: 0xFF;
		pkt->size += sizeof(u32) +
			sizeof(struct hfi_hybrid_hierp);
		break;
	}
	case HAL_PARAM_VENC_MBI_STATISTICS_MODE:
	{
		pkt->rg_property_data[0] =
			HFI_PROPERTY_PARAM_VENC_MBI_DUMPING;
		pkt->rg_property_data[1] = hal_to_hfi_type(
			HAL_PARAM_VENC_MBI_STATISTICS_MODE,
				*(u32 *)pdata);
		pkt->size += sizeof(u32);
		break;
	}
	case HAL_CONFIG_VENC_BASELAYER_PRIORITYID:
	{
		pkt->rg_property_data[0] =
			HFI_PROPERTY_CONFIG_VENC_BASELAYER_PRIORITYID;
		pkt->rg_property_data[1] = *(u32 *)pdata;
		pkt->size += sizeof(u32);
		break;
	}
	case HAL_PROPERTY_PARAM_VENC_ASPECT_RATIO:
	{
		struct hfi_aspect_ratio *hfi = NULL;
		struct hal_aspect_ratio *hal = pdata;

		pkt->rg_property_data[0] =
			HFI_PROPERTY_PARAM_VENC_ASPECT_RATIO;
		hfi = (struct hfi_aspect_ratio *)
			&pkt->rg_property_data[1];
		memcpy(hfi, hal,
			sizeof(struct hfi_aspect_ratio));
		pkt->size += sizeof(struct hfi_aspect_ratio);
		break;
	}
	case HAL_PARAM_VENC_BITRATE_TYPE:
	{
		create_pkt_enable(pkt->rg_property_data,
			HFI_PROPERTY_PARAM_VENC_BITRATE_TYPE,
			((struct hal_enable *)pdata)->enable);
		pkt->size += sizeof(struct hfi_enable);
		break;
	}
	case HAL_PARAM_VENC_H264_TRANSFORM_8x8:
	{
		create_pkt_enable(pkt->rg_property_data,
			HFI_PROPERTY_PARAM_VENC_H264_8X8_TRANSFORM,
			((struct hal_enable *)pdata)->enable);
		pkt->size += sizeof(struct hfi_enable);
		break;
	}
	case HAL_PARAM_VENC_VIDEO_SIGNAL_INFO:
	{
		struct hal_video_signal_info *hal = pdata;
		struct hfi_video_signal_metadata *signal_info =
			(struct hfi_video_signal_metadata *)
			&pkt->rg_property_data[1];

		signal_info->enable = true;
		signal_info->video_format = MSM_VIDC_NTSC;
		signal_info->video_full_range = hal->full_range;
		signal_info->color_description = MSM_VIDC_COLOR_DESC_PRESENT;
		signal_info->color_primaries = hal->color_space;
		signal_info->transfer_characteristics = hal->transfer_chars;
		signal_info->matrix_coeffs = hal->matrix_coeffs;

		pkt->rg_property_data[0] =
			HFI_PROPERTY_PARAM_VENC_VIDEO_SIGNAL_INFO;
		pkt->size += sizeof(*signal_info);
		break;
	}
	case HAL_PARAM_VENC_IFRAMESIZE_TYPE:
	{
		enum hal_iframesize_type hal =
			*(enum hal_iframesize_type *)pdata;
		struct hfi_iframe_size *hfi = (struct hfi_iframe_size *)
			&pkt->rg_property_data[1];

		switch (hal) {
		case HAL_IFRAMESIZE_TYPE_DEFAULT:
			hfi->type = HFI_IFRAME_SIZE_DEFAULT;
			break;
		case HAL_IFRAMESIZE_TYPE_MEDIUM:
			hfi->type = HFI_IFRAME_SIZE_MEDIUM;
			break;
		case HAL_IFRAMESIZE_TYPE_HUGE:
			hfi->type = HFI_IFRAME_SIZE_HIGH;
			break;
		case HAL_IFRAMESIZE_TYPE_UNLIMITED:
			hfi->type = HFI_IFRAME_SIZE_UNLIMITED;
			break;
		default:
			return -ENOTSUPP;
		}
		pkt->rg_property_data[0] = HFI_PROPERTY_PARAM_VENC_IFRAMESIZE;
		pkt->size += sizeof(struct hfi_iframe_size);
		break;
	}
	case HAL_PARAM_BUFFER_SIZE_MINIMUM:
	{
		struct hfi_buffer_size_minimum *hfi;
		struct hal_buffer_size_minimum *prop =
			(struct hal_buffer_size_minimum *) pdata;
		u32 buffer_type;

		pkt->rg_property_data[0] =
			HFI_PROPERTY_PARAM_BUFFER_SIZE_MINIMUM;

		hfi = (struct hfi_buffer_size_minimum *)
			&pkt->rg_property_data[1];
		hfi->buffer_size = prop->buffer_size;

		buffer_type = get_hfi_buffer(prop->buffer_type);
		if (buffer_type)
			hfi->buffer_type = buffer_type;
		else
			return -EINVAL;

		pkt->size += sizeof(struct hfi_buffer_size_minimum);
		break;
	}
	case HAL_PARAM_SYNC_BASED_INTERRUPT:
	{
		create_pkt_enable(pkt->rg_property_data,
			HFI_PROPERTY_PARAM_SYNC_BASED_INTERRUPT,
			((struct hal_enable *)pdata)->enable);
		pkt->size += sizeof(struct hfi_enable);
		break;
	}
	case HAL_PARAM_VENC_LOW_LATENCY:
	{
		struct hfi_enable *hfi;

		pkt->rg_property_data[0] =
			HFI_PROPERTY_PARAM_VENC_LOW_LATENCY_MODE;
		hfi = (struct hfi_enable *) &pkt->rg_property_data[1];
		hfi->enable = ((struct hal_enable *) pdata)->enable;
		pkt->size += sizeof(u32);
		break;
	}
	case HAL_CONFIG_VENC_BLUR_RESOLUTION:
	{
		struct hfi_frame_size *hfi;
		struct hal_frame_size *prop = (struct hal_frame_size *) pdata;
		u32 buffer_type;

		pkt->rg_property_data[0] =
			HFI_PROPERTY_CONFIG_VENC_BLUR_FRAME_SIZE;
		hfi = (struct hfi_frame_size *) &pkt->rg_property_data[1];
		buffer_type = get_hfi_buffer(prop->buffer_type);
		if (buffer_type)
			hfi->buffer_type = buffer_type;
		else
			return -EINVAL;

		hfi->height = prop->height;
		hfi->width = prop->width;
		pkt->size += sizeof(struct hfi_frame_size);
		break;
	}
	case HAL_PARAM_VIDEO_CORES_USAGE:
	{
		struct hal_videocores_usage_info *hal = pdata;
		struct hfi_videocores_usage_type *core_info =
			(struct hfi_videocores_usage_type *)
			&pkt->rg_property_data[1];

		core_info->video_core_enable_mask = hal->video_core_enable_mask;

		pkt->rg_property_data[0] =
			HFI_PROPERTY_CONFIG_VIDEOCORES_USAGE;
		pkt->size += sizeof(*core_info);
		break;
	}
	case HAL_PARAM_VIDEO_WORK_MODE:
	{
		struct hal_video_work_mode *hal = pdata;
		struct hfi_video_work_mode *work_mode =
			(struct hfi_video_work_mode *)
			&pkt->rg_property_data[1];

		work_mode->video_work_mode = get_hfi_work_mode(
						hal->video_work_mode);

		pkt->rg_property_data[0] =
			HFI_PROPERTY_PARAM_WORK_MODE;
		pkt->size += sizeof(*work_mode);
		break;
	}
	case HAL_PARAM_VIDEO_WORK_ROUTE:
	{
		struct hal_video_work_route *hal = pdata;
		struct hfi_video_work_route *prop =
			(struct hfi_video_work_route *)
			&pkt->rg_property_data[1];
		prop->video_work_route =
			hal->video_work_route;
		pkt->rg_property_data[0] =
			HFI_PROPERTY_PARAM_WORK_ROUTE;
		pkt->size += sizeof(*prop);
		break;
	}
	case HAL_PARAM_VENC_HDR10_PQ_SEI:
	{
		struct hfi_hdr10_pq_sei *hfi;
		struct hal_hdr10_pq_sei *prop =
			(struct hal_hdr10_pq_sei *) pdata;

		pkt->rg_property_data[0] =
			HFI_PROPERTY_PARAM_VENC_HDR10_PQ_SEI;
		hfi = (struct hfi_hdr10_pq_sei *)
			&pkt->rg_property_data[1];

		memcpy(hfi, prop, sizeof(*hfi));
		pkt->size += sizeof(struct hfi_hdr10_pq_sei);
		break;
	}
	case HAL_CONFIG_VENC_VBV_HRD_BUF_SIZE:
	{
		struct hfi_vbv_hdr_buf_size *hfi;
		struct hal_vbv_hdr_buf_size *prop =
			(struct hal_vbv_hdr_buf_size *) pdata;

		pkt->rg_property_data[0] =
			HFI_PROPERTY_CONFIG_VENC_VBV_HRD_BUF_SIZE;
		hfi = (struct hfi_vbv_hdr_buf_size *)
			&pkt->rg_property_data[1];

		hfi->vbv_hdr_buf_size = prop->vbv_hdr_buf_size;
		pkt->size += sizeof(struct hfi_vbv_hdr_buf_size);
		break;
	}
	/* FOLLOWING PROPERTIES ARE NOT IMPLEMENTED IN CORE YET */
	case HAL_CONFIG_BUFFER_REQUIREMENTS:
	case HAL_CONFIG_PRIORITY:
	case HAL_CONFIG_BATCH_INFO:
	case HAL_PARAM_METADATA_PASS_THROUGH:
	case HAL_SYS_IDLE_INDICATOR:
	case HAL_PARAM_UNCOMPRESSED_FORMAT_SUPPORTED:
	case HAL_PARAM_INTERLACE_FORMAT_SUPPORTED:
	case HAL_PARAM_CHROMA_SITE:
	case HAL_PARAM_PROPERTIES_SUPPORTED:
	case HAL_PARAM_PROFILE_LEVEL_SUPPORTED:
	case HAL_PARAM_CAPABILITY_SUPPORTED:
	case HAL_PARAM_NAL_STREAM_FORMAT_SUPPORTED:
	case HAL_PARAM_MULTI_VIEW_FORMAT:
	case HAL_PARAM_MAX_SEQUENCE_HEADER_SIZE:
	case HAL_PARAM_CODEC_SUPPORTED:
	case HAL_PARAM_VDEC_MULTI_VIEW_SELECT:
	case HAL_PARAM_VDEC_MB_QUANTIZATION:
	case HAL_PARAM_VDEC_NUM_CONCEALED_MB:
	case HAL_PARAM_VDEC_H264_ENTROPY_SWITCHING:
	case HAL_CONFIG_BUFFER_COUNT_ACTUAL:
	case HAL_CONFIG_VDEC_MULTI_STREAM:
	case HAL_PARAM_VENC_MULTI_SLICE_INFO:
	case HAL_CONFIG_VENC_TIMESTAMP_SCALE:
	default:
		dprintk(VIDC_ERR, "DEFAULT: Calling %#x\n", ptype);
		rc = -ENOTSUPP;
		break;
	}
	return rc;
}

static int get_hfi_ssr_type(enum hal_ssr_trigger_type type)
{
	int rc = HFI_TEST_SSR_HW_WDOG_IRQ;

	switch (type) {
	case SSR_ERR_FATAL:
		rc = HFI_TEST_SSR_SW_ERR_FATAL;
		break;
	case SSR_SW_DIV_BY_ZERO:
		rc = HFI_TEST_SSR_SW_DIV_BY_ZERO;
		break;
	case SSR_HW_WDOG_IRQ:
		rc = HFI_TEST_SSR_HW_WDOG_IRQ;
		break;
	default:
		dprintk(VIDC_WARN,
			"SSR trigger type not recognized, using WDOG.\n");
	}
	return rc;
}

int create_pkt_ssr_cmd(enum hal_ssr_trigger_type type,
		struct hfi_cmd_sys_test_ssr_packet *pkt)
{
	if (!pkt) {
		dprintk(VIDC_ERR, "Invalid params, device: %pK\n", pkt);
		return -EINVAL;
	}
	pkt->size = sizeof(struct hfi_cmd_sys_test_ssr_packet);
	pkt->packet_type = HFI_CMD_SYS_TEST_SSR;
	pkt->trigger_type = get_hfi_ssr_type(type);
	return 0;
}

int create_pkt_cmd_sys_image_version(
		struct hfi_cmd_sys_get_property_packet *pkt)
{
	if (!pkt) {
		dprintk(VIDC_ERR, "%s invalid param :%pK\n", __func__, pkt);
		return -EINVAL;
	}
	pkt->size = sizeof(struct hfi_cmd_sys_get_property_packet);
	pkt->packet_type = HFI_CMD_SYS_GET_PROPERTY;
	pkt->num_properties = 1;
	pkt->rg_property_data[0] = HFI_PROPERTY_SYS_IMAGE_VERSION;
	return 0;
}

int create_pkt_cmd_sys_ubwc_config(struct hfi_cmd_sys_set_property_packet *pkt,
		struct msm_vidc_ubwc_config *config)
{
<<<<<<< HEAD
	struct msm_vidc_ubwc_config *hfi;

=======
>>>>>>> 15457316
	if (!pkt) {
		dprintk(VIDC_ERR, "%s invalid param :%pK\n", __func__, pkt);
		return -EINVAL;
	}

	pkt->size = sizeof(struct hfi_cmd_sys_set_property_packet) +
<<<<<<< HEAD
		sizeof(struct msm_vidc_ubwc_config) + sizeof(u32);
	pkt->packet_type = HFI_CMD_SYS_SET_PROPERTY;
	pkt->num_properties = 1;
	pkt->rg_property_data[0] = HFI_PROPERTY_SYS_UBWC_CONFIG;
	hfi = (struct msm_vidc_ubwc_config *) &pkt->rg_property_data[1];
	hfi->sOverrideBitInfo.bMalLengthOverride =
			config->sOverrideBitInfo.bMalLengthOverride;
	hfi->nMalLength = config->nMalLength;
	dprintk(VIDC_DBG,
			"UBWC settings Mal Length Override : %u MalLength: %u",
			hfi->sOverrideBitInfo.bMalLengthOverride,
			hfi->nMalLength);
=======
		config->nSize + sizeof(u32);
	pkt->packet_type = HFI_CMD_SYS_SET_PROPERTY;
	pkt->num_properties = 1;
	pkt->rg_property_data[0] = HFI_PROPERTY_SYS_UBWC_CONFIG;

	if (config->nSize == sizeof(struct msm_vidc_ubwc_config))
		memcpy(&pkt->rg_property_data[1], config, config->nSize);
	else
		memcpy(&pkt->rg_property_data[1], &(config->v1), config->nSize);

	dprintk(VIDC_DBG,
		"UBWC config nSize: %u, MaxChannels: %u, MalLength: %u, %u, HBB: %u\n",
		config->nSize,
		config->v1.nMaxChannels,
		config->v1.nMalLength,
		config->v1.nHighestBankBit);
	dprintk(VIDC_DBG,
		"MaxChannelsOverride: %u, MalLengthOverride: %u, HBBOverride: %u\n",
		config->v1.sOverrideBitInfo.bMaxChannelsOverride,
		config->v1.sOverrideBitInfo.bMalLengthOverride,
		config->v1.sOverrideBitInfo.bHBBOverride);

>>>>>>> 15457316
	return 0;
}

int create_pkt_cmd_session_sync_process(
		struct hfi_cmd_session_sync_process_packet *pkt,
		struct hal_session *session)
{
	if (!pkt || !session)
		return -EINVAL;

	*pkt = (struct hfi_cmd_session_sync_process_packet) {0};
	pkt->size = sizeof(*pkt);
	pkt->packet_type = HFI_CMD_SESSION_SYNC;
	pkt->session_id = hash32_ptr(session);
	pkt->sync_id = 0;

	return 0;
}

static struct hfi_packetization_ops hfi_default = {
	.sys_init = create_pkt_cmd_sys_init,
	.sys_pc_prep = create_pkt_cmd_sys_pc_prep,
	.sys_power_control = create_pkt_cmd_sys_power_control,
	.sys_set_resource = create_pkt_cmd_sys_set_resource,
	.sys_debug_config = create_pkt_cmd_sys_debug_config,
	.sys_coverage_config = create_pkt_cmd_sys_coverage_config,
	.sys_release_resource = create_pkt_cmd_sys_release_resource,
	.sys_ping = create_pkt_cmd_sys_ping,
	.sys_image_version = create_pkt_cmd_sys_image_version,
	.ssr_cmd = create_pkt_ssr_cmd,
	.sys_ubwc_config = create_pkt_cmd_sys_ubwc_config,
	.session_init = create_pkt_cmd_sys_session_init,
	.session_cmd = create_pkt_cmd_session_cmd,
	.session_set_buffers = create_pkt_cmd_session_set_buffers,
	.session_release_buffers = create_pkt_cmd_session_release_buffers,
	.session_register_buffer = create_pkt_cmd_session_register_buffer,
	.session_unregister_buffer = create_pkt_cmd_session_unregister_buffer,
	.session_etb_decoder = create_pkt_cmd_session_etb_decoder,
	.session_etb_encoder = create_pkt_cmd_session_etb_encoder,
	.session_ftb = create_pkt_cmd_session_ftb,
	.session_get_buf_req = create_pkt_cmd_session_get_buf_req,
	.session_flush = create_pkt_cmd_session_flush,
	.session_get_property = create_pkt_cmd_session_get_property,
	.session_set_property = create_pkt_cmd_session_set_property,
};

struct hfi_packetization_ops *hfi_get_pkt_ops_handle(
			enum hfi_packetization_type type)
{
	dprintk(VIDC_DBG, "%s selected\n",
		type == HFI_PACKETIZATION_4XX ?
		"4xx packetization" : "Unknown hfi");

	switch (type) {
	case HFI_PACKETIZATION_4XX:
		return &hfi_default;
	}

	return NULL;
}<|MERGE_RESOLUTION|>--- conflicted
+++ resolved
@@ -1,8 +1,4 @@
-<<<<<<< HEAD
-/* Copyright (c) 2012-2019, The Linux Foundation. All rights reserved.
-=======
 /* Copyright (c) 2012-2020, The Linux Foundation. All rights reserved.
->>>>>>> 15457316
  *
  * This program is free software; you can redistribute it and/or modify
  * it under the terms of the GNU General Public License version 2 and
@@ -2149,31 +2145,12 @@
 int create_pkt_cmd_sys_ubwc_config(struct hfi_cmd_sys_set_property_packet *pkt,
 		struct msm_vidc_ubwc_config *config)
 {
-<<<<<<< HEAD
-	struct msm_vidc_ubwc_config *hfi;
-
-=======
->>>>>>> 15457316
 	if (!pkt) {
 		dprintk(VIDC_ERR, "%s invalid param :%pK\n", __func__, pkt);
 		return -EINVAL;
 	}
 
 	pkt->size = sizeof(struct hfi_cmd_sys_set_property_packet) +
-<<<<<<< HEAD
-		sizeof(struct msm_vidc_ubwc_config) + sizeof(u32);
-	pkt->packet_type = HFI_CMD_SYS_SET_PROPERTY;
-	pkt->num_properties = 1;
-	pkt->rg_property_data[0] = HFI_PROPERTY_SYS_UBWC_CONFIG;
-	hfi = (struct msm_vidc_ubwc_config *) &pkt->rg_property_data[1];
-	hfi->sOverrideBitInfo.bMalLengthOverride =
-			config->sOverrideBitInfo.bMalLengthOverride;
-	hfi->nMalLength = config->nMalLength;
-	dprintk(VIDC_DBG,
-			"UBWC settings Mal Length Override : %u MalLength: %u",
-			hfi->sOverrideBitInfo.bMalLengthOverride,
-			hfi->nMalLength);
-=======
 		config->nSize + sizeof(u32);
 	pkt->packet_type = HFI_CMD_SYS_SET_PROPERTY;
 	pkt->num_properties = 1;
@@ -2196,7 +2173,6 @@
 		config->v1.sOverrideBitInfo.bMalLengthOverride,
 		config->v1.sOverrideBitInfo.bHBBOverride);
 
->>>>>>> 15457316
 	return 0;
 }
 
