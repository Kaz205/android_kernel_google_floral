/* Copyright (c) 2017-2019, The Linux Foundation. All rights reserved.
 *
 * This program is free software; you can redistribute it and/or modify
 * it under the terms of the GNU General Public License version 2 and
 * only version 2 as published by the Free Software Foundation.
 *
 * This program is distributed in the hope that it will be useful,
 * but WITHOUT ANY WARRANTY; without even the implied warranty of
 * MERCHANTABILITY or FITNESS FOR A PARTICULAR PURPOSE.  See the
 * GNU General Public License for more details.
 */

#ifndef _CAM_CPAS_API_H_
#define _CAM_CPAS_API_H_

#include <linux/device.h>
#include <linux/platform_device.h>

#include <media/cam_cpas.h>
#include "cam_soc_util.h"

#define CAM_HW_IDENTIFIER_LENGTH 128

/* Default AXI Bandwidth vote */
#define CAM_CPAS_DEFAULT_AXI_BW 1024

/**
 * enum cam_cpas_reg_base - Enum for register base identifier. These
 *                          are the identifiers used in generic register
 *                          write/read APIs provided by cpas driver.
 */
enum cam_cpas_reg_base {
	CAM_CPAS_REG_CPASTOP,
	CAM_CPAS_REG_CAMNOC,
	CAM_CPAS_REG_CAMSS,
	CAM_CPAS_REG_MAX
};

/**
 * enum cam_cpas_hw_version - Enum for Titan CPAS HW Versions
 */
enum cam_cpas_hw_version {
	CAM_CPAS_TITAN_NONE = 0,
	CAM_CPAS_TITAN_150_V100 = 0x150100,
	CAM_CPAS_TITAN_150_V110 = 0x150110,
	CAM_CPAS_TITAN_170_V100 = 0x170100,
	CAM_CPAS_TITAN_170_V110 = 0x170110,
	CAM_CPAS_TITAN_170_V120 = 0x170120,
	CAM_CPAS_TITAN_175_V100 = 0x175100,
	CAM_CPAS_TITAN_175_V101 = 0x175101,
<<<<<<< HEAD
=======
	CAM_CPAS_TITAN_175_V111 = 0x175111,
>>>>>>> 15457316
	CAM_CPAS_TITAN_175_V120 = 0x175120,
	CAM_CPAS_TITAN_MAX
};


/**
 * enum cam_camnoc_irq_type - Enum for camnoc irq types
 *
 * @CAM_CAMNOC_IRQ_SLAVE_ERROR: Each slave port in CAMNOC (3 QSB ports and
 *                              1 QHB port) has an error logger. The error
 *                              observed at any slave port is logged into
 *                              the error logger register and an IRQ is
 *                              triggered
 * @CAM_CAMNOC_IRQ_IFE02_UBWC_ENCODE_ERROR  : Triggered if any error detected
 *                                            in the IFE0 UBWC encoder instance
 * @CAM_CAMNOC_IRQ_IFE13_UBWC_ENCODE_ERROR  : Triggered if any error detected
 *                                            in the IFE1 or IFE3 UBWC encoder
 *                                            instance
 * @CAM_CAMNOC_IRQ_IFE0_UBWC_ENCODE_ERROR   : Triggered if any error detected
 *                                            in the IFE0 UBWC encoder instance
 * @CAM_CAMNOC_IRQ_IFE1_WR_UBWC_ENCODE_ERROR  : Triggered if any error detected
 *                                            in the IFE1 UBWC encoder
 *                                            instance
 * @CAM_CAMNOC_IRQ_IPE_BPS_UBWC_DECODE_ERROR: Triggered if any error detected
 *                                            in the IPE/BPS UBWC decoder
 *                                            instance
 * @CAM_CAMNOC_IRQ_IPE_BPS_UBWC_ENCODE_ERROR: Triggered if any error detected
 *                                            in the IPE/BPS UBWC encoder
 *                                            instance
 * @CAM_CAMNOC_IRQ_AHB_TIMEOUT              : Triggered when the QHS_ICP slave
 *                                            times out after 4000 AHB cycles
 */
enum cam_camnoc_irq_type {
	CAM_CAMNOC_IRQ_SLAVE_ERROR,
	CAM_CAMNOC_IRQ_IFE02_UBWC_ENCODE_ERROR,
	CAM_CAMNOC_IRQ_IFE13_UBWC_ENCODE_ERROR,
	CAM_CAMNOC_IRQ_IFE0_UBWC_ENCODE_ERROR,
	CAM_CAMNOC_IRQ_IFE1_WRITE_UBWC_ENCODE_ERROR,
	CAM_CAMNOC_IRQ_IPE_BPS_UBWC_DECODE_ERROR,
	CAM_CAMNOC_IRQ_IPE_BPS_UBWC_ENCODE_ERROR,
	CAM_CAMNOC_IRQ_AHB_TIMEOUT,
};

/**
 * struct cam_camnoc_irq_slave_err_data : Data for Slave error.
 *
 * @mainctrl     : Err logger mainctrl info
 * @errvld       : Err logger errvld info
 * @errlog0_low  : Err logger errlog0_low info
 * @errlog0_high : Err logger errlog0_high info
 * @errlog1_low  : Err logger errlog1_low info
 * @errlog1_high : Err logger errlog1_high info
 * @errlog2_low  : Err logger errlog2_low info
 * @errlog2_high : Err logger errlog2_high info
 * @errlog3_low  : Err logger errlog3_low info
 * @errlog3_high : Err logger errlog3_high info
 *
 */
struct cam_camnoc_irq_slave_err_data {
	union {
		struct {
			uint32_t stall_en : 1; /* bit 0 */
			uint32_t fault_en : 1; /* bit 1 */
			uint32_t rsv      : 30; /* bits 2-31 */
		};
		uint32_t value;
	} mainctrl;
	union {
		struct {
			uint32_t err_vld : 1; /* bit 0 */
			uint32_t rsv     : 31; /* bits 1-31 */
		};
		uint32_t value;
	} errvld;
	union {
		struct {
			uint32_t loginfo_vld : 1; /* bit 0 */
			uint32_t word_error  : 1; /* bit 1 */
			uint32_t non_secure  : 1; /* bit 2 */
			uint32_t device      : 1; /* bit 3 */
			uint32_t opc         : 3; /* bits 4 - 6 */
			uint32_t rsv0        : 1; /* bit 7 */
			uint32_t err_code    : 3; /* bits 8 - 10 */
			uint32_t sizef       : 3; /* bits 11 - 13 */
			uint32_t rsv1        : 2; /* bits 14 - 15 */
			uint32_t addr_space  : 6; /* bits 16 - 21 */
			uint32_t rsv2        : 10; /* bits 22 - 31 */
		};
		uint32_t value;
	}  errlog0_low;
	union {
		struct {
			uint32_t len1 : 10; /* bits 0 - 9 */
			uint32_t rsv  : 22; /* bits 10 - 31 */
		};
		uint32_t value;
	} errlog0_high;
	union {
		struct {
			uint32_t path : 16; /* bits 0 - 15 */
			uint32_t rsv  : 16; /* bits 16 - 31 */
		};
		uint32_t value;
	} errlog1_low;
	union {
		struct {
			uint32_t extid : 18; /* bits 0 - 17 */
			uint32_t rsv   : 14; /* bits 18 - 31 */
		};
		uint32_t value;
	} errlog1_high;
	union {
		struct {
			uint32_t errlog2_lsb : 32; /* bits 0 - 31 */
		};
		uint32_t value;
	} errlog2_low;
	union {
		struct {
			uint32_t errlog2_msb : 16; /* bits 0 - 16 */
			uint32_t rsv         : 16; /* bits 16 - 31 */
		};
		uint32_t value;
	} errlog2_high;
	union {
		struct {
			uint32_t errlog3_lsb : 32; /* bits 0 - 31 */
		};
		uint32_t value;
	} errlog3_low;
	union {
		struct {
			uint32_t errlog3_msb : 32; /* bits 0 - 31 */
		};
		uint32_t value;
	} errlog3_high;
};

/**
 * struct cam_camnoc_irq_ubwc_enc_data : Data for UBWC Encode error.
 *
 * @encerr_status : Encode error status
 *
 */
struct cam_camnoc_irq_ubwc_enc_data {
	union {
		struct {
			uint32_t encerrstatus : 3; /* bits 0 - 2 */
			uint32_t rsv          : 29; /* bits 3 - 31 */
		};
		uint32_t value;
	} encerr_status;
};

/**
 * struct cam_camnoc_irq_ubwc_dec_data : Data for UBWC Decode error.
 *
 * @decerr_status : Decoder error status
 * @thr_err       : Set to 1 if
 *                  At least one of the bflc_len fields in the bit steam exceeds
 *                  its threshold value. This error is possible only for
 *                  RGBA1010102, TP10, and RGB565 formats
 * @fcl_err       : Set to 1 if
 *                  Fast clear with a legal non-RGB format
 * @len_md_err    : Set to 1 if
 *                  The calculated burst length does not match burst length
 *                  specified by the metadata value
 * @format_err    : Set to 1 if
 *                  Illegal format
 *                  1. bad format :2,3,6
 *                  2. For 32B MAL, metadata=6
 *                  3. For 32B MAL RGB565, Metadata != 0,1,7
 *                  4. For 64B MAL RGB565, metadata[3:1] == 1,2
 *
 */
struct cam_camnoc_irq_ubwc_dec_data {
	union {
		struct {
			uint32_t thr_err    : 1; /* bit 0 */
			uint32_t fcl_err    : 1; /* bit 1 */
			uint32_t len_md_err : 1; /* bit 2 */
			uint32_t format_err : 1; /* bit 3 */
			uint32_t rsv        : 28; /* bits 4 - 31 */
		};
		uint32_t value;
	} decerr_status;
};

struct cam_camnoc_irq_ahb_timeout_data {
	uint32_t data;
};

/**
 * struct cam_cpas_irq_data : CAMNOC IRQ data
 *
 * @irq_type  : To identify the type of IRQ
 * @u         : Union of irq err data information
 * @slave_err : Data for Slave error.
 *              Valid if type is CAM_CAMNOC_IRQ_SLAVE_ERROR
 * @enc_err   : Data for UBWC Encode error.
 *              Valid if type is one of below:
 *              CAM_CAMNOC_IRQ_IFE02_UBWC_ENCODE_ERROR
 *              CAM_CAMNOC_IRQ_IFE13_UBWC_ENCODE_ERROR
 *              CAM_CAMNOC_IRQ_IPE_BPS_UBWC_ENCODE_ERROR
 * @dec_err   : Data for UBWC Decode error.
 *              Valid if type is CAM_CAMNOC_IRQ_IPE_BPS_UBWC_DECODE_ERROR
 * @ahb_err   : Data for Slave error.
 *              Valid if type is CAM_CAMNOC_IRQ_AHB_TIMEOUT
 *
 */
struct cam_cpas_irq_data {
	enum cam_camnoc_irq_type irq_type;
	union {
		struct cam_camnoc_irq_slave_err_data   slave_err;
		struct cam_camnoc_irq_ubwc_enc_data    enc_err;
		struct cam_camnoc_irq_ubwc_dec_data    dec_err;
		struct cam_camnoc_irq_ahb_timeout_data ahb_err;
	} u;
};

/**
 * struct cam_cpas_register_params : Register params for cpas client
 *
 * @identifier        : Input identifier string which is the device label
 *                      from dt like vfe, ife, jpeg etc
 * @cell_index        : Input integer identifier pointing to the cell index
 *                      from dt of the device. This can be used to form a
 *                      unique string with @identifier like vfe0, ife1,
 *                      jpeg0, etc
 * @dev               : device handle
 * @userdata          : Input private data which will be passed as
 *                      an argument while callback.
 * @cam_cpas_callback : Input callback pointer for triggering the
 *                      callbacks from CPAS driver.
 *                      @client_handle : CPAS client handle
 *                      @userdata    : User data given at the time of register
 *                      @event_type  : event type
 *                      @event_data  : event data
 * @client_handle       : Output Unique handle generated for this register
 *
 */
struct cam_cpas_register_params {
	char            identifier[CAM_HW_IDENTIFIER_LENGTH];
	uint32_t        cell_index;
	struct device  *dev;
	void           *userdata;
	bool          (*cam_cpas_client_cb)(
			uint32_t                  client_handle,
			void                     *userdata,
			struct cam_cpas_irq_data *irq_data);
	uint32_t        client_handle;
};

/**
 * enum cam_vote_type - Enum for voting type
 *
 * @CAM_VOTE_ABSOLUTE : Absolute vote
 * @CAM_VOTE_DYNAMIC  : Dynamic vote
 */
enum cam_vote_type {
	CAM_VOTE_ABSOLUTE,
	CAM_VOTE_DYNAMIC,
};

/**
 * struct cam_ahb_vote : AHB vote
 *
 * @type  : AHB voting type.
 *          CAM_VOTE_ABSOLUTE : vote based on the value 'level' is set
 *          CAM_VOTE_DYNAMIC  : vote calculated dynamically using 'freq'
 *                              and 'dev' handle is set
 * @level : AHB vote level
 * @freq  : AHB vote dynamic frequency
 *
 */
struct cam_ahb_vote {
	enum cam_vote_type   type;
	union {
		enum cam_vote_level  level;
		unsigned long        freq;
	} vote;
};

/**
 * struct cam_axi_vote : AXI vote
 *
 * @uncompressed_bw : Bus bandwidth required in Bytes for uncompressed data
 *                    This is the required bandwidth for uncompressed
 *                    data traffic between hw core and camnoc.
 * @compressed_bw   : Bus bandwidth required in Bytes for compressed data.
 *                    This is the required bandwidth for compressed
 *                    data traffic between camnoc and mmnoc.
 *
 * If one of the above is not applicable to a hw client, it has to
 * fill the same values in both.
 *
 */
struct cam_axi_vote {
	uint64_t   uncompressed_bw;
	uint64_t   compressed_bw;
	uint64_t   compressed_bw_ab;
};

/**
 * cam_cpas_register_client()
 *
 * @brief: API to register cpas client
 *
 * @register_params: Input params to register as a client to CPAS
 *
 * @return 0 on success.
 *
 */
int cam_cpas_register_client(
	struct cam_cpas_register_params *register_params);

/**
 * cam_cpas_unregister_client()
 *
 * @brief: API to unregister cpas client
 *
 * @client_handle: Client handle to be unregistered
 *
 * @return 0 on success.
 *
 */
int cam_cpas_unregister_client(uint32_t client_handle);

/**
 * cam_cpas_start()
 *
 * @brief: API to start cpas client hw. Clients have to vote for minimal
 *     bandwidth requirements for AHB, AXI. Use cam_cpas_update_ahb_vote
 *     to scale bandwidth after start.
 *
 * @client_handle: client cpas handle
 * @ahb_vote     : Pointer to ahb vote info
 * @axi_vote     : Pointer to axi bandwidth vote info
 *
 * If AXI vote is not applicable to a particular client, use the value exposed
 * by CAM_CPAS_DEFAULT_AXI_BW as the default vote request.
 *
 * @return 0 on success.
 *
 */
int cam_cpas_start(
	uint32_t               client_handle,
	struct cam_ahb_vote   *ahb_vote,
	struct cam_axi_vote   *axi_vote);

/**
 * cam_cpas_stop()
 *
 * @brief: API to stop cpas client hw. Bandwidth for AHB, AXI votes
 *     would be removed for this client on this call. Clients should not
 *     use cam_cpas_update_ahb_vote or cam_cpas_update_axi_vote
 *     to remove their bandwidth vote.
 *
 * @client_handle: client cpas handle
 *
 * @return 0 on success.
 *
 */
int cam_cpas_stop(uint32_t client_handle);

/**
 * cam_cpas_update_ahb_vote()
 *
 * @brief: API to update AHB vote requirement. Use this function only
 *     between cam_cpas_start and cam_cpas_stop in case clients wants
 *     to scale to different vote level. Do not use this function to de-vote,
 *     removing client's vote is implicit on cam_cpas_stop
 *
 * @client_handle : Client cpas handle
 * @ahb_vote      : Pointer to ahb vote info
 *
 * @return 0 on success.
 *
 */
int cam_cpas_update_ahb_vote(
	uint32_t               client_handle,
	struct cam_ahb_vote   *ahb_vote);

/**
 * cam_cpas_update_axi_vote()
 *
 * @brief: API to update AXI vote requirement. Use this function only
 *     between cam_cpas_start and cam_cpas_stop in case clients wants
 *     to scale to different vote level. Do not use this function to de-vote,
 *     removing client's vote is implicit on cam_cpas_stop
 *
 * @client_handle : Client cpas handle
 * @axi_vote      : Pointer to axi bandwidth vote info
 *
 * @return 0 on success.
 *
 */
int cam_cpas_update_axi_vote(
	uint32_t             client_handle,
	struct cam_axi_vote *axi_vote);

/**
 * cam_cpas_reg_write()
 *
 * @brief: API to write a register value in CPAS register space
 *
 * @client_handle : Client cpas handle
 * @reg_base      : Register base identifier
 * @offset        : Offset from the register base address
 * @mb            : Whether to do reg write with memory barrier
 * @value         : Value to be written in register
 *
 * @return 0 on success.
 *
 */
int cam_cpas_reg_write(
	uint32_t                  client_handle,
	enum cam_cpas_reg_base    reg_base,
	uint32_t                  offset,
	bool                      mb,
	uint32_t                  value);

/**
 * cam_cpas_reg_read()
 *
 * @brief: API to read a register value from CPAS register space
 *
 * @client_handle : Client cpas handle
 * @reg_base      : Register base identifier
 * @offset        : Offset from the register base address
 * @mb            : Whether to do reg read with memory barrier
 * @value         : Value to be red from register
 *
 * @return 0 on success.
 *
 */
int cam_cpas_reg_read(
	uint32_t                  client_handle,
	enum cam_cpas_reg_base    reg_base,
	uint32_t                  offset,
	bool                      mb,
	uint32_t                 *value);

/**
 * cam_cpas_get_hw_info()
 *
 * @brief: API to get camera hw information
 *
 * @camera_family  : Camera family type. One of
 *                   CAM_FAMILY_CAMERA_SS
 *                   CAM_FAMILY_CPAS_SS
 * @camera_version : Camera platform version
 * @cpas_version   : Camera cpas version
 * @cam_caps       : Camera capability
 *
 * @return 0 on success.
 *
 */
int cam_cpas_get_hw_info(
	uint32_t                 *camera_family,
	struct cam_hw_version    *camera_version,
	struct cam_hw_version    *cpas_version,
	uint32_t                 *cam_caps);

/**
 * cam_cpas_get_cpas_hw_version()
 *
 * @brief: API to get camera cpas hw version
 *
 * @hw_version  : Camera cpas hw version
 *
 * @return 0 on success.
 *
 */
int cam_cpas_get_cpas_hw_version(
	uint32_t				 *hw_version);

#endif /* _CAM_CPAS_API_H_ */<|MERGE_RESOLUTION|>--- conflicted
+++ resolved
@@ -48,10 +48,7 @@
 	CAM_CPAS_TITAN_170_V120 = 0x170120,
 	CAM_CPAS_TITAN_175_V100 = 0x175100,
 	CAM_CPAS_TITAN_175_V101 = 0x175101,
-<<<<<<< HEAD
-=======
 	CAM_CPAS_TITAN_175_V111 = 0x175111,
->>>>>>> 15457316
 	CAM_CPAS_TITAN_175_V120 = 0x175120,
 	CAM_CPAS_TITAN_MAX
 };
