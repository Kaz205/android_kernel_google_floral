<<<<<<< HEAD
/* Copyright (c) 2017-2019, The Linux Foundation. All rights reserved.
=======
/* Copyright (c) 2017-2020, The Linux Foundation. All rights reserved.
>>>>>>> 15457316
 *
 * This program is free software; you can redistribute it and/or modify
 * it under the terms of the GNU General Public License version 2 and
 * only version 2 as published by the Free Software Foundation.
 *
 * This program is distributed in the hope that it will be useful,
 * but WITHOUT ANY WARRANTY; without even the implied warranty of
 * MERCHANTABILITY or FITNESS FOR A PARTICULAR PURPOSE.  See the
 * GNU General Public License for more details.
 */

#include <linux/init.h>
#include <linux/module.h>
#include <linux/irqflags.h>
#include <linux/module.h>
#include <linux/platform_device.h>
#include <linux/debugfs.h>
#include "cam_sync_util.h"
#include "cam_debug_util.h"
#include "cam_common_util.h"

struct sync_device *sync_dev;

/*
 * Flag to determine whether to enqueue cb of a
 * signaled fence onto the workq or invoke it
 * directly in the same context
 */
static bool trigger_cb_without_switch;

void cam_sync_print_fence_table(void)
{
	int cnt;

	for (cnt = 0; cnt < CAM_SYNC_MAX_OBJS; cnt++) {
		CAM_INFO(CAM_SYNC, "%d, %s, %d, %d, %d",
			sync_dev->sync_table[cnt].sync_id,
			sync_dev->sync_table[cnt].name,
			sync_dev->sync_table[cnt].type,
			sync_dev->sync_table[cnt].state,
			sync_dev->sync_table[cnt].ref_cnt);
	}
}

<<<<<<< HEAD
int cam_sync_create(int32_t *sync_obj, const char *name)
=======
int cam_sync_create(int32_t *sync_obj, const char *name, uint32_t client_id)
>>>>>>> 15457316
{
	int rc;
	long idx;
	bool bit;

	do {
		idx = find_first_zero_bit(sync_dev->bitmap, CAM_SYNC_MAX_OBJS);
		if (idx >= CAM_SYNC_MAX_OBJS) {
			CAM_ERR(CAM_SYNC,
				"Error: Unable to Create Sync Idx = %d Reached Max!!",
				idx);
			sync_dev->err_cnt++;
			if (sync_dev->err_cnt == 1)
				cam_sync_print_fence_table();
			return -ENOMEM;
		}
		CAM_DBG(CAM_SYNC, "Index location available at idx: %ld", idx);
		bit = test_and_set_bit(idx, sync_dev->bitmap);
	} while (bit);

	spin_lock_bh(&sync_dev->row_spinlocks[idx]);
	rc = cam_sync_init_row(sync_dev->sync_table, idx, name,
		CAM_SYNC_TYPE_INDV, client_id);
	if (rc) {
		CAM_ERR(CAM_SYNC, "Error: Unable to init row at idx = %ld",
			idx);
		clear_bit(idx, sync_dev->bitmap);
		spin_unlock_bh(&sync_dev->row_spinlocks[idx]);
		return -EINVAL;
	}

	*sync_obj = idx;
	CAM_DBG(CAM_SYNC, "sync_obj: %i", *sync_obj);
	spin_unlock_bh(&sync_dev->row_spinlocks[idx]);

	return rc;
}

int cam_sync_register_callback(sync_callback cb_func,
	void *userdata, int32_t sync_obj)
{
	struct sync_callback_info *sync_cb;
	struct sync_table_row *row = NULL;
	int status = 0;

	if (sync_obj >= CAM_SYNC_MAX_OBJS || sync_obj <= 0 || !cb_func)
		return -EINVAL;

	spin_lock_bh(&sync_dev->row_spinlocks[sync_obj]);
	row = sync_dev->sync_table + sync_obj;

	if (row->state == CAM_SYNC_STATE_INVALID) {
		CAM_ERR(CAM_SYNC,
			"Error: accessing an uninitialized sync obj %d",
			sync_obj);
		spin_unlock_bh(&sync_dev->row_spinlocks[sync_obj]);
		return -EINVAL;
	}

	sync_cb = kzalloc(sizeof(*sync_cb), GFP_ATOMIC);
	if (!sync_cb) {
		spin_unlock_bh(&sync_dev->row_spinlocks[sync_obj]);
		return -ENOMEM;
	}

	/* Trigger callback if sync object is already in SIGNALED state */
	if ((row->state == CAM_SYNC_STATE_SIGNALED_SUCCESS ||
		row->state == CAM_SYNC_STATE_SIGNALED_ERROR) &&
		(!row->remaining)) {
		if (trigger_cb_without_switch) {
			CAM_DBG(CAM_SYNC, "Invoke callback for sync object:%d",
				sync_obj);
			status = row->state;
			kfree(sync_cb);
			spin_unlock_bh(&sync_dev->row_spinlocks[sync_obj]);
			cb_func(sync_obj, status, userdata);
		} else {
			sync_cb->callback_func = cb_func;
			sync_cb->cb_data = userdata;
			sync_cb->sync_obj = sync_obj;
			INIT_WORK(&sync_cb->cb_dispatch_work,
				cam_sync_util_cb_dispatch);
			sync_cb->status = row->state;
			CAM_DBG(CAM_SYNC, "Enqueue callback for sync object:%d",
				sync_cb->sync_obj);
			queue_work(sync_dev->work_queue,
				&sync_cb->cb_dispatch_work);
			spin_unlock_bh(&sync_dev->row_spinlocks[sync_obj]);
		}

		return 0;
	}

	sync_cb->callback_func = cb_func;
	sync_cb->cb_data = userdata;
	sync_cb->sync_obj = sync_obj;
	INIT_WORK(&sync_cb->cb_dispatch_work, cam_sync_util_cb_dispatch);
	list_add_tail(&sync_cb->list, &row->callback_list);
	spin_unlock_bh(&sync_dev->row_spinlocks[sync_obj]);

	return 0;
}

int cam_sync_deregister_callback(sync_callback cb_func,
	void *userdata, int32_t sync_obj)
{
	struct sync_table_row *row = NULL;
	struct sync_callback_info *sync_cb, *temp;
	bool found = false;

	if (sync_obj >= CAM_SYNC_MAX_OBJS || sync_obj <= 0)
		return -EINVAL;

	spin_lock_bh(&sync_dev->row_spinlocks[sync_obj]);
	row = sync_dev->sync_table + sync_obj;

	if (row->state == CAM_SYNC_STATE_INVALID) {
		CAM_ERR(CAM_SYNC,
			"Error: accessing an uninitialized sync obj = %d",
			sync_obj);
		spin_unlock_bh(&sync_dev->row_spinlocks[sync_obj]);
		return -EINVAL;
	}

	CAM_DBG(CAM_SYNC, "deregistered callback for sync object:%d",
		sync_obj);
	list_for_each_entry_safe(sync_cb, temp, &row->callback_list, list) {
		if (sync_cb->callback_func == cb_func &&
			sync_cb->cb_data == userdata) {
			list_del_init(&sync_cb->list);
			kfree(sync_cb);
			found = true;
		}
	}

	spin_unlock_bh(&sync_dev->row_spinlocks[sync_obj]);
	return found ? 0 : -ENOENT;
}

int cam_sync_signal(int32_t sync_obj, uint32_t status)
{
	struct sync_table_row *row = NULL;
	struct sync_table_row *parent_row = NULL;
	struct sync_parent_info *parent_info, *temp_parent_info;
	struct list_head parents_list;
	int rc = 0;

	if (sync_obj >= CAM_SYNC_MAX_OBJS || sync_obj <= 0) {
		CAM_ERR(CAM_SYNC, "Error: Out of range sync obj (0 <= %d < %d)",
			sync_obj, CAM_SYNC_MAX_OBJS);
		return -EINVAL;
	}
	row = sync_dev->sync_table + sync_obj;
	spin_lock_bh(&sync_dev->row_spinlocks[sync_obj]);
	if (row->state == CAM_SYNC_STATE_INVALID) {
		spin_unlock_bh(&sync_dev->row_spinlocks[sync_obj]);
		CAM_ERR(CAM_SYNC,
			"Error: accessing an uninitialized sync obj = %d",
			sync_obj);
		return -EINVAL;
	}

	if (row->type == CAM_SYNC_TYPE_GROUP) {
		spin_unlock_bh(&sync_dev->row_spinlocks[sync_obj]);
		CAM_ERR(CAM_SYNC,
			"Error: Signaling a GROUP sync object = %d",
			sync_obj);
		return -EINVAL;
	}

	if (row->state != CAM_SYNC_STATE_ACTIVE) {
		spin_unlock_bh(&sync_dev->row_spinlocks[sync_obj]);
		CAM_ERR(CAM_SYNC,
			"Sync object already signaled sync_obj = %d state = %d",
			sync_obj, row->state);
		return -EALREADY;
	}

	if (status != CAM_SYNC_STATE_SIGNALED_SUCCESS &&
		status != CAM_SYNC_STATE_SIGNALED_ERROR) {
		spin_unlock_bh(&sync_dev->row_spinlocks[sync_obj]);
		CAM_ERR(CAM_SYNC,
			"Error: signaling with undefined status = %d",
			status);
		return -EINVAL;
	}

	if (!atomic_dec_and_test(&row->ref_cnt)) {
		spin_unlock_bh(&sync_dev->row_spinlocks[sync_obj]);
		return 0;
	}

	row->state = status;
	cam_sync_util_dispatch_signaled_cb(sync_obj, status);

	/* copy parent list to local and release child lock */
	INIT_LIST_HEAD(&parents_list);
	list_splice_init(&row->parents_list, &parents_list);
	spin_unlock_bh(&sync_dev->row_spinlocks[sync_obj]);

	if (list_empty(&parents_list))
		return 0;

	/*
	 * Now iterate over all parents of this object and if they too need to
	 * be signaled dispatch cb's
	 */
	list_for_each_entry_safe(parent_info,
		temp_parent_info,
		&parents_list,
		list) {
		parent_row = sync_dev->sync_table + parent_info->sync_id;
		spin_lock_bh(&sync_dev->row_spinlocks[parent_info->sync_id]);
		parent_row->remaining--;

		rc = cam_sync_util_update_parent_state(
			parent_row,
			status);
		if (rc) {
			CAM_ERR(CAM_SYNC, "Invalid parent state %d",
				parent_row->state);
			spin_unlock_bh(
				&sync_dev->row_spinlocks[parent_info->sync_id]);
			kfree(parent_info);
			continue;
		}

		if (!parent_row->remaining)
			cam_sync_util_dispatch_signaled_cb(
				parent_info->sync_id, parent_row->state);

		spin_unlock_bh(&sync_dev->row_spinlocks[parent_info->sync_id]);
		list_del_init(&parent_info->list);
		kfree(parent_info);
	}

	return 0;
}

int cam_sync_merge(int32_t *sync_obj, uint32_t num_objs, int32_t *merged_obj)
{
	int rc;
	long idx = 0;
	bool bit;
	int i = 0;

	if (!sync_obj || !merged_obj) {
		CAM_ERR(CAM_SYNC, "Invalid pointer(s)");
		return -EINVAL;
	}

	if (num_objs <= 1) {
		CAM_ERR(CAM_SYNC, "Single object merge is not allowed");
		return -EINVAL;
	}

	if (cam_common_util_remove_duplicate_arr(sync_obj, num_objs)
		!= num_objs) {
		CAM_ERR(CAM_SYNC, "The obj list has duplicate fence");
		return -EINVAL;
	}

	for (i = 0; i < num_objs; i++) {
		rc = cam_sync_check_valid(sync_obj[i]);
		if (rc) {
			CAM_ERR(CAM_SYNC, "Sync_obj[%d] %d valid check fail",
				i, sync_obj[i]);
			return rc;
		}
	}
	do {
		idx = find_first_zero_bit(sync_dev->bitmap, CAM_SYNC_MAX_OBJS);
		if (idx >= CAM_SYNC_MAX_OBJS)
			return -ENOMEM;
		bit = test_and_set_bit(idx, sync_dev->bitmap);
	} while (bit);

	spin_lock_bh(&sync_dev->row_spinlocks[idx]);
	rc = cam_sync_init_group_object(sync_dev->sync_table,
		idx, sync_obj,
		num_objs);
	if (rc < 0) {
		CAM_ERR(CAM_SYNC, "Error: Unable to init row at idx = %ld",
			idx);
		clear_bit(idx, sync_dev->bitmap);
		spin_unlock_bh(&sync_dev->row_spinlocks[idx]);
		return -EINVAL;
	}
	CAM_DBG(CAM_SYNC, "Init row at idx:%ld to merge objects", idx);
	*merged_obj = idx;
	spin_unlock_bh(&sync_dev->row_spinlocks[idx]);

	return 0;
}

int cam_sync_get_obj_ref(int32_t sync_obj)
{
	struct sync_table_row *row = NULL;

	if (sync_obj >= CAM_SYNC_MAX_OBJS || sync_obj <= 0)
		return -EINVAL;

	row = sync_dev->sync_table + sync_obj;

	spin_lock(&sync_dev->row_spinlocks[sync_obj]);

	if (row->state != CAM_SYNC_STATE_ACTIVE) {
		spin_unlock(&sync_dev->row_spinlocks[sync_obj]);
		CAM_ERR_RATE_LIMIT_CUSTOM(CAM_SYNC, 1, 5,
			"accessing an uninitialized sync obj = %d state = %d",
			sync_obj, row->state);
		return -EINVAL;
	}

	atomic_inc(&row->ref_cnt);
	spin_unlock(&sync_dev->row_spinlocks[sync_obj]);
	CAM_DBG(CAM_SYNC, "get ref for obj %d", sync_obj);

	return 0;
}

int cam_sync_put_obj_ref(int32_t sync_obj)
{
	struct sync_table_row *row = NULL;

	if (sync_obj >= CAM_SYNC_MAX_OBJS || sync_obj <= 0)
		return -EINVAL;

	row = sync_dev->sync_table + sync_obj;
	atomic_dec(&row->ref_cnt);
	CAM_DBG(CAM_SYNC, "put ref for obj %d", sync_obj);

	return 0;
}

int cam_sync_destroy(int32_t sync_obj)
{
	CAM_DBG(CAM_SYNC, "sync_obj: %i", sync_obj);
	return cam_sync_deinit_object(sync_dev->sync_table, sync_obj);
}

int cam_sync_check_valid(int32_t sync_obj)
{
	struct sync_table_row *row = NULL;

	if (sync_obj >= CAM_SYNC_MAX_OBJS || sync_obj <= 0)
		return -EINVAL;

	row = sync_dev->sync_table + sync_obj;

	if (!test_bit(sync_obj, sync_dev->bitmap)) {
		CAM_ERR(CAM_SYNC, "Error: Released sync obj received %d",
			sync_obj);
		return -EINVAL;
	}

	if (row->state == CAM_SYNC_STATE_INVALID) {
		CAM_ERR(CAM_SYNC,
			"Error: accessing an uninitialized sync obj = %d",
			sync_obj);
		return -EINVAL;
	}
	return 0;
}

int cam_sync_wait(int32_t sync_obj, uint64_t timeout_ms)
{
	unsigned long timeleft;
	int rc = -EINVAL;
	struct sync_table_row *row = NULL;

	if (sync_obj >= CAM_SYNC_MAX_OBJS || sync_obj <= 0)
		return -EINVAL;

	row = sync_dev->sync_table + sync_obj;

	if (row->state == CAM_SYNC_STATE_INVALID) {
		CAM_ERR(CAM_SYNC,
			"Error: accessing an uninitialized sync obj = %d",
			sync_obj);
		return -EINVAL;
	}

	timeleft = wait_for_completion_timeout(&row->signaled,
		msecs_to_jiffies(timeout_ms));

	if (!timeleft) {
		CAM_ERR(CAM_SYNC,
			"Error: timed out for sync obj = %d", sync_obj);
		rc = -ETIMEDOUT;
	} else {
		switch (row->state) {
		case CAM_SYNC_STATE_INVALID:
		case CAM_SYNC_STATE_ACTIVE:
		case CAM_SYNC_STATE_SIGNALED_ERROR:
			CAM_ERR(CAM_SYNC,
				"Error: Wait on invalid state = %d, obj = %d",
				row->state, sync_obj);
			rc = -EINVAL;
			break;
		case CAM_SYNC_STATE_SIGNALED_SUCCESS:
			rc = 0;
			break;
		default:
			rc = -EINVAL;
			break;
		}
	}

	return rc;
}

static int cam_sync_reset(int32_t sync_obj)
{
	int rc = 0;
	struct sync_table_row *row = NULL;

	if (sync_obj >= CAM_SYNC_MAX_OBJS || sync_obj <= 0)
		return -EINVAL;

	row = sync_dev->sync_table + sync_obj;

	spin_lock_bh(&sync_dev->row_spinlocks[sync_obj]);

	if (row->state == CAM_SYNC_STATE_INVALID) {
		CAM_ERR(CAM_SYNC,
			"Error: accessing an uninitialized sync obj = %d",
			sync_obj);
		spin_unlock_bh(&sync_dev->row_spinlocks[sync_obj]);
		return -EINVAL;
	}

	row->state = CAM_SYNC_STATE_ACTIVE;

	row->remaining = 0;
	atomic_set(&row->ref_cnt, 0);

	reinit_completion(&row->signaled);

	INIT_LIST_HEAD(&row->callback_list);
	INIT_LIST_HEAD(&row->parents_list);
	INIT_LIST_HEAD(&row->children_list);
	INIT_LIST_HEAD(&row->user_payload_list);

	spin_unlock_bh(&sync_dev->row_spinlocks[sync_obj]);

	return rc;
}

static int cam_sync_handle_create(struct cam_private_ioctl_arg *k_ioctl)
{
	struct cam_sync_info sync_create;
	int result;

	if (k_ioctl->size != sizeof(struct cam_sync_info))
		return -EINVAL;

	if (!k_ioctl->ioctl_ptr)
		return -EINVAL;

	if (copy_from_user(&sync_create,
		u64_to_user_ptr(k_ioctl->ioctl_ptr),
		k_ioctl->size))
		return -EFAULT;

	mutex_lock(&sync_dev->table_lock);
	result = cam_sync_create(&sync_create.sync_obj,
<<<<<<< HEAD
		sync_create.name);
=======
		sync_create.name, 0);
	mutex_unlock(&sync_dev->table_lock);
	if (!result)
		if (copy_to_user(
			u64_to_user_ptr(k_ioctl->ioctl_ptr),
			&sync_create,
			k_ioctl->size))
			return -EFAULT;

	return result;
}

static int cam_sync_handle_create2(struct cam_private_ioctl_arg *k_ioctl)
{
	struct cam_sync_create2 sync_create;
	int result;

	if (k_ioctl->size != sizeof(struct cam_sync_create2))
		return -EINVAL;

	if (!k_ioctl->ioctl_ptr)
		return -EINVAL;

	if (copy_from_user(&sync_create,
		u64_to_user_ptr(k_ioctl->ioctl_ptr),
		k_ioctl->size))
		return -EFAULT;

	mutex_lock(&sync_dev->table_lock);
	result = cam_sync_create(&sync_create.sync_obj,
		sync_create.name, sync_create.client_id);
>>>>>>> 15457316
	mutex_unlock(&sync_dev->table_lock);
	if (!result)
		if (copy_to_user(
			u64_to_user_ptr(k_ioctl->ioctl_ptr),
			&sync_create,
			k_ioctl->size))
			return -EFAULT;

	return result;
}

static int cam_sync_handle_signal(struct cam_private_ioctl_arg *k_ioctl)
{
	int rc = 0;
	struct cam_sync_signal sync_signal;

	if (k_ioctl->size != sizeof(struct cam_sync_signal))
		return -EINVAL;

	if (!k_ioctl->ioctl_ptr)
		return -EINVAL;

	if (copy_from_user(&sync_signal,
		u64_to_user_ptr(k_ioctl->ioctl_ptr),
		k_ioctl->size))
		return -EFAULT;

	/* need to get ref for UMD signaled fences */
	rc = cam_sync_get_obj_ref(sync_signal.sync_obj);
	if (rc) {
		CAM_DBG(CAM_SYNC,
			"Error: cannot signal an uninitialized sync obj = %d",
			sync_signal.sync_obj);
		return rc;
	}

	return cam_sync_signal(sync_signal.sync_obj,
		sync_signal.sync_state);
}

static int cam_sync_handle_merge(struct cam_private_ioctl_arg *k_ioctl)
{
	struct cam_sync_merge sync_merge;
	uint32_t *sync_objs;
	uint32_t num_objs;
	uint32_t size;
	int result;

	if (k_ioctl->size != sizeof(struct cam_sync_merge))
		return -EINVAL;

	if (!k_ioctl->ioctl_ptr)
		return -EINVAL;

	if (copy_from_user(&sync_merge,
		u64_to_user_ptr(k_ioctl->ioctl_ptr),
		k_ioctl->size))
		return -EFAULT;

	if (sync_merge.num_objs >= CAM_SYNC_MAX_OBJS)
		return -EINVAL;

	size = sizeof(uint32_t) * sync_merge.num_objs;
	sync_objs = kzalloc(size, GFP_ATOMIC);

	if (!sync_objs)
		return -ENOMEM;

	if (copy_from_user(sync_objs,
		u64_to_user_ptr(sync_merge.sync_objs),
		sizeof(uint32_t) * sync_merge.num_objs)) {
		kfree(sync_objs);
		return -EFAULT;
	}

	num_objs = sync_merge.num_objs;

	result = cam_sync_merge(sync_objs,
		num_objs,
		&sync_merge.merged);

	if (!result)
		if (copy_to_user(
			u64_to_user_ptr(k_ioctl->ioctl_ptr),
			&sync_merge,
			k_ioctl->size)) {
			kfree(sync_objs);
			return -EFAULT;
	}

	kfree(sync_objs);

	return result;
}

static int cam_sync_handle_wait(struct cam_private_ioctl_arg *k_ioctl)
{
	struct cam_sync_wait sync_wait;

	if (k_ioctl->size != sizeof(struct cam_sync_wait))
		return -EINVAL;

	if (!k_ioctl->ioctl_ptr)
		return -EINVAL;

	if (copy_from_user(&sync_wait,
		u64_to_user_ptr(k_ioctl->ioctl_ptr),
		k_ioctl->size))
		return -EFAULT;

	k_ioctl->result = cam_sync_wait(sync_wait.sync_obj,
		sync_wait.timeout_ms);

	return 0;
}

static int cam_sync_handle_destroy(struct cam_private_ioctl_arg *k_ioctl)
{
	struct cam_sync_info sync_create;
	int rc;

	if (k_ioctl->size != sizeof(struct cam_sync_info))
		return -EINVAL;

	if (!k_ioctl->ioctl_ptr)
		return -EINVAL;

	if (copy_from_user(&sync_create,
		u64_to_user_ptr(k_ioctl->ioctl_ptr),
		k_ioctl->size))
		return -EFAULT;

	mutex_lock(&sync_dev->table_lock);
	rc = cam_sync_destroy(sync_create.sync_obj);
	mutex_unlock(&sync_dev->table_lock);

	return rc;
}

static int cam_sync_handle_register_user_payload(
	struct cam_private_ioctl_arg *k_ioctl)
{
	struct cam_sync_userpayload_info userpayload_info;
	struct sync_user_payload *user_payload_kernel;
	struct sync_user_payload *user_payload_iter;
	struct sync_user_payload *temp_upayload_kernel;
	uint32_t sync_obj;
	struct sync_table_row *row = NULL;

	if (k_ioctl->size != sizeof(struct cam_sync_userpayload_info))
		return -EINVAL;

	if (!k_ioctl->ioctl_ptr)
		return -EINVAL;

	if (copy_from_user(&userpayload_info,
		u64_to_user_ptr(k_ioctl->ioctl_ptr),
		k_ioctl->size))
		return -EFAULT;

	sync_obj = userpayload_info.sync_obj;
	if (sync_obj >= CAM_SYNC_MAX_OBJS || sync_obj <= 0)
		return -EINVAL;

	user_payload_kernel = kzalloc(sizeof(*user_payload_kernel), GFP_KERNEL);
	if (!user_payload_kernel)
		return -ENOMEM;

	memcpy(user_payload_kernel->payload_data,
		userpayload_info.payload,
		CAM_SYNC_PAYLOAD_WORDS * sizeof(__u64));

	spin_lock_bh(&sync_dev->row_spinlocks[sync_obj]);
	row =  sync_dev->sync_table + sync_obj;

	if (row->state == CAM_SYNC_STATE_INVALID) {
		CAM_ERR(CAM_SYNC,
			"Error: accessing an uninitialized sync obj = %d",
			sync_obj);
		spin_unlock_bh(&sync_dev->row_spinlocks[sync_obj]);
		kfree(user_payload_kernel);
		return -EINVAL;
	}

	if (row->state == CAM_SYNC_STATE_SIGNALED_SUCCESS ||
		row->state == CAM_SYNC_STATE_SIGNALED_ERROR) {

		cam_sync_util_send_v4l2_event(CAM_SYNC_V4L_EVENT_ID_CB_TRIG,
			sync_obj,
			row->client_id,
			row->state,
			user_payload_kernel->payload_data,
			CAM_SYNC_USER_PAYLOAD_SIZE * sizeof(__u64));

		spin_unlock_bh(&sync_dev->row_spinlocks[sync_obj]);
		kfree(user_payload_kernel);
		return 0;
	}

	list_for_each_entry_safe(user_payload_iter,
		temp_upayload_kernel,
		&row->user_payload_list,
		list) {
		if (user_payload_iter->payload_data[0] ==
				user_payload_kernel->payload_data[0] &&
			user_payload_iter->payload_data[1] ==
				user_payload_kernel->payload_data[1]) {

			spin_unlock_bh(&sync_dev->row_spinlocks[sync_obj]);
			kfree(user_payload_kernel);
			return -EALREADY;
		}
	}

	list_add_tail(&user_payload_kernel->list, &row->user_payload_list);
	spin_unlock_bh(&sync_dev->row_spinlocks[sync_obj]);
	return 0;
}

static int cam_sync_handle_deregister_user_payload(
	struct cam_private_ioctl_arg *k_ioctl)
{
	struct cam_sync_userpayload_info userpayload_info;
	struct sync_user_payload *user_payload_kernel, *temp;
	uint32_t sync_obj;
	struct sync_table_row *row = NULL;

	if (k_ioctl->size != sizeof(struct cam_sync_userpayload_info)) {
		CAM_ERR(CAM_SYNC, "Incorrect ioctl size");
		return -EINVAL;
	}

	if (!k_ioctl->ioctl_ptr) {
		CAM_ERR(CAM_SYNC, "Invalid embedded ioctl ptr");
		return -EINVAL;
	}

	if (copy_from_user(&userpayload_info,
		u64_to_user_ptr(k_ioctl->ioctl_ptr),
		k_ioctl->size))
		return -EFAULT;

	sync_obj = userpayload_info.sync_obj;
	if (sync_obj >= CAM_SYNC_MAX_OBJS || sync_obj <= 0)
		return -EINVAL;

	spin_lock_bh(&sync_dev->row_spinlocks[sync_obj]);
	row =  sync_dev->sync_table + sync_obj;

	if (row->state == CAM_SYNC_STATE_INVALID) {
		CAM_ERR(CAM_SYNC,
			"Error: accessing an uninitialized sync obj = %d",
			sync_obj);
		spin_unlock_bh(&sync_dev->row_spinlocks[sync_obj]);
		return -EINVAL;
	}

	list_for_each_entry_safe(user_payload_kernel, temp,
				&row->user_payload_list, list) {
		if (user_payload_kernel->payload_data[0] ==
				userpayload_info.payload[0] &&
				user_payload_kernel->payload_data[1] ==
				userpayload_info.payload[1]) {
			list_del_init(&user_payload_kernel->list);
			kfree(user_payload_kernel);
		}
	}

	spin_unlock_bh(&sync_dev->row_spinlocks[sync_obj]);
	return 0;
}

static int cam_sync_handle_reset(struct cam_private_ioctl_arg *k_ioctl)
{
	struct cam_sync_userpayload_info sync_reset;
	int rc;

	if (k_ioctl->size != sizeof(struct cam_sync_userpayload_info))
		return -EINVAL;

	if (!k_ioctl->ioctl_ptr)
		return -EINVAL;

	if (copy_from_user(&sync_reset,
		u64_to_user_ptr(k_ioctl->ioctl_ptr),
		k_ioctl->size))
		return -EFAULT;

	rc = cam_sync_reset(sync_reset.sync_obj);

	if (!rc)
		rc = cam_sync_handle_register_user_payload(k_ioctl);

	return rc;
}

static long cam_sync_dev_ioctl(struct file *filep, void *fh,
		bool valid_prio, unsigned int cmd, void *arg)
{
	int32_t rc;
	struct sync_device *sync_dev = video_drvdata(filep);
	struct cam_private_ioctl_arg k_ioctl;

	if (!sync_dev) {
		CAM_ERR(CAM_SYNC, "sync_dev NULL");
		return -EINVAL;
	}

	if (!arg)
		return -EINVAL;

	if (cmd != CAM_PRIVATE_IOCTL_CMD)
		return -ENOIOCTLCMD;

	k_ioctl = *(struct cam_private_ioctl_arg *)arg;

	switch (k_ioctl.id) {
	case CAM_SYNC_CREATE:
		rc = cam_sync_handle_create(&k_ioctl);
		break;
	case CAM_SYNC_DESTROY:
		rc = cam_sync_handle_destroy(&k_ioctl);
		break;
	case CAM_SYNC_REGISTER_PAYLOAD:
		rc = cam_sync_handle_register_user_payload(
			&k_ioctl);
		break;
	case CAM_SYNC_DEREGISTER_PAYLOAD:
		rc = cam_sync_handle_deregister_user_payload(
			&k_ioctl);
		break;
	case CAM_SYNC_SIGNAL:
		rc = cam_sync_handle_signal(&k_ioctl);
		break;
	case CAM_SYNC_MERGE:
		rc = cam_sync_handle_merge(&k_ioctl);
		break;
	case CAM_SYNC_WAIT:
		rc = cam_sync_handle_wait(&k_ioctl);
		((struct cam_private_ioctl_arg *)arg)->result =
			k_ioctl.result;
		break;
	case CAM_SYNC_CREATE2:
		rc = cam_sync_handle_create2(&k_ioctl);
		break;
	case CAM_SYNC_RESET:
		rc = cam_sync_handle_reset(&k_ioctl);
		break;
	default:
		rc = -ENOIOCTLCMD;
	}

	return rc;
}

static unsigned int cam_sync_poll(struct file *f,
	struct poll_table_struct *pll_table)
{
	int rc = 0;
	struct v4l2_fh *eventq = f->private_data;

	if (!eventq)
		return -EINVAL;

	poll_wait(f, &eventq->wait, pll_table);

	if (v4l2_event_pending(eventq))
		rc = POLLPRI;

	return rc;
}

static int cam_sync_open(struct file *filep)
{
	int rc;
	struct sync_device *sync_dev = video_drvdata(filep);

	if (!sync_dev) {
		CAM_ERR(CAM_SYNC, "Sync device NULL");
		return -ENODEV;
	}
	sync_dev->err_cnt = 0;

	mutex_lock(&sync_dev->table_lock);

	rc = v4l2_fh_open(filep);
	if (rc) {
		CAM_ERR(CAM_SYNC, "v4l2_fh_open failed: %d", rc);
		goto end;
<<<<<<< HEAD
	}

	sync_dev->open_cnt++;

	/* return if already initialized before */
	if (sync_dev->open_cnt > 1) {
		CAM_ERR(CAM_SYNC, "Already opened", rc);
		goto end;
	}

=======
	}

	sync_dev->open_cnt++;

	/* return if already initialized before */
	if (sync_dev->open_cnt > 1) {
		CAM_WARN(CAM_SYNC, "Already opened", rc);
		goto end;
	}

>>>>>>> 15457316
	spin_lock_bh(&sync_dev->cam_sync_eventq_lock);
	sync_dev->cam_sync_eventq = filep->private_data;
	spin_unlock_bh(&sync_dev->cam_sync_eventq_lock);

end:
	mutex_unlock(&sync_dev->table_lock);

	return rc;
}

static int cam_sync_close(struct file *filep)
{
	int rc = 0;
	int i;
	struct sync_device *sync_dev = video_drvdata(filep);

	if (!sync_dev) {
		CAM_ERR(CAM_SYNC, "Sync device NULL");
		rc = -ENODEV;
		return rc;
	}
	sync_dev->err_cnt = 0;
	mutex_lock(&sync_dev->table_lock);
	sync_dev->open_cnt--;
	if (!sync_dev->open_cnt) {
		for (i = 1; i < CAM_SYNC_MAX_OBJS; i++) {
			struct sync_table_row *row =
			sync_dev->sync_table + i;

			/*
			 * Signal all ACTIVE objects as ERR, but we don't
			 * care about the return status here apart from logging
			 * it.
			 */
			if (row->state == CAM_SYNC_STATE_ACTIVE) {
				rc = cam_sync_signal(i,
					CAM_SYNC_STATE_SIGNALED_ERROR);
				if (rc < 0)
					CAM_ERR(CAM_SYNC,
					  "Cleanup signal fail idx:%d\n",
					  i);
			}
		}

		/*
		 * Flush the work queue to wait for pending signal callbacks to
		 * finish
		 */
		flush_workqueue(sync_dev->work_queue);

		/*
		 * Now that all callbacks worker threads have finished,
		 * destroy the sync objects
		 */
		for (i = 1; i < CAM_SYNC_MAX_OBJS; i++) {
			struct sync_table_row *row =
			sync_dev->sync_table + i;

			if (row->state != CAM_SYNC_STATE_INVALID) {
				rc = cam_sync_destroy(i);
				if (rc < 0)
					CAM_ERR(CAM_SYNC,
					  "Cleanup destroy fail:idx:%d\n",
					  i);
			}
		}

		spin_lock_bh(&sync_dev->cam_sync_eventq_lock);
		sync_dev->cam_sync_eventq = NULL;
		spin_unlock_bh(&sync_dev->cam_sync_eventq_lock);
	}
	mutex_unlock(&sync_dev->table_lock);

	v4l2_fh_release(filep);

	return rc;
}

int cam_sync_subscribe_event(struct v4l2_fh *fh,
		const struct v4l2_event_subscription *sub)
{
	return v4l2_event_subscribe(fh, sub, CAM_SYNC_MAX_V4L2_EVENTS, NULL);
}

int cam_sync_unsubscribe_event(struct v4l2_fh *fh,
		const struct v4l2_event_subscription *sub)
{
	return v4l2_event_unsubscribe(fh, sub);
}

static const struct v4l2_ioctl_ops g_cam_sync_ioctl_ops = {
	.vidioc_subscribe_event = cam_sync_subscribe_event,
	.vidioc_unsubscribe_event = cam_sync_unsubscribe_event,
	.vidioc_default = cam_sync_dev_ioctl,
};

static struct v4l2_file_operations cam_sync_v4l2_fops = {
	.owner = THIS_MODULE,
	.open  = cam_sync_open,
	.release = cam_sync_close,
	.poll = cam_sync_poll,
	.unlocked_ioctl   = video_ioctl2,
#ifdef CONFIG_COMPAT
	.compat_ioctl32 = video_ioctl2,
#endif
};

#if defined(CONFIG_MEDIA_CONTROLLER)
static int cam_sync_media_controller_init(struct sync_device *sync_dev,
	struct platform_device *pdev)
{
	int rc;

	sync_dev->v4l2_dev.mdev = kzalloc(sizeof(struct media_device),
		GFP_KERNEL);
	if (!sync_dev->v4l2_dev.mdev)
		return -ENOMEM;

	media_device_init(sync_dev->v4l2_dev.mdev);
	strlcpy(sync_dev->v4l2_dev.mdev->model, CAM_SYNC_DEVICE_NAME,
			sizeof(sync_dev->v4l2_dev.mdev->model));
	sync_dev->v4l2_dev.mdev->dev = &(pdev->dev);

	rc = media_device_register(sync_dev->v4l2_dev.mdev);
	if (rc < 0)
		goto register_fail;

	rc = media_entity_pads_init(&sync_dev->vdev->entity, 0, NULL);
	if (rc < 0)
		goto entity_fail;

	return 0;

entity_fail:
	media_device_unregister(sync_dev->v4l2_dev.mdev);
register_fail:
	media_device_cleanup(sync_dev->v4l2_dev.mdev);
	return rc;
}

static void cam_sync_media_controller_cleanup(struct sync_device *sync_dev)
{
	media_entity_cleanup(&sync_dev->vdev->entity);
	media_device_unregister(sync_dev->v4l2_dev.mdev);
	media_device_cleanup(sync_dev->v4l2_dev.mdev);
	kfree(sync_dev->v4l2_dev.mdev);
}

static void cam_sync_init_entity(struct sync_device *sync_dev)
{
	sync_dev->vdev->entity.function = CAM_SYNC_DEVICE_TYPE;
	sync_dev->vdev->entity.name =
				video_device_node_name(sync_dev->vdev);
}
#else
static int cam_sync_media_controller_init(struct sync_device *sync_dev,
	struct platform_device *pdev)
{
	return 0;
}

static void cam_sync_media_controller_cleanup(struct sync_device *sync_dev)
{
}

static void cam_sync_init_entity(struct sync_device *sync_dev)
{
}
#endif

static int cam_sync_create_debugfs(void)
{
	sync_dev->dentry = debugfs_create_dir("camera_sync", NULL);

	if (!sync_dev->dentry) {
		CAM_ERR(CAM_SYNC, "Failed to create sync dir");
		return -ENOMEM;
	}

	if (!debugfs_create_bool("trigger_cb_without_switch",
		0644, sync_dev->dentry,
		&trigger_cb_without_switch)) {
		CAM_ERR(CAM_SYNC,
			"failed to create trigger_cb_without_switch entry");
		return -ENOMEM;
	}

	return 0;
}

static int cam_sync_probe(struct platform_device *pdev)
{
	int rc;
	int idx;

	sync_dev = kzalloc(sizeof(*sync_dev), GFP_KERNEL);
	if (!sync_dev)
		return -ENOMEM;

	sync_dev->err_cnt = 0;
	mutex_init(&sync_dev->table_lock);
	spin_lock_init(&sync_dev->cam_sync_eventq_lock);

	for (idx = 0; idx < CAM_SYNC_MAX_OBJS; idx++)
		spin_lock_init(&sync_dev->row_spinlocks[idx]);

	sync_dev->vdev = video_device_alloc();
	if (!sync_dev->vdev) {
		rc = -ENOMEM;
		goto vdev_fail;
	}

	rc = cam_sync_media_controller_init(sync_dev, pdev);
	if (rc < 0)
		goto mcinit_fail;

	sync_dev->vdev->v4l2_dev = &sync_dev->v4l2_dev;

	rc = v4l2_device_register(&(pdev->dev), sync_dev->vdev->v4l2_dev);
	if (rc < 0)
		goto register_fail;

	strlcpy(sync_dev->vdev->name, CAM_SYNC_NAME,
				sizeof(sync_dev->vdev->name));
	sync_dev->vdev->release  = video_device_release;
	sync_dev->vdev->fops     = &cam_sync_v4l2_fops;
	sync_dev->vdev->ioctl_ops = &g_cam_sync_ioctl_ops;
	sync_dev->vdev->minor     = -1;
	sync_dev->vdev->vfl_type  = VFL_TYPE_GRABBER;
	rc = video_register_device(sync_dev->vdev,
		VFL_TYPE_GRABBER, -1);
	if (rc < 0)
		goto v4l2_fail;

	cam_sync_init_entity(sync_dev);
	video_set_drvdata(sync_dev->vdev, sync_dev);
	memset(&sync_dev->sync_table, 0, sizeof(sync_dev->sync_table));
	memset(&sync_dev->bitmap, 0, sizeof(sync_dev->bitmap));
	bitmap_zero(sync_dev->bitmap, CAM_SYNC_MAX_OBJS);

	/*
	 * We treat zero as invalid handle, so we will keep the 0th bit set
	 * always
	 */
	set_bit(0, sync_dev->bitmap);

	sync_dev->work_queue = alloc_workqueue(CAM_SYNC_WORKQUEUE_NAME,
		WQ_HIGHPRI | WQ_UNBOUND, 1);

	if (!sync_dev->work_queue) {
		CAM_ERR(CAM_SYNC,
			"Error: high priority work queue creation failed");
		rc = -ENOMEM;
		goto v4l2_fail;
	}

	trigger_cb_without_switch = false;
	cam_sync_create_debugfs();

	return rc;

v4l2_fail:
	v4l2_device_unregister(sync_dev->vdev->v4l2_dev);
register_fail:
	cam_sync_media_controller_cleanup(sync_dev);
mcinit_fail:
	video_device_release(sync_dev->vdev);
vdev_fail:
	mutex_destroy(&sync_dev->table_lock);
	kfree(sync_dev);
	return rc;
}

static int cam_sync_remove(struct platform_device *pdev)
{
	v4l2_device_unregister(sync_dev->vdev->v4l2_dev);
	cam_sync_media_controller_cleanup(sync_dev);
	video_device_release(sync_dev->vdev);
	debugfs_remove_recursive(sync_dev->dentry);
	sync_dev->dentry = NULL;
	kfree(sync_dev);
	sync_dev = NULL;

	return 0;
}

static struct platform_device cam_sync_device = {
	.name = "cam_sync",
	.id = -1,
};

static struct platform_driver cam_sync_driver = {
	.probe = cam_sync_probe,
	.remove = cam_sync_remove,
	.driver = {
		.name = "cam_sync",
		.owner = THIS_MODULE,
		.suppress_bind_attrs = true,
	},
};

static int __init cam_sync_init(void)
{
	int rc;

	rc = platform_device_register(&cam_sync_device);
	if (rc)
		return -ENODEV;

	return platform_driver_register(&cam_sync_driver);
}

static void __exit cam_sync_exit(void)
{
	int idx;

	for (idx = 0; idx < CAM_SYNC_MAX_OBJS; idx++)
		spin_lock_init(&sync_dev->row_spinlocks[idx]);
	platform_driver_unregister(&cam_sync_driver);
	platform_device_unregister(&cam_sync_device);
	kfree(sync_dev);
}

module_init(cam_sync_init);
module_exit(cam_sync_exit);
MODULE_DESCRIPTION("Camera sync driver");
MODULE_LICENSE("GPL v2");<|MERGE_RESOLUTION|>--- conflicted
+++ resolved
@@ -1,8 +1,4 @@
-<<<<<<< HEAD
-/* Copyright (c) 2017-2019, The Linux Foundation. All rights reserved.
-=======
 /* Copyright (c) 2017-2020, The Linux Foundation. All rights reserved.
->>>>>>> 15457316
  *
  * This program is free software; you can redistribute it and/or modify
  * it under the terms of the GNU General Public License version 2 and
@@ -47,11 +43,7 @@
 	}
 }
 
-<<<<<<< HEAD
-int cam_sync_create(int32_t *sync_obj, const char *name)
-=======
 int cam_sync_create(int32_t *sync_obj, const char *name, uint32_t client_id)
->>>>>>> 15457316
 {
 	int rc;
 	long idx;
@@ -519,9 +511,6 @@
 
 	mutex_lock(&sync_dev->table_lock);
 	result = cam_sync_create(&sync_create.sync_obj,
-<<<<<<< HEAD
-		sync_create.name);
-=======
 		sync_create.name, 0);
 	mutex_unlock(&sync_dev->table_lock);
 	if (!result)
@@ -553,7 +542,6 @@
 	mutex_lock(&sync_dev->table_lock);
 	result = cam_sync_create(&sync_create.sync_obj,
 		sync_create.name, sync_create.client_id);
->>>>>>> 15457316
 	mutex_unlock(&sync_dev->table_lock);
 	if (!result)
 		if (copy_to_user(
@@ -943,18 +931,6 @@
 	if (rc) {
 		CAM_ERR(CAM_SYNC, "v4l2_fh_open failed: %d", rc);
 		goto end;
-<<<<<<< HEAD
-	}
-
-	sync_dev->open_cnt++;
-
-	/* return if already initialized before */
-	if (sync_dev->open_cnt > 1) {
-		CAM_ERR(CAM_SYNC, "Already opened", rc);
-		goto end;
-	}
-
-=======
 	}
 
 	sync_dev->open_cnt++;
@@ -965,7 +941,6 @@
 		goto end;
 	}
 
->>>>>>> 15457316
 	spin_lock_bh(&sync_dev->cam_sync_eventq_lock);
 	sync_dev->cam_sync_eventq = filep->private_data;
 	spin_unlock_bh(&sync_dev->cam_sync_eventq_lock);
