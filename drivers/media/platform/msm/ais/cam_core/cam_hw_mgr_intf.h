--- conflicted
+++ resolved
@@ -340,11 +340,8 @@
  * @hw_open:                   Function pointer for HW init
  * @hw_close:                  Function pointer for HW deinit
  * @hw_flush:                  Function pointer for HW flush
-<<<<<<< HEAD
-=======
  * @hw_reset:                  Function pointer for HW reset
  * @hw_dump:                   Function pointer for HW dump
->>>>>>> 15457316
  *
  */
 struct cam_hw_mgr_intf {
