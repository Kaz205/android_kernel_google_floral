--- conflicted
+++ resolved
@@ -1676,16 +1676,11 @@
 
 	ioconfig_ack = (struct hfi_msg_ipebps_async_ack *)msg_ptr;
 	if (ioconfig_ack->err_type != HFI_ERR_SYS_NONE) {
-<<<<<<< HEAD
-		CAM_ERR(CAM_ICP, "failed with error : %u",
-			ioconfig_ack->err_type);
-=======
 		CAM_ERR(CAM_ICP,
 			"failed with err_no= [%u] err_type= [%s]",
 			ioconfig_ack->err_type,
 			cam_icp_error_handle_id_to_type(
 			ioconfig_ack->err_type));
->>>>>>> 15457316
 		cam_icp_mgr_handle_frame_process(msg_ptr,
 			ICP_FRAME_PROCESS_FAILURE);
 		return -EIO;
@@ -1895,11 +1890,6 @@
 			(struct cam_icp_hw_ctx_data *)ioconfig_ack->user_data1;
 		if (ctx_data->state != CAM_ICP_CTX_STATE_FREE)
 			complete(&ctx_data->wait_complete);
-<<<<<<< HEAD
-		CAM_DBG(CAM_ICP,
-			"received IPE/BPS MAP ACK:ctx_state =%d err_status =%u",
-			ctx_data->state, ioconfig_ack->err_type);
-=======
 			CAM_DBG(CAM_ICP, "received IPE/BPS\n"
 				"MAP ACK:ctx_state =%d\n"
 				"failed with err_no = [%u] err_type = [%s]",
@@ -1907,7 +1897,6 @@
 				ioconfig_ack->err_type,
 				cam_icp_error_handle_id_to_type(
 				ioconfig_ack->err_type));
->>>>>>> 15457316
 		break;
 	case HFI_IPEBPS_CMD_OPCODE_MEM_UNMAP:
 		ioconfig_ack = (struct hfi_msg_ipebps_async_ack *)msg_ptr;
@@ -1915,11 +1904,6 @@
 			(struct cam_icp_hw_ctx_data *)ioconfig_ack->user_data1;
 		if (ctx_data->state != CAM_ICP_CTX_STATE_FREE)
 			complete(&ctx_data->wait_complete);
-<<<<<<< HEAD
-		CAM_DBG(CAM_ICP,
-			"received IPE/BPS UNMAP ACK:ctx_state =%d err_status =%u",
-			ctx_data->state, ioconfig_ack->err_type);
-=======
 				CAM_DBG(CAM_ICP,
 					"received IPE/BPS UNMAP ACK:ctx_state =%d\n"
 					"failed with err_no = [%u] err_type = [%s]",
@@ -1927,7 +1911,6 @@
 					ioconfig_ack->err_type,
 					cam_icp_error_handle_id_to_type(
 					ioconfig_ack->err_type));
->>>>>>> 15457316
 		break;
 	default:
 		CAM_ERR(CAM_ICP, "Invalid opcode : %u",
