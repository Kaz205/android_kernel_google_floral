/* Copyright (c) 2017-2020, The Linux Foundation. All rights reserved.
 *
 * This program is free software; you can redistribute it and/or modify
 * it under the terms of the GNU General Public License version 2 and
 * only version 2 as published by the Free Software Foundation.
 *
 * This program is distributed in the hope that it will be useful,
 * but WITHOUT ANY WARRANTY; without even the implied warranty of
 * MERCHANTABILITY or FITNESS FOR A PARTICULAR PURPOSE.  See the
 * GNU General Public License for more details.
 */

#ifndef _CAM_IFE_CSID_HW_H_
#define _CAM_IFE_CSID_HW_H_

#include "cam_hw.h"
#include "cam_ife_csid_hw_intf.h"
#include "cam_ife_csid_soc.h"

#define CAM_IFE_CSID_HW_RES_MAX      4
#define CAM_IFE_CSID_CID_RES_MAX     4
#define CAM_IFE_CSID_RDI_MAX         4

#define CSID_CSI2_RX_INFO_PHY_DL0_EOT_CAPTURED    BIT(0)
#define CSID_CSI2_RX_INFO_PHY_DL1_EOT_CAPTURED    BIT(1)
#define CSID_CSI2_RX_INFO_PHY_DL2_EOT_CAPTURED    BIT(2)
#define CSID_CSI2_RX_INFO_PHY_DL3_EOT_CAPTURED    BIT(3)
#define CSID_CSI2_RX_INFO_PHY_DL0_SOT_CAPTURED    BIT(4)
#define CSID_CSI2_RX_INFO_PHY_DL1_SOT_CAPTURED    BIT(5)
#define CSID_CSI2_RX_INFO_PHY_DL2_SOT_CAPTURED    BIT(6)
#define CSID_CSI2_RX_INFO_PHY_DL3_SOT_CAPTURED    BIT(7)
#define CSID_CSI2_RX_INFO_LONG_PKT_CAPTURED       BIT(8)
#define CSID_CSI2_RX_INFO_SHORT_PKT_CAPTURED      BIT(9)
#define CSID_CSI2_RX_INFO_CPHY_PKT_HDR_CAPTURED   BIT(10)
#define CSID_CSI2_RX_ERROR_CPHY_EOT_RECEPTION     BIT(11)
#define CSID_CSI2_RX_ERROR_CPHY_SOT_RECEPTION     BIT(12)
#define CSID_CSI2_RX_ERROR_CPHY_PH_CRC            BIT(13)
#define CSID_CSI2_RX_WARNING_ECC                  BIT(14)
#define CSID_CSI2_RX_ERROR_LANE0_FIFO_OVERFLOW    BIT(15)
#define CSID_CSI2_RX_ERROR_LANE1_FIFO_OVERFLOW    BIT(16)
#define CSID_CSI2_RX_ERROR_LANE2_FIFO_OVERFLOW    BIT(17)
#define CSID_CSI2_RX_ERROR_LANE3_FIFO_OVERFLOW    BIT(18)
#define CSID_CSI2_RX_ERROR_CRC                    BIT(19)
#define CSID_CSI2_RX_ERROR_ECC                    BIT(20)
#define CSID_CSI2_RX_ERROR_MMAPPED_VC_DT          BIT(21)
#define CSID_CSI2_RX_ERROR_UNMAPPED_VC_DT         BIT(22)
#define CSID_CSI2_RX_ERROR_STREAM_UNDERFLOW       BIT(23)
#define CSID_CSI2_RX_ERROR_UNBOUNDED_FRAME        BIT(24)
#define CSID_CSI2_RX_INFO_TG_DONE                 BIT(25)
#define CSID_CSI2_RX_ERROR_TG_FIFO_OVERFLOW       BIT(26)
#define CSID_CSI2_RX_INFO_RST_DONE                BIT(27)

#define CSID_PATH_INFO_RST_DONE                   BIT(1)
#define CSID_PATH_ERROR_FIFO_OVERFLOW             BIT(2)
#define CSID_PATH_INFO_SUBSAMPLED_EOF             BIT(3)
#define CSID_PATH_INFO_SUBSAMPLED_SOF             BIT(4)
#define CSID_PATH_INFO_FRAME_DROP_EOF             BIT(5)
#define CSID_PATH_INFO_FRAME_DROP_EOL             BIT(6)
#define CSID_PATH_INFO_FRAME_DROP_SOL             BIT(7)
#define CSID_PATH_INFO_FRAME_DROP_SOF             BIT(8)
#define CSID_PATH_INFO_INPUT_EOF                  BIT(9)
#define CSID_PATH_INFO_INPUT_EOL                  BIT(10)
#define CSID_PATH_INFO_INPUT_SOL                  BIT(11)
#define CSID_PATH_INFO_INPUT_SOF                  BIT(12)
#define CSID_PATH_ERROR_PIX_COUNT                 BIT(13)
#define CSID_PATH_ERROR_LINE_COUNT                BIT(14)
#define CSID_PATH_ERROR_CCIF_VIOLATION            BIT(15)

/*
 * Debug values enable the corresponding interrupts and debug logs provide
 * necessary information
 */
#define CSID_DEBUG_ENABLE_SOF_IRQ                 BIT(0)
#define CSID_DEBUG_ENABLE_EOF_IRQ                 BIT(1)
#define CSID_DEBUG_ENABLE_SOT_IRQ                 BIT(2)
#define CSID_DEBUG_ENABLE_EOT_IRQ                 BIT(3)
#define CSID_DEBUG_ENABLE_SHORT_PKT_CAPTURE       BIT(4)
#define CSID_DEBUG_ENABLE_LONG_PKT_CAPTURE        BIT(5)
#define CSID_DEBUG_ENABLE_CPHY_PKT_CAPTURE        BIT(6)
#define CSID_DEBUG_ENABLE_HBI_VBI_INFO            BIT(7)
#define CSID_DEBUG_DISABLE_EARLY_EOF              BIT(8)

/* enum cam_csid_path_halt_mode select the path halt mode control */
enum cam_csid_path_halt_mode {
	CSID_HALT_MODE_INTERNAL,
	CSID_HALT_MODE_GLOBAL,
	CSID_HALT_MODE_MASTER,
	CSID_HALT_MODE_SLAVE,
};

/**
 *enum cam_csid_path_timestamp_stb_sel - select the sof/eof strobes used to
 *        capture the timestamp
 */
enum cam_csid_path_timestamp_stb_sel {
	CSID_TIMESTAMP_STB_PRE_HALT,
	CSID_TIMESTAMP_STB_POST_HALT,
	CSID_TIMESTAMP_STB_POST_IRQ,
	CSID_TIMESTAMP_STB_MAX,
};

struct cam_ife_csid_pxl_reg_offset {
	/* Pxl path register offsets*/
	uint32_t csid_pxl_irq_status_addr;
	uint32_t csid_pxl_irq_mask_addr;
	uint32_t csid_pxl_irq_clear_addr;
	uint32_t csid_pxl_irq_set_addr;

	uint32_t csid_pxl_cfg0_addr;
	uint32_t csid_pxl_cfg1_addr;
	uint32_t csid_pxl_ctrl_addr;
	uint32_t csid_pxl_frm_drop_pattern_addr;
	uint32_t csid_pxl_frm_drop_period_addr;
	uint32_t csid_pxl_irq_subsample_pattern_addr;
	uint32_t csid_pxl_irq_subsample_period_addr;
	uint32_t csid_pxl_hcrop_addr;
	uint32_t csid_pxl_vcrop_addr;
	uint32_t csid_pxl_pix_drop_pattern_addr;
	uint32_t csid_pxl_pix_drop_period_addr;
	uint32_t csid_pxl_line_drop_pattern_addr;
	uint32_t csid_pxl_line_drop_period_addr;
	uint32_t csid_pxl_rst_strobes_addr;
	uint32_t csid_pxl_status_addr;
	uint32_t csid_pxl_misr_val_addr;
	uint32_t csid_pxl_format_measure_cfg0_addr;
	uint32_t csid_pxl_format_measure_cfg1_addr;
	uint32_t csid_pxl_format_measure0_addr;
	uint32_t csid_pxl_format_measure1_addr;
	uint32_t csid_pxl_format_measure2_addr;
	uint32_t csid_pxl_timestamp_curr0_sof_addr;
	uint32_t csid_pxl_timestamp_curr1_sof_addr;
	uint32_t csid_pxl_timestamp_perv0_sof_addr;
	uint32_t csid_pxl_timestamp_perv1_sof_addr;
	uint32_t csid_pxl_timestamp_curr0_eof_addr;
	uint32_t csid_pxl_timestamp_curr1_eof_addr;
	uint32_t csid_pxl_timestamp_perv0_eof_addr;
	uint32_t csid_pxl_timestamp_perv1_eof_addr;

	/* configuration */
	uint32_t  pix_store_en_shift_val;
	uint32_t  early_eof_en_shift_val;
	uint32_t  quad_cfa_bin_en_shift_val;
	uint32_t  ccif_violation_en;
};

struct cam_ife_csid_rdi_reg_offset {
	uint32_t csid_rdi_irq_status_addr;
	uint32_t csid_rdi_irq_mask_addr;
	uint32_t csid_rdi_irq_clear_addr;
	uint32_t csid_rdi_irq_set_addr;

	/*RDI N register address */
	uint32_t csid_rdi_cfg0_addr;
	uint32_t csid_rdi_cfg1_addr;
	uint32_t csid_rdi_ctrl_addr;
	uint32_t csid_rdi_frm_drop_pattern_addr;
	uint32_t csid_rdi_frm_drop_period_addr;
	uint32_t csid_rdi_irq_subsample_pattern_addr;
	uint32_t csid_rdi_irq_subsample_period_addr;
	uint32_t csid_rdi_rpp_hcrop_addr;
	uint32_t csid_rdi_rpp_vcrop_addr;
	uint32_t csid_rdi_rpp_pix_drop_pattern_addr;
	uint32_t csid_rdi_rpp_pix_drop_period_addr;
	uint32_t csid_rdi_rpp_line_drop_pattern_addr;
	uint32_t csid_rdi_rpp_line_drop_period_addr;
	uint32_t csid_rdi_yuv_chroma_conversion_addr;
	uint32_t csid_rdi_rst_strobes_addr;
	uint32_t csid_rdi_status_addr;
	uint32_t csid_rdi_misr_val0_addr;
	uint32_t csid_rdi_misr_val1_addr;
	uint32_t csid_rdi_misr_val2_addr;
	uint32_t csid_rdi_misr_val3_addr;
	uint32_t csid_rdi_format_measure_cfg0_addr;
	uint32_t csid_rdi_format_measure_cfg1_addr;
	uint32_t csid_rdi_format_measure0_addr;
	uint32_t csid_rdi_format_measure1_addr;
	uint32_t csid_rdi_format_measure2_addr;
	uint32_t csid_rdi_timestamp_curr0_sof_addr;
	uint32_t csid_rdi_timestamp_curr1_sof_addr;
	uint32_t csid_rdi_timestamp_prev0_sof_addr;
	uint32_t csid_rdi_timestamp_prev1_sof_addr;
	uint32_t csid_rdi_timestamp_curr0_eof_addr;
	uint32_t csid_rdi_timestamp_curr1_eof_addr;
	uint32_t csid_rdi_timestamp_prev0_eof_addr;
	uint32_t csid_rdi_timestamp_prev1_eof_addr;
	uint32_t csid_rdi_byte_cntr_ping_addr;
	uint32_t csid_rdi_byte_cntr_pong_addr;

	/* configuration */
	uint32_t packing_format;
	uint32_t ccif_violation_en;
};

struct cam_ife_csid_csi2_rx_reg_offset {
	uint32_t csid_csi2_rx_irq_status_addr;
	uint32_t csid_csi2_rx_irq_mask_addr;
	uint32_t csid_csi2_rx_irq_clear_addr;
	uint32_t csid_csi2_rx_irq_set_addr;
	uint32_t csid_csi2_rx_cfg0_addr;
	uint32_t csid_csi2_rx_cfg1_addr;
	uint32_t csid_csi2_rx_capture_ctrl_addr;
	uint32_t csid_csi2_rx_rst_strobes_addr;
	uint32_t csid_csi2_rx_de_scramble_cfg0_addr;
	uint32_t csid_csi2_rx_de_scramble_cfg1_addr;
	uint32_t csid_csi2_rx_cap_unmap_long_pkt_hdr_0_addr;
	uint32_t csid_csi2_rx_cap_unmap_long_pkt_hdr_1_addr;
	uint32_t csid_csi2_rx_captured_short_pkt_0_addr;
	uint32_t csid_csi2_rx_captured_short_pkt_1_addr;
	uint32_t csid_csi2_rx_captured_long_pkt_0_addr;
	uint32_t csid_csi2_rx_captured_long_pkt_1_addr;
	uint32_t csid_csi2_rx_captured_long_pkt_ftr_addr;
	uint32_t csid_csi2_rx_captured_cphy_pkt_hdr_addr;
	uint32_t csid_csi2_rx_lane0_misr_addr;
	uint32_t csid_csi2_rx_lane1_misr_addr;
	uint32_t csid_csi2_rx_lane2_misr_addr;
	uint32_t csid_csi2_rx_lane3_misr_addr;
	uint32_t csid_csi2_rx_total_pkts_rcvd_addr;
	uint32_t csid_csi2_rx_stats_ecc_addr;
	uint32_t csid_csi2_rx_total_crc_err_addr;
	uint32_t csid_csi2_rx_de_scramble_type3_cfg0_addr;
	uint32_t csid_csi2_rx_de_scramble_type3_cfg1_addr;
	uint32_t csid_csi2_rx_de_scramble_type2_cfg0_addr;
	uint32_t csid_csi2_rx_de_scramble_type2_cfg1_addr;
	uint32_t csid_csi2_rx_de_scramble_type1_cfg0_addr;
	uint32_t csid_csi2_rx_de_scramble_type1_cfg1_addr;
	uint32_t csid_csi2_rx_de_scramble_type0_cfg0_addr;
	uint32_t csid_csi2_rx_de_scramble_type0_cfg1_addr;

	/*configurations */
	uint32_t csi2_rst_srb_all;
	uint32_t csi2_rst_done_shift_val;
	uint32_t csi2_irq_mask_all;
	uint32_t csi2_misr_enable_shift_val;
	uint32_t csi2_vc_mode_shift_val;
	uint32_t csi2_capture_long_pkt_en_shift;
	uint32_t csi2_capture_short_pkt_en_shift;
	uint32_t csi2_capture_cphy_pkt_en_shift;
	uint32_t csi2_capture_long_pkt_dt_shift;
	uint32_t csi2_capture_long_pkt_vc_shift;
	uint32_t csi2_capture_short_pkt_vc_shift;
	uint32_t csi2_capture_cphy_pkt_dt_shift;
	uint32_t csi2_capture_cphy_pkt_vc_shift;
	uint32_t csi2_rx_phy_num_mask;
};

struct cam_ife_csid_csi2_tpg_reg_offset {
	uint32_t csid_tpg_ctrl_addr;
	uint32_t csid_tpg_vc_cfg0_addr;
	uint32_t csid_tpg_vc_cfg1_addr;
	uint32_t csid_tpg_lfsr_seed_addr;
	uint32_t csid_tpg_dt_n_cfg_0_addr;
	uint32_t csid_tpg_dt_n_cfg_1_addr;
	uint32_t csid_tpg_dt_n_cfg_2_addr;
	uint32_t csid_tpg_color_bars_cfg_addr;
	uint32_t csid_tpg_color_box_cfg_addr;
	uint32_t csid_tpg_common_gen_cfg_addr;
	uint32_t csid_tpg_cgen_n_cfg_addr;
	uint32_t csid_tpg_cgen_n_x0_addr;
	uint32_t csid_tpg_cgen_n_x1_addr;
	uint32_t csid_tpg_cgen_n_x2_addr;
	uint32_t csid_tpg_cgen_n_xy_addr;
	uint32_t csid_tpg_cgen_n_y1_addr;
	uint32_t csid_tpg_cgen_n_y2_addr;

	/*configurations */
	uint32_t tpg_dtn_cfg_offset;
	uint32_t tpg_cgen_cfg_offset;
	uint32_t tpg_cpas_ife_reg_offset;

};
struct cam_ife_csid_common_reg_offset {
	/* MIPI CSID registers */
	uint32_t csid_hw_version_addr;
	uint32_t csid_cfg0_addr;
	uint32_t csid_ctrl_addr;
	uint32_t csid_reset_addr;
	uint32_t csid_rst_strobes_addr;

	uint32_t csid_test_bus_ctrl_addr;
	uint32_t csid_top_irq_status_addr;
	uint32_t csid_top_irq_mask_addr;
	uint32_t csid_top_irq_clear_addr;
	uint32_t csid_top_irq_set_addr;
	uint32_t csid_irq_cmd_addr;

	/*configurations */
	uint32_t major_version;
	uint32_t minor_version;
	uint32_t version_incr;
	uint32_t num_rdis;
	uint32_t num_pix;
	uint32_t num_ppp;
	uint32_t csid_reg_rst_stb;
	uint32_t csid_rst_stb;
	uint32_t csid_rst_stb_sw_all;
	uint32_t path_rst_stb_all;
	uint32_t path_rst_done_shift_val;
	uint32_t path_en_shift_val;
	uint32_t dt_id_shift_val;
	uint32_t vc_shift_val;
	uint32_t dt_shift_val;
	uint32_t fmt_shift_val;
	uint32_t plain_fmt_shit_val;
	uint32_t crop_v_en_shift_val;
	uint32_t crop_h_en_shift_val;
	uint32_t crop_shift;
	uint32_t ipp_irq_mask_all;
	uint32_t rdi_irq_mask_all;
	uint32_t ppp_irq_mask_all;
	uint32_t measure_en_hbi_vbi_cnt_mask;
	uint32_t format_measure_en_val;
};

/**
 * struct cam_ife_csid_reg_offset- CSID instance register info
 *
 * @cmn_reg:  csid common registers info
 * @ipp_reg:  ipp register offset information
 * @ppp_reg:  ppp register offset information
 * @rdi_reg:  rdi register offser information
 *
 */
struct cam_ife_csid_reg_offset {
	const struct cam_ife_csid_common_reg_offset   *cmn_reg;
	const struct cam_ife_csid_csi2_rx_reg_offset  *csi2_reg;
	const struct cam_ife_csid_pxl_reg_offset      *ipp_reg;
	const struct cam_ife_csid_pxl_reg_offset      *ppp_reg;
	const struct cam_ife_csid_rdi_reg_offset *rdi_reg[CAM_IFE_CSID_RDI_MAX];
	const struct cam_ife_csid_csi2_tpg_reg_offset *tpg_reg;
};


/**
 * struct cam_ife_csid_hw_info- CSID HW info
 *
 * @csid_reg:        csid register offsets
 * @hw_dts_version:  HW DTS version
 * @csid_max_clk:    maximim csid clock
 *
 */
struct cam_ife_csid_hw_info {
	const struct cam_ife_csid_reg_offset   *csid_reg;
	uint32_t                                hw_dts_version;
	uint32_t                                csid_max_clk;

};



/**
 * struct cam_ife_csid_csi2_rx_cfg- csid csi2 rx configuration data
 * @phy_sel:     input resource type for sensor only
 * @lane_type:   lane type: c-phy or d-phy
 * @lane_num :   active lane number
 * @lane_cfg:    lane configurations: 4 bits per lane
 *
 */
struct cam_ife_csid_csi2_rx_cfg  {
	uint32_t                        phy_sel;
	uint32_t                        lane_type;
	uint32_t                        lane_num;
	uint32_t                        lane_cfg;
};

/**
 * struct             cam_ife_csid_tpg_cfg- csid tpg configuration data
 * @width:            width
 * @height:           height
 * @test_pattern :    pattern
 * @in_format:        decode format
 * @usage_type:       whether dual isp is required
 *
 */
struct cam_ife_csid_tpg_cfg  {
	uint32_t                        width;
	uint32_t                        height;
	uint32_t                        test_pattern;
	uint32_t                        in_format;
	uint32_t                        usage_type;
};

/**
 * struct cam_ife_csid_cid_data- cid configuration private data
 *
 * @vc:          Virtual channel
 * @dt:          Data type
 * @cnt:         Cid resource reference count.
 * @tpg_set:     Tpg used for this cid resource
 *
 */
struct cam_ife_csid_cid_data {
	uint32_t                     vc;
	uint32_t                     dt;
	uint32_t                     cnt;
	uint32_t                     tpg_set;
};


/**
 * struct cam_ife_csid_path_cfg- csid path configuration details. It is stored
 *                          as private data for IPP/ RDI paths
 * @vc :            Virtual channel number
 * @dt :            Data type number
 * @cid             cid number, it is same as DT_ID number in HW
 * @in_format:      input decode format
 * @out_format:     output format
 * @crop_enable:    crop is enable or disabled, if enabled
 *                  then remaining parameters are valid.
 * @start_pixel:    start pixel
 * @end_pixel:      end_pixel
 * @width:          width
 * @start_line:     start line
 * @end_line:       end_line
 * @height:         heigth
 * @sync_mode:       Applicable for IPP/RDI path reservation
 *                  Reserving the path for master IPP or slave IPP
 *                  master (set value 1), Slave ( set value 2)
 *                  for RDI, set  mode to none
 * @master_idx:     For Slave reservation, Give master IFE instance Index.
 *                  Slave will synchronize with master Start and stop operations
 * @clk_rate        Clock rate
 *
 */
struct cam_ife_csid_path_cfg {
	uint32_t                        vc;
	uint32_t                        dt;
	uint32_t                        cid;
	uint32_t                        in_format;
	uint32_t                        out_format;
	bool                            crop_enable;
	uint32_t                        start_pixel;
	uint32_t                        end_pixel;
	uint32_t                        width;
	uint32_t                        start_line;
	uint32_t                        end_line;
	uint32_t                        height;
	enum cam_isp_hw_sync_mode       sync_mode;
	uint32_t                        master_idx;
	uint64_t                        clk_rate;
};

/**
 * struct cam_ife_csid_hw- csid hw device resources data
 *
 * @hw_intf:                  contain the csid hw interface information
 * @hw_info:                  csid hw device information
 * @csid_info:                csid hw specific information
 * @res_type:                 CSID in resource type
 * @csi2_rx_cfg:              Csi2 rx decoder configuration for csid
 * @tpg_cfg:                  TPG configuration
 * @csi2_rx_reserve_cnt:      CSI2 reservations count value
 * @csi2_cfg_cnt:             csi2 configuration count
 * @tpg_start_cnt:            tpg start count
 * @ipp_res:                  image pixel path resource
 * @ppp_res:                  phase pxl path resource
 * @rdi_res:                  raw dump image path resources
 * @cid_res:                  cid resources state
 * @csid_top_reset_complete:  csid top reset completion
 * @csid_csi2_reset_complete: csi2 reset completion
 * @csid_ipp_reset_complete:  ipp reset completion
 * @csid_ppp_complete:        ppp reset completion
 * @csid_rdin_reset_complete: rdi n completion
 * @csid_debug:               csid debug information to enable the SOT, EOT,
 *                            SOF, EOF, measure etc in the csid hw
 * @clk_rate                  Clock rate
 * @sof_irq_triggered:        Flag is set on receiving event to enable sof irq
 *                            incase of SOF freeze.
 * @irq_debug_cnt:            Counter to track sof irq's when above flag is set.
 * @error_irq_count           Error IRQ count, if continuous error irq comes
 *                            need to stop the CSID and mask interrupts.
 *
 */
struct cam_ife_csid_hw {
	struct cam_hw_intf              *hw_intf;
	struct cam_hw_info              *hw_info;
	struct cam_ife_csid_hw_info     *csid_info;
	uint32_t                         res_type;
	struct cam_ife_csid_csi2_rx_cfg  csi2_rx_cfg;
	struct cam_ife_csid_tpg_cfg      tpg_cfg;
	uint32_t                         csi2_reserve_cnt;
	uint32_t                         csi2_cfg_cnt;
	uint32_t                         tpg_start_cnt;
	struct cam_isp_resource_node     ipp_res;
	struct cam_isp_resource_node     ppp_res;
	struct cam_isp_resource_node     rdi_res[CAM_IFE_CSID_RDI_MAX];
	struct cam_isp_resource_node     cid_res[CAM_IFE_CSID_CID_RES_MAX];
	struct completion                csid_top_complete;
	struct completion                csid_csi2_complete;
	struct completion                csid_ipp_complete;
	struct completion                csid_ppp_complete;
	struct completion    csid_rdin_complete[CAM_IFE_CSID_RDI_MAX];
	uint64_t                         csid_debug;
	uint64_t                         clk_rate;
<<<<<<< HEAD
=======
	struct cam_isp_sensor_dimension  ipp_path_config;
	struct cam_isp_sensor_dimension  ppp_path_config;
	struct cam_isp_sensor_dimension  rdi_path_config[CAM_IFE_CSID_RDI_MAX];
	uint32_t                         hbi;
	uint32_t                         vbi;
	uint32_t                         vc_info[CAM_IFE_CSID_RDI_MAX];
	bool                             ipp_cfg;
>>>>>>> 3f527a98
	bool                             sof_irq_triggered;
	uint32_t                         irq_debug_cnt;
	uint32_t                         error_irq_count;
	uint32_t                         device_enabled;
	spinlock_t                       lock_state;
<<<<<<< HEAD
=======
	uint32_t                         dual_usage;
	uint32_t                         init_frame_drop;
	uint32_t                         res_sof_cnt[CAM_IFE_PIX_PATH_RES_MAX];
	uint64_t             prev_boot_timestamp[CAM_IFE_PIX_PATH_RES_MAX];
	uint64_t             prev_qtimer_ts[CAM_IFE_PIX_PATH_RES_MAX];
	struct cam_hw_intf              *ppi_hw_intf[CAM_CSID_PPI_HW_MAX];
	bool                             ppi_enable;
	bool                             fatal_err_detected;
	void                            *ctx;
	struct cam_req_mgr_core_workq   *work;
	struct cam_csid_hw_work_data     work_data[CAM_CSID_WORKQ_NUM_TASK];
	cam_hw_mgr_event_cb_func         event_cb;
>>>>>>> 3f527a98
};

int cam_ife_csid_hw_probe_init(struct cam_hw_intf  *csid_hw_intf,
	uint32_t csid_idx);

int cam_ife_csid_hw_deinit(struct cam_ife_csid_hw *ife_csid_hw);

#endif /* _CAM_IFE_CSID_HW_H_ */<|MERGE_RESOLUTION|>--- conflicted
+++ resolved
@@ -16,10 +16,12 @@
 #include "cam_hw.h"
 #include "cam_ife_csid_hw_intf.h"
 #include "cam_ife_csid_soc.h"
+#include "cam_csid_ppi_core.h"
 
 #define CAM_IFE_CSID_HW_RES_MAX      4
 #define CAM_IFE_CSID_CID_RES_MAX     4
 #define CAM_IFE_CSID_RDI_MAX         4
+#define CAM_CSID_WORKQ_NUM_TASK      10
 
 #define CSID_CSI2_RX_INFO_PHY_DL0_EOT_CAPTURED    BIT(0)
 #define CSID_CSI2_RX_INFO_PHY_DL1_EOT_CAPTURED    BIT(1)
@@ -97,6 +99,22 @@
 	CSID_TIMESTAMP_STB_POST_HALT,
 	CSID_TIMESTAMP_STB_POST_IRQ,
 	CSID_TIMESTAMP_STB_MAX,
+};
+
+/**
+ *enum cam_csid_irq_status - csid irq status to keep track
+ * various status registers
+ */
+enum cam_csid_irq_status {
+	CSID_IRQ_STATUS_TOP,
+	CSID_IRQ_STATUS_RX,
+	CSID_IRQ_STATUS_IPP,
+	CSID_IRQ_STATUS_PPP,
+	CSID_IRQ_STATUS_RDI0,
+	CSID_IRQ_STATUS_RDI1,
+	CSID_IRQ_STATUS_RDI2,
+	CSID_IRQ_STATUS_RDI3,
+	CSID_IRQ_STATUS_MAX,
 };
 
 struct cam_ife_csid_pxl_reg_offset {
@@ -309,6 +327,10 @@
 	uint32_t ppp_irq_mask_all;
 	uint32_t measure_en_hbi_vbi_cnt_mask;
 	uint32_t format_measure_en_val;
+	uint32_t format_measure_width_shift_val;
+	uint32_t format_measure_width_mask_val;
+	uint32_t format_measure_height_shift_val;
+	uint32_t format_measure_height_mask_val;
 };
 
 /**
@@ -395,6 +417,17 @@
 	uint32_t                     tpg_set;
 };
 
+/**
+ * struct cam_csid_hw_work_data- work data for csid
+ * Later other fields can be added to this data
+ * @evt_type   : Event type from CSID
+ * @irq_status : IRQ Status register
+ *
+ */
+struct cam_csid_hw_work_data {
+	uint32_t           evt_type;
+	uint32_t           irq_status[CSID_IRQ_STATUS_MAX];
+};
 
 /**
  * struct cam_ife_csid_path_cfg- csid path configuration details. It is stored
@@ -419,6 +452,9 @@
  * @master_idx:     For Slave reservation, Give master IFE instance Index.
  *                  Slave will synchronize with master Start and stop operations
  * @clk_rate        Clock rate
+ * @usage_type      Usage type ie dual or single ife usecase
+ * @init_frame_drop init frame drop value. In dual ife case rdi need to drop one
+ *                  more frame than pix.
  *
  */
 struct cam_ife_csid_path_cfg {
@@ -437,6 +473,8 @@
 	enum cam_isp_hw_sync_mode       sync_mode;
 	uint32_t                        master_idx;
 	uint64_t                        clk_rate;
+	uint32_t                        usage_type;
+	uint32_t                        init_frame_drop;
 };
 
 /**
@@ -463,11 +501,33 @@
  * @csid_debug:               csid debug information to enable the SOT, EOT,
  *                            SOF, EOF, measure etc in the csid hw
  * @clk_rate                  Clock rate
+ * @ipp_path                  ipp path configuration
+ * @ppp_path                  ppp path configuration
+ * @rdi_path                  RDI path configuration
+ * @hbi                       Horizontal blanking
+ * @vbi                       Vertical blanking
  * @sof_irq_triggered:        Flag is set on receiving event to enable sof irq
  *                            incase of SOF freeze.
  * @irq_debug_cnt:            Counter to track sof irq's when above flag is set.
  * @error_irq_count           Error IRQ count, if continuous error irq comes
  *                            need to stop the CSID and mask interrupts.
+ * @device_enabled            Device enabled will set once CSID powered on and
+ *                            initial configuration are done.
+ * @lock_state                csid spin lock
+ * @dual_usage                usage type, dual ife or single ife
+ * @init_frame_drop           Initial frame drop number
+ * @res_sof_cnt               path resource sof count value. it used for initial
+ *                            frame drop
+ * @prev_boot_timestamp       first bootime stamp at the start
+ * @prev_qtimer_ts            stores csid timestamp
+ * @ppi_hw_intf               interface to ppi hardware
+ * @ppi_enabled               flag to specify if the hardware has ppi bridge
+ *                            or not
+ * @fatal_err_detected        flag to indicate fatal errror is reported
+ * @ctx                       Hw manager context
+ * @work                      Work queue to handle CSID IRQ work
+ * @work_data                 Work data to be passed to work queue
+ * @event_cb                  Callback to hw manager if CSID event reported
  *
  */
 struct cam_ife_csid_hw {
@@ -491,8 +551,6 @@
 	struct completion    csid_rdin_complete[CAM_IFE_CSID_RDI_MAX];
 	uint64_t                         csid_debug;
 	uint64_t                         clk_rate;
-<<<<<<< HEAD
-=======
 	struct cam_isp_sensor_dimension  ipp_path_config;
 	struct cam_isp_sensor_dimension  ppp_path_config;
 	struct cam_isp_sensor_dimension  rdi_path_config[CAM_IFE_CSID_RDI_MAX];
@@ -500,14 +558,11 @@
 	uint32_t                         vbi;
 	uint32_t                         vc_info[CAM_IFE_CSID_RDI_MAX];
 	bool                             ipp_cfg;
->>>>>>> 3f527a98
 	bool                             sof_irq_triggered;
 	uint32_t                         irq_debug_cnt;
 	uint32_t                         error_irq_count;
 	uint32_t                         device_enabled;
 	spinlock_t                       lock_state;
-<<<<<<< HEAD
-=======
 	uint32_t                         dual_usage;
 	uint32_t                         init_frame_drop;
 	uint32_t                         res_sof_cnt[CAM_IFE_PIX_PATH_RES_MAX];
@@ -520,7 +575,6 @@
 	struct cam_req_mgr_core_workq   *work;
 	struct cam_csid_hw_work_data     work_data[CAM_CSID_WORKQ_NUM_TASK];
 	cam_hw_mgr_event_cb_func         event_cb;
->>>>>>> 3f527a98
 };
 
 int cam_ife_csid_hw_probe_init(struct cam_hw_intf  *csid_hw_intf,
