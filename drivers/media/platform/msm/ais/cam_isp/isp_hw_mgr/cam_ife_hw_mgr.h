/* Copyright (c) 2017-2019, The Linux Foundation. All rights reserved.
 *
 * This program is free software; you can redistribute it and/or modify
 * it under the terms of the GNU General Public License version 2 and
 * only version 2 as published by the Free Software Foundation.
 *
 * This program is distributed in the hope that it will be useful,
 * but WITHOUT ANY WARRANTY; without even the implied warranty of
 * MERCHANTABILITY or FITNESS FOR A PARTICULAR PURPOSE.  See the
 * GNU General Public License for more details.
 */

#ifndef _CAM_IFE_HW_MGR_H_
#define _CAM_IFE_HW_MGR_H_

#include <linux/completion.h>
#include "cam_isp_hw_mgr.h"
#include "cam_vfe_hw_intf.h"
#include "cam_ife_csid_hw_intf.h"
#include "cam_tasklet_util.h"

/* enum cam_ife_hw_mgr_res_type - manager resource node type */
enum cam_ife_hw_mgr_res_type {
	CAM_IFE_HW_MGR_RES_UNINIT,
	CAM_IFE_HW_MGR_RES_ROOT,
	CAM_IFE_HW_MGR_RES_CID,
	CAM_IFE_HW_MGR_RES_CSID,
	CAM_IFE_HW_MGR_RES_IFE_SRC,
	CAM_IFE_HW_MGR_RES_IFE_IN_RD,
	CAM_IFE_HW_MGR_RES_IFE_OUT,
};

/* IFE resource constants */
#define CAM_IFE_HW_IN_RES_MAX            (CAM_ISP_IFE_IN_RES_MAX & 0xFF)
#define CAM_IFE_HW_OUT_RES_MAX           (CAM_ISP_IFE_OUT_RES_MAX & 0xFF)
#define CAM_IFE_HW_RES_POOL_MAX          64

/**
 * struct cam_vfe_hw_mgr_res- HW resources for the VFE manager
 *
 * @list:                used by the resource list
 * @res_type:            IFE manager resource type
 * @res_id:              resource id based on the resource type for root or
 *                       leaf resource, it matches the KMD interface port id.
 *                       For branch resrouce, it is defined by the ISP HW
 *                       layer
 * @hw_res:              hw layer resource array. For single VFE, only one VFE
 *                       hw resrouce will be acquired. For dual VFE, two hw
 *                       resources from different VFE HW device will be
 *                       acquired
 * @parent:              point to the parent resource node.
 * @children:            point to the children resource nodes
 * @child_num:           numbe of the child resource node.
 * @is_secure            informs whether the resource is in secure mode or not
 *
 */
struct cam_ife_hw_mgr_res {
	struct list_head                 list;
	enum cam_ife_hw_mgr_res_type     res_type;
	uint32_t                         res_id;
	uint32_t                         is_dual_vfe;
	struct cam_isp_resource_node    *hw_res[CAM_ISP_HW_SPLIT_MAX];

	/* graph */
	struct cam_ife_hw_mgr_res       *parent;
	struct cam_ife_hw_mgr_res       *child[CAM_IFE_HW_OUT_RES_MAX];
	uint32_t                         num_children;
	uint32_t                         is_secure;
};


/**
 * struct ctx_base_info - Base hardware information for the context
 *
 * @idx:                 Base resource index
 * @split_id:            Split info for the base resource
 *
 */
struct ctx_base_info {
	uint32_t                       idx;
	enum cam_isp_hw_split_id       split_id;
};

/**
 * struct cam_ife_hw_mgr_debug - contain the debug information
 *
 * @dentry:                    Debugfs entry
 * @csid_debug:                csid debug information
 * @enable_recovery:           enable recovery
 * @enable_diag_sensor_status: enable sensor diagnosis status
 * @enable_reg_dump:           enable register dump on error
<<<<<<< HEAD
=======
 * @enable_dmi_dump:           enable stats dmi and cfg reg dump
>>>>>>> 15457316
 *
 */
struct cam_ife_hw_mgr_debug {
	struct dentry  *dentry;
	uint64_t       csid_debug;
	uint32_t       enable_recovery;
	uint32_t       camif_debug;
	uint32_t       enable_reg_dump;
<<<<<<< HEAD
=======
	uint32_t       enable_dmi_dump;
>>>>>>> 15457316
};

/**
 * struct cam_vfe_hw_mgr_ctx - IFE HW manager Context object
 *
 * @list:                       used by the ctx list.
 * @common:                     common acquired context data
 * @ctx_index:                  acquired context id.
 * @hw_mgr:                     IFE hw mgr which owns this context
 * @ctx_in_use:                 flag to tell whether context is active
 * @res_list_ife_in:            Starting resource(TPG,PHY0, PHY1...) Can only be
 *                              one.
 * @res_list_csid:              CSID resource list
 * @res_list_ife_src:           IFE input resource list
 * @res_list_ife_in_rd          IFE input resource list for read path
 * @res_list_ife_out:           IFE output resoruces array
 * @free_res_list:              Free resources list for the branch node
 * @res_pool:                   memory storage for the free resource list
 * @irq_status0_mask:           irq_status0_mask for the context
 * @irq_status1_mask:           irq_status1_mask for the context
 * @base                        device base index array contain the all IFE HW
 *                              instance associated with this context.
 * @num_base                    number of valid base data in the base array
 * @cdm_handle                  cdm hw acquire handle
 * @cdm_ops                     cdm util operation pointer for building
 *                              cdm commands
 * @cdm_cmd                     cdm base and length request pointer
 * @sof_cnt                     sof count value per core, used for dual VFE
 * @epoch_cnt                   epoch count value per core, used for dual VFE
 * @eof_cnt                     eof count value per core, used for dual VFE
 * @overflow_pending            flat to specify the overflow is pending
 *                              for the context
 * @is_rdi_only_context         flag to specify the context has only rdi
 *                              resource
 * @config_done_complete        indicator for configuration complete
 * @init_done                   indicate whether init hw is done
 * @is_fe_enable                indicate whether fetch engine\read path
 *                              is enabled
 * @res_bitmap                  fill resource bitmap for which rup to be set
 * @dual_ife_irq_mismatch_cnt   irq mismatch count value per core, used for
 *                              dual VFE
 */
struct cam_ife_hw_mgr_ctx {
	struct list_head                list;
	struct cam_isp_hw_mgr_ctx       common;

	uint32_t                        ctx_index;
	struct cam_ife_hw_mgr          *hw_mgr;
	uint32_t                        ctx_in_use;

	struct cam_ife_hw_mgr_res       res_list_ife_in;
	struct list_head                res_list_ife_cid;
	struct list_head                res_list_ife_csid;
	struct list_head                res_list_ife_src;
	struct list_head                res_list_ife_in_rd;
	struct cam_ife_hw_mgr_res       res_list_ife_out[
						CAM_IFE_HW_OUT_RES_MAX];

	struct list_head                free_res_list;
	struct cam_ife_hw_mgr_res       res_pool[CAM_IFE_HW_RES_POOL_MAX];

	uint32_t                        irq_status0_mask[CAM_IFE_HW_NUM_MAX];
	uint32_t                        irq_status1_mask[CAM_IFE_HW_NUM_MAX];
	struct ctx_base_info            base[CAM_IFE_HW_NUM_MAX];
	uint32_t                        num_base;
	uint32_t                        cdm_handle;
	struct cam_cdm_utils_ops       *cdm_ops;
	struct cam_cdm_bl_request      *cdm_cmd;

	uint32_t                        sof_cnt[CAM_IFE_HW_NUM_MAX];
	uint32_t                        epoch_cnt[CAM_IFE_HW_NUM_MAX];
	uint32_t                        eof_cnt[CAM_IFE_HW_NUM_MAX];
	atomic_t                        overflow_pending;
	uint32_t                        is_rdi_only_context;
	struct completion               config_done_complete;
	bool                            init_done;
	bool                            is_fe_enable;
	unsigned long                   res_bitmap;
	uint32_t                        dual_ife_irq_mismatch_cnt;
};

/**
 * struct cam_ife_hw_mgr - IFE HW Manager
 *
 * @mgr_common:            common data for all HW managers
 * @csid_devices;          csid device instances array. This will be filled by
 *                         HW manager during the initialization.
 * @ife_devices:           IFE device instances array. This will be filled by
 *                         HW layer during initialization
 * @ctx_mutex:             mutex for the hw context pool
 * @free_ctx_list:         free hw context list
 * @used_ctx_list:         used hw context list
 * @ctx_pool:              context storage
 * @ife_csid_dev_caps      csid device capability stored per core
 * @ife_dev_caps           ife device capability per core
 * @work q                 work queue for IFE hw manager
 * @debug_cfg              debug configuration
 */
struct cam_ife_hw_mgr {
	struct cam_isp_hw_mgr          mgr_common;
	struct cam_hw_intf            *csid_devices[CAM_IFE_CSID_HW_NUM_MAX];
	struct cam_hw_intf            *ife_devices[CAM_IFE_HW_NUM_MAX];
	struct cam_soc_reg_map        *cdm_reg_map[CAM_IFE_HW_NUM_MAX];

	struct mutex                   ctx_mutex;
	atomic_t                       active_ctx_cnt;
	struct list_head               free_ctx_list;
	struct list_head               used_ctx_list;
	struct cam_ife_hw_mgr_ctx      ctx_pool[CAM_CTX_MAX];

	struct cam_ife_csid_hw_caps    ife_csid_dev_caps[
						CAM_IFE_CSID_HW_NUM_MAX];
	struct cam_vfe_hw_get_hw_cap   ife_dev_caps[CAM_IFE_HW_NUM_MAX];
	struct cam_req_mgr_core_workq *workq;
	struct cam_ife_hw_mgr_debug    debug_cfg;
};

/**
 * cam_ife_hw_mgr_init()
 *
 * @brief:              Initialize the IFE hardware manger. This is the
 *                      etnry functinon for the IFE HW manager.
 *
 * @hw_mgr_intf:        IFE hardware manager object returned
 * @iommu_hdl:          Iommu handle to be returned
 *
 */
int cam_ife_hw_mgr_init(struct cam_hw_mgr_intf *hw_mgr_intf, int *iommu_hdl);

/**
 * cam_ife_mgr_do_tasklet_buf_done()
 *
 * @brief:              Main tasklet handle function for the buf done event
 *
 * @handler_priv:       Tasklet information handle
 * @evt_payload_priv:   Event payload for the handler funciton
 *
 */
int cam_ife_mgr_do_tasklet_buf_done(void *handler_priv, void *evt_payload_priv);

/**
 * cam_ife_mgr_do_tasklet()
 *
 * @brief:              Main tasklet handle function for mux resource events
 *
 * @handler_priv:       Tasklet information handle
 * @evt_payload_priv:   Event payload for the handler funciton
 *
 */
int cam_ife_mgr_do_tasklet(void *handler_priv, void *evt_payload_priv);

#endif /* _CAM_IFE_HW_MGR_H_ */<|MERGE_RESOLUTION|>--- conflicted
+++ resolved
@@ -89,10 +89,7 @@
  * @enable_recovery:           enable recovery
  * @enable_diag_sensor_status: enable sensor diagnosis status
  * @enable_reg_dump:           enable register dump on error
-<<<<<<< HEAD
-=======
  * @enable_dmi_dump:           enable stats dmi and cfg reg dump
->>>>>>> 15457316
  *
  */
 struct cam_ife_hw_mgr_debug {
@@ -101,10 +98,7 @@
 	uint32_t       enable_recovery;
 	uint32_t       camif_debug;
 	uint32_t       enable_reg_dump;
-<<<<<<< HEAD
-=======
 	uint32_t       enable_dmi_dump;
->>>>>>> 15457316
 };
 
 /**
