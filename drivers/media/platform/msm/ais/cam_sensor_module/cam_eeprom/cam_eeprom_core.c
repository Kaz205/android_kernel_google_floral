/* Copyright (c) 2017-2019, The Linux Foundation. All rights reserved.
 *
 * This program is free software; you can redistribute it and/or modify
 * it under the terms of the GNU General Public License version 2 and
 * only version 2 as published by the Free Software Foundation.
 *
 * This program is distributed in the hope that it will be useful,
 * but WITHOUT ANY WARRANTY; without even the implied warranty of
 * MERCHANTABILITY or FITNESS FOR A PARTICULAR PURPOSE.  See the
 * GNU General Public License for more details.
 */

#include <linux/module.h>
#include <linux/crc32.h>
#include <media/cam_sensor.h>

#include "cam_eeprom_core.h"
#include "cam_eeprom_soc.h"
#include "cam_debug_util.h"
#include "cam_common_util.h"
#include "cam_packet_util.h"

/**
 * cam_eeprom_read_memory() - read map data into buffer
 * @e_ctrl:     eeprom control struct
 * @block:      block to be read
 *
 * This function iterates through blocks stored in block->map, reads each
 * region and concatenate them into the pre-allocated block->mapdata
 */
static int cam_eeprom_read_memory(struct cam_eeprom_ctrl_t *e_ctrl,
	struct cam_eeprom_memory_block_t *block)
{
	int                                rc = 0;
	int                                j;
	struct cam_sensor_i2c_reg_setting  i2c_reg_settings = {0};
	struct cam_sensor_i2c_reg_array    i2c_reg_array = {0};
	struct cam_eeprom_memory_map_t    *emap = block->map;
	struct cam_eeprom_soc_private     *eb_info = NULL;
	uint8_t                           *memptr = block->mapdata;

	if (!e_ctrl) {
		CAM_ERR(CAM_EEPROM, "e_ctrl is NULL");
		return -EINVAL;
	}

	eb_info = (struct cam_eeprom_soc_private *)e_ctrl->soc_info.soc_private;

	for (j = 0; j < block->num_map; j++) {
		CAM_DBG(CAM_EEPROM, "slave-addr = 0x%X", emap[j].saddr);
		if (emap[j].saddr) {
			eb_info->i2c_info.slave_addr = emap[j].saddr;
			rc = cam_eeprom_update_i2c_info(e_ctrl,
				&eb_info->i2c_info);
			if (rc) {
				CAM_ERR(CAM_EEPROM,
					"failed: to update i2c info rc %d",
					rc);
				return rc;
			}
		}

		if (emap[j].page.valid_size) {
			i2c_reg_settings.addr_type = emap[j].page.addr_type;
			i2c_reg_settings.data_type = emap[j].page.data_type;
			i2c_reg_settings.size = 1;
			i2c_reg_array.reg_addr = emap[j].page.addr;
			i2c_reg_array.reg_data = emap[j].page.data;
			i2c_reg_array.delay = emap[j].page.delay;
			i2c_reg_settings.reg_setting = &i2c_reg_array;
			rc = camera_io_dev_write(&e_ctrl->io_master_info,
				&i2c_reg_settings);
			if (rc) {
				CAM_ERR(CAM_EEPROM, "page write failed rc %d",
					rc);
				return rc;
			}
		}

		if (emap[j].pageen.valid_size) {
			i2c_reg_settings.addr_type = emap[j].pageen.addr_type;
			i2c_reg_settings.data_type = emap[j].pageen.data_type;
			i2c_reg_settings.size = 1;
			i2c_reg_array.reg_addr = emap[j].pageen.addr;
			i2c_reg_array.reg_data = emap[j].pageen.data;
			i2c_reg_array.delay = emap[j].pageen.delay;
			i2c_reg_settings.reg_setting = &i2c_reg_array;
			rc = camera_io_dev_write(&e_ctrl->io_master_info,
				&i2c_reg_settings);
			if (rc) {
				CAM_ERR(CAM_EEPROM, "page enable failed rc %d",
					rc);
				return rc;
			}
		}

		if (emap[j].poll.valid_size) {
			rc = camera_io_dev_poll(&e_ctrl->io_master_info,
				emap[j].poll.addr, emap[j].poll.data,
				0, emap[j].poll.addr_type,
				emap[j].poll.data_type,
				emap[j].poll.delay);
			if (rc) {
				CAM_ERR(CAM_EEPROM, "poll failed rc %d",
					rc);
				return rc;
			}
		}

		if (emap[j].mem.valid_size) {
			rc = camera_io_dev_read_seq(&e_ctrl->io_master_info,
				emap[j].mem.addr, memptr,
				emap[j].mem.addr_type,
				emap[j].mem.data_type,
				emap[j].mem.valid_size);
			if (rc) {
				CAM_ERR(CAM_EEPROM, "read failed rc %d",
					rc);
				return rc;
			}
			memptr += emap[j].mem.valid_size;
		}

		if (emap[j].pageen.valid_size) {
			i2c_reg_settings.addr_type = emap[j].pageen.addr_type;
			i2c_reg_settings.data_type = emap[j].pageen.data_type;
			i2c_reg_settings.size = 1;
			i2c_reg_array.reg_addr = emap[j].pageen.addr;
			i2c_reg_array.reg_data = 0;
			i2c_reg_array.delay = emap[j].pageen.delay;
			i2c_reg_settings.reg_setting = &i2c_reg_array;
			rc = camera_io_dev_write(&e_ctrl->io_master_info,
				&i2c_reg_settings);
			if (rc) {
				CAM_ERR(CAM_EEPROM,
					"page disable failed rc %d",
					rc);
				return rc;
			}
		}
	}
	return rc;
}

/**
 * cam_eeprom_power_up - Power up eeprom hardware
 * @e_ctrl:     ctrl structure
 * @power_info: power up/down info for eeprom
 *
 * Returns success or failure
 */
static int cam_eeprom_power_up(struct cam_eeprom_ctrl_t *e_ctrl,
	struct cam_sensor_power_ctrl_t *power_info)
{
	int32_t                 rc = 0;
	struct cam_hw_soc_info *soc_info =
		&e_ctrl->soc_info;

	/* Parse and fill vreg params for power up settings */
	rc = msm_camera_fill_vreg_params(
		&e_ctrl->soc_info,
		power_info->power_setting,
		power_info->power_setting_size);
	if (rc) {
		CAM_ERR(CAM_EEPROM,
			"failed to fill power up vreg params rc:%d", rc);
		return rc;
	}

	/* Parse and fill vreg params for power down settings*/
	rc = msm_camera_fill_vreg_params(
		&e_ctrl->soc_info,
		power_info->power_down_setting,
		power_info->power_down_setting_size);
	if (rc) {
		CAM_ERR(CAM_EEPROM,
			"failed to fill power down vreg params  rc:%d", rc);
		return rc;
	}

	power_info->dev = soc_info->dev;

	rc = cam_sensor_core_power_up(power_info, soc_info);
	if (rc) {
		CAM_ERR(CAM_EEPROM, "failed in eeprom power up rc %d", rc);
		return rc;
	}

	if (e_ctrl->io_master_info.master_type == CCI_MASTER) {
		rc = camera_io_init(&(e_ctrl->io_master_info));
		if (rc) {
			CAM_ERR(CAM_EEPROM, "cci_init failed");
			return -EINVAL;
		}
	}
	return rc;
}

/**
 * cam_eeprom_power_down - Power down eeprom hardware
 * @e_ctrl:    ctrl structure
 *
 * Returns success or failure
 */
static int cam_eeprom_power_down(struct cam_eeprom_ctrl_t *e_ctrl)
{
	struct cam_sensor_power_ctrl_t *power_info;
	struct cam_hw_soc_info         *soc_info;
	struct cam_eeprom_soc_private  *soc_private;
	int                             rc = 0;

	if (!e_ctrl) {
		CAM_ERR(CAM_EEPROM, "failed: e_ctrl %pK", e_ctrl);
		return -EINVAL;
	}

	soc_private =
		(struct cam_eeprom_soc_private *)e_ctrl->soc_info.soc_private;
	power_info = &soc_private->power_info;
	soc_info = &e_ctrl->soc_info;

	if (!power_info) {
		CAM_ERR(CAM_EEPROM, "failed: power_info %pK", power_info);
		return -EINVAL;
	}
	rc = cam_sensor_util_power_down(power_info, soc_info);
	if (rc) {
		CAM_ERR(CAM_EEPROM, "power down the core is failed:%d", rc);
		return rc;
	}

	if (e_ctrl->io_master_info.master_type == CCI_MASTER)
		camera_io_release(&(e_ctrl->io_master_info));

	return rc;
}

/**
 * cam_eeprom_match_id - match eeprom id
 * @e_ctrl:     ctrl structure
 *
 * Returns success or failure
 */
static int cam_eeprom_match_id(struct cam_eeprom_ctrl_t *e_ctrl)
{
	int                      rc;
	struct camera_io_master *client = &e_ctrl->io_master_info;
	uint8_t                  id[2];

	rc = cam_spi_query_id(client, 0, CAMERA_SENSOR_I2C_TYPE_WORD,
		&id[0], 2);
	if (rc)
		return rc;
	CAM_DBG(CAM_EEPROM, "read 0x%x 0x%x, check 0x%x 0x%x",
		id[0], id[1], client->spi_client->mfr_id0,
		client->spi_client->device_id0);
	if (id[0] != client->spi_client->mfr_id0
		|| id[1] != client->spi_client->device_id0)
		return -ENODEV;
	return 0;
}

/**
 * cam_eeprom_parse_read_memory_map - Parse memory map
 * @of_node:    device node
 * @e_ctrl:     ctrl structure
 *
 * Returns success or failure
 */
int32_t cam_eeprom_parse_read_memory_map(struct device_node *of_node,
	struct cam_eeprom_ctrl_t *e_ctrl)
{
	int32_t                         rc = 0;
	struct cam_eeprom_soc_private  *soc_private;
	struct cam_sensor_power_ctrl_t *power_info;

	if (!e_ctrl) {
		CAM_ERR(CAM_EEPROM, "failed: e_ctrl is NULL");
		return -EINVAL;
	}

	soc_private =
		(struct cam_eeprom_soc_private *)e_ctrl->soc_info.soc_private;
	power_info = &soc_private->power_info;

	rc = cam_eeprom_parse_dt_memory_map(of_node, &e_ctrl->cal_data);
	if (rc) {
		CAM_ERR(CAM_EEPROM, "failed: eeprom dt parse rc %d", rc);
		return rc;
	}
	rc = cam_eeprom_power_up(e_ctrl, power_info);
	if (rc) {
		CAM_ERR(CAM_EEPROM, "failed: eeprom power up rc %d", rc);
		goto data_mem_free;
	}

	e_ctrl->cam_eeprom_state = CAM_EEPROM_CONFIG;
	if (e_ctrl->eeprom_device_type == MSM_CAMERA_SPI_DEVICE) {
		rc = cam_eeprom_match_id(e_ctrl);
		if (rc) {
			CAM_DBG(CAM_EEPROM, "eeprom not matching %d", rc);
			goto power_down;
		}
	}
	rc = cam_eeprom_read_memory(e_ctrl, &e_ctrl->cal_data);
	if (rc) {
		CAM_ERR(CAM_EEPROM, "read_eeprom_memory failed");
		goto power_down;
	}

	rc = cam_eeprom_power_down(e_ctrl);
	if (rc)
		CAM_ERR(CAM_EEPROM, "failed: eeprom power down rc %d", rc);

	e_ctrl->cam_eeprom_state = CAM_EEPROM_ACQUIRE;
	return rc;
power_down:
	cam_eeprom_power_down(e_ctrl);
data_mem_free:
	vfree(e_ctrl->cal_data.mapdata);
	vfree(e_ctrl->cal_data.map);
	e_ctrl->cal_data.num_data = 0;
	e_ctrl->cal_data.num_map = 0;
	e_ctrl->cam_eeprom_state = CAM_EEPROM_ACQUIRE;
	return rc;
}

/**
 * cam_eeprom_get_dev_handle - get device handle
 * @e_ctrl:     ctrl structure
 * @arg:        Camera control command argument
 *
 * Returns success or failure
 */
static int32_t cam_eeprom_get_dev_handle(struct cam_eeprom_ctrl_t *e_ctrl,
	void *arg)
{
	struct cam_sensor_acquire_dev    eeprom_acq_dev;
	struct cam_create_dev_hdl        bridge_params;
	struct cam_control              *cmd = (struct cam_control *)arg;

	if (e_ctrl->bridge_intf.device_hdl != -1) {
		CAM_ERR(CAM_EEPROM, "Device is already acquired");
		return -EFAULT;
	}
	if (copy_from_user(&eeprom_acq_dev,
		u64_to_user_ptr(cmd->handle),
		sizeof(eeprom_acq_dev))) {
		CAM_ERR(CAM_EEPROM,
			"EEPROM:ACQUIRE_DEV: copy from user failed");
		return -EFAULT;
	}

	bridge_params.session_hdl = eeprom_acq_dev.session_handle;
	bridge_params.ops = &e_ctrl->bridge_intf.ops;
	bridge_params.v4l2_sub_dev_flag = 0;
	bridge_params.media_entity_flag = 0;
	bridge_params.priv = e_ctrl;
	bridge_params.dev_id = CAM_EEPROM;
	eeprom_acq_dev.device_handle =
		cam_create_device_hdl(&bridge_params);
	e_ctrl->bridge_intf.device_hdl = eeprom_acq_dev.device_handle;
	e_ctrl->bridge_intf.session_hdl = eeprom_acq_dev.session_handle;

	CAM_DBG(CAM_EEPROM, "Device Handle: %d", eeprom_acq_dev.device_handle);
	if (copy_to_user(u64_to_user_ptr(cmd->handle),
		&eeprom_acq_dev, sizeof(struct cam_sensor_acquire_dev))) {
		CAM_ERR(CAM_EEPROM, "EEPROM:ACQUIRE_DEV: copy to user failed");
		return -EFAULT;
	}
	return 0;
}

/**
 * cam_eeprom_update_slaveInfo - Update slave info
 * @e_ctrl:     ctrl structure
 * @cmd_buf:    command buffer
 *
 * Returns success or failure
 */
static int32_t cam_eeprom_update_slaveInfo(struct cam_eeprom_ctrl_t *e_ctrl,
	void *cmd_buf)
{
	int32_t                         rc = 0;
	struct cam_eeprom_soc_private  *soc_private;
	struct cam_cmd_i2c_info        *cmd_i2c_info = NULL;

	soc_private =
		(struct cam_eeprom_soc_private *)e_ctrl->soc_info.soc_private;
	cmd_i2c_info = (struct cam_cmd_i2c_info *)cmd_buf;
	soc_private->i2c_info.slave_addr = cmd_i2c_info->slave_addr;
	soc_private->i2c_info.i2c_freq_mode = cmd_i2c_info->i2c_freq_mode;

	rc = cam_eeprom_update_i2c_info(e_ctrl,
		&soc_private->i2c_info);
	CAM_DBG(CAM_EEPROM, "Slave addr: 0x%x Freq Mode: %d",
		soc_private->i2c_info.slave_addr,
		soc_private->i2c_info.i2c_freq_mode);

	return rc;
}

/**
 * cam_eeprom_parse_memory_map - Parse memory map info
 * @data:             memory block data
 * @cmd_buf:          command buffer
 * @cmd_length:       command buffer length
 * @num_map:          memory map size
 * @cmd_length_bytes: command length processed in this function
 *
 * Returns success or failure
 */
static int32_t cam_eeprom_parse_memory_map(
	struct cam_eeprom_memory_block_t *data,
	void *cmd_buf, int cmd_length, uint16_t *cmd_length_bytes,
	int *num_map, size_t remain_buf_len)
{
	int32_t                            rc = 0;
	int32_t                            cnt = 0;
	int32_t                            processed_size = 0;
	uint8_t                            generic_op_code;
	struct cam_eeprom_memory_map_t    *map = data->map;
	struct common_header              *cmm_hdr =
		(struct common_header *)cmd_buf;
	uint16_t                           cmd_length_in_bytes = 0;
	struct cam_cmd_i2c_random_wr      *i2c_random_wr = NULL;
	struct cam_cmd_i2c_continuous_rd  *i2c_cont_rd = NULL;
	struct cam_cmd_conditional_wait   *i2c_poll = NULL;
	struct cam_cmd_unconditional_wait *i2c_uncond_wait = NULL;
	size_t                             validate_size = 0;

	generic_op_code = cmm_hdr->third_byte;

	if (cmm_hdr->cmd_type == CAMERA_SENSOR_CMD_TYPE_I2C_RNDM_WR)
		validate_size = sizeof(struct cam_cmd_i2c_random_wr);
	else if (cmm_hdr->cmd_type == CAMERA_SENSOR_CMD_TYPE_I2C_CONT_RD)
		validate_size = sizeof(struct cam_cmd_i2c_continuous_rd);
	else if (cmm_hdr->cmd_type == CAMERA_SENSOR_CMD_TYPE_WAIT)
		validate_size = sizeof(struct cam_cmd_unconditional_wait);

	if (remain_buf_len < validate_size ||
	    *num_map >= (MSM_EEPROM_MAX_MEM_MAP_CNT *
		MSM_EEPROM_MEMORY_MAP_MAX_SIZE)) {
		CAM_ERR(CAM_EEPROM, "not enough buffer");
		return -EINVAL;
	}
	switch (cmm_hdr->cmd_type) {
	case CAMERA_SENSOR_CMD_TYPE_I2C_RNDM_WR:
		i2c_random_wr = (struct cam_cmd_i2c_random_wr *)cmd_buf;

		if (i2c_random_wr->header.count == 0 ||
		    i2c_random_wr->header.count >= MSM_EEPROM_MAX_MEM_MAP_CNT ||
		    (size_t)*num_map >= ((MSM_EEPROM_MAX_MEM_MAP_CNT *
				MSM_EEPROM_MEMORY_MAP_MAX_SIZE) -
				i2c_random_wr->header.count)) {
			CAM_ERR(CAM_EEPROM, "OOB Error");
			return -EINVAL;
		}
		cmd_length_in_bytes   = sizeof(struct cam_cmd_i2c_random_wr) +
			((i2c_random_wr->header.count - 1) *
			sizeof(struct i2c_random_wr_payload));

		if (cmd_length_in_bytes > remain_buf_len) {
			CAM_ERR(CAM_EEPROM, "Not enough buffer remaining");
			return -EINVAL;
		}
		for (cnt = 0; cnt < (i2c_random_wr->header.count);
			cnt++) {
			map[*num_map + cnt].page.addr =
				i2c_random_wr->random_wr_payload[cnt].reg_addr;
			map[*num_map + cnt].page.addr_type =
				i2c_random_wr->header.addr_type;
			map[*num_map + cnt].page.data =
				i2c_random_wr->random_wr_payload[cnt].reg_data;
			map[*num_map + cnt].page.data_type =
				i2c_random_wr->header.data_type;
			map[*num_map + cnt].page.valid_size = 1;
		}

		*num_map += (i2c_random_wr->header.count - 1);
		cmd_buf += cmd_length_in_bytes / sizeof(int32_t);
		processed_size +=
			cmd_length_in_bytes;
		break;
	case CAMERA_SENSOR_CMD_TYPE_I2C_CONT_RD:
		i2c_cont_rd = (struct cam_cmd_i2c_continuous_rd *)cmd_buf;
		cmd_length_in_bytes = sizeof(struct cam_cmd_i2c_continuous_rd);

		if (i2c_cont_rd->header.count >= U32_MAX - data->num_data) {
			CAM_ERR(CAM_EEPROM,
				"int overflow on eeprom memory block");
			return -EINVAL;
		}
		map[*num_map].mem.addr = i2c_cont_rd->reg_addr;
		map[*num_map].mem.addr_type = i2c_cont_rd->header.addr_type;
		map[*num_map].mem.data_type = i2c_cont_rd->header.data_type;
		map[*num_map].mem.valid_size =
			i2c_cont_rd->header.count;
		cmd_buf += cmd_length_in_bytes / sizeof(int32_t);
		processed_size +=
			cmd_length_in_bytes;
		data->num_data += map[*num_map].mem.valid_size;
		break;
	case CAMERA_SENSOR_CMD_TYPE_WAIT:
		if (generic_op_code ==
			CAMERA_SENSOR_WAIT_OP_HW_UCND ||
			generic_op_code ==
			CAMERA_SENSOR_WAIT_OP_SW_UCND) {
			i2c_uncond_wait =
				(struct cam_cmd_unconditional_wait *)cmd_buf;
			cmd_length_in_bytes =
				sizeof(struct cam_cmd_unconditional_wait);

			if (*num_map < 1) {
				CAM_ERR(CAM_EEPROM,
					"invalid map number, num_map=%d",
					*num_map);
				return -EINVAL;
			}

			/*
			 * Though delay is added all of them, but delay will
			 * be applicable to only one of them as only one of
			 * them will have valid_size set to >= 1.
			 */
			map[*num_map - 1].mem.delay = i2c_uncond_wait->delay;
			map[*num_map - 1].page.delay = i2c_uncond_wait->delay;
			map[*num_map - 1].pageen.delay = i2c_uncond_wait->delay;
		} else if (generic_op_code ==
			CAMERA_SENSOR_WAIT_OP_COND) {
			i2c_poll = (struct cam_cmd_conditional_wait *)cmd_buf;
			cmd_length_in_bytes =
				sizeof(struct cam_cmd_conditional_wait);

			map[*num_map].poll.addr = i2c_poll->reg_addr;
			map[*num_map].poll.addr_type = i2c_poll->addr_type;
			map[*num_map].poll.data = i2c_poll->reg_data;
			map[*num_map].poll.data_type = i2c_poll->data_type;
			map[*num_map].poll.delay = i2c_poll->timeout;
			map[*num_map].poll.valid_size = 1;
		}
		cmd_buf += cmd_length_in_bytes / sizeof(int32_t);
		processed_size +=
			cmd_length_in_bytes;
		break;
	default:
		break;
	}

	*cmd_length_bytes = processed_size;
	return rc;
}

/**
 * cam_eeprom_init_pkt_parser - Parse eeprom packet
 * @e_ctrl:       ctrl structure
 * @csl_packet:	  csl packet received
 *
 * Returns success or failure
 */
static int32_t cam_eeprom_init_pkt_parser(struct cam_eeprom_ctrl_t *e_ctrl,
	struct cam_packet *csl_packet)
{
	int32_t                         rc = 0;
	int                             i = 0;
	struct cam_cmd_buf_desc        *cmd_desc = NULL;
	uint32_t                       *offset = NULL;
	uint32_t                       *cmd_buf = NULL;
	uintptr_t                        generic_pkt_addr;
	size_t                          pkt_len = 0;
	size_t                          remain_len = 0;
	uint32_t                        total_cmd_buf_in_bytes = 0;
	uint32_t                        processed_cmd_buf_in_bytes = 0;
	struct common_header           *cmm_hdr = NULL;
	uint16_t                        cmd_length_in_bytes = 0;
	struct cam_cmd_i2c_info        *i2c_info = NULL;
	int                             num_map = -1;
	struct cam_eeprom_memory_map_t *map = NULL;
	struct cam_eeprom_soc_private  *soc_private =
		(struct cam_eeprom_soc_private *)e_ctrl->soc_info.soc_private;
	struct cam_sensor_power_ctrl_t *power_info = &soc_private->power_info;

	e_ctrl->cal_data.map = vzalloc((MSM_EEPROM_MEMORY_MAP_MAX_SIZE *
		MSM_EEPROM_MAX_MEM_MAP_CNT) *
		(sizeof(struct cam_eeprom_memory_map_t)));
	if (!e_ctrl->cal_data.map) {
		rc = -ENOMEM;
		CAM_ERR(CAM_EEPROM, "failed");
		return rc;
	}
	map = e_ctrl->cal_data.map;

	offset = (uint32_t *)&csl_packet->payload;
	offset += (csl_packet->cmd_buf_offset / sizeof(uint32_t));
	cmd_desc = (struct cam_cmd_buf_desc *)(offset);

	/* Loop through multiple command buffers */
	for (i = 0; i < csl_packet->num_cmd_buf; i++) {
		total_cmd_buf_in_bytes = cmd_desc[i].length;
		processed_cmd_buf_in_bytes = 0;
		if (!total_cmd_buf_in_bytes)
			continue;
		rc = cam_mem_get_cpu_buf(cmd_desc[i].mem_handle,
			&generic_pkt_addr, &pkt_len);
		if (rc) {
			CAM_ERR(CAM_EEPROM, "Failed to get cpu buf");
			return rc;
		}
		cmd_buf = (uint32_t *)generic_pkt_addr;
		if (!cmd_buf) {
			CAM_ERR(CAM_EEPROM, "invalid cmd buf");
			rc = -EINVAL;
			goto rel_cmd_buf;
<<<<<<< HEAD
		}

		if ((pkt_len < sizeof(struct common_header)) ||
			(cmd_desc[i].offset > (pkt_len -
			sizeof(struct common_header)))) {
			CAM_ERR(CAM_EEPROM, "Not enough buffer");
			rc = -EINVAL;
			goto rel_cmd_buf;
		}
=======
		}

		if ((pkt_len < sizeof(struct common_header)) ||
			(cmd_desc[i].offset > (pkt_len -
			sizeof(struct common_header)))) {
			CAM_ERR(CAM_EEPROM, "Not enough buffer");
			rc = -EINVAL;
			goto rel_cmd_buf;
		}
>>>>>>> 15457316
		remain_len = pkt_len - cmd_desc[i].offset;
		cmd_buf += cmd_desc[i].offset / sizeof(uint32_t);

		if (total_cmd_buf_in_bytes > remain_len) {
			CAM_ERR(CAM_EEPROM, "Not enough buffer for command");
			rc = -EINVAL;
			goto rel_cmd_buf;
		}
		/* Loop through multiple cmd formats in one cmd buffer */
		while (processed_cmd_buf_in_bytes < total_cmd_buf_in_bytes) {
			if ((remain_len - processed_cmd_buf_in_bytes) <
				sizeof(struct common_header)) {
				CAM_ERR(CAM_EEPROM, "Not enough buf");
				rc = -EINVAL;
				goto rel_cmd_buf;
			}
			cmm_hdr = (struct common_header *)cmd_buf;
			switch (cmm_hdr->cmd_type) {
			case CAMERA_SENSOR_CMD_TYPE_I2C_INFO:
				i2c_info = (struct cam_cmd_i2c_info *)cmd_buf;
				if ((remain_len - processed_cmd_buf_in_bytes) <
					sizeof(struct cam_cmd_i2c_info)) {
					CAM_ERR(CAM_EEPROM, "Not enough buf");
					rc = -EINVAL;
					goto rel_cmd_buf;
				}
				/* Configure the following map slave address */
				map[num_map + 1].saddr = i2c_info->slave_addr;
				rc = cam_eeprom_update_slaveInfo(e_ctrl,
					cmd_buf);
				cmd_length_in_bytes =
					sizeof(struct cam_cmd_i2c_info);
				processed_cmd_buf_in_bytes +=
					cmd_length_in_bytes;
				cmd_buf += cmd_length_in_bytes/
					sizeof(uint32_t);
				break;
			case CAMERA_SENSOR_CMD_TYPE_PWR_UP:
			case CAMERA_SENSOR_CMD_TYPE_PWR_DOWN:
				cmd_length_in_bytes = total_cmd_buf_in_bytes;
				rc = cam_sensor_update_power_settings(cmd_buf,
					cmd_length_in_bytes, power_info,
					(remain_len -
					processed_cmd_buf_in_bytes));
				processed_cmd_buf_in_bytes +=
					cmd_length_in_bytes;
				cmd_buf += cmd_length_in_bytes/
					sizeof(uint32_t);
				if (rc) {
					CAM_ERR(CAM_EEPROM, "Failed");
					goto rel_cmd_buf;
				}
				break;
			case CAMERA_SENSOR_CMD_TYPE_I2C_RNDM_WR:
			case CAMERA_SENSOR_CMD_TYPE_I2C_CONT_RD:
			case CAMERA_SENSOR_CMD_TYPE_WAIT:
				num_map++;
				rc = cam_eeprom_parse_memory_map(
					&e_ctrl->cal_data, cmd_buf,
					total_cmd_buf_in_bytes,
					&cmd_length_in_bytes, &num_map,
					(remain_len -
					processed_cmd_buf_in_bytes));
				processed_cmd_buf_in_bytes +=
					cmd_length_in_bytes;
				cmd_buf += cmd_length_in_bytes/sizeof(uint32_t);
				break;
			default:
				break;
			}
		}
		e_ctrl->cal_data.num_map = num_map + 1;
		if (cam_mem_put_cpu_buf(cmd_desc[i].mem_handle))
			CAM_WARN(CAM_EEPROM, "Failed to put cpu buf: 0x%x",
				cmd_desc[i].mem_handle);
	}

	return rc;

rel_cmd_buf:
	if (cam_mem_put_cpu_buf(cmd_desc[i].mem_handle))
		CAM_WARN(CAM_EEPROM, "Failed to put cpu buf: 0x%x",
			cmd_desc[i].mem_handle);

	return rc;
}

/**
 * cam_eeprom_get_cal_data - parse the userspace IO config and
 *                                        copy read data to share with userspace
 * @e_ctrl:     ctrl structure
 * @csl_packet: csl packet received
 *
 * Returns success or failure
 */
static int32_t cam_eeprom_get_cal_data(struct cam_eeprom_ctrl_t *e_ctrl,
	struct cam_packet *csl_packet)
{
	struct cam_buf_io_cfg *io_cfg;
	uint32_t              i = 0;
	int                   rc = 0;
	uintptr_t              buf_addr;
	size_t                buf_size;
	uint8_t               *read_buffer;
	size_t                remain_len = 0;

	io_cfg = (struct cam_buf_io_cfg *) ((uint8_t *)
		&csl_packet->payload +
		csl_packet->io_configs_offset);

	CAM_DBG(CAM_EEPROM, "number of IO configs: %d:",
		csl_packet->num_io_configs);

	for (i = 0; i < csl_packet->num_io_configs; i++) {
		CAM_DBG(CAM_EEPROM, "Direction: %d:", io_cfg->direction);
		if (io_cfg->direction == CAM_BUF_OUTPUT) {
			rc = cam_mem_get_cpu_buf(io_cfg->mem_handle[0],
				&buf_addr, &buf_size);
			if (rc) {
				CAM_ERR(CAM_EEPROM, "Fail in get buffer: %d",
					rc);
				return rc;
			}
			if (buf_size <= io_cfg->offsets[0]) {
				CAM_ERR(CAM_EEPROM, "Not enough buffer");
				rc = -EINVAL;
				goto rel_cmd_buf;
			}

			remain_len = buf_size - io_cfg->offsets[0];
			CAM_DBG(CAM_EEPROM, "buf_addr : %pK, buf_size : %zu\n",
				(void *)buf_addr, buf_size);

			read_buffer = (uint8_t *)buf_addr;
			if (!read_buffer) {
				CAM_ERR(CAM_EEPROM,
					"invalid buffer to copy data");
				rc = -EINVAL;
				goto rel_cmd_buf;
			}
			read_buffer += io_cfg->offsets[0];

			if (remain_len < e_ctrl->cal_data.num_data) {
				CAM_ERR(CAM_EEPROM,
					"failed to copy, Invalid size");
				rc = -EINVAL;
				goto rel_cmd_buf;
			}

			CAM_DBG(CAM_EEPROM, "copy the data, len:%d",
				e_ctrl->cal_data.num_data);
			memcpy(read_buffer, e_ctrl->cal_data.mapdata,
					e_ctrl->cal_data.num_data);
			if (cam_mem_put_cpu_buf(io_cfg->mem_handle[0]))
				CAM_WARN(CAM_EEPROM, "Fail in put buffer: 0x%x",
					io_cfg->mem_handle[0]);
		} else {
			CAM_ERR(CAM_EEPROM, "Invalid direction");
			rc = -EINVAL;
		}
	}

	return rc;

rel_cmd_buf:
	if (cam_mem_put_cpu_buf(io_cfg->mem_handle[0]))
		CAM_WARN(CAM_EEPROM, "Fail in put buffer : 0x%x",
			io_cfg->mem_handle[0]);

	return rc;
}

/**
 * cam_eeprom_pkt_parse - Parse csl packet
 * @e_ctrl:     ctrl structure
 * @arg:        Camera control command argument
 *
 * Returns success or failure
 */
static int32_t cam_eeprom_pkt_parse(struct cam_eeprom_ctrl_t *e_ctrl, void *arg)
{
	int32_t                         rc = 0;
	struct cam_control             *ioctl_ctrl = NULL;
	struct cam_config_dev_cmd       dev_config;
	uintptr_t                        generic_pkt_addr;
	size_t                          pkt_len;
	size_t                          remain_len = 0;
	struct cam_packet              *csl_packet = NULL;
	struct cam_eeprom_soc_private  *soc_private =
		(struct cam_eeprom_soc_private *)e_ctrl->soc_info.soc_private;
	struct cam_sensor_power_ctrl_t *power_info = &soc_private->power_info;

	ioctl_ctrl = (struct cam_control *)arg;

	if (copy_from_user(&dev_config,
		u64_to_user_ptr(ioctl_ctrl->handle),
		sizeof(dev_config)))
		return -EFAULT;
	rc = cam_mem_get_cpu_buf(dev_config.packet_handle,
		&generic_pkt_addr, &pkt_len);
	if (rc) {
		CAM_ERR(CAM_EEPROM,
			"error in converting command Handle Error: %d", rc);
		return rc;
	}

	remain_len = pkt_len;
	if ((sizeof(struct cam_packet) > pkt_len) ||
		((size_t)dev_config.offset >= pkt_len -
		sizeof(struct cam_packet))) {
		CAM_ERR(CAM_EEPROM,
			"Inval cam_packet strut size: %zu, len_of_buff: %zu",
			 sizeof(struct cam_packet), pkt_len);
		rc = -EINVAL;
		goto release_buf;
	}

	remain_len -= (size_t)dev_config.offset;
	csl_packet = (struct cam_packet *)
		(generic_pkt_addr + (uint32_t)dev_config.offset);

	if (cam_packet_util_validate_packet(csl_packet,
		remain_len)) {
		CAM_ERR(CAM_EEPROM, "Invalid packet params");
		rc = -EINVAL;
		goto release_buf;
	}

	switch (csl_packet->header.op_code & 0xFFFFFF) {
	case CAM_EEPROM_PACKET_OPCODE_INIT:
		if (e_ctrl->userspace_probe == false) {
			rc = cam_eeprom_parse_read_memory_map(
					e_ctrl->soc_info.dev->of_node, e_ctrl);
			if (rc < 0) {
				CAM_ERR(CAM_EEPROM, "Failed: rc : %d", rc);
				goto release_buf;
			}
			rc = cam_eeprom_get_cal_data(e_ctrl, csl_packet);
			vfree(e_ctrl->cal_data.mapdata);
			vfree(e_ctrl->cal_data.map);
			e_ctrl->cal_data.num_data = 0;
			e_ctrl->cal_data.num_map = 0;
			CAM_DBG(CAM_EEPROM,
				"Returning the data using kernel probe");
			break;
		}
		rc = cam_eeprom_init_pkt_parser(e_ctrl, csl_packet);
		if (rc) {
			CAM_ERR(CAM_EEPROM,
				"Failed in parsing the pkt");
			goto release_buf;
		}

		e_ctrl->cal_data.mapdata =
			vzalloc(e_ctrl->cal_data.num_data);
		if (!e_ctrl->cal_data.mapdata) {
			rc = -ENOMEM;
			CAM_ERR(CAM_EEPROM, "failed");
			goto error;
		}

		rc = cam_eeprom_power_up(e_ctrl,
			&soc_private->power_info);
		if (rc) {
			CAM_ERR(CAM_EEPROM, "failed rc %d", rc);
			goto memdata_free;
		}

		e_ctrl->cam_eeprom_state = CAM_EEPROM_CONFIG;
		rc = cam_eeprom_read_memory(e_ctrl, &e_ctrl->cal_data);
		if (rc) {
			CAM_ERR(CAM_EEPROM,
				"read_eeprom_memory failed");
			goto power_down;
		}

		rc = cam_eeprom_get_cal_data(e_ctrl, csl_packet);
		rc = cam_eeprom_power_down(e_ctrl);
		e_ctrl->cam_eeprom_state = CAM_EEPROM_ACQUIRE;
		vfree(e_ctrl->cal_data.mapdata);
		vfree(e_ctrl->cal_data.map);
		kfree(power_info->power_setting);
		kfree(power_info->power_down_setting);
		power_info->power_setting = NULL;
		power_info->power_down_setting = NULL;
		power_info->power_setting_size = 0;
		power_info->power_down_setting_size = 0;
		e_ctrl->cal_data.num_data = 0;
		e_ctrl->cal_data.num_map = 0;
		break;
	default:
		break;
	}

	if (cam_mem_put_cpu_buf(dev_config.packet_handle))
<<<<<<< HEAD
		CAM_WARN(CAM_EEPROM, "Put cpu buffer failed : 0x%x",
=======
		CAM_WARN(CAM_EEPROM, "Put cpu buffer failed : 0x%llx",
>>>>>>> 15457316
			dev_config.packet_handle);

	return rc;

power_down:
	cam_eeprom_power_down(e_ctrl);
memdata_free:
	vfree(e_ctrl->cal_data.mapdata);
error:
	kfree(power_info->power_setting);
	kfree(power_info->power_down_setting);
	power_info->power_setting = NULL;
	power_info->power_down_setting = NULL;
	vfree(e_ctrl->cal_data.map);
	e_ctrl->cal_data.num_data = 0;
	e_ctrl->cal_data.num_map = 0;
	e_ctrl->cam_eeprom_state = CAM_EEPROM_ACQUIRE;
release_buf:
	if (cam_mem_put_cpu_buf(dev_config.packet_handle))
<<<<<<< HEAD
		CAM_WARN(CAM_EEPROM, "Put cpu buffer failed : 0x%x",
=======
		CAM_WARN(CAM_EEPROM, "Put cpu buffer failed : 0x%llx",
>>>>>>> 15457316
			dev_config.packet_handle);

	return rc;
}

void cam_eeprom_shutdown(struct cam_eeprom_ctrl_t *e_ctrl)
{
	int rc;
	struct cam_eeprom_soc_private  *soc_private =
		(struct cam_eeprom_soc_private *)e_ctrl->soc_info.soc_private;
	struct cam_sensor_power_ctrl_t *power_info = &soc_private->power_info;

	if (e_ctrl->cam_eeprom_state == CAM_EEPROM_INIT)
		return;

	if (e_ctrl->cam_eeprom_state == CAM_EEPROM_CONFIG) {
		rc = cam_eeprom_power_down(e_ctrl);
		if (rc < 0)
			CAM_ERR(CAM_EEPROM, "EEPROM Power down failed");
		e_ctrl->cam_eeprom_state = CAM_EEPROM_ACQUIRE;
	}

	if (e_ctrl->cam_eeprom_state == CAM_EEPROM_ACQUIRE) {
		rc = cam_destroy_device_hdl(e_ctrl->bridge_intf.device_hdl);
		if (rc < 0)
			CAM_ERR(CAM_EEPROM, "destroying the device hdl");

		e_ctrl->bridge_intf.device_hdl = -1;
		e_ctrl->bridge_intf.link_hdl = -1;
		e_ctrl->bridge_intf.session_hdl = -1;

		kfree(power_info->power_setting);
		kfree(power_info->power_down_setting);
		power_info->power_setting = NULL;
		power_info->power_down_setting = NULL;
		power_info->power_setting_size = 0;
		power_info->power_down_setting_size = 0;
	}

	e_ctrl->cam_eeprom_state = CAM_EEPROM_INIT;
}

/**
 * cam_eeprom_driver_cmd - Handle eeprom cmds
 * @e_ctrl:     ctrl structure
 * @arg:        Camera control command argument
 *
 * Returns success or failure
 */
int32_t cam_eeprom_driver_cmd(struct cam_eeprom_ctrl_t *e_ctrl, void *arg)
{
	int                            rc = 0;
	struct cam_eeprom_query_cap_t  eeprom_cap = {0};
	struct cam_control            *cmd = (struct cam_control *)arg;

	if (!e_ctrl || !cmd) {
		CAM_ERR(CAM_EEPROM, "Invalid Arguments");
		return -EINVAL;
	}

	if (cmd->handle_type != CAM_HANDLE_USER_POINTER) {
		CAM_ERR(CAM_EEPROM, "Invalid handle type: %d",
			cmd->handle_type);
		return -EINVAL;
	}

	mutex_lock(&(e_ctrl->eeprom_mutex));
	switch (cmd->op_code) {
	case CAM_QUERY_CAP:
		eeprom_cap.slot_info = e_ctrl->soc_info.index;
		if (e_ctrl->userspace_probe == false)
			eeprom_cap.eeprom_kernel_probe = true;
		else
			eeprom_cap.eeprom_kernel_probe = false;

		if (copy_to_user(u64_to_user_ptr(cmd->handle),
			&eeprom_cap,
			sizeof(struct cam_eeprom_query_cap_t))) {
			CAM_ERR(CAM_EEPROM, "Failed Copy to User");
			rc = -EFAULT;
			goto release_mutex;
		}
		CAM_DBG(CAM_EEPROM, "eeprom_cap: ID: %d", eeprom_cap.slot_info);
		break;
	case CAM_ACQUIRE_DEV:
		rc = cam_eeprom_get_dev_handle(e_ctrl, arg);
		if (rc) {
			CAM_ERR(CAM_EEPROM, "Failed to acquire dev");
			goto release_mutex;
		}
		e_ctrl->cam_eeprom_state = CAM_EEPROM_ACQUIRE;
		break;
	case CAM_RELEASE_DEV:
		if (e_ctrl->cam_eeprom_state != CAM_EEPROM_ACQUIRE) {
			rc = -EINVAL;
			CAM_WARN(CAM_EEPROM,
			"Not in right state to release : %d",
			e_ctrl->cam_eeprom_state);
			goto release_mutex;
		}

		if (e_ctrl->bridge_intf.device_hdl == -1) {
			CAM_ERR(CAM_EEPROM,
				"Invalid Handles: link hdl: %d device hdl: %d",
				e_ctrl->bridge_intf.device_hdl,
				e_ctrl->bridge_intf.link_hdl);
			rc = -EINVAL;
			goto release_mutex;
		}
		rc = cam_destroy_device_hdl(e_ctrl->bridge_intf.device_hdl);
		if (rc < 0)
			CAM_ERR(CAM_EEPROM,
				"failed in destroying the device hdl");
		e_ctrl->bridge_intf.device_hdl = -1;
		e_ctrl->bridge_intf.link_hdl = -1;
		e_ctrl->bridge_intf.session_hdl = -1;
		e_ctrl->cam_eeprom_state = CAM_EEPROM_INIT;
		break;
	case CAM_CONFIG_DEV:
		rc = cam_eeprom_pkt_parse(e_ctrl, arg);
		if (rc) {
			CAM_ERR(CAM_EEPROM, "Failed in eeprom pkt Parsing");
			goto release_mutex;
		}
		break;
	default:
		CAM_DBG(CAM_EEPROM, "invalid opcode");
		break;
	}

release_mutex:
	mutex_unlock(&(e_ctrl->eeprom_mutex));

	return rc;
}
<|MERGE_RESOLUTION|>--- conflicted
+++ resolved
@@ -611,7 +611,6 @@
 			CAM_ERR(CAM_EEPROM, "invalid cmd buf");
 			rc = -EINVAL;
 			goto rel_cmd_buf;
-<<<<<<< HEAD
 		}
 
 		if ((pkt_len < sizeof(struct common_header)) ||
@@ -621,17 +620,6 @@
 			rc = -EINVAL;
 			goto rel_cmd_buf;
 		}
-=======
-		}
-
-		if ((pkt_len < sizeof(struct common_header)) ||
-			(cmd_desc[i].offset > (pkt_len -
-			sizeof(struct common_header)))) {
-			CAM_ERR(CAM_EEPROM, "Not enough buffer");
-			rc = -EINVAL;
-			goto rel_cmd_buf;
-		}
->>>>>>> 15457316
 		remain_len = pkt_len - cmd_desc[i].offset;
 		cmd_buf += cmd_desc[i].offset / sizeof(uint32_t);
 
@@ -927,11 +915,7 @@
 	}
 
 	if (cam_mem_put_cpu_buf(dev_config.packet_handle))
-<<<<<<< HEAD
-		CAM_WARN(CAM_EEPROM, "Put cpu buffer failed : 0x%x",
-=======
 		CAM_WARN(CAM_EEPROM, "Put cpu buffer failed : 0x%llx",
->>>>>>> 15457316
 			dev_config.packet_handle);
 
 	return rc;
@@ -951,11 +935,7 @@
 	e_ctrl->cam_eeprom_state = CAM_EEPROM_ACQUIRE;
 release_buf:
 	if (cam_mem_put_cpu_buf(dev_config.packet_handle))
-<<<<<<< HEAD
-		CAM_WARN(CAM_EEPROM, "Put cpu buffer failed : 0x%x",
-=======
 		CAM_WARN(CAM_EEPROM, "Put cpu buffer failed : 0x%llx",
->>>>>>> 15457316
 			dev_config.packet_handle);
 
 	return rc;
