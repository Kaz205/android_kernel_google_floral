--- conflicted
+++ resolved
@@ -153,7 +153,7 @@
 		csl_packet->header.request_id <= s_ctrl->last_flush_req
 		&& s_ctrl->last_flush_req != 0) {
 		CAM_ERR(CAM_SENSOR,
-			"reject request %lld, last request to flush %lld",
+			"reject request %lld, last request to flush %d",
 			csl_packet->header.request_id, s_ctrl->last_flush_req);
 		rc = -EINVAL;
 		goto rel_pkt_buf;
@@ -264,7 +264,7 @@
 
 rel_pkt_buf:
 	if (cam_mem_put_cpu_buf(config.packet_handle))
-		CAM_WARN(CAM_SENSOR, "Failed in put the buffer: 0x%x",
+		CAM_WARN(CAM_SENSOR, "Failed in put the buffer: 0x%llx",
 			config.packet_handle);
 
 	return rc;
@@ -456,8 +456,6 @@
 	return rc;
 }
 
-<<<<<<< HEAD
-=======
 
 static void bridge_irq_work(struct work_struct *work)
 {
@@ -543,7 +541,6 @@
 }
 
 
->>>>>>> 3f527a98
 int32_t cam_handle_cmd_buffers_for_probe(void *cmd_buf,
 	struct cam_sensor_ctrl_t *s_ctrl,
 	int32_t cmd_buf_num, uint32_t cmd_buf_length, size_t remain_len)
@@ -685,7 +682,7 @@
 	}
 
 	if (cam_mem_put_cpu_buf(handle))
-		CAM_WARN(CAM_SENSOR, "Failed to put the command Buffer: 0x%x",
+		CAM_WARN(CAM_SENSOR, "Failed to put the command Buffer: 0x%llx",
 			handle);
 
 	return rc;
@@ -696,7 +693,7 @@
 			cmd_desc[i].mem_handle);
 rel_pkt_buf:
 	if (cam_mem_put_cpu_buf(handle))
-		CAM_WARN(CAM_SENSOR, "Failed to put the command Buffer: 0x%x",
+		CAM_WARN(CAM_SENSOR, "Failed to put the command Buffer: 0x%llx",
 			handle);
 
 	return rc;
@@ -719,6 +716,8 @@
 		s_ctrl->sensordata->subdev_id[SUB_MODULE_LED_FLASH];
 	query_cap->ois_slot_id =
 		s_ctrl->sensordata->subdev_id[SUB_MODULE_OIS];
+	query_cap->ir_led_slot_id =
+		s_ctrl->sensordata->subdev_id[SUB_MODULE_IR_LED];
 	query_cap->slot_info =
 		s_ctrl->soc_info.index;
 }
@@ -938,14 +937,13 @@
 		probe_cmd = kzalloc(sizeof(*probe_cmd), GFP_KERNEL);
 		if (!probe_cmd) {
 			rc = -ENOMEM;
-			goto free_probe_cmd;
+			goto release_mutex;
 		}
 
 		rc = copy_from_user(probe_cmd,
 			(void __user *) cmd->handle, sizeof(*probe_cmd));
 		if (rc < 0) {
 			CAM_ERR(CAM_SENSOR, "Failed Copying from user");
-			kfree(probe_cmd);
 			goto free_probe_cmd;
 		}
 
@@ -1023,14 +1021,13 @@
 
 		s_ctrl->sensor_state = CAM_SENSOR_ACQUIRE;
 		CAM_INFO(CAM_SENSOR,
-				"CAM_ACQUIRE_DEV Success %d",
+				"SENSOR_POWER_UP Success %d",
 				s_ctrl->soc_info.index);
 	}
 		break;
 
 	case AIS_SENSOR_POWER_DOWN: {
-		if ((s_ctrl->sensor_state == CAM_SENSOR_INIT) ||
-			(s_ctrl->sensor_state == CAM_SENSOR_START)) {
+		if (s_ctrl->sensor_state == CAM_SENSOR_START) {
 			rc = -EINVAL;
 			CAM_WARN(CAM_SENSOR,
 				"Not in right state to release %d (%d)",
@@ -1049,7 +1046,7 @@
 
 		s_ctrl->sensor_state = CAM_SENSOR_INIT;
 		CAM_INFO(CAM_SENSOR,
-			"CAM_RELEASE_DEV Success %d",
+			"SENSOR_POWER_DOWN Success %d",
 			s_ctrl->soc_info.index);
 	}
 		break;
@@ -1104,7 +1101,7 @@
 			goto release_mutex;
 		}
 
-		CAM_WARN(CAM_SENSOR, "Read 0x%x : 0x%x <- 0x%x",
+		CAM_DBG(CAM_SENSOR, "Read 0x%x : 0x%x <- 0x%x",
 			i2c_read.i2c_config.slave_addr,
 			i2c_read.reg_addr, i2c_read.reg_data);
 
@@ -1149,7 +1146,7 @@
 			goto release_mutex;
 		}
 
-		CAM_INFO(CAM_SENSOR,
+		CAM_DBG(CAM_SENSOR,
 			"Write 0x%x, 0x%x <- 0x%x [%d, %d]",
 			i2c_write.i2c_config.slave_addr,
 			i2c_write.wr_payload.reg_addr,
@@ -1263,7 +1260,7 @@
 			goto release_mutex;
 		}
 
-		CAM_INFO(CAM_SENSOR,
+		CAM_DBG(CAM_SENSOR,
 			"Write 0x%x, %d regs [%d, %d]",
 			i2c_write.i2c_config.slave_addr,
 			i2c_write.count,
@@ -1282,6 +1279,74 @@
 		kfree(reg_setting);
 	}
 		break;
+	case AIS_SENSOR_INTR_INIT: {
+		struct ais_sensor_gpio_intr_config
+			*gpio_intr_cfg;
+
+		gpio_intr_cfg =
+			kzalloc(sizeof(struct ais_sensor_gpio_intr_config),
+			GFP_KERNEL);
+
+		if (!gpio_intr_cfg) {
+			rc = -ENOMEM;
+			goto release_mutex;
+		}
+
+		rc = copy_from_user(gpio_intr_cfg,
+			(void __user *) cmd->handle,
+			sizeof(struct ais_sensor_gpio_intr_config));
+
+		if (rc < 0) {
+			CAM_ERR(CAM_SENSOR, "Failed Copying from user");
+			goto free_gpio_intr_init_config;
+		}
+
+		rc = cam_sensor_init_gpio_intr(
+				gpio_intr_cfg,
+				s_ctrl);
+
+		if (rc < 0)
+			CAM_ERR(CAM_SENSOR, "Failed in Updating intr Info");
+
+free_gpio_intr_init_config:
+		kfree(gpio_intr_cfg);
+
+	}
+		break;
+	case AIS_SENSOR_INTR_DEINIT: {
+		int idx = 0;
+		int rc = 0;
+		struct ais_sensor_gpio_intr_config
+			*gpio_intr_cfg;
+
+		gpio_intr_cfg =
+			kzalloc(sizeof(struct ais_sensor_gpio_intr_config),
+			GFP_KERNEL);
+
+		if (!gpio_intr_cfg) {
+			rc = -ENOMEM;
+			goto release_mutex;
+		}
+
+		rc = copy_from_user(gpio_intr_cfg,
+			(void __user *) cmd->handle,
+			sizeof(struct ais_sensor_gpio_intr_config));
+
+		if (rc < 0) {
+			CAM_ERR(CAM_SENSOR, "Failed Copying from user");
+			goto free_gpio_intr_deinit_config;
+		}
+
+		for (idx = 0; idx < AIS_MAX_INTR_GPIO; idx++) {
+			if (s_ctrl->s_intr[idx].work_inited == 1)
+				cancel_work_sync(
+				&s_ctrl->s_intr[idx].irq_work);
+		}
+
+free_gpio_intr_deinit_config:
+		kfree(gpio_intr_cfg);
+	}
+		break;
 	case CAM_ACQUIRE_DEV: {
 		struct cam_sensor_acquire_dev sensor_acq_dev;
 		struct cam_create_dev_hdl bridge_params;
@@ -1313,7 +1378,7 @@
 		bridge_params.v4l2_sub_dev_flag = 0;
 		bridge_params.media_entity_flag = 0;
 		bridge_params.priv = s_ctrl;
-
+		bridge_params.dev_id = CAM_SENSOR;
 		sensor_acq_dev.device_handle =
 			cam_create_device_hdl(&bridge_params);
 		s_ctrl->bridge_intf.device_hdl = sensor_acq_dev.device_handle;
@@ -1464,6 +1529,16 @@
 	}
 		break;
 	case CAM_CONFIG_DEV: {
+		if (s_ctrl->sensor_state < CAM_SENSOR_ACQUIRE) {
+			rc = -EINVAL;
+			CAM_ERR(CAM_SENSOR,
+				"sensor_id:[0x%x] not acquired to configure [%d] ",
+				s_ctrl->sensordata->slave_info.sensor_id,
+				s_ctrl->sensor_state
+			);
+			goto release_mutex;
+		}
+
 		rc = cam_sensor_i2c_pkt_parse(s_ctrl, arg);
 		if (rc < 0) {
 			CAM_ERR(CAM_SENSOR, "Failed i2c pkt parse: %d", rc);
