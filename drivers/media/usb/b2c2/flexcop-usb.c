/*
 * Linux driver for digital TV devices equipped with B2C2 FlexcopII(b)/III
 * flexcop-usb.c - covers the USB part
 * see flexcop.c for copyright information
 */
#define FC_LOG_PREFIX "flexcop_usb"
#include "flexcop-usb.h"
#include "flexcop-common.h"

/* Version information */
#define DRIVER_VERSION "0.1"
#define DRIVER_NAME "Technisat/B2C2 FlexCop II/IIb/III Digital TV USB Driver"
#define DRIVER_AUTHOR "Patrick Boettcher <patrick.boettcher@posteo.de>"

/* debug */
#ifdef CONFIG_DVB_B2C2_FLEXCOP_DEBUG
#define dprintk(level,args...) \
	do { if ((debug & level)) printk(args); } while (0)

#define debug_dump(b, l, method) do {\
	int i; \
	for (i = 0; i < l; i++) \
		method("%02x ", b[i]); \
	method("\n"); \
} while (0)

#define DEBSTATUS ""
#else
#define dprintk(level, args...)
#define debug_dump(b, l, method)
#define DEBSTATUS " (debugging is not enabled)"
#endif

static int debug;
module_param(debug, int, 0644);
MODULE_PARM_DESC(debug, "set debugging level (1=info,ts=2,ctrl=4,i2c=8,v8mem=16 (or-able))." DEBSTATUS);
#undef DEBSTATUS

#define deb_info(args...) dprintk(0x01, args)
#define deb_ts(args...) dprintk(0x02, args)
#define deb_ctrl(args...) dprintk(0x04, args)
#define deb_i2c(args...) dprintk(0x08, args)
#define deb_v8(args...) dprintk(0x10, args)

/* JLP 111700: we will include the 1 bit gap between the upper and lower 3 bits
 * in the IBI address, to make the V8 code simpler.
 * PCI ADDRESS FORMAT: 0x71C -> 0000 0111 0001 1100 (the six bits used)
 *                  in general: 0000 0HHH 000L LL00
 * IBI ADDRESS FORMAT:                    RHHH BLLL
 *
 * where R is the read(1)/write(0) bit, B is the busy bit
 * and HHH and LLL are the two sets of three bits from the PCI address.
 */
#define B2C2_FLEX_PCIOFFSET_TO_INTERNALADDR(usPCI) (u8) \
	(((usPCI >> 2) & 0x07) + ((usPCI >> 4) & 0x70))
#define B2C2_FLEX_INTERNALADDR_TO_PCIOFFSET(ucAddr) (u16) \
	(((ucAddr & 0x07) << 2) + ((ucAddr & 0x70) << 4))

/*
 * DKT 020228
 * - forget about this VENDOR_BUFFER_SIZE, read and write register
 *   deal with DWORD or 4 bytes, that should be should from now on
 * - from now on, we don't support anything older than firm 1.00
 *   I eliminated the write register as a 2 trip of writing hi word and lo word
 *   and force this to write only 4 bytes at a time.
 *   NOTE: this should work with all the firmware from 1.00 and newer
 */
static int flexcop_usb_readwrite_dw(struct flexcop_device *fc, u16 wRegOffsPCI, u32 *val, u8 read)
{
	struct flexcop_usb *fc_usb = fc->bus_specific;
	u8 request = read ? B2C2_USB_READ_REG : B2C2_USB_WRITE_REG;
	u8 request_type = (read ? USB_DIR_IN : USB_DIR_OUT) | USB_TYPE_VENDOR;
	u8 wAddress = B2C2_FLEX_PCIOFFSET_TO_INTERNALADDR(wRegOffsPCI) |
		(read ? 0x80 : 0);
	int ret;

	mutex_lock(&fc_usb->data_mutex);
	if (!read)
		memcpy(fc_usb->data, val, sizeof(*val));

	ret = usb_control_msg(fc_usb->udev,
			read ? B2C2_USB_CTRL_PIPE_IN : B2C2_USB_CTRL_PIPE_OUT,
			request,
			request_type, /* 0xc0 read or 0x40 write */
			wAddress,
			0,
			fc_usb->data,
			sizeof(u32),
			B2C2_WAIT_FOR_OPERATION_RDW * HZ);

	if (ret != sizeof(u32)) {
		err("error while %s dword from %d (%d).", read ? "reading" :
				"writing", wAddress, wRegOffsPCI);
		if (ret >= 0)
			ret = -EIO;
	}

	if (read && ret >= 0)
		memcpy(val, fc_usb->data, sizeof(*val));
	mutex_unlock(&fc_usb->data_mutex);

	return ret;
}
/*
 * DKT 010817 - add support for V8 memory read/write and flash update
 */
static int flexcop_usb_v8_memory_req(struct flexcop_usb *fc_usb,
		flexcop_usb_request_t req, u8 page, u16 wAddress,
		u8 *pbBuffer, u32 buflen)
{
	u8 request_type = USB_TYPE_VENDOR;
	u16 wIndex;
	int nWaitTime, pipe, ret;
	wIndex = page << 8;

	if (buflen > sizeof(fc_usb->data)) {
		err("Buffer size bigger than max URB control message\n");
		return -EIO;
	}

	switch (req) {
	case B2C2_USB_READ_V8_MEM:
		nWaitTime = B2C2_WAIT_FOR_OPERATION_V8READ;
		request_type |= USB_DIR_IN;
		pipe = B2C2_USB_CTRL_PIPE_IN;
		break;
	case B2C2_USB_WRITE_V8_MEM:
		wIndex |= pbBuffer[0];
		request_type |= USB_DIR_OUT;
		nWaitTime = B2C2_WAIT_FOR_OPERATION_V8WRITE;
		pipe = B2C2_USB_CTRL_PIPE_OUT;
		break;
	case B2C2_USB_FLASH_BLOCK:
		request_type |= USB_DIR_OUT;
		nWaitTime = B2C2_WAIT_FOR_OPERATION_V8FLASH;
		pipe = B2C2_USB_CTRL_PIPE_OUT;
		break;
	default:
		deb_info("unsupported request for v8_mem_req %x.\n", req);
		return -EINVAL;
	}
	deb_v8("v8mem: %02x %02x %04x %04x, len: %d\n", request_type, req,
			wAddress, wIndex, buflen);

	mutex_lock(&fc_usb->data_mutex);

	if ((request_type & USB_ENDPOINT_DIR_MASK) == USB_DIR_OUT)
		memcpy(fc_usb->data, pbBuffer, buflen);

	ret = usb_control_msg(fc_usb->udev, pipe,
			req,
			request_type,
			wAddress,
			wIndex,
			fc_usb->data,
			buflen,
			nWaitTime * HZ);
	if (ret != buflen)
		ret = -EIO;

	if (ret >= 0) {
		ret = 0;
		if ((request_type & USB_ENDPOINT_DIR_MASK) == USB_DIR_IN)
			memcpy(pbBuffer, fc_usb->data, buflen);
	}

	mutex_unlock(&fc_usb->data_mutex);

	debug_dump(pbBuffer, ret, deb_v8);
	return ret;
}

#define bytes_left_to_read_on_page(paddr,buflen) \
	((V8_MEMORY_PAGE_SIZE - (paddr & V8_MEMORY_PAGE_MASK)) > buflen \
	 ? buflen : (V8_MEMORY_PAGE_SIZE - (paddr & V8_MEMORY_PAGE_MASK)))

static int flexcop_usb_memory_req(struct flexcop_usb *fc_usb,
		flexcop_usb_request_t req, flexcop_usb_mem_page_t page_start,
		u32 addr, int extended, u8 *buf, u32 len)
{
	int i,ret = 0;
	u16 wMax;
	u32 pagechunk = 0;

	switch(req) {
	case B2C2_USB_READ_V8_MEM:
		wMax = USB_MEM_READ_MAX;
		break;
	case B2C2_USB_WRITE_V8_MEM:
		wMax = USB_MEM_WRITE_MAX;
		break;
	case B2C2_USB_FLASH_BLOCK:
		wMax = USB_FLASH_MAX;
		break;
	default:
		return -EINVAL;
		break;
	}
	for (i = 0; i < len;) {
		pagechunk =
			wMax < bytes_left_to_read_on_page(addr, len) ?
				wMax :
				bytes_left_to_read_on_page(addr, len);
		deb_info("%x\n",
			(addr & V8_MEMORY_PAGE_MASK) |
				(V8_MEMORY_EXTENDED*extended));

		ret = flexcop_usb_v8_memory_req(fc_usb, req,
			page_start + (addr / V8_MEMORY_PAGE_SIZE),
			(addr & V8_MEMORY_PAGE_MASK) |
				(V8_MEMORY_EXTENDED*extended),
			&buf[i], pagechunk);

		if (ret < 0)
			return ret;
		addr += pagechunk;
		len -= pagechunk;
	}
	return 0;
}

static int flexcop_usb_get_mac_addr(struct flexcop_device *fc, int extended)
{
	return flexcop_usb_memory_req(fc->bus_specific, B2C2_USB_READ_V8_MEM,
		V8_MEMORY_PAGE_FLASH, 0x1f010, 1,
		fc->dvb_adapter.proposed_mac, 6);
}

/* usb i2c stuff */
static int flexcop_usb_i2c_req(struct flexcop_i2c_adapter *i2c,
		flexcop_usb_request_t req, flexcop_usb_i2c_function_t func,
		u8 chipaddr, u8 addr, u8 *buf, u8 buflen)
{
	struct flexcop_usb *fc_usb = i2c->fc->bus_specific;
	u16 wValue, wIndex;
	int nWaitTime, pipe, ret;
	u8 request_type = USB_TYPE_VENDOR;

	if (buflen > sizeof(fc_usb->data)) {
		err("Buffer size bigger than max URB control message\n");
		return -EIO;
	}

	switch (func) {
	case USB_FUNC_I2C_WRITE:
	case USB_FUNC_I2C_MULTIWRITE:
	case USB_FUNC_I2C_REPEATWRITE:
		/* DKT 020208 - add this to support special case of DiSEqC */
	case USB_FUNC_I2C_CHECKWRITE:
		pipe = B2C2_USB_CTRL_PIPE_OUT;
		nWaitTime = 2;
		request_type |= USB_DIR_OUT;
		break;
	case USB_FUNC_I2C_READ:
	case USB_FUNC_I2C_REPEATREAD:
		pipe = B2C2_USB_CTRL_PIPE_IN;
		nWaitTime = 2;
		request_type |= USB_DIR_IN;
		break;
	default:
		deb_info("unsupported function for i2c_req %x\n", func);
		return -EINVAL;
	}
	wValue = (func << 8) | (i2c->port << 4);
	wIndex = (chipaddr << 8 ) | addr;

	deb_i2c("i2c %2d: %02x %02x %02x %02x %02x %02x\n",
			func, request_type, req,
			wValue & 0xff, wValue >> 8,
			wIndex & 0xff, wIndex >> 8);

	mutex_lock(&fc_usb->data_mutex);

	if ((request_type & USB_ENDPOINT_DIR_MASK) == USB_DIR_OUT)
		memcpy(fc_usb->data, buf, buflen);

	ret = usb_control_msg(fc_usb->udev, pipe,
			req,
			request_type,
			wValue,
			wIndex,
			fc_usb->data,
			buflen,
			nWaitTime * HZ);

	if (ret != buflen)
		ret = -EIO;

	if (ret >= 0) {
		ret = 0;
		if ((request_type & USB_ENDPOINT_DIR_MASK) == USB_DIR_IN)
			memcpy(buf, fc_usb->data, buflen);
	}

	mutex_unlock(&fc_usb->data_mutex);

	return ret;
}

/* actual bus specific access functions,
   make sure prototype are/will be equal to pci */
static flexcop_ibi_value flexcop_usb_read_ibi_reg(struct flexcop_device *fc,
	flexcop_ibi_register reg)
{
	flexcop_ibi_value val;
	val.raw = 0;
	flexcop_usb_readwrite_dw(fc, reg, &val.raw, 1);
	return val;
}

static int flexcop_usb_write_ibi_reg(struct flexcop_device *fc,
		flexcop_ibi_register reg, flexcop_ibi_value val)
{
	return flexcop_usb_readwrite_dw(fc, reg, &val.raw, 0);
}

static int flexcop_usb_i2c_request(struct flexcop_i2c_adapter *i2c,
		flexcop_access_op_t op, u8 chipaddr, u8 addr, u8 *buf, u16 len)
{
	if (op == FC_READ)
		return flexcop_usb_i2c_req(i2c, B2C2_USB_I2C_REQUEST,
				USB_FUNC_I2C_READ, chipaddr, addr, buf, len);
	else
		return flexcop_usb_i2c_req(i2c, B2C2_USB_I2C_REQUEST,
				USB_FUNC_I2C_WRITE, chipaddr, addr, buf, len);
}

static void flexcop_usb_process_frame(struct flexcop_usb *fc_usb,
	u8 *buffer, int buffer_length)
{
	u8 *b;
	int l;

	deb_ts("tmp_buffer_length=%d, buffer_length=%d\n",
		fc_usb->tmp_buffer_length, buffer_length);

	if (fc_usb->tmp_buffer_length > 0) {
		memcpy(fc_usb->tmp_buffer+fc_usb->tmp_buffer_length, buffer,
				buffer_length);
		fc_usb->tmp_buffer_length += buffer_length;
		b = fc_usb->tmp_buffer;
		l = fc_usb->tmp_buffer_length;
	} else {
		b=buffer;
		l=buffer_length;
	}

	while (l >= 190) {
		if (*b == 0xff) {
			switch (*(b+1) & 0x03) {
			case 0x01: /* media packet */
				if (*(b+2) == 0x47)
					flexcop_pass_dmx_packets(
							fc_usb->fc_dev, b+2, 1);
				else
					deb_ts("not ts packet %*ph\n", 4, b+2);
				b += 190;
				l -= 190;
				break;
			default:
				deb_ts("wrong packet type\n");
				l = 0;
				break;
			}
		} else {
			deb_ts("wrong header\n");
			l = 0;
		}
	}

	if (l>0)
		memcpy(fc_usb->tmp_buffer, b, l);
	fc_usb->tmp_buffer_length = l;
}

static void flexcop_usb_urb_complete(struct urb *urb)
{
	struct flexcop_usb *fc_usb = urb->context;
	int i;

	if (urb->actual_length > 0)
		deb_ts("urb completed, bufsize: %d actlen; %d\n",
			urb->transfer_buffer_length, urb->actual_length);

	for (i = 0; i < urb->number_of_packets; i++) {
		if (urb->iso_frame_desc[i].status < 0) {
			err("iso frame descriptor %d has an error: %d\n", i,
				urb->iso_frame_desc[i].status);
		} else
			if (urb->iso_frame_desc[i].actual_length > 0) {
				deb_ts("passed %d bytes to the demux\n",
					urb->iso_frame_desc[i].actual_length);

				flexcop_usb_process_frame(fc_usb,
					urb->transfer_buffer +
						urb->iso_frame_desc[i].offset,
					urb->iso_frame_desc[i].actual_length);
			}
		urb->iso_frame_desc[i].status = 0;
		urb->iso_frame_desc[i].actual_length = 0;
	}
	usb_submit_urb(urb,GFP_ATOMIC);
}

static int flexcop_usb_stream_control(struct flexcop_device *fc, int onoff)
{
	/* submit/kill iso packets */
	return 0;
}

static void flexcop_usb_transfer_exit(struct flexcop_usb *fc_usb)
{
	int i;
	for (i = 0; i < B2C2_USB_NUM_ISO_URB; i++)
		if (fc_usb->iso_urb[i] != NULL) {
			deb_ts("unlinking/killing urb no. %d\n",i);
			usb_kill_urb(fc_usb->iso_urb[i]);
			usb_free_urb(fc_usb->iso_urb[i]);
		}

	if (fc_usb->iso_buffer != NULL)
		usb_free_coherent(fc_usb->udev,
			fc_usb->buffer_size, fc_usb->iso_buffer,
			fc_usb->dma_addr);
}

static int flexcop_usb_transfer_init(struct flexcop_usb *fc_usb)
{
	u16 frame_size = le16_to_cpu(
		fc_usb->uintf->cur_altsetting->endpoint[0].desc.wMaxPacketSize);
	int bufsize = B2C2_USB_NUM_ISO_URB * B2C2_USB_FRAMES_PER_ISO *
		frame_size, i, j, ret;
	int buffer_offset = 0;

	deb_ts("creating %d iso-urbs with %d frames each of %d bytes size = %d.\n",
	       B2C2_USB_NUM_ISO_URB,
			B2C2_USB_FRAMES_PER_ISO, frame_size, bufsize);

	fc_usb->iso_buffer = usb_alloc_coherent(fc_usb->udev,
			bufsize, GFP_KERNEL, &fc_usb->dma_addr);
	if (fc_usb->iso_buffer == NULL)
		return -ENOMEM;

	memset(fc_usb->iso_buffer, 0, bufsize);
	fc_usb->buffer_size = bufsize;

	/* creating iso urbs */
	for (i = 0; i < B2C2_USB_NUM_ISO_URB; i++) {
		fc_usb->iso_urb[i] = usb_alloc_urb(B2C2_USB_FRAMES_PER_ISO,
			GFP_ATOMIC);
		if (fc_usb->iso_urb[i] == NULL) {
			ret = -ENOMEM;
			goto urb_error;
		}
	}

	/* initialising and submitting iso urbs */
	for (i = 0; i < B2C2_USB_NUM_ISO_URB; i++) {
		int frame_offset = 0;
		struct urb *urb = fc_usb->iso_urb[i];
		deb_ts("initializing and submitting urb no. %d (buf_offset: %d).\n",
		       i, buffer_offset);

		urb->dev = fc_usb->udev;
		urb->context = fc_usb;
		urb->complete = flexcop_usb_urb_complete;
		urb->pipe = B2C2_USB_DATA_PIPE;
		urb->transfer_flags = URB_ISO_ASAP;
		urb->interval = 1;
		urb->number_of_packets = B2C2_USB_FRAMES_PER_ISO;
		urb->transfer_buffer_length = frame_size * B2C2_USB_FRAMES_PER_ISO;
		urb->transfer_buffer = fc_usb->iso_buffer + buffer_offset;

		buffer_offset += frame_size * B2C2_USB_FRAMES_PER_ISO;
		for (j = 0; j < B2C2_USB_FRAMES_PER_ISO; j++) {
			deb_ts("urb no: %d, frame: %d, frame_offset: %d\n",
					i, j, frame_offset);
			urb->iso_frame_desc[j].offset = frame_offset;
			urb->iso_frame_desc[j].length = frame_size;
			frame_offset += frame_size;
		}

		if ((ret = usb_submit_urb(fc_usb->iso_urb[i],GFP_ATOMIC))) {
			err("submitting urb %d failed with %d.", i, ret);
			goto urb_error;
		}
		deb_ts("submitted urb no. %d.\n",i);
	}

	/* SRAM */
	flexcop_sram_set_dest(fc_usb->fc_dev, FC_SRAM_DEST_MEDIA |
			FC_SRAM_DEST_NET | FC_SRAM_DEST_CAO | FC_SRAM_DEST_CAI,
			FC_SRAM_DEST_TARGET_WAN_USB);
	flexcop_wan_set_speed(fc_usb->fc_dev, FC_WAN_SPEED_8MBITS);
	flexcop_sram_ctrl(fc_usb->fc_dev, 1, 1, 1);
	return 0;

urb_error:
	flexcop_usb_transfer_exit(fc_usb);
	return ret;
}

static int flexcop_usb_init(struct flexcop_usb *fc_usb)
{
	/* use the alternate setting with the larges buffer */
	int ret = usb_set_interface(fc_usb->udev, 0, 1);

	if (ret) {
		err("set interface failed.");
		return ret;
	}

<<<<<<< HEAD
=======
	if (fc_usb->uintf->cur_altsetting->desc.bNumEndpoints < 1)
		return -ENODEV;

>>>>>>> a3e631c1
	switch (fc_usb->udev->speed) {
	case USB_SPEED_LOW:
		err("cannot handle USB speed because it is too slow.");
		return -ENODEV;
		break;
	case USB_SPEED_FULL:
		info("running at FULL speed.");
		break;
	case USB_SPEED_HIGH:
		info("running at HIGH speed.");
		break;
	case USB_SPEED_UNKNOWN: /* fall through */
	default:
		err("cannot handle USB speed because it is unknown.");
		return -ENODEV;
	}
	usb_set_intfdata(fc_usb->uintf, fc_usb);
	return 0;
}

static void flexcop_usb_exit(struct flexcop_usb *fc_usb)
{
	usb_set_intfdata(fc_usb->uintf, NULL);
}

static int flexcop_usb_probe(struct usb_interface *intf,
		const struct usb_device_id *id)
{
	struct usb_device *udev = interface_to_usbdev(intf);
	struct flexcop_usb *fc_usb = NULL;
	struct flexcop_device *fc = NULL;
	int ret;

	if (intf->cur_altsetting->desc.bNumEndpoints < 1)
		return -ENODEV;

	if ((fc = flexcop_device_kmalloc(sizeof(struct flexcop_usb))) == NULL) {
		err("out of memory\n");
		return -ENOMEM;
	}

	/* general flexcop init */
	fc_usb = fc->bus_specific;
	fc_usb->fc_dev = fc;
	mutex_init(&fc_usb->data_mutex);

	fc->read_ibi_reg  = flexcop_usb_read_ibi_reg;
	fc->write_ibi_reg = flexcop_usb_write_ibi_reg;
	fc->i2c_request = flexcop_usb_i2c_request;
	fc->get_mac_addr = flexcop_usb_get_mac_addr;

	fc->stream_control = flexcop_usb_stream_control;

	fc->pid_filtering = 1;
	fc->bus_type = FC_USB;

	fc->dev = &udev->dev;
	fc->owner = THIS_MODULE;

	/* bus specific part */
	fc_usb->udev = udev;
	fc_usb->uintf = intf;
	if ((ret = flexcop_usb_init(fc_usb)) != 0)
		goto err_kfree;

	/* init flexcop */
	if ((ret = flexcop_device_initialize(fc)) != 0)
		goto err_usb_exit;

	/* xfer init */
	if ((ret = flexcop_usb_transfer_init(fc_usb)) != 0)
		goto err_fc_exit;

	info("%s successfully initialized and connected.", DRIVER_NAME);
	return 0;

err_fc_exit:
	flexcop_device_exit(fc);
err_usb_exit:
	flexcop_usb_exit(fc_usb);
err_kfree:
	flexcop_device_kfree(fc);
	return ret;
}

static void flexcop_usb_disconnect(struct usb_interface *intf)
{
	struct flexcop_usb *fc_usb = usb_get_intfdata(intf);
	flexcop_usb_transfer_exit(fc_usb);
	flexcop_device_exit(fc_usb->fc_dev);
	flexcop_usb_exit(fc_usb);
	flexcop_device_kfree(fc_usb->fc_dev);
	info("%s successfully deinitialized and disconnected.", DRIVER_NAME);
}

static const struct usb_device_id flexcop_usb_table[] = {
	{ USB_DEVICE(0x0af7, 0x0101) },
	{ }
};
MODULE_DEVICE_TABLE (usb, flexcop_usb_table);

/* usb specific object needed to register this driver with the usb subsystem */
static struct usb_driver flexcop_usb_driver = {
	.name		= "b2c2_flexcop_usb",
	.probe		= flexcop_usb_probe,
	.disconnect = flexcop_usb_disconnect,
	.id_table	= flexcop_usb_table,
};

module_usb_driver(flexcop_usb_driver);

MODULE_AUTHOR(DRIVER_AUTHOR);
MODULE_DESCRIPTION(DRIVER_NAME);
MODULE_LICENSE("GPL");<|MERGE_RESOLUTION|>--- conflicted
+++ resolved
@@ -510,12 +510,9 @@
 		return ret;
 	}
 
-<<<<<<< HEAD
-=======
 	if (fc_usb->uintf->cur_altsetting->desc.bNumEndpoints < 1)
 		return -ENODEV;
 
->>>>>>> a3e631c1
 	switch (fc_usb->udev->speed) {
 	case USB_SPEED_LOW:
 		err("cannot handle USB speed because it is too slow.");
@@ -548,9 +545,6 @@
 	struct flexcop_usb *fc_usb = NULL;
 	struct flexcop_device *fc = NULL;
 	int ret;
-
-	if (intf->cur_altsetting->desc.bNumEndpoints < 1)
-		return -ENODEV;
 
 	if ((fc = flexcop_device_kmalloc(sizeof(struct flexcop_usb))) == NULL) {
 		err("out of memory\n");
