--- conflicted
+++ resolved
@@ -2027,16 +2027,7 @@
 	}
 
 	rmnet_shs_wq_refresh_new_flow_list();
-<<<<<<< HEAD
-<<<<<<< HEAD
-=======
-	/*Invoke after both the locks are released*/
-	rmnet_shs_wq_cleanup_hash_tbl(PERIODIC_CLEAN);
-	rmnet_shs_wq_debug_print_flows();
-=======
->>>>>>> LA.UM.9.1.R1.10.00.00.604.035
 	rmnet_shs_wq_filter();
->>>>>>> LA.UM.9.1.R1.10.00.00.604.030
 }
 
 void rmnet_shs_wq_process_wq(struct work_struct *work)
@@ -2056,15 +2047,8 @@
         rmnet_shs_wq_cleanup_hash_tbl(PERIODIC_CLEAN);
         rmnet_shs_wq_debug_print_flows();
 
-<<<<<<< HEAD
-=======
 	jiffies = msecs_to_jiffies(rmnet_shs_wq_interval_ms);
 
-<<<<<<< HEAD
->>>>>>> LA.UM.9.1.R1.10.00.00.604.038
-=======
->>>>>>> LA.UM.9.1.R1.10.00.00.604.035
->>>>>>> 79ba181a
 	queue_delayed_work(rmnet_shs_wq, &rmnet_shs_delayed_wq->wq,
 			   jiffies);
 
