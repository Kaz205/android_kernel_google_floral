--- conflicted
+++ resolved
@@ -3,13 +3,9 @@
  *
  * This code is based on drivers/scsi/ufs/ufshcd.c
  * Copyright (C) 2011-2013 Samsung India Software Operations
-<<<<<<< HEAD
- * Copyright (c) 2013-2018, The Linux Foundation. All rights reserved.
  * Copyright (c) 2017-2018 Samsung Electronics Co., Ltd.
  * Copyright (C) 2018, Google, Inc.
-=======
  * Copyright (c) 2013-2019, The Linux Foundation. All rights reserved.
->>>>>>> eb707175
  *
  * Authors:
  *	Santosh Yaraganavi <santosh.sy@samsung.com>
