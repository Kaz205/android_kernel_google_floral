--- conflicted
+++ resolved
@@ -2188,11 +2188,8 @@
 	}
 	start = ktime_get();
 	ret = ufshcd_devfreq_scale(hba, scale_up);
-<<<<<<< HEAD
-=======
 	pm_runtime_put(hba->dev);
 
->>>>>>> 00611628
 	trace_ufshcd_profile_clk_scaling(dev_name(hba->dev),
 		(scale_up ? "up" : "down"),
 		ktime_to_us(ktime_sub(ktime_get(), start)), ret);
@@ -8087,14 +8084,9 @@
 	host = cmd->device->host;
 	hba = shost_priv(host);
 
-<<<<<<< HEAD
 	ufshcd_print_cmd_log(hba);
-	lrbp = &hba->lrb[tag];
-	err = ufshcd_issue_tm_cmd(hba, lrbp->lun, 0, UFS_LOGICAL_RESET, &resp);
-=======
 	lun = ufshcd_scsi_to_upiu_lun(cmd->device->lun);
 	err = ufshcd_issue_tm_cmd(hba, lun, 0, UFS_LOGICAL_RESET, &resp);
->>>>>>> 00611628
 	if (err || resp != UPIU_TASK_MANAGEMENT_FUNC_COMPL) {
 		if (!err)
 			err = resp;
