<<<<<<< HEAD
/* Copyright (c) 2016-2017 The Linux Foundation. All rights reserved.
=======
/* Copyright (c) 2016-2017,2019-2020, The Linux Foundation. All rights reserved.
>>>>>>> LA.UM.9.1.R1.10.00.00.604.030
 *
 * This program is free software; you can redistribute it and/or modify
 * it under the terms of the GNU General Public License version 2 and
 * only version 2 as published by the Free Software Foundation.
 *
 * This program is distributed in the hope that it will be useful,
 * but WITHOUT ANY WARRANTY; without even the implied warranty of
 * MERCHANTABILITY or FITNESS FOR A PARTICULAR PURPOSE.  See the
 * GNU General Public License for more details.
 */

#include <linux/debugfs.h>
#include <linux/delay.h>
#include <linux/device.h>
#include <linux/module.h>
#include <linux/platform_device.h>
#include <linux/regmap.h>
#include <linux/power_supply.h>
#include <linux/of.h>
#include <linux/of_irq.h>
#include <linux/log2.h>
#include <linux/qpnp/qpnp-revid.h>
#include <linux/regulator/driver.h>
#include <linux/regulator/of_regulator.h>
#include <linux/regulator/machine.h>
#include "smb-reg.h"
#include "smb-lib.h"
#include "storm-watch.h"
#include <linux/pmic-voter.h>

#define SMB2_DEFAULT_WPWR_UW	8000000

static struct smb_params v1_params = {
	.fcc			= {
		.name	= "fast charge current",
		.reg	= FAST_CHARGE_CURRENT_CFG_REG,
		.min_u	= 0,
		.max_u	= 4500000,
		.step_u	= 25000,
	},
	.fv			= {
		.name	= "float voltage",
		.reg	= FLOAT_VOLTAGE_CFG_REG,
		.min_u	= 3487500,
		.max_u	= 4920000,
		.step_u	= 7500,
	},
	.usb_icl		= {
		.name	= "usb input current limit",
		.reg	= USBIN_CURRENT_LIMIT_CFG_REG,
		.min_u	= 0,
		.max_u	= 4800000,
		.step_u	= 25000,
	},
	.icl_stat		= {
		.name	= "input current limit status",
		.reg	= ICL_STATUS_REG,
		.min_u	= 0,
		.max_u	= 4800000,
		.step_u	= 25000,
	},
	.otg_cl			= {
		.name	= "usb otg current limit",
		.reg	= OTG_CURRENT_LIMIT_CFG_REG,
		.min_u	= 250000,
		.max_u	= 2000000,
		.step_u	= 250000,
	},
	.dc_icl			= {
		.name	= "dc input current limit",
		.reg	= DCIN_CURRENT_LIMIT_CFG_REG,
		.min_u	= 0,
		.max_u	= 6000000,
		.step_u	= 25000,
	},
	.dc_icl_pt_lv		= {
		.name	= "dc icl PT <8V",
		.reg	= ZIN_ICL_PT_REG,
		.min_u	= 0,
		.max_u	= 3000000,
		.step_u	= 25000,
	},
	.dc_icl_pt_hv		= {
		.name	= "dc icl PT >8V",
		.reg	= ZIN_ICL_PT_HV_REG,
		.min_u	= 0,
		.max_u	= 3000000,
		.step_u	= 25000,
	},
	.dc_icl_div2_lv		= {
		.name	= "dc icl div2 <5.5V",
		.reg	= ZIN_ICL_LV_REG,
		.min_u	= 0,
		.max_u	= 3000000,
		.step_u	= 25000,
	},
	.dc_icl_div2_mid_lv	= {
		.name	= "dc icl div2 5.5-6.5V",
		.reg	= ZIN_ICL_MID_LV_REG,
		.min_u	= 0,
		.max_u	= 3000000,
		.step_u	= 25000,
	},
	.dc_icl_div2_mid_hv	= {
		.name	= "dc icl div2 6.5-8.0V",
		.reg	= ZIN_ICL_MID_HV_REG,
		.min_u	= 0,
		.max_u	= 3000000,
		.step_u	= 25000,
	},
	.dc_icl_div2_hv		= {
		.name	= "dc icl div2 >8.0V",
		.reg	= ZIN_ICL_HV_REG,
		.min_u	= 0,
		.max_u	= 3000000,
		.step_u	= 25000,
	},
	.jeita_cc_comp		= {
		.name	= "jeita fcc reduction",
		.reg	= JEITA_CCCOMP_CFG_REG,
		.min_u	= 0,
		.max_u	= 1575000,
		.step_u	= 25000,
	},
	.freq_buck		= {
		.name	= "buck switching frequency",
		.reg	= CFG_BUCKBOOST_FREQ_SELECT_BUCK_REG,
		.min_u	= 600,
		.max_u	= 2000,
		.step_u	= 200,
	},
	.freq_boost		= {
		.name	= "boost switching frequency",
		.reg	= CFG_BUCKBOOST_FREQ_SELECT_BOOST_REG,
		.min_u	= 600,
		.max_u	= 2000,
		.step_u	= 200,
	},
};

static struct smb_params pm660_params = {
	.freq_buck		= {
		.name	= "buck switching frequency",
		.reg	= FREQ_CLK_DIV_REG,
		.min_u	= 600,
		.max_u	= 1600,
		.set_proc = smblib_set_chg_freq,
	},
	.freq_boost		= {
		.name	= "boost switching frequency",
		.reg	= FREQ_CLK_DIV_REG,
		.min_u	= 600,
		.max_u	= 1600,
		.set_proc = smblib_set_chg_freq,
	},
};

struct smb_dt_props {
	int	usb_icl_ua;
	int	dc_icl_ua;
	int	boost_threshold_ua;
	int	wipower_max_uw;
	int	min_freq_khz;
	int	max_freq_khz;
	struct	device_node *revid_dev_node;
	int	float_option;
	int	chg_inhibit_thr_mv;
	bool	no_battery;
	bool	hvdcp_disable;
	bool	auto_recharge_soc;
	int	wd_bark_time;
};

struct smb2 {
	struct smb_charger	chg;
	struct dentry		*dfs_root;
	struct smb_dt_props	dt;
	bool			bad_part;
};

static int __debug_mask;
module_param_named(
	debug_mask, __debug_mask, int, 0600
);

static int __weak_chg_icl_ua = 500000;
module_param_named(
	weak_chg_icl_ua, __weak_chg_icl_ua, int, 0600);

static int __try_sink_enabled = 1;
module_param_named(
	try_sink_enabled, __try_sink_enabled, int, 0600
);

#define MICRO_1P5A		1500000
#define MICRO_P1A		100000
#define OTG_DEFAULT_DEGLITCH_TIME_MS	50
#define MIN_WD_BARK_TIME		16
#define DEFAULT_WD_BARK_TIME		64
#define BITE_WDOG_TIMEOUT_8S		0x3
#define BARK_WDOG_TIMEOUT_MASK		GENMASK(3, 2)
#define BARK_WDOG_TIMEOUT_SHIFT		2
static int smb2_parse_dt(struct smb2 *chip)
{
	struct smb_charger *chg = &chip->chg;
	struct device_node *node = chg->dev->of_node;
	int rc, byte_len;

	if (!node) {
		pr_err("device tree node missing\n");
		return -EINVAL;
	}

	chg->step_chg_enabled = of_property_read_bool(node,
				"qcom,step-charging-enable");

	chg->sw_jeita_enabled = of_property_read_bool(node,
				"qcom,sw-jeita-enable");

	rc = of_property_read_u32(node, "qcom,wd-bark-time-secs",
					&chip->dt.wd_bark_time);
	if (rc < 0 || chip->dt.wd_bark_time < MIN_WD_BARK_TIME)
		chip->dt.wd_bark_time = DEFAULT_WD_BARK_TIME;

	chip->dt.no_battery = of_property_read_bool(node,
						"qcom,batteryless-platform");

	rc = of_property_read_u32(node,
				"qcom,fcc-max-ua", &chg->batt_profile_fcc_ua);
	if (rc < 0)
		chg->batt_profile_fcc_ua = -EINVAL;

	rc = of_property_read_u32(node,
				"qcom,fv-max-uv", &chg->batt_profile_fv_uv);
	if (rc < 0)
		chg->batt_profile_fv_uv = -EINVAL;

	rc = of_property_read_u32(node,
				"qcom,usb-icl-ua", &chip->dt.usb_icl_ua);
	if (rc < 0)
		chip->dt.usb_icl_ua = -EINVAL;

	rc = of_property_read_u32(node,
				"qcom,otg-cl-ua", &chg->otg_cl_ua);
	if (rc < 0)
		chg->otg_cl_ua = MICRO_1P5A;

	rc = of_property_read_u32(node,
				"qcom,dc-icl-ua", &chip->dt.dc_icl_ua);
	if (rc < 0)
		chip->dt.dc_icl_ua = -EINVAL;

	rc = of_property_read_u32(node,
				"qcom,boost-threshold-ua",
				&chip->dt.boost_threshold_ua);
	if (rc < 0)
		chip->dt.boost_threshold_ua = MICRO_P1A;

	rc = of_property_read_u32(node,
				"qcom,min-freq-khz",
				&chip->dt.min_freq_khz);
	if (rc < 0)
		chip->dt.min_freq_khz = -EINVAL;

	rc = of_property_read_u32(node,
				"qcom,max-freq-khz",
				&chip->dt.max_freq_khz);
	if (rc < 0)
		chip->dt.max_freq_khz = -EINVAL;

	rc = of_property_read_u32(node, "qcom,wipower-max-uw",
				&chip->dt.wipower_max_uw);
	if (rc < 0)
		chip->dt.wipower_max_uw = -EINVAL;

	if (of_find_property(node, "qcom,thermal-mitigation", &byte_len)) {
		chg->thermal_mitigation = devm_kzalloc(chg->dev, byte_len,
			GFP_KERNEL);

		if (chg->thermal_mitigation == NULL)
			return -ENOMEM;

		chg->thermal_levels = byte_len / sizeof(u32);
		rc = of_property_read_u32_array(node,
				"qcom,thermal-mitigation",
				chg->thermal_mitigation,
				chg->thermal_levels);
		if (rc < 0) {
			dev_err(chg->dev,
				"Couldn't read threm limits rc = %d\n", rc);
			return rc;
		}
	}

	of_property_read_u32(node, "qcom,float-option", &chip->dt.float_option);
	if (chip->dt.float_option < 0 || chip->dt.float_option > 4) {
		pr_err("qcom,float-option is out of range [0, 4]\n");
		return -EINVAL;
	}

	chip->dt.hvdcp_disable = of_property_read_bool(node,
						"qcom,hvdcp-disable");

	of_property_read_u32(node, "qcom,chg-inhibit-threshold-mv",
				&chip->dt.chg_inhibit_thr_mv);
	if ((chip->dt.chg_inhibit_thr_mv < 0 ||
		chip->dt.chg_inhibit_thr_mv > 300)) {
		pr_err("qcom,chg-inhibit-threshold-mv is incorrect\n");
		return -EINVAL;
	}

	chip->dt.auto_recharge_soc = of_property_read_bool(node,
						"qcom,auto-recharge-soc");

	chg->micro_usb_mode = of_property_read_bool(node, "qcom,micro-usb");

	chg->dcp_icl_ua = chip->dt.usb_icl_ua;

	chg->suspend_input_on_debug_batt = of_property_read_bool(node,
					"qcom,suspend-input-on-debug-batt");

	rc = of_property_read_u32(node, "qcom,otg-deglitch-time-ms",
					&chg->otg_delay_ms);
	if (rc < 0)
		chg->otg_delay_ms = OTG_DEFAULT_DEGLITCH_TIME_MS;

<<<<<<< HEAD
=======
	chg->disable_stat_sw_override = of_property_read_bool(node,
					"qcom,disable-stat-sw-override");

	chg->fcc_stepper_enable = of_property_read_bool(node,
					"qcom,fcc-stepping-enable");

>>>>>>> LA.UM.9.1.R1.10.00.00.604.030
	return 0;
}

/************************
 * USB PSY REGISTRATION *
 ************************/

static enum power_supply_property smb2_usb_props[] = {
	POWER_SUPPLY_PROP_PRESENT,
	POWER_SUPPLY_PROP_ONLINE,
	POWER_SUPPLY_PROP_VOLTAGE_MAX,
	POWER_SUPPLY_PROP_VOLTAGE_NOW,
	POWER_SUPPLY_PROP_PD_CURRENT_MAX,
	POWER_SUPPLY_PROP_CURRENT_MAX,
	POWER_SUPPLY_PROP_TYPE,
	POWER_SUPPLY_PROP_TYPEC_MODE,
	POWER_SUPPLY_PROP_TYPEC_POWER_ROLE,
	POWER_SUPPLY_PROP_TYPEC_CC_ORIENTATION,
	POWER_SUPPLY_PROP_PD_ALLOWED,
	POWER_SUPPLY_PROP_PD_ACTIVE,
	POWER_SUPPLY_PROP_INPUT_CURRENT_SETTLED,
	POWER_SUPPLY_PROP_INPUT_CURRENT_NOW,
	POWER_SUPPLY_PROP_BOOST_CURRENT,
	POWER_SUPPLY_PROP_PE_START,
	POWER_SUPPLY_PROP_CTM_CURRENT_MAX,
	POWER_SUPPLY_PROP_HW_CURRENT_MAX,
	POWER_SUPPLY_PROP_REAL_TYPE,
	POWER_SUPPLY_PROP_PR_SWAP,
	POWER_SUPPLY_PROP_PD_VOLTAGE_MAX,
	POWER_SUPPLY_PROP_PD_VOLTAGE_MIN,
	POWER_SUPPLY_PROP_SDP_CURRENT_MAX,
};

static int smb2_usb_get_prop(struct power_supply *psy,
		enum power_supply_property psp,
		union power_supply_propval *val)
{
	struct smb2 *chip = power_supply_get_drvdata(psy);
	struct smb_charger *chg = &chip->chg;
	int rc = 0;

	switch (psp) {
	case POWER_SUPPLY_PROP_PRESENT:
		if (chip->bad_part)
			val->intval = 1;
		else
			rc = smblib_get_prop_usb_present(chg, val);
		break;
	case POWER_SUPPLY_PROP_ONLINE:
		rc = smblib_get_prop_usb_online(chg, val);
		if (!val->intval)
			break;

		if ((chg->typec_mode == POWER_SUPPLY_TYPEC_SOURCE_DEFAULT ||
			chg->micro_usb_mode) &&
			chg->real_charger_type == POWER_SUPPLY_TYPE_USB)
			val->intval = 0;
		else
			val->intval = 1;
		if (chg->real_charger_type == POWER_SUPPLY_TYPE_UNKNOWN)
			val->intval = 0;
		break;
	case POWER_SUPPLY_PROP_VOLTAGE_MAX:
		rc = smblib_get_prop_usb_voltage_max(chg, val);
		break;
	case POWER_SUPPLY_PROP_VOLTAGE_NOW:
		rc = smblib_get_prop_usb_voltage_now(chg, val);
		break;
	case POWER_SUPPLY_PROP_PD_CURRENT_MAX:
		val->intval = get_client_vote(chg->usb_icl_votable, PD_VOTER);
		break;
	case POWER_SUPPLY_PROP_CURRENT_MAX:
		rc = smblib_get_prop_input_current_settled(chg, val);
		break;
	case POWER_SUPPLY_PROP_TYPE:
		val->intval = POWER_SUPPLY_TYPE_USB_PD;
		break;
	case POWER_SUPPLY_PROP_REAL_TYPE:
		if (chip->bad_part)
			val->intval = POWER_SUPPLY_TYPE_USB_PD;
		else
			val->intval = chg->real_charger_type;
		break;
	case POWER_SUPPLY_PROP_TYPEC_MODE:
		if (chg->micro_usb_mode)
			val->intval = POWER_SUPPLY_TYPEC_NONE;
		else if (chip->bad_part)
			val->intval = POWER_SUPPLY_TYPEC_SOURCE_DEFAULT;
		else
			val->intval = chg->typec_mode;
		break;
	case POWER_SUPPLY_PROP_TYPEC_POWER_ROLE:
		if (chg->micro_usb_mode)
			val->intval = POWER_SUPPLY_TYPEC_PR_NONE;
		else
			rc = smblib_get_prop_typec_power_role(chg, val);
		break;
	case POWER_SUPPLY_PROP_TYPEC_CC_ORIENTATION:
		if (chg->micro_usb_mode)
			val->intval = 0;
		else
			rc = smblib_get_prop_typec_cc_orientation(chg, val);
		break;
	case POWER_SUPPLY_PROP_PD_ALLOWED:
		rc = smblib_get_prop_pd_allowed(chg, val);
		break;
	case POWER_SUPPLY_PROP_PD_ACTIVE:
		val->intval = chg->pd_active;
		break;
	case POWER_SUPPLY_PROP_INPUT_CURRENT_SETTLED:
		rc = smblib_get_prop_input_current_settled(chg, val);
		break;
	case POWER_SUPPLY_PROP_INPUT_CURRENT_NOW:
		rc = smblib_get_prop_usb_current_now(chg, val);
		break;
	case POWER_SUPPLY_PROP_BOOST_CURRENT:
		val->intval = chg->boost_current_ua;
		break;
	case POWER_SUPPLY_PROP_PD_IN_HARD_RESET:
		rc = smblib_get_prop_pd_in_hard_reset(chg, val);
		break;
	case POWER_SUPPLY_PROP_PD_USB_SUSPEND_SUPPORTED:
		val->intval = chg->system_suspend_supported;
		break;
	case POWER_SUPPLY_PROP_PE_START:
		rc = smblib_get_pe_start(chg, val);
		break;
	case POWER_SUPPLY_PROP_CTM_CURRENT_MAX:
		val->intval = get_client_vote(chg->usb_icl_votable, CTM_VOTER);
		break;
	case POWER_SUPPLY_PROP_HW_CURRENT_MAX:
		rc = smblib_get_charge_current(chg, &val->intval);
		break;
	case POWER_SUPPLY_PROP_PR_SWAP:
		rc = smblib_get_prop_pr_swap_in_progress(chg, val);
		break;
	case POWER_SUPPLY_PROP_PD_VOLTAGE_MAX:
		val->intval = chg->voltage_max_uv;
		break;
	case POWER_SUPPLY_PROP_PD_VOLTAGE_MIN:
		val->intval = chg->voltage_min_uv;
		break;
	case POWER_SUPPLY_PROP_SDP_CURRENT_MAX:
		val->intval = get_client_vote(chg->usb_icl_votable,
					      USB_PSY_VOTER);
		break;
	default:
		pr_err("get prop %d is not supported in usb\n", psp);
		rc = -EINVAL;
		break;
	}
	if (rc < 0) {
		pr_debug("Couldn't get prop %d rc = %d\n", psp, rc);
		return -ENODATA;
	}
	return 0;
}

static int smb2_usb_set_prop(struct power_supply *psy,
		enum power_supply_property psp,
		const union power_supply_propval *val)
{
	struct smb2 *chip = power_supply_get_drvdata(psy);
	struct smb_charger *chg = &chip->chg;
	int rc = 0;

	mutex_lock(&chg->lock);
	if (!chg->typec_present) {
		rc = -EINVAL;
		goto unlock;
	}

	switch (psp) {
	case POWER_SUPPLY_PROP_PD_CURRENT_MAX:
		rc = smblib_set_prop_pd_current_max(chg, val);
		break;
	case POWER_SUPPLY_PROP_TYPEC_POWER_ROLE:
		rc = smblib_set_prop_typec_power_role(chg, val);
		break;
	case POWER_SUPPLY_PROP_PD_ACTIVE:
		rc = smblib_set_prop_pd_active(chg, val);
		break;
	case POWER_SUPPLY_PROP_PD_IN_HARD_RESET:
		rc = smblib_set_prop_pd_in_hard_reset(chg, val);
		break;
	case POWER_SUPPLY_PROP_PD_USB_SUSPEND_SUPPORTED:
		chg->system_suspend_supported = val->intval;
		break;
	case POWER_SUPPLY_PROP_BOOST_CURRENT:
		rc = smblib_set_prop_boost_current(chg, val);
		break;
	case POWER_SUPPLY_PROP_CTM_CURRENT_MAX:
		rc = vote(chg->usb_icl_votable, CTM_VOTER,
						val->intval >= 0, val->intval);
		break;
	case POWER_SUPPLY_PROP_PR_SWAP:
		rc = smblib_set_prop_pr_swap_in_progress(chg, val);
		break;
	case POWER_SUPPLY_PROP_PD_VOLTAGE_MAX:
		rc = smblib_set_prop_pd_voltage_max(chg, val);
		break;
	case POWER_SUPPLY_PROP_PD_VOLTAGE_MIN:
		rc = smblib_set_prop_pd_voltage_min(chg, val);
		break;
	case POWER_SUPPLY_PROP_SDP_CURRENT_MAX:
		rc = smblib_set_prop_sdp_current_max(chg, val);
		break;
	default:
		pr_err("set prop %d is not supported\n", psp);
		rc = -EINVAL;
		break;
	}

unlock:
	mutex_unlock(&chg->lock);
	return rc;
}

static int smb2_usb_prop_is_writeable(struct power_supply *psy,
		enum power_supply_property psp)
{
	switch (psp) {
	case POWER_SUPPLY_PROP_CTM_CURRENT_MAX:
		return 1;
	default:
		break;
	}

	return 0;
}

static int smb2_init_usb_psy(struct smb2 *chip)
{
	struct power_supply_config usb_cfg = {};
	struct smb_charger *chg = &chip->chg;

	chg->usb_psy_desc.name			= "usb";
	chg->usb_psy_desc.type			= POWER_SUPPLY_TYPE_USB_PD;
	chg->usb_psy_desc.properties		= smb2_usb_props;
	chg->usb_psy_desc.num_properties	= ARRAY_SIZE(smb2_usb_props);
	chg->usb_psy_desc.get_property		= smb2_usb_get_prop;
	chg->usb_psy_desc.set_property		= smb2_usb_set_prop;
	chg->usb_psy_desc.property_is_writeable	= smb2_usb_prop_is_writeable;

	usb_cfg.drv_data = chip;
	usb_cfg.of_node = chg->dev->of_node;
	chg->usb_psy = power_supply_register(chg->dev,
						  &chg->usb_psy_desc,
						  &usb_cfg);
	if (IS_ERR(chg->usb_psy)) {
		pr_err("Couldn't register USB power supply\n");
		return PTR_ERR(chg->usb_psy);
	}

	return 0;
}

/********************************
 * USB PC_PORT PSY REGISTRATION *
 ********************************/
static enum power_supply_property smb2_usb_port_props[] = {
	POWER_SUPPLY_PROP_TYPE,
	POWER_SUPPLY_PROP_ONLINE,
	POWER_SUPPLY_PROP_VOLTAGE_MAX,
	POWER_SUPPLY_PROP_CURRENT_MAX,
};

static int smb2_usb_port_get_prop(struct power_supply *psy,
		enum power_supply_property psp,
		union power_supply_propval *val)
{
	struct smb2 *chip = power_supply_get_drvdata(psy);
	struct smb_charger *chg = &chip->chg;
	int rc = 0;

	switch (psp) {
	case POWER_SUPPLY_PROP_TYPE:
		val->intval = POWER_SUPPLY_TYPE_USB;
		break;
	case POWER_SUPPLY_PROP_ONLINE:
		rc = smblib_get_prop_usb_online(chg, val);
		if (!val->intval)
			break;

		if ((chg->typec_mode == POWER_SUPPLY_TYPEC_SOURCE_DEFAULT ||
			chg->micro_usb_mode) &&
			chg->real_charger_type == POWER_SUPPLY_TYPE_USB)
			val->intval = 1;
		else
			val->intval = 0;
		break;
	case POWER_SUPPLY_PROP_VOLTAGE_MAX:
		val->intval = 5000000;
		break;
	case POWER_SUPPLY_PROP_CURRENT_MAX:
		rc = smblib_get_prop_input_current_settled(chg, val);
		break;
	default:
		pr_err_ratelimited("Get prop %d is not supported in pc_port\n",
				psp);
		return -EINVAL;
	}

	if (rc < 0) {
		pr_debug("Couldn't get prop %d rc = %d\n", psp, rc);
		return -ENODATA;
	}

	return 0;
}

static int smb2_usb_port_set_prop(struct power_supply *psy,
		enum power_supply_property psp,
		const union power_supply_propval *val)
{
	int rc = 0;

	switch (psp) {
	default:
		pr_err_ratelimited("Set prop %d is not supported in pc_port\n",
				psp);
		rc = -EINVAL;
		break;
	}

	return rc;
}

static const struct power_supply_desc usb_port_psy_desc = {
	.name		= "pc_port",
	.type		= POWER_SUPPLY_TYPE_USB,
	.properties	= smb2_usb_port_props,
	.num_properties	= ARRAY_SIZE(smb2_usb_port_props),
	.get_property	= smb2_usb_port_get_prop,
	.set_property	= smb2_usb_port_set_prop,
};

static int smb2_init_usb_port_psy(struct smb2 *chip)
{
	struct power_supply_config usb_port_cfg = {};
	struct smb_charger *chg = &chip->chg;

	usb_port_cfg.drv_data = chip;
	usb_port_cfg.of_node = chg->dev->of_node;
	chg->usb_port_psy = power_supply_register(chg->dev,
						  &usb_port_psy_desc,
						  &usb_port_cfg);
	if (IS_ERR(chg->usb_port_psy)) {
		pr_err("Couldn't register USB pc_port power supply\n");
		return PTR_ERR(chg->usb_port_psy);
	}

	return 0;
}

/*****************************
 * USB MAIN PSY REGISTRATION *
 *****************************/

static enum power_supply_property smb2_usb_main_props[] = {
	POWER_SUPPLY_PROP_VOLTAGE_MAX,
	POWER_SUPPLY_PROP_CONSTANT_CHARGE_CURRENT_MAX,
	POWER_SUPPLY_PROP_TYPE,
	POWER_SUPPLY_PROP_INPUT_CURRENT_SETTLED,
	POWER_SUPPLY_PROP_INPUT_VOLTAGE_SETTLED,
	POWER_SUPPLY_PROP_FCC_DELTA,
	POWER_SUPPLY_PROP_CURRENT_MAX,
	/*
	 * TODO move the TEMP and TEMP_MAX properties here,
	 * and update the thermal balancer to look here
	 */
};

static int smb2_usb_main_get_prop(struct power_supply *psy,
		enum power_supply_property psp,
		union power_supply_propval *val)
{
	struct smb2 *chip = power_supply_get_drvdata(psy);
	struct smb_charger *chg = &chip->chg;
	int rc = 0;

	switch (psp) {
	case POWER_SUPPLY_PROP_VOLTAGE_MAX:
		rc = smblib_get_charge_param(chg, &chg->param.fv, &val->intval);
		break;
	case POWER_SUPPLY_PROP_CONSTANT_CHARGE_CURRENT_MAX:
		rc = smblib_get_charge_param(chg, &chg->param.fcc,
							&val->intval);
		break;
	case POWER_SUPPLY_PROP_TYPE:
		val->intval = POWER_SUPPLY_TYPE_MAIN;
		break;
	case POWER_SUPPLY_PROP_INPUT_CURRENT_SETTLED:
		rc = smblib_get_prop_input_current_settled(chg, val);
		break;
	case POWER_SUPPLY_PROP_INPUT_VOLTAGE_SETTLED:
		rc = smblib_get_prop_input_voltage_settled(chg, val);
		break;
	case POWER_SUPPLY_PROP_FCC_DELTA:
		rc = smblib_get_prop_fcc_delta(chg, val);
		break;
	case POWER_SUPPLY_PROP_CURRENT_MAX:
		rc = smblib_get_icl_current(chg, &val->intval);
		break;
	default:
		pr_debug("get prop %d is not supported in usb-main\n", psp);
		rc = -EINVAL;
		break;
	}
	if (rc < 0) {
		pr_debug("Couldn't get prop %d rc = %d\n", psp, rc);
		return -ENODATA;
	}
	return 0;
}

static int smb2_usb_main_set_prop(struct power_supply *psy,
		enum power_supply_property psp,
		const union power_supply_propval *val)
{
	struct smb2 *chip = power_supply_get_drvdata(psy);
	struct smb_charger *chg = &chip->chg;
	int rc = 0;

	switch (psp) {
	case POWER_SUPPLY_PROP_VOLTAGE_MAX:
		rc = smblib_set_charge_param(chg, &chg->param.fv, val->intval);
		break;
	case POWER_SUPPLY_PROP_CONSTANT_CHARGE_CURRENT_MAX:
		rc = smblib_set_charge_param(chg, &chg->param.fcc, val->intval);
		break;
	case POWER_SUPPLY_PROP_CURRENT_MAX:
		rc = smblib_set_icl_current(chg, val->intval);
		break;
	default:
		pr_err("set prop %d is not supported\n", psp);
		rc = -EINVAL;
		break;
	}

	return rc;
}

static const struct power_supply_desc usb_main_psy_desc = {
	.name		= "main",
	.type		= POWER_SUPPLY_TYPE_MAIN,
	.properties	= smb2_usb_main_props,
	.num_properties	= ARRAY_SIZE(smb2_usb_main_props),
	.get_property	= smb2_usb_main_get_prop,
	.set_property	= smb2_usb_main_set_prop,
};

static int smb2_init_usb_main_psy(struct smb2 *chip)
{
	struct power_supply_config usb_main_cfg = {};
	struct smb_charger *chg = &chip->chg;

	usb_main_cfg.drv_data = chip;
	usb_main_cfg.of_node = chg->dev->of_node;
	chg->usb_main_psy = power_supply_register(chg->dev,
						  &usb_main_psy_desc,
						  &usb_main_cfg);
	if (IS_ERR(chg->usb_main_psy)) {
		pr_err("Couldn't register USB main power supply\n");
		return PTR_ERR(chg->usb_main_psy);
	}

	return 0;
}

/*************************
 * DC PSY REGISTRATION   *
 *************************/

static enum power_supply_property smb2_dc_props[] = {
	POWER_SUPPLY_PROP_INPUT_SUSPEND,
	POWER_SUPPLY_PROP_PRESENT,
	POWER_SUPPLY_PROP_ONLINE,
	POWER_SUPPLY_PROP_CURRENT_MAX,
	POWER_SUPPLY_PROP_REAL_TYPE,
};

static int smb2_dc_get_prop(struct power_supply *psy,
		enum power_supply_property psp,
		union power_supply_propval *val)
{
	struct smb2 *chip = power_supply_get_drvdata(psy);
	struct smb_charger *chg = &chip->chg;
	int rc = 0;

	switch (psp) {
	case POWER_SUPPLY_PROP_INPUT_SUSPEND:
		val->intval = get_effective_result(chg->dc_suspend_votable);
		break;
	case POWER_SUPPLY_PROP_PRESENT:
		rc = smblib_get_prop_dc_present(chg, val);
		break;
	case POWER_SUPPLY_PROP_ONLINE:
		rc = smblib_get_prop_dc_online(chg, val);
		break;
	case POWER_SUPPLY_PROP_CURRENT_MAX:
		rc = smblib_get_prop_dc_current_max(chg, val);
		break;
	case POWER_SUPPLY_PROP_REAL_TYPE:
		val->intval = POWER_SUPPLY_TYPE_WIPOWER;
		break;
	default:
		return -EINVAL;
	}
	if (rc < 0) {
		pr_debug("Couldn't get prop %d rc = %d\n", psp, rc);
		return -ENODATA;
	}
	return 0;
}

static int smb2_dc_set_prop(struct power_supply *psy,
		enum power_supply_property psp,
		const union power_supply_propval *val)
{
	struct smb2 *chip = power_supply_get_drvdata(psy);
	struct smb_charger *chg = &chip->chg;
	int rc = 0;

	switch (psp) {
	case POWER_SUPPLY_PROP_INPUT_SUSPEND:
		rc = vote(chg->dc_suspend_votable, WBC_VOTER,
				(bool)val->intval, 0);
		break;
	case POWER_SUPPLY_PROP_CURRENT_MAX:
		rc = smblib_set_prop_dc_current_max(chg, val);
		break;
	default:
		return -EINVAL;
	}

	return rc;
}

static int smb2_dc_prop_is_writeable(struct power_supply *psy,
		enum power_supply_property psp)
{
	int rc;

	switch (psp) {
	case POWER_SUPPLY_PROP_CURRENT_MAX:
		rc = 1;
		break;
	default:
		rc = 0;
		break;
	}

	return rc;
}

static const struct power_supply_desc dc_psy_desc = {
	.name = "dc",
	.type = POWER_SUPPLY_TYPE_WIRELESS,
	.properties = smb2_dc_props,
	.num_properties = ARRAY_SIZE(smb2_dc_props),
	.get_property = smb2_dc_get_prop,
	.set_property = smb2_dc_set_prop,
	.property_is_writeable = smb2_dc_prop_is_writeable,
};

static int smb2_init_dc_psy(struct smb2 *chip)
{
	struct power_supply_config dc_cfg = {};
	struct smb_charger *chg = &chip->chg;

	dc_cfg.drv_data = chip;
	dc_cfg.of_node = chg->dev->of_node;
	chg->dc_psy = power_supply_register(chg->dev,
						  &dc_psy_desc,
						  &dc_cfg);
	if (IS_ERR(chg->dc_psy)) {
		pr_err("Couldn't register USB power supply\n");
		return PTR_ERR(chg->dc_psy);
	}

	return 0;
}

/*************************
 * BATT PSY REGISTRATION *
 *************************/

static enum power_supply_property smb2_batt_props[] = {
	POWER_SUPPLY_PROP_INPUT_SUSPEND,
	POWER_SUPPLY_PROP_STATUS,
	POWER_SUPPLY_PROP_HEALTH,
	POWER_SUPPLY_PROP_PRESENT,
	POWER_SUPPLY_PROP_CHARGE_TYPE,
	POWER_SUPPLY_PROP_CAPACITY,
	POWER_SUPPLY_PROP_CHARGER_TEMP,
	POWER_SUPPLY_PROP_CHARGER_TEMP_MAX,
	POWER_SUPPLY_PROP_INPUT_CURRENT_LIMITED,
	POWER_SUPPLY_PROP_VOLTAGE_NOW,
	POWER_SUPPLY_PROP_VOLTAGE_MAX,
	POWER_SUPPLY_PROP_VOLTAGE_QNOVO,
	POWER_SUPPLY_PROP_CURRENT_NOW,
	POWER_SUPPLY_PROP_CURRENT_QNOVO,
	POWER_SUPPLY_PROP_CONSTANT_CHARGE_CURRENT_MAX,
	POWER_SUPPLY_PROP_TEMP,
	POWER_SUPPLY_PROP_TECHNOLOGY,
	POWER_SUPPLY_PROP_STEP_CHARGING_ENABLED,
	POWER_SUPPLY_PROP_SW_JEITA_ENABLED,
	POWER_SUPPLY_PROP_CHARGE_DONE,
	POWER_SUPPLY_PROP_PARALLEL_DISABLE,
	POWER_SUPPLY_PROP_SET_SHIP_MODE,
	POWER_SUPPLY_PROP_DIE_HEALTH,
	POWER_SUPPLY_PROP_RERUN_AICL,
	POWER_SUPPLY_PROP_DP_DM,
	POWER_SUPPLY_PROP_CHARGE_CONTROL_LIMIT_MAX,
	POWER_SUPPLY_PROP_CHARGE_CONTROL_LIMIT,
	POWER_SUPPLY_PROP_CHARGE_COUNTER,
<<<<<<< HEAD
=======
	POWER_SUPPLY_PROP_CHARGE_FULL,
	POWER_SUPPLY_PROP_CYCLE_COUNT,
	POWER_SUPPLY_PROP_FCC_STEPPER_ENABLE,
>>>>>>> LA.UM.9.1.R1.10.00.00.604.030
};

static int smb2_batt_get_prop(struct power_supply *psy,
		enum power_supply_property psp,
		union power_supply_propval *val)
{
	struct smb_charger *chg = power_supply_get_drvdata(psy);
	int rc = 0;
	union power_supply_propval pval = {0, };

	switch (psp) {
	case POWER_SUPPLY_PROP_STATUS:
		rc = smblib_get_prop_batt_status(chg, val);
		break;
	case POWER_SUPPLY_PROP_HEALTH:
		rc = smblib_get_prop_batt_health(chg, val);
		break;
	case POWER_SUPPLY_PROP_PRESENT:
		rc = smblib_get_prop_batt_present(chg, val);
		break;
	case POWER_SUPPLY_PROP_INPUT_SUSPEND:
		rc = smblib_get_prop_input_suspend(chg, val);
		break;
	case POWER_SUPPLY_PROP_CHARGE_TYPE:
		rc = smblib_get_prop_batt_charge_type(chg, val);
		break;
	case POWER_SUPPLY_PROP_CAPACITY:
		rc = smblib_get_prop_batt_capacity(chg, val);
		break;
	case POWER_SUPPLY_PROP_CHARGE_CONTROL_LIMIT:
		rc = smblib_get_prop_system_temp_level(chg, val);
		break;
	case POWER_SUPPLY_PROP_CHARGE_CONTROL_LIMIT_MAX:
		rc = smblib_get_prop_system_temp_level_max(chg, val);
		break;
	case POWER_SUPPLY_PROP_CHARGER_TEMP:
		/* do not query RRADC if charger is not present */
		rc = smblib_get_prop_usb_present(chg, &pval);
		if (rc < 0)
			pr_err("Couldn't get usb present rc=%d\n", rc);

		rc = -ENODATA;
		if (pval.intval)
			rc = smblib_get_prop_charger_temp(chg, val);
		break;
	case POWER_SUPPLY_PROP_CHARGER_TEMP_MAX:
		rc = smblib_get_prop_charger_temp_max(chg, val);
		break;
	case POWER_SUPPLY_PROP_INPUT_CURRENT_LIMITED:
		rc = smblib_get_prop_input_current_limited(chg, val);
		break;
	case POWER_SUPPLY_PROP_STEP_CHARGING_ENABLED:
		val->intval = chg->step_chg_enabled;
		break;
	case POWER_SUPPLY_PROP_SW_JEITA_ENABLED:
		val->intval = chg->sw_jeita_enabled;
		break;
	case POWER_SUPPLY_PROP_VOLTAGE_NOW:
		rc = smblib_get_prop_batt_voltage_now(chg, val);
		break;
	case POWER_SUPPLY_PROP_VOLTAGE_MAX:
		val->intval = get_client_vote(chg->fv_votable,
				BATT_PROFILE_VOTER);
		break;
	case POWER_SUPPLY_PROP_CHARGE_QNOVO_ENABLE:
		rc = smblib_get_prop_charge_qnovo_enable(chg, val);
		break;
	case POWER_SUPPLY_PROP_VOLTAGE_QNOVO:
		val->intval = get_client_vote_locked(chg->fv_votable,
				QNOVO_VOTER);
		break;
	case POWER_SUPPLY_PROP_CURRENT_NOW:
		rc = smblib_get_prop_batt_current_now(chg, val);
		break;
	case POWER_SUPPLY_PROP_CURRENT_QNOVO:
		val->intval = get_client_vote_locked(chg->fcc_votable,
				QNOVO_VOTER);
		break;
	case POWER_SUPPLY_PROP_CONSTANT_CHARGE_CURRENT_MAX:
		val->intval = get_client_vote(chg->fcc_votable,
					      BATT_PROFILE_VOTER);
		break;
	case POWER_SUPPLY_PROP_TEMP:
		rc = smblib_get_prop_batt_temp(chg, val);
		break;
	case POWER_SUPPLY_PROP_TECHNOLOGY:
		val->intval = POWER_SUPPLY_TECHNOLOGY_LION;
		break;
	case POWER_SUPPLY_PROP_CHARGE_DONE:
		rc = smblib_get_prop_batt_charge_done(chg, val);
		break;
	case POWER_SUPPLY_PROP_PARALLEL_DISABLE:
		val->intval = get_client_vote(chg->pl_disable_votable,
					      USER_VOTER);
		break;
	case POWER_SUPPLY_PROP_SET_SHIP_MODE:
		/* Not in ship mode as long as device is active */
		val->intval = 0;
		break;
	case POWER_SUPPLY_PROP_DIE_HEALTH:
		if (chg->die_health == -EINVAL)
			rc = smblib_get_prop_die_health(chg, val);
		else
			val->intval = chg->die_health;
		break;
	case POWER_SUPPLY_PROP_DP_DM:
		val->intval = chg->pulse_cnt;
		break;
	case POWER_SUPPLY_PROP_RERUN_AICL:
		val->intval = 0;
		break;
	case POWER_SUPPLY_PROP_CHARGE_COUNTER:
		rc = smblib_get_prop_batt_charge_counter(chg, val);
		break;
	case POWER_SUPPLY_PROP_FCC_STEPPER_ENABLE:
		val->intval = chg->fcc_stepper_enable;
		break;
	default:
		pr_err("batt power supply prop %d not supported\n", psp);
		return -EINVAL;
	}

	if (rc < 0) {
		pr_debug("Couldn't get prop %d rc = %d\n", psp, rc);
		return -ENODATA;
	}

	return 0;
}

static int smb2_batt_set_prop(struct power_supply *psy,
		enum power_supply_property prop,
		const union power_supply_propval *val)
{
	int rc = 0;
	struct smb_charger *chg = power_supply_get_drvdata(psy);

	switch (prop) {
	case POWER_SUPPLY_PROP_STATUS:
		rc = smblib_set_prop_batt_status(chg, val);
		break;
	case POWER_SUPPLY_PROP_INPUT_SUSPEND:
		rc = smblib_set_prop_input_suspend(chg, val);
		break;
	case POWER_SUPPLY_PROP_CHARGE_CONTROL_LIMIT:
		rc = smblib_set_prop_system_temp_level(chg, val);
		break;
	case POWER_SUPPLY_PROP_CAPACITY:
		rc = smblib_set_prop_batt_capacity(chg, val);
		break;
	case POWER_SUPPLY_PROP_PARALLEL_DISABLE:
		vote(chg->pl_disable_votable, USER_VOTER, (bool)val->intval, 0);
		break;
	case POWER_SUPPLY_PROP_VOLTAGE_MAX:
		chg->batt_profile_fv_uv = val->intval;
		vote(chg->fv_votable, BATT_PROFILE_VOTER, true, val->intval);
		break;
	case POWER_SUPPLY_PROP_CHARGE_QNOVO_ENABLE:
		rc = smblib_set_prop_charge_qnovo_enable(chg, val);
		break;
	case POWER_SUPPLY_PROP_VOLTAGE_QNOVO:
		vote(chg->fv_votable, QNOVO_VOTER,
			(val->intval >= 0), val->intval);
		break;
	case POWER_SUPPLY_PROP_CURRENT_QNOVO:
		vote(chg->pl_disable_votable, PL_QNOVO_VOTER,
			val->intval != -EINVAL && val->intval < 2000000, 0);
		if (val->intval == -EINVAL) {
			vote(chg->fcc_votable, BATT_PROFILE_VOTER,
					true, chg->batt_profile_fcc_ua);
			vote(chg->fcc_votable, QNOVO_VOTER, false, 0);
		} else {
			vote(chg->fcc_votable, QNOVO_VOTER, true, val->intval);
			vote(chg->fcc_votable, BATT_PROFILE_VOTER, false, 0);
		}
		break;
	case POWER_SUPPLY_PROP_STEP_CHARGING_ENABLED:
		chg->step_chg_enabled = !!val->intval;
		break;
	case POWER_SUPPLY_PROP_SW_JEITA_ENABLED:
		if (chg->sw_jeita_enabled != (!!val->intval)) {
			rc = smblib_disable_hw_jeita(chg, !!val->intval);
			if (rc == 0)
				chg->sw_jeita_enabled = !!val->intval;
		}
		break;
	case POWER_SUPPLY_PROP_CONSTANT_CHARGE_CURRENT_MAX:
		chg->batt_profile_fcc_ua = val->intval;
		vote(chg->fcc_votable, BATT_PROFILE_VOTER, true, val->intval);
		break;
	case POWER_SUPPLY_PROP_SET_SHIP_MODE:
		/* Not in ship mode as long as the device is active */
		if (!val->intval)
			break;
		if (chg->pl.psy)
			power_supply_set_property(chg->pl.psy,
				POWER_SUPPLY_PROP_SET_SHIP_MODE, val);
		rc = smblib_set_prop_ship_mode(chg, val);
		break;
	case POWER_SUPPLY_PROP_RERUN_AICL:
		rc = smblib_rerun_aicl(chg);
		break;
	case POWER_SUPPLY_PROP_DP_DM:
		rc = smblib_dp_dm(chg, val->intval);
		break;
	case POWER_SUPPLY_PROP_INPUT_CURRENT_LIMITED:
		rc = smblib_set_prop_input_current_limited(chg, val);
		break;
	case POWER_SUPPLY_PROP_DIE_HEALTH:
		chg->die_health = val->intval;
		power_supply_changed(chg->batt_psy);
		break;
	default:
		rc = -EINVAL;
	}

	return rc;
}

static int smb2_batt_prop_is_writeable(struct power_supply *psy,
		enum power_supply_property psp)
{
	switch (psp) {
	case POWER_SUPPLY_PROP_STATUS:
	case POWER_SUPPLY_PROP_INPUT_SUSPEND:
	case POWER_SUPPLY_PROP_SYSTEM_TEMP_LEVEL:
	case POWER_SUPPLY_PROP_CAPACITY:
	case POWER_SUPPLY_PROP_PARALLEL_DISABLE:
	case POWER_SUPPLY_PROP_DP_DM:
	case POWER_SUPPLY_PROP_RERUN_AICL:
	case POWER_SUPPLY_PROP_INPUT_CURRENT_LIMITED:
	case POWER_SUPPLY_PROP_STEP_CHARGING_ENABLED:
	case POWER_SUPPLY_PROP_SW_JEITA_ENABLED:
	case POWER_SUPPLY_PROP_DIE_HEALTH:
		return 1;
	default:
		break;
	}

	return 0;
}

static const struct power_supply_desc batt_psy_desc = {
	.name = "battery",
	.type = POWER_SUPPLY_TYPE_BATTERY,
	.properties = smb2_batt_props,
	.num_properties = ARRAY_SIZE(smb2_batt_props),
	.get_property = smb2_batt_get_prop,
	.set_property = smb2_batt_set_prop,
	.property_is_writeable = smb2_batt_prop_is_writeable,
};

static int smb2_init_batt_psy(struct smb2 *chip)
{
	struct power_supply_config batt_cfg = {};
	struct smb_charger *chg = &chip->chg;
	int rc = 0;

	batt_cfg.drv_data = chg;
	batt_cfg.of_node = chg->dev->of_node;
	chg->batt_psy = power_supply_register(chg->dev,
						   &batt_psy_desc,
						   &batt_cfg);
	if (IS_ERR(chg->batt_psy)) {
		pr_err("Couldn't register battery power supply\n");
		return PTR_ERR(chg->batt_psy);
	}

	return rc;
}

/******************************
 * VBUS REGULATOR REGISTRATION *
 ******************************/

static struct regulator_ops smb2_vbus_reg_ops = {
	.enable = smblib_vbus_regulator_enable,
	.disable = smblib_vbus_regulator_disable,
	.is_enabled = smblib_vbus_regulator_is_enabled,
};

static int smb2_init_vbus_regulator(struct smb2 *chip)
{
	struct smb_charger *chg = &chip->chg;
	struct regulator_config cfg = {};
	int rc = 0;

	chg->vbus_vreg = devm_kzalloc(chg->dev, sizeof(*chg->vbus_vreg),
				      GFP_KERNEL);
	if (!chg->vbus_vreg)
		return -ENOMEM;

	cfg.dev = chg->dev;
	cfg.driver_data = chip;

	chg->vbus_vreg->rdesc.owner = THIS_MODULE;
	chg->vbus_vreg->rdesc.type = REGULATOR_VOLTAGE;
	chg->vbus_vreg->rdesc.ops = &smb2_vbus_reg_ops;
	chg->vbus_vreg->rdesc.of_match = "qcom,smb2-vbus";
	chg->vbus_vreg->rdesc.name = "qcom,smb2-vbus";

	chg->vbus_vreg->rdev = devm_regulator_register(chg->dev,
						&chg->vbus_vreg->rdesc, &cfg);
	if (IS_ERR(chg->vbus_vreg->rdev)) {
		rc = PTR_ERR(chg->vbus_vreg->rdev);
		chg->vbus_vreg->rdev = NULL;
		if (rc != -EPROBE_DEFER)
			pr_err("Couldn't register VBUS regualtor rc=%d\n", rc);
	}

	return rc;
}

/******************************
 * VCONN REGULATOR REGISTRATION *
 ******************************/

static struct regulator_ops smb2_vconn_reg_ops = {
	.enable = smblib_vconn_regulator_enable,
	.disable = smblib_vconn_regulator_disable,
	.is_enabled = smblib_vconn_regulator_is_enabled,
};

static int smb2_init_vconn_regulator(struct smb2 *chip)
{
	struct smb_charger *chg = &chip->chg;
	struct regulator_config cfg = {};
	int rc = 0;

	if (chg->micro_usb_mode)
		return 0;

	chg->vconn_vreg = devm_kzalloc(chg->dev, sizeof(*chg->vconn_vreg),
				      GFP_KERNEL);
	if (!chg->vconn_vreg)
		return -ENOMEM;

	cfg.dev = chg->dev;
	cfg.driver_data = chip;

	chg->vconn_vreg->rdesc.owner = THIS_MODULE;
	chg->vconn_vreg->rdesc.type = REGULATOR_VOLTAGE;
	chg->vconn_vreg->rdesc.ops = &smb2_vconn_reg_ops;
	chg->vconn_vreg->rdesc.of_match = "qcom,smb2-vconn";
	chg->vconn_vreg->rdesc.name = "qcom,smb2-vconn";

	chg->vconn_vreg->rdev = devm_regulator_register(chg->dev,
						&chg->vconn_vreg->rdesc, &cfg);
	if (IS_ERR(chg->vconn_vreg->rdev)) {
		rc = PTR_ERR(chg->vconn_vreg->rdev);
		chg->vconn_vreg->rdev = NULL;
		if (rc != -EPROBE_DEFER)
			pr_err("Couldn't register VCONN regualtor rc=%d\n", rc);
	}

	return rc;
}

/***************************
 * HARDWARE INITIALIZATION *
 ***************************/
static int smb2_config_wipower_input_power(struct smb2 *chip, int uw)
{
	int rc;
	int ua;
	struct smb_charger *chg = &chip->chg;
	s64 nw = (s64)uw * 1000;

	if (uw < 0)
		return 0;

	ua = div_s64(nw, ZIN_ICL_PT_MAX_MV);
	rc = smblib_set_charge_param(chg, &chg->param.dc_icl_pt_lv, ua);
	if (rc < 0) {
		pr_err("Couldn't configure dc_icl_pt_lv rc = %d\n", rc);
		return rc;
	}

	ua = div_s64(nw, ZIN_ICL_PT_HV_MAX_MV);
	rc = smblib_set_charge_param(chg, &chg->param.dc_icl_pt_hv, ua);
	if (rc < 0) {
		pr_err("Couldn't configure dc_icl_pt_hv rc = %d\n", rc);
		return rc;
	}

	ua = div_s64(nw, ZIN_ICL_LV_MAX_MV);
	rc = smblib_set_charge_param(chg, &chg->param.dc_icl_div2_lv, ua);
	if (rc < 0) {
		pr_err("Couldn't configure dc_icl_div2_lv rc = %d\n", rc);
		return rc;
	}

	ua = div_s64(nw, ZIN_ICL_MID_LV_MAX_MV);
	rc = smblib_set_charge_param(chg, &chg->param.dc_icl_div2_mid_lv, ua);
	if (rc < 0) {
		pr_err("Couldn't configure dc_icl_div2_mid_lv rc = %d\n", rc);
		return rc;
	}

	ua = div_s64(nw, ZIN_ICL_MID_HV_MAX_MV);
	rc = smblib_set_charge_param(chg, &chg->param.dc_icl_div2_mid_hv, ua);
	if (rc < 0) {
		pr_err("Couldn't configure dc_icl_div2_mid_hv rc = %d\n", rc);
		return rc;
	}

	ua = div_s64(nw, ZIN_ICL_HV_MAX_MV);
	rc = smblib_set_charge_param(chg, &chg->param.dc_icl_div2_hv, ua);
	if (rc < 0) {
		pr_err("Couldn't configure dc_icl_div2_hv rc = %d\n", rc);
		return rc;
	}

	return 0;
}

static int smb2_configure_typec(struct smb_charger *chg)
{
	int rc;

	/*
	 * trigger the usb-typec-change interrupt only when the CC state
	 * changes
	 */
	rc = smblib_write(chg, TYPE_C_INTRPT_ENB_REG,
			  TYPEC_CCSTATE_CHANGE_INT_EN_BIT);
	if (rc < 0) {
		dev_err(chg->dev,
			"Couldn't configure Type-C interrupts rc=%d\n", rc);
		return rc;
	}

	/*
	 * disable Type-C factory mode and stay in Attached.SRC state when VCONN
	 * over-current happens
	 */
	rc = smblib_masked_write(chg, TYPE_C_CFG_REG,
			FACTORY_MODE_DETECTION_EN_BIT | VCONN_OC_CFG_BIT, 0);
	if (rc < 0) {
		dev_err(chg->dev, "Couldn't configure Type-C rc=%d\n", rc);
		return rc;
	}

	/* increase VCONN softstart */
	rc = smblib_masked_write(chg, TYPE_C_CFG_2_REG,
			VCONN_SOFTSTART_CFG_MASK, VCONN_SOFTSTART_CFG_MASK);
	if (rc < 0) {
		dev_err(chg->dev, "Couldn't increase VCONN softstart rc=%d\n",
			rc);
		return rc;
	}

	/* disable try.SINK mode and legacy cable IRQs */
	rc = smblib_masked_write(chg, TYPE_C_CFG_3_REG, EN_TRYSINK_MODE_BIT |
				TYPEC_NONCOMPLIANT_LEGACY_CABLE_INT_EN_BIT |
				TYPEC_LEGACY_CABLE_INT_EN_BIT, 0);
	if (rc < 0) {
		dev_err(chg->dev, "Couldn't set Type-C config rc=%d\n", rc);
		return rc;
	}

	return rc;
}

static int smb2_disable_typec(struct smb_charger *chg)
{
	int rc;

	/* Move to typeC mode */
	/* configure FSM in idle state and disable UFP_ENABLE bit */
	rc = smblib_masked_write(chg, TYPE_C_INTRPT_ENB_SOFTWARE_CTRL_REG,
			TYPEC_DISABLE_CMD_BIT | UFP_EN_CMD_BIT,
			TYPEC_DISABLE_CMD_BIT);
	if (rc < 0) {
		dev_err(chg->dev, "Couldn't put FSM in idle rc=%d\n", rc);
		return rc;
	}

	/* wait for FSM to enter idle state */
	msleep(200);
	/* configure TypeC mode */
	rc = smblib_masked_write(chg, TYPE_C_CFG_REG,
			TYPE_C_OR_U_USB_BIT, 0);
	if (rc < 0) {
		dev_err(chg->dev, "Couldn't enable micro USB mode rc=%d\n", rc);
		return rc;
	}

	/* wait for mode change before enabling FSM */
	usleep_range(10000, 11000);
	/* release FSM from idle state */
	rc = smblib_masked_write(chg, TYPE_C_INTRPT_ENB_SOFTWARE_CTRL_REG,
			TYPEC_DISABLE_CMD_BIT, 0);
	if (rc < 0) {
		dev_err(chg->dev, "Couldn't release FSM rc=%d\n", rc);
		return rc;
	}

	/* wait for FSM to start */
	msleep(100);
	/* move to uUSB mode */
	/* configure FSM in idle state */
	rc = smblib_masked_write(chg, TYPE_C_INTRPT_ENB_SOFTWARE_CTRL_REG,
			TYPEC_DISABLE_CMD_BIT, TYPEC_DISABLE_CMD_BIT);
	if (rc < 0) {
		dev_err(chg->dev, "Couldn't put FSM in idle rc=%d\n", rc);
		return rc;
	}

	/* wait for FSM to enter idle state */
	msleep(200);
	/* configure micro USB mode */
	rc = smblib_masked_write(chg, TYPE_C_CFG_REG,
			TYPE_C_OR_U_USB_BIT, TYPE_C_OR_U_USB_BIT);
	if (rc < 0) {
		dev_err(chg->dev, "Couldn't enable micro USB mode rc=%d\n", rc);
		return rc;
	}

	/* wait for mode change before enabling FSM */
	usleep_range(10000, 11000);
	/* release FSM from idle state */
	rc = smblib_masked_write(chg, TYPE_C_INTRPT_ENB_SOFTWARE_CTRL_REG,
			TYPEC_DISABLE_CMD_BIT, 0);
	if (rc < 0) {
		dev_err(chg->dev, "Couldn't release FSM rc=%d\n", rc);
		return rc;
	}

	return rc;
}

static int smb2_init_hw(struct smb2 *chip)
{
	struct smb_charger *chg = &chip->chg;
	int rc;
	u8 stat, val;

	if (chip->dt.no_battery)
		chg->fake_capacity = 50;

	if (chg->batt_profile_fcc_ua < 0)
		smblib_get_charge_param(chg, &chg->param.fcc,
				&chg->batt_profile_fcc_ua);

	if (chg->batt_profile_fv_uv < 0)
		smblib_get_charge_param(chg, &chg->param.fv,
				&chg->batt_profile_fv_uv);

	smblib_get_charge_param(chg, &chg->param.usb_icl,
				&chg->default_icl_ua);
	if (chip->dt.usb_icl_ua < 0)
		chip->dt.usb_icl_ua = chg->default_icl_ua;

	if (chip->dt.dc_icl_ua < 0)
		smblib_get_charge_param(chg, &chg->param.dc_icl,
					&chip->dt.dc_icl_ua);

	if (chip->dt.min_freq_khz > 0) {
		chg->param.freq_buck.min_u = chip->dt.min_freq_khz;
		chg->param.freq_boost.min_u = chip->dt.min_freq_khz;
	}

	if (chip->dt.max_freq_khz > 0) {
		chg->param.freq_buck.max_u = chip->dt.max_freq_khz;
		chg->param.freq_boost.max_u = chip->dt.max_freq_khz;
	}

	/* set a slower soft start setting for OTG */
	rc = smblib_masked_write(chg, DC_ENG_SSUPPLY_CFG2_REG,
				ENG_SSUPPLY_IVREF_OTG_SS_MASK, OTG_SS_SLOW);
	if (rc < 0) {
		pr_err("Couldn't set otg soft start rc=%d\n", rc);
		return rc;
	}

	/* set OTG current limit */
	rc = smblib_set_charge_param(chg, &chg->param.otg_cl,
				(chg->wa_flags & OTG_WA) ?
				chg->param.otg_cl.min_u : chg->otg_cl_ua);
	if (rc < 0) {
		pr_err("Couldn't set otg current limit rc=%d\n", rc);
		return rc;
	}

	chg->boost_threshold_ua = chip->dt.boost_threshold_ua;

	rc = smblib_read(chg, APSD_RESULT_STATUS_REG, &stat);
	if (rc < 0) {
		pr_err("Couldn't read APSD_RESULT_STATUS rc=%d\n", rc);
		return rc;
	}

	smblib_rerun_apsd_if_required(chg);

	/* clear the ICL override if it is set */
	if (smblib_icl_override(chg, false) < 0) {
		pr_err("Couldn't disable ICL override rc=%d\n", rc);
		return rc;
	}

	/* votes must be cast before configuring software control */
	/* vote 0mA on usb_icl for non battery platforms */
	vote(chg->usb_icl_votable,
		DEFAULT_VOTER, chip->dt.no_battery, 0);
	vote(chg->dc_suspend_votable,
		DEFAULT_VOTER, chip->dt.no_battery, 0);
	vote(chg->fcc_votable,
		BATT_PROFILE_VOTER, true, chg->batt_profile_fcc_ua);
	vote(chg->fv_votable,
		BATT_PROFILE_VOTER, true, chg->batt_profile_fv_uv);
	vote(chg->dc_icl_votable,
		DEFAULT_VOTER, true, chip->dt.dc_icl_ua);
	vote(chg->hvdcp_disable_votable_indirect, PD_INACTIVE_VOTER,
			true, 0);
	vote(chg->hvdcp_disable_votable_indirect, VBUS_CC_SHORT_VOTER,
			true, 0);
	vote(chg->hvdcp_disable_votable_indirect, DEFAULT_VOTER,
		chip->dt.hvdcp_disable, 0);
	vote(chg->pd_disallowed_votable_indirect, CC_DETACHED_VOTER,
			true, 0);
	vote(chg->pd_disallowed_votable_indirect, HVDCP_TIMEOUT_VOTER,
			true, 0);
	vote(chg->pd_disallowed_votable_indirect, MICRO_USB_VOTER,
			chg->micro_usb_mode, 0);
	vote(chg->hvdcp_enable_votable, MICRO_USB_VOTER,
			chg->micro_usb_mode, 0);

	/*
	 * AICL configuration:
	 * start from min and AICL ADC disable
	 */
	rc = smblib_masked_write(chg, USBIN_AICL_OPTIONS_CFG_REG,
			USBIN_AICL_START_AT_MAX_BIT
				| USBIN_AICL_ADC_EN_BIT, 0);
	if (rc < 0) {
		dev_err(chg->dev, "Couldn't configure AICL rc=%d\n", rc);
		return rc;
	}

	/* Configure charge enable for software control; active high */
	rc = smblib_masked_write(chg, CHGR_CFG2_REG,
				 CHG_EN_POLARITY_BIT |
				 CHG_EN_SRC_BIT, 0);
	if (rc < 0) {
		dev_err(chg->dev, "Couldn't configure charger rc=%d\n", rc);
		return rc;
	}

	/* enable the charging path */
	rc = vote(chg->chg_disable_votable, DEFAULT_VOTER, false, 0);
	if (rc < 0) {
		dev_err(chg->dev, "Couldn't enable charging rc=%d\n", rc);
		return rc;
	}

	if (chg->micro_usb_mode)
		rc = smb2_disable_typec(chg);
	else
		rc = smb2_configure_typec(chg);
	if (rc < 0) {
		dev_err(chg->dev,
			"Couldn't configure Type-C interrupts rc=%d\n", rc);
		return rc;
	}

	/* configure VCONN for software control */
	rc = smblib_masked_write(chg, TYPE_C_INTRPT_ENB_SOFTWARE_CTRL_REG,
				 VCONN_EN_SRC_BIT | VCONN_EN_VALUE_BIT,
				 VCONN_EN_SRC_BIT);
	if (rc < 0) {
		dev_err(chg->dev,
			"Couldn't configure VCONN for SW control rc=%d\n", rc);
		return rc;
	}

	/* configure VBUS for software control */
	rc = smblib_masked_write(chg, OTG_CFG_REG, OTG_EN_SRC_CFG_BIT, 0);
	if (rc < 0) {
		dev_err(chg->dev,
			"Couldn't configure VBUS for SW control rc=%d\n", rc);
		return rc;
	}

	val = (ilog2(chip->dt.wd_bark_time / 16) << BARK_WDOG_TIMEOUT_SHIFT) &
						BARK_WDOG_TIMEOUT_MASK;
	val |= BITE_WDOG_TIMEOUT_8S;
	rc = smblib_masked_write(chg, SNARL_BARK_BITE_WD_CFG_REG,
			BITE_WDOG_DISABLE_CHARGING_CFG_BIT |
			BARK_WDOG_TIMEOUT_MASK | BITE_WDOG_TIMEOUT_MASK,
			val);
	if (rc) {
		pr_err("Couldn't configue WD config rc=%d\n", rc);
		return rc;
	}

	/* enable WD BARK and enable it on plugin */
	rc = smblib_masked_write(chg, WD_CFG_REG,
			WATCHDOG_TRIGGER_AFP_EN_BIT |
			WDOG_TIMER_EN_ON_PLUGIN_BIT |
			BARK_WDOG_INT_EN_BIT,
			WDOG_TIMER_EN_ON_PLUGIN_BIT |
			BARK_WDOG_INT_EN_BIT);
	if (rc) {
		pr_err("Couldn't configue WD config rc=%d\n", rc);
		return rc;
	}

	/* configure wipower watts */
	rc = smb2_config_wipower_input_power(chip, chip->dt.wipower_max_uw);
	if (rc < 0) {
		dev_err(chg->dev, "Couldn't configure wipower rc=%d\n", rc);
		return rc;
	}

	/* disable h/w autonomous parallel charging control */
	rc = smblib_masked_write(chg, MISC_CFG_REG,
				 STAT_PARALLEL_1400MA_EN_CFG_BIT, 0);
	if (rc < 0) {
		dev_err(chg->dev,
			"Couldn't disable h/w autonomous parallel control rc=%d\n",
			rc);
		return rc;
	}

	/*
	 * allow DRP.DFP time to exceed by tPDdebounce time.
	 */
	rc = smblib_masked_write(chg, TAPER_TIMER_SEL_CFG_REG,
				TYPEC_DRP_DFP_TIME_CFG_BIT,
				TYPEC_DRP_DFP_TIME_CFG_BIT);
	if (rc < 0) {
		dev_err(chg->dev, "Couldn't configure DRP.DFP time rc=%d\n",
			rc);
		return rc;
	}

	/* configure float charger options */
	switch (chip->dt.float_option) {
	case 1:
		rc = smblib_masked_write(chg, USBIN_OPTIONS_2_CFG_REG,
				FLOAT_OPTIONS_MASK, 0);
		break;
	case 2:
		rc = smblib_masked_write(chg, USBIN_OPTIONS_2_CFG_REG,
				FLOAT_OPTIONS_MASK, FORCE_FLOAT_SDP_CFG_BIT);
		break;
	case 3:
		rc = smblib_masked_write(chg, USBIN_OPTIONS_2_CFG_REG,
				FLOAT_OPTIONS_MASK, FLOAT_DIS_CHGING_CFG_BIT);
		break;
	case 4:
		rc = smblib_masked_write(chg, USBIN_OPTIONS_2_CFG_REG,
				FLOAT_OPTIONS_MASK, SUSPEND_FLOAT_CFG_BIT);
		break;
	default:
		rc = 0;
		break;
	}

	if (rc < 0) {
		dev_err(chg->dev, "Couldn't configure float charger options rc=%d\n",
			rc);
		return rc;
	}

	rc = smblib_read(chg, USBIN_OPTIONS_2_CFG_REG, &chg->float_cfg);
	if (rc < 0) {
		dev_err(chg->dev, "Couldn't read float charger options rc=%d\n",
			rc);
		return rc;
	}

	switch (chip->dt.chg_inhibit_thr_mv) {
	case 50:
		rc = smblib_masked_write(chg, CHARGE_INHIBIT_THRESHOLD_CFG_REG,
				CHARGE_INHIBIT_THRESHOLD_MASK,
				CHARGE_INHIBIT_THRESHOLD_50MV);
		break;
	case 100:
		rc = smblib_masked_write(chg, CHARGE_INHIBIT_THRESHOLD_CFG_REG,
				CHARGE_INHIBIT_THRESHOLD_MASK,
				CHARGE_INHIBIT_THRESHOLD_100MV);
		break;
	case 200:
		rc = smblib_masked_write(chg, CHARGE_INHIBIT_THRESHOLD_CFG_REG,
				CHARGE_INHIBIT_THRESHOLD_MASK,
				CHARGE_INHIBIT_THRESHOLD_200MV);
		break;
	case 300:
		rc = smblib_masked_write(chg, CHARGE_INHIBIT_THRESHOLD_CFG_REG,
				CHARGE_INHIBIT_THRESHOLD_MASK,
				CHARGE_INHIBIT_THRESHOLD_300MV);
		break;
	case 0:
		rc = smblib_masked_write(chg, CHGR_CFG2_REG,
				CHARGER_INHIBIT_BIT, 0);
	default:
		break;
	}

	if (rc < 0) {
		dev_err(chg->dev, "Couldn't configure charge inhibit threshold rc=%d\n",
			rc);
		return rc;
	}

	if (chip->dt.auto_recharge_soc) {
		rc = smblib_masked_write(chg, FG_UPDATE_CFG_2_SEL_REG,
				SOC_LT_CHG_RECHARGE_THRESH_SEL_BIT |
				VBT_LT_CHG_RECHARGE_THRESH_SEL_BIT,
				VBT_LT_CHG_RECHARGE_THRESH_SEL_BIT);
		if (rc < 0) {
			dev_err(chg->dev, "Couldn't configure FG_UPDATE_CFG2_SEL_REG rc=%d\n",
				rc);
			return rc;
		}
	} else {
		rc = smblib_masked_write(chg, FG_UPDATE_CFG_2_SEL_REG,
				SOC_LT_CHG_RECHARGE_THRESH_SEL_BIT |
				VBT_LT_CHG_RECHARGE_THRESH_SEL_BIT,
				SOC_LT_CHG_RECHARGE_THRESH_SEL_BIT);
		if (rc < 0) {
			dev_err(chg->dev, "Couldn't configure FG_UPDATE_CFG2_SEL_REG rc=%d\n",
				rc);
			return rc;
		}
	}

	if (chg->sw_jeita_enabled) {
		rc = smblib_disable_hw_jeita(chg, true);
		if (rc < 0) {
			dev_err(chg->dev, "Couldn't set hw jeita rc=%d\n", rc);
			return rc;
		}
	}

	return rc;
}

static int smb2_post_init(struct smb2 *chip)
{
	struct smb_charger *chg = &chip->chg;
	int rc;

	/* In case the usb path is suspended, we would have missed disabling
	 * the icl change interrupt because the interrupt could have been
	 * not requested
	 */
	rerun_election(chg->usb_icl_votable);

	/* configure power role for dual-role */
	rc = smblib_masked_write(chg, TYPE_C_INTRPT_ENB_SOFTWARE_CTRL_REG,
				 TYPEC_POWER_ROLE_CMD_MASK, 0);
	if (rc < 0) {
		dev_err(chg->dev,
			"Couldn't configure power role for DRP rc=%d\n", rc);
		return rc;
	}

	rerun_election(chg->usb_irq_enable_votable);

	return 0;
}

static int smb2_chg_config_init(struct smb2 *chip)
{
	struct smb_charger *chg = &chip->chg;
	struct pmic_revid_data *pmic_rev_id;
	struct device_node *revid_dev_node;

	revid_dev_node = of_parse_phandle(chip->chg.dev->of_node,
					  "qcom,pmic-revid", 0);
	if (!revid_dev_node) {
		pr_err("Missing qcom,pmic-revid property\n");
		return -EINVAL;
	}

	pmic_rev_id = get_revid_data(revid_dev_node);
	if (IS_ERR_OR_NULL(pmic_rev_id)) {
		/*
		 * the revid peripheral must be registered, any failure
		 * here only indicates that the rev-id module has not
		 * probed yet.
		 */
		return -EPROBE_DEFER;
	}

	switch (pmic_rev_id->pmic_subtype) {
	case PMI8998_SUBTYPE:
		chip->chg.smb_version = PMI8998_SUBTYPE;
		chip->chg.wa_flags |= BOOST_BACK_WA | QC_AUTH_INTERRUPT_WA_BIT;
		if (pmic_rev_id->rev4 == PMI8998_V1P1_REV4) /* PMI rev 1.1 */
			chg->wa_flags |= QC_CHARGER_DETECTION_WA_BIT;
		if (pmic_rev_id->rev4 == PMI8998_V2P0_REV4) /* PMI rev 2.0 */
			chg->wa_flags |= TYPEC_CC2_REMOVAL_WA_BIT;
		chg->chg_freq.freq_5V		= 600;
		chg->chg_freq.freq_6V_8V	= 800;
		chg->chg_freq.freq_9V		= 1000;
		chg->chg_freq.freq_12V		= 1200;
		chg->chg_freq.freq_removal	= 1000;
		chg->chg_freq.freq_below_otg_threshold = 2000;
		chg->chg_freq.freq_above_otg_threshold = 800;
		break;
	case PM660_SUBTYPE:
		chip->chg.smb_version = PM660_SUBTYPE;
		chip->chg.wa_flags |= BOOST_BACK_WA | OTG_WA;
		chg->param.freq_buck = pm660_params.freq_buck;
		chg->param.freq_boost = pm660_params.freq_boost;
		chg->chg_freq.freq_5V		= 650;
		chg->chg_freq.freq_6V_8V	= 850;
		chg->chg_freq.freq_9V		= 1050;
		chg->chg_freq.freq_12V		= 1200;
		chg->chg_freq.freq_removal	= 1050;
		chg->chg_freq.freq_below_otg_threshold = 1600;
		chg->chg_freq.freq_above_otg_threshold = 800;
		break;
	default:
		pr_err("PMIC subtype %d not supported\n",
				pmic_rev_id->pmic_subtype);
		return -EINVAL;
	}

	return 0;
}

/****************************
 * DETERMINE INITIAL STATUS *
 ****************************/

static int smb2_determine_initial_status(struct smb2 *chip)
{
	struct smb_irq_data irq_data = {chip, "determine-initial-status"};
	struct smb_charger *chg = &chip->chg;

	if (chg->bms_psy)
		smblib_suspend_on_debug_battery(chg);
	smblib_handle_usb_plugin(0, &irq_data);
	smblib_handle_usb_typec_change(0, &irq_data);
	smblib_handle_usb_source_change(0, &irq_data);
	smblib_handle_chg_state_change(0, &irq_data);
	smblib_handle_icl_change(0, &irq_data);
	smblib_handle_batt_temp_changed(0, &irq_data);
	smblib_handle_wdog_bark(0, &irq_data);

	return 0;
}

/**************************
 * INTERRUPT REGISTRATION *
 **************************/

static struct smb_irq_info smb2_irqs[] = {
/* CHARGER IRQs */
	[CHG_ERROR_IRQ] = {
		.name		= "chg-error",
		.handler	= smblib_handle_debug,
	},
	[CHG_STATE_CHANGE_IRQ] = {
		.name		= "chg-state-change",
		.handler	= smblib_handle_chg_state_change,
		.wake		= true,
	},
	[STEP_CHG_STATE_CHANGE_IRQ] = {
		.name		= "step-chg-state-change",
		.handler	= NULL,
	},
	[STEP_CHG_SOC_UPDATE_FAIL_IRQ] = {
		.name		= "step-chg-soc-update-fail",
		.handler	= NULL,
	},
	[STEP_CHG_SOC_UPDATE_REQ_IRQ] = {
		.name		= "step-chg-soc-update-request",
		.handler	= NULL,
	},
/* OTG IRQs */
	[OTG_FAIL_IRQ] = {
		.name		= "otg-fail",
		.handler	= smblib_handle_debug,
	},
	[OTG_OVERCURRENT_IRQ] = {
		.name		= "otg-overcurrent",
		.handler	= smblib_handle_otg_overcurrent,
	},
	[OTG_OC_DIS_SW_STS_IRQ] = {
		.name		= "otg-oc-dis-sw-sts",
		.handler	= smblib_handle_debug,
	},
	[TESTMODE_CHANGE_DET_IRQ] = {
		.name		= "testmode-change-detect",
		.handler	= smblib_handle_debug,
	},
/* BATTERY IRQs */
	[BATT_TEMP_IRQ] = {
		.name		= "bat-temp",
		.handler	= smblib_handle_batt_temp_changed,
		.wake		= true,
	},
	[BATT_OCP_IRQ] = {
		.name		= "bat-ocp",
		.handler	= smblib_handle_batt_psy_changed,
	},
	[BATT_OV_IRQ] = {
		.name		= "bat-ov",
		.handler	= smblib_handle_batt_psy_changed,
	},
	[BATT_LOW_IRQ] = {
		.name		= "bat-low",
		.handler	= smblib_handle_batt_psy_changed,
	},
	[BATT_THERM_ID_MISS_IRQ] = {
		.name		= "bat-therm-or-id-missing",
		.handler	= smblib_handle_batt_psy_changed,
	},
	[BATT_TERM_MISS_IRQ] = {
		.name		= "bat-terminal-missing",
		.handler	= smblib_handle_batt_psy_changed,
	},
/* USB INPUT IRQs */
	[USBIN_COLLAPSE_IRQ] = {
		.name		= "usbin-collapse",
		.handler	= smblib_handle_debug,
	},
	[USBIN_LT_3P6V_IRQ] = {
		.name		= "usbin-lt-3p6v",
		.handler	= smblib_handle_debug,
	},
	[USBIN_UV_IRQ] = {
		.name		= "usbin-uv",
		.handler	= smblib_handle_usbin_uv,
	},
	[USBIN_OV_IRQ] = {
		.name		= "usbin-ov",
		.handler	= smblib_handle_debug,
	},
	[USBIN_PLUGIN_IRQ] = {
		.name		= "usbin-plugin",
		.handler	= smblib_handle_usb_plugin,
		.wake		= true,
	},
	[USBIN_SRC_CHANGE_IRQ] = {
		.name		= "usbin-src-change",
		.handler	= smblib_handle_usb_source_change,
		.wake		= true,
	},
	[USBIN_ICL_CHANGE_IRQ] = {
		.name		= "usbin-icl-change",
		.handler	= smblib_handle_icl_change,
		.wake		= true,
	},
	[TYPE_C_CHANGE_IRQ] = {
		.name		= "type-c-change",
		.handler	= smblib_handle_usb_typec_change,
		.wake		= true,
	},
/* DC INPUT IRQs */
	[DCIN_COLLAPSE_IRQ] = {
		.name		= "dcin-collapse",
		.handler	= smblib_handle_debug,
	},
	[DCIN_LT_3P6V_IRQ] = {
		.name		= "dcin-lt-3p6v",
		.handler	= smblib_handle_debug,
	},
	[DCIN_UV_IRQ] = {
		.name		= "dcin-uv",
		.handler	= smblib_handle_debug,
	},
	[DCIN_OV_IRQ] = {
		.name		= "dcin-ov",
		.handler	= smblib_handle_debug,
	},
	[DCIN_PLUGIN_IRQ] = {
		.name		= "dcin-plugin",
		.handler	= smblib_handle_dc_plugin,
		.wake		= true,
	},
	[DIV2_EN_DG_IRQ] = {
		.name		= "div2-en-dg",
		.handler	= smblib_handle_debug,
	},
	[DCIN_ICL_CHANGE_IRQ] = {
		.name		= "dcin-icl-change",
		.handler	= smblib_handle_debug,
	},
/* MISCELLANEOUS IRQs */
	[WDOG_SNARL_IRQ] = {
		.name		= "wdog-snarl",
		.handler	= NULL,
	},
	[WDOG_BARK_IRQ] = {
		.name		= "wdog-bark",
		.handler	= smblib_handle_wdog_bark,
		.wake		= true,
	},
	[AICL_FAIL_IRQ] = {
		.name		= "aicl-fail",
		.handler	= smblib_handle_debug,
	},
	[AICL_DONE_IRQ] = {
		.name		= "aicl-done",
		.handler	= smblib_handle_debug,
	},
	[HIGH_DUTY_CYCLE_IRQ] = {
		.name		= "high-duty-cycle",
		.handler	= smblib_handle_high_duty_cycle,
		.wake		= true,
	},
	[INPUT_CURRENT_LIMIT_IRQ] = {
		.name		= "input-current-limiting",
		.handler	= smblib_handle_debug,
	},
	[TEMPERATURE_CHANGE_IRQ] = {
		.name		= "temperature-change",
		.handler	= smblib_handle_debug,
	},
	[SWITCH_POWER_OK_IRQ] = {
		.name		= "switcher-power-ok",
		.handler	= smblib_handle_switcher_power_ok,
		.storm_data	= {true, 1000, 8},
	},
};

static int smb2_get_irq_index_byname(const char *irq_name)
{
	int i;

	for (i = 0; i < ARRAY_SIZE(smb2_irqs); i++) {
		if (strcmp(smb2_irqs[i].name, irq_name) == 0)
			return i;
	}

	return -ENOENT;
}

static int smb2_request_interrupt(struct smb2 *chip,
				struct device_node *node, const char *irq_name)
{
	struct smb_charger *chg = &chip->chg;
	int rc, irq, irq_index;
	struct smb_irq_data *irq_data;

	irq = of_irq_get_byname(node, irq_name);
	if (irq < 0) {
		pr_err("Couldn't get irq %s byname\n", irq_name);
		return irq;
	}

	irq_index = smb2_get_irq_index_byname(irq_name);
	if (irq_index < 0) {
		pr_err("%s is not a defined irq\n", irq_name);
		return irq_index;
	}

	if (!smb2_irqs[irq_index].handler)
		return 0;

	irq_data = devm_kzalloc(chg->dev, sizeof(*irq_data), GFP_KERNEL);
	if (!irq_data)
		return -ENOMEM;

	irq_data->parent_data = chip;
	irq_data->name = irq_name;
	irq_data->storm_data = smb2_irqs[irq_index].storm_data;
	mutex_init(&irq_data->storm_data.storm_lock);

	rc = devm_request_threaded_irq(chg->dev, irq, NULL,
					smb2_irqs[irq_index].handler,
					IRQF_ONESHOT, irq_name, irq_data);
	if (rc < 0) {
		pr_err("Couldn't request irq %d\n", irq);
		return rc;
	}

	smb2_irqs[irq_index].irq = irq;
	smb2_irqs[irq_index].irq_data = irq_data;
	if (smb2_irqs[irq_index].wake)
		enable_irq_wake(irq);

	return rc;
}

static int smb2_request_interrupts(struct smb2 *chip)
{
	struct smb_charger *chg = &chip->chg;
	struct device_node *node = chg->dev->of_node;
	struct device_node *child;
	int rc = 0;
	const char *name;
	struct property *prop;

	for_each_available_child_of_node(node, child) {
		of_property_for_each_string(child, "interrupt-names",
					    prop, name) {
			rc = smb2_request_interrupt(chip, child, name);
			if (rc < 0)
				return rc;
		}
	}
	if (chg->irq_info[USBIN_ICL_CHANGE_IRQ].irq)
		chg->usb_icl_change_irq_enabled = true;

	return rc;
}

static void smb2_free_interrupts(struct smb_charger *chg)
{
	int i;

	for (i = 0; i < ARRAY_SIZE(smb2_irqs); i++) {
		if (smb2_irqs[i].irq > 0) {
			if (smb2_irqs[i].wake)
				disable_irq_wake(smb2_irqs[i].irq);

			devm_free_irq(chg->dev, smb2_irqs[i].irq,
					smb2_irqs[i].irq_data);
		}
	}
}

static void smb2_disable_interrupts(struct smb_charger *chg)
{
	int i;

	for (i = 0; i < ARRAY_SIZE(smb2_irqs); i++) {
		if (smb2_irqs[i].irq > 0)
			disable_irq(smb2_irqs[i].irq);
	}
}

#if defined(CONFIG_DEBUG_FS)

static int force_batt_psy_update_write(void *data, u64 val)
{
	struct smb_charger *chg = data;

	power_supply_changed(chg->batt_psy);
	return 0;
}
DEFINE_SIMPLE_ATTRIBUTE(force_batt_psy_update_ops, NULL,
			force_batt_psy_update_write, "0x%02llx\n");

static int force_usb_psy_update_write(void *data, u64 val)
{
	struct smb_charger *chg = data;

	power_supply_changed(chg->usb_psy);
	return 0;
}
DEFINE_SIMPLE_ATTRIBUTE(force_usb_psy_update_ops, NULL,
			force_usb_psy_update_write, "0x%02llx\n");

static int force_dc_psy_update_write(void *data, u64 val)
{
	struct smb_charger *chg = data;

	power_supply_changed(chg->dc_psy);
	return 0;
}
DEFINE_SIMPLE_ATTRIBUTE(force_dc_psy_update_ops, NULL,
			force_dc_psy_update_write, "0x%02llx\n");

static void smb2_create_debugfs(struct smb2 *chip)
{
	struct dentry *file;

	chip->dfs_root = debugfs_create_dir("charger", NULL);
	if (IS_ERR_OR_NULL(chip->dfs_root)) {
		pr_err("Couldn't create charger debugfs rc=%ld\n",
			(long)chip->dfs_root);
		return;
	}

	file = debugfs_create_file("force_batt_psy_update", 0600,
			    chip->dfs_root, chip, &force_batt_psy_update_ops);
	if (IS_ERR_OR_NULL(file))
		pr_err("Couldn't create force_batt_psy_update file rc=%ld\n",
			(long)file);

	file = debugfs_create_file("force_usb_psy_update", 0600,
			    chip->dfs_root, chip, &force_usb_psy_update_ops);
	if (IS_ERR_OR_NULL(file))
		pr_err("Couldn't create force_usb_psy_update file rc=%ld\n",
			(long)file);

	file = debugfs_create_file("force_dc_psy_update", 0600,
			    chip->dfs_root, chip, &force_dc_psy_update_ops);
	if (IS_ERR_OR_NULL(file))
		pr_err("Couldn't create force_dc_psy_update file rc=%ld\n",
			(long)file);
}

#else

static void smb2_create_debugfs(struct smb2 *chip)
{}

#endif

static int smb2_probe(struct platform_device *pdev)
{
	struct smb2 *chip;
	struct smb_charger *chg;
	int rc = 0;
	union power_supply_propval val;
	int usb_present, batt_present, batt_health, batt_charge_type;

	chip = devm_kzalloc(&pdev->dev, sizeof(*chip), GFP_KERNEL);
	if (!chip)
		return -ENOMEM;

	chg = &chip->chg;
	chg->dev = &pdev->dev;
	chg->param = v1_params;
	chg->debug_mask = &__debug_mask;
	chg->try_sink_enabled = &__try_sink_enabled;
	chg->weak_chg_icl_ua = &__weak_chg_icl_ua;
	chg->mode = PARALLEL_MASTER;
	chg->irq_info = smb2_irqs;
	chg->die_health = -EINVAL;
	chg->name = "PMI";

	chg->regmap = dev_get_regmap(chg->dev->parent, NULL);
	if (!chg->regmap) {
		pr_err("parent regmap is missing\n");
		return -EINVAL;
	}

	rc = smb2_chg_config_init(chip);
	if (rc < 0) {
		if (rc != -EPROBE_DEFER)
			pr_err("Couldn't setup chg_config rc=%d\n", rc);
		return rc;
	}

	rc = smb2_parse_dt(chip);
	if (rc < 0) {
		pr_err("Couldn't parse device tree rc=%d\n", rc);
		goto cleanup;
	}

	rc = smblib_init(chg);
	if (rc < 0) {
		pr_err("Smblib_init failed rc=%d\n", rc);
		goto cleanup;
	}

	/* set driver data before resources request it */
	platform_set_drvdata(pdev, chip);

	rc = smb2_init_vbus_regulator(chip);
	if (rc < 0) {
		pr_err("Couldn't initialize vbus regulator rc=%d\n",
			rc);
		goto cleanup;
	}

	rc = smb2_init_vconn_regulator(chip);
	if (rc < 0) {
		pr_err("Couldn't initialize vconn regulator rc=%d\n",
				rc);
		goto cleanup;
	}

	/* extcon registration */
	chg->extcon = devm_extcon_dev_allocate(chg->dev, smblib_extcon_cable);
	if (IS_ERR(chg->extcon)) {
		rc = PTR_ERR(chg->extcon);
		dev_err(chg->dev, "failed to allocate extcon device rc=%d\n",
				rc);
		goto cleanup;
	}

	rc = devm_extcon_dev_register(chg->dev, chg->extcon);
	if (rc < 0) {
		dev_err(chg->dev, "failed to register extcon device rc=%d\n",
				rc);
		goto cleanup;
	}

	rc = smb2_init_hw(chip);
	if (rc < 0) {
		pr_err("Couldn't initialize hardware rc=%d\n", rc);
		goto cleanup;
	}

	rc = smb2_init_dc_psy(chip);
	if (rc < 0) {
		pr_err("Couldn't initialize dc psy rc=%d\n", rc);
		goto cleanup;
	}

	rc = smb2_init_usb_psy(chip);
	if (rc < 0) {
		pr_err("Couldn't initialize usb psy rc=%d\n", rc);
		goto cleanup;
	}

	rc = smb2_init_usb_main_psy(chip);
	if (rc < 0) {
		pr_err("Couldn't initialize usb main psy rc=%d\n", rc);
		goto cleanup;
	}

	rc = smb2_init_usb_port_psy(chip);
	if (rc < 0) {
		pr_err("Couldn't initialize usb pc_port psy rc=%d\n", rc);
		goto cleanup;
	}

	rc = smb2_init_batt_psy(chip);
	if (rc < 0) {
		pr_err("Couldn't initialize batt psy rc=%d\n", rc);
		goto cleanup;
	}

	rc = smb2_determine_initial_status(chip);
	if (rc < 0) {
		pr_err("Couldn't determine initial status rc=%d\n",
			rc);
		goto cleanup;
	}

	rc = smb2_request_interrupts(chip);
	if (rc < 0) {
		pr_err("Couldn't request interrupts rc=%d\n", rc);
		goto cleanup;
	}

	rc = smb2_post_init(chip);
	if (rc < 0) {
		pr_err("Failed in post init rc=%d\n", rc);
		goto cleanup;
	}

	smb2_create_debugfs(chip);

	rc = smblib_get_prop_usb_present(chg, &val);
	if (rc < 0) {
		pr_err("Couldn't get usb present rc=%d\n", rc);
		goto cleanup;
	}
	usb_present = val.intval;

	rc = smblib_get_prop_batt_present(chg, &val);
	if (rc < 0) {
		pr_err("Couldn't get batt present rc=%d\n", rc);
		goto cleanup;
	}
	batt_present = val.intval;

	rc = smblib_get_prop_batt_health(chg, &val);
	if (rc < 0) {
		pr_err("Couldn't get batt health rc=%d\n", rc);
		val.intval = POWER_SUPPLY_HEALTH_UNKNOWN;
	}
	batt_health = val.intval;

	rc = smblib_get_prop_batt_charge_type(chg, &val);
	if (rc < 0) {
		pr_err("Couldn't get batt charge type rc=%d\n", rc);
		goto cleanup;
	}
	batt_charge_type = val.intval;

	device_init_wakeup(chg->dev, true);

	pr_info("QPNP SMB2 probed successfully usb:present=%d type=%d batt:present = %d health = %d charge = %d\n",
		usb_present, chg->real_charger_type,
		batt_present, batt_health, batt_charge_type);
	return rc;

cleanup:
	smb2_free_interrupts(chg);
	if (chg->batt_psy)
		power_supply_unregister(chg->batt_psy);
	if (chg->usb_main_psy)
		power_supply_unregister(chg->usb_main_psy);
	if (chg->usb_psy)
		power_supply_unregister(chg->usb_psy);
	if (chg->usb_port_psy)
		power_supply_unregister(chg->usb_port_psy);
	if (chg->dc_psy)
		power_supply_unregister(chg->dc_psy);
	if (chg->vconn_vreg && chg->vconn_vreg->rdev)
		devm_regulator_unregister(chg->dev, chg->vconn_vreg->rdev);
	if (chg->vbus_vreg && chg->vbus_vreg->rdev)
		devm_regulator_unregister(chg->dev, chg->vbus_vreg->rdev);

	smblib_deinit(chg);

	platform_set_drvdata(pdev, NULL);
	return rc;
}

static int smb2_remove(struct platform_device *pdev)
{
	struct smb2 *chip = platform_get_drvdata(pdev);
	struct smb_charger *chg = &chip->chg;

	power_supply_unregister(chg->batt_psy);
	power_supply_unregister(chg->usb_psy);
	power_supply_unregister(chg->usb_port_psy);
	regulator_unregister(chg->vconn_vreg->rdev);
	regulator_unregister(chg->vbus_vreg->rdev);

	platform_set_drvdata(pdev, NULL);
	return 0;
}

static void smb2_shutdown(struct platform_device *pdev)
{
	struct smb2 *chip = platform_get_drvdata(pdev);
	struct smb_charger *chg = &chip->chg;

	/* disable all interrupts */
	smb2_disable_interrupts(chg);

	/* configure power role for UFP */
	smblib_masked_write(chg, TYPE_C_INTRPT_ENB_SOFTWARE_CTRL_REG,
				TYPEC_POWER_ROLE_CMD_MASK, UFP_EN_CMD_BIT);

	/* force HVDCP to 5V */
	smblib_masked_write(chg, USBIN_OPTIONS_1_CFG_REG,
				HVDCP_AUTONOMOUS_MODE_EN_CFG_BIT, 0);
	smblib_write(chg, CMD_HVDCP_2_REG, FORCE_5V_BIT);

	/* force enable APSD */
	smblib_masked_write(chg, USBIN_OPTIONS_1_CFG_REG,
				 AUTO_SRC_DETECT_BIT, AUTO_SRC_DETECT_BIT);
}

static const struct of_device_id match_table[] = {
	{ .compatible = "qcom,qpnp-smb2", },
	{ },
};

static struct platform_driver smb2_driver = {
	.driver		= {
		.name		= "qcom,qpnp-smb2",
		.owner		= THIS_MODULE,
		.of_match_table	= match_table,
	},
	.probe		= smb2_probe,
	.remove		= smb2_remove,
	.shutdown	= smb2_shutdown,
};
module_platform_driver(smb2_driver);

MODULE_DESCRIPTION("QPNP SMB2 Charger Driver");
MODULE_LICENSE("GPL v2");<|MERGE_RESOLUTION|>--- conflicted
+++ resolved
@@ -1,8 +1,4 @@
-<<<<<<< HEAD
-/* Copyright (c) 2016-2017 The Linux Foundation. All rights reserved.
-=======
 /* Copyright (c) 2016-2017,2019-2020, The Linux Foundation. All rights reserved.
->>>>>>> LA.UM.9.1.R1.10.00.00.604.030
  *
  * This program is free software; you can redistribute it and/or modify
  * it under the terms of the GNU General Public License version 2 and
@@ -216,6 +212,9 @@
 		return -EINVAL;
 	}
 
+	chg->reddragon_ipc_wa = of_property_read_bool(node,
+				"qcom,qcs605-ipc-wa");
+
 	chg->step_chg_enabled = of_property_read_bool(node,
 				"qcom,step-charging-enable");
 
@@ -317,7 +316,8 @@
 	chip->dt.auto_recharge_soc = of_property_read_bool(node,
 						"qcom,auto-recharge-soc");
 
-	chg->micro_usb_mode = of_property_read_bool(node, "qcom,micro-usb");
+	chg->use_extcon = of_property_read_bool(node,
+						"qcom,use-extcon");
 
 	chg->dcp_icl_ua = chip->dt.usb_icl_ua;
 
@@ -329,15 +329,12 @@
 	if (rc < 0)
 		chg->otg_delay_ms = OTG_DEFAULT_DEGLITCH_TIME_MS;
 
-<<<<<<< HEAD
-=======
 	chg->disable_stat_sw_override = of_property_read_bool(node,
 					"qcom,disable-stat-sw-override");
 
 	chg->fcc_stepper_enable = of_property_read_bool(node,
 					"qcom,fcc-stepping-enable");
 
->>>>>>> LA.UM.9.1.R1.10.00.00.604.030
 	return 0;
 }
 
@@ -349,6 +346,7 @@
 	POWER_SUPPLY_PROP_PRESENT,
 	POWER_SUPPLY_PROP_ONLINE,
 	POWER_SUPPLY_PROP_VOLTAGE_MAX,
+	POWER_SUPPLY_PROP_VOLTAGE_MAX_DESIGN,
 	POWER_SUPPLY_PROP_VOLTAGE_NOW,
 	POWER_SUPPLY_PROP_PD_CURRENT_MAX,
 	POWER_SUPPLY_PROP_CURRENT_MAX,
@@ -369,6 +367,8 @@
 	POWER_SUPPLY_PROP_PD_VOLTAGE_MAX,
 	POWER_SUPPLY_PROP_PD_VOLTAGE_MIN,
 	POWER_SUPPLY_PROP_SDP_CURRENT_MAX,
+	POWER_SUPPLY_PROP_CONNECTOR_TYPE,
+	POWER_SUPPLY_PROP_MOISTURE_DETECTED,
 };
 
 static int smb2_usb_get_prop(struct power_supply *psy,
@@ -391,9 +391,9 @@
 		if (!val->intval)
 			break;
 
-		if ((chg->typec_mode == POWER_SUPPLY_TYPEC_SOURCE_DEFAULT ||
-			chg->micro_usb_mode) &&
-			chg->real_charger_type == POWER_SUPPLY_TYPE_USB)
+		if (((chg->typec_mode == POWER_SUPPLY_TYPEC_SOURCE_DEFAULT)
+		   || (chg->connector_type == POWER_SUPPLY_CONNECTOR_MICRO_USB))
+		   && (chg->real_charger_type == POWER_SUPPLY_TYPE_USB))
 			val->intval = 0;
 		else
 			val->intval = 1;
@@ -403,6 +403,9 @@
 	case POWER_SUPPLY_PROP_VOLTAGE_MAX:
 		rc = smblib_get_prop_usb_voltage_max(chg, val);
 		break;
+	case POWER_SUPPLY_PROP_VOLTAGE_MAX_DESIGN:
+		rc = smblib_get_prop_usb_voltage_max_design(chg, val);
+		break;
 	case POWER_SUPPLY_PROP_VOLTAGE_NOW:
 		rc = smblib_get_prop_usb_voltage_now(chg, val);
 		break;
@@ -422,7 +425,7 @@
 			val->intval = chg->real_charger_type;
 		break;
 	case POWER_SUPPLY_PROP_TYPEC_MODE:
-		if (chg->micro_usb_mode)
+		if (chg->connector_type == POWER_SUPPLY_CONNECTOR_MICRO_USB)
 			val->intval = POWER_SUPPLY_TYPEC_NONE;
 		else if (chip->bad_part)
 			val->intval = POWER_SUPPLY_TYPEC_SOURCE_DEFAULT;
@@ -430,13 +433,13 @@
 			val->intval = chg->typec_mode;
 		break;
 	case POWER_SUPPLY_PROP_TYPEC_POWER_ROLE:
-		if (chg->micro_usb_mode)
+		if (chg->connector_type == POWER_SUPPLY_CONNECTOR_MICRO_USB)
 			val->intval = POWER_SUPPLY_TYPEC_PR_NONE;
 		else
 			rc = smblib_get_prop_typec_power_role(chg, val);
 		break;
 	case POWER_SUPPLY_PROP_TYPEC_CC_ORIENTATION:
-		if (chg->micro_usb_mode)
+		if (chg->connector_type == POWER_SUPPLY_CONNECTOR_MICRO_USB)
 			val->intval = 0;
 		else
 			rc = smblib_get_prop_typec_cc_orientation(chg, val);
@@ -484,6 +487,13 @@
 		val->intval = get_client_vote(chg->usb_icl_votable,
 					      USB_PSY_VOTER);
 		break;
+	case POWER_SUPPLY_PROP_CONNECTOR_TYPE:
+		val->intval = chg->connector_type;
+		break;
+	case POWER_SUPPLY_PROP_MOISTURE_DETECTED:
+		val->intval = get_client_vote(chg->disable_power_role_switch,
+					      MOISTURE_VOTER);
+		break;
 	default:
 		pr_err("get prop %d is not supported in usb\n", psp);
 		rc = -EINVAL;
@@ -506,7 +516,16 @@
 
 	mutex_lock(&chg->lock);
 	if (!chg->typec_present) {
-		rc = -EINVAL;
+		switch (psp) {
+		case POWER_SUPPLY_PROP_MOISTURE_DETECTED:
+			vote(chg->disable_power_role_switch, MOISTURE_VOTER,
+			     val->intval > 0, 0);
+			break;
+		default:
+			rc = -EINVAL;
+			break;
+		}
+
 		goto unlock;
 	}
 
@@ -622,9 +641,9 @@
 		if (!val->intval)
 			break;
 
-		if ((chg->typec_mode == POWER_SUPPLY_TYPEC_SOURCE_DEFAULT ||
-			chg->micro_usb_mode) &&
-			chg->real_charger_type == POWER_SUPPLY_TYPE_USB)
+		if (((chg->typec_mode == POWER_SUPPLY_TYPEC_SOURCE_DEFAULT)
+		   || (chg->connector_type == POWER_SUPPLY_CONNECTOR_MICRO_USB))
+			&& (chg->real_charger_type == POWER_SUPPLY_TYPE_USB))
 			val->intval = 1;
 		else
 			val->intval = 0;
@@ -705,6 +724,7 @@
 	POWER_SUPPLY_PROP_INPUT_VOLTAGE_SETTLED,
 	POWER_SUPPLY_PROP_FCC_DELTA,
 	POWER_SUPPLY_PROP_CURRENT_MAX,
+	POWER_SUPPLY_PROP_TOGGLE_STAT,
 	/*
 	 * TODO move the TEMP and TEMP_MAX properties here,
 	 * and update the thermal balancer to look here
@@ -742,6 +762,9 @@
 	case POWER_SUPPLY_PROP_CURRENT_MAX:
 		rc = smblib_get_icl_current(chg, &val->intval);
 		break;
+	case POWER_SUPPLY_PROP_TOGGLE_STAT:
+		val->intval = 0;
+		break;
 	default:
 		pr_debug("get prop %d is not supported in usb-main\n", psp);
 		rc = -EINVAL;
@@ -772,9 +795,29 @@
 	case POWER_SUPPLY_PROP_CURRENT_MAX:
 		rc = smblib_set_icl_current(chg, val->intval);
 		break;
+	case POWER_SUPPLY_PROP_TOGGLE_STAT:
+		rc = smblib_toggle_stat(chg, val->intval);
+		break;
 	default:
 		pr_err("set prop %d is not supported\n", psp);
 		rc = -EINVAL;
+		break;
+	}
+
+	return rc;
+}
+
+static int smb2_usb_main_prop_is_writeable(struct power_supply *psy,
+				enum power_supply_property psp)
+{
+	int rc;
+
+	switch (psp) {
+	case POWER_SUPPLY_PROP_TOGGLE_STAT:
+		rc = 1;
+		break;
+	default:
+		rc = 0;
 		break;
 	}
 
@@ -788,6 +831,7 @@
 	.num_properties	= ARRAY_SIZE(smb2_usb_main_props),
 	.get_property	= smb2_usb_main_get_prop,
 	.set_property	= smb2_usb_main_set_prop,
+	.property_is_writeable = smb2_usb_main_prop_is_writeable,
 };
 
 static int smb2_init_usb_main_psy(struct smb2 *chip)
@@ -942,6 +986,7 @@
 	POWER_SUPPLY_PROP_CURRENT_NOW,
 	POWER_SUPPLY_PROP_CURRENT_QNOVO,
 	POWER_SUPPLY_PROP_CONSTANT_CHARGE_CURRENT_MAX,
+	POWER_SUPPLY_PROP_CONSTANT_CHARGE_CURRENT,
 	POWER_SUPPLY_PROP_TEMP,
 	POWER_SUPPLY_PROP_TECHNOLOGY,
 	POWER_SUPPLY_PROP_STEP_CHARGING_ENABLED,
@@ -955,12 +1000,9 @@
 	POWER_SUPPLY_PROP_CHARGE_CONTROL_LIMIT_MAX,
 	POWER_SUPPLY_PROP_CHARGE_CONTROL_LIMIT,
 	POWER_SUPPLY_PROP_CHARGE_COUNTER,
-<<<<<<< HEAD
-=======
 	POWER_SUPPLY_PROP_CHARGE_FULL,
 	POWER_SUPPLY_PROP_CYCLE_COUNT,
 	POWER_SUPPLY_PROP_FCC_STEPPER_ENABLE,
->>>>>>> LA.UM.9.1.R1.10.00.00.604.030
 };
 
 static int smb2_batt_get_prop(struct power_supply *psy,
@@ -1018,9 +1060,6 @@
 	case POWER_SUPPLY_PROP_SW_JEITA_ENABLED:
 		val->intval = chg->sw_jeita_enabled;
 		break;
-	case POWER_SUPPLY_PROP_VOLTAGE_NOW:
-		rc = smblib_get_prop_batt_voltage_now(chg, val);
-		break;
 	case POWER_SUPPLY_PROP_VOLTAGE_MAX:
 		val->intval = get_client_vote(chg->fv_votable,
 				BATT_PROFILE_VOTER);
@@ -1032,9 +1071,6 @@
 		val->intval = get_client_vote_locked(chg->fv_votable,
 				QNOVO_VOTER);
 		break;
-	case POWER_SUPPLY_PROP_CURRENT_NOW:
-		rc = smblib_get_prop_batt_current_now(chg, val);
-		break;
 	case POWER_SUPPLY_PROP_CURRENT_QNOVO:
 		val->intval = get_client_vote_locked(chg->fcc_votable,
 				QNOVO_VOTER);
@@ -1043,8 +1079,9 @@
 		val->intval = get_client_vote(chg->fcc_votable,
 					      BATT_PROFILE_VOTER);
 		break;
-	case POWER_SUPPLY_PROP_TEMP:
-		rc = smblib_get_prop_batt_temp(chg, val);
+	case POWER_SUPPLY_PROP_CONSTANT_CHARGE_CURRENT:
+		val->intval = get_client_vote(chg->fcc_votable,
+					      FG_ESR_VOTER);
 		break;
 	case POWER_SUPPLY_PROP_TECHNOLOGY:
 		val->intval = POWER_SUPPLY_TECHNOLOGY_LION;
@@ -1073,7 +1110,16 @@
 		val->intval = 0;
 		break;
 	case POWER_SUPPLY_PROP_CHARGE_COUNTER:
-		rc = smblib_get_prop_batt_charge_counter(chg, val);
+	case POWER_SUPPLY_PROP_CHARGE_FULL:
+	case POWER_SUPPLY_PROP_CYCLE_COUNT:
+	case POWER_SUPPLY_PROP_VOLTAGE_NOW:
+	case POWER_SUPPLY_PROP_TEMP:
+		rc = smblib_get_prop_from_bms(chg, psp, val);
+		break;
+	case POWER_SUPPLY_PROP_CURRENT_NOW:
+		rc = smblib_get_prop_from_bms(chg, psp, val);
+		if (!rc)
+			val->intval *= (-1);
 		break;
 	case POWER_SUPPLY_PROP_FCC_STEPPER_ENABLE:
 		val->intval = chg->fcc_stepper_enable;
@@ -1150,6 +1196,12 @@
 	case POWER_SUPPLY_PROP_CONSTANT_CHARGE_CURRENT_MAX:
 		chg->batt_profile_fcc_ua = val->intval;
 		vote(chg->fcc_votable, BATT_PROFILE_VOTER, true, val->intval);
+		break;
+	case POWER_SUPPLY_PROP_CONSTANT_CHARGE_CURRENT:
+		if (val->intval)
+			vote(chg->fcc_votable, FG_ESR_VOTER, true, val->intval);
+		else
+			vote(chg->fcc_votable, FG_ESR_VOTER, false, 0);
 		break;
 	case POWER_SUPPLY_PROP_SET_SHIP_MODE:
 		/* Not in ship mode as long as the device is active */
@@ -1290,7 +1342,7 @@
 	struct regulator_config cfg = {};
 	int rc = 0;
 
-	if (chg->micro_usb_mode)
+	if (chg->connector_type == POWER_SUPPLY_CONNECTOR_MICRO_USB)
 		return 0;
 
 	chg->vconn_vreg = devm_kzalloc(chg->dev, sizeof(*chg->vconn_vreg),
@@ -1421,6 +1473,13 @@
 		dev_err(chg->dev, "Couldn't set Type-C config rc=%d\n", rc);
 		return rc;
 	}
+
+	/* Set CC threshold to 1.6 V in source mode */
+	rc = smblib_masked_write(chg, TYPE_C_CFG_2_REG, DFP_CC_1P4V_OR_1P6V_BIT,
+				 DFP_CC_1P4V_OR_1P6V_BIT);
+	if (rc < 0)
+		dev_err(chg->dev,
+			"Couldn't configure CC threshold voltage rc=%d\n", rc);
 
 	return rc;
 }
@@ -1574,20 +1633,12 @@
 		BATT_PROFILE_VOTER, true, chg->batt_profile_fv_uv);
 	vote(chg->dc_icl_votable,
 		DEFAULT_VOTER, true, chip->dt.dc_icl_ua);
-	vote(chg->hvdcp_disable_votable_indirect, PD_INACTIVE_VOTER,
-			true, 0);
-	vote(chg->hvdcp_disable_votable_indirect, VBUS_CC_SHORT_VOTER,
-			true, 0);
 	vote(chg->hvdcp_disable_votable_indirect, DEFAULT_VOTER,
 		chip->dt.hvdcp_disable, 0);
 	vote(chg->pd_disallowed_votable_indirect, CC_DETACHED_VOTER,
 			true, 0);
 	vote(chg->pd_disallowed_votable_indirect, HVDCP_TIMEOUT_VOTER,
 			true, 0);
-	vote(chg->pd_disallowed_votable_indirect, MICRO_USB_VOTER,
-			chg->micro_usb_mode, 0);
-	vote(chg->hvdcp_enable_votable, MICRO_USB_VOTER,
-			chg->micro_usb_mode, 0);
 
 	/*
 	 * AICL configuration:
@@ -1617,7 +1668,17 @@
 		return rc;
 	}
 
-	if (chg->micro_usb_mode)
+	/* Check USB connector type (typeC/microUSB) */
+	rc = smblib_read(chg, RID_CC_CONTROL_7_0_REG, &val);
+	if (rc < 0) {
+		dev_err(chg->dev, "Couldn't read RID_CC_CONTROL_7_0 rc=%d\n",
+			rc);
+		return rc;
+	}
+	chg->connector_type = (val & EN_MICRO_USB_MODE_BIT) ?
+					POWER_SUPPLY_CONNECTOR_MICRO_USB
+					: POWER_SUPPLY_CONNECTOR_TYPEC;
+	if (chg->connector_type == POWER_SUPPLY_CONNECTOR_MICRO_USB)
 		rc = smb2_disable_typec(chg);
 	else
 		rc = smb2_configure_typec(chg);
@@ -1626,6 +1687,16 @@
 			"Couldn't configure Type-C interrupts rc=%d\n", rc);
 		return rc;
 	}
+
+	/* Connector types based votes */
+	vote(chg->hvdcp_disable_votable_indirect, PD_INACTIVE_VOTER,
+		(chg->connector_type == POWER_SUPPLY_CONNECTOR_TYPEC), 0);
+	vote(chg->hvdcp_disable_votable_indirect, VBUS_CC_SHORT_VOTER,
+		(chg->connector_type == POWER_SUPPLY_CONNECTOR_TYPEC), 0);
+	vote(chg->pd_disallowed_votable_indirect, MICRO_USB_VOTER,
+		(chg->connector_type == POWER_SUPPLY_CONNECTOR_MICRO_USB), 0);
+	vote(chg->hvdcp_enable_votable, MICRO_USB_VOTER,
+		(chg->connector_type == POWER_SUPPLY_CONNECTOR_MICRO_USB), 0);
 
 	/* configure VCONN for software control */
 	rc = smblib_masked_write(chg, TYPE_C_INTRPT_ENB_SOFTWARE_CTRL_REG,
@@ -1798,6 +1869,16 @@
 		}
 	}
 
+	if (chg->disable_stat_sw_override) {
+		rc = smblib_masked_write(chg, STAT_CFG_REG,
+				STAT_SW_OVERRIDE_CFG_BIT, 0);
+		if (rc < 0) {
+			dev_err(chg->dev, "Couldn't disable STAT SW override rc=%d\n",
+				rc);
+			return rc;
+		}
+	}
+
 	return rc;
 }
 
@@ -1851,8 +1932,9 @@
 
 	switch (pmic_rev_id->pmic_subtype) {
 	case PMI8998_SUBTYPE:
-		chip->chg.smb_version = PMI8998_SUBTYPE;
-		chip->chg.wa_flags |= BOOST_BACK_WA | QC_AUTH_INTERRUPT_WA_BIT;
+		chip->chg.chg_param.smb_version = PMI8998_SUBTYPE;
+		chip->chg.wa_flags |= BOOST_BACK_WA | QC_AUTH_INTERRUPT_WA_BIT
+				| TYPEC_PBS_WA_BIT;
 		if (pmic_rev_id->rev4 == PMI8998_V1P1_REV4) /* PMI rev 1.1 */
 			chg->wa_flags |= QC_CHARGER_DETECTION_WA_BIT;
 		if (pmic_rev_id->rev4 == PMI8998_V2P0_REV4) /* PMI rev 2.0 */
@@ -1866,8 +1948,9 @@
 		chg->chg_freq.freq_above_otg_threshold = 800;
 		break;
 	case PM660_SUBTYPE:
-		chip->chg.smb_version = PM660_SUBTYPE;
-		chip->chg.wa_flags |= BOOST_BACK_WA | OTG_WA;
+		chip->chg.chg_param.smb_version = PM660_SUBTYPE;
+		chip->chg.wa_flags |= BOOST_BACK_WA | OTG_WA | OV_IRQ_WA_BIT
+				| TYPEC_PBS_WA_BIT;
 		chg->param.freq_buck = pm660_params.freq_buck;
 		chg->param.freq_boost = pm660_params.freq_boost;
 		chg->chg_freq.freq_5V		= 650;
@@ -2080,6 +2163,7 @@
 	[SWITCH_POWER_OK_IRQ] = {
 		.name		= "switcher-power-ok",
 		.handler	= smblib_handle_switcher_power_ok,
+		.wake		= true,
 		.storm_data	= {true, 1000, 8},
 	},
 };
