/* Copyright (c) 2018-2020 The Linux Foundation. All rights reserved.
 *
 * This program is free software; you can redistribute it and/or modify
 * it under the terms of the GNU General Public License version 2 and
 * only version 2 as published by the Free Software Foundation.
 *
 * This program is distributed in the hope that it will be useful,
 * but WITHOUT ANY WARRANTY; without even the implied warranty of
 * MERCHANTABILITY or FITNESS FOR A PARTICULAR PURPOSE.  See the
 * GNU General Public License for more details.
 */

#ifndef __SMB5_CHARGER_H
#define __SMB5_CHARGER_H
#include <linux/alarmtimer.h>
#include <linux/ktime.h>
#include <linux/types.h>
#include <linux/timer.h>
#include <linux/interrupt.h>
#include <linux/irqreturn.h>
#include <linux/thermal.h>
#include <linux/regulator/driver.h>
#include <linux/regulator/consumer.h>
#include <linux/extcon.h>
#include <linux/usb/class-dual-role.h>
#include "storm-watch.h"
#include "../google/logbuffer.h"
#include "battery.h"

enum print_reason {
	PR_INTERRUPT	= BIT(0),
	PR_REGISTER	= BIT(1),
	PR_MISC		= BIT(2),
	PR_PARALLEL	= BIT(3),
	PR_OTG		= BIT(4),
	PR_WLS		= BIT(5),
};

#define DEFAULT_VOTER			"DEFAULT_VOTER"
#define USER_VOTER			"USER_VOTER"
#define PD_VOTER			"PD_VOTER"
#define DCP_VOTER			"DCP_VOTER"
#define QC_VOTER			"QC_VOTER"
#define USB_PSY_VOTER			"USB_PSY_VOTER"
#define PL_TAPER_WORK_RUNNING_VOTER	"PL_TAPER_WORK_RUNNING_VOTER"
#define USBIN_V_VOTER			"USBIN_V_VOTER"
#define CHG_STATE_VOTER			"CHG_STATE_VOTER"
#define TAPER_END_VOTER			"TAPER_END_VOTER"
#define THERMAL_DAEMON_VOTER		"THERMAL_DAEMON_VOTER"
#define DIE_TEMP_VOTER			"DIE_TEMP_VOTER"
#define BOOST_BACK_VOTER		"BOOST_BACK_VOTER"
#define MICRO_USB_VOTER			"MICRO_USB_VOTER"
#define DEBUG_BOARD_VOTER		"DEBUG_BOARD_VOTER"
#define PD_SUSPEND_SUPPORTED_VOTER	"PD_SUSPEND_SUPPORTED_VOTER"
#define PL_DELAY_VOTER			"PL_DELAY_VOTER"
#define CTM_VOTER			"CTM_VOTER"
#define SW_QC3_VOTER			"SW_QC3_VOTER"
#define AICL_RERUN_VOTER		"AICL_RERUN_VOTER"
#define SW_ICL_MAX_VOTER		"SW_ICL_MAX_VOTER"
#define PL_QNOVO_VOTER			"PL_QNOVO_VOTER"
#define QNOVO_VOTER			"QNOVO_VOTER"
#define BATT_PROFILE_VOTER		"BATT_PROFILE_VOTER"
#define OTG_DELAY_VOTER			"OTG_DELAY_VOTER"
#define USBIN_I_VOTER			"USBIN_I_VOTER"
#define WEAK_CHARGER_VOTER		"WEAK_CHARGER_VOTER"
#define PL_FCC_LOW_VOTER		"PL_FCC_LOW_VOTER"
#define WBC_VOTER			"WBC_VOTER"
#define HW_LIMIT_VOTER			"HW_LIMIT_VOTER"
#define PL_SMB_EN_VOTER			"PL_SMB_EN_VOTER"
#define FORCE_RECHARGE_VOTER		"FORCE_RECHARGE_VOTER"
#define LPD_VOTER			"LPD_VOTER"
#define FCC_STEPPER_VOTER		"FCC_STEPPER_VOTER"
#define SW_THERM_REGULATION_VOTER	"SW_THERM_REGULATION_VOTER"
#define JEITA_ARB_VOTER			"JEITA_ARB_VOTER"
#define MOISTURE_VOTER			"MOISTURE_VOTER"
#define HVDCP2_ICL_VOTER		"HVDCP2_ICL_VOTER"
#define AICL_THRESHOLD_VOTER		"AICL_THRESHOLD_VOTER"
#define USBOV_DBC_VOTER			"USBOV_DBC_VOTER"
#define CHG_TERMINATION_VOTER		"CHG_TERMINATION_VOTER"
#define THERMAL_THROTTLE_VOTER		"THERMAL_THROTTLE_VOTER"
#define VOUT_VOTER			"VOUT_VOTER"
#define DR_SWAP_VOTER			"DR_SWAP_VOTER"
#define USB_SUSPEND_VOTER		"USB_SUSPEND_VOTER"
#define CHARGER_TYPE_VOTER		"CHARGER_TYPE_VOTER"
#define HDC_IRQ_VOTER			"HDC_IRQ_VOTER"
#define DETACH_DETECT_VOTER		"DETACH_DETECT_VOTER"
#define CC_MODE_VOTER			"CC_MODE_VOTER"
#define MAIN_FCC_VOTER			"MAIN_FCC_VOTER"
#define DCIN_AICL_VOTER			"DCIN_AICL_VOTER"
#define DC_USER_VOTER			"DC_USER_VOTER"
#define OVERHEAT_LIMIT_VOTER		"OVERHEAT_LIMIT_VOTER"

#define BOOST_BACK_STORM_COUNT	3
#define WEAK_CHG_STORM_COUNT	8

#define VBAT_TO_VRAW_ADC(v)		div_u64((u64)v * 1000000UL, 194637UL)

#define ITERM_LIMITS_PMI632_MA		5000
#define ITERM_LIMITS_PM8150B_MA		10000
#define ADC_CHG_ITERM_MASK		32767

#define SDP_100_MA			100000
#define SDP_CURRENT_UA			500000
#define CDP_CURRENT_UA			1500000
#define DCP_CURRENT_UA			1500000
#define HVDCP_CURRENT_UA		3000000
#define TYPEC_DEFAULT_CURRENT_UA	900000
#define TYPEC_MEDIUM_CURRENT_UA		1500000
#define TYPEC_HIGH_CURRENT_UA		3000000
#define DCIN_ICL_MIN_UA			100000
#define DCIN_ICL_MAX_UA			1500000
#define DCIN_ICL_STEP_UA		100000

#define DCIN_SW_AICL_MIN_UA		700000

#define ROLE_REVERSAL_DELAY_MS		2000

#define USBIN_25MA      25000
#define USBIN_100MA     100000
#define USBIN_150MA     150000
#define USBIN_500MA     500000
#define USBIN_900MA     900000

<<<<<<< HEAD
=======
#define SUSPEND_ICL_MAX USBIN_25MA

>>>>>>> a3e631c1
enum smb_mode {
	PARALLEL_MASTER = 0,
	PARALLEL_SLAVE,
	NUM_MODES,
};

enum sink_src_mode {
	SINK_MODE,
	SRC_MODE,
	AUDIO_ACCESS_MODE,
	UNATTACHED_MODE,
};

enum qc2_non_comp_voltage {
	QC2_COMPLIANT,
	QC2_NON_COMPLIANT_9V,
	QC2_NON_COMPLIANT_12V
};

enum {
	BOOST_BACK_WA			= BIT(0),
	SW_THERM_REGULATION_WA		= BIT(1),
	WEAK_ADAPTER_WA			= BIT(2),
	USBIN_OV_WA			= BIT(3),
	CHG_TERMINATION_WA		= BIT(4),
	USBIN_ADC_WA			= BIT(5),
	SKIP_MISC_PBS_IRQ_WA		= BIT(6),
};

enum jeita_cfg_stat {
	JEITA_CFG_NONE = 0,
	JEITA_CFG_FAILURE,
	JEITA_CFG_COMPLETE,
};

enum {
	RERUN_AICL = 0,
	RESTART_AICL,
};

enum smb_irq_index {
	/* CHGR */
	CHGR_ERROR_IRQ = 0,
	CHG_STATE_CHANGE_IRQ,
	STEP_CHG_STATE_CHANGE_IRQ,
	STEP_CHG_SOC_UPDATE_FAIL_IRQ,
	STEP_CHG_SOC_UPDATE_REQ_IRQ,
	FG_FVCAL_QUALIFIED_IRQ,
	VPH_ALARM_IRQ,
	VPH_DROP_PRECHG_IRQ,
	/* DCDC */
	OTG_FAIL_IRQ,
	OTG_OC_DISABLE_SW_IRQ,
	OTG_OC_HICCUP_IRQ,
	BSM_ACTIVE_IRQ,
	HIGH_DUTY_CYCLE_IRQ,
	INPUT_CURRENT_LIMITING_IRQ,
	CONCURRENT_MODE_DISABLE_IRQ,
	SWITCHER_POWER_OK_IRQ,
	/* BATIF */
	BAT_TEMP_IRQ,
	ALL_CHNL_CONV_DONE_IRQ,
	BAT_OV_IRQ,
	BAT_LOW_IRQ,
	BAT_THERM_OR_ID_MISSING_IRQ,
	BAT_TERMINAL_MISSING_IRQ,
	BUCK_OC_IRQ,
	VPH_OV_IRQ,
	/* USB */
	USBIN_COLLAPSE_IRQ,
	USBIN_VASHDN_IRQ,
	USBIN_UV_IRQ,
	USBIN_OV_IRQ,
	USBIN_PLUGIN_IRQ,
	USBIN_REVI_CHANGE_IRQ,
	USBIN_SRC_CHANGE_IRQ,
	USBIN_ICL_CHANGE_IRQ,
	/* DC */
	DCIN_VASHDN_IRQ,
	DCIN_UV_IRQ,
	DCIN_OV_IRQ,
	DCIN_PLUGIN_IRQ,
	DCIN_REVI_IRQ,
	DCIN_PON_IRQ,
	DCIN_EN_IRQ,
	/* TYPEC */
	TYPEC_OR_RID_DETECTION_CHANGE_IRQ,
	TYPEC_VPD_DETECT_IRQ,
	TYPEC_CC_STATE_CHANGE_IRQ,
	TYPEC_VCONN_OC_IRQ,
	TYPEC_VBUS_CHANGE_IRQ,
	TYPEC_ATTACH_DETACH_IRQ,
	TYPEC_LEGACY_CABLE_DETECT_IRQ,
	TYPEC_TRY_SNK_SRC_DETECT_IRQ,
	/* MISC */
	WDOG_SNARL_IRQ,
	WDOG_BARK_IRQ,
	AICL_FAIL_IRQ,
	AICL_DONE_IRQ,
	SMB_EN_IRQ,
	IMP_TRIGGER_IRQ,
	TEMP_CHANGE_IRQ,
	TEMP_CHANGE_SMB_IRQ,
	/* FLASH */
	VREG_OK_IRQ,
	ILIM_S2_IRQ,
	ILIM_S1_IRQ,
	VOUT_DOWN_IRQ,
	VOUT_UP_IRQ,
	FLASH_STATE_CHANGE_IRQ,
	TORCH_REQ_IRQ,
	FLASH_EN_IRQ,
	SDAM_STS_IRQ,
	/* END */
	SMB_IRQ_MAX,
};

enum float_options {
	FLOAT_DCP		= 1,
	FLOAT_SDP		= 2,
	DISABLE_CHARGING	= 3,
	SUSPEND_INPUT		= 4,
};

enum chg_term_config_src {
	ITERM_SRC_UNSPECIFIED,
	ITERM_SRC_ADC,
	ITERM_SRC_ANALOG
};

enum comp_clamp_levels {
	CLAMP_LEVEL_DEFAULT = 0,
	CLAMP_LEVEL_1,
	MAX_CLAMP_LEVEL,
};

struct clamp_config {
	u16 reg[3];
	u16 val[3];
};

struct smb_irq_info {
	const char			*name;
	const irq_handler_t		handler;
	const bool			wake;
	const struct storm_watch	storm_data;
	struct smb_irq_data		*irq_data;
	int				irq;
	bool				enabled;
};

static const unsigned int smblib_extcon_cable[] = {
	EXTCON_USB,
	EXTCON_USB_HOST,
	EXTCON_NONE,
};

enum lpd_reason {
	LPD_NONE,
	LPD_MOISTURE_DETECTED,
	LPD_FLOATING_CABLE,
};

/* Following states are applicable only for floating cable during LPD */
enum lpd_stage {
	/* initial stage */
	LPD_STAGE_NONE,
	/* started and ongoing */
	LPD_STAGE_FLOAT,
	/* cancel if started,  or don't start */
	LPD_STAGE_FLOAT_CANCEL,
	/* confirmed and mitigation measures taken for 60 s */
	LPD_STAGE_COMMIT,
};

enum thermal_status_levels {
	TEMP_SHUT_DOWN = 0,
	TEMP_SHUT_DOWN_SMB,
	TEMP_ALERT_LEVEL,
	TEMP_ABOVE_RANGE,
	TEMP_WITHIN_RANGE,
	TEMP_BELOW_RANGE,
};

enum icl_override_mode {
	/* APSD/Type-C/QC auto */
	HW_AUTO_MODE,
	/* 100/150/500/900mA */
	SW_OVERRIDE_USB51_MODE,
	/* ICL other than USB51 */
	SW_OVERRIDE_HC_MODE,
};

/* EXTCON_USB and EXTCON_USB_HOST are mutually exclusive */
static const u32 smblib_extcon_exclusive[] = {0x3, 0};

struct smb_regulator {
	struct regulator_dev	*rdev;
	struct regulator_desc	rdesc;
};

struct smb_irq_data {
	void			*parent_data;
	const char		*name;
	struct storm_watch	storm_data;
};

struct smb_chg_param {
	const char	*name;
	u16		reg;
	int		min_u;
	int		max_u;
	int		step_u;
	int		(*get_proc)(struct smb_chg_param *param,
				    u8 val_raw);
	int		(*set_proc)(struct smb_chg_param *param,
				    int val_u,
				    u8 *val_raw);
};

struct buck_boost_freq {
	int freq_khz;
	u8 val;
};

struct smb_chg_freq {
	unsigned int		freq_5V;
	unsigned int		freq_6V_8V;
	unsigned int		freq_9V;
	unsigned int		freq_12V;
	unsigned int		freq_removal;
	unsigned int		freq_below_otg_threshold;
	unsigned int		freq_above_otg_threshold;
};

struct smb_params {
	struct smb_chg_param	fcc;
	struct smb_chg_param	fv;
	struct smb_chg_param	usb_icl;
	struct smb_chg_param	icl_max_stat;
	struct smb_chg_param	icl_stat;
	struct smb_chg_param	otg_cl;
	struct smb_chg_param	otg_out;
	struct smb_chg_param	dc_icl;
	struct smb_chg_param	jeita_cc_comp_hot;
	struct smb_chg_param	jeita_cc_comp_cold;
	struct smb_chg_param	freq_switcher;
	struct smb_chg_param	aicl_5v_threshold;
	struct smb_chg_param	aicl_cont_threshold;
};

struct parallel_params {
	struct power_supply	*psy;
};

struct smb_iio {
	struct iio_channel	*temp_chan;
	struct iio_channel	*usbin_i_chan;
	struct iio_channel	*usbin_v_chan;
	struct iio_channel	*mid_chan;
	struct iio_channel	*batt_i_chan;
	struct iio_channel	*connector_temp_chan;
	struct iio_channel	*sbux_chan;
	struct iio_channel	*vph_v_chan;
	struct iio_channel	*die_temp_chan;
	struct iio_channel	*skin_temp_chan;
	struct iio_channel	*smb_temp_chan;
};

struct smb_charger {
	struct device		*dev;
	char			*name;
	struct regmap		*regmap;
	struct smb_irq_info	*irq_info;
	struct smb_params	param;
	struct smb_iio		iio;
	int			*debug_mask;
	int			*pd_disabled;
	enum smb_mode		mode;
	struct smb_chg_freq	chg_freq;
	int			otg_delay_ms;
	int			*weak_chg_icl_ua;
	bool			pd_not_supported;
	bool			dc_reset;

	/* locks */
	struct mutex		smb_lock;
	struct mutex		ps_change_lock;
	struct mutex		moisture_detection_enable;
	struct mutex		dr_lock;
	struct mutex		dc_reset_lock;
	struct mutex		irq_status_lock;
	struct mutex		adc_lock;
	spinlock_t		typec_pr_lock;
	struct mutex		dcin_aicl_lock;
	struct mutex		dpdm_lock;

	/* power supplies */
	struct power_supply		*batt_psy;
	struct power_supply		*usb_psy;
	struct power_supply		*dc_psy;
	struct power_supply		*bms_psy;
	struct power_supply		*usb_main_psy;
	struct power_supply		*usb_port_psy;
	struct power_supply		*wls_psy;
	struct power_supply		*cp_psy;
	enum power_supply_type		real_charger_type;

	/* dual role class */
	struct dual_role_phy_instance	*dual_role;

	/* notifiers */
	struct notifier_block	nb;

	/* parallel charging */
	struct parallel_params	pl;

	/* CC Mode */
	int	adapter_cc_mode;
	int	thermal_overheat;

	/* regulators */
	struct smb_regulator	*vbus_vreg;
	struct smb_regulator	*vconn_vreg;
	struct regulator	*dpdm_reg;

	/* votables */
	struct votable		*dc_suspend_votable;
	struct votable		*fcc_votable;
	struct votable		*fcc_main_votable;
	struct votable		*fv_votable;
	struct votable		*usb_icl_votable;
	struct votable		*dc_icl_votable;
	struct votable		*awake_votable;
	struct votable		*pl_disable_votable;
	struct votable		*chg_disable_votable;
	struct votable		*pl_enable_votable_indirect;
	struct votable		*disable_power_role_switch;
	struct votable		*cp_disable_votable;
	struct votable		*smb_override_votable;
	struct votable		*apsd_disable_votable;
	struct votable		*icl_irq_disable_votable;
	struct votable		*limited_irq_disable_votable;
	struct votable		*hdc_irq_disable_votable;
	struct votable		*temp_change_irq_disable_votable;

	/* work */
	struct work_struct	bms_update_work;
	struct work_struct	pl_update_work;
	struct work_struct	jeita_update_work;
	struct work_struct	moisture_protection_work;
	struct work_struct	chg_termination_work;
	struct work_struct	dcin_aicl_work;
	struct delayed_work	ps_change_timeout_work;
	struct delayed_work	clear_hdc_work;
	struct delayed_work	icl_change_work;
	struct delayed_work	pl_enable_work;
	struct delayed_work	uusb_otg_work;
	struct delayed_work	bb_removal_work;
	struct delayed_work	lpd_ra_open_work;
	struct delayed_work	lpd_detach_work;
	struct delayed_work	thermal_regulation_work;
	struct delayed_work	usbov_dbc_work;
	struct delayed_work	role_reversal_check;
	struct delayed_work	pr_swap_detach_work;
	struct delayed_work	pr_lock_clear_work;

	struct alarm		lpd_recheck_timer;
	struct alarm		moisture_protection_alarm;
	struct alarm		chg_termination_alarm;
	struct alarm		dcin_aicl_alarm;

	struct timer_list	apsd_timer;

	struct charger_param	chg_param;
	/* secondary charger config */
	bool			sec_pl_present;
	bool			sec_cp_present;
	int			sec_chg_selected;
	int			cp_reason;

	/* pd */
	int			voltage_min_uv;
	int			voltage_max_uv;
	int			pd_active;
	bool			pd_hard_reset;
	bool			pr_lock_in_progress;
	bool			pr_swap_in_progress;
	bool			early_usb_attach;
	bool			ok_to_pd;
	bool			typec_legacy;
	bool			dam_detected;
	bool			typec_irq_en;
	bool			typec_role_swap_failed;

	/* cached status */
	bool			system_suspend_supported;
	int			boost_threshold_ua;
	int			system_temp_level;
	int			thermal_levels;
	int			*thermal_mitigation;
	int			dcp_icl_ua;
	int			dc_icl_ua;
	int			fake_capacity;
	int			fake_batt_status;
	bool			step_chg_enabled;
	bool			sw_jeita_enabled;
	int			taper_control;
	bool			typec_legacy_use_rp_icl;
	bool			is_hdc;
	bool			chg_done;
	int			connector_type;
	bool			otg_en;
	bool			suspend_input_on_debug_batt;
	int			default_icl_ua;
	int			otg_cl_ua;
	int			otg_out_uv;
	bool			uusb_apsd_rerun_done;
	bool			typec_present;
	int			fake_input_current_limited;
	int			typec_mode;
	int			usb_icl_change_irq_enabled;
	u32			jeita_status;
	u8			float_cfg;
	bool			jeita_arb_flag;
	bool			use_extcon;
	bool			otg_present;
	bool			hvdcp_disable;
	int			hw_max_icl_ua;
	int			auto_recharge_soc;
	enum sink_src_mode	sink_src_mode;
	enum power_supply_typec_power_role power_role;
	enum jeita_cfg_stat	jeita_configured;
	int			charger_temp_max;
	int			smb_temp_max;
	u8			typec_try_mode;
	enum lpd_stage		lpd_stage;
	bool			lpd_disabled;
	enum lpd_reason		lpd_reason;
	bool			fcc_stepper_enable;
	int			die_temp;
	int			smb_temp;
	int			skin_temp;
	int			connector_temp;
	int			thermal_status;
	int			main_fcc_max;
	u32			jeita_soft_thlds[2];
	u32			jeita_soft_hys_thlds[2];
	int			jeita_soft_fcc[2];
	int			jeita_soft_fv[2];
	bool			moisture_present;
	bool			uusb_moisture_protection_enabled;
	bool			hw_die_temp_mitigation;
	bool			hw_connector_mitigation;
	bool			hw_skin_temp_mitigation;
	bool			en_skin_therm_mitigation;
	int			connector_pull_up;
	int			smb_pull_up;
	int			aicl_5v_threshold_mv;
	int			default_aicl_5v_threshold_mv;
	int			aicl_cont_threshold_mv;
	int			default_aicl_cont_threshold_mv;
	bool			aicl_max_reached;
	int			charge_full_cc;
	int			cc_soc_ref;
	int			last_cc_soc;
	int			dr_mode;
	int			term_vbat_uv;
	int			usbin_forced_max_uv;
	int			init_thermal_ua;
	int			sdp_current_max;
	bool			dead_battery;
	u32			comp_clamp_level;
	bool			hvdcp3_standalone_config;
	int			wls_icl_ua;
	bool			dpdm_enabled;
	bool			apsd_ext_timeout;
	bool			qc3p5_detected;

	/* workaround flag */
	u32			wa_flags;
	int			boost_current_ua;
	int                     qc2_max_pulses;
	enum qc2_non_comp_voltage qc2_unsupported_voltage;
	bool			dbc_usbov;

	/* extcon for VBUS / ID notification to USB for uUSB */
	struct extcon_dev	*extcon;

	/* battery profile */
	int			batt_profile_fcc_ua;
	int			batt_profile_fv_uv;

	int			usb_icl_delta_ua;
	int			pulse_cnt;

	/* USB port temperature */
	const char		*usb_port_tz_name;
	struct thermal_zone_device *usb_port_tz;

	int			die_health;
	int			connector_health;

	/* flash */
	u32			flash_derating_soc;
	u32			flash_disable_soc;
	u32			headroom_mode;
	bool			flash_init_done;
	bool			flash_active;
	u32			irq_status;

	/* wireless */
	int			wireless_vout;
	int			dcin_uv_count;
	ktime_t			dcin_uv_last_time;
	int			last_wls_vout;

	bool moisture_detection_enabled;

	struct regulator *ext_vbus;

	/* logging */
	struct logbuffer *log;

	/* lpd timer work */
	struct workqueue_struct *wq;
	struct work_struct	lpd_recheck_work;
};

int smblib_read(struct smb_charger *chg, u16 addr, u8 *val);
int smblib_masked_write(struct smb_charger *chg, u16 addr, u8 mask, u8 val);
int smblib_write(struct smb_charger *chg, u16 addr, u8 val);
int smblib_batch_write(struct smb_charger *chg, u16 addr, u8 *val, int count);
int smblib_batch_read(struct smb_charger *chg, u16 addr, u8 *val, int count);

int smblib_get_charge_param(struct smb_charger *chg,
			    struct smb_chg_param *param, int *val_u);
int smblib_get_usb_suspend(struct smb_charger *chg, int *suspend);
int smblib_get_aicl_cont_threshold(struct smb_chg_param *param, u8 val_raw);
int smblib_enable_charging(struct smb_charger *chg, bool enable);
int smblib_set_charge_param(struct smb_charger *chg,
			    struct smb_chg_param *param, int val_u);
int smblib_set_usb_suspend(struct smb_charger *chg, bool suspend);
int smblib_set_dc_suspend(struct smb_charger *chg, bool suspend);

int smblib_mapping_soc_from_field_value(struct smb_chg_param *param,
					     int val_u, u8 *val_raw);
int smblib_mapping_cc_delta_to_field_value(struct smb_chg_param *param,
					   u8 val_raw);
int smblib_mapping_cc_delta_from_field_value(struct smb_chg_param *param,
					     int val_u, u8 *val_raw);
int smblib_set_chg_freq(struct smb_chg_param *param,
				int val_u, u8 *val_raw);
int smblib_set_prop_boost_current(struct smb_charger *chg,
				const union power_supply_propval *val);
int smblib_set_aicl_cont_threshold(struct smb_chg_param *param,
				int val_u, u8 *val_raw);
int smblib_vbus_regulator_enable(struct regulator_dev *rdev);
int smblib_vbus_regulator_disable(struct regulator_dev *rdev);
int smblib_vbus_regulator_is_enabled(struct regulator_dev *rdev);

int smblib_vconn_regulator_enable(struct regulator_dev *rdev);
int smblib_vconn_regulator_disable(struct regulator_dev *rdev);
int smblib_vconn_regulator_is_enabled(struct regulator_dev *rdev);

irqreturn_t default_irq_handler(int irq, void *data);
irqreturn_t smb_en_irq_handler(int irq, void *data);
irqreturn_t chg_state_change_irq_handler(int irq, void *data);
irqreturn_t batt_temp_changed_irq_handler(int irq, void *data);
irqreturn_t batt_psy_changed_irq_handler(int irq, void *data);
irqreturn_t usbin_uv_irq_handler(int irq, void *data);
irqreturn_t usb_plugin_irq_handler(int irq, void *data);
irqreturn_t usb_source_change_irq_handler(int irq, void *data);
irqreturn_t icl_change_irq_handler(int irq, void *data);
irqreturn_t typec_state_change_irq_handler(int irq, void *data);
irqreturn_t typec_attach_detach_irq_handler(int irq, void *data);
irqreturn_t dcin_uv_irq_handler(int irq, void *data);
irqreturn_t dc_plugin_irq_handler(int irq, void *data);
irqreturn_t high_duty_cycle_irq_handler(int irq, void *data);
irqreturn_t switcher_power_ok_irq_handler(int irq, void *data);
irqreturn_t wdog_snarl_irq_handler(int irq, void *data);
irqreturn_t wdog_bark_irq_handler(int irq, void *data);
irqreturn_t typec_or_rid_detection_change_irq_handler(int irq, void *data);
irqreturn_t temp_change_irq_handler(int irq, void *data);
irqreturn_t usbin_ov_irq_handler(int irq, void *data);
irqreturn_t sdam_sts_change_irq_handler(int irq, void *data);
int smblib_get_prop_input_suspend(struct smb_charger *chg,
				union power_supply_propval *val);
int smblib_get_prop_batt_present(struct smb_charger *chg,
				union power_supply_propval *val);
int smblib_get_prop_batt_capacity(struct smb_charger *chg,
				union power_supply_propval *val);
int smblib_get_prop_batt_status(struct smb_charger *chg,
				union power_supply_propval *val);
int smblib_get_prop_batt_charge_type(struct smb_charger *chg,
				union power_supply_propval *val);
int smblib_get_prop_batt_charge_done(struct smb_charger *chg,
				union power_supply_propval *val);
int smblib_get_prop_batt_health(struct smb_charger *chg,
				union power_supply_propval *val);
int smblib_get_prop_system_temp_level(struct smb_charger *chg,
				union power_supply_propval *val);
int smblib_get_prop_system_temp_level_max(struct smb_charger *chg,
				union power_supply_propval *val);
int smblib_get_prop_input_current_limited(struct smb_charger *chg,
				union power_supply_propval *val);
int smblib_get_prop_batt_iterm(struct smb_charger *chg,
				union power_supply_propval *val);
int smblib_set_prop_input_suspend(struct smb_charger *chg,
				const union power_supply_propval *val);
int smblib_set_prop_batt_capacity(struct smb_charger *chg,
				const union power_supply_propval *val);
int smblib_set_prop_batt_status(struct smb_charger *chg,
				const union power_supply_propval *val);
int smblib_set_prop_system_temp_level(struct smb_charger *chg,
				const union power_supply_propval *val);
int smblib_set_prop_input_current_limited(struct smb_charger *chg,
				const union power_supply_propval *val);

int smblib_get_prop_dc_in_pon(struct smb_charger *chg,
				union power_supply_propval *val);
int smblib_get_prop_dc_present(struct smb_charger *chg,
				union power_supply_propval *val);
int smblib_get_prop_dc_online(struct smb_charger *chg,
				union power_supply_propval *val);
int smblib_get_prop_dc_current_max(struct smb_charger *chg,
				union power_supply_propval *val);
int smblib_set_prop_dc_current_max(struct smb_charger *chg,
				const union power_supply_propval *val);
int smblib_get_prop_dc_voltage_now(struct smb_charger *chg,
				union power_supply_propval *val);
int smblib_get_prop_dc_voltage_max(struct smb_charger *chg,
				union power_supply_propval *val);
int smblib_get_prop_voltage_wls_output(struct smb_charger *chg,
				union power_supply_propval *val);
int smblib_set_prop_voltage_wls_output(struct smb_charger *chg,
				const union power_supply_propval *val);
int smblib_set_prop_dc_reset(struct smb_charger *chg);
int smblib_get_prop_usb_present(struct smb_charger *chg,
				union power_supply_propval *val);
int smblib_get_prop_usb_online(struct smb_charger *chg,
				union power_supply_propval *val);
int smblib_get_prop_usb_suspend(struct smb_charger *chg,
				union power_supply_propval *val);
int smblib_get_prop_usb_voltage_max(struct smb_charger *chg,
				union power_supply_propval *val);
int smblib_get_prop_usb_voltage_max_design(struct smb_charger *chg,
				union power_supply_propval *val);
int smblib_set_prop_usb_voltage_max_limit(struct smb_charger *chg,
				const union power_supply_propval *val);
int smblib_get_prop_usb_voltage_now(struct smb_charger *chg,
				union power_supply_propval *val);
int smblib_get_prop_low_power(struct smb_charger *chg,
				union power_supply_propval *val);
int smblib_get_prop_usb_current_now(struct smb_charger *chg,
				union power_supply_propval *val);
int smblib_get_prop_usb_port_temp(struct smb_charger *chg,
				union power_supply_propval *val);
int smblib_get_prop_typec_cc_orientation(struct smb_charger *chg,
				union power_supply_propval *val);
int smblib_get_prop_typec_select_rp(struct smb_charger *chg,
				union power_supply_propval *val);
int smblib_get_prop_typec_power_role(struct smb_charger *chg,
				union power_supply_propval *val);
int smblib_get_prop_input_current_settled(struct smb_charger *chg,
				union power_supply_propval *val);
int smblib_get_prop_input_voltage_settled(struct smb_charger *chg,
				union power_supply_propval *val);
int smblib_get_prop_pd_in_hard_reset(struct smb_charger *chg,
			       union power_supply_propval *val);
int smblib_get_pe_start(struct smb_charger *chg,
			       union power_supply_propval *val);
int smblib_get_prop_charger_temp(struct smb_charger *chg,
				union power_supply_propval *val);
int smblib_get_prop_die_health(struct smb_charger *chg);
int smblib_get_prop_smb_health(struct smb_charger *chg);
int smblib_get_prop_connector_health(struct smb_charger *chg);
int smblib_set_prop_thermal_overheat(struct smb_charger *chg,
			       int therm_overheat);
int smblib_get_skin_temp_status(struct smb_charger *chg);
int smblib_get_prop_vph_voltage_now(struct smb_charger *chg,
				union power_supply_propval *val);
int smblib_set_prop_pd_current_max(struct smb_charger *chg,
				const union power_supply_propval *val);
int smblib_set_prop_sdp_current_max(struct smb_charger *chg,
				const union power_supply_propval *val);
int smblib_set_prop_pd_voltage_max(struct smb_charger *chg,
				const union power_supply_propval *val);
int smblib_set_prop_pd_voltage_min(struct smb_charger *chg,
				const union power_supply_propval *val);
int smblib_set_prop_typec_power_role(struct smb_charger *chg,
				const union power_supply_propval *val);
int smblib_set_prop_typec_select_rp(struct smb_charger *chg,
				const union power_supply_propval *val);
int smblib_set_prop_pd_active(struct smb_charger *chg,
				const union power_supply_propval *val);
int smblib_set_prop_pd_in_hard_reset(struct smb_charger *chg,
				const union power_supply_propval *val);
int smblib_set_prop_ship_mode(struct smb_charger *chg,
				const union power_supply_propval *val);
int smblib_set_prop_rechg_soc_thresh(struct smb_charger *chg,
				const union power_supply_propval *val);
void smblib_suspend_on_debug_battery(struct smb_charger *chg);
int smblib_rerun_apsd_if_required(struct smb_charger *chg);
void smblib_rerun_apsd(struct smb_charger *chg);
int smblib_get_prop_fcc_delta(struct smb_charger *chg,
				union power_supply_propval *val);
int smblib_get_thermal_threshold(struct smb_charger *chg, u16 addr, int *val);
int smblib_dp_dm(struct smb_charger *chg, int val);
int smblib_disable_hw_jeita(struct smb_charger *chg, bool disable);
int smblib_run_aicl(struct smb_charger *chg, int type);
int smblib_set_icl_current(struct smb_charger *chg, int icl_ua);
int smblib_get_icl_current(struct smb_charger *chg, int *icl_ua);
int smblib_get_charge_current(struct smb_charger *chg, int *total_current_ua);
int smblib_get_prop_pr_swap_in_progress(struct smb_charger *chg,
				union power_supply_propval *val);
int smblib_set_prop_pr_swap_in_progress(struct smb_charger *chg,
				const union power_supply_propval *val);
int smblib_force_dr_mode(struct smb_charger *chg, int mode);
int smblib_get_prop_from_bms(struct smb_charger *chg,
				enum power_supply_property psp,
				union power_supply_propval *val);
int smblib_get_iio_channel(struct smb_charger *chg, const char *propname,
					struct iio_channel **chan);
int smblib_read_iio_channel(struct smb_charger *chg, struct iio_channel *chan,
							int div, int *data);
int smblib_configure_hvdcp_apsd(struct smb_charger *chg, bool enable);
int smblib_icl_override(struct smb_charger *chg, enum icl_override_mode mode);
enum alarmtimer_restart smblib_lpd_recheck_timer(struct alarm *alarm,
				ktime_t time);
int smblib_toggle_smb_en(struct smb_charger *chg, int toggle);
void smblib_hvdcp_detect_enable(struct smb_charger *chg, bool enable);
void smblib_hvdcp_exit_config(struct smb_charger *chg);
void smblib_apsd_enable(struct smb_charger *chg, bool enable);
int smblib_force_vbus_voltage(struct smb_charger *chg, u8 val);
int smblib_get_irq_status(struct smb_charger *chg,
				union power_supply_propval *val);
int smblib_get_qc3_main_icl_offset(struct smb_charger *chg, int *offset_ua);

int smblib_init(struct smb_charger *chg);
int smblib_deinit(struct smb_charger *chg);

int smblib_get_prop_input_current_max(struct smb_charger *chg,
				      union power_supply_propval *val);
int smblib_set_prop_input_current_max(struct smb_charger *chg,
				      const union power_supply_propval *val);
int enable_moisture_detection(struct smb_charger *chg, bool enable);
int smblib_set_prop_otg_fastroleswap(struct smb_charger *chg,
				     const union power_supply_propval *val);
int smblib_get_prop_otg_fastroleswap(struct smb_charger *chg,
				     union power_supply_propval *val);
#endif /* __SMB5_CHARGER_H */<|MERGE_RESOLUTION|>--- conflicted
+++ resolved
@@ -121,11 +121,8 @@
 #define USBIN_500MA     500000
 #define USBIN_900MA     900000
 
-<<<<<<< HEAD
-=======
 #define SUSPEND_ICL_MAX USBIN_25MA
 
->>>>>>> a3e631c1
 enum smb_mode {
 	PARALLEL_MASTER = 0,
 	PARALLEL_SLAVE,
