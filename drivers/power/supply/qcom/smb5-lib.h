--- conflicted
+++ resolved
@@ -78,19 +78,6 @@
 	PARALLEL_MASTER = 0,
 	PARALLEL_SLAVE,
 	NUM_MODES,
-};
-
-enum sec_charger_config {
-	MAIN_STANDALONE = 0,
-	SEC_CHG_CP_ONLY,
-	SEC_CHG_PL_ONLY,
-	SEC_CHG_CP_AND_PL,
-};
-
-enum sec_charger_type {
-	SEC_CHG_NONE = 0,
-	SEC_CHG_CP,
-	SEC_CHG_PL,
 };
 
 enum sink_src_mode {
@@ -567,10 +554,7 @@
 				union power_supply_propval *val);
 int smblib_set_prop_pr_swap_in_progress(struct smb_charger *chg,
 				const union power_supply_propval *val);
-<<<<<<< HEAD
-=======
 int smblib_configure_hvdcp_apsd(struct smb_charger *chg, bool enable);
->>>>>>> d8914c3a
 
 int smblib_init(struct smb_charger *chg);
 int smblib_deinit(struct smb_charger *chg);
