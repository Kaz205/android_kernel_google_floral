--- conflicted
+++ resolved
@@ -1,8 +1,4 @@
-<<<<<<< HEAD
-/* Copyright (c) 2016-2018 The Linux Foundation. All rights reserved.
-=======
 /* Copyright (c) 2016-2020 The Linux Foundation. All rights reserved.
->>>>>>> LA.UM.9.1.R1.10.00.00.604.030
  *
  * This program is free software; you can redistribute it and/or modify
  * it under the terms of the GNU General Public License version 2 and
@@ -23,6 +19,7 @@
 #include <linux/regulator/consumer.h>
 #include <linux/extcon.h>
 #include "storm-watch.h"
+#include "battery.h"
 
 enum print_reason {
 	PR_INTERRUPT	= BIT(0),
@@ -72,13 +69,10 @@
 #define OTG_VOTER			"OTG_VOTER"
 #define PL_FCC_LOW_VOTER		"PL_FCC_LOW_VOTER"
 #define WBC_VOTER			"WBC_VOTER"
-<<<<<<< HEAD
-=======
 #define OV_VOTER			"OV_VOTER"
 #define MOISTURE_VOTER			"MOISTURE_VOTER"
 #define FG_ESR_VOTER			"FG_ESR_VOTER"
 #define FCC_STEPPER_VOTER		"FCC_STEPPER_VOTER"
->>>>>>> LA.UM.9.1.R1.10.00.00.604.030
 
 #define VCONN_MAX_ATTEMPTS	3
 #define OTG_MAX_ATTEMPTS	3
@@ -97,6 +91,8 @@
 	TYPEC_CC2_REMOVAL_WA_BIT	= BIT(2),
 	QC_AUTH_INTERRUPT_WA_BIT	= BIT(3),
 	OTG_WA				= BIT(4),
+	OV_IRQ_WA_BIT			= BIT(5),
+	TYPEC_PBS_WA_BIT		= BIT(6),
 };
 
 enum smb_irq_index {
@@ -252,7 +248,7 @@
 	int			*try_sink_enabled;
 	enum smb_mode		mode;
 	struct smb_chg_freq	chg_freq;
-	int			smb_version;
+	struct charger_param    chg_param;
 	int			otg_delay_ms;
 	int			*weak_chg_icl_ua;
 
@@ -302,6 +298,7 @@
 	struct votable		*hvdcp_hw_inov_dis_votable;
 	struct votable		*usb_irq_enable_votable;
 	struct votable		*typec_irq_disable_votable;
+	struct votable		*disable_power_role_switch;
 
 	/* work */
 	struct work_struct	bms_update_work;
@@ -335,7 +332,7 @@
 	bool			sw_jeita_enabled;
 	bool			is_hdc;
 	bool			chg_done;
-	bool			micro_usb_mode;
+	bool			connector_type;
 	bool			otg_en;
 	bool			vconn_en;
 	bool			suspend_input_on_debug_batt;
@@ -345,6 +342,7 @@
 	int			otg_cl_ua;
 	bool			uusb_apsd_rerun_done;
 	bool			pd_hard_reset;
+	bool			typec_present;
 	u8			typec_status[5];
 	bool			typec_legacy_valid;
 	int			fake_input_current_limited;
@@ -355,11 +353,8 @@
 	u8			float_cfg;
 	bool			use_extcon;
 	bool			otg_present;
-<<<<<<< HEAD
-=======
 	bool			disable_stat_sw_override;
 	bool			fcc_stepper_enable;
->>>>>>> LA.UM.9.1.R1.10.00.00.604.030
 
 	/* workaround flag */
 	u32			wa_flags;
@@ -370,6 +365,7 @@
 	int			temp_speed_reading_count;
 	int			qc2_max_pulses;
 	bool			non_compliant_chg_detected;
+	bool			reddragon_ipc_wa;
 
 	/* extcon for VBUS / ID notification to USB for uUSB */
 	struct extcon_dev	*extcon;
@@ -452,14 +448,6 @@
 				union power_supply_propval *val);
 int smblib_get_prop_input_current_limited(struct smb_charger *chg,
 				union power_supply_propval *val);
-int smblib_get_prop_batt_voltage_now(struct smb_charger *chg,
-				union power_supply_propval *val);
-int smblib_get_prop_batt_current_now(struct smb_charger *chg,
-				union power_supply_propval *val);
-int smblib_get_prop_batt_temp(struct smb_charger *chg,
-				union power_supply_propval *val);
-int smblib_get_prop_batt_charge_counter(struct smb_charger *chg,
-				union power_supply_propval *val);
 int smblib_set_prop_input_suspend(struct smb_charger *chg,
 				const union power_supply_propval *val);
 int smblib_set_prop_batt_capacity(struct smb_charger *chg,
@@ -487,6 +475,8 @@
 int smblib_get_prop_usb_suspend(struct smb_charger *chg,
 				union power_supply_propval *val);
 int smblib_get_prop_usb_voltage_max(struct smb_charger *chg,
+				union power_supply_propval *val);
+int smblib_get_prop_usb_voltage_max_design(struct smb_charger *chg,
 				union power_supply_propval *val);
 int smblib_get_prop_usb_voltage_now(struct smb_charger *chg,
 				union power_supply_propval *val);
@@ -549,10 +539,14 @@
 int smblib_get_charge_current(struct smb_charger *chg, int *total_current_ua);
 int smblib_get_prop_pr_swap_in_progress(struct smb_charger *chg,
 				union power_supply_propval *val);
+int smblib_get_prop_from_bms(struct smb_charger *chg,
+				enum power_supply_property psp,
+				union power_supply_propval *val);
 int smblib_set_prop_pr_swap_in_progress(struct smb_charger *chg,
 				const union power_supply_propval *val);
 int smblib_stat_sw_override_cfg(struct smb_charger *chg, bool override);
 void smblib_usb_typec_change(struct smb_charger *chg);
+int smblib_toggle_stat(struct smb_charger *chg, int reset);
 
 int smblib_init(struct smb_charger *chg);
 int smblib_deinit(struct smb_charger *chg);
