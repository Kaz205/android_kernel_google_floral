/* Copyright (c) 2018 The Linux Foundation. All rights reserved.
 *
 * This program is free software; you can redistribute it and/or modify
 * it under the terms of the GNU General Public License version 2 and
 * only version 2 as published by the Free Software Foundation.
 *
 * This program is distributed in the hope that it will be useful,
 * but WITHOUT ANY WARRANTY; without even the implied warranty of
 * MERCHANTABILITY or FITNESS FOR A PARTICULAR PURPOSE.  See the
 * GNU General Public License for more details.
 */

#include <linux/device.h>
#include <linux/regmap.h>
#include <linux/delay.h>
#include <linux/power_supply.h>
#include <linux/regulator/driver.h>
#include <linux/qpnp/qpnp-revid.h>
#include <linux/irq.h>
#include <linux/iio/consumer.h>
#include <linux/pmic-voter.h>
#include <linux/of_batterydata.h>
#include "smb5-lib.h"
#include "smb5-reg.h"
#include "battery.h"
#include "step-chg-jeita.h"
#include "storm-watch.h"

#define smblib_err(chg, fmt, ...)		\
	pr_err("%s: %s: " fmt, chg->name,	\
		__func__, ##__VA_ARGS__)	\

#define smblib_dbg(chg, reason, fmt, ...)			\
	do {							\
		if (*chg->debug_mask & (reason))		\
			pr_info("%s: %s: " fmt, chg->name,	\
				__func__, ##__VA_ARGS__);	\
		else						\
			pr_debug("%s: %s: " fmt, chg->name,	\
				__func__, ##__VA_ARGS__);	\
	} while (0)

#define typec_rp_med_high(chg, typec_mode)			\
	((typec_mode == POWER_SUPPLY_TYPEC_SOURCE_MEDIUM	\
	|| typec_mode == POWER_SUPPLY_TYPEC_SOURCE_HIGH)	\
	&& !chg->typec_legacy)

static void update_sw_icl_max(struct smb_charger *chg, int pst);

int smblib_read(struct smb_charger *chg, u16 addr, u8 *val)
{
	unsigned int value;
	int rc = 0;

	rc = regmap_read(chg->regmap, addr, &value);
	if (rc >= 0)
		*val = (u8)value;

	return rc;
}

int smblib_batch_read(struct smb_charger *chg, u16 addr, u8 *val,
			int count)
{
	return regmap_bulk_read(chg->regmap, addr, val, count);
}

int smblib_write(struct smb_charger *chg, u16 addr, u8 val)
{
	return regmap_write(chg->regmap, addr, val);
}

int smblib_batch_write(struct smb_charger *chg, u16 addr, u8 *val,
			int count)
{
	return regmap_bulk_write(chg->regmap, addr, val, count);
}

int smblib_masked_write(struct smb_charger *chg, u16 addr, u8 mask, u8 val)
{
	return regmap_update_bits(chg->regmap, addr, mask, val);
}

int smblib_get_iio_channel(struct smb_charger *chg, const char *propname,
					struct iio_channel **chan)
{
	int rc = 0;

	rc = of_property_match_string(chg->dev->of_node,
					"io-channel-names", propname);
	if (rc < 0)
		return 0;

	*chan = iio_channel_get(chg->dev, propname);
	if (IS_ERR(*chan)) {
		rc = PTR_ERR(*chan);
		if (rc != -EPROBE_DEFER)
			smblib_err(chg, "%s channel unavailable, %d\n",
							propname, rc);
		*chan = NULL;
	}

	return rc;
}

#define DIV_FACTOR_MICRO_V_I	1
#define DIV_FACTOR_MILI_V_I	1000
#define DIV_FACTOR_DECIDEGC	100
int smblib_read_iio_channel(struct smb_charger *chg, struct iio_channel *chan,
							int div, int *data)
{
	int rc = 0;
	*data = -ENODATA;

	if (chan) {
		rc = iio_read_channel_processed(chan, data);
		if (rc < 0) {
			smblib_err(chg, "Error in reading IIO channel data, rc=%d\n",
					rc);
			return rc;
		}

		if (div != 0)
			*data /= div;
	}

	return rc;
}

int smblib_get_jeita_cc_delta(struct smb_charger *chg, int *cc_delta_ua)
{
	int rc, cc_minus_ua;
	u8 stat;

	rc = smblib_read(chg, BATTERY_CHARGER_STATUS_7_REG, &stat);
	if (rc < 0) {
		smblib_err(chg, "Couldn't read BATTERY_CHARGER_STATUS_2 rc=%d\n",
			rc);
		return rc;
	}

	if (stat & BAT_TEMP_STATUS_HOT_SOFT_BIT) {
		rc = smblib_get_charge_param(chg, &chg->param.jeita_cc_comp_hot,
					&cc_minus_ua);
		if (rc < 0) {
			smblib_err(chg, "Couldn't get jeita cc minus rc=%d\n",
					rc);
			return rc;
		}
	} else if (stat & BAT_TEMP_STATUS_COLD_SOFT_BIT) {
		rc = smblib_get_charge_param(chg,
					&chg->param.jeita_cc_comp_cold,
					&cc_minus_ua);
		if (rc < 0) {
			smblib_err(chg, "Couldn't get jeita cc minus rc=%d\n",
					rc);
			return rc;
		}
	} else {
		cc_minus_ua = 0;
	}

	*cc_delta_ua = -cc_minus_ua;

	return 0;
}

int smblib_icl_override(struct smb_charger *chg, enum icl_override_mode  mode)
{
	int rc;
	u8 usb51_mode, icl_override, apsd_override;

	switch (mode) {
	case SW_OVERRIDE_USB51_MODE:
		usb51_mode = 0;
		icl_override = ICL_OVERRIDE_BIT;
		apsd_override = 0;
		break;
	case SW_OVERRIDE_HC_MODE:
		usb51_mode = USBIN_MODE_CHG_BIT;
		icl_override = 0;
		apsd_override = ICL_OVERRIDE_AFTER_APSD_BIT;
		break;
	case HW_AUTO_MODE:
	default:
		usb51_mode = USBIN_MODE_CHG_BIT;
		icl_override = 0;
		apsd_override = 0;
		break;
	}

	rc = smblib_masked_write(chg, USBIN_ICL_OPTIONS_REG,
				USBIN_MODE_CHG_BIT, usb51_mode);
	if (rc < 0) {
		smblib_err(chg, "Couldn't set USBIN_ICL_OPTIONS rc=%d\n", rc);
		return rc;
	}

	rc = smblib_masked_write(chg, CMD_ICL_OVERRIDE_REG,
				ICL_OVERRIDE_BIT, icl_override);
	if (rc < 0) {
		smblib_err(chg, "Couldn't override ICL rc=%d\n", rc);
		return rc;
	}

	rc = smblib_masked_write(chg, USBIN_LOAD_CFG_REG,
				ICL_OVERRIDE_AFTER_APSD_BIT, apsd_override);
	if (rc < 0) {
		smblib_err(chg, "Couldn't override ICL_AFTER_APSD rc=%d\n", rc);
		return rc;
	}

	return rc;
}

/*
 * This function does smb_en pin access, which is lock protected.
 * It should be called with smb_lock held.
 */
static int smblib_select_sec_charger_locked(struct smb_charger *chg,
					int sec_chg)
{
	int rc;

	switch (sec_chg) {
	case POWER_SUPPLY_CHARGER_SEC_CP:
		vote(chg->pl_disable_votable, PL_SMB_EN_VOTER, true, 0);

		/* select Charge Pump instead of slave charger */
		rc = smblib_masked_write(chg, MISC_SMB_CFG_REG,
					SMB_EN_SEL_BIT, SMB_EN_SEL_BIT);
		if (rc < 0) {
			dev_err(chg->dev, "Couldn't select SMB charger rc=%d\n",
				rc);
			return rc;
		}
		/* Enable Charge Pump, under HW control */
		rc = smblib_masked_write(chg, MISC_SMB_EN_CMD_REG,
					EN_CP_CMD_BIT, EN_CP_CMD_BIT);
		if (rc < 0) {
			dev_err(chg->dev, "Couldn't enable SMB charger rc=%d\n",
						rc);
			return rc;
		}
		vote(chg->smb_override_votable, PL_SMB_EN_VOTER, false, 0);
		break;
	case POWER_SUPPLY_CHARGER_SEC_PL:
		/* select slave charger instead of Charge Pump */
		rc = smblib_masked_write(chg, MISC_SMB_CFG_REG,
					SMB_EN_SEL_BIT, 0);
		if (rc < 0) {
			dev_err(chg->dev, "Couldn't select SMB charger rc=%d\n",
				rc);
			return rc;
		}
		/* Enable slave charger, under HW control */
		rc = smblib_masked_write(chg, MISC_SMB_EN_CMD_REG,
					EN_STAT_CMD_BIT, EN_STAT_CMD_BIT);
		if (rc < 0) {
			dev_err(chg->dev, "Couldn't enable SMB charger rc=%d\n",
						rc);
			return rc;
		}
		vote(chg->smb_override_votable, PL_SMB_EN_VOTER, false, 0);

		vote(chg->pl_disable_votable, PL_SMB_EN_VOTER, false, 0);

		break;
	case POWER_SUPPLY_CHARGER_SEC_NONE:
	default:
		vote(chg->pl_disable_votable, PL_SMB_EN_VOTER, true, 0);

		/* SW override, disabling secondary charger(s) */
		vote(chg->smb_override_votable, PL_SMB_EN_VOTER, true, 0);
		break;
	}

	return rc;
}

static int smblib_select_sec_charger(struct smb_charger *chg, int sec_chg,
					int reason, bool toggle)
{
	int rc;

	mutex_lock(&chg->smb_lock);

	if (toggle && sec_chg == POWER_SUPPLY_CHARGER_SEC_CP) {
		rc = smblib_select_sec_charger_locked(chg,
					POWER_SUPPLY_CHARGER_SEC_NONE);
		if (rc < 0) {
			dev_err(chg->dev, "Couldn't disable secondary charger rc=%d\n",
				rc);
			goto unlock_out;
		}

		/*
		 * A minimum of 20us delay is expected before switching on STAT
		 * pin.
		 */
		usleep_range(20, 30);
	}

	rc = smblib_select_sec_charger_locked(chg, sec_chg);
	if (rc < 0) {
		dev_err(chg->dev, "Couldn't switch secondary charger rc=%d\n",
			rc);
		goto unlock_out;
	}

	return rc;
}

static int smblib_select_sec_charger(struct smb_charger *chg, int sec_chg,
					int reason, bool toggle)
{
	int rc;

	mutex_lock(&chg->smb_lock);

	if (toggle && sec_chg == POWER_SUPPLY_CHARGER_SEC_CP) {
		rc = smblib_select_sec_charger_locked(chg,
					POWER_SUPPLY_CHARGER_SEC_NONE);
		if (rc < 0) {
			dev_err(chg->dev, "Couldn't disable secondary charger rc=%d\n",
				rc);
			goto unlock_out;
		}

		/*
		 * A minimum of 20us delay is expected before switching on STAT
		 * pin.
		 */
		usleep_range(20, 30);
	}

	rc = smblib_select_sec_charger_locked(chg, sec_chg);
	if (rc < 0) {
		dev_err(chg->dev, "Couldn't switch secondary charger rc=%d\n",
			rc);
		goto unlock_out;
	}

	chg->sec_chg_selected = sec_chg;
	chg->cp_reason = reason;

unlock_out:
	mutex_unlock(&chg->smb_lock);

	return rc;
}

static void smblib_notify_extcon_props(struct smb_charger *chg, int id)
{
	union extcon_property_value val;
	union power_supply_propval prop_val;

	if (chg->connector_type == POWER_SUPPLY_CONNECTOR_TYPEC) {
		smblib_get_prop_typec_cc_orientation(chg, &prop_val);
		val.intval = ((prop_val.intval == 2) ? 1 : 0);
		extcon_set_property(chg->extcon, id,
				EXTCON_PROP_USB_TYPEC_POLARITY, val);
	}

	val.intval = true;
	extcon_set_property(chg->extcon, id,
				EXTCON_PROP_USB_SS, val);
}

static void smblib_notify_device_mode(struct smb_charger *chg, bool enable)
{
	if (enable)
		smblib_notify_extcon_props(chg, EXTCON_USB);

	extcon_set_state_sync(chg->extcon, EXTCON_USB, enable);
}

static void smblib_notify_usb_host(struct smb_charger *chg, bool enable)
{
	int rc = 0;

	if (enable) {
		smblib_dbg(chg, PR_OTG, "enabling VBUS in OTG mode\n");
		rc = smblib_masked_write(chg, DCDC_CMD_OTG_REG,
					OTG_EN_BIT, OTG_EN_BIT);
		if (rc < 0) {
			smblib_err(chg,
				"Couldn't enable VBUS in OTG mode rc=%d\n", rc);
			return;
		}

		smblib_notify_extcon_props(chg, EXTCON_USB_HOST);
	} else {
		smblib_dbg(chg, PR_OTG, "disabling VBUS in OTG mode\n");
		rc = smblib_masked_write(chg, DCDC_CMD_OTG_REG,
					OTG_EN_BIT, 0);
		if (rc < 0) {
			smblib_err(chg,
				"Couldn't disable VBUS in OTG mode rc=%d\n",
				rc);
			return;
		}
	}

	extcon_set_state_sync(chg->extcon, EXTCON_USB_HOST, enable);
}

/********************
 * REGISTER GETTERS *
 ********************/

int smblib_get_charge_param(struct smb_charger *chg,
			    struct smb_chg_param *param, int *val_u)
{
	int rc = 0;
	u8 val_raw;

	rc = smblib_read(chg, param->reg, &val_raw);
	if (rc < 0) {
		smblib_err(chg, "%s: Couldn't read from 0x%04x rc=%d\n",
			param->name, param->reg, rc);
		return rc;
	}

	if (param->get_proc)
		*val_u = param->get_proc(param, val_raw);
	else
		*val_u = val_raw * param->step_u + param->min_u;
	smblib_dbg(chg, PR_REGISTER, "%s = %d (0x%02x)\n",
		   param->name, *val_u, val_raw);

	return rc;
}

int smblib_get_usb_suspend(struct smb_charger *chg, int *suspend)
{
	int rc = 0;
	u8 temp;

	rc = smblib_read(chg, USBIN_CMD_IL_REG, &temp);
	if (rc < 0) {
		smblib_err(chg, "Couldn't read USBIN_CMD_IL rc=%d\n", rc);
		return rc;
	}
	*suspend = temp & USBIN_SUSPEND_BIT;

	return rc;
}


static const s16 therm_lookup_table[] = {
	/* Index -30C~85C, ADC raw code */
	0x6C92, 0x6C43, 0x6BF0, 0x6B98, 0x6B3A, 0x6AD8, 0x6A70, 0x6A03,
	0x6990, 0x6916, 0x6897, 0x6811, 0x6785, 0x66F2, 0x6658, 0x65B7,
	0x650F, 0x6460, 0x63AA, 0x62EC, 0x6226, 0x6159, 0x6084, 0x5FA8,
	0x5EC3, 0x5DD8, 0x5CE4, 0x5BE9, 0x5AE7, 0x59DD, 0x58CD, 0x57B5,
	0x5696, 0x5571, 0x5446, 0x5314, 0x51DD, 0x50A0, 0x4F5E, 0x4E17,
	0x4CCC, 0x4B7D, 0x4A2A, 0x48D4, 0x477C, 0x4621, 0x44C4, 0x4365,
	0x4206, 0x40A6, 0x3F45, 0x3DE6, 0x3C86, 0x3B28, 0x39CC, 0x3872,
	0x3719, 0x35C4, 0x3471, 0x3322, 0x31D7, 0x308F, 0x2F4C, 0x2E0D,
	0x2CD3, 0x2B9E, 0x2A6E, 0x2943, 0x281D, 0x26FE, 0x25E3, 0x24CF,
	0x23C0, 0x22B8, 0x21B5, 0x20B8, 0x1FC2, 0x1ED1, 0x1DE6, 0x1D01,
	0x1C22, 0x1B49, 0x1A75, 0x19A8, 0x18E0, 0x181D, 0x1761, 0x16A9,
	0x15F7, 0x154A, 0x14A2, 0x13FF, 0x1361, 0x12C8, 0x1234, 0x11A4,
	0x1119, 0x1091, 0x100F, 0x0F90, 0x0F15, 0x0E9E, 0x0E2B, 0x0DBC,
	0x0D50, 0x0CE8, 0x0C83, 0x0C21, 0x0BC3, 0x0B67, 0x0B0F, 0x0AB9,
	0x0A66, 0x0A16, 0x09C9, 0x097E,
};

int smblib_get_thermal_threshold(struct smb_charger *chg, u16 addr, int *val)
{
	u8 buff[2];
	s16 temp;
	int rc = 0;
	int i, lower, upper;

	rc = smblib_batch_read(chg, addr, buff, 2);
	if (rc < 0) {
		pr_err("failed to write to 0x%04X, rc=%d\n", addr, rc);
		return rc;
	}

	temp = buff[1] | buff[0] << 8;

	lower = 0;
	upper = ARRAY_SIZE(therm_lookup_table) - 1;
	while (lower <= upper) {
		i = (upper + lower) / 2;
		if (therm_lookup_table[i] < temp)
			upper = i - 1;
		else if (therm_lookup_table[i] > temp)
			lower = i + 1;
		else
			break;
	}

	/* index 0 corresonds to -30C */
	*val = (i - 30) * 10;

	return rc;
}

struct apsd_result {
	const char * const name;
	const u8 bit;
	const enum power_supply_type pst;
};

enum {
	UNKNOWN,
	SDP,
	CDP,
	DCP,
	OCP,
	FLOAT,
	HVDCP2,
	HVDCP3,
	MAX_TYPES
};

static const struct apsd_result smblib_apsd_results[] = {
	[UNKNOWN] = {
		.name	= "UNKNOWN",
		.bit	= 0,
		.pst	= POWER_SUPPLY_TYPE_UNKNOWN
	},
	[SDP] = {
		.name	= "SDP",
		.bit	= SDP_CHARGER_BIT,
		.pst	= POWER_SUPPLY_TYPE_USB
	},
	[CDP] = {
		.name	= "CDP",
		.bit	= CDP_CHARGER_BIT,
		.pst	= POWER_SUPPLY_TYPE_USB_CDP
	},
	[DCP] = {
		.name	= "DCP",
		.bit	= DCP_CHARGER_BIT,
		.pst	= POWER_SUPPLY_TYPE_USB_DCP
	},
	[OCP] = {
		.name	= "OCP",
		.bit	= OCP_CHARGER_BIT,
		.pst	= POWER_SUPPLY_TYPE_USB_DCP
	},
	[FLOAT] = {
		.name	= "FLOAT",
		.bit	= FLOAT_CHARGER_BIT,
		.pst	= POWER_SUPPLY_TYPE_USB_FLOAT
	},
	[HVDCP2] = {
		.name	= "HVDCP2",
		.bit	= DCP_CHARGER_BIT | QC_2P0_BIT,
		.pst	= POWER_SUPPLY_TYPE_USB_HVDCP
	},
	[HVDCP3] = {
		.name	= "HVDCP3",
		.bit	= DCP_CHARGER_BIT | QC_3P0_BIT,
		.pst	= POWER_SUPPLY_TYPE_USB_HVDCP_3,
	},
};

static const struct apsd_result *smblib_get_apsd_result(struct smb_charger *chg)
{
	int rc, i;
	u8 apsd_stat, stat;
	const struct apsd_result *result = &smblib_apsd_results[UNKNOWN];

	rc = smblib_read(chg, APSD_STATUS_REG, &apsd_stat);
	if (rc < 0) {
		smblib_err(chg, "Couldn't read APSD_STATUS rc=%d\n", rc);
		return result;
	}
	smblib_dbg(chg, PR_REGISTER, "APSD_STATUS = 0x%02x\n", apsd_stat);

	if (!(apsd_stat & APSD_DTC_STATUS_DONE_BIT))
		return result;

	rc = smblib_read(chg, APSD_RESULT_STATUS_REG, &stat);
	if (rc < 0) {
		smblib_err(chg, "Couldn't read APSD_RESULT_STATUS rc=%d\n",
			rc);
		return result;
	}
	stat &= APSD_RESULT_STATUS_MASK;

	for (i = 0; i < ARRAY_SIZE(smblib_apsd_results); i++) {
		if (smblib_apsd_results[i].bit == stat)
			result = &smblib_apsd_results[i];
	}

	if (apsd_stat & QC_CHARGER_BIT) {
		/* since its a qc_charger, either return HVDCP3 or HVDCP2 */
		if (result != &smblib_apsd_results[HVDCP3])
			result = &smblib_apsd_results[HVDCP2];
	}

	return result;
}

#define INPUT_NOT_PRESENT	0
#define INPUT_PRESENT_USB	BIT(1)
#define INPUT_PRESENT_DC	BIT(2)
static int smblib_is_input_present(struct smb_charger *chg,
				   int *present)
{
	int rc;
	union power_supply_propval pval = {0, };

	*present = INPUT_NOT_PRESENT;

	rc = smblib_get_prop_usb_present(chg, &pval);
	if (rc < 0) {
		pr_err("Couldn't get usb presence status rc=%d\n", rc);
		return rc;
	}
	*present |= pval.intval ? INPUT_PRESENT_USB : INPUT_NOT_PRESENT;

	rc = smblib_get_prop_dc_present(chg, &pval);
	if (rc < 0) {
		pr_err("Couldn't get dc presence status rc=%d\n", rc);
		return rc;
	}
	*present |= pval.intval ? INPUT_PRESENT_DC : INPUT_NOT_PRESENT;

	return 0;
}

/********************
 * REGISTER SETTERS *
 ********************/
static const struct buck_boost_freq chg_freq_list[] = {
	[0] = {
		.freq_khz	= 2400,
		.val		= 7,
	},
	[1] = {
		.freq_khz	= 2100,
		.val		= 8,
	},
	[2] = {
		.freq_khz	= 1600,
		.val		= 11,
	},
	[3] = {
		.freq_khz	= 1200,
		.val		= 15,
	},
};

int smblib_set_chg_freq(struct smb_chg_param *param,
				int val_u, u8 *val_raw)
{
	u8 i;

	if (val_u > param->max_u || val_u < param->min_u)
		return -EINVAL;

	/* Charger FSW is the configured freqency / 2 */
	val_u *= 2;
	for (i = 0; i < ARRAY_SIZE(chg_freq_list); i++) {
		if (chg_freq_list[i].freq_khz == val_u)
			break;
	}
	if (i == ARRAY_SIZE(chg_freq_list)) {
		pr_err("Invalid frequency %d Hz\n", val_u / 2);
		return -EINVAL;
	}

	*val_raw = chg_freq_list[i].val;

	return 0;
}

int smblib_set_opt_switcher_freq(struct smb_charger *chg, int fsw_khz)
{
	union power_supply_propval pval = {0, };
	int rc = 0;

	rc = smblib_set_charge_param(chg, &chg->param.freq_switcher, fsw_khz);
	if (rc < 0)
		dev_err(chg->dev, "Error in setting freq_buck rc=%d\n", rc);

	if (chg->mode == PARALLEL_MASTER && chg->pl.psy) {
		pval.intval = fsw_khz;
		/*
		 * Some parallel charging implementations may not have
		 * PROP_BUCK_FREQ property - they could be running
		 * with a fixed frequency
		 */
		power_supply_set_property(chg->pl.psy,
				POWER_SUPPLY_PROP_BUCK_FREQ, &pval);
	}

	return rc;
}

int smblib_set_charge_param(struct smb_charger *chg,
			    struct smb_chg_param *param, int val_u)
{
	int rc = 0;
	u8 val_raw;

	if (param->set_proc) {
		rc = param->set_proc(param, val_u, &val_raw);
		if (rc < 0)
			return -EINVAL;
	} else {
		if (val_u > param->max_u || val_u < param->min_u)
			smblib_dbg(chg, PR_MISC,
				"%s: %d is out of range [%d, %d]\n",
				param->name, val_u, param->min_u, param->max_u);

		if (val_u > param->max_u)
			val_u = param->max_u;
		if (val_u < param->min_u)
			val_u = param->min_u;

		val_raw = (val_u - param->min_u) / param->step_u;
	}

	rc = smblib_write(chg, param->reg, val_raw);
	if (rc < 0) {
		smblib_err(chg, "%s: Couldn't write 0x%02x to 0x%04x rc=%d\n",
			param->name, val_raw, param->reg, rc);
		return rc;
	}

	smblib_dbg(chg, PR_REGISTER, "%s = %d (0x%02x)\n",
		   param->name, val_u, val_raw);

	return rc;
}

int smblib_set_usb_suspend(struct smb_charger *chg, bool suspend)
{
	int rc = 0;
	int irq = chg->irq_info[USBIN_ICL_CHANGE_IRQ].irq;

	if (suspend && irq) {
		if (chg->usb_icl_change_irq_enabled) {
			disable_irq_nosync(irq);
			chg->usb_icl_change_irq_enabled = false;
		}
	}

	rc = smblib_masked_write(chg, USBIN_CMD_IL_REG, USBIN_SUSPEND_BIT,
				 suspend ? USBIN_SUSPEND_BIT : 0);
	if (rc < 0)
		smblib_err(chg, "Couldn't write %s to USBIN_SUSPEND_BIT rc=%d\n",
			suspend ? "suspend" : "resume", rc);

	if (!suspend && irq) {
		if (!chg->usb_icl_change_irq_enabled) {
			enable_irq(irq);
			chg->usb_icl_change_irq_enabled = true;
		}
	}

	return rc;
}

int smblib_set_dc_suspend(struct smb_charger *chg, bool suspend)
{
	int rc = 0;

	rc = smblib_masked_write(chg, DCIN_CMD_IL_REG, DCIN_SUSPEND_BIT,
				 suspend ? DCIN_SUSPEND_BIT : 0);
	if (rc < 0)
		smblib_err(chg, "Couldn't write %s to DCIN_SUSPEND_BIT rc=%d\n",
			suspend ? "suspend" : "resume", rc);

	return rc;
}

static int smblib_set_adapter_allowance(struct smb_charger *chg,
					u8 allowed_voltage)
{
	int rc = 0;

	rc = smblib_write(chg, USBIN_ADAPTER_ALLOW_CFG_REG, allowed_voltage);
	if (rc < 0) {
		smblib_err(chg, "Couldn't write 0x%02x to USBIN_ADAPTER_ALLOW_CFG rc=%d\n",
			allowed_voltage, rc);
		return rc;
	}

	return rc;
}

#define MICRO_5V	5000000
#define MICRO_9V	9000000
#define MICRO_12V	12000000
static int smblib_set_usb_pd_fsw(struct smb_charger *chg, int voltage)
{
	int rc = 0;

	if (voltage == MICRO_5V)
		rc = smblib_set_opt_switcher_freq(chg, chg->chg_freq.freq_5V);
	else if (voltage > MICRO_5V && voltage < MICRO_9V)
		rc = smblib_set_opt_switcher_freq(chg,
				chg->chg_freq.freq_6V_8V);
	else if (voltage >= MICRO_9V && voltage < MICRO_12V)
		rc = smblib_set_opt_switcher_freq(chg, chg->chg_freq.freq_9V);
	else if (voltage == MICRO_12V)
		rc = smblib_set_opt_switcher_freq(chg, chg->chg_freq.freq_12V);
	else {
		smblib_err(chg, "Couldn't set Fsw: invalid voltage %d\n",
				voltage);
		return -EINVAL;
	}

	return rc;
}

static int smblib_set_usb_pd_allowed_voltage(struct smb_charger *chg,
					int min_allowed_uv, int max_allowed_uv)
{
	int rc;
	u8 allowed_voltage;

	if (min_allowed_uv == MICRO_5V && max_allowed_uv == MICRO_5V) {
		allowed_voltage = USBIN_ADAPTER_ALLOW_5V;
	} else if (min_allowed_uv == MICRO_9V && max_allowed_uv == MICRO_9V) {
		allowed_voltage = USBIN_ADAPTER_ALLOW_9V;
	} else if (min_allowed_uv == MICRO_12V && max_allowed_uv == MICRO_12V) {
		allowed_voltage = USBIN_ADAPTER_ALLOW_12V;
	} else if (min_allowed_uv < MICRO_9V && max_allowed_uv <= MICRO_9V) {
		allowed_voltage = USBIN_ADAPTER_ALLOW_5V_TO_9V;
	} else if (min_allowed_uv < MICRO_9V && max_allowed_uv <= MICRO_12V) {
		allowed_voltage = USBIN_ADAPTER_ALLOW_5V_TO_12V;
	} else if (min_allowed_uv < MICRO_12V && max_allowed_uv <= MICRO_12V) {
		allowed_voltage = USBIN_ADAPTER_ALLOW_9V_TO_12V;
	} else {
		smblib_err(chg, "invalid allowed voltage [%d, %d]\n",
			min_allowed_uv, max_allowed_uv);
		return -EINVAL;
	}

	rc = smblib_set_adapter_allowance(chg, allowed_voltage);
	if (rc < 0) {
		smblib_err(chg, "Couldn't configure adapter allowance rc=%d\n",
				rc);
		return rc;
	}

	return rc;
}

/********************
 * HELPER FUNCTIONS *
 ********************/

int smblib_get_prop_from_bms(struct smb_charger *chg,
				enum power_supply_property psp,
				union power_supply_propval *val)
{
	int rc;

	if (!chg->bms_psy)
		return -EINVAL;

	rc = power_supply_get_property(chg->bms_psy, psp, val);

	return rc;
}

void smblib_apsd_enable(struct smb_charger *chg, bool enable)
{
	int rc;
<<<<<<< HEAD
	u8 mask = (BC1P2_SRC_DETECT_BIT | HVDCP_EN_BIT |
			HVDCP_AUTH_ALG_EN_CFG_BIT);

	u8 val = BC1P2_SRC_DETECT_BIT | (chg->hvdcp_disable ? 0 :
			(HVDCP_EN_BIT | HVDCP_AUTH_ALG_EN_CFG_BIT));
=======
>>>>>>> e0615925

	rc = smblib_masked_write(chg, USBIN_OPTIONS_1_CFG_REG,
				BC1P2_SRC_DETECT_BIT,
				enable ? BC1P2_SRC_DETECT_BIT : 0);
	if (rc < 0)
		smblib_err(chg, "failed to write USBIN_OPTIONS_1_CFG rc=%d\n",
				rc);
}

void smblib_hvdcp_detect_enable(struct smb_charger *chg, bool enable)
{
	int rc;
	u8 mask;

	if (chg->hvdcp_disable)
		return;

	mask = HVDCP_AUTH_ALG_EN_CFG_BIT | HVDCP_EN_BIT;
	rc = smblib_masked_write(chg, USBIN_OPTIONS_1_CFG_REG, mask,
						enable ? val : 0);
	if (rc < 0)
		smblib_err(chg, "failed to write USBIN_OPTIONS_1_CFG rc=%d\n",
				rc);

	return;
}

static int smblib_request_dpdm(struct smb_charger *chg, bool enable)
{
	int rc = 0;

	/* fetch the DPDM regulator */
	if (!chg->dpdm_reg && of_get_property(chg->dev->of_node,
				"dpdm-supply", NULL)) {
		chg->dpdm_reg = devm_regulator_get(chg->dev, "dpdm");
		if (IS_ERR(chg->dpdm_reg)) {
			rc = PTR_ERR(chg->dpdm_reg);
			smblib_err(chg, "Couldn't get dpdm regulator rc=%d\n",
					rc);
			chg->dpdm_reg = NULL;
			return rc;
		}
	}

	if (enable) {
		if (chg->dpdm_reg && !regulator_is_enabled(chg->dpdm_reg)) {
			smblib_dbg(chg, PR_MISC, "enabling DPDM regulator\n");
			rc = regulator_enable(chg->dpdm_reg);
			if (rc < 0)
				smblib_err(chg,
					"Couldn't enable dpdm regulator rc=%d\n",
					rc);
		}
	} else {
		if (chg->dpdm_reg && regulator_is_enabled(chg->dpdm_reg)) {
			smblib_dbg(chg, PR_MISC, "disabling DPDM regulator\n");
			rc = regulator_disable(chg->dpdm_reg);
			if (rc < 0)
				smblib_err(chg,
					"Couldn't disable dpdm regulator rc=%d\n",
					rc);
		}
	}

	return rc;
}

static void smblib_rerun_apsd(struct smb_charger *chg)
{
	int rc;

	smblib_dbg(chg, PR_MISC, "re-running APSD\n");

	rc = smblib_masked_write(chg, CMD_APSD_REG,
				APSD_RERUN_BIT, APSD_RERUN_BIT);
	if (rc < 0)
		smblib_err(chg, "Couldn't re-run APSD rc=%d\n", rc);
}

static const struct apsd_result *smblib_update_usb_type(struct smb_charger *chg)
{
	const struct apsd_result *apsd_result = smblib_get_apsd_result(chg);

	/* if PD is active, APSD is disabled so won't have a valid result */
	if (chg->pd_active) {
		chg->real_charger_type = POWER_SUPPLY_TYPE_USB_PD;
	} else {
		/*
		 * Update real charger type only if its not FLOAT
		 * detected as as SDP
		 */
		if (!(apsd_result->pst == POWER_SUPPLY_TYPE_USB_FLOAT &&
			chg->real_charger_type == POWER_SUPPLY_TYPE_USB))
			chg->real_charger_type = apsd_result->pst;
	}

	smblib_dbg(chg, PR_MISC, "APSD=%s PD=%d\n",
					apsd_result->name, chg->pd_active);
	return apsd_result;
}

static int smblib_notifier_call(struct notifier_block *nb,
		unsigned long ev, void *v)
{
	struct power_supply *psy = v;
	struct smb_charger *chg = container_of(nb, struct smb_charger, nb);

	if (!strcmp(psy->desc->name, "bms")) {
		if (!chg->bms_psy)
			chg->bms_psy = psy;
		if (ev == PSY_EVENT_PROP_CHANGED)
			schedule_work(&chg->bms_update_work);
	}

	if (chg->jeita_configured == JEITA_CFG_NONE)
		schedule_work(&chg->jeita_update_work);

	if (chg->sec_pl_present && !chg->pl.psy
		&& !strcmp(psy->desc->name, "parallel")) {
		chg->pl.psy = psy;
		schedule_work(&chg->pl_update_work);
	}

	return NOTIFY_OK;
}

static int smblib_register_notifier(struct smb_charger *chg)
{
	int rc;

	chg->nb.notifier_call = smblib_notifier_call;
	rc = power_supply_reg_notifier(&chg->nb);
	if (rc < 0) {
		smblib_err(chg, "Couldn't register psy notifier rc = %d\n", rc);
		return rc;
	}

	return 0;
}

int smblib_mapping_soc_from_field_value(struct smb_chg_param *param,
					     int val_u, u8 *val_raw)
{
	if (val_u > param->max_u || val_u < param->min_u)
		return -EINVAL;

	*val_raw = val_u << 1;

	return 0;
}

int smblib_mapping_cc_delta_to_field_value(struct smb_chg_param *param,
					   u8 val_raw)
{
	int val_u  = val_raw * param->step_u + param->min_u;

	if (val_u > param->max_u)
		val_u -= param->max_u * 2;

	return val_u;
}

int smblib_mapping_cc_delta_from_field_value(struct smb_chg_param *param,
					     int val_u, u8 *val_raw)
{
	if (val_u > param->max_u || val_u < param->min_u - param->max_u)
		return -EINVAL;

	val_u += param->max_u * 2 - param->min_u;
	val_u %= param->max_u * 2;
	*val_raw = val_u / param->step_u;

	return 0;
}

#define SDP_100_MA			100000
static void smblib_uusb_removal(struct smb_charger *chg)
{
	int rc;
	struct smb_irq_data *data;
	struct storm_watch *wdata;
	int sec_charger;

	sec_charger = chg->sec_pl_present ? POWER_SUPPLY_CHARGER_SEC_PL :
				POWER_SUPPLY_CHARGER_SEC_NONE;
	smblib_select_sec_charger(chg, sec_charger, POWER_SUPPLY_CP_NONE,
					false);

	cancel_delayed_work_sync(&chg->pl_enable_work);

	if (chg->wa_flags & BOOST_BACK_WA) {
		data = chg->irq_info[SWITCHER_POWER_OK_IRQ].irq_data;
		if (data) {
			wdata = &data->storm_data;
			update_storm_count(wdata, WEAK_CHG_STORM_COUNT);
			vote(chg->usb_icl_votable, BOOST_BACK_VOTER, false, 0);
			vote(chg->usb_icl_votable, WEAK_CHARGER_VOTER,
					false, 0);
		}
	}
	vote(chg->pl_disable_votable, PL_DELAY_VOTER, true, 0);
	vote(chg->awake_votable, PL_DELAY_VOTER, false, 0);

	/* reset both usbin current and voltage votes */
	vote(chg->pl_enable_votable_indirect, USBIN_I_VOTER, false, 0);
	vote(chg->pl_enable_votable_indirect, USBIN_V_VOTER, false, 0);
	vote(chg->usb_icl_votable, SW_ICL_MAX_VOTER, true, SDP_100_MA);
	vote(chg->usb_icl_votable, SW_QC3_VOTER, false, 0);

	/* Remove SW thermal regulation WA votes */
	vote(chg->usb_icl_votable, SW_THERM_REGULATION_VOTER, false, 0);
	vote(chg->pl_disable_votable, SW_THERM_REGULATION_VOTER, false, 0);
	vote(chg->dc_suspend_votable, SW_THERM_REGULATION_VOTER, false, 0);
	if (chg->cp_disable_votable)
		vote(chg->cp_disable_votable, SW_THERM_REGULATION_VOTER,
								false, 0);

	/* reconfigure allowed voltage for HVDCP */
	rc = smblib_set_adapter_allowance(chg,
			USBIN_ADAPTER_ALLOW_5V_OR_9V_TO_12V);
	if (rc < 0)
		smblib_err(chg, "Couldn't set USBIN_ADAPTER_ALLOW_5V_OR_9V_TO_12V rc=%d\n",
			rc);

	chg->voltage_min_uv = MICRO_5V;
	chg->voltage_max_uv = MICRO_5V;
	chg->usb_icl_delta_ua = 0;
	chg->pulse_cnt = 0;
	chg->uusb_apsd_rerun_done = false;

	/* write back the default FLOAT charger configuration */
	rc = smblib_masked_write(chg, USBIN_OPTIONS_2_CFG_REG,
				(u8)FLOAT_OPTIONS_MASK, chg->float_cfg);
	if (rc < 0)
		smblib_err(chg, "Couldn't write float charger options rc=%d\n",
			rc);

	/* clear USB ICL vote for USB_PSY_VOTER */
	rc = vote(chg->usb_icl_votable, USB_PSY_VOTER, false, 0);
	if (rc < 0)
		smblib_err(chg, "Couldn't un-vote for USB ICL rc=%d\n", rc);

	/* clear USB ICL vote for DCP_VOTER */
	rc = vote(chg->usb_icl_votable, DCP_VOTER, false, 0);
	if (rc < 0)
		smblib_err(chg,
			"Couldn't un-vote DCP from USB ICL rc=%d\n", rc);

	/*
	 * if non-compliant charger caused UV, restore original max pulses
	 * and turn SUSPEND_ON_COLLAPSE_USBIN_BIT back on.
	 */
	if (chg->qc2_unsupported_voltage) {
		rc = smblib_masked_write(chg, HVDCP_PULSE_COUNT_MAX_REG,
				HVDCP_PULSE_COUNT_MAX_QC2_MASK,
				chg->qc2_max_pulses);
		if (rc < 0)
			smblib_err(chg, "Couldn't restore max pulses rc=%d\n",
					rc);

		rc = smblib_masked_write(chg, USBIN_AICL_OPTIONS_CFG_REG,
				SUSPEND_ON_COLLAPSE_USBIN_BIT,
				SUSPEND_ON_COLLAPSE_USBIN_BIT);
		if (rc < 0)
			smblib_err(chg, "Couldn't turn on SUSPEND_ON_COLLAPSE_USBIN_BIT rc=%d\n",
					rc);

		chg->qc2_unsupported_voltage = QC2_COMPLIANT;
	}
}

void smblib_suspend_on_debug_battery(struct smb_charger *chg)
{
	int rc;
	union power_supply_propval val;

	rc = smblib_get_prop_from_bms(chg,
			POWER_SUPPLY_PROP_DEBUG_BATTERY, &val);
	if (rc < 0) {
		smblib_err(chg, "Couldn't get debug battery prop rc=%d\n", rc);
		return;
	}
	if (chg->suspend_input_on_debug_batt) {
		vote(chg->usb_icl_votable, DEBUG_BOARD_VOTER, val.intval, 0);
		vote(chg->dc_suspend_votable, DEBUG_BOARD_VOTER, val.intval, 0);
		if (val.intval)
			pr_info("Input suspended: Fake battery\n");
	} else {
		vote(chg->chg_disable_votable, DEBUG_BOARD_VOTER,
					val.intval, 0);
	}
}

int smblib_rerun_apsd_if_required(struct smb_charger *chg)
{
	union power_supply_propval val;
	int rc;

	rc = smblib_get_prop_usb_present(chg, &val);
	if (rc < 0) {
		smblib_err(chg, "Couldn't get usb present rc = %d\n", rc);
		return rc;
	}

	if (!val.intval)
		return 0;

	rc = smblib_request_dpdm(chg, true);
	if (rc < 0)
		smblib_err(chg, "Couldn't to enable DPDM rc=%d\n", rc);

	chg->uusb_apsd_rerun_done = true;
	smblib_rerun_apsd(chg);

	return 0;
}

static int smblib_get_pulse_cnt(struct smb_charger *chg, int *count)
{
	*count = chg->pulse_cnt;
	return 0;
}

#define USBIN_25MA	25000
#define USBIN_100MA	100000
#define USBIN_150MA	150000
#define USBIN_500MA	500000
#define USBIN_900MA	900000
static int set_sdp_current(struct smb_charger *chg, int icl_ua)
{
	int rc;
	u8 icl_options;
	const struct apsd_result *apsd_result = smblib_get_apsd_result(chg);

	/* power source is SDP */
	switch (icl_ua) {
	case USBIN_100MA:
		/* USB 2.0 100mA */
		icl_options = 0;
		break;
	case USBIN_150MA:
		/* USB 3.0 150mA */
		icl_options = CFG_USB3P0_SEL_BIT;
		break;
	case USBIN_500MA:
		/* USB 2.0 500mA */
		icl_options = USB51_MODE_BIT;
		break;
	case USBIN_900MA:
		/* USB 3.0 900mA */
		icl_options = CFG_USB3P0_SEL_BIT | USB51_MODE_BIT;
		break;
	default:
		return -EINVAL;
	}

	if (chg->real_charger_type == POWER_SUPPLY_TYPE_USB &&
		apsd_result->pst == POWER_SUPPLY_TYPE_USB_FLOAT) {
		/*
		 * change the float charger configuration to SDP, if this
		 * is the case of SDP being detected as FLOAT
		 */
		rc = smblib_masked_write(chg, USBIN_OPTIONS_2_CFG_REG,
			FORCE_FLOAT_SDP_CFG_BIT, FORCE_FLOAT_SDP_CFG_BIT);
		if (rc < 0) {
			smblib_err(chg, "Couldn't set float ICL options rc=%d\n",
						rc);
			return rc;
		}
	}

	rc = smblib_masked_write(chg, USBIN_ICL_OPTIONS_REG,
			CFG_USB3P0_SEL_BIT | USB51_MODE_BIT, icl_options);
	if (rc < 0) {
		smblib_err(chg, "Couldn't set ICL options rc=%d\n", rc);
		return rc;
	}

	rc = smblib_icl_override(chg, SW_OVERRIDE_USB51_MODE);
	if (rc < 0) {
		smblib_err(chg, "Couldn't set ICL override rc=%d\n", rc);
		return rc;
	}

	return rc;
}

int smblib_set_icl_current(struct smb_charger *chg, int icl_ua)
{
	int rc = 0;
	enum icl_override_mode icl_override = HW_AUTO_MODE;
	/* suspend if 25mA or less is requested */
	bool suspend = (icl_ua <= USBIN_25MA);

	if (chg->connector_type == POWER_SUPPLY_CONNECTOR_TYPEC) {
		rc = smblib_masked_write(chg, USB_CMD_PULLDOWN_REG,
				EN_PULLDOWN_USB_IN_BIT,
				suspend ? 0 : EN_PULLDOWN_USB_IN_BIT);
		if (rc < 0) {
			smblib_err(chg, "Couldn't write %s to EN_PULLDOWN_USB_IN_BIT rc=%d\n",
				suspend ? "disable" : "enable", rc);
			goto out;
		}
	}

	if (suspend)
		return smblib_set_usb_suspend(chg, true);

	if (icl_ua == INT_MAX)
		goto set_mode;

	/* configure current */
	if (chg->real_charger_type == POWER_SUPPLY_TYPE_USB
		&& (chg->typec_legacy
		|| chg->typec_mode == POWER_SUPPLY_TYPEC_SOURCE_DEFAULT
		|| chg->connector_type == POWER_SUPPLY_CONNECTOR_MICRO_USB)) {
		rc = set_sdp_current(chg, icl_ua);
		if (rc < 0) {
			smblib_err(chg, "Couldn't set SDP ICL rc=%d\n", rc);
			goto out;
		}
	} else {
		/*
		 * Try USB 2.0/3,0 option first on USB path when maximum input
		 * current limit is 500mA or below for better accuracy; in case
		 * of error, proceed to use USB high-current mode.
		 */
		if (icl_ua <= USBIN_500MA) {
			rc = set_sdp_current(chg, icl_ua);
			if (rc >= 0)
				goto out;
		}

		rc = smblib_set_charge_param(chg, &chg->param.usb_icl, icl_ua);
		if (rc < 0) {
			smblib_err(chg, "Couldn't set HC ICL rc=%d\n", rc);
			goto out;
		}
		icl_override = SW_OVERRIDE_HC_MODE;
	}

set_mode:
	rc = smblib_icl_override(chg, icl_override);
	if (rc < 0) {
		smblib_err(chg, "Couldn't set ICL override rc=%d\n", rc);
		goto out;
	}

	/* unsuspend after configuring current and override */
	rc = smblib_set_usb_suspend(chg, false);
	if (rc < 0) {
		smblib_err(chg, "Couldn't resume input rc=%d\n", rc);
		goto out;
	}

	/* Re-run AICL */
	if (chg->real_charger_type != POWER_SUPPLY_TYPE_USB)
		rc = smblib_rerun_aicl(chg);
out:
	return rc;
}

int smblib_get_icl_current(struct smb_charger *chg, int *icl_ua)
{
	int rc;

	rc = smblib_get_charge_param(chg, &chg->param.icl_max_stat, icl_ua);
	if (rc < 0)
		smblib_err(chg, "Couldn't get HC ICL rc=%d\n", rc);

	return rc;
}

int smblib_toggle_smb_en(struct smb_charger *chg, int toggle)
{
	int rc = 0;

	if (!toggle)
		return rc;

	rc = smblib_select_sec_charger(chg, chg->sec_chg_selected,
				chg->cp_reason, true);

	return rc;
}

/*********************
 * VOTABLE CALLBACKS *
 *********************/
static int smblib_smb_disable_override_vote_callback(struct votable *votable,
			void *data, int disable_smb, const char *client)
{
	struct smb_charger *chg = data;
	int rc = 0;

	/* Enable/disable SMB_EN pin */
	rc = smblib_masked_write(chg, MISC_SMB_EN_CMD_REG,
			SMB_EN_OVERRIDE_BIT | SMB_EN_OVERRIDE_VALUE_BIT,
			disable_smb ? SMB_EN_OVERRIDE_BIT : 0);
	if (rc < 0)
		smblib_err(chg, "Couldn't configure SMB_EN, rc=%d\n", rc);

	return rc;
}

static int smblib_dc_suspend_vote_callback(struct votable *votable, void *data,
			int suspend, const char *client)
{
	struct smb_charger *chg = data;

	if (chg->smb_version == PMI632_SUBTYPE)
		return 0;

	/* resume input if suspend is invalid */
	if (suspend < 0)
		suspend = 0;

	return smblib_set_dc_suspend(chg, (bool)suspend);
}

static int smblib_awake_vote_callback(struct votable *votable, void *data,
			int awake, const char *client)
{
	struct smb_charger *chg = data;

	if (awake)
		pm_stay_awake(chg->dev);
	else
		pm_relax(chg->dev);

	return 0;
}

static int smblib_chg_disable_vote_callback(struct votable *votable, void *data,
			int chg_disable, const char *client)
{
	struct smb_charger *chg = data;
	int rc;

	rc = smblib_masked_write(chg, CHARGING_ENABLE_CMD_REG,
				 CHARGING_ENABLE_CMD_BIT,
				 chg_disable ? 0 : CHARGING_ENABLE_CMD_BIT);
	if (rc < 0) {
		smblib_err(chg, "Couldn't %s charging rc=%d\n",
			chg_disable ? "disable" : "enable", rc);
		return rc;
	}

	return 0;
}

static int smblib_usb_irq_enable_vote_callback(struct votable *votable,
				void *data, int enable, const char *client)
{
	struct smb_charger *chg = data;

	if (!chg->irq_info[INPUT_CURRENT_LIMITING_IRQ].irq ||
				!chg->irq_info[HIGH_DUTY_CYCLE_IRQ].irq)
		return 0;

	if (enable) {
		enable_irq(chg->irq_info[INPUT_CURRENT_LIMITING_IRQ].irq);
		enable_irq(chg->irq_info[HIGH_DUTY_CYCLE_IRQ].irq);
	} else {
		disable_irq_nosync(
			chg->irq_info[INPUT_CURRENT_LIMITING_IRQ].irq);
		disable_irq_nosync(chg->irq_info[HIGH_DUTY_CYCLE_IRQ].irq);
	}

	return 0;
}

static int smblib_wdog_snarl_irq_en_vote_callback(struct votable *votable,
				void *data, int enable, const char *client)
{
	struct smb_charger *chg = data;

	if (!chg->irq_info[WDOG_SNARL_IRQ].irq)
		return 0;

	if (enable) {
		enable_irq(chg->irq_info[WDOG_SNARL_IRQ].irq);
		enable_irq_wake(chg->irq_info[WDOG_SNARL_IRQ].irq);
	} else {
		disable_irq_wake(chg->irq_info[WDOG_SNARL_IRQ].irq);
		disable_irq_nosync(chg->irq_info[WDOG_SNARL_IRQ].irq);
	}

	return 0;
}

/*******************
 * VCONN REGULATOR *
 * *****************/

int smblib_vconn_regulator_enable(struct regulator_dev *rdev)
{
	struct smb_charger *chg = rdev_get_drvdata(rdev);
	int rc = 0;
	u8 stat, orientation;

	smblib_dbg(chg, PR_OTG, "enabling VCONN\n");

	rc = smblib_read(chg, TYPE_C_MISC_STATUS_REG, &stat);
	if (rc < 0) {
		smblib_err(chg, "Couldn't read TYPE_C_STATUS_4 rc=%d\n", rc);
		return rc;
	}

	/* VCONN orientation is opposite to that of CC */
	orientation =
		stat & TYPEC_CCOUT_VALUE_BIT ? 0 : VCONN_EN_ORIENTATION_BIT;
	rc = smblib_masked_write(chg, TYPE_C_VCONN_CONTROL_REG,
				VCONN_EN_VALUE_BIT | VCONN_EN_ORIENTATION_BIT,
				VCONN_EN_VALUE_BIT | orientation);
	if (rc < 0) {
		smblib_err(chg, "Couldn't read TYPE_C_CCOUT_CONTROL_REG rc=%d\n",
			rc);
		return rc;
	}

	return 0;
}

int smblib_vconn_regulator_disable(struct regulator_dev *rdev)
{
	struct smb_charger *chg = rdev_get_drvdata(rdev);
	int rc = 0;

	smblib_dbg(chg, PR_OTG, "disabling VCONN\n");
	rc = smblib_masked_write(chg, TYPE_C_VCONN_CONTROL_REG,
				 VCONN_EN_VALUE_BIT, 0);
	if (rc < 0)
		smblib_err(chg, "Couldn't disable vconn regulator rc=%d\n", rc);

	return 0;
}

int smblib_vconn_regulator_is_enabled(struct regulator_dev *rdev)
{
	struct smb_charger *chg = rdev_get_drvdata(rdev);
	int rc;
	u8 cmd;

	rc = smblib_read(chg, TYPE_C_VCONN_CONTROL_REG, &cmd);
	if (rc < 0) {
		smblib_err(chg, "Couldn't read TYPE_C_INTRPT_ENB_SOFTWARE_CTRL rc=%d\n",
			rc);
		return rc;
	}

	return (cmd & VCONN_EN_VALUE_BIT) ? 1 : 0;
}

/*****************
 * OTG REGULATOR *
 *****************/

int smblib_vbus_regulator_enable(struct regulator_dev *rdev)
{
	struct smb_charger *chg = rdev_get_drvdata(rdev);
	int rc;

	smblib_dbg(chg, PR_OTG, "enabling OTG\n");

	rc = smblib_masked_write(chg, DCDC_CMD_OTG_REG, OTG_EN_BIT, OTG_EN_BIT);
	if (rc < 0) {
		smblib_err(chg, "Couldn't enable OTG rc=%d\n", rc);
		return rc;
	}

	return 0;
}

int smblib_vbus_regulator_disable(struct regulator_dev *rdev)
{
	struct smb_charger *chg = rdev_get_drvdata(rdev);
	int rc;

	smblib_dbg(chg, PR_OTG, "disabling OTG\n");

	rc = smblib_masked_write(chg, DCDC_CMD_OTG_REG, OTG_EN_BIT, 0);
	if (rc < 0) {
		smblib_err(chg, "Couldn't disable OTG regulator rc=%d\n", rc);
		return rc;
	}

	return 0;
}

int smblib_vbus_regulator_is_enabled(struct regulator_dev *rdev)
{
	struct smb_charger *chg = rdev_get_drvdata(rdev);
	int rc = 0;
	u8 cmd;

	rc = smblib_read(chg, DCDC_CMD_OTG_REG, &cmd);
	if (rc < 0) {
		smblib_err(chg, "Couldn't read CMD_OTG rc=%d", rc);
		return rc;
	}

	return (cmd & OTG_EN_BIT) ? 1 : 0;
}

/********************
 * BATT PSY GETTERS *
 ********************/

int smblib_get_prop_input_suspend(struct smb_charger *chg,
				  union power_supply_propval *val)
{
	val->intval
		= (get_client_vote(chg->usb_icl_votable, USER_VOTER) == 0)
		 && get_client_vote(chg->dc_suspend_votable, USER_VOTER);
	return 0;
}

int smblib_get_prop_batt_present(struct smb_charger *chg,
				union power_supply_propval *val)
{
	int rc;
	u8 stat;

	rc = smblib_read(chg, BATIF_BASE + INT_RT_STS_OFFSET, &stat);
	if (rc < 0) {
		smblib_err(chg, "Couldn't read BATIF_INT_RT_STS rc=%d\n", rc);
		return rc;
	}

	val->intval = !(stat & (BAT_THERM_OR_ID_MISSING_RT_STS_BIT
					| BAT_TERMINAL_MISSING_RT_STS_BIT));

	return rc;
}

int smblib_get_prop_batt_capacity(struct smb_charger *chg,
				  union power_supply_propval *val)
{
	int rc = -EINVAL;

	if (chg->fake_capacity >= 0) {
		val->intval = chg->fake_capacity;
		return 0;
	}

	rc = smblib_get_prop_from_bms(chg, POWER_SUPPLY_PROP_CAPACITY, val);

	return rc;
}

static bool is_charging_paused(struct smb_charger *chg)
{
	int rc;
	u8 val;

	rc = smblib_read(chg, CHARGING_PAUSE_CMD_REG, &val);
	if (rc < 0) {
		smblib_err(chg, "Couldn't read CHARGING_PAUSE_CMD rc=%d\n", rc);
		return false;
	}

	return val & CHARGING_PAUSE_CMD_BIT;
}

int smblib_get_prop_batt_status(struct smb_charger *chg,
				union power_supply_propval *val)
{
	union power_supply_propval pval = {0, };
	bool usb_online, dc_online;
	u8 stat;
	int rc;

	rc = smblib_get_prop_usb_online(chg, &pval);
	if (rc < 0) {
		smblib_err(chg, "Couldn't get usb online property rc=%d\n",
			rc);
		return rc;
	}
	usb_online = (bool)pval.intval;

	rc = smblib_get_prop_dc_online(chg, &pval);
	if (rc < 0) {
		smblib_err(chg, "Couldn't get dc online property rc=%d\n",
			rc);
		return rc;
	}
	dc_online = (bool)pval.intval;

	rc = smblib_read(chg, BATTERY_CHARGER_STATUS_1_REG, &stat);
	if (rc < 0) {
		smblib_err(chg, "Couldn't read BATTERY_CHARGER_STATUS_1 rc=%d\n",
			rc);
		return rc;
	}
	stat = stat & BATTERY_CHARGER_STATUS_MASK;

	if (!usb_online && !dc_online) {
		switch (stat) {
		case TERMINATE_CHARGE:
		case INHIBIT_CHARGE:
			val->intval = POWER_SUPPLY_STATUS_FULL;
			break;
		default:
			val->intval = POWER_SUPPLY_STATUS_DISCHARGING;
			break;
		}
		return rc;
	}

	switch (stat) {
	case TRICKLE_CHARGE:
	case PRE_CHARGE:
	case FULLON_CHARGE:
	case TAPER_CHARGE:
		val->intval = POWER_SUPPLY_STATUS_CHARGING;
		break;
	case TERMINATE_CHARGE:
	case INHIBIT_CHARGE:
		val->intval = POWER_SUPPLY_STATUS_FULL;
		break;
	case DISABLE_CHARGE:
	case PAUSE_CHARGE:
		val->intval = POWER_SUPPLY_STATUS_NOT_CHARGING;
		break;
	default:
		val->intval = POWER_SUPPLY_STATUS_UNKNOWN;
		break;
	}

	if (is_charging_paused(chg)) {
		val->intval = POWER_SUPPLY_STATUS_CHARGING;
		return 0;
	}

	if (val->intval != POWER_SUPPLY_STATUS_CHARGING)
		return 0;

	if (!usb_online && dc_online
		&& chg->fake_batt_status == POWER_SUPPLY_STATUS_FULL) {
		val->intval = POWER_SUPPLY_STATUS_FULL;
		return 0;
	}

	rc = smblib_read(chg, BATTERY_CHARGER_STATUS_5_REG, &stat);
	if (rc < 0) {
		smblib_err(chg, "Couldn't read BATTERY_CHARGER_STATUS_2 rc=%d\n",
				rc);
			return rc;
	}

	stat &= ENABLE_TRICKLE_BIT | ENABLE_PRE_CHARGING_BIT |
						ENABLE_FULLON_MODE_BIT;

	if (!stat)
		val->intval = POWER_SUPPLY_STATUS_NOT_CHARGING;

	return 0;
}

int smblib_get_prop_batt_charge_type(struct smb_charger *chg,
				union power_supply_propval *val)
{
	int rc;
	u8 stat;

	rc = smblib_read(chg, BATTERY_CHARGER_STATUS_1_REG, &stat);
	if (rc < 0) {
		smblib_err(chg, "Couldn't read BATTERY_CHARGER_STATUS_1 rc=%d\n",
			rc);
		return rc;
	}

	switch (stat & BATTERY_CHARGER_STATUS_MASK) {
	case TRICKLE_CHARGE:
	case PRE_CHARGE:
		val->intval = POWER_SUPPLY_CHARGE_TYPE_TRICKLE;
		break;
	case FULLON_CHARGE:
		val->intval = POWER_SUPPLY_CHARGE_TYPE_FAST;
		break;
	case TAPER_CHARGE:
		val->intval = POWER_SUPPLY_CHARGE_TYPE_TAPER;
		break;
	default:
		val->intval = POWER_SUPPLY_CHARGE_TYPE_NONE;
	}

	return rc;
}

int smblib_get_prop_batt_health(struct smb_charger *chg,
				union power_supply_propval *val)
{
	union power_supply_propval pval;
	int rc;
	int effective_fv_uv;
	u8 stat;

	rc = smblib_read(chg, BATTERY_CHARGER_STATUS_2_REG, &stat);
	if (rc < 0) {
		smblib_err(chg, "Couldn't read BATTERY_CHARGER_STATUS_2 rc=%d\n",
			rc);
		return rc;
	}
	smblib_dbg(chg, PR_REGISTER, "BATTERY_CHARGER_STATUS_2 = 0x%02x\n",
		   stat);

	if (stat & CHARGER_ERROR_STATUS_BAT_OV_BIT) {
		rc = smblib_get_prop_from_bms(chg,
				POWER_SUPPLY_PROP_VOLTAGE_NOW, &pval);
		if (!rc) {
			/*
			 * If Vbatt is within 40mV above Vfloat, then don't
			 * treat it as overvoltage.
			 */
			effective_fv_uv = get_effective_result(chg->fv_votable);
			if (pval.intval >= effective_fv_uv + 40000) {
				val->intval = POWER_SUPPLY_HEALTH_OVERVOLTAGE;
				smblib_err(chg, "battery over-voltage vbat_fg = %duV, fv = %duV\n",
						pval.intval, effective_fv_uv);
				goto done;
			}
		}
	}

	rc = smblib_read(chg, BATTERY_CHARGER_STATUS_7_REG, &stat);
	if (rc < 0) {
		smblib_err(chg, "Couldn't read BATTERY_CHARGER_STATUS_2 rc=%d\n",
			rc);
		return rc;
	}
	if (stat & BAT_TEMP_STATUS_TOO_COLD_BIT)
		val->intval = POWER_SUPPLY_HEALTH_COLD;
	else if (stat & BAT_TEMP_STATUS_TOO_HOT_BIT)
		val->intval = POWER_SUPPLY_HEALTH_OVERHEAT;
	else if (stat & BAT_TEMP_STATUS_COLD_SOFT_BIT)
		val->intval = POWER_SUPPLY_HEALTH_COOL;
	else if (stat & BAT_TEMP_STATUS_HOT_SOFT_BIT)
		val->intval = POWER_SUPPLY_HEALTH_WARM;
	else
		val->intval = POWER_SUPPLY_HEALTH_GOOD;

done:
	return rc;
}

int smblib_get_prop_system_temp_level(struct smb_charger *chg,
				union power_supply_propval *val)
{
	val->intval = chg->system_temp_level;
	return 0;
}

int smblib_get_prop_system_temp_level_max(struct smb_charger *chg,
				union power_supply_propval *val)
{
	val->intval = chg->thermal_levels;
	return 0;
}

int smblib_get_prop_input_current_limited(struct smb_charger *chg,
				union power_supply_propval *val)
{
	u8 stat;
	int rc;

	if (chg->fake_input_current_limited >= 0) {
		val->intval = chg->fake_input_current_limited;
		return 0;
	}

	rc = smblib_read(chg, AICL_STATUS_REG, &stat);
	if (rc < 0) {
		smblib_err(chg, "Couldn't read AICL_STATUS rc=%d\n", rc);
		return rc;
	}
	val->intval = (stat & SOFT_ILIMIT_BIT) || chg->is_hdc;
	return 0;
}

int smblib_get_prop_batt_iterm(struct smb_charger *chg,
		union power_supply_propval *val)
{
	int rc, temp;
	u8 stat, buf[2];

	/*
	 * Currently, only ADC comparator-based termination is supported,
	 * hence read only the threshold corresponding to ADC source.
	 * Proceed only if CHGR_ITERM_USE_ANALOG_BIT is 0.
	 */
	rc = smblib_read(chg, CHGR_ENG_CHARGING_CFG_REG, &stat);
	if (rc < 0) {
		smblib_err(chg, "Couldn't read CHGR_ENG_CHARGING_CFG_REG rc=%d\n",
				rc);
		return rc;
	}

	if (stat & CHGR_ITERM_USE_ANALOG_BIT) {
		val->intval = -EINVAL;
		return 0;
	}

	rc = smblib_batch_read(chg, CHGR_ADC_ITERM_UP_THD_MSB_REG, buf, 2);

	if (rc < 0) {
		smblib_err(chg, "Couldn't read CHGR_ADC_ITERM_UP_THD_MSB_REG rc=%d\n",
				rc);
		return rc;
	}

	temp = buf[1] | (buf[0] << 8);
	temp = sign_extend32(temp, 15);
	temp = DIV_ROUND_CLOSEST(temp * 10000, ADC_CHG_TERM_MASK);
	val->intval = temp;

	return rc;
}

int smblib_get_prop_batt_charge_done(struct smb_charger *chg,
					union power_supply_propval *val)
{
	int rc;
	u8 stat;

	rc = smblib_read(chg, BATTERY_CHARGER_STATUS_1_REG, &stat);
	if (rc < 0) {
		smblib_err(chg, "Couldn't read BATTERY_CHARGER_STATUS_1 rc=%d\n",
			rc);
		return rc;
	}

	stat = stat & BATTERY_CHARGER_STATUS_MASK;
	val->intval = (stat == TERMINATE_CHARGE);
	return 0;
}

/***********************
 * BATTERY PSY SETTERS *
 ***********************/

int smblib_set_prop_input_suspend(struct smb_charger *chg,
				  const union power_supply_propval *val)
{
	int rc;

	/* vote 0mA when suspended */
	rc = vote(chg->usb_icl_votable, USER_VOTER, (bool)val->intval, 0);
	if (rc < 0) {
		smblib_err(chg, "Couldn't vote to %s USB rc=%d\n",
			(bool)val->intval ? "suspend" : "resume", rc);
		return rc;
	}

	rc = vote(chg->dc_suspend_votable, USER_VOTER, (bool)val->intval, 0);
	if (rc < 0) {
		smblib_err(chg, "Couldn't vote to %s DC rc=%d\n",
			(bool)val->intval ? "suspend" : "resume", rc);
		return rc;
	}

	power_supply_changed(chg->batt_psy);
	return rc;
}

int smblib_set_prop_batt_capacity(struct smb_charger *chg,
				  const union power_supply_propval *val)
{
	chg->fake_capacity = val->intval;

	power_supply_changed(chg->batt_psy);

	return 0;
}

int smblib_set_prop_batt_status(struct smb_charger *chg,
				  const union power_supply_propval *val)
{
	/* Faking battery full */
	if (val->intval == POWER_SUPPLY_STATUS_FULL)
		chg->fake_batt_status = val->intval;
	else
		chg->fake_batt_status = -EINVAL;

	power_supply_changed(chg->batt_psy);

	return 0;
}

int smblib_set_prop_system_temp_level(struct smb_charger *chg,
				const union power_supply_propval *val)
{
	if (val->intval < 0)
		return -EINVAL;

	if (chg->thermal_levels <= 0)
		return -EINVAL;

	if (val->intval > chg->thermal_levels)
		return -EINVAL;

	chg->system_temp_level = val->intval;

	if (chg->system_temp_level == chg->thermal_levels)
		return vote(chg->chg_disable_votable,
			THERMAL_DAEMON_VOTER, true, 0);

	vote(chg->chg_disable_votable, THERMAL_DAEMON_VOTER, false, 0);
	if (chg->system_temp_level == 0)
		return vote(chg->fcc_votable, THERMAL_DAEMON_VOTER, false, 0);

	vote(chg->fcc_votable, THERMAL_DAEMON_VOTER, true,
			chg->thermal_mitigation[chg->system_temp_level]);
	return 0;
}

int smblib_set_prop_input_current_limited(struct smb_charger *chg,
				const union power_supply_propval *val)
{
	chg->fake_input_current_limited = val->intval;
	return 0;
}

int smblib_set_prop_rechg_soc_thresh(struct smb_charger *chg,
				const union power_supply_propval *val)
{
	int rc;
	u8 new_thr = DIV_ROUND_CLOSEST(val->intval * 255, 100);

	rc = smblib_write(chg, CHARGE_RCHG_SOC_THRESHOLD_CFG_REG,
			new_thr);
	if (rc < 0) {
		smblib_err(chg, "Couldn't write to RCHG_SOC_THRESHOLD_CFG_REG rc=%d\n",
				rc);
		return rc;
	}

	chg->auto_recharge_soc = val->intval;

	return rc;
}

int smblib_rerun_aicl(struct smb_charger *chg)
{
	int rc;
	u8 stat;

	rc = smblib_read(chg, POWER_PATH_STATUS_REG, &stat);
	if (rc < 0) {
		smblib_err(chg, "Couldn't read POWER_PATH_STATUS rc=%d\n",
								rc);
		return rc;
	}

	/* USB is suspended so skip re-running AICL */
	if (stat & USBIN_SUSPEND_STS_BIT)
		return rc;

	smblib_dbg(chg, PR_MISC, "re-running AICL\n");

	rc = smblib_masked_write(chg, AICL_CMD_REG, RERUN_AICL_BIT,
				RERUN_AICL_BIT);
	if (rc < 0)
		smblib_err(chg, "Couldn't write to AICL_CMD_REG rc=%d\n",
				rc);
	return 0;
}

static int smblib_dp_pulse(struct smb_charger *chg)
{
	int rc;

	/* QC 3.0 increment */
	rc = smblib_masked_write(chg, CMD_HVDCP_2_REG, SINGLE_INCREMENT_BIT,
			SINGLE_INCREMENT_BIT);
	if (rc < 0)
		smblib_err(chg, "Couldn't write to CMD_HVDCP_2_REG rc=%d\n",
				rc);

	return rc;
}

static int smblib_dm_pulse(struct smb_charger *chg)
{
	int rc;

	/* QC 3.0 decrement */
	rc = smblib_masked_write(chg, CMD_HVDCP_2_REG, SINGLE_DECREMENT_BIT,
			SINGLE_DECREMENT_BIT);
	if (rc < 0)
		smblib_err(chg, "Couldn't write to CMD_HVDCP_2_REG rc=%d\n",
				rc);

	return rc;
}

static int smblib_force_vbus_voltage(struct smb_charger *chg, u8 val)
{
	int rc;

	rc = smblib_masked_write(chg, CMD_HVDCP_2_REG, val, val);
	if (rc < 0)
		smblib_err(chg, "Couldn't write to CMD_HVDCP_2_REG rc=%d\n",
				rc);

	return rc;
}

static void smblib_hvdcp_set_fsw(struct smb_charger *chg, int bit)
{
	switch (bit) {
	case QC_5V_BIT:
		smblib_set_opt_switcher_freq(chg,
				chg->chg_freq.freq_5V);
		break;
	case QC_9V_BIT:
		smblib_set_opt_switcher_freq(chg,
				chg->chg_freq.freq_9V);
		break;
	case QC_12V_BIT:
		smblib_set_opt_switcher_freq(chg,
				chg->chg_freq.freq_12V);
		break;
	default:
		smblib_set_opt_switcher_freq(chg,
				chg->chg_freq.freq_removal);
		break;
	}
}

#define QC3_PULSES_FOR_6V	5
#define QC3_PULSES_FOR_9V	20
#define QC3_PULSES_FOR_12V	35
static int smblib_hvdcp3_set_fsw(struct smb_charger *chg)
{
	int pulse_count, rc;

	rc = smblib_get_pulse_cnt(chg, &pulse_count);
	if (rc < 0) {
		smblib_err(chg, "Couldn't read QC_PULSE_COUNT rc=%d\n", rc);
		return rc;
	}

	if (pulse_count < QC3_PULSES_FOR_6V)
		smblib_set_opt_switcher_freq(chg,
				chg->chg_freq.freq_5V);
	else if (pulse_count < QC3_PULSES_FOR_9V)
		smblib_set_opt_switcher_freq(chg,
				chg->chg_freq.freq_6V_8V);
	else if (pulse_count < QC3_PULSES_FOR_12V)
		smblib_set_opt_switcher_freq(chg,
				chg->chg_freq.freq_9V);
	else
		smblib_set_opt_switcher_freq(chg,
				chg->chg_freq.freq_12V);

	return 0;
}

static void smblib_hvdcp_adaptive_voltage_change(struct smb_charger *chg)
{
	int rc;
	u8 stat;

	if (chg->real_charger_type == POWER_SUPPLY_TYPE_USB_HVDCP) {
		rc = smblib_read(chg, QC_CHANGE_STATUS_REG, &stat);
		if (rc < 0) {
			smblib_err(chg,
				"Couldn't read QC_CHANGE_STATUS rc=%d\n", rc);
			return;
		}

		smblib_hvdcp_set_fsw(chg, stat & QC_2P0_STATUS_MASK);
	}

	if (chg->real_charger_type == POWER_SUPPLY_TYPE_USB_HVDCP_3) {
		rc = smblib_hvdcp3_set_fsw(chg);
		if (rc < 0)
			smblib_err(chg, "Couldn't set QC3.0 Fsw rc=%d\n", rc);
	}

	power_supply_changed(chg->usb_main_psy);
}

int smblib_dp_dm(struct smb_charger *chg, int val)
{
	int target_icl_ua, rc = 0;
	union power_supply_propval pval;
	u8 stat;

	switch (val) {
	case POWER_SUPPLY_DP_DM_DP_PULSE:
		/*
		 * Pre-emptively increment pulse count to enable the setting
		 * of FSW prior to increasing voltage.
		 */
		chg->pulse_cnt++;

		rc = smblib_hvdcp3_set_fsw(chg);
		if (rc < 0)
			smblib_err(chg, "Couldn't set QC3.0 Fsw rc=%d\n", rc);

		rc = smblib_dp_pulse(chg);
		if (rc < 0) {
			smblib_err(chg, "Couldn't increase pulse count rc=%d\n",
				rc);
			/*
			 * Increment pulse count failed;
			 * reset to former value.
			 */
			chg->pulse_cnt--;
		}

		smblib_dbg(chg, PR_PARALLEL, "DP_DM_DP_PULSE rc=%d cnt=%d\n",
				rc, chg->pulse_cnt);
		break;
	case POWER_SUPPLY_DP_DM_DM_PULSE:
		rc = smblib_dm_pulse(chg);
		if (!rc && chg->pulse_cnt)
			chg->pulse_cnt--;
		smblib_dbg(chg, PR_PARALLEL, "DP_DM_DM_PULSE rc=%d cnt=%d\n",
				rc, chg->pulse_cnt);
		break;
	case POWER_SUPPLY_DP_DM_ICL_DOWN:
		target_icl_ua = get_effective_result(chg->usb_icl_votable);
		if (target_icl_ua < 0) {
			/* no client vote, get the ICL from charger */
			rc = power_supply_get_property(chg->usb_psy,
					POWER_SUPPLY_PROP_HW_CURRENT_MAX,
					&pval);
			if (rc < 0) {
				smblib_err(chg, "Couldn't get max curr rc=%d\n",
					rc);
				return rc;
			}
			target_icl_ua = pval.intval;
		}

		/*
		 * Check if any other voter voted on USB_ICL in case of
		 * voter other than SW_QC3_VOTER reset and restart reduction
		 * again.
		 */
		if (target_icl_ua != get_client_vote(chg->usb_icl_votable,
							SW_QC3_VOTER))
			chg->usb_icl_delta_ua = 0;

		chg->usb_icl_delta_ua += 100000;
		vote(chg->usb_icl_votable, SW_QC3_VOTER, true,
						target_icl_ua - 100000);
		smblib_dbg(chg, PR_PARALLEL, "ICL DOWN ICL=%d reduction=%d\n",
				target_icl_ua, chg->usb_icl_delta_ua);
		break;
	case POWER_SUPPLY_DP_DM_FORCE_5V:
		rc = smblib_force_vbus_voltage(chg, FORCE_5V_BIT);
		if (rc < 0)
			pr_err("Failed to force 5V\n");
		break;
	case POWER_SUPPLY_DP_DM_FORCE_9V:
		if (chg->qc2_unsupported_voltage == QC2_NON_COMPLIANT_9V) {
			smblib_err(chg, "Couldn't set 9V: unsupported\n");
			return -EINVAL;
		}

		/* If we are increasing voltage to get to 9V, set FSW first */
		rc = smblib_read(chg, QC_CHANGE_STATUS_REG, &stat);
		if (rc < 0) {
			smblib_err(chg, "Couldn't read QC_CHANGE_STATUS_REG rc=%d\n",
					rc);
			break;
		}

		if (stat & QC_5V_BIT)
			smblib_hvdcp_set_fsw(chg, QC_9V_BIT);

		rc = smblib_force_vbus_voltage(chg, FORCE_9V_BIT);
		if (rc < 0)
			pr_err("Failed to force 9V\n");
		break;
	case POWER_SUPPLY_DP_DM_FORCE_12V:
		if (chg->qc2_unsupported_voltage == QC2_NON_COMPLIANT_12V) {
			smblib_err(chg, "Couldn't set 12V: unsupported\n");
			return -EINVAL;
		}

		/* If we are increasing voltage to get to 12V, set FSW first */
		rc = smblib_read(chg, QC_CHANGE_STATUS_REG, &stat);
		if (rc < 0) {
			smblib_err(chg, "Couldn't read QC_CHANGE_STATUS_REG rc=%d\n",
					rc);
			break;
		}

		if ((stat & QC_9V_BIT) || (stat & QC_5V_BIT))
			smblib_hvdcp_set_fsw(chg, QC_12V_BIT);

		rc = smblib_force_vbus_voltage(chg, FORCE_12V_BIT);
		if (rc < 0)
			pr_err("Failed to force 12V\n");
		break;
	case POWER_SUPPLY_DP_DM_ICL_UP:
	default:
		break;
	}

	return rc;
}

int smblib_disable_hw_jeita(struct smb_charger *chg, bool disable)
{
	int rc;
	u8 mask;

	/*
	 * Disable h/w base JEITA compensation if s/w JEITA is enabled
	 */
	mask = JEITA_EN_COLD_SL_FCV_BIT
		| JEITA_EN_HOT_SL_FCV_BIT
		| JEITA_EN_HOT_SL_CCC_BIT
		| JEITA_EN_COLD_SL_CCC_BIT,
	rc = smblib_masked_write(chg, JEITA_EN_CFG_REG, mask,
			disable ? 0 : mask);
	if (rc < 0) {
		dev_err(chg->dev, "Couldn't configure s/w jeita rc=%d\n",
				rc);
		return rc;
	}

	return 0;
}

static int smblib_set_sw_thermal_regulation(struct smb_charger *chg,
						bool enable)
{
	int rc = 0;

	if (!(chg->wa_flags & SW_THERM_REGULATION_WA))
		return rc;

	if (enable) {
		/*
		 * Configure min time to quickly address thermal
		 * condition.
		 */
		rc = smblib_masked_write(chg, SNARL_BARK_BITE_WD_CFG_REG,
			SNARL_WDOG_TIMEOUT_MASK, SNARL_WDOG_TMOUT_62P5MS);
		if (rc < 0) {
			smblib_err(chg, "Couldn't configure snarl wdog tmout, rc=%d\n",
					rc);
			return rc;
		}

		vote(chg->wdog_snarl_irq_en_votable, SW_THERM_REGULATION_VOTER,
							true, 0);
		/*
		 * Schedule SW_THERM_REGULATION_WORK directly if USB input
		 * is suspended due to SW thermal regulation WA since WDOG
		 * IRQ won't trigger with input suspended.
		 */
		if (is_client_vote_enabled(chg->usb_icl_votable,
						SW_THERM_REGULATION_VOTER)) {
			vote(chg->awake_votable, SW_THERM_REGULATION_VOTER,
								true, 0);
			schedule_delayed_work(&chg->thermal_regulation_work, 0);
		}
	} else {
		vote(chg->wdog_snarl_irq_en_votable, SW_THERM_REGULATION_VOTER,
							false, 0);
		cancel_delayed_work_sync(&chg->thermal_regulation_work);
		vote(chg->awake_votable, SW_THERM_REGULATION_VOTER, false, 0);
	}

	smblib_dbg(chg, PR_MISC, "WDOG SNARL INT %s\n",
				enable ? "Enabled" : "Disabled");

	return rc;
}

static int smblib_update_thermal_readings(struct smb_charger *chg)
{
	union power_supply_propval pval = {0, };
	int rc = 0;

	if (!chg->pl.psy)
		chg->pl.psy = power_supply_get_by_name("parallel");

	rc = smblib_read_iio_channel(chg, chg->iio.die_temp_chan,
				DIV_FACTOR_DECIDEGC, &chg->die_temp);
	if (rc < 0) {
		smblib_err(chg, "Couldn't read DIE TEMP channel, rc=%d\n", rc);
		return rc;
	}

	rc = smblib_read_iio_channel(chg, chg->iio.connector_temp_chan,
				DIV_FACTOR_DECIDEGC, &chg->connector_temp);
	if (rc < 0) {
		smblib_err(chg, "Couldn't read CONN TEMP channel, rc=%d\n", rc);
		return rc;
	}

	rc = smblib_read_iio_channel(chg, chg->iio.skin_temp_chan,
				DIV_FACTOR_DECIDEGC, &chg->skin_temp);
	if (rc < 0) {
		smblib_err(chg, "Couldn't read SKIN TEMP channel, rc=%d\n", rc);
		return rc;
	}

	if (chg->sec_chg_selected == POWER_SUPPLY_CHARGER_SEC_CP) {
		if (!chg->cp_psy)
			chg->cp_psy =
				power_supply_get_by_name("charge_pump_master");
		if (chg->cp_psy) {
			rc = power_supply_get_property(chg->cp_psy,
				POWER_SUPPLY_PROP_CP_DIE_TEMP, &pval);
			if (rc < 0) {
				smblib_err(chg, "Couldn't get smb1390 charger temp, rc=%d\n",
					rc);
				return rc;
			}
			chg->smb_temp = pval.intval;
		} else {
			smblib_dbg(chg, PR_MISC, "Coudln't find cp_psy\n");
			chg->smb_temp = -ENODATA;
		}
	} else if (chg->pl.psy && chg->sec_chg_selected ==
					POWER_SUPPLY_CHARGER_SEC_PL) {
		rc = power_supply_get_property(chg->pl.psy,
				POWER_SUPPLY_PROP_CHARGER_TEMP, &pval);
		if (rc < 0) {
			smblib_err(chg, "Couldn't get smb1355 charger temp, rc=%d\n",
					rc);
			return rc;
		}
		chg->smb_temp = pval.intval;
	} else {
		chg->smb_temp = -ENODATA;
	}

	return rc;
}

/* SW thermal regulation thresholds in deciDegC */
#define DIE_TEMP_RST_THRESH		1000
#define DIE_TEMP_REG_H_THRESH		800
#define DIE_TEMP_REG_L_THRESH		600

#define CONNECTOR_TEMP_SHDN_THRESH	700
#define CONNECTOR_TEMP_RST_THRESH	600
#define CONNECTOR_TEMP_REG_H_THRESH	550
#define CONNECTOR_TEMP_REG_L_THRESH	500

#define SMB_TEMP_SHDN_THRESH		1400
#define SMB_TEMP_RST_THRESH		900
#define SMB_TEMP_REG_H_THRESH		800
#define SMB_TEMP_REG_L_THRESH		600

#define SKIN_TEMP_SHDN_THRESH		700
#define SKIN_TEMP_RST_THRESH		600
#define SKIN_TEMP_REG_H_THRESH		550
#define SKIN_TEMP_REG_L_THRESH		500

#define THERM_REG_RECHECK_DELAY_1S	1000	/* 1 sec */
#define THERM_REG_RECHECK_DELAY_8S	8000	/* 8 sec */
static int smblib_process_thermal_readings(struct smb_charger *chg)
{
	int rc = 0, wdog_timeout = SNARL_WDOG_TMOUT_8S;
	u32 thermal_status = TEMP_BELOW_RANGE;
	bool suspend_input = false, disable_smb = false;

	/*
	 * Following is the SW thermal regulation flow:
	 *
	 * TEMP_SHUT_DOWN_LEVEL: If either connector temp or skin temp
	 * exceeds their respective SHDN threshold. Need to suspend input
	 * and secondary charger.
	 *
	 * TEMP_SHUT_DOWN_SMB_LEVEL: If smb temp exceed its SHDN threshold
	 * but connector and skin temp are below it. Need to suspend SMB.
	 *
	 * TEMP_ALERT_LEVEL: If die, connector, smb or skin temp exceeds it's
	 * respective RST threshold. Stay put and monitor temperature closely.
	 *
	 * TEMP_ABOVE_RANGE or TEMP_WITHIN_RANGE or TEMP_BELOW_RANGE: If die,
	 * connector, smb or skin temp exceeds it's respective REG_H or REG_L
	 * threshold. Unsuspend input and SMB.
	 */
	if (chg->connector_temp > CONNECTOR_TEMP_SHDN_THRESH ||
		chg->skin_temp > SKIN_TEMP_SHDN_THRESH) {
		thermal_status = TEMP_SHUT_DOWN;
		wdog_timeout = SNARL_WDOG_TMOUT_1S;
		suspend_input = true;
		disable_smb = true;
		goto out;
	}

	if (chg->smb_temp > SMB_TEMP_SHDN_THRESH) {
		thermal_status = TEMP_SHUT_DOWN_SMB;
		wdog_timeout = SNARL_WDOG_TMOUT_1S;
		disable_smb = true;
		goto out;
	}

	if (chg->connector_temp > CONNECTOR_TEMP_RST_THRESH ||
			chg->skin_temp > SKIN_TEMP_RST_THRESH ||
			chg->smb_temp > SMB_TEMP_RST_THRESH ||
			chg->die_temp > DIE_TEMP_RST_THRESH) {
		thermal_status = TEMP_ALERT_LEVEL;
		wdog_timeout = SNARL_WDOG_TMOUT_1S;
		goto out;
	}

	if (chg->connector_temp > CONNECTOR_TEMP_REG_H_THRESH ||
			chg->skin_temp > SKIN_TEMP_REG_H_THRESH ||
			chg->smb_temp > SMB_TEMP_REG_H_THRESH ||
			chg->die_temp > DIE_TEMP_REG_H_THRESH) {
		thermal_status = TEMP_ABOVE_RANGE;
		wdog_timeout = SNARL_WDOG_TMOUT_1S;
		goto out;
	}

	if (chg->connector_temp > CONNECTOR_TEMP_REG_L_THRESH ||
			chg->skin_temp > SKIN_TEMP_REG_L_THRESH ||
			chg->smb_temp > SMB_TEMP_REG_L_THRESH ||
			chg->die_temp > DIE_TEMP_REG_L_THRESH) {
		thermal_status = TEMP_WITHIN_RANGE;
		wdog_timeout = SNARL_WDOG_TMOUT_8S;
	}
out:
	smblib_dbg(chg, PR_MISC, "Current temperatures: \tDIE_TEMP: %d,\tCONN_TEMP: %d,\tSMB_TEMP: %d,\tSKIN_TEMP: %d\nTHERMAL_STATUS: %d\n",
			chg->die_temp, chg->connector_temp, chg->smb_temp,
			chg->skin_temp, thermal_status);

	if (thermal_status != chg->thermal_status) {
		chg->thermal_status = thermal_status;
		/*
		 * If thermal level changes to TEMP ALERT LEVEL, don't
		 * enable/disable main/parallel charging.
		 */
		if (chg->thermal_status == TEMP_ALERT_LEVEL)
			goto exit;

		vote(chg->smb_override_votable, SW_THERM_REGULATION_VOTER,
				disable_smb, 0);

		/*
		 * Enable/disable secondary charger through votables to ensure
		 * that if SMB_EN pin get's toggled somehow, secondary charger
		 * remains enabled/disabled according to SW thermal regulation.
		 */
		if (!chg->cp_disable_votable)
			chg->cp_disable_votable = find_votable("CP_DISABLE");
		if (chg->cp_disable_votable)
			vote(chg->cp_disable_votable, SW_THERM_REGULATION_VOTER,
							disable_smb, 0);

		vote(chg->pl_disable_votable, SW_THERM_REGULATION_VOTER,
							disable_smb, 0);
		smblib_dbg(chg, PR_MISC, "Parallel %s as per SW thermal regulation\n",
				disable_smb ? "disabled" : "enabled");

		/*
		 * If thermal level changes to TEMP_SHUT_DOWN_SMB, don't
		 * enable/disable main charger.
		 */
		if (chg->thermal_status == TEMP_SHUT_DOWN_SMB)
			goto exit;

		/* Suspend input if SHDN threshold reached */
		vote(chg->dc_suspend_votable, SW_THERM_REGULATION_VOTER,
							suspend_input, 0);
		vote(chg->usb_icl_votable, SW_THERM_REGULATION_VOTER,
							suspend_input, 0);
		smblib_dbg(chg, PR_MISC, "USB/DC %s as per SW thermal regulation\n",
				suspend_input ? "suspended" : "unsuspended");
	}
exit:
	/*
	 * On USB suspend, WDOG IRQ stops triggering. To continue thermal
	 * monitoring and regulation until USB is plugged out, reschedule
	 * the SW thermal regulation work without releasing the wake lock.
	 */
	if (is_client_vote_enabled(chg->usb_icl_votable,
					SW_THERM_REGULATION_VOTER)) {
		schedule_delayed_work(&chg->thermal_regulation_work,
				msecs_to_jiffies(THERM_REG_RECHECK_DELAY_1S));
		return 0;
	}

	rc = smblib_masked_write(chg, SNARL_BARK_BITE_WD_CFG_REG,
			SNARL_WDOG_TIMEOUT_MASK, wdog_timeout);
	if (rc < 0)
		smblib_err(chg, "Couldn't set WD SNARL timer, rc=%d\n", rc);

	vote(chg->awake_votable, SW_THERM_REGULATION_VOTER, false, 0);
	return rc;
}

/*******************
 * DC PSY GETTERS *
 *******************/

int smblib_get_prop_dc_present(struct smb_charger *chg,
				union power_supply_propval *val)
{
	int rc;
	u8 stat;

	rc = smblib_read(chg, DCIN_BASE + INT_RT_STS_OFFSET, &stat);
	if (rc < 0) {
		smblib_err(chg, "Couldn't read DCIN_RT_STS rc=%d\n", rc);
		return rc;
	}

	val->intval = (bool)(stat & DCIN_PLUGIN_RT_STS_BIT);
	return 0;
}

int smblib_get_prop_dc_online(struct smb_charger *chg,
			       union power_supply_propval *val)
{
	int rc = 0;
	u8 stat;

	if (get_client_vote(chg->dc_suspend_votable, USER_VOTER)) {
		val->intval = false;
		return rc;
	}

	rc = smblib_read(chg, POWER_PATH_STATUS_REG, &stat);
	if (rc < 0) {
		smblib_err(chg, "Couldn't read POWER_PATH_STATUS rc=%d\n",
			rc);
		return rc;
	}
	smblib_dbg(chg, PR_REGISTER, "POWER_PATH_STATUS = 0x%02x\n",
		   stat);

	val->intval = (stat & USE_DCIN_BIT) &&
		      (stat & VALID_INPUT_POWER_SOURCE_STS_BIT);

	return rc;
}

int smblib_get_prop_dc_current_max(struct smb_charger *chg,
				    union power_supply_propval *val)
{
	return smblib_get_charge_param(chg, &chg->param.dc_icl, &val->intval);
}

int smblib_get_prop_dc_voltage_max(struct smb_charger *chg,
				    union power_supply_propval *val)
{
	val->intval = MICRO_12V;
	return 0;
}

int smblib_get_prop_dc_voltage_now(struct smb_charger *chg,
				    union power_supply_propval *val)
{
	int rc;

	if (!chg->wls_psy) {
		chg->wls_psy = power_supply_get_by_name("wireless");
		if (!chg->wls_psy)
			return -ENODEV;
	}

	rc = power_supply_get_property(chg->wls_psy,
				POWER_SUPPLY_PROP_INPUT_VOLTAGE_REGULATION,
				val);
	if (rc < 0)
		dev_err(chg->dev, "Couldn't get POWER_SUPPLY_PROP_VOLTAGE_REGULATION, rc=%d\n",
				rc);
	return rc;
}

/*******************
 * DC PSY SETTERS *
 *******************/

int smblib_set_prop_dc_current_max(struct smb_charger *chg,
				    const union power_supply_propval *val)
{
	return smblib_set_charge_param(chg, &chg->param.dc_icl, val->intval);
}

int smblib_set_prop_voltage_wls_output(struct smb_charger *chg,
				    const union power_supply_propval *val)
{
	int rc;

	if (!chg->wls_psy) {
		chg->wls_psy = power_supply_get_by_name("wireless");
		if (!chg->wls_psy)
			return -ENODEV;
	}

	rc = power_supply_set_property(chg->wls_psy,
				POWER_SUPPLY_PROP_INPUT_VOLTAGE_REGULATION,
				val);
	if (rc < 0)
		dev_err(chg->dev, "Couldn't set POWER_SUPPLY_PROP_VOLTAGE_REGULATION, rc=%d\n",
				rc);

	smblib_dbg(chg, PR_WLS, "Set WLS output voltage %d\n", val->intval);

	return rc;
}

/*******************
 * USB PSY GETTERS *
 *******************/

int smblib_get_prop_usb_present(struct smb_charger *chg,
				union power_supply_propval *val)
{
	int rc;
	u8 stat;

	rc = smblib_read(chg, USBIN_BASE + INT_RT_STS_OFFSET, &stat);
	if (rc < 0) {
		smblib_err(chg, "Couldn't read USBIN_RT_STS rc=%d\n", rc);
		return rc;
	}

	val->intval = (bool)(stat & USBIN_PLUGIN_RT_STS_BIT);
	return 0;
}

int smblib_get_prop_usb_online(struct smb_charger *chg,
			       union power_supply_propval *val)
{
	int rc = 0;
	u8 stat;

	if (get_client_vote_locked(chg->usb_icl_votable, USER_VOTER) == 0) {
		val->intval = false;
		return rc;
	}

	rc = smblib_read(chg, POWER_PATH_STATUS_REG, &stat);
	if (rc < 0) {
		smblib_err(chg, "Couldn't read POWER_PATH_STATUS rc=%d\n",
			rc);
		return rc;
	}
	smblib_dbg(chg, PR_REGISTER, "POWER_PATH_STATUS = 0x%02x\n",
		   stat);

	val->intval = (stat & USE_USBIN_BIT) &&
		      (stat & VALID_INPUT_POWER_SOURCE_STS_BIT);
	return rc;
}

int smblib_get_prop_usb_voltage_max(struct smb_charger *chg,
				    union power_supply_propval *val)
{
	switch (chg->real_charger_type) {
	case POWER_SUPPLY_TYPE_USB_HVDCP:
		if (chg->qc2_unsupported_voltage == QC2_NON_COMPLIANT_9V) {
			val->intval = MICRO_5V;
			break;
		} else if (chg->qc2_unsupported_voltage ==
				QC2_NON_COMPLIANT_12V) {
			val->intval = MICRO_9V;
			break;
		}
		/* else, fallthrough */
	case POWER_SUPPLY_TYPE_USB_HVDCP_3:
	case POWER_SUPPLY_TYPE_USB_PD:
		if (chg->smb_version == PMI632_SUBTYPE)
			val->intval = MICRO_9V;
		else
			val->intval = MICRO_12V;
		break;
	default:
		val->intval = MICRO_5V;
		break;
	}

	return 0;
}

static int smblib_estimate_hvdcp_voltage(struct smb_charger *chg,
					 union power_supply_propval *val)
{
	int rc;
	u8 stat;

	rc = smblib_read(chg, QC_CHANGE_STATUS_REG, &stat);
	if (rc < 0) {
		smblib_err(chg, "Couldn't read QC_CHANGE_STATUS_REG rc=%d\n",
				rc);
		return rc;
<<<<<<< HEAD
	}

	if (stat & QC_5V_BIT)
		val->intval = MICRO_5V;
	else if (stat & QC_9V_BIT)
		val->intval = MICRO_9V;
	else if (stat & QC_12V_BIT)
		val->intval = MICRO_12V;
=======
	}

	if (stat & QC_5V_BIT)
		val->intval = MICRO_5V;
	else if (stat & QC_9V_BIT)
		val->intval = MICRO_9V;
	else if (stat & QC_12V_BIT)
		val->intval = MICRO_12V;

	return 0;
}

#define HVDCP3_STEP_UV	200000
static int smblib_estimate_adaptor_voltage(struct smb_charger *chg,
					  union power_supply_propval *val)
{
	switch (chg->real_charger_type) {
	case POWER_SUPPLY_TYPE_USB_HVDCP:
		return smblib_estimate_hvdcp_voltage(chg, val);
	case POWER_SUPPLY_TYPE_USB_HVDCP_3:
		val->intval = MICRO_5V + (HVDCP3_STEP_UV * chg->pulse_cnt);
		break;
	case POWER_SUPPLY_TYPE_USB_PD:
		/* Take the average of min and max values */
		val->intval = chg->voltage_min_uv +
			((chg->voltage_max_uv - chg->voltage_min_uv) / 2);
		break;
	default:
		val->intval = MICRO_5V;
		break;
	}

	return 0;
}

static int smblib_read_mid_voltage_chan(struct smb_charger *chg,
					union power_supply_propval *val)
{
	int rc;

	if (!chg->iio.mid_chan)
		return -ENODATA;

	rc = iio_read_channel_processed(chg->iio.mid_chan, &val->intval);
	if (rc < 0) {
		smblib_err(chg, "Couldn't read MID channel rc=%d\n", rc);
		return rc;
	}

	/*
	 * If MID voltage < 1V, it is unreliable.
	 * Figure out voltage from registers and calculations.
	 */
	if (val->intval < 1000000)
		return smblib_estimate_adaptor_voltage(chg, val);
>>>>>>> e0615925

	return 0;
}

<<<<<<< HEAD
#define HVDCP3_STEP_UV	200000
static int smblib_estimate_adaptor_voltage(struct smb_charger *chg,
					  union power_supply_propval *val)
{
	switch (chg->real_charger_type) {
	case POWER_SUPPLY_TYPE_USB_HVDCP:
		return smblib_estimate_hvdcp_voltage(chg, val);
	case POWER_SUPPLY_TYPE_USB_HVDCP_3:
		val->intval = MICRO_5V + (HVDCP3_STEP_UV * chg->pulse_cnt);
		break;
	case POWER_SUPPLY_TYPE_USB_PD:
		/* Take the average of min and max values */
		val->intval = chg->voltage_min_uv +
			((chg->voltage_max_uv - chg->voltage_min_uv) / 2);
		break;
	default:
		val->intval = MICRO_5V;
		break;
	}

	return 0;
}

static int smblib_read_mid_voltage_chan(struct smb_charger *chg,
					union power_supply_propval *val)
{
	int rc;

	if (!chg->iio.mid_chan)
		return -ENODATA;

	rc = iio_read_channel_processed(chg->iio.mid_chan, &val->intval);
	if (rc < 0) {
		smblib_err(chg, "Couldn't read MID channel rc=%d\n", rc);
		return rc;
	}

	/*
	 * If MID voltage < 1V, it is unreliable.
	 * Figure out voltage from registers and calculations.
	 */
	if (val->intval < 1000000)
		return smblib_estimate_adaptor_voltage(chg, val);

	return 0;
}

static int smblib_read_usbin_voltage_chan(struct smb_charger *chg,
				     union power_supply_propval *val)
{
	int rc;

	if (!chg->iio.usbin_v_chan)
		return -ENODATA;

	rc = iio_read_channel_processed(chg->iio.usbin_v_chan, &val->intval);
	if (rc < 0) {
		smblib_err(chg, "Couldn't read USBIN channel rc=%d\n", rc);
		return rc;
	}

	return 0;
}

int smblib_get_prop_usb_voltage_now(struct smb_charger *chg,
				    union power_supply_propval *val)
{
	union power_supply_propval pval = {0, };
	int rc;

	rc = smblib_get_prop_usb_present(chg, &pval);
	if (rc < 0) {
		smblib_err(chg, "Couldn't get usb presence status rc=%d\n", rc);
		return -ENODATA;
	}

	/* usb not present */
	if (!pval.intval) {
		val->intval = 0;
		return 0;
	}

	/*
=======
static int smblib_read_usbin_voltage_chan(struct smb_charger *chg,
				     union power_supply_propval *val)
{
	int rc;

	if (!chg->iio.usbin_v_chan)
		return -ENODATA;

	rc = iio_read_channel_processed(chg->iio.usbin_v_chan, &val->intval);
	if (rc < 0) {
		smblib_err(chg, "Couldn't read USBIN channel rc=%d\n", rc);
		return rc;
	}

	return 0;
}

int smblib_get_prop_usb_voltage_now(struct smb_charger *chg,
				    union power_supply_propval *val)
{
	union power_supply_propval pval = {0, };
	int rc;

	rc = smblib_get_prop_usb_present(chg, &pval);
	if (rc < 0) {
		smblib_err(chg, "Couldn't get usb presence status rc=%d\n", rc);
		return -ENODATA;
	}

	/* usb not present */
	if (!pval.intval) {
		val->intval = 0;
		return 0;
	}

	/*
>>>>>>> e0615925
	 * For PM8150B, use MID_CHG ADC channel because overvoltage is observed
	 * to occur randomly in the USBIN channel, particularly at high
	 * voltages.
	 */
	if (chg->smb_version == PM8150B_SUBTYPE)
		return smblib_read_mid_voltage_chan(chg, val);
	else
		return smblib_read_usbin_voltage_chan(chg, val);
}

bool smblib_rsbux_low(struct smb_charger *chg, int r_thr)
{
	int r_sbu1, r_sbu2;
	bool ret = false;
	int rc;

	if (!chg->iio.sbux_chan)
		return false;

	/* disable crude sensors */
	rc = smblib_masked_write(chg, TYPE_C_CRUDE_SENSOR_CFG_REG,
			EN_SRC_CRUDE_SENSOR_BIT | EN_SNK_CRUDE_SENSOR_BIT,
			0);
	if (rc < 0) {
		smblib_err(chg, "Couldn't disable crude sensor rc=%d\n", rc);
		return false;
	}

	/* select SBU1 as current source */
	rc = smblib_write(chg, TYPE_C_SBU_CFG_REG, SEL_SBU1_ISRC_VAL);
	if (rc < 0) {
		smblib_err(chg, "Couldn't select SBU1 rc=%d\n", rc);
		goto cleanup;
	}

	rc = iio_read_channel_processed(chg->iio.sbux_chan, &r_sbu1);
	if (rc < 0) {
		smblib_err(chg, "Couldn't read SBU1 rc=%d\n", rc);
		goto cleanup;
	}

	if (r_sbu1 < r_thr) {
		ret = true;
		goto cleanup;
	}

	/* select SBU2 as current source */
	rc = smblib_write(chg, TYPE_C_SBU_CFG_REG, SEL_SBU2_ISRC_VAL);
	if (rc < 0) {
		smblib_err(chg, "Couldn't select SBU1 rc=%d\n", rc);
		goto cleanup;
	}

	rc = iio_read_channel_processed(chg->iio.sbux_chan, &r_sbu2);
	if (rc < 0) {
		smblib_err(chg, "Couldn't read SBU1 rc=%d\n", rc);
		goto cleanup;
	}

	if (r_sbu2 < r_thr)
		ret = true;
cleanup:
	/* enable crude sensors */
	rc = smblib_masked_write(chg, TYPE_C_CRUDE_SENSOR_CFG_REG,
			EN_SRC_CRUDE_SENSOR_BIT | EN_SNK_CRUDE_SENSOR_BIT,
			EN_SRC_CRUDE_SENSOR_BIT | EN_SNK_CRUDE_SENSOR_BIT);
	if (rc < 0)
		smblib_err(chg, "Couldn't enable crude sensor rc=%d\n", rc);

	/* disable current source */
	rc = smblib_write(chg, TYPE_C_SBU_CFG_REG, 0);
	if (rc < 0)
		smblib_err(chg, "Couldn't select SBU1 rc=%d\n", rc);

	return ret;
}

int smblib_get_prop_charger_temp(struct smb_charger *chg,
				 union power_supply_propval *val)
{
	int temp, rc;
	int input_present;

	rc = smblib_is_input_present(chg, &input_present);
	if (rc < 0)
		return rc;

	if (input_present == INPUT_NOT_PRESENT)
		return -ENODATA;

	if (chg->iio.temp_chan) {
		rc = iio_read_channel_processed(chg->iio.temp_chan,
				&temp);
		if (rc < 0) {
			pr_err("Error in reading temp channel, rc=%d", rc);
			return rc;
		}
		val->intval = temp / 100;
	} else {
		return -ENODATA;
	}

	return rc;
}

int smblib_get_prop_typec_cc_orientation(struct smb_charger *chg,
					 union power_supply_propval *val)
{
	int rc = 0;
	u8 stat;

	rc = smblib_read(chg, TYPE_C_MISC_STATUS_REG, &stat);
	if (rc < 0) {
		smblib_err(chg, "Couldn't read TYPE_C_STATUS_4 rc=%d\n", rc);
		return rc;
	}
	smblib_dbg(chg, PR_REGISTER, "TYPE_C_STATUS_4 = 0x%02x\n", stat);

	if (stat & CC_ATTACHED_BIT)
		val->intval = (bool)(stat & CC_ORIENTATION_BIT) + 1;
	else
		val->intval = 0;

	return rc;
}

static const char * const smblib_typec_mode_name[] = {
	[POWER_SUPPLY_TYPEC_NONE]		  = "NONE",
	[POWER_SUPPLY_TYPEC_SOURCE_DEFAULT]	  = "SOURCE_DEFAULT",
	[POWER_SUPPLY_TYPEC_SOURCE_MEDIUM]	  = "SOURCE_MEDIUM",
	[POWER_SUPPLY_TYPEC_SOURCE_HIGH]	  = "SOURCE_HIGH",
	[POWER_SUPPLY_TYPEC_NON_COMPLIANT]	  = "NON_COMPLIANT",
	[POWER_SUPPLY_TYPEC_SINK]		  = "SINK",
	[POWER_SUPPLY_TYPEC_SINK_POWERED_CABLE]   = "SINK_POWERED_CABLE",
	[POWER_SUPPLY_TYPEC_SINK_DEBUG_ACCESSORY] = "SINK_DEBUG_ACCESSORY",
	[POWER_SUPPLY_TYPEC_SINK_AUDIO_ADAPTER]   = "SINK_AUDIO_ADAPTER",
	[POWER_SUPPLY_TYPEC_POWERED_CABLE_ONLY]   = "POWERED_CABLE_ONLY",
};

static int smblib_get_prop_ufp_mode(struct smb_charger *chg)
{
	int rc;
	u8 stat;

	rc = smblib_read(chg, TYPE_C_SNK_STATUS_REG, &stat);
	if (rc < 0) {
		smblib_err(chg, "Couldn't read TYPE_C_STATUS_1 rc=%d\n", rc);
		return POWER_SUPPLY_TYPEC_NONE;
	}
	smblib_dbg(chg, PR_REGISTER, "TYPE_C_STATUS_1 = 0x%02x\n", stat);

	switch (stat & DETECTED_SRC_TYPE_MASK) {
	case SNK_RP_STD_BIT:
		return POWER_SUPPLY_TYPEC_SOURCE_DEFAULT;
	case SNK_RP_1P5_BIT:
		return POWER_SUPPLY_TYPEC_SOURCE_MEDIUM;
	case SNK_RP_3P0_BIT:
		return POWER_SUPPLY_TYPEC_SOURCE_HIGH;
	case SNK_RP_SHORT_BIT:
		return POWER_SUPPLY_TYPEC_NON_COMPLIANT;
	default:
		break;
	}

	return POWER_SUPPLY_TYPEC_NONE;
}

static int smblib_get_prop_dfp_mode(struct smb_charger *chg)
{
	int rc;
	u8 stat;

	if (chg->lpd_stage == LPD_STAGE_COMMIT)
		return POWER_SUPPLY_TYPEC_NONE;

	rc = smblib_read(chg, TYPE_C_SRC_STATUS_REG, &stat);
	if (rc < 0) {
		smblib_err(chg, "Couldn't read TYPE_C_SRC_STATUS_REG rc=%d\n",
				rc);
		return POWER_SUPPLY_TYPEC_NONE;
	}
	smblib_dbg(chg, PR_REGISTER, "TYPE_C_SRC_STATUS_REG = 0x%02x\n", stat);

	switch (stat & DETECTED_SNK_TYPE_MASK) {
	case AUDIO_ACCESS_RA_RA_BIT:
		return POWER_SUPPLY_TYPEC_SINK_AUDIO_ADAPTER;
	case SRC_DEBUG_ACCESS_BIT:
		return POWER_SUPPLY_TYPEC_SINK_DEBUG_ACCESSORY;
	case SRC_RD_RA_VCONN_BIT:
		return POWER_SUPPLY_TYPEC_SINK_POWERED_CABLE;
	case SRC_RD_OPEN_BIT:
		return POWER_SUPPLY_TYPEC_SINK;
	default:
		break;
	}

	return POWER_SUPPLY_TYPEC_NONE;
}

static int smblib_get_prop_typec_mode(struct smb_charger *chg)
{
	int rc;
	u8 stat;

	rc = smblib_read(chg, TYPE_C_MISC_STATUS_REG, &stat);
	if (rc < 0) {
		smblib_err(chg, "Couldn't read TYPE_C_MISC_STATUS_REG rc=%d\n",
				rc);
		return 0;
	}
	smblib_dbg(chg, PR_REGISTER, "TYPE_C_MISC_STATUS_REG = 0x%02x\n", stat);

	if (stat & SNK_SRC_MODE_BIT)
		return smblib_get_prop_dfp_mode(chg);
	else
		return smblib_get_prop_ufp_mode(chg);
}

int smblib_get_prop_typec_power_role(struct smb_charger *chg,
				     union power_supply_propval *val)
{
	int rc = 0;
	u8 ctrl;

	rc = smblib_read(chg, TYPE_C_MODE_CFG_REG, &ctrl);
	if (rc < 0) {
		smblib_err(chg, "Couldn't read TYPE_C_MODE_CFG_REG rc=%d\n",
			rc);
		return rc;
	}
	smblib_dbg(chg, PR_REGISTER, "TYPE_C_MODE_CFG_REG = 0x%02x\n",
		   ctrl);

	if (ctrl & TYPEC_DISABLE_CMD_BIT) {
		val->intval = POWER_SUPPLY_TYPEC_PR_NONE;
		return rc;
	}

	switch (ctrl & (EN_SRC_ONLY_BIT | EN_SNK_ONLY_BIT)) {
	case 0:
		val->intval = POWER_SUPPLY_TYPEC_PR_DUAL;
		break;
	case EN_SRC_ONLY_BIT:
		val->intval = POWER_SUPPLY_TYPEC_PR_SOURCE;
		break;
	case EN_SNK_ONLY_BIT:
		val->intval = POWER_SUPPLY_TYPEC_PR_SINK;
		break;
	default:
		val->intval = POWER_SUPPLY_TYPEC_PR_NONE;
		smblib_err(chg, "unsupported power role 0x%02lx\n",
			ctrl & (EN_SRC_ONLY_BIT | EN_SNK_ONLY_BIT));
		return -EINVAL;
	}

	return rc;
}

static inline bool typec_in_src_mode(struct smb_charger *chg)
{
	return (chg->typec_mode > POWER_SUPPLY_TYPEC_NONE &&
		chg->typec_mode < POWER_SUPPLY_TYPEC_SOURCE_DEFAULT);
}

int smblib_get_prop_typec_select_rp(struct smb_charger *chg,
				    union power_supply_propval *val)
{
	int rc, rp;
	u8 stat;

	if (!typec_in_src_mode(chg))
		return -ENODATA;

	rc = smblib_read(chg, TYPE_C_CURRSRC_CFG_REG, &stat);
	if (rc < 0) {
		smblib_err(chg, "Couldn't read TYPE_C_CURRSRC_CFG_REG rc=%d\n",
				rc);
		return rc;
	}

	switch (stat & TYPEC_SRC_RP_SEL_MASK) {
	case TYPEC_SRC_RP_STD:
		rp = POWER_SUPPLY_TYPEC_SRC_RP_STD;
		break;
	case TYPEC_SRC_RP_1P5A:
		rp = POWER_SUPPLY_TYPEC_SRC_RP_1P5A;
		break;
	case TYPEC_SRC_RP_3A:
	case TYPEC_SRC_RP_3A_DUPLICATE:
		rp = POWER_SUPPLY_TYPEC_SRC_RP_3A;
		break;
	default:
		return -EINVAL;
	}

	val->intval = rp;

	return 0;
}

int smblib_get_prop_usb_current_now(struct smb_charger *chg,
				    union power_supply_propval *val)
{
	int rc = 0;

	if (chg->iio.usbin_i_chan) {
		rc = iio_read_channel_processed(chg->iio.usbin_i_chan,
				&val->intval);

		/*
		 * For PM8150B, scaling factor = reciprocal of
		 * 0.2V/A in Buck mode, 0.4V/A in Boost mode.
		 */
		if (smblib_get_prop_ufp_mode(chg) != POWER_SUPPLY_TYPEC_NONE) {
			val->intval *= 5;
			return rc;
		}

		if (smblib_get_prop_dfp_mode(chg) != POWER_SUPPLY_TYPEC_NONE) {
			val->intval = DIV_ROUND_CLOSEST(val->intval * 100, 40);
			return rc;
		}
	} else {
		rc = -ENODATA;
	}

	val->intval = 0;
	return rc;
}

int smblib_get_prop_low_power(struct smb_charger *chg,
					  union power_supply_propval *val)
{
	int rc;
	u8 stat;

	rc = smblib_read(chg, TYPE_C_SRC_STATUS_REG, &stat);
	if (rc < 0) {
		smblib_err(chg, "Couldn't read TYPE_C_SRC_STATUS_REG rc=%d\n",
				rc);
		return rc;
	}

	val->intval = !(stat & SRC_HIGH_BATT_BIT);

	return 0;
}

int smblib_get_prop_input_current_settled(struct smb_charger *chg,
					  union power_supply_propval *val)
{
	return smblib_get_charge_param(chg, &chg->param.icl_stat, &val->intval);
}

int smblib_get_prop_input_voltage_settled(struct smb_charger *chg,
						union power_supply_propval *val)
{
	int rc, pulses;

	switch (chg->real_charger_type) {
	case POWER_SUPPLY_TYPE_USB_HVDCP_3:
		rc = smblib_get_pulse_cnt(chg, &pulses);
		if (rc < 0) {
			smblib_err(chg,
				"Couldn't read QC_PULSE_COUNT rc=%d\n", rc);
			return 0;
		}
		val->intval = MICRO_5V + HVDCP3_STEP_UV * pulses;
		break;
	case POWER_SUPPLY_TYPE_USB_PD:
		val->intval = chg->voltage_min_uv;
		break;
	default:
		val->intval = MICRO_5V;
		break;
	}

	return 0;
}

int smblib_get_prop_pd_in_hard_reset(struct smb_charger *chg,
			       union power_supply_propval *val)
{
	val->intval = chg->pd_hard_reset;
	return 0;
}

int smblib_get_pe_start(struct smb_charger *chg,
			       union power_supply_propval *val)
{
	val->intval = chg->ok_to_pd;
	return 0;
}

int smblib_get_prop_die_health(struct smb_charger *chg)
{
	int rc;
	u8 stat;
	int input_present;

	rc = smblib_is_input_present(chg, &input_present);
	if (rc < 0)
		return rc;

	if (input_present == INPUT_NOT_PRESENT)
		return POWER_SUPPLY_HEALTH_UNKNOWN;

	if (chg->wa_flags & SW_THERM_REGULATION_WA) {
		if (chg->die_temp == -ENODATA)
			return POWER_SUPPLY_HEALTH_UNKNOWN;

		if (chg->die_temp > DIE_TEMP_RST_THRESH)
			return POWER_SUPPLY_HEALTH_OVERHEAT;

		if (chg->die_temp > DIE_TEMP_REG_H_THRESH)
			return POWER_SUPPLY_HEALTH_HOT;

		if (chg->die_temp > DIE_TEMP_REG_L_THRESH)
			return POWER_SUPPLY_HEALTH_WARM;

		return POWER_SUPPLY_HEALTH_COOL;
	}

	rc = smblib_read(chg, DIE_TEMP_STATUS_REG, &stat);
	if (rc < 0) {
		smblib_err(chg, "Couldn't read DIE_TEMP_STATUS_REG, rc=%d\n",
				rc);
		return POWER_SUPPLY_HEALTH_UNKNOWN;
	}

	if (stat & DIE_TEMP_RST_BIT)
		return POWER_SUPPLY_HEALTH_OVERHEAT;

	if (stat & DIE_TEMP_UB_BIT)
		return POWER_SUPPLY_HEALTH_HOT;

	if (stat & DIE_TEMP_LB_BIT)
		return POWER_SUPPLY_HEALTH_WARM;

	return POWER_SUPPLY_HEALTH_COOL;
}

int smblib_get_prop_connector_health(struct smb_charger *chg)
{
	int rc;
	u8 stat;

	if (chg->wa_flags & SW_THERM_REGULATION_WA) {
		if (chg->connector_temp == -ENODATA)
			return POWER_SUPPLY_HEALTH_UNKNOWN;

		if (chg->connector_temp > CONNECTOR_TEMP_RST_THRESH)
			return POWER_SUPPLY_HEALTH_OVERHEAT;

		if (chg->connector_temp > CONNECTOR_TEMP_REG_H_THRESH)
			return POWER_SUPPLY_HEALTH_HOT;

		if (chg->connector_temp > CONNECTOR_TEMP_REG_L_THRESH)
			return POWER_SUPPLY_HEALTH_WARM;

		return POWER_SUPPLY_HEALTH_COOL;
	}

	rc = smblib_read(chg, CONNECTOR_TEMP_STATUS_REG, &stat);
	if (rc < 0) {
		smblib_err(chg, "Couldn't read CONNECTOR_TEMP_STATUS_REG, rc=%d\n",
				rc);
		return POWER_SUPPLY_HEALTH_UNKNOWN;
	}

	if (stat & CONNECTOR_TEMP_RST_BIT)
		return POWER_SUPPLY_HEALTH_OVERHEAT;

	if (stat & CONNECTOR_TEMP_UB_BIT)
		return POWER_SUPPLY_HEALTH_HOT;

	if (stat & CONNECTOR_TEMP_LB_BIT)
		return POWER_SUPPLY_HEALTH_WARM;

	return POWER_SUPPLY_HEALTH_COOL;
}

#define SDP_CURRENT_UA			500000
#define CDP_CURRENT_UA			1500000
#define DCP_CURRENT_UA			1500000
#define HVDCP_CURRENT_UA		3000000
#define TYPEC_DEFAULT_CURRENT_UA	900000
#define TYPEC_MEDIUM_CURRENT_UA		1500000
#define TYPEC_HIGH_CURRENT_UA		3000000
static int get_rp_based_dcp_current(struct smb_charger *chg, int typec_mode)
{
	int rp_ua;

	switch (typec_mode) {
	case POWER_SUPPLY_TYPEC_SOURCE_HIGH:
		rp_ua = TYPEC_HIGH_CURRENT_UA;
		break;
	case POWER_SUPPLY_TYPEC_SOURCE_MEDIUM:
	case POWER_SUPPLY_TYPEC_SOURCE_DEFAULT:
	/* fall through */
	default:
		rp_ua = DCP_CURRENT_UA;
	}

	return rp_ua;
}

/*******************
 * USB PSY SETTERS *
 * *****************/

int smblib_set_prop_pd_current_max(struct smb_charger *chg,
				    const union power_supply_propval *val)
{
	int rc;

	if (chg->pd_active)
		rc = vote(chg->usb_icl_votable, PD_VOTER, true, val->intval);
	else
		rc = -EPERM;

	return rc;
}

static int smblib_handle_usb_current(struct smb_charger *chg,
					int usb_current)
{
	int rc = 0, rp_ua, typec_mode;

	if (chg->real_charger_type == POWER_SUPPLY_TYPE_USB_FLOAT) {
		if (usb_current == -ETIMEDOUT) {
			if ((chg->float_cfg & FLOAT_OPTIONS_MASK)
						== FORCE_FLOAT_SDP_CFG_BIT) {
				/*
				 * Confiugure USB500 mode if Float charger is
				 * configured for SDP mode.
				 */
				rc = set_sdp_current(chg, USBIN_500MA);
				if (rc < 0)
					smblib_err(chg,
						"Couldn't set SDP ICL rc=%d\n",
						rc);

				return rc;
			}

			if (chg->connector_type ==
					POWER_SUPPLY_CONNECTOR_TYPEC) {
				/*
				 * Valid FLOAT charger, report the current
				 * based of Rp.
				 */
				typec_mode = smblib_get_prop_typec_mode(chg);
				rp_ua = get_rp_based_dcp_current(chg,
								typec_mode);
				rc = vote(chg->usb_icl_votable,
						SW_ICL_MAX_VOTER, true, rp_ua);
				if (rc < 0)
					return rc;
			} else {
				rc = vote(chg->usb_icl_votable,
					SW_ICL_MAX_VOTER, true, DCP_CURRENT_UA);
				if (rc < 0)
					return rc;
			}
		} else {
			/*
			 * FLOAT charger detected as SDP by USB driver,
			 * charge with the requested current and update the
			 * real_charger_type
			 */
			chg->real_charger_type = POWER_SUPPLY_TYPE_USB;
			rc = vote(chg->usb_icl_votable, USB_PSY_VOTER,
						true, usb_current);
			if (rc < 0)
				return rc;
			rc = vote(chg->usb_icl_votable, SW_ICL_MAX_VOTER,
							false, 0);
			if (rc < 0)
				return rc;
		}
	} else {
		rc = vote(chg->usb_icl_votable, USB_PSY_VOTER,
					true, usb_current);
		if (rc < 0) {
			pr_err("Couldn't vote ICL USB_PSY_VOTER rc=%d\n", rc);
			return rc;
		}

		rc = vote(chg->usb_icl_votable, SW_ICL_MAX_VOTER, false, 0);
		if (rc < 0) {
			pr_err("Couldn't remove SW_ICL_MAX vote rc=%d\n", rc);
			return rc;
		}

	}

	return 0;
}

int smblib_set_prop_sdp_current_max(struct smb_charger *chg,
				    const union power_supply_propval *val)
{
	union power_supply_propval pval;
	int rc = 0;

	if (!chg->pd_active) {
		rc = smblib_get_prop_usb_present(chg, &pval);
		if (rc < 0) {
			smblib_err(chg, "Couldn't get usb present rc = %d\n",
						rc);
			return rc;
		}

		/* handle the request only when USB is present */
		if (pval.intval)
			rc = smblib_handle_usb_current(chg, val->intval);
	} else if (chg->system_suspend_supported) {
		if (val->intval <= USBIN_25MA)
			rc = vote(chg->usb_icl_votable,
				PD_SUSPEND_SUPPORTED_VOTER, true, val->intval);
		else
			rc = vote(chg->usb_icl_votable,
				PD_SUSPEND_SUPPORTED_VOTER, false, 0);
	}
	return rc;
}

int smblib_set_prop_boost_current(struct smb_charger *chg,
					const union power_supply_propval *val)
{
	int rc = 0;

	rc = smblib_set_charge_param(chg, &chg->param.freq_switcher,
				val->intval <= chg->boost_threshold_ua ?
				chg->chg_freq.freq_below_otg_threshold :
				chg->chg_freq.freq_above_otg_threshold);
	if (rc < 0) {
		dev_err(chg->dev, "Error in setting freq_boost rc=%d\n", rc);
		return rc;
	}

	chg->boost_current_ua = val->intval;
	return rc;
}

int smblib_set_prop_typec_power_role(struct smb_charger *chg,
				     const union power_supply_propval *val)
{
	int rc = 0;
	u8 power_role;

	if (chg->connector_type == POWER_SUPPLY_CONNECTOR_MICRO_USB)
		return 0;

	switch (val->intval) {
	case POWER_SUPPLY_TYPEC_PR_NONE:
		power_role = TYPEC_DISABLE_CMD_BIT;
		break;
	case POWER_SUPPLY_TYPEC_PR_DUAL:
		power_role = chg->typec_try_mode;
		break;
	case POWER_SUPPLY_TYPEC_PR_SINK:
		power_role = EN_SNK_ONLY_BIT;
		break;
	case POWER_SUPPLY_TYPEC_PR_SOURCE:
		power_role = EN_SRC_ONLY_BIT;
		break;
	default:
		smblib_err(chg, "power role %d not supported\n", val->intval);
		return -EINVAL;
	}

	rc = smblib_masked_write(chg, TYPE_C_MODE_CFG_REG,
				TYPEC_POWER_ROLE_CMD_MASK | TYPEC_TRY_MODE_MASK,
				power_role);
	if (rc < 0) {
		smblib_err(chg, "Couldn't write 0x%02x to TYPE_C_INTRPT_ENB_SOFTWARE_CTRL rc=%d\n",
			power_role, rc);
		return rc;
	}

	return rc;
}

int smblib_set_prop_typec_select_rp(struct smb_charger *chg,
				    const union power_supply_propval *val)
{
	int rc;

	if (!typec_in_src_mode(chg)) {
		smblib_err(chg, "Couldn't set curr src: not in SRC mode\n");
		return -EINVAL;
	}

	if (val->intval < TYPEC_SRC_RP_MAX_ELEMENTS) {
		rc = smblib_masked_write(chg, TYPE_C_CURRSRC_CFG_REG,
				TYPEC_SRC_RP_SEL_MASK,
				val->intval);
		if (rc < 0)
			smblib_err(chg, "Couldn't write to TYPE_C_CURRSRC_CFG rc=%d\n",
					rc);
		return rc;
	}

	return -EINVAL;
}

int smblib_set_prop_pd_voltage_min(struct smb_charger *chg,
				    const union power_supply_propval *val)
{
	int rc, min_uv;

	min_uv = min(val->intval, chg->voltage_max_uv);
	rc = smblib_set_usb_pd_allowed_voltage(chg, min_uv,
					       chg->voltage_max_uv);
	if (rc < 0) {
		smblib_err(chg, "invalid min voltage %duV rc=%d\n",
			val->intval, rc);
		return rc;
	}

	chg->voltage_min_uv = min_uv;
	power_supply_changed(chg->usb_main_psy);

	return rc;
}

int smblib_set_prop_pd_voltage_max(struct smb_charger *chg,
				    const union power_supply_propval *val)
{
	int rc, max_uv;

	max_uv = max(val->intval, chg->voltage_min_uv);

	rc = smblib_set_usb_pd_fsw(chg, max_uv);
	if (rc < 0) {
		smblib_err(chg, "Couldn't set FSW for voltage %duV rc=%d\n",
			val->intval, rc);
		return rc;
	}

	rc = smblib_set_usb_pd_allowed_voltage(chg, chg->voltage_min_uv,
					       max_uv);
	if (rc < 0) {
		smblib_err(chg, "invalid max voltage %duV rc=%d\n",
			val->intval, rc);
		return rc;
	}

	chg->voltage_max_uv = max_uv;
	power_supply_changed(chg->usb_main_psy);

	return rc;
}

int smblib_set_prop_pd_active(struct smb_charger *chg,
				const union power_supply_propval *val)
{
	const struct apsd_result *apsd = smblib_get_apsd_result(chg);

	int rc = 0;
	int sec_charger;

	chg->pd_active = val->intval;

	smblib_apsd_enable(chg, !chg->pd_active);

	update_sw_icl_max(chg, apsd->pst);

	if (chg->pd_active) {
		vote(chg->usb_irq_enable_votable, PD_VOTER, true, 0);

		/*
		 * Enforce 100mA for PD until the real vote comes in later.
		 * It is guaranteed that pd_active is set prior to
		 * pd_current_max
		 */
		vote(chg->usb_icl_votable, PD_VOTER, true, USBIN_100MA);
		vote(chg->usb_icl_votable, USB_PSY_VOTER, false, 0);
		vote(chg->usb_icl_votable, SW_ICL_MAX_VOTER, false, 0);

		/*
		 * For PPS, Charge Pump is preferred over parallel charger if
		 * present.
		 */
		if (chg->pd_active == POWER_SUPPLY_PD_PPS_ACTIVE
						&& chg->sec_cp_present) {
			rc = smblib_select_sec_charger(chg,
						POWER_SUPPLY_CHARGER_SEC_CP,
						POWER_SUPPLY_CP_PPS, false);
			if (rc < 0)
				dev_err(chg->dev, "Couldn't enable secondary charger rc=%d\n",
					rc);
		}
	} else {
		vote(chg->usb_icl_votable, PD_VOTER, false, 0);
		vote(chg->usb_irq_enable_votable, PD_VOTER, false, 0);

		sec_charger = chg->sec_pl_present ?
						POWER_SUPPLY_CHARGER_SEC_PL :
						POWER_SUPPLY_CHARGER_SEC_NONE;
		rc = smblib_select_sec_charger(chg, sec_charger,
						POWER_SUPPLY_CP_NONE, false);
		if (rc < 0)
			dev_err(chg->dev,
				"Couldn't enable secondary charger rc=%d\n",
					rc);

		/* PD hard resets failed, proceed to detect QC2/3 */
		if (chg->ok_to_pd) {
			chg->ok_to_pd = false;
			smblib_hvdcp_detect_enable(chg, true);
		}
	}

	smblib_update_usb_type(chg);
	power_supply_changed(chg->usb_psy);
	return rc;
}

int smblib_set_prop_ship_mode(struct smb_charger *chg,
				const union power_supply_propval *val)
{
	int rc;

	smblib_dbg(chg, PR_MISC, "Set ship mode: %d!!\n", !!val->intval);

	rc = smblib_masked_write(chg, SHIP_MODE_REG, SHIP_MODE_EN_BIT,
			!!val->intval ? SHIP_MODE_EN_BIT : 0);
	if (rc < 0)
		dev_err(chg->dev, "Couldn't %s ship mode, rc=%d\n",
				!!val->intval ? "enable" : "disable", rc);

	return rc;
}

int smblib_set_prop_pd_in_hard_reset(struct smb_charger *chg,
				const union power_supply_propval *val)
{
	int rc = 0;

	if (chg->pd_hard_reset == val->intval)
		return rc;

	chg->pd_hard_reset = val->intval;
	rc = smblib_masked_write(chg, TYPE_C_EXIT_STATE_CFG_REG,
			EXIT_SNK_BASED_ON_CC_BIT,
			(chg->pd_hard_reset) ? EXIT_SNK_BASED_ON_CC_BIT : 0);
	if (rc < 0)
		smblib_err(chg, "Couldn't set EXIT_SNK_BASED_ON_CC rc=%d\n",
				rc);

	return rc;
}

#define JEITA_SOFT			0
#define JEITA_HARD			1
static int smblib_update_jeita(struct smb_charger *chg, u32 *thresholds,
								int type)
{
	int rc;
	u16 temp, base;

	base = CHGR_JEITA_THRESHOLD_BASE_REG(type);

	temp = thresholds[1] & 0xFFFF;
	temp = ((temp & 0xFF00) >> 8) | ((temp & 0xFF) << 8);
	rc = smblib_batch_write(chg, base, (u8 *)&temp, 2);
	if (rc < 0) {
		smblib_err(chg,
			"Couldn't configure Jeita %s hot threshold rc=%d\n",
			(type == JEITA_SOFT) ? "Soft" : "Hard", rc);
		return rc;
	}

	temp = thresholds[0] & 0xFFFF;
	temp = ((temp & 0xFF00) >> 8) | ((temp & 0xFF) << 8);
	rc = smblib_batch_write(chg, base + 2, (u8 *)&temp, 2);
	if (rc < 0) {
		smblib_err(chg,
			"Couldn't configure Jeita %s cold threshold rc=%d\n",
			(type == JEITA_SOFT) ? "Soft" : "Hard", rc);
		return rc;
	}

	smblib_dbg(chg, PR_MISC, "%s Jeita threshold configured\n",
				(type == JEITA_SOFT) ? "Soft" : "Hard");

	return 0;
}

static int smblib_charge_inhibit_en(struct smb_charger *chg, bool enable)
{
	int rc;

	rc = smblib_masked_write(chg, CHGR_CFG2_REG,
					CHARGER_INHIBIT_BIT,
					enable ? CHARGER_INHIBIT_BIT : 0);
	return rc;
}

static int smblib_soft_jeita_arb_wa(struct smb_charger *chg)
{
	union power_supply_propval pval;
	int rc = 0;
	bool soft_jeita;

	rc = smblib_get_prop_batt_health(chg, &pval);
	if (rc < 0) {
		smblib_err(chg, "Couldn't get battery health rc=%d\n", rc);
		return rc;
	}

	/* Do nothing on entering hard JEITA condition */
	if (pval.intval == POWER_SUPPLY_HEALTH_COLD ||
		pval.intval == POWER_SUPPLY_HEALTH_HOT)
		return 0;

	if (chg->jeita_soft_fcc[0] < 0 || chg->jeita_soft_fcc[1] < 0 ||
		chg->jeita_soft_fv[0] < 0 || chg->jeita_soft_fv[1] < 0)
		return 0;

	soft_jeita = (pval.intval == POWER_SUPPLY_HEALTH_COOL) ||
			(pval.intval == POWER_SUPPLY_HEALTH_WARM);

	/* Do nothing on entering soft JEITA from hard JEITA */
	if (chg->jeita_arb_flag && soft_jeita)
		return 0;

	/* Do nothing, initial to health condition */
	if (!chg->jeita_arb_flag && !soft_jeita)
		return 0;

	if (!chg->cp_disable_votable)
		chg->cp_disable_votable = find_votable("CP_DISABLE");

	/* Entering soft JEITA from normal state */
	if (!chg->jeita_arb_flag && soft_jeita) {
		vote(chg->chg_disable_votable, JEITA_ARB_VOTER, true, 0);
		/* Disable parallel charging */
		if (chg->pl_disable_votable)
			vote(chg->pl_disable_votable, JEITA_ARB_VOTER, true, 0);
		if (chg->cp_disable_votable)
			vote(chg->cp_disable_votable, JEITA_ARB_VOTER, true, 0);

		rc = smblib_charge_inhibit_en(chg, true);
		if (rc < 0)
			smblib_err(chg, "Couldn't enable charge inhibit rc=%d\n",
					rc);

		rc = smblib_update_jeita(chg, chg->jeita_soft_hys_thlds,
					JEITA_SOFT);
		if (rc < 0)
			smblib_err(chg,
				"Couldn't configure Jeita soft threshold rc=%d\n",
				rc);

		if (pval.intval == POWER_SUPPLY_HEALTH_COOL) {
			vote(chg->fcc_votable, JEITA_ARB_VOTER, true,
						chg->jeita_soft_fcc[0]);
			vote(chg->fv_votable, JEITA_ARB_VOTER, true,
						chg->jeita_soft_fv[0]);
		} else {
			vote(chg->fcc_votable, JEITA_ARB_VOTER, true,
						chg->jeita_soft_fcc[1]);
			vote(chg->fv_votable, JEITA_ARB_VOTER, true,
						chg->jeita_soft_fv[1]);
		}

		vote(chg->chg_disable_votable, JEITA_ARB_VOTER, false, 0);
		chg->jeita_arb_flag = true;
	} else if (chg->jeita_arb_flag && !soft_jeita) {
		/* Exit to health state from soft JEITA */

		vote(chg->chg_disable_votable, JEITA_ARB_VOTER, true, 0);

		rc = smblib_charge_inhibit_en(chg, false);
		if (rc < 0)
			smblib_err(chg, "Couldn't disable charge inhibit rc=%d\n",
					rc);

		rc = smblib_update_jeita(chg, chg->jeita_soft_thlds,
							JEITA_SOFT);
		if (rc < 0)
			smblib_err(chg, "Couldn't configure Jeita soft threshold rc=%d\n",
				rc);

		vote(chg->fcc_votable, JEITA_ARB_VOTER, false, 0);
		vote(chg->fv_votable, JEITA_ARB_VOTER, false, 0);
		if (chg->pl_disable_votable)
			vote(chg->pl_disable_votable, JEITA_ARB_VOTER, false,
				0);
		if (chg->cp_disable_votable)
			vote(chg->cp_disable_votable, JEITA_ARB_VOTER, false,
				0);
		vote(chg->chg_disable_votable, JEITA_ARB_VOTER, false, 0);
		chg->jeita_arb_flag = false;
	}

	smblib_dbg(chg, PR_MISC, "JEITA ARB status %d, soft JEITA status %d\n",
			chg->jeita_arb_flag, soft_jeita);
	return rc;
}

/************************
 * USB MAIN PSY GETTERS *
 ************************/
int smblib_get_prop_fcc_delta(struct smb_charger *chg,
				union power_supply_propval *val)
{
	int rc, jeita_cc_delta_ua = 0;

	if (chg->sw_jeita_enabled) {
		val->intval = 0;
		return 0;
	}

	rc = smblib_get_jeita_cc_delta(chg, &jeita_cc_delta_ua);
	if (rc < 0) {
		smblib_err(chg, "Couldn't get jeita cc delta rc=%d\n", rc);
		jeita_cc_delta_ua = 0;
	}

	val->intval = jeita_cc_delta_ua;
	return 0;
}

/************************
 * USB MAIN PSY SETTERS *
 ************************/
int smblib_get_charge_current(struct smb_charger *chg,
				int *total_current_ua)
{
	const struct apsd_result *apsd_result = smblib_get_apsd_result(chg);
	union power_supply_propval val = {0, };
	int rc = 0, typec_source_rd, current_ua;
	bool non_compliant;
	u8 stat;

	if (chg->pd_active) {
		*total_current_ua =
			get_client_vote_locked(chg->usb_icl_votable, PD_VOTER);
		return rc;
	}

	rc = smblib_read(chg, LEGACY_CABLE_STATUS_REG, &stat);
	if (rc < 0) {
		smblib_err(chg, "Couldn't read TYPE_C_STATUS_5 rc=%d\n", rc);
		return rc;
	}
	non_compliant = stat & TYPEC_NONCOMP_LEGACY_CABLE_STATUS_BIT;

	/* get settled ICL */
	rc = smblib_get_prop_input_current_settled(chg, &val);
	if (rc < 0) {
		smblib_err(chg, "Couldn't get settled ICL rc=%d\n", rc);
		return rc;
	}

	typec_source_rd = smblib_get_prop_ufp_mode(chg);

	/* QC 2.0/3.0 adapter */
	if (apsd_result->bit & (QC_3P0_BIT | QC_2P0_BIT)) {
		*total_current_ua = HVDCP_CURRENT_UA;
		return 0;
	}

	if (non_compliant) {
		switch (apsd_result->bit) {
		case CDP_CHARGER_BIT:
			current_ua = CDP_CURRENT_UA;
			break;
		case DCP_CHARGER_BIT:
		case OCP_CHARGER_BIT:
		case FLOAT_CHARGER_BIT:
			current_ua = DCP_CURRENT_UA;
			break;
		default:
			current_ua = 0;
			break;
		}

		*total_current_ua = max(current_ua, val.intval);
		return 0;
	}

	switch (typec_source_rd) {
	case POWER_SUPPLY_TYPEC_SOURCE_DEFAULT:
		switch (apsd_result->bit) {
		case CDP_CHARGER_BIT:
			current_ua = CDP_CURRENT_UA;
			break;
		case DCP_CHARGER_BIT:
		case OCP_CHARGER_BIT:
		case FLOAT_CHARGER_BIT:
			current_ua = chg->default_icl_ua;
			break;
		default:
			current_ua = 0;
			break;
		}
		break;
	case POWER_SUPPLY_TYPEC_SOURCE_MEDIUM:
		current_ua = TYPEC_MEDIUM_CURRENT_UA;
		break;
	case POWER_SUPPLY_TYPEC_SOURCE_HIGH:
		current_ua = TYPEC_HIGH_CURRENT_UA;
		break;
	case POWER_SUPPLY_TYPEC_NON_COMPLIANT:
	case POWER_SUPPLY_TYPEC_NONE:
	default:
		current_ua = 0;
		break;
	}

	*total_current_ua = max(current_ua, val.intval);
	return 0;
}

/**********************
 * INTERRUPT HANDLERS *
 **********************/

irqreturn_t default_irq_handler(int irq, void *data)
{
	struct smb_irq_data *irq_data = data;
	struct smb_charger *chg = irq_data->parent_data;

	smblib_dbg(chg, PR_INTERRUPT, "IRQ: %s\n", irq_data->name);
	return IRQ_HANDLED;
}

irqreturn_t chg_state_change_irq_handler(int irq, void *data)
{
	struct smb_irq_data *irq_data = data;
	struct smb_charger *chg = irq_data->parent_data;
	u8 stat;
	int rc;

	smblib_dbg(chg, PR_INTERRUPT, "IRQ: %s\n", irq_data->name);

	rc = smblib_read(chg, BATTERY_CHARGER_STATUS_1_REG, &stat);
	if (rc < 0) {
		smblib_err(chg, "Couldn't read BATTERY_CHARGER_STATUS_1 rc=%d\n",
				rc);
		return IRQ_HANDLED;
	}

	stat = stat & BATTERY_CHARGER_STATUS_MASK;
	power_supply_changed(chg->batt_psy);
	return IRQ_HANDLED;
}

irqreturn_t batt_temp_changed_irq_handler(int irq, void *data)
{
	struct smb_irq_data *irq_data = data;
	struct smb_charger *chg = irq_data->parent_data;
	int rc;

	smblib_dbg(chg, PR_INTERRUPT, "IRQ: %s\n", irq_data->name);

	if (chg->jeita_configured != JEITA_CFG_COMPLETE)
		return IRQ_HANDLED;

	rc = smblib_soft_jeita_arb_wa(chg);
	if (rc < 0) {
		smblib_err(chg, "Couldn't fix soft jeita arb rc=%d\n",
				rc);
		return IRQ_HANDLED;
	}

	return IRQ_HANDLED;
}

irqreturn_t batt_psy_changed_irq_handler(int irq, void *data)
{
	struct smb_irq_data *irq_data = data;
	struct smb_charger *chg = irq_data->parent_data;

	smblib_dbg(chg, PR_INTERRUPT, "IRQ: %s\n", irq_data->name);
	power_supply_changed(chg->batt_psy);
	return IRQ_HANDLED;
}

irqreturn_t usbin_uv_irq_handler(int irq, void *data)
{
	struct smb_irq_data *irq_data = data;
	struct smb_charger *chg = irq_data->parent_data;
	struct storm_watch *wdata;
	const struct apsd_result *apsd = smblib_get_apsd_result(chg);
	int rc;
	u8 stat = 0, max_pulses = 0;

	smblib_dbg(chg, PR_INTERRUPT, "IRQ: %s\n", irq_data->name);
	if (!chg->irq_info[SWITCHER_POWER_OK_IRQ].irq_data)
		return IRQ_HANDLED;

	wdata = &chg->irq_info[SWITCHER_POWER_OK_IRQ].irq_data->storm_data;
	reset_storm_count(wdata);

	/* Workaround for non-QC2.0-compliant chargers follows */
	if (!chg->qc2_unsupported_voltage &&
			apsd->pst == POWER_SUPPLY_TYPE_USB_HVDCP) {
		rc = smblib_read(chg, QC_CHANGE_STATUS_REG, &stat);
		if (rc < 0)
			smblib_err(chg,
				"Couldn't read CHANGE_STATUS_REG rc=%d\n", rc);

		if (stat & QC_5V_BIT)
			return IRQ_HANDLED;

		rc = smblib_read(chg, HVDCP_PULSE_COUNT_MAX_REG, &max_pulses);
		if (rc < 0)
			smblib_err(chg,
				"Couldn't read QC2 max pulses rc=%d\n", rc);

		chg->qc2_max_pulses = (max_pulses &
				HVDCP_PULSE_COUNT_MAX_QC2_MASK);

		if (stat & QC_12V_BIT) {
			chg->qc2_unsupported_voltage = QC2_NON_COMPLIANT_12V;
			rc = smblib_masked_write(chg, HVDCP_PULSE_COUNT_MAX_REG,
					HVDCP_PULSE_COUNT_MAX_QC2_MASK,
					HVDCP_PULSE_COUNT_MAX_QC2_9V);
			if (rc < 0)
				smblib_err(chg, "Couldn't force max pulses to 9V rc=%d\n",
						rc);

		} else if (stat & QC_9V_BIT) {
			chg->qc2_unsupported_voltage = QC2_NON_COMPLIANT_9V;
			rc = smblib_masked_write(chg, HVDCP_PULSE_COUNT_MAX_REG,
					HVDCP_PULSE_COUNT_MAX_QC2_MASK,
					HVDCP_PULSE_COUNT_MAX_QC2_5V);
			if (rc < 0)
				smblib_err(chg, "Couldn't force max pulses to 5V rc=%d\n",
						rc);

		}

		rc = smblib_masked_write(chg, USBIN_AICL_OPTIONS_CFG_REG,
				SUSPEND_ON_COLLAPSE_USBIN_BIT,
				0);
		if (rc < 0)
			smblib_err(chg, "Couldn't turn off SUSPEND_ON_COLLAPSE_USBIN_BIT rc=%d\n",
					rc);

		smblib_rerun_apsd(chg);
	}

	return IRQ_HANDLED;
}

#define USB_WEAK_INPUT_UA	1400000
#define ICL_CHANGE_DELAY_MS	1000
irqreturn_t icl_change_irq_handler(int irq, void *data)
{
	u8 stat;
	int rc, settled_ua, delay = ICL_CHANGE_DELAY_MS;
	struct smb_irq_data *irq_data = data;
	struct smb_charger *chg = irq_data->parent_data;

	if (chg->mode == PARALLEL_MASTER) {
		rc = smblib_read(chg, AICL_STATUS_REG, &stat);
		if (rc < 0) {
			smblib_err(chg, "Couldn't read AICL_STATUS rc=%d\n",
					rc);
			return IRQ_HANDLED;
		}

		rc = smblib_get_charge_param(chg, &chg->param.icl_stat,
					&settled_ua);
		if (rc < 0) {
			smblib_err(chg, "Couldn't get ICL status rc=%d\n", rc);
			return IRQ_HANDLED;
		}

		/* If AICL settled then schedule work now */
		if (settled_ua == get_effective_result(chg->usb_icl_votable))
			delay = 0;

		cancel_delayed_work_sync(&chg->icl_change_work);
		schedule_delayed_work(&chg->icl_change_work,
						msecs_to_jiffies(delay));
	}

	return IRQ_HANDLED;
}

static void smblib_micro_usb_plugin(struct smb_charger *chg, bool vbus_rising)
{
	if (!vbus_rising) {
		smblib_update_usb_type(chg);
		smblib_notify_device_mode(chg, false);
		smblib_uusb_removal(chg);
	}
}

void smblib_usb_plugin_hard_reset_locked(struct smb_charger *chg)
{
	int rc;
	u8 stat;
	bool vbus_rising;
	struct smb_irq_data *data;
	struct storm_watch *wdata;

	rc = smblib_read(chg, USBIN_BASE + INT_RT_STS_OFFSET, &stat);
	if (rc < 0) {
		smblib_err(chg, "Couldn't read USB_INT_RT_STS rc=%d\n", rc);
		return;
	}

	vbus_rising = (bool)(stat & USBIN_PLUGIN_RT_STS_BIT);

	if (vbus_rising) {
		/* Remove FCC_STEPPER 1.5A init vote to allow FCC ramp up */
		if (chg->fcc_stepper_enable)
			vote(chg->fcc_votable, FCC_STEPPER_VOTER, false, 0);
	} else {
		if (chg->wa_flags & BOOST_BACK_WA) {
			data = chg->irq_info[SWITCHER_POWER_OK_IRQ].irq_data;
			if (data) {
				wdata = &data->storm_data;
				update_storm_count(wdata,
						WEAK_CHG_STORM_COUNT);
				vote(chg->usb_icl_votable, BOOST_BACK_VOTER,
						false, 0);
				vote(chg->usb_icl_votable, WEAK_CHARGER_VOTER,
						false, 0);
			}
		}

		/* Force 1500mA FCC on USB removal if fcc stepper is enabled */
		if (chg->fcc_stepper_enable)
			vote(chg->fcc_votable, FCC_STEPPER_VOTER,
							true, 1500000);
	}

	power_supply_changed(chg->usb_psy);
	smblib_dbg(chg, PR_INTERRUPT, "IRQ: usbin-plugin %s\n",
					vbus_rising ? "attached" : "detached");
}

#define PL_DELAY_MS	30000
void smblib_usb_plugin_locked(struct smb_charger *chg)
{
	int rc;
	u8 stat;
	bool vbus_rising;
	struct smb_irq_data *data;
	struct storm_watch *wdata;

	rc = smblib_read(chg, USBIN_BASE + INT_RT_STS_OFFSET, &stat);
	if (rc < 0) {
		smblib_err(chg, "Couldn't read USB_INT_RT_STS rc=%d\n", rc);
		return;
	}

	vbus_rising = (bool)(stat & USBIN_PLUGIN_RT_STS_BIT);
	smblib_set_opt_switcher_freq(chg, vbus_rising ? chg->chg_freq.freq_5V :
						chg->chg_freq.freq_removal);

	if (vbus_rising) {
		rc = smblib_request_dpdm(chg, true);
		if (rc < 0)
			smblib_err(chg, "Couldn't to enable DPDM rc=%d\n", rc);

		/* Enable SW Thermal regulation */
		rc = smblib_set_sw_thermal_regulation(chg, true);
		if (rc < 0)
			smblib_err(chg, "Couldn't start SW thermal regulation WA, rc=%d\n",
				rc);

		/* Remove FCC_STEPPER 1.5A init vote to allow FCC ramp up */
		if (chg->fcc_stepper_enable)
			vote(chg->fcc_votable, FCC_STEPPER_VOTER, false, 0);

		/* Schedule work to enable parallel charger */
		vote(chg->awake_votable, PL_DELAY_VOTER, true, 0);
		schedule_delayed_work(&chg->pl_enable_work,
					msecs_to_jiffies(PL_DELAY_MS));
	} else {
		/* Disable SW Thermal Regulation */
		rc = smblib_set_sw_thermal_regulation(chg, false);
		if (rc < 0)
			smblib_err(chg, "Couldn't stop SW thermal regulation WA, rc=%d\n",
				rc);

		if (chg->wa_flags & BOOST_BACK_WA) {
			data = chg->irq_info[SWITCHER_POWER_OK_IRQ].irq_data;
			if (data) {
				wdata = &data->storm_data;
				update_storm_count(wdata,
						WEAK_CHG_STORM_COUNT);
				vote(chg->usb_icl_votable, BOOST_BACK_VOTER,
						false, 0);
				vote(chg->usb_icl_votable, WEAK_CHARGER_VOTER,
						false, 0);
			}
		}

		/* Force 1500mA FCC on removal if fcc stepper is enabled */
		if (chg->fcc_stepper_enable)
			vote(chg->fcc_votable, FCC_STEPPER_VOTER,
							true, 1500000);

		rc = smblib_request_dpdm(chg, false);
		if (rc < 0)
			smblib_err(chg, "Couldn't disable DPDM rc=%d\n", rc);

		smblib_update_usb_type(chg);
	}

	if (chg->connector_type == POWER_SUPPLY_CONNECTOR_MICRO_USB)
		smblib_micro_usb_plugin(chg, vbus_rising);

	power_supply_changed(chg->usb_psy);
	smblib_dbg(chg, PR_INTERRUPT, "IRQ: usbin-plugin %s\n",
					vbus_rising ? "attached" : "detached");
}

irqreturn_t usb_plugin_irq_handler(int irq, void *data)
{
	struct smb_irq_data *irq_data = data;
	struct smb_charger *chg = irq_data->parent_data;

	if (chg->pd_hard_reset)
		smblib_usb_plugin_hard_reset_locked(chg);
	else
		smblib_usb_plugin_locked(chg);

	return IRQ_HANDLED;
}

static void smblib_handle_slow_plugin_timeout(struct smb_charger *chg,
					      bool rising)
{
	smblib_dbg(chg, PR_INTERRUPT, "IRQ: slow-plugin-timeout %s\n",
		   rising ? "rising" : "falling");
}

static void smblib_handle_sdp_enumeration_done(struct smb_charger *chg,
					       bool rising)
{
	smblib_dbg(chg, PR_INTERRUPT, "IRQ: sdp-enumeration-done %s\n",
		   rising ? "rising" : "falling");
}

/* triggers when HVDCP 3.0 authentication has finished */
static void smblib_handle_hvdcp_3p0_auth_done(struct smb_charger *chg,
					      bool rising)
{
	const struct apsd_result *apsd_result;
	int rc;

	if (!rising)
		return;

	if (chg->mode == PARALLEL_MASTER)
		vote(chg->pl_enable_votable_indirect, USBIN_V_VOTER, true, 0);

	/* the APSD done handler will set the USB supply type */
	apsd_result = smblib_get_apsd_result(chg);

	/* for QC3, switch to CP if present */
	if ((apsd_result->bit & QC_3P0_BIT) && chg->sec_cp_present) {
		rc = smblib_select_sec_charger(chg, POWER_SUPPLY_CHARGER_SEC_CP,
					POWER_SUPPLY_CP_HVDCP3, false);
		if (rc < 0)
			dev_err(chg->dev,
			"Couldn't enable secondary chargers  rc=%d\n", rc);
	}

	smblib_dbg(chg, PR_INTERRUPT, "IRQ: hvdcp-3p0-auth-done rising; %s detected\n",
		   apsd_result->name);
}

static void smblib_handle_hvdcp_check_timeout(struct smb_charger *chg,
					      bool rising, bool qc_charger)
{
	if (rising) {

		if (qc_charger) {
			/* enable HDC and ICL irq for QC2/3 charger */
			vote(chg->usb_irq_enable_votable, QC_VOTER, true, 0);
			vote(chg->usb_icl_votable, SW_ICL_MAX_VOTER, true,
				HVDCP_CURRENT_UA);
		} else {
			/* A plain DCP, enforce DCP ICL if specified */
			vote(chg->usb_icl_votable, DCP_VOTER,
				chg->dcp_icl_ua != -EINVAL, chg->dcp_icl_ua);
		}
	}

	smblib_dbg(chg, PR_INTERRUPT, "IRQ: %s %s\n", __func__,
		   rising ? "rising" : "falling");
}

/* triggers when HVDCP is detected */
static void smblib_handle_hvdcp_detect_done(struct smb_charger *chg,
					    bool rising)
{
	smblib_dbg(chg, PR_INTERRUPT, "IRQ: hvdcp-detect-done %s\n",
		   rising ? "rising" : "falling");
}

static void update_sw_icl_max(struct smb_charger *chg, int pst)
{
	union power_supply_propval pval;
	int typec_mode;
	int rp_ua;
	int rc;

	/* while PD is active it should have complete ICL control */
	if (chg->pd_active)
		return;

	/*
	 * HVDCP 2/3, handled separately
	 */
	if (pst == POWER_SUPPLY_TYPE_USB_HVDCP
			|| pst == POWER_SUPPLY_TYPE_USB_HVDCP_3)
		return;

	/* TypeC rp med or high, use rp value */
	typec_mode = smblib_get_prop_typec_mode(chg);
	if (typec_rp_med_high(chg, typec_mode)) {
		rp_ua = get_rp_based_dcp_current(chg, typec_mode);
		vote(chg->usb_icl_votable, SW_ICL_MAX_VOTER, true, rp_ua);
		return;
	}

	/* rp-std or legacy, USB BC 1.2 */
	switch (pst) {
	case POWER_SUPPLY_TYPE_USB:
		/*
		 * USB_PSY will vote to increase the current to 500/900mA once
		 * enumeration is done.
		 */
		if (!is_client_vote_enabled(chg->usb_icl_votable,
								USB_PSY_VOTER))
			vote(chg->usb_icl_votable, USB_PSY_VOTER, true,
					SDP_100_MA);
		vote(chg->usb_icl_votable, SW_ICL_MAX_VOTER, false, 0);
		break;
	case POWER_SUPPLY_TYPE_USB_CDP:
		vote(chg->usb_icl_votable, SW_ICL_MAX_VOTER, true,
					CDP_CURRENT_UA);
		break;
	case POWER_SUPPLY_TYPE_USB_DCP:
		vote(chg->usb_icl_votable, SW_ICL_MAX_VOTER, true,
					DCP_CURRENT_UA);
		break;
	case POWER_SUPPLY_TYPE_USB_FLOAT:
		/*
		 * limit ICL to 100mA, the USB driver will enumerate to check
		 * if this is a SDP and appropriately set the current
		 */
		vote(chg->usb_icl_votable, SW_ICL_MAX_VOTER, true,
					SDP_100_MA);
		break;
	case POWER_SUPPLY_TYPE_UNKNOWN:
	default:
<<<<<<< HEAD
		rc = smblib_get_prop_usb_present(chg, &pval);
		if (rc < 0) {
			smblib_err(chg, "Couldn't get usb present rc = %d\n",
					rc);
			return;
		}

		vote(chg->usb_icl_votable, SW_ICL_MAX_VOTER, true,
				pval.intval ? SDP_CURRENT_UA : SDP_100_MA);
=======
		vote(chg->usb_icl_votable, SW_ICL_MAX_VOTER, true,
					SDP_100_MA);
>>>>>>> e0615925
		break;
	}
}

static void smblib_handle_apsd_done(struct smb_charger *chg, bool rising)
{
	const struct apsd_result *apsd_result;

	if (!rising)
		return;

	apsd_result = smblib_update_usb_type(chg);

	update_sw_icl_max(chg, apsd_result->pst);

	switch (apsd_result->bit) {
	case SDP_CHARGER_BIT:
	case CDP_CHARGER_BIT:
	case FLOAT_CHARGER_BIT:
		if (chg->use_extcon)
			smblib_notify_device_mode(chg, true);
		break;
	case OCP_CHARGER_BIT:
	case DCP_CHARGER_BIT:
		break;
	default:
		break;
	}

	smblib_dbg(chg, PR_INTERRUPT, "IRQ: apsd-done rising; %s detected\n",
		   apsd_result->name);
}

irqreturn_t usb_source_change_irq_handler(int irq, void *data)
{
	struct smb_irq_data *irq_data = data;
	struct smb_charger *chg = irq_data->parent_data;
	int rc = 0;
	u8 stat;

	/* PD session is ongoing, ignore BC1.2 and QC detection */
	if (chg->pd_active)
		return IRQ_HANDLED;

	rc = smblib_read(chg, APSD_STATUS_REG, &stat);
	if (rc < 0) {
		smblib_err(chg, "Couldn't read APSD_STATUS rc=%d\n", rc);
		return IRQ_HANDLED;
	}
	smblib_dbg(chg, PR_REGISTER, "APSD_STATUS = 0x%02x\n", stat);

	if ((chg->connector_type == POWER_SUPPLY_CONNECTOR_MICRO_USB)
		&& (stat & APSD_DTC_STATUS_DONE_BIT)
		&& !chg->uusb_apsd_rerun_done) {
		/*
		 * Force re-run APSD to handle slow insertion related
		 * charger-mis-detection.
		 */
		chg->uusb_apsd_rerun_done = true;
		smblib_rerun_apsd_if_required(chg);
		return IRQ_HANDLED;
	}

	smblib_handle_apsd_done(chg,
		(bool)(stat & APSD_DTC_STATUS_DONE_BIT));

	smblib_handle_hvdcp_detect_done(chg,
		(bool)(stat & QC_CHARGER_BIT));

	smblib_handle_hvdcp_check_timeout(chg,
		(bool)(stat & HVDCP_CHECK_TIMEOUT_BIT),
		(bool)(stat & QC_CHARGER_BIT));

	smblib_handle_hvdcp_3p0_auth_done(chg,
		(bool)(stat & QC_AUTH_DONE_STATUS_BIT));

	smblib_handle_sdp_enumeration_done(chg,
		(bool)(stat & ENUMERATION_DONE_BIT));

	smblib_handle_slow_plugin_timeout(chg,
		(bool)(stat & SLOW_PLUGIN_TIMEOUT_BIT));

	smblib_hvdcp_adaptive_voltage_change(chg);

	power_supply_changed(chg->usb_psy);

	rc = smblib_read(chg, APSD_STATUS_REG, &stat);
	if (rc < 0) {
		smblib_err(chg, "Couldn't read APSD_STATUS rc=%d\n", rc);
		return IRQ_HANDLED;
	}
	smblib_dbg(chg, PR_REGISTER, "APSD_STATUS = 0x%02x\n", stat);

	return IRQ_HANDLED;
}

enum alarmtimer_restart smblib_lpd_recheck_timer(struct alarm *alarm,
						ktime_t time)
{
	union power_supply_propval pval;
	struct smb_charger *chg = container_of(alarm, struct smb_charger,
							lpd_recheck_timer);
	int rc;

	if (chg->lpd_reason == LPD_MOISTURE_DETECTED) {
		pval.intval = POWER_SUPPLY_TYPEC_PR_DUAL;
		rc = smblib_set_prop_typec_power_role(chg, &pval);
		if (rc < 0) {
			smblib_err(chg, "Couldn't write 0x%02x to TYPE_C_INTRPT_ENB_SOFTWARE_CTRL rc=%d\n",
				pval.intval, rc);
			return ALARMTIMER_NORESTART;
		}
	} else {
		rc = smblib_masked_write(chg, TYPE_C_INTERRUPT_EN_CFG_2_REG,
					TYPEC_WATER_DETECTION_INT_EN_BIT,
					TYPEC_WATER_DETECTION_INT_EN_BIT);
		if (rc < 0) {
			smblib_err(chg, "Couldn't set TYPE_C_INTERRUPT_EN_CFG_2_REG rc=%d\n",
					rc);
			return ALARMTIMER_NORESTART;
		}
	}

	chg->lpd_stage = LPD_STAGE_NONE;
	chg->lpd_reason = LPD_NONE;

	return ALARMTIMER_NORESTART;
}

#define RSBU_K_300K_UV	3000000
static bool smblib_src_lpd(struct smb_charger *chg)
{
	union power_supply_propval pval;
	bool lpd_flag = false;
	u8 stat;
	int rc;

	rc = smblib_read(chg, TYPE_C_SRC_STATUS_REG, &stat);
	if (rc < 0) {
		smblib_err(chg, "Couldn't read TYPE_C_SRC_STATUS_REG rc=%d\n",
				rc);
		return false;
	}

	switch (stat & DETECTED_SNK_TYPE_MASK) {
	case SRC_DEBUG_ACCESS_BIT:
		if (smblib_rsbux_low(chg, RSBU_K_300K_UV))
			lpd_flag = true;
		break;
	case SRC_RD_RA_VCONN_BIT:
	case SRC_RD_OPEN_BIT:
	case AUDIO_ACCESS_RA_RA_BIT:
	default:
		break;
	}

	if (lpd_flag) {
		chg->lpd_stage = LPD_STAGE_COMMIT;
		pval.intval = POWER_SUPPLY_TYPEC_PR_SINK;
		rc = smblib_set_prop_typec_power_role(chg, &pval);
		if (rc < 0)
			smblib_err(chg, "Couldn't write 0x%02x to TYPE_C_INTRPT_ENB_SOFTWARE_CTRL rc=%d\n",
				pval.intval, rc);
		chg->lpd_reason = LPD_MOISTURE_DETECTED;
		alarm_start_relative(&chg->lpd_recheck_timer,
						ms_to_ktime(60000));
	} else {
		chg->lpd_reason = LPD_NONE;
		chg->typec_mode = smblib_get_prop_typec_mode(chg);
	}

	return lpd_flag;
}

static void typec_sink_insertion(struct smb_charger *chg)
{
	vote(chg->usb_icl_votable, OTG_VOTER, true, 0);

	if (chg->use_extcon) {
		smblib_notify_usb_host(chg, true);
		chg->otg_present = true;
	}

	if (!chg->pr_swap_in_progress)
		chg->ok_to_pd = (!(*chg->pd_disabled) || chg->early_usb_attach)
					&& !chg->pd_not_supported;
}

static void typec_src_insertion(struct smb_charger *chg)
{
	int rc = 0;
	u8 stat;

	if (chg->pr_swap_in_progress)
		return;

	rc = smblib_read(chg, LEGACY_CABLE_STATUS_REG, &stat);
	if (rc < 0) {
		smblib_err(chg, "Couldn't read TYPE_C_STATE_MACHINE_STATUS_REG rc=%d\n",
			rc);
		return;
	}

	chg->typec_legacy = stat & TYPEC_LEGACY_CABLE_STATUS_BIT;
	chg->ok_to_pd = (!(chg->typec_legacy || *chg->pd_disabled)
			|| chg->early_usb_attach) && !chg->pd_not_supported;

	/* allow apsd proceed to detect QC2/3 */
	if (!chg->ok_to_pd)
		smblib_hvdcp_detect_enable(chg, true);
}

static void typec_sink_removal(struct smb_charger *chg)
{
	vote(chg->usb_icl_votable, OTG_VOTER, false, 0);

	if (chg->use_extcon) {
		if (chg->otg_present)
			smblib_notify_usb_host(chg, false);
		chg->otg_present = false;
	}
}

static void typec_src_removal(struct smb_charger *chg)
{
	int rc;
	struct smb_irq_data *data;
	struct storm_watch *wdata;
	int sec_charger;

	sec_charger = chg->sec_pl_present ? POWER_SUPPLY_CHARGER_SEC_PL :
				POWER_SUPPLY_CHARGER_SEC_NONE;

	rc = smblib_select_sec_charger(chg, sec_charger, POWER_SUPPLY_CP_NONE,
					false);
	if (rc < 0)
		dev_err(chg->dev,
			"Couldn't disable secondary charger rc=%d\n", rc);
<<<<<<< HEAD

	/* disable apsd */
	rc = smblib_configure_hvdcp_apsd(chg, false);
	if (rc < 0)
		smblib_err(chg, "Couldn't disable APSD rc=%d\n", rc);
=======
>>>>>>> e0615925

	smblib_hvdcp_detect_enable(chg, false);
	smblib_update_usb_type(chg);

	if (chg->wa_flags & BOOST_BACK_WA) {
		data = chg->irq_info[SWITCHER_POWER_OK_IRQ].irq_data;
		if (data) {
			wdata = &data->storm_data;
			update_storm_count(wdata, WEAK_CHG_STORM_COUNT);
			vote(chg->usb_icl_votable, BOOST_BACK_VOTER, false, 0);
			vote(chg->usb_icl_votable, WEAK_CHARGER_VOTER,
					false, 0);
		}
	}

	cancel_delayed_work_sync(&chg->pl_enable_work);

	/* reset input current limit voters */
	vote(chg->usb_icl_votable, SW_ICL_MAX_VOTER, true, SDP_100_MA);
	vote(chg->usb_icl_votable, PD_VOTER, false, 0);
	vote(chg->usb_icl_votable, USB_PSY_VOTER, false, 0);
	vote(chg->usb_icl_votable, DCP_VOTER, false, 0);
	vote(chg->usb_icl_votable, SW_QC3_VOTER, false, 0);
	vote(chg->usb_icl_votable, OTG_VOTER, false, 0);
	vote(chg->usb_icl_votable, CTM_VOTER, false, 0);

	/* reset usb irq voters */
	vote(chg->usb_irq_enable_votable, PD_VOTER, false, 0);
	vote(chg->usb_irq_enable_votable, QC_VOTER, false, 0);

	/* reset parallel voters */
	vote(chg->pl_disable_votable, PL_DELAY_VOTER, true, 0);
	vote(chg->pl_disable_votable, PL_FCC_LOW_VOTER, false, 0);
	vote(chg->pl_enable_votable_indirect, USBIN_I_VOTER, false, 0);
	vote(chg->pl_enable_votable_indirect, USBIN_V_VOTER, false, 0);
	vote(chg->awake_votable, PL_DELAY_VOTER, false, 0);

	/* Remove SW thermal regulation WA votes */
	vote(chg->usb_icl_votable, SW_THERM_REGULATION_VOTER, false, 0);
	vote(chg->pl_disable_votable, SW_THERM_REGULATION_VOTER, false, 0);
	vote(chg->dc_suspend_votable, SW_THERM_REGULATION_VOTER, false, 0);
	if (chg->cp_disable_votable)
		vote(chg->cp_disable_votable, SW_THERM_REGULATION_VOTER,
								false, 0);

	chg->pulse_cnt = 0;
	chg->usb_icl_delta_ua = 0;
	chg->voltage_min_uv = MICRO_5V;
	chg->voltage_max_uv = MICRO_5V;

	/* write back the default FLOAT charger configuration */
	rc = smblib_masked_write(chg, USBIN_OPTIONS_2_CFG_REG,
				(u8)FLOAT_OPTIONS_MASK, chg->float_cfg);
	if (rc < 0)
		smblib_err(chg, "Couldn't write float charger options rc=%d\n",
			rc);

	/* reconfigure allowed voltage for HVDCP */
	rc = smblib_set_adapter_allowance(chg,
			USBIN_ADAPTER_ALLOW_5V_OR_9V_TO_12V);
	if (rc < 0)
		smblib_err(chg, "Couldn't set USBIN_ADAPTER_ALLOW_5V_OR_9V_TO_12V rc=%d\n",
			rc);

	/*
	 * if non-compliant charger caused UV, restore original max pulses
	 * and turn SUSPEND_ON_COLLAPSE_USBIN_BIT back on.
	 */
	if (chg->qc2_unsupported_voltage) {
		rc = smblib_masked_write(chg, HVDCP_PULSE_COUNT_MAX_REG,
				HVDCP_PULSE_COUNT_MAX_QC2_MASK,
				chg->qc2_max_pulses);
		if (rc < 0)
			smblib_err(chg, "Couldn't restore max pulses rc=%d\n",
					rc);

		rc = smblib_masked_write(chg, USBIN_AICL_OPTIONS_CFG_REG,
				SUSPEND_ON_COLLAPSE_USBIN_BIT,
				SUSPEND_ON_COLLAPSE_USBIN_BIT);
		if (rc < 0)
			smblib_err(chg, "Couldn't turn on SUSPEND_ON_COLLAPSE_USBIN_BIT rc=%d\n",
					rc);

		chg->qc2_unsupported_voltage = QC2_COMPLIANT;
	}

	if (chg->use_extcon)
		smblib_notify_device_mode(chg, false);

	chg->typec_legacy = false;
}

static void typec_mode_unattached(struct smb_charger *chg)
{
	vote(chg->usb_icl_votable, SW_ICL_MAX_VOTER, true, USBIN_100MA);
}

static void smblib_handle_rp_change(struct smb_charger *chg, int typec_mode)
{
	const struct apsd_result *apsd = smblib_get_apsd_result(chg);

	/*
	 * We want the ICL vote @ 100mA for a FLOAT charger
	 * until the detection by the USB stack is complete.
	 * Ignore the Rp changes unless there is a
	 * pre-existing valid vote or FLOAT is configured for
	 * SDP current.
	 */
	if (apsd->pst == POWER_SUPPLY_TYPE_USB_FLOAT) {
		if (get_client_vote(chg->usb_icl_votable, SW_ICL_MAX_VOTER)
					<= USBIN_100MA
			|| (chg->float_cfg & FLOAT_OPTIONS_MASK)
					== FORCE_FLOAT_SDP_CFG_BIT)
			return;
	}

	update_sw_icl_max(chg, apsd->pst);

	smblib_dbg(chg, PR_MISC, "CC change old_mode=%d new_mode=%d\n",
						chg->typec_mode, typec_mode);
}

irqreturn_t typec_or_rid_detection_change_irq_handler(int irq, void *data)
{
	struct smb_irq_data *irq_data = data;
	struct smb_charger *chg = irq_data->parent_data;
	u8 stat;
	int rc;

	smblib_dbg(chg, PR_INTERRUPT, "IRQ: %s\n", irq_data->name);

	if (chg->connector_type == POWER_SUPPLY_CONNECTOR_MICRO_USB) {
		cancel_delayed_work_sync(&chg->uusb_otg_work);
		vote(chg->awake_votable, OTG_DELAY_VOTER, true, 0);
		smblib_dbg(chg, PR_INTERRUPT, "Scheduling OTG work\n");
		schedule_delayed_work(&chg->uusb_otg_work,
				msecs_to_jiffies(chg->otg_delay_ms));
		goto out;
	}

	if (chg->pr_swap_in_progress || chg->pd_hard_reset)
		goto out;

	rc = smblib_read(chg, TYPE_C_MISC_STATUS_REG, &stat);
	if (rc < 0) {
		smblib_err(chg, "Couldn't read TYPE_C_MISC_STATUS_REG rc=%d\n",
			rc);
		goto out;
	}

	if (!(stat & TYPEC_TCCDEBOUNCE_DONE_STATUS_BIT)
			&& chg->lpd_stage == LPD_STAGE_NONE) {
		chg->lpd_stage = LPD_STAGE_FLOAT;
		cancel_delayed_work_sync(&chg->lpd_ra_open_work);
		vote(chg->awake_votable, LPD_VOTER, true, 0);
		schedule_delayed_work(&chg->lpd_ra_open_work,
						msecs_to_jiffies(300));
	}

	if (chg->usb_psy)
		power_supply_changed(chg->usb_psy);

out:
	return IRQ_HANDLED;
}

irqreturn_t typec_state_change_irq_handler(int irq, void *data)
{
	struct smb_irq_data *irq_data = data;
	struct smb_charger *chg = irq_data->parent_data;
	int typec_mode;

	if (chg->connector_type == POWER_SUPPLY_CONNECTOR_MICRO_USB) {
		smblib_dbg(chg, PR_INTERRUPT,
				"Ignoring for micro USB\n");
		return IRQ_HANDLED;
	}

	typec_mode = smblib_get_prop_typec_mode(chg);
	if (chg->sink_src_mode != UNATTACHED_MODE
			&& (typec_mode != chg->typec_mode))
		smblib_handle_rp_change(chg, typec_mode);
	chg->typec_mode = typec_mode;

	smblib_dbg(chg, PR_INTERRUPT, "IRQ: cc-state-change; Type-C %s detected\n",
				smblib_typec_mode_name[chg->typec_mode]);

	power_supply_changed(chg->usb_psy);

	return IRQ_HANDLED;
}


irqreturn_t typec_attach_detach_irq_handler(int irq, void *data)
{
	struct smb_irq_data *irq_data = data;
	struct smb_charger *chg = irq_data->parent_data;
	u8 stat;
	int rc;

	smblib_dbg(chg, PR_INTERRUPT, "IRQ: %s\n", irq_data->name);

	rc = smblib_read(chg, TYPE_C_STATE_MACHINE_STATUS_REG, &stat);
	if (rc < 0) {
		smblib_err(chg, "Couldn't read TYPE_C_STATE_MACHINE_STATUS_REG rc=%d\n",
			rc);
		return IRQ_HANDLED;
	}

	if (stat & TYPEC_ATTACH_DETACH_STATE_BIT) {
		chg->lpd_stage = LPD_STAGE_FLOAT_CANCEL;
		cancel_delayed_work_sync(&chg->lpd_ra_open_work);
		vote(chg->awake_votable, LPD_VOTER, false, 0);

		rc = smblib_read(chg, TYPE_C_MISC_STATUS_REG, &stat);
		if (rc < 0) {
			smblib_err(chg, "Couldn't read TYPE_C_MISC_STATUS_REG rc=%d\n",
				rc);
			return IRQ_HANDLED;
		}

		if (stat & SNK_SRC_MODE_BIT) {
			if (smblib_src_lpd(chg))
				return IRQ_HANDLED;
			chg->sink_src_mode = SRC_MODE;
			typec_sink_insertion(chg);
		} else {
			chg->sink_src_mode = SINK_MODE;
			typec_src_insertion(chg);
		}

	} else {
		switch (chg->sink_src_mode) {
		case SRC_MODE:
			typec_sink_removal(chg);
			break;
		case SINK_MODE:
			typec_src_removal(chg);
			break;
		case UNATTACHED_MODE:
		default:
			typec_mode_unattached(chg);
			break;
		}

		if (!chg->pr_swap_in_progress) {
			chg->ok_to_pd = false;
			chg->sink_src_mode = UNATTACHED_MODE;
			chg->early_usb_attach = false;
			smblib_apsd_enable(chg, true);
		}

		if (chg->lpd_stage == LPD_STAGE_FLOAT_CANCEL)
			schedule_delayed_work(&chg->lpd_detach_work,
					msecs_to_jiffies(100));
	}

	power_supply_changed(chg->usb_psy);

	return IRQ_HANDLED;
}

irqreturn_t dc_plugin_irq_handler(int irq, void *data)
{
	struct smb_irq_data *irq_data = data;
	struct smb_charger *chg = irq_data->parent_data;
	union power_supply_propval pval;
	int input_present;
	bool dcin_present, vbus_present;
	int rc, wireless_vout = 0;
	int sec_charger;

	rc = iio_read_channel_processed(chg->iio.vph_v_chan,
			&wireless_vout);
	if (rc < 0)
		return IRQ_HANDLED;

	wireless_vout *= 2;
	wireless_vout /= 100000;
	wireless_vout *= 100000;

	rc = smblib_is_input_present(chg, &input_present);
	if (rc < 0)
		return IRQ_HANDLED;

	dcin_present = input_present & INPUT_PRESENT_DC;
	vbus_present = input_present & INPUT_PRESENT_USB;

	if (dcin_present) {
		if (!vbus_present && chg->sec_cp_present) {
			pval.intval = wireless_vout;
			rc = smblib_set_prop_voltage_wls_output(chg, &pval);
			if (rc < 0)
				dev_err(chg->dev, "Couldn't set dc voltage to 2*vph  rc=%d\n",
					rc);

			rc = smblib_select_sec_charger(chg,
					POWER_SUPPLY_CHARGER_SEC_CP,
					POWER_SUPPLY_CP_WIRELESS, false);
			if (rc < 0)
				dev_err(chg->dev, "Couldn't enable secondary chargers  rc=%d\n",
					rc);
		}
	} else if (chg->cp_reason == POWER_SUPPLY_CP_WIRELESS) {
		sec_charger = chg->sec_pl_present ?
					POWER_SUPPLY_CHARGER_SEC_PL :
					POWER_SUPPLY_CHARGER_SEC_NONE;
		rc = smblib_select_sec_charger(chg, sec_charger,
					POWER_SUPPLY_CP_NONE, false);
		if (rc < 0)
			dev_err(chg->dev,
				"Couldn't disable secondary charger rc=%d\n",
						rc);
	}

	power_supply_changed(chg->dc_psy);

	smblib_dbg(chg, PR_WLS, "dcin_present= %d, usbin_present= %d, cp_reason = %d\n",
			dcin_present, vbus_present, chg->cp_reason);

	return IRQ_HANDLED;
}

irqreturn_t high_duty_cycle_irq_handler(int irq, void *data)
{
	struct smb_irq_data *irq_data = data;
	struct smb_charger *chg = irq_data->parent_data;

	chg->is_hdc = true;
	/*
	 * Disable usb IRQs after the flag set and re-enable IRQs after
	 * the flag cleared in the delayed work queue, to avoid any IRQ
	 * storming during the delays
	 */
	if (chg->irq_info[HIGH_DUTY_CYCLE_IRQ].irq)
		disable_irq_nosync(chg->irq_info[HIGH_DUTY_CYCLE_IRQ].irq);

	schedule_delayed_work(&chg->clear_hdc_work, msecs_to_jiffies(60));

	return IRQ_HANDLED;
}

static void smblib_bb_removal_work(struct work_struct *work)
{
	struct smb_charger *chg = container_of(work, struct smb_charger,
						bb_removal_work.work);

	vote(chg->usb_icl_votable, BOOST_BACK_VOTER, false, 0);
	vote(chg->awake_votable, BOOST_BACK_VOTER, false, 0);
}

#define BOOST_BACK_UNVOTE_DELAY_MS		750
#define BOOST_BACK_STORM_COUNT			3
#define WEAK_CHG_STORM_COUNT			8
irqreturn_t switcher_power_ok_irq_handler(int irq, void *data)
{
	struct smb_irq_data *irq_data = data;
	struct smb_charger *chg = irq_data->parent_data;
	struct storm_watch *wdata = &irq_data->storm_data;
	int rc, usb_icl;
	u8 stat;

	if (!(chg->wa_flags & BOOST_BACK_WA))
		return IRQ_HANDLED;

	rc = smblib_read(chg, POWER_PATH_STATUS_REG, &stat);
	if (rc < 0) {
		smblib_err(chg, "Couldn't read POWER_PATH_STATUS rc=%d\n", rc);
		return IRQ_HANDLED;
	}

	/* skip suspending input if its already suspended by some other voter */
	usb_icl = get_effective_result(chg->usb_icl_votable);
	if ((stat & USE_USBIN_BIT) && usb_icl >= 0 && usb_icl <= USBIN_25MA)
		return IRQ_HANDLED;

	if (stat & USE_DCIN_BIT)
		return IRQ_HANDLED;

	if (is_storming(&irq_data->storm_data)) {
		/* This could be a weak charger reduce ICL */
		if (!is_client_vote_enabled(chg->usb_icl_votable,
						WEAK_CHARGER_VOTER)) {
			smblib_err(chg,
				"Weak charger detected: voting %dmA ICL\n",
				*chg->weak_chg_icl_ua / 1000);
			vote(chg->usb_icl_votable, WEAK_CHARGER_VOTER,
					true, *chg->weak_chg_icl_ua);
			/*
			 * reset storm data and set the storm threshold
			 * to 3 for reverse boost detection.
			 */
			update_storm_count(wdata, BOOST_BACK_STORM_COUNT);
		} else {
			smblib_err(chg,
				"Reverse boost detected: voting 0mA to suspend input\n");
			vote(chg->usb_icl_votable, BOOST_BACK_VOTER, true, 0);
			vote(chg->awake_votable, BOOST_BACK_VOTER, true, 0);
			/*
			 * Remove the boost-back vote after a delay, to avoid
			 * permanently suspending the input if the boost-back
			 * condition is unintentionally hit.
			 */
			schedule_delayed_work(&chg->bb_removal_work,
				msecs_to_jiffies(BOOST_BACK_UNVOTE_DELAY_MS));
		}
	}

	return IRQ_HANDLED;
}

irqreturn_t wdog_snarl_irq_handler(int irq, void *data)
{
	struct smb_irq_data *irq_data = data;
	struct smb_charger *chg = irq_data->parent_data;

	smblib_dbg(chg, PR_INTERRUPT, "IRQ: %s\n", irq_data->name);

	if (chg->wa_flags & SW_THERM_REGULATION_WA) {
		cancel_delayed_work_sync(&chg->thermal_regulation_work);
		vote(chg->awake_votable, SW_THERM_REGULATION_VOTER, true, 0);
		schedule_delayed_work(&chg->thermal_regulation_work, 0);
	}

	return IRQ_HANDLED;
}

irqreturn_t wdog_bark_irq_handler(int irq, void *data)
{
	struct smb_irq_data *irq_data = data;
	struct smb_charger *chg = irq_data->parent_data;
	int rc;

	smblib_dbg(chg, PR_INTERRUPT, "IRQ: %s\n", irq_data->name);

	rc = smblib_write(chg, BARK_BITE_WDOG_PET_REG, BARK_BITE_WDOG_PET_BIT);
	if (rc < 0)
		smblib_err(chg, "Couldn't pet the dog rc=%d\n", rc);

	if (chg->step_chg_enabled)
		power_supply_changed(chg->batt_psy);

	return IRQ_HANDLED;
}

static void smblib_die_rst_icl_regulate(struct smb_charger *chg)
{
	int rc;
	u8 temp;

	rc = smblib_read(chg, DIE_TEMP_STATUS_REG, &temp);
	if (rc < 0) {
		smblib_err(chg, "Couldn't read DIE_TEMP_STATUS_REG rc=%d\n",
				rc);
		return;
	}

	/* Regulate ICL on die temp crossing DIE_RST threshold */
	vote(chg->usb_icl_votable, DIE_TEMP_VOTER,
				temp & DIE_TEMP_RST_BIT, 500000);
}

/*
 * triggered when DIE or SKIN or CONNECTOR temperature across
 * either of the _REG_L, _REG_H, _RST, or _SHDN thresholds
 */
irqreturn_t temp_change_irq_handler(int irq, void *data)
{
	struct smb_irq_data *irq_data = data;
	struct smb_charger *chg = irq_data->parent_data;

	smblib_die_rst_icl_regulate(chg);

	return IRQ_HANDLED;
}

/**************
 * Additional USB PSY getters/setters
 * that call interrupt functions
 ***************/

int smblib_get_prop_pr_swap_in_progress(struct smb_charger *chg,
				union power_supply_propval *val)
{
	val->intval = chg->pr_swap_in_progress;
	return 0;
}

int smblib_set_prop_pr_swap_in_progress(struct smb_charger *chg,
				const union power_supply_propval *val)
{
	int rc;
	u8 stat, orientation;

	chg->pr_swap_in_progress = val->intval;

	rc = smblib_masked_write(chg, TYPE_C_DEBOUNCE_OPTION_REG,
			REDUCE_TCCDEBOUNCE_TO_2MS_BIT,
			val->intval ? REDUCE_TCCDEBOUNCE_TO_2MS_BIT : 0);
	if (rc < 0)
		smblib_err(chg, "Couldn't set tCC debounce rc=%d\n", rc);

	rc = smblib_masked_write(chg, TYPE_C_EXIT_STATE_CFG_REG,
			BYPASS_VSAFE0V_DURING_ROLE_SWAP_BIT,
			val->intval ? BYPASS_VSAFE0V_DURING_ROLE_SWAP_BIT : 0);
	if (rc < 0)
		smblib_err(chg, "Couldn't set exit state cfg rc=%d\n", rc);

	if (chg->pr_swap_in_progress) {
		rc = smblib_read(chg, TYPE_C_MISC_STATUS_REG, &stat);
		if (rc < 0) {
			smblib_err(chg, "Couldn't read TYPE_C_STATUS_4 rc=%d\n",
				rc);
		}

		orientation =
			stat & CC_ORIENTATION_BIT ? TYPEC_CCOUT_VALUE_BIT : 0;
		rc = smblib_masked_write(chg, TYPE_C_CCOUT_CONTROL_REG,
			TYPEC_CCOUT_SRC_BIT | TYPEC_CCOUT_BUFFER_EN_BIT
					| TYPEC_CCOUT_VALUE_BIT,
			TYPEC_CCOUT_SRC_BIT | TYPEC_CCOUT_BUFFER_EN_BIT
					| orientation);
		if (rc < 0) {
			smblib_err(chg, "Couldn't read TYPE_C_CCOUT_CONTROL_REG rc=%d\n",
				rc);
		}
	} else {
		rc = smblib_masked_write(chg, TYPE_C_CCOUT_CONTROL_REG,
			TYPEC_CCOUT_SRC_BIT, 0);
		if (rc < 0) {
			smblib_err(chg, "Couldn't read TYPE_C_CCOUT_CONTROL_REG rc=%d\n",
				rc);
		}

		/* enable DRP */
		rc = smblib_masked_write(chg, TYPE_C_MODE_CFG_REG,
				 TYPEC_POWER_ROLE_CMD_MASK, 0);
		if (rc < 0)
			smblib_err(chg, "Couldn't enable DRP rc=%d\n", rc);
	}

	return 0;
}

/***************
 * Work Queues *
 ***************/
static void smblib_uusb_otg_work(struct work_struct *work)
{
	struct smb_charger *chg = container_of(work, struct smb_charger,
						uusb_otg_work.work);
	int rc;
	u8 stat;
	bool otg;

	rc = smblib_read(chg, TYPEC_U_USB_STATUS_REG, &stat);
	if (rc < 0) {
		smblib_err(chg, "Couldn't read TYPE_C_STATUS_3 rc=%d\n", rc);
		goto out;
	}
	otg = !!(stat & U_USB_GROUND_NOVBUS_BIT);
	if (chg->otg_present != otg)
		smblib_notify_usb_host(chg, otg);
	else
		goto out;

	chg->otg_present = otg;
	if (!otg)
		chg->boost_current_ua = 0;

	rc = smblib_set_charge_param(chg, &chg->param.freq_switcher,
				otg ? chg->chg_freq.freq_below_otg_threshold
					: chg->chg_freq.freq_removal);
	if (rc < 0)
		dev_err(chg->dev, "Error in setting freq_boost rc=%d\n", rc);

	smblib_dbg(chg, PR_REGISTER, "TYPE_C_U_USB_STATUS = 0x%02x OTG=%d\n",
			stat, otg);
	power_supply_changed(chg->usb_psy);

out:
	vote(chg->awake_votable, OTG_DELAY_VOTER, false, 0);
}

static void bms_update_work(struct work_struct *work)
{
	struct smb_charger *chg = container_of(work, struct smb_charger,
						bms_update_work);

	smblib_suspend_on_debug_battery(chg);

	if (chg->batt_psy)
		power_supply_changed(chg->batt_psy);
}

static void pl_update_work(struct work_struct *work)
{
	union power_supply_propval prop_val;
	struct smb_charger *chg = container_of(work, struct smb_charger,
						pl_update_work);
	int rc;

	if (chg->smb_temp_max == -EINVAL) {
		rc = smblib_get_thermal_threshold(chg,
					SMB_REG_H_THRESHOLD_MSB_REG,
					&chg->smb_temp_max);
		if (rc < 0) {
			dev_err(chg->dev, "Couldn't get charger_temp_max rc=%d\n",
					rc);
			return;
		}
	}

	prop_val.intval = chg->smb_temp_max;
	rc = power_supply_set_property(chg->pl.psy,
				POWER_SUPPLY_PROP_CHARGER_TEMP_MAX,
				&prop_val);
	if (rc < 0) {
		dev_err(chg->dev, "Couldn't set POWER_SUPPLY_PROP_CHARGER_TEMP_MAX rc=%d\n",
				rc);
		return;
	}

	if (chg->sec_chg_selected == POWER_SUPPLY_CHARGER_SEC_CP)
		return;

	smblib_select_sec_charger(chg, POWER_SUPPLY_CHARGER_SEC_PL,
				POWER_SUPPLY_CP_NONE, false);
}

static void clear_hdc_work(struct work_struct *work)
{
	struct smb_charger *chg = container_of(work, struct smb_charger,
						clear_hdc_work.work);

	chg->is_hdc = 0;
	if (chg->irq_info[HIGH_DUTY_CYCLE_IRQ].irq)
		enable_irq(chg->irq_info[HIGH_DUTY_CYCLE_IRQ].irq);
}

static void smblib_icl_change_work(struct work_struct *work)
{
	struct smb_charger *chg = container_of(work, struct smb_charger,
							icl_change_work.work);
	int rc, settled_ua;

	rc = smblib_get_charge_param(chg, &chg->param.icl_stat, &settled_ua);
	if (rc < 0) {
		smblib_err(chg, "Couldn't get ICL status rc=%d\n", rc);
		return;
	}

	power_supply_changed(chg->usb_main_psy);

	smblib_dbg(chg, PR_INTERRUPT, "icl_settled=%d\n", settled_ua);
}

static void smblib_pl_enable_work(struct work_struct *work)
{
	struct smb_charger *chg = container_of(work, struct smb_charger,
							pl_enable_work.work);

	smblib_dbg(chg, PR_PARALLEL, "timer expired, enabling parallel\n");
	vote(chg->pl_disable_votable, PL_DELAY_VOTER, false, 0);
	vote(chg->awake_votable, PL_DELAY_VOTER, false, 0);
}

static void smblib_thermal_regulation_work(struct work_struct *work)
{
	struct smb_charger *chg = container_of(work, struct smb_charger,
						thermal_regulation_work.work);
	int rc;

	rc = smblib_update_thermal_readings(chg);
	if (rc < 0)
		smblib_err(chg, "Couldn't read current thermal values %d\n",
					rc);

	rc = smblib_process_thermal_readings(chg);
	if (rc < 0)
		smblib_err(chg, "Couldn't run sw thermal regulation %d\n",
					rc);
}

static void jeita_update_work(struct work_struct *work)
{
	struct smb_charger *chg = container_of(work, struct smb_charger,
						jeita_update_work);
	struct device_node *node = chg->dev->of_node;
	struct device_node *batt_node, *pnode;
	union power_supply_propval val;
	int rc, tmp[2], max_fcc_ma, max_fv_uv;
	u32 jeita_hard_thresholds[2];

	batt_node = of_find_node_by_name(node, "qcom,battery-data");
	if (!batt_node) {
		smblib_err(chg, "Batterydata not available\n");
		goto out;
	}

	/* if BMS is not ready, defer the work */
	if (!chg->bms_psy)
		return;

	rc = smblib_get_prop_from_bms(chg,
			POWER_SUPPLY_PROP_RESISTANCE_ID, &val);
	if (rc < 0) {
		smblib_err(chg, "Failed to get batt-id rc=%d\n", rc);
		goto out;
	}

	/* if BMS hasn't read out the batt_id yet, defer the work */
	if (val.intval <= 0)
		return;

	pnode = of_batterydata_get_best_profile(batt_node,
					val.intval / 1000, NULL);
	if (IS_ERR(pnode)) {
		rc = PTR_ERR(pnode);
		smblib_err(chg, "Failed to detect valid battery profile %d\n",
				rc);
		goto out;
	}

	rc = of_property_read_u32_array(pnode, "qcom,jeita-hard-thresholds",
				jeita_hard_thresholds, 2);
	if (!rc) {
		rc = smblib_update_jeita(chg, jeita_hard_thresholds,
					JEITA_HARD);
		if (rc < 0) {
			smblib_err(chg, "Couldn't configure Hard Jeita rc=%d\n",
					rc);
			goto out;
		}
	}

	rc = of_property_read_u32_array(pnode, "qcom,jeita-soft-thresholds",
				chg->jeita_soft_thlds, 2);
	if (!rc) {
		rc = smblib_update_jeita(chg, chg->jeita_soft_thlds,
					JEITA_SOFT);
		if (rc < 0) {
			smblib_err(chg, "Couldn't configure Soft Jeita rc=%d\n",
					rc);
			goto out;
		}

		rc = of_property_read_u32_array(pnode,
					"qcom,jeita-soft-hys-thresholds",
					chg->jeita_soft_hys_thlds, 2);
		if (rc < 0) {
			smblib_err(chg, "Couldn't get Soft Jeita hysteresis thresholds rc=%d\n",
					rc);
			goto out;
		}
	}

	chg->jeita_soft_fcc[0] = chg->jeita_soft_fcc[1] = -EINVAL;
	chg->jeita_soft_fv[0] = chg->jeita_soft_fv[1] = -EINVAL;
	max_fcc_ma = max_fv_uv = -EINVAL;

	of_property_read_u32(pnode, "qcom,fastchg-current-ma", &max_fcc_ma);
	of_property_read_u32(pnode, "qcom,max-voltage-uv", &max_fv_uv);

	if (max_fcc_ma <= 0 || max_fv_uv <= 0) {
		smblib_err(chg, "Incorrect fastchg-current-ma or max-voltage-uv\n");
		goto out;
	}

	rc = of_property_read_u32_array(pnode, "qcom,jeita-soft-fcc-ua",
					tmp, 2);
	if (rc < 0) {
		smblib_err(chg, "Couldn't get fcc values for soft JEITA rc=%d\n",
				rc);
		goto out;
	}

	max_fcc_ma *= 1000;
	if (tmp[0] > max_fcc_ma || tmp[1] > max_fcc_ma) {
		smblib_err(chg, "Incorrect FCC value [%d %d] max: %d\n", tmp[0],
			tmp[1], max_fcc_ma);
		goto out;
	}
	chg->jeita_soft_fcc[0] = tmp[0];
	chg->jeita_soft_fcc[1] = tmp[1];

	rc = of_property_read_u32_array(pnode, "qcom,jeita-soft-fv-uv", tmp,
					2);
	if (rc < 0) {
		smblib_err(chg, "Couldn't get fv values for soft JEITA rc=%d\n",
				rc);
		goto out;
	}

	if (tmp[0] > max_fv_uv || tmp[1] > max_fv_uv) {
		smblib_err(chg, "Incorrect FV value [%d %d] max: %d\n", tmp[0],
			tmp[1], max_fv_uv);
		goto out;
	}
	chg->jeita_soft_fv[0] = tmp[0];
	chg->jeita_soft_fv[1] = tmp[1];

	rc = smblib_soft_jeita_arb_wa(chg);
	if (rc < 0) {
		smblib_err(chg, "Couldn't fix soft jeita arb rc=%d\n",
				rc);
		goto out;
	}

	chg->jeita_configured = JEITA_CFG_COMPLETE;
	return;

out:
	chg->jeita_configured = JEITA_CFG_FAILURE;
}

static void smblib_lpd_ra_open_work(struct work_struct *work)
{
	struct smb_charger *chg = container_of(work, struct smb_charger,
							lpd_ra_open_work.work);
	union power_supply_propval pval;
	u8 stat;
	int rc;

	if (chg->pr_swap_in_progress || chg->pd_hard_reset) {
		chg->lpd_stage = LPD_STAGE_NONE;
		goto out;
	}

	if (chg->lpd_stage != LPD_STAGE_FLOAT)
		goto out;

	rc = smblib_read(chg, TYPE_C_MISC_STATUS_REG, &stat);
	if (rc < 0) {
		smblib_err(chg, "Couldn't read TYPE_C_MISC_STATUS_REG rc=%d\n",
			rc);
		goto out;
	}

	/* quit if moisture status is gone or in attached state */
	if (!(stat & TYPEC_WATER_DETECTION_STATUS_BIT)
			|| (stat & TYPEC_TCCDEBOUNCE_DONE_STATUS_BIT)) {
		chg->lpd_stage = LPD_STAGE_NONE;
		goto out;
	}

	chg->lpd_stage = LPD_STAGE_COMMIT;

	/* Enable source only mode */
	pval.intval = POWER_SUPPLY_TYPEC_PR_SOURCE;
	rc = smblib_set_prop_typec_power_role(chg, &pval);
	if (rc < 0) {
		smblib_err(chg, "Couldn't set typec source only mode rc=%d\n",
					rc);
		goto out;
	}

	/* Wait 1.5ms to read src status */
	usleep_range(1500, 1510);

	rc = smblib_read(chg, TYPE_C_SRC_STATUS_REG, &stat);
	if (rc < 0) {
		smblib_err(chg, "Couldn't read TYPE_C_SRC_STATUS_REG rc=%d\n",
				rc);
		goto out;
	}

	if (smblib_rsbux_low(chg, RSBU_K_300K_UV)) {
		/* Moisture detected, enable sink only mode */
		pval.intval = POWER_SUPPLY_TYPEC_PR_SINK;
		rc = smblib_set_prop_typec_power_role(chg, &pval);
		if (rc < 0) {
			smblib_err(chg, "Couldn't set typec sink only rc=%d\n",
				rc);
			goto out;
		}

		chg->lpd_reason = LPD_MOISTURE_DETECTED;

	} else {
		/* Floating cable, disable water detection irq temporarily */
		rc = smblib_masked_write(chg, TYPE_C_INTERRUPT_EN_CFG_2_REG,
					TYPEC_WATER_DETECTION_INT_EN_BIT, 0);
		if (rc < 0) {
			smblib_err(chg, "Couldn't set TYPE_C_INTERRUPT_EN_CFG_2_REG rc=%d\n",
					rc);
			goto out;
		}

		/* restore DRP mode */
		pval.intval = POWER_SUPPLY_TYPEC_PR_DUAL;
		rc = smblib_set_prop_typec_power_role(chg, &pval);
		if (rc < 0) {
			smblib_err(chg, "Couldn't write 0x%02x to TYPE_C_INTRPT_ENB_SOFTWARE_CTRL rc=%d\n",
				pval.intval, rc);
			goto out;
		}

		chg->lpd_reason = LPD_FLOATING_CABLE;
	}

	/* recheck in 60 seconds */
	alarm_start_relative(&chg->lpd_recheck_timer, ms_to_ktime(60000));
out:
	vote(chg->awake_votable, LPD_VOTER, false, 0);
}

static void smblib_lpd_detach_work(struct work_struct *work)
{
	struct smb_charger *chg = container_of(work, struct smb_charger,
							lpd_detach_work.work);

	if (chg->lpd_stage == LPD_STAGE_FLOAT_CANCEL)
		chg->lpd_stage = LPD_STAGE_NONE;
}

static int smblib_create_votables(struct smb_charger *chg)
{
	int rc = 0;

	chg->fcc_votable = find_votable("FCC");
	if (chg->fcc_votable == NULL) {
		rc = -EINVAL;
		smblib_err(chg, "Couldn't find FCC votable rc=%d\n", rc);
		return rc;
	}

	chg->fv_votable = find_votable("FV");
	if (chg->fv_votable == NULL) {
		rc = -EINVAL;
		smblib_err(chg, "Couldn't find FV votable rc=%d\n", rc);
		return rc;
	}

	chg->usb_icl_votable = find_votable("USB_ICL");
	if (chg->usb_icl_votable == NULL) {
		rc = -EINVAL;
		smblib_err(chg, "Couldn't find USB_ICL votable rc=%d\n", rc);
		return rc;
	}

	chg->pl_disable_votable = find_votable("PL_DISABLE");
	if (chg->pl_disable_votable == NULL) {
		rc = -EINVAL;
		smblib_err(chg, "Couldn't find votable PL_DISABLE rc=%d\n", rc);
		return rc;
	}

	chg->pl_enable_votable_indirect = find_votable("PL_ENABLE_INDIRECT");
	if (chg->pl_enable_votable_indirect == NULL) {
		rc = -EINVAL;
		smblib_err(chg,
			"Couldn't find votable PL_ENABLE_INDIRECT rc=%d\n",
			rc);
		return rc;
	}

	vote(chg->pl_disable_votable, PL_DELAY_VOTER, true, 0);

	chg->smb_override_votable = create_votable("SMB_EN_OVERRIDE",
				VOTE_SET_ANY,
				smblib_smb_disable_override_vote_callback, chg);
	if (IS_ERR(chg->smb_override_votable)) {
		rc = PTR_ERR(chg->smb_override_votable);
		chg->smb_override_votable = NULL;
		return rc;
	}

	chg->dc_suspend_votable = create_votable("DC_SUSPEND", VOTE_SET_ANY,
					smblib_dc_suspend_vote_callback,
					chg);
	if (IS_ERR(chg->dc_suspend_votable)) {
		rc = PTR_ERR(chg->dc_suspend_votable);
		chg->dc_suspend_votable = NULL;
		return rc;
	}

	chg->awake_votable = create_votable("AWAKE", VOTE_SET_ANY,
					smblib_awake_vote_callback,
					chg);
	if (IS_ERR(chg->awake_votable)) {
		rc = PTR_ERR(chg->awake_votable);
		chg->awake_votable = NULL;
		return rc;
	}

	chg->chg_disable_votable = create_votable("CHG_DISABLE", VOTE_SET_ANY,
					smblib_chg_disable_vote_callback,
					chg);
	if (IS_ERR(chg->chg_disable_votable)) {
		rc = PTR_ERR(chg->chg_disable_votable);
		chg->chg_disable_votable = NULL;
		return rc;
	}

	chg->usb_irq_enable_votable = create_votable("USB_IRQ_DISABLE",
					VOTE_SET_ANY,
					smblib_usb_irq_enable_vote_callback,
					chg);
	if (IS_ERR(chg->usb_irq_enable_votable)) {
		rc = PTR_ERR(chg->usb_irq_enable_votable);
		chg->usb_irq_enable_votable = NULL;
		return rc;
	}

	chg->wdog_snarl_irq_en_votable = create_votable("SNARL_WDOG_IRQ_ENABLE",
					VOTE_SET_ANY,
					smblib_wdog_snarl_irq_en_vote_callback,
					chg);
	if (IS_ERR(chg->wdog_snarl_irq_en_votable)) {
		rc = PTR_ERR(chg->wdog_snarl_irq_en_votable);
		chg->wdog_snarl_irq_en_votable = NULL;
		return rc;
	}

	return rc;
}

static void smblib_destroy_votables(struct smb_charger *chg)
{
	if (chg->dc_suspend_votable)
		destroy_votable(chg->dc_suspend_votable);
	if (chg->usb_icl_votable)
		destroy_votable(chg->usb_icl_votable);
	if (chg->awake_votable)
		destroy_votable(chg->awake_votable);
	if (chg->chg_disable_votable)
		destroy_votable(chg->chg_disable_votable);
	if (chg->wdog_snarl_irq_en_votable)
		destroy_votable(chg->wdog_snarl_irq_en_votable);
}

static void smblib_iio_deinit(struct smb_charger *chg)
{
	if (!IS_ERR_OR_NULL(chg->iio.usbin_v_chan))
		iio_channel_release(chg->iio.usbin_v_chan);
	if (!IS_ERR_OR_NULL(chg->iio.usbin_i_chan))
		iio_channel_release(chg->iio.usbin_i_chan);
	if (!IS_ERR_OR_NULL(chg->iio.temp_chan))
		iio_channel_release(chg->iio.temp_chan);
	if (!IS_ERR_OR_NULL(chg->iio.sbux_chan))
		iio_channel_release(chg->iio.sbux_chan);
	if (!IS_ERR_OR_NULL(chg->iio.vph_v_chan))
		iio_channel_release(chg->iio.vph_v_chan);
}

int smblib_init(struct smb_charger *chg)
{
	union power_supply_propval prop_val;
	int rc = 0;

	mutex_init(&chg->smb_lock);
	INIT_WORK(&chg->bms_update_work, bms_update_work);
	INIT_WORK(&chg->pl_update_work, pl_update_work);
	INIT_WORK(&chg->jeita_update_work, jeita_update_work);
	INIT_DELAYED_WORK(&chg->clear_hdc_work, clear_hdc_work);
	INIT_DELAYED_WORK(&chg->icl_change_work, smblib_icl_change_work);
	INIT_DELAYED_WORK(&chg->pl_enable_work, smblib_pl_enable_work);
	INIT_DELAYED_WORK(&chg->uusb_otg_work, smblib_uusb_otg_work);
	INIT_DELAYED_WORK(&chg->bb_removal_work, smblib_bb_removal_work);
	INIT_DELAYED_WORK(&chg->lpd_ra_open_work, smblib_lpd_ra_open_work);
	INIT_DELAYED_WORK(&chg->lpd_detach_work, smblib_lpd_detach_work);
	INIT_DELAYED_WORK(&chg->thermal_regulation_work,
					smblib_thermal_regulation_work);
	chg->fake_capacity = -EINVAL;
	chg->fake_input_current_limited = -EINVAL;
	chg->fake_batt_status = -EINVAL;
	chg->sink_src_mode = UNATTACHED_MODE;
	chg->jeita_configured = false;
	chg->sec_chg_selected = POWER_SUPPLY_CHARGER_SEC_NONE;
	chg->cp_reason = POWER_SUPPLY_CP_NONE;
	chg->thermal_status = TEMP_BELOW_RANGE;

	switch (chg->mode) {
	case PARALLEL_MASTER:
		rc = qcom_batt_init(chg->smb_version);
		if (rc < 0) {
			smblib_err(chg, "Couldn't init qcom_batt_init rc=%d\n",
				rc);
			return rc;
		}

		rc = qcom_step_chg_init(chg->dev, chg->step_chg_enabled,
						chg->sw_jeita_enabled, false);
		if (rc < 0) {
			smblib_err(chg, "Couldn't init qcom_step_chg_init rc=%d\n",
				rc);
			return rc;
		}

		rc = smblib_create_votables(chg);
		if (rc < 0) {
			smblib_err(chg, "Couldn't create votables rc=%d\n",
				rc);
			return rc;
		}

		chg->bms_psy = power_supply_get_by_name("bms");

		if (chg->sec_pl_present) {
			chg->pl.psy = power_supply_get_by_name("parallel");
			if (chg->pl.psy) {
				if (chg->sec_chg_selected
					!= POWER_SUPPLY_CHARGER_SEC_CP) {
					rc = smblib_select_sec_charger(chg,
						POWER_SUPPLY_CHARGER_SEC_PL,
						POWER_SUPPLY_CP_NONE, false);
					if (rc < 0)
						smblib_err(chg, "Couldn't config pl charger rc=%d\n",
							rc);
				}

				if (chg->smb_temp_max == -EINVAL) {
					rc = smblib_get_thermal_threshold(chg,
						SMB_REG_H_THRESHOLD_MSB_REG,
						&chg->smb_temp_max);
					if (rc < 0) {
						dev_err(chg->dev, "Couldn't get charger_temp_max rc=%d\n",
								rc);
						return rc;
					}
				}

				prop_val.intval = chg->smb_temp_max;
				rc = power_supply_set_property(chg->pl.psy,
					POWER_SUPPLY_PROP_CHARGER_TEMP_MAX,
					&prop_val);
				if (rc < 0) {
					dev_err(chg->dev, "Couldn't set POWER_SUPPLY_PROP_CHARGER_TEMP_MAX rc=%d\n",
							rc);
					return rc;
				}
			}
		}

		rc = smblib_register_notifier(chg);
		if (rc < 0) {
			smblib_err(chg,
				"Couldn't register notifier rc=%d\n", rc);
			return rc;
		}
		break;
	case PARALLEL_SLAVE:
		break;
	default:
		smblib_err(chg, "Unsupported mode %d\n", chg->mode);
		return -EINVAL;
	}

	return rc;
}

int smblib_deinit(struct smb_charger *chg)
{
	switch (chg->mode) {
	case PARALLEL_MASTER:
		cancel_work_sync(&chg->bms_update_work);
		cancel_work_sync(&chg->jeita_update_work);
		cancel_work_sync(&chg->pl_update_work);
		cancel_delayed_work_sync(&chg->clear_hdc_work);
		cancel_delayed_work_sync(&chg->icl_change_work);
		cancel_delayed_work_sync(&chg->pl_enable_work);
		cancel_delayed_work_sync(&chg->uusb_otg_work);
		cancel_delayed_work_sync(&chg->bb_removal_work);
		cancel_delayed_work_sync(&chg->lpd_ra_open_work);
		cancel_delayed_work_sync(&chg->lpd_detach_work);
		cancel_delayed_work_sync(&chg->thermal_regulation_work);
		power_supply_unreg_notifier(&chg->nb);
		smblib_destroy_votables(chg);
		qcom_step_chg_deinit();
		qcom_batt_deinit();
		break;
	case PARALLEL_SLAVE:
		break;
	default:
		smblib_err(chg, "Unsupported mode %d\n", chg->mode);
		return -EINVAL;
	}

	smblib_iio_deinit(chg);

	return 0;
}<|MERGE_RESOLUTION|>--- conflicted
+++ resolved
@@ -273,39 +273,6 @@
 		/* SW override, disabling secondary charger(s) */
 		vote(chg->smb_override_votable, PL_SMB_EN_VOTER, true, 0);
 		break;
-	}
-
-	return rc;
-}
-
-static int smblib_select_sec_charger(struct smb_charger *chg, int sec_chg,
-					int reason, bool toggle)
-{
-	int rc;
-
-	mutex_lock(&chg->smb_lock);
-
-	if (toggle && sec_chg == POWER_SUPPLY_CHARGER_SEC_CP) {
-		rc = smblib_select_sec_charger_locked(chg,
-					POWER_SUPPLY_CHARGER_SEC_NONE);
-		if (rc < 0) {
-			dev_err(chg->dev, "Couldn't disable secondary charger rc=%d\n",
-				rc);
-			goto unlock_out;
-		}
-
-		/*
-		 * A minimum of 20us delay is expected before switching on STAT
-		 * pin.
-		 */
-		usleep_range(20, 30);
-	}
-
-	rc = smblib_select_sec_charger_locked(chg, sec_chg);
-	if (rc < 0) {
-		dev_err(chg->dev, "Couldn't switch secondary charger rc=%d\n",
-			rc);
-		goto unlock_out;
 	}
 
 	return rc;
@@ -869,14 +836,6 @@
 void smblib_apsd_enable(struct smb_charger *chg, bool enable)
 {
 	int rc;
-<<<<<<< HEAD
-	u8 mask = (BC1P2_SRC_DETECT_BIT | HVDCP_EN_BIT |
-			HVDCP_AUTH_ALG_EN_CFG_BIT);
-
-	u8 val = BC1P2_SRC_DETECT_BIT | (chg->hvdcp_disable ? 0 :
-			(HVDCP_EN_BIT | HVDCP_AUTH_ALG_EN_CFG_BIT));
-=======
->>>>>>> e0615925
 
 	rc = smblib_masked_write(chg, USBIN_OPTIONS_1_CFG_REG,
 				BC1P2_SRC_DETECT_BIT,
@@ -896,7 +855,7 @@
 
 	mask = HVDCP_AUTH_ALG_EN_CFG_BIT | HVDCP_EN_BIT;
 	rc = smblib_masked_write(chg, USBIN_OPTIONS_1_CFG_REG, mask,
-						enable ? val : 0);
+						enable ? mask : 0);
 	if (rc < 0)
 		smblib_err(chg, "failed to write USBIN_OPTIONS_1_CFG rc=%d\n",
 				rc);
@@ -2772,7 +2731,6 @@
 		smblib_err(chg, "Couldn't read QC_CHANGE_STATUS_REG rc=%d\n",
 				rc);
 		return rc;
-<<<<<<< HEAD
 	}
 
 	if (stat & QC_5V_BIT)
@@ -2781,15 +2739,6 @@
 		val->intval = MICRO_9V;
 	else if (stat & QC_12V_BIT)
 		val->intval = MICRO_12V;
-=======
-	}
-
-	if (stat & QC_5V_BIT)
-		val->intval = MICRO_5V;
-	else if (stat & QC_9V_BIT)
-		val->intval = MICRO_9V;
-	else if (stat & QC_12V_BIT)
-		val->intval = MICRO_12V;
 
 	return 0;
 }
@@ -2837,55 +2786,6 @@
 	 */
 	if (val->intval < 1000000)
 		return smblib_estimate_adaptor_voltage(chg, val);
->>>>>>> e0615925
-
-	return 0;
-}
-
-<<<<<<< HEAD
-#define HVDCP3_STEP_UV	200000
-static int smblib_estimate_adaptor_voltage(struct smb_charger *chg,
-					  union power_supply_propval *val)
-{
-	switch (chg->real_charger_type) {
-	case POWER_SUPPLY_TYPE_USB_HVDCP:
-		return smblib_estimate_hvdcp_voltage(chg, val);
-	case POWER_SUPPLY_TYPE_USB_HVDCP_3:
-		val->intval = MICRO_5V + (HVDCP3_STEP_UV * chg->pulse_cnt);
-		break;
-	case POWER_SUPPLY_TYPE_USB_PD:
-		/* Take the average of min and max values */
-		val->intval = chg->voltage_min_uv +
-			((chg->voltage_max_uv - chg->voltage_min_uv) / 2);
-		break;
-	default:
-		val->intval = MICRO_5V;
-		break;
-	}
-
-	return 0;
-}
-
-static int smblib_read_mid_voltage_chan(struct smb_charger *chg,
-					union power_supply_propval *val)
-{
-	int rc;
-
-	if (!chg->iio.mid_chan)
-		return -ENODATA;
-
-	rc = iio_read_channel_processed(chg->iio.mid_chan, &val->intval);
-	if (rc < 0) {
-		smblib_err(chg, "Couldn't read MID channel rc=%d\n", rc);
-		return rc;
-	}
-
-	/*
-	 * If MID voltage < 1V, it is unreliable.
-	 * Figure out voltage from registers and calculations.
-	 */
-	if (val->intval < 1000000)
-		return smblib_estimate_adaptor_voltage(chg, val);
 
 	return 0;
 }
@@ -2926,44 +2826,6 @@
 	}
 
 	/*
-=======
-static int smblib_read_usbin_voltage_chan(struct smb_charger *chg,
-				     union power_supply_propval *val)
-{
-	int rc;
-
-	if (!chg->iio.usbin_v_chan)
-		return -ENODATA;
-
-	rc = iio_read_channel_processed(chg->iio.usbin_v_chan, &val->intval);
-	if (rc < 0) {
-		smblib_err(chg, "Couldn't read USBIN channel rc=%d\n", rc);
-		return rc;
-	}
-
-	return 0;
-}
-
-int smblib_get_prop_usb_voltage_now(struct smb_charger *chg,
-				    union power_supply_propval *val)
-{
-	union power_supply_propval pval = {0, };
-	int rc;
-
-	rc = smblib_get_prop_usb_present(chg, &pval);
-	if (rc < 0) {
-		smblib_err(chg, "Couldn't get usb presence status rc=%d\n", rc);
-		return -ENODATA;
-	}
-
-	/* usb not present */
-	if (!pval.intval) {
-		val->intval = 0;
-		return 0;
-	}
-
-	/*
->>>>>>> e0615925
 	 * For PM8150B, use MID_CHG ADC channel because overvoltage is observed
 	 * to occur randomly in the USBIN channel, particularly at high
 	 * voltages.
@@ -4472,10 +4334,8 @@
 
 static void update_sw_icl_max(struct smb_charger *chg, int pst)
 {
-	union power_supply_propval pval;
 	int typec_mode;
 	int rp_ua;
-	int rc;
 
 	/* while PD is active it should have complete ICL control */
 	if (chg->pd_active)
@@ -4527,20 +4387,8 @@
 		break;
 	case POWER_SUPPLY_TYPE_UNKNOWN:
 	default:
-<<<<<<< HEAD
-		rc = smblib_get_prop_usb_present(chg, &pval);
-		if (rc < 0) {
-			smblib_err(chg, "Couldn't get usb present rc = %d\n",
-					rc);
-			return;
-		}
-
-		vote(chg->usb_icl_votable, SW_ICL_MAX_VOTER, true,
-				pval.intval ? SDP_CURRENT_UA : SDP_100_MA);
-=======
 		vote(chg->usb_icl_votable, SW_ICL_MAX_VOTER, true,
 					SDP_100_MA);
->>>>>>> e0615925
 		break;
 	}
 }
@@ -4779,14 +4627,6 @@
 	if (rc < 0)
 		dev_err(chg->dev,
 			"Couldn't disable secondary charger rc=%d\n", rc);
-<<<<<<< HEAD
-
-	/* disable apsd */
-	rc = smblib_configure_hvdcp_apsd(chg, false);
-	if (rc < 0)
-		smblib_err(chg, "Couldn't disable APSD rc=%d\n", rc);
-=======
->>>>>>> e0615925
 
 	smblib_hvdcp_detect_enable(chg, false);
 	smblib_update_usb_type(chg);
