/* Copyright (c) 2018-2019 The Linux Foundation. All rights reserved.
 *
 * This program is free software; you can redistribute it and/or modify
 * it under the terms of the GNU General Public License version 2 and
 * only version 2 as published by the Free Software Foundation.
 *
 * This program is distributed in the hope that it will be useful,
 * but WITHOUT ANY WARRANTY; without even the implied warranty of
 * MERCHANTABILITY or FITNESS FOR A PARTICULAR PURPOSE.  See the
 * GNU General Public License for more details.
 */

#include <linux/device.h>
#include <linux/regmap.h>
#include <linux/delay.h>
#include <linux/power_supply.h>
#include <linux/regulator/driver.h>
#include <linux/qpnp/qpnp-revid.h>
#include <linux/irq.h>
#include <linux/iio/consumer.h>
#include <linux/pmic-voter.h>
#include <linux/of_batterydata.h>
#include "smb5-lib.h"
#include "smb5-reg.h"
#include "battery.h"
#include "schgm-flash.h"
#include "step-chg-jeita.h"
#include "storm-watch.h"
#include "schgm-flash.h"

#define smblib_err(chg, fmt, ...)				\
	logbuffer_log(chg->log, "%s: %s: " fmt,			\
		      chg->name, __func__, ##__VA_ARGS__)	\

#define smblib_dbg(chg, reason, fmt, ...)			\
	do {							\
		if (*chg->debug_mask & (reason))		\
			logbuffer_log(chg->log, "%s: %s: " fmt, \
				      chg->name, __func__,	\
				      ##__VA_ARGS__);		\
	} while (0)

#define typec_rp_med_high(chg, typec_mode)			\
	((typec_mode == POWER_SUPPLY_TYPEC_SOURCE_MEDIUM	\
	|| typec_mode == POWER_SUPPLY_TYPEC_SOURCE_HIGH)	\
	&& (!chg->typec_legacy || chg->typec_legacy_use_rp_icl))


#define LPD_VOTER  "LPD_VOTER"

int __smblib_set_prop_typec_power_role(struct smb_charger *chg,
				       const union power_supply_propval *val);

static void update_sw_icl_max(struct smb_charger *chg, int pst);

int smblib_read(struct smb_charger *chg, u16 addr, u8 *val)
{
	unsigned int value;
	int rc = 0;

	rc = regmap_read(chg->regmap, addr, &value);
	if (rc >= 0)
		*val = (u8)value;

	return rc;
}

int smblib_batch_read(struct smb_charger *chg, u16 addr, u8 *val,
			int count)
{
	return regmap_bulk_read(chg->regmap, addr, val, count);
}

int smblib_write(struct smb_charger *chg, u16 addr, u8 val)
{
	return regmap_write(chg->regmap, addr, val);
}

int smblib_batch_write(struct smb_charger *chg, u16 addr, u8 *val,
			int count)
{
	return regmap_bulk_write(chg->regmap, addr, val, count);
}

int smblib_masked_write(struct smb_charger *chg, u16 addr, u8 mask, u8 val)
{
	return regmap_update_bits(chg->regmap, addr, mask, val);
}

int smblib_get_iio_channel(struct smb_charger *chg, const char *propname,
					struct iio_channel **chan)
{
	int rc = 0;

	rc = of_property_match_string(chg->dev->of_node,
					"io-channel-names", propname);
	if (rc < 0)
		return 0;

	*chan = iio_channel_get(chg->dev, propname);
	if (IS_ERR(*chan)) {
		rc = PTR_ERR(*chan);
		if (rc != -EPROBE_DEFER)
			smblib_err(chg, "%s channel unavailable, %d\n",
							propname, rc);
		*chan = NULL;
	}

	return rc;
}

#define DIV_FACTOR_MICRO_V_I	1
#define DIV_FACTOR_MILI_V_I	1000
#define DIV_FACTOR_DECIDEGC	100
int smblib_read_iio_channel(struct smb_charger *chg, struct iio_channel *chan,
							int div, int *data)
{
	int rc = 0;
	*data = -ENODATA;

	if (chan) {
		rc = iio_read_channel_processed(chan, data);
		if (rc < 0) {
			smblib_err(chg, "Error in reading IIO channel data, rc=%d\n",
					rc);
			return rc;
		}

		if (div != 0)
			*data /= div;
	}

	return rc;
}

int smblib_get_jeita_cc_delta(struct smb_charger *chg, int *cc_delta_ua)
{
	int rc, cc_minus_ua;
	u8 stat;

	rc = smblib_read(chg, BATTERY_CHARGER_STATUS_7_REG, &stat);
	if (rc < 0) {
		smblib_err(chg, "Couldn't read BATTERY_CHARGER_STATUS_2 rc=%d\n",
			rc);
		return rc;
	}

	if (stat & BAT_TEMP_STATUS_HOT_SOFT_BIT) {
		rc = smblib_get_charge_param(chg, &chg->param.jeita_cc_comp_hot,
					&cc_minus_ua);
		if (rc < 0) {
			smblib_err(chg, "Couldn't get jeita cc minus rc=%d\n",
					rc);
			return rc;
		}
	} else if (stat & BAT_TEMP_STATUS_COLD_SOFT_BIT) {
		rc = smblib_get_charge_param(chg,
					&chg->param.jeita_cc_comp_cold,
					&cc_minus_ua);
		if (rc < 0) {
			smblib_err(chg, "Couldn't get jeita cc minus rc=%d\n",
					rc);
			return rc;
		}
	} else {
		cc_minus_ua = 0;
	}

	*cc_delta_ua = -cc_minus_ua;

	return 0;
}

int smblib_icl_override(struct smb_charger *chg, enum icl_override_mode  mode)
{
	int rc;
	u8 usb51_mode, icl_override, apsd_override;

	switch (mode) {
	case SW_OVERRIDE_USB51_MODE:
		usb51_mode = 0;
		icl_override = ICL_OVERRIDE_BIT;
		apsd_override = 0;
		break;
	case SW_OVERRIDE_HC_MODE:
		usb51_mode = USBIN_MODE_CHG_BIT;
		icl_override = 0;
		apsd_override = ICL_OVERRIDE_AFTER_APSD_BIT;
		break;
	case HW_AUTO_MODE:
	default:
		usb51_mode = USBIN_MODE_CHG_BIT;
		icl_override = 0;
		apsd_override = 0;
		break;
	}

	rc = smblib_masked_write(chg, USBIN_ICL_OPTIONS_REG,
				USBIN_MODE_CHG_BIT, usb51_mode);
	if (rc < 0) {
		smblib_err(chg, "Couldn't set USBIN_ICL_OPTIONS rc=%d\n", rc);
		return rc;
	}

	rc = smblib_masked_write(chg, CMD_ICL_OVERRIDE_REG,
				ICL_OVERRIDE_BIT, icl_override);
	if (rc < 0) {
		smblib_err(chg, "Couldn't override ICL rc=%d\n", rc);
		return rc;
	}

	rc = smblib_masked_write(chg, USBIN_LOAD_CFG_REG,
				ICL_OVERRIDE_AFTER_APSD_BIT, apsd_override);
	if (rc < 0) {
		smblib_err(chg, "Couldn't override ICL_AFTER_APSD rc=%d\n", rc);
		return rc;
	}

	return rc;
}

/*
 * This function does smb_en pin access, which is lock protected.
 * It should be called with smb_lock held.
 */
static int smblib_select_sec_charger_locked(struct smb_charger *chg,
					int sec_chg)
{
	int rc = 0;

	switch (sec_chg) {
	case POWER_SUPPLY_CHARGER_SEC_CP:
		vote(chg->pl_disable_votable, PL_SMB_EN_VOTER, true, 0);

		/* select Charge Pump instead of slave charger */
		rc = smblib_masked_write(chg, MISC_SMB_CFG_REG,
					SMB_EN_SEL_BIT, SMB_EN_SEL_BIT);
		if (rc < 0) {
			dev_err(chg->dev, "Couldn't select SMB charger rc=%d\n",
				rc);
			return rc;
		}
		/* Enable Charge Pump, under HW control */
		rc = smblib_masked_write(chg, MISC_SMB_EN_CMD_REG,
					EN_CP_CMD_BIT, EN_CP_CMD_BIT);
		if (rc < 0) {
			dev_err(chg->dev, "Couldn't enable SMB charger rc=%d\n",
						rc);
			return rc;
		}
		vote(chg->smb_override_votable, PL_SMB_EN_VOTER, false, 0);
		break;
	case POWER_SUPPLY_CHARGER_SEC_PL:
		/* select slave charger instead of Charge Pump */
		rc = smblib_masked_write(chg, MISC_SMB_CFG_REG,
					SMB_EN_SEL_BIT, 0);
		if (rc < 0) {
			dev_err(chg->dev, "Couldn't select SMB charger rc=%d\n",
				rc);
			return rc;
		}
		/* Enable slave charger, under HW control */
		rc = smblib_masked_write(chg, MISC_SMB_EN_CMD_REG,
					EN_STAT_CMD_BIT, EN_STAT_CMD_BIT);
		if (rc < 0) {
			dev_err(chg->dev, "Couldn't enable SMB charger rc=%d\n",
						rc);
			return rc;
		}
		vote(chg->smb_override_votable, PL_SMB_EN_VOTER, false, 0);

		vote(chg->pl_disable_votable, PL_SMB_EN_VOTER, false, 0);

		break;
	case POWER_SUPPLY_CHARGER_SEC_NONE:
	default:
		vote(chg->pl_disable_votable, PL_SMB_EN_VOTER, true, 0);

		/* SW override, disabling secondary charger(s) */
		vote(chg->smb_override_votable, PL_SMB_EN_VOTER, true, 0);
		break;
	}

	return rc;
}

static int smblib_select_sec_charger(struct smb_charger *chg, int sec_chg,
					int reason, bool toggle)
{
	int rc;

	mutex_lock(&chg->smb_lock);

	if (toggle && sec_chg == POWER_SUPPLY_CHARGER_SEC_CP) {
		rc = smblib_select_sec_charger_locked(chg,
					POWER_SUPPLY_CHARGER_SEC_NONE);
		if (rc < 0) {
			dev_err(chg->dev, "Couldn't disable secondary charger rc=%d\n",
				rc);
			goto unlock_out;
		}

		/*
		 * A minimum of 20us delay is expected before switching on STAT
		 * pin.
		 */
		usleep_range(20, 30);
	}

	rc = smblib_select_sec_charger_locked(chg, sec_chg);
	if (rc < 0) {
		dev_err(chg->dev, "Couldn't switch secondary charger rc=%d\n",
			rc);
		goto unlock_out;
	}

	chg->sec_chg_selected = sec_chg;
	chg->cp_reason = reason;

unlock_out:
	mutex_unlock(&chg->smb_lock);

	return rc;
}

static void smblib_notify_extcon_props(struct smb_charger *chg, int id)
{
	union extcon_property_value val;
	union power_supply_propval prop_val;

	if (chg->connector_type == POWER_SUPPLY_CONNECTOR_TYPEC) {
		smblib_get_prop_typec_cc_orientation(chg, &prop_val);
		val.intval = ((prop_val.intval == 2) ? 1 : 0);
		extcon_set_property(chg->extcon, id,
				EXTCON_PROP_USB_TYPEC_POLARITY, val);
		val.intval = true;
		extcon_set_property(chg->extcon, id,
				EXTCON_PROP_USB_SS, val);
	} else if (chg->connector_type == POWER_SUPPLY_CONNECTOR_MICRO_USB) {
		val.intval = false;
		extcon_set_property(chg->extcon, id,
				EXTCON_PROP_USB_SS, val);
	}
}

static void smblib_notify_device_mode(struct smb_charger *chg, bool enable)
{
	if (enable)
		smblib_notify_extcon_props(chg, EXTCON_USB);

	extcon_set_state_sync(chg->extcon, EXTCON_USB, enable);
}

static void smblib_notify_usb_host(struct smb_charger *chg, bool enable)
{
	int rc = 0;

	if (enable) {
		smblib_dbg(chg, PR_OTG, "enabling VBUS in OTG mode\n");
		rc = smblib_masked_write(chg, DCDC_CMD_OTG_REG,
					OTG_EN_BIT, OTG_EN_BIT);
		if (rc < 0) {
			smblib_err(chg,
				"Couldn't enable VBUS in OTG mode rc=%d\n", rc);
			return;
		}

		smblib_notify_extcon_props(chg, EXTCON_USB_HOST);
	} else {
		smblib_dbg(chg, PR_OTG, "disabling VBUS in OTG mode\n");
		rc = smblib_masked_write(chg, DCDC_CMD_OTG_REG,
					OTG_EN_BIT, 0);
		if (rc < 0) {
			smblib_err(chg,
				"Couldn't disable VBUS in OTG mode rc=%d\n",
				rc);
			return;
		}
	}

	extcon_set_state_sync(chg->extcon, EXTCON_USB_HOST, enable);
}

/********************
 * REGISTER GETTERS *
 ********************/

int smblib_get_charge_param(struct smb_charger *chg,
			    struct smb_chg_param *param, int *val_u)
{
	int rc = 0;
	u8 val_raw;

	rc = smblib_read(chg, param->reg, &val_raw);
	if (rc < 0) {
		smblib_err(chg, "%s: Couldn't read from 0x%04x rc=%d\n",
			param->name, param->reg, rc);
		return rc;
	}

	if (param->get_proc)
		*val_u = param->get_proc(param, val_raw);
	else
		*val_u = val_raw * param->step_u + param->min_u;
	smblib_dbg(chg, PR_REGISTER, "%s = %d (0x%02x)\n",
		   param->name, *val_u, val_raw);

	return rc;
}

int smblib_get_usb_suspend(struct smb_charger *chg, int *suspend)
{
	int rc = 0;
	u8 temp;

	rc = smblib_read(chg, USBIN_CMD_IL_REG, &temp);
	if (rc < 0) {
		smblib_err(chg, "Couldn't read USBIN_CMD_IL rc=%d\n", rc);
		return rc;
	}
	*suspend = temp & USBIN_SUSPEND_BIT;

	return rc;
}


static const s16 therm_lookup_table[] = {
	/* Index -30C~85C, ADC raw code */
	0x6C92, 0x6C43, 0x6BF0, 0x6B98, 0x6B3A, 0x6AD8, 0x6A70, 0x6A03,
	0x6990, 0x6916, 0x6897, 0x6811, 0x6785, 0x66F2, 0x6658, 0x65B7,
	0x650F, 0x6460, 0x63AA, 0x62EC, 0x6226, 0x6159, 0x6084, 0x5FA8,
	0x5EC3, 0x5DD8, 0x5CE4, 0x5BE9, 0x5AE7, 0x59DD, 0x58CD, 0x57B5,
	0x5696, 0x5571, 0x5446, 0x5314, 0x51DD, 0x50A0, 0x4F5E, 0x4E17,
	0x4CCC, 0x4B7D, 0x4A2A, 0x48D4, 0x477C, 0x4621, 0x44C4, 0x4365,
	0x4206, 0x40A6, 0x3F45, 0x3DE6, 0x3C86, 0x3B28, 0x39CC, 0x3872,
	0x3719, 0x35C4, 0x3471, 0x3322, 0x31D7, 0x308F, 0x2F4C, 0x2E0D,
	0x2CD3, 0x2B9E, 0x2A6E, 0x2943, 0x281D, 0x26FE, 0x25E3, 0x24CF,
	0x23C0, 0x22B8, 0x21B5, 0x20B8, 0x1FC2, 0x1ED1, 0x1DE6, 0x1D01,
	0x1C22, 0x1B49, 0x1A75, 0x19A8, 0x18E0, 0x181D, 0x1761, 0x16A9,
	0x15F7, 0x154A, 0x14A2, 0x13FF, 0x1361, 0x12C8, 0x1234, 0x11A4,
	0x1119, 0x1091, 0x100F, 0x0F90, 0x0F15, 0x0E9E, 0x0E2B, 0x0DBC,
	0x0D50, 0x0CE8, 0x0C83, 0x0C21, 0x0BC3, 0x0B67, 0x0B0F, 0x0AB9,
	0x0A66, 0x0A16, 0x09C9, 0x097E,
};

int smblib_get_thermal_threshold(struct smb_charger *chg, u16 addr, int *val)
{
	u8 buff[2];
	s16 temp;
	int rc = 0;
	int i, lower, upper;

	rc = smblib_batch_read(chg, addr, buff, 2);
	if (rc < 0) {
		pr_err("failed to write to 0x%04X, rc=%d\n", addr, rc);
		return rc;
	}

	temp = buff[1] | buff[0] << 8;

	lower = 0;
	upper = ARRAY_SIZE(therm_lookup_table) - 1;
	while (lower <= upper) {
		i = (upper + lower) / 2;
		if (therm_lookup_table[i] < temp)
			upper = i - 1;
		else if (therm_lookup_table[i] > temp)
			lower = i + 1;
		else
			break;
	}

	/* index 0 corresonds to -30C */
	*val = (i - 30) * 10;

	return rc;
}

struct apsd_result {
	const char * const name;
	const u8 bit;
	const enum power_supply_type pst;
};

enum {
	UNKNOWN,
	SDP,
	CDP,
	DCP,
	OCP,
	FLOAT,
	HVDCP2,
	HVDCP3,
	MAX_TYPES
};

static const struct apsd_result smblib_apsd_results[] = {
	[UNKNOWN] = {
		.name	= "UNKNOWN",
		.bit	= 0,
		.pst	= POWER_SUPPLY_TYPE_UNKNOWN
	},
	[SDP] = {
		.name	= "SDP",
		.bit	= SDP_CHARGER_BIT,
		.pst	= POWER_SUPPLY_TYPE_USB
	},
	[CDP] = {
		.name	= "CDP",
		.bit	= CDP_CHARGER_BIT,
		.pst	= POWER_SUPPLY_TYPE_USB_CDP
	},
	[DCP] = {
		.name	= "DCP",
		.bit	= DCP_CHARGER_BIT,
		.pst	= POWER_SUPPLY_TYPE_USB_DCP
	},
	[OCP] = {
		.name	= "OCP",
		.bit	= OCP_CHARGER_BIT,
		.pst	= POWER_SUPPLY_TYPE_USB_DCP
	},
	[FLOAT] = {
		.name	= "FLOAT",
		.bit	= FLOAT_CHARGER_BIT,
		.pst	= POWER_SUPPLY_TYPE_USB_FLOAT
	},
	[HVDCP2] = {
		.name	= "HVDCP2",
		.bit	= DCP_CHARGER_BIT | QC_2P0_BIT,
		.pst	= POWER_SUPPLY_TYPE_USB_HVDCP
	},
	[HVDCP3] = {
		.name	= "HVDCP3",
		.bit	= DCP_CHARGER_BIT | QC_3P0_BIT,
		.pst	= POWER_SUPPLY_TYPE_USB_HVDCP_3,
	},
};

static const struct apsd_result *smblib_get_apsd_result(struct smb_charger *chg)
{
	int rc, i;
	u8 apsd_stat, stat;
	const struct apsd_result *result = &smblib_apsd_results[UNKNOWN];

	rc = smblib_read(chg, APSD_STATUS_REG, &apsd_stat);
	if (rc < 0) {
		smblib_err(chg, "Couldn't read APSD_STATUS rc=%d\n", rc);
		return result;
	}
	smblib_dbg(chg, PR_REGISTER, "APSD_STATUS = 0x%02x\n", apsd_stat);

	if (!(apsd_stat & APSD_DTC_STATUS_DONE_BIT))
		return result;

	rc = smblib_read(chg, APSD_RESULT_STATUS_REG, &stat);
	if (rc < 0) {
		smblib_err(chg, "Couldn't read APSD_RESULT_STATUS rc=%d\n",
			rc);
		return result;
	}
	stat &= APSD_RESULT_STATUS_MASK;

	for (i = 0; i < ARRAY_SIZE(smblib_apsd_results); i++) {
		if (smblib_apsd_results[i].bit == stat)
			result = &smblib_apsd_results[i];
	}

	if (apsd_stat & QC_CHARGER_BIT) {
		/* since its a qc_charger, either return HVDCP3 or HVDCP2 */
		if (result != &smblib_apsd_results[HVDCP3])
			result = &smblib_apsd_results[HVDCP2];
	}

	return result;
}

#define INPUT_NOT_PRESENT	0
#define INPUT_PRESENT_USB	BIT(1)
#define INPUT_PRESENT_DC	BIT(2)
static int smblib_is_input_present(struct smb_charger *chg,
				   int *present)
{
	int rc;
	union power_supply_propval pval = {0, };

	*present = INPUT_NOT_PRESENT;

	rc = smblib_get_prop_usb_present(chg, &pval);
	if (rc < 0) {
		pr_err("Couldn't get usb presence status rc=%d\n", rc);
		return rc;
	}
	*present |= pval.intval ? INPUT_PRESENT_USB : INPUT_NOT_PRESENT;

	rc = smblib_get_prop_dc_present(chg, &pval);
	if (rc < 0) {
		pr_err("Couldn't get dc presence status rc=%d\n", rc);
		return rc;
	}
	*present |= pval.intval ? INPUT_PRESENT_DC : INPUT_NOT_PRESENT;

	return 0;
}

#define AICL_RANGE2_MIN_MV		5600
#define AICL_RANGE2_STEP_DELTA_MV	200
#define AICL_RANGE2_OFFSET		16
int smblib_get_aicl_cont_threshold(struct smb_chg_param *param, u8 val_raw)
{
	int base = param->min_u;
	u8 reg = val_raw;
	int step = param->step_u;


	if (val_raw >= AICL_RANGE2_OFFSET) {
		reg = val_raw - AICL_RANGE2_OFFSET;
		base = AICL_RANGE2_MIN_MV;
		step = AICL_RANGE2_STEP_DELTA_MV;
	}

	return base + (reg * step);
}

int smblib_get_prop_otg_fastroleswap(struct smb_charger *chg,
				     union power_supply_propval *val)
{
	int rc = 0;
	u8 stat = 0;

	rc = smblib_read(chg, DCDC_CMD_OTG_REG, &stat);
	if (rc < 0) {
		smblib_err(chg, "Couldn't read OTG quickstart rc=%d\n",
			   rc);
	}
	if (stat & FAST_ROLE_SWAP_CMD)
		val->intval = 1;
	else
		val->intval = 0;
	return rc;
}

/********************
 * REGISTER SETTERS *
 ********************/
static const struct buck_boost_freq chg_freq_list[] = {
	[0] = {
		.freq_khz	= 2400,
		.val		= 7,
	},
	[1] = {
		.freq_khz	= 2100,
		.val		= 8,
	},
	[2] = {
		.freq_khz	= 1600,
		.val		= 11,
	},
	[3] = {
		.freq_khz	= 1200,
		.val		= 15,
	},
};

int smblib_set_chg_freq(struct smb_chg_param *param,
				int val_u, u8 *val_raw)
{
	u8 i;

	if (val_u > param->max_u || val_u < param->min_u)
		return -EINVAL;

	/* Charger FSW is the configured freqency / 2 */
	val_u *= 2;
	for (i = 0; i < ARRAY_SIZE(chg_freq_list); i++) {
		if (chg_freq_list[i].freq_khz == val_u)
			break;
	}
	if (i == ARRAY_SIZE(chg_freq_list)) {
		pr_err("Invalid frequency %d Hz\n", val_u / 2);
		return -EINVAL;
	}

	*val_raw = chg_freq_list[i].val;

	return 0;
}

int smblib_set_opt_switcher_freq(struct smb_charger *chg, int fsw_khz)
{
	union power_supply_propval pval = {0, };
	int rc = 0;

	rc = smblib_set_charge_param(chg, &chg->param.freq_switcher, fsw_khz);
	if (rc < 0)
		dev_err(chg->dev, "Error in setting freq_buck rc=%d\n", rc);

	if (chg->mode == PARALLEL_MASTER && chg->pl.psy) {
		pval.intval = fsw_khz;
		/*
		 * Some parallel charging implementations may not have
		 * PROP_BUCK_FREQ property - they could be running
		 * with a fixed frequency
		 */
		power_supply_set_property(chg->pl.psy,
				POWER_SUPPLY_PROP_BUCK_FREQ, &pval);
	}

	return rc;
}

int smblib_set_charge_param(struct smb_charger *chg,
			    struct smb_chg_param *param, int val_u)
{
	int rc = 0;
	u8 val_raw;

	if (param->set_proc) {
		rc = param->set_proc(param, val_u, &val_raw);
		if (rc < 0)
			return -EINVAL;
	} else {
		if (val_u > param->max_u || val_u < param->min_u)
			smblib_dbg(chg, PR_MISC,
				"%s: %d is out of range [%d, %d]\n",
				param->name, val_u, param->min_u, param->max_u);

		if (val_u > param->max_u)
			val_u = param->max_u;
		if (val_u < param->min_u)
			val_u = param->min_u;

		val_raw = (val_u - param->min_u) / param->step_u;
	}

	rc = smblib_write(chg, param->reg, val_raw);
	if (rc < 0) {
		smblib_err(chg, "%s: Couldn't write 0x%02x to 0x%04x rc=%d\n",
			param->name, val_raw, param->reg, rc);
		return rc;
	}

	smblib_dbg(chg, PR_REGISTER, "%s = %d (0x%02x)\n",
		   param->name, val_u, val_raw);

	return rc;
}

int smblib_set_usb_suspend(struct smb_charger *chg, bool suspend)
{
	int rc = 0;
	if (suspend)
		vote(chg->icl_irq_disable_votable, USB_SUSPEND_VOTER,
				true, 0);

	rc = smblib_masked_write(chg, USBIN_CMD_IL_REG, USBIN_SUSPEND_BIT,
				 suspend ? USBIN_SUSPEND_BIT : 0);
	if (rc < 0)
		smblib_err(chg, "Couldn't write %s to USBIN_SUSPEND_BIT rc=%d\n",
			suspend ? "suspend" : "resume", rc);

	if (!suspend)
		vote(chg->icl_irq_disable_votable, USB_SUSPEND_VOTER,
				false, 0);

	return rc;
}

int smblib_set_dc_suspend(struct smb_charger *chg, bool suspend)
{
	int rc = 0;

	rc = smblib_masked_write(chg, DCIN_CMD_IL_REG, DCIN_SUSPEND_BIT,
				 suspend ? DCIN_SUSPEND_BIT : 0);
	if (rc < 0)
		smblib_err(chg, "Couldn't write %s to DCIN_SUSPEND_BIT rc=%d\n",
			suspend ? "suspend" : "resume", rc);

	return rc;
}

static int smblib_usb_pd_adapter_allowance_override(struct smb_charger *chg,
					u8 allowed_voltage)
{
	int rc = 0;

	if (chg->smb_version == PMI632_SUBTYPE)
		return 0;

	rc = smblib_write(chg, USBIN_ADAPTER_ALLOW_OVERRIDE_REG,
						allowed_voltage);
	if (rc < 0)
		smblib_err(chg, "Couldn't write 0x%02x to USBIN_ADAPTER_ALLOW_OVERRIDE_REG rc=%d\n",
			allowed_voltage, rc);

	smblib_dbg(chg, PR_MISC, "set USBIN_ALLOW_OVERRIDE: %d\n",
			allowed_voltage);
	return rc;
}

#define MICRO_5V	5000000
#define MICRO_9V	9000000
#define MICRO_12V	12000000
static int smblib_set_usb_pd_fsw(struct smb_charger *chg, int voltage)
{
	int rc = 0;

	if (voltage == MICRO_5V)
		rc = smblib_set_opt_switcher_freq(chg, chg->chg_freq.freq_5V);
	else if (voltage > MICRO_5V && voltage < MICRO_9V)
		rc = smblib_set_opt_switcher_freq(chg,
				chg->chg_freq.freq_6V_8V);
	else if (voltage >= MICRO_9V && voltage < MICRO_12V)
		rc = smblib_set_opt_switcher_freq(chg, chg->chg_freq.freq_9V);
	else if (voltage == MICRO_12V)
		rc = smblib_set_opt_switcher_freq(chg, chg->chg_freq.freq_12V);
	else {
		smblib_err(chg, "Couldn't set Fsw: invalid voltage %d\n",
				voltage);
		return -EINVAL;
	}

	return rc;
}

#define CONT_AICL_HEADROOM_MV		1000
#define AICL_THRESHOLD_MV_IN_CC		5000
static int smblib_set_usb_pd_allowed_voltage(struct smb_charger *chg,
					int min_allowed_uv, int max_allowed_uv)
{
	int rc, aicl_threshold;
	u8 vbus_allowance;

	if (chg->smb_version == PMI632_SUBTYPE)
		return 0;

	if (chg->pd_active == POWER_SUPPLY_PD_PPS_ACTIVE) {
		vbus_allowance = CONTINUOUS;
	} else if (min_allowed_uv == MICRO_5V && max_allowed_uv == MICRO_5V) {
		vbus_allowance = FORCE_5V;
	} else if (min_allowed_uv == MICRO_9V && max_allowed_uv == MICRO_9V) {
		vbus_allowance = FORCE_9V;
	} else if (min_allowed_uv == MICRO_12V && max_allowed_uv == MICRO_12V) {
		vbus_allowance = FORCE_12V;
	} else if (min_allowed_uv < MICRO_12V && max_allowed_uv <= MICRO_12V) {
		vbus_allowance = CONTINUOUS;
	} else {
		smblib_err(chg, "invalid allowed voltage [%d, %d]\n",
				min_allowed_uv, max_allowed_uv);
		return -EINVAL;
	}

	rc = smblib_usb_pd_adapter_allowance_override(chg, vbus_allowance);
	if (rc < 0) {
		smblib_err(chg, "set CONTINUOUS allowance failed, rc=%d\n",
				rc);
		return rc;
	}

	if (vbus_allowance != CONTINUOUS)
		return 0;

	aicl_threshold = min_allowed_uv / 1000 - CONT_AICL_HEADROOM_MV;
	if (chg->adapter_cc_mode)
		aicl_threshold = min(aicl_threshold, AICL_THRESHOLD_MV_IN_CC);

	rc = smblib_set_charge_param(chg, &chg->param.aicl_cont_threshold,
							aicl_threshold);
	if (rc < 0) {
		smblib_err(chg, "set CONT_AICL_THRESHOLD failed, rc=%d\n",
							rc);
		return rc;
	}

	return rc;
}

int smblib_set_aicl_cont_threshold(struct smb_chg_param *param,
				int val_u, u8 *val_raw)
{
	int base = param->min_u;
	int offset = 0;
	int step = param->step_u;

	if (val_u > param->max_u)
		val_u = param->max_u;
	if (val_u < param->min_u)
		val_u = param->min_u;

	if (val_u >= AICL_RANGE2_MIN_MV) {
		base = AICL_RANGE2_MIN_MV;
		step = AICL_RANGE2_STEP_DELTA_MV;
		offset = AICL_RANGE2_OFFSET;
	};

	*val_raw = ((val_u - base) / step) + offset;

	return 0;
}

int smblib_set_prop_otg_fastroleswap(struct smb_charger *chg,
				     const union power_supply_propval *val)
{
	int rc;

	rc = smblib_masked_write(chg, DCDC_CMD_OTG_REG,
			FAST_ROLE_SWAP_CMD,
			val->intval ? FAST_ROLE_SWAP_CMD : 0);
	if (rc < 0) {
		smblib_err(chg, "Couldn't set OTG quickstart rc=%d\n",
			   rc);
	}
	return rc;
}

/********************
 * HELPER FUNCTIONS *
 ********************/

int smblib_get_prop_from_bms(struct smb_charger *chg,
				enum power_supply_property psp,
				union power_supply_propval *val)
{
	int rc;

	if (!chg->bms_psy)
		return -EINVAL;

	rc = power_supply_get_property(chg->bms_psy, psp, val);

	return rc;
}

void smblib_apsd_enable(struct smb_charger *chg, bool enable)
{
	int rc;

	rc = smblib_masked_write(chg, USBIN_OPTIONS_1_CFG_REG,
				BC1P2_SRC_DETECT_BIT,
				enable ? BC1P2_SRC_DETECT_BIT : 0);
	if (rc < 0)
		smblib_err(chg, "failed to write USBIN_OPTIONS_1_CFG rc=%d\n",
				rc);
}

void smblib_hvdcp_detect_enable(struct smb_charger *chg, bool enable)
{
	int rc;
	u8 mask;

	if (chg->hvdcp_disable || chg->pd_not_supported)
		return;

	mask = HVDCP_AUTH_ALG_EN_CFG_BIT | HVDCP_EN_BIT;
	rc = smblib_masked_write(chg, USBIN_OPTIONS_1_CFG_REG, mask,
						enable ? mask : 0);
	if (rc < 0)
		smblib_err(chg, "failed to write USBIN_OPTIONS_1_CFG rc=%d\n",
				rc);

	return;
}

void smblib_hvdcp_exit_config(struct smb_charger *chg)
{
	u8 stat;
	int rc;

	rc = smblib_read(chg, APSD_RESULT_STATUS_REG, &stat);
	if (rc < 0)
		return;

	if (stat & (QC_3P0_BIT | QC_2P0_BIT)) {
		/* force HVDCP to 5V */
		smblib_masked_write(chg, USBIN_OPTIONS_1_CFG_REG,
				HVDCP_AUTONOMOUS_MODE_EN_CFG_BIT, 0);
		smblib_write(chg, CMD_HVDCP_2_REG, FORCE_5V_BIT);

		/* rerun APSD */
		smblib_masked_write(chg, CMD_APSD_REG, APSD_RERUN_BIT,
				APSD_RERUN_BIT);
	}
}

static int smblib_request_dpdm(struct smb_charger *chg, bool enable)
{
	int rc = 0;

	if (chg->pr_swap_in_progress)
		return 0;

	/* fetch the DPDM regulator */
	if (!chg->dpdm_reg && of_get_property(chg->dev->of_node,
				"dpdm-supply", NULL)) {
		chg->dpdm_reg = devm_regulator_get(chg->dev, "dpdm");
		if (IS_ERR(chg->dpdm_reg)) {
			rc = PTR_ERR(chg->dpdm_reg);
			smblib_err(chg, "Couldn't get dpdm regulator rc=%d\n",
					rc);
			chg->dpdm_reg = NULL;
			return rc;
		}
	}

	if (enable) {
		if (chg->dpdm_reg && !regulator_is_enabled(chg->dpdm_reg)) {
			smblib_dbg(chg, PR_MISC, "enabling DPDM regulator\n");
			rc = regulator_enable(chg->dpdm_reg);
			if (rc < 0)
				smblib_err(chg,
					"Couldn't enable dpdm regulator rc=%d\n",
					rc);
		}
	} else {
		if (chg->dpdm_reg && regulator_is_enabled(chg->dpdm_reg)) {
			smblib_dbg(chg, PR_MISC, "disabling DPDM regulator\n");
			rc = regulator_disable(chg->dpdm_reg);
			if (rc < 0)
				smblib_err(chg,
					"Couldn't disable dpdm regulator rc=%d\n",
					rc);
		}
	}

	return rc;
}

static void smblib_rerun_apsd(struct smb_charger *chg)
{
	int rc;

	smblib_dbg(chg, PR_MISC, "re-running APSD\n");

	rc = smblib_masked_write(chg, CMD_APSD_REG,
				APSD_RERUN_BIT, APSD_RERUN_BIT);
	if (rc < 0)
		smblib_err(chg, "Couldn't re-run APSD rc=%d\n", rc);
}

static const struct apsd_result *smblib_update_usb_type(struct smb_charger *chg)
{
	const struct apsd_result *apsd_result = smblib_get_apsd_result(chg);

	/* if PD is active, APSD is disabled so won't have a valid result */
	if (chg->pd_active) {
		chg->real_charger_type = POWER_SUPPLY_TYPE_USB_PD;
	} else {
		/*
		 * Update real charger type only if its not FLOAT
		 * detected as as SDP
		 */
		if (!(apsd_result->pst == POWER_SUPPLY_TYPE_USB_FLOAT &&
			chg->real_charger_type == POWER_SUPPLY_TYPE_USB))
			chg->real_charger_type = apsd_result->pst;
	}

	smblib_dbg(chg, PR_MISC, "APSD=%s PD=%d\n",
					apsd_result->name, chg->pd_active);
	return apsd_result;
}

static int smblib_notifier_call(struct notifier_block *nb,
		unsigned long ev, void *v)
{
	struct power_supply *psy = v;
	struct smb_charger *chg = container_of(nb, struct smb_charger, nb);

	if (!strcmp(psy->desc->name, "bms")) {
		if (!chg->bms_psy)
			chg->bms_psy = psy;
		if (ev == PSY_EVENT_PROP_CHANGED)
			schedule_work(&chg->bms_update_work);
	}

	if (chg->jeita_configured == JEITA_CFG_NONE)
		schedule_work(&chg->jeita_update_work);

	if (chg->sec_pl_present && !chg->pl.psy
		&& !strcmp(psy->desc->name, "parallel")) {
		chg->pl.psy = psy;
		schedule_work(&chg->pl_update_work);
	}

	return NOTIFY_OK;
}

static int smblib_register_notifier(struct smb_charger *chg)
{
	int rc;

	chg->nb.notifier_call = smblib_notifier_call;
	rc = power_supply_reg_notifier(&chg->nb);
	if (rc < 0) {
		smblib_err(chg, "Couldn't register psy notifier rc = %d\n", rc);
		return rc;
	}

	return 0;
}

int smblib_mapping_soc_from_field_value(struct smb_chg_param *param,
					     int val_u, u8 *val_raw)
{
	if (val_u > param->max_u || val_u < param->min_u)
		return -EINVAL;

	*val_raw = val_u << 1;

	return 0;
}

int smblib_mapping_cc_delta_to_field_value(struct smb_chg_param *param,
					   u8 val_raw)
{
	int val_u  = val_raw * param->step_u + param->min_u;

	if (val_u > param->max_u)
		val_u -= param->max_u * 2;

	return val_u;
}

int smblib_mapping_cc_delta_from_field_value(struct smb_chg_param *param,
					     int val_u, u8 *val_raw)
{
	if (val_u > param->max_u || val_u < param->min_u - param->max_u)
		return -EINVAL;

	val_u += param->max_u * 2 - param->min_u;
	val_u %= param->max_u * 2;
	*val_raw = val_u / param->step_u;

	return 0;
}

static void smblib_uusb_removal(struct smb_charger *chg)
{
	int rc;
	struct smb_irq_data *data;
	struct storm_watch *wdata;
	int sec_charger;

	sec_charger = chg->sec_pl_present ? POWER_SUPPLY_CHARGER_SEC_PL :
				POWER_SUPPLY_CHARGER_SEC_NONE;
	smblib_select_sec_charger(chg, sec_charger, POWER_SUPPLY_CP_NONE,
					false);

	cancel_delayed_work_sync(&chg->pl_enable_work);

	if (chg->wa_flags & BOOST_BACK_WA) {
		data = chg->irq_info[SWITCHER_POWER_OK_IRQ].irq_data;
		if (data) {
			wdata = &data->storm_data;
			update_storm_count(wdata, WEAK_CHG_STORM_COUNT);
			vote(chg->usb_icl_votable, BOOST_BACK_VOTER, false, 0);
			vote(chg->usb_icl_votable, WEAK_CHARGER_VOTER,
					false, 0);
		}
	}
	vote(chg->pl_disable_votable, PL_DELAY_VOTER, true, 0);
	vote(chg->awake_votable, PL_DELAY_VOTER, false, 0);

	/* reset both usbin current and voltage votes */
	vote(chg->pl_enable_votable_indirect, USBIN_I_VOTER, false, 0);
	vote(chg->pl_enable_votable_indirect, USBIN_V_VOTER, false, 0);
	vote(chg->usb_icl_votable, SW_ICL_MAX_VOTER, true,
			is_flash_active(chg) ? SDP_CURRENT_UA : SDP_100_MA);
	vote(chg->usb_icl_votable, SW_QC3_VOTER, false, 0);
	vote(chg->usb_icl_votable, HVDCP2_ICL_VOTER, false, 0);
	vote(chg->usb_icl_votable, CHG_TERMINATION_VOTER, false, 0);
	vote(chg->usb_icl_votable, THERMAL_THROTTLE_VOTER, false, 0);
	vote(chg->limited_irq_disable_votable, CHARGER_TYPE_VOTER,
			true, 0);
	vote(chg->hdc_irq_disable_votable, CHARGER_TYPE_VOTER, true, 0);
	vote(chg->hdc_irq_disable_votable, HDC_IRQ_VOTER, false, 0);

	/* Remove SW thermal regulation WA votes */
	vote(chg->usb_icl_votable, SW_THERM_REGULATION_VOTER, false, 0);
	vote(chg->pl_disable_votable, SW_THERM_REGULATION_VOTER, false, 0);
	vote(chg->dc_suspend_votable, SW_THERM_REGULATION_VOTER, false, 0);
	if (chg->cp_disable_votable)
		vote(chg->cp_disable_votable, SW_THERM_REGULATION_VOTER,
								false, 0);

	/* reset USBOV votes and cancel work */
	cancel_delayed_work_sync(&chg->usbov_dbc_work);
	vote(chg->awake_votable, USBOV_DBC_VOTER, false, 0);
	chg->dbc_usbov = false;

	chg->voltage_min_uv = MICRO_5V;
	chg->voltage_max_uv = MICRO_5V;
	chg->usbin_forced_max_uv = 0;
	chg->usb_icl_delta_ua = 0;
	chg->pulse_cnt = 0;
	chg->uusb_apsd_rerun_done = false;

	/* write back the default FLOAT charger configuration */
	rc = smblib_masked_write(chg, USBIN_OPTIONS_2_CFG_REG,
				(u8)FLOAT_OPTIONS_MASK, chg->float_cfg);
	if (rc < 0)
		smblib_err(chg, "Couldn't write float charger options rc=%d\n",
			rc);

	/* clear USB ICL vote for USB_PSY_VOTER */
	rc = vote(chg->usb_icl_votable, USB_PSY_VOTER, false, 0);
	if (rc < 0)
		smblib_err(chg, "Couldn't un-vote for USB ICL rc=%d\n", rc);

	/* clear USB ICL vote for DCP_VOTER */
	rc = vote(chg->usb_icl_votable, DCP_VOTER, false, 0);
	if (rc < 0)
		smblib_err(chg,
			"Couldn't un-vote DCP from USB ICL rc=%d\n", rc);

	/*
	 * if non-compliant charger caused UV, restore original max pulses
	 * and turn SUSPEND_ON_COLLAPSE_USBIN_BIT back on.
	 */
	if (chg->qc2_unsupported_voltage) {
		rc = smblib_masked_write(chg, HVDCP_PULSE_COUNT_MAX_REG,
				HVDCP_PULSE_COUNT_MAX_QC2_MASK,
				chg->qc2_max_pulses);
		if (rc < 0)
			smblib_err(chg, "Couldn't restore max pulses rc=%d\n",
					rc);

		rc = smblib_masked_write(chg, USBIN_AICL_OPTIONS_CFG_REG,
				SUSPEND_ON_COLLAPSE_USBIN_BIT,
				SUSPEND_ON_COLLAPSE_USBIN_BIT);
		if (rc < 0)
			smblib_err(chg, "Couldn't turn on SUSPEND_ON_COLLAPSE_USBIN_BIT rc=%d\n",
					rc);

		chg->qc2_unsupported_voltage = QC2_COMPLIANT;
	}
}

void smblib_suspend_on_debug_battery(struct smb_charger *chg)
{
	int rc;
	union power_supply_propval val;

	rc = smblib_get_prop_from_bms(chg,
			POWER_SUPPLY_PROP_DEBUG_BATTERY, &val);
	if (rc < 0) {
		smblib_err(chg, "Couldn't get debug battery prop rc=%d\n", rc);
		return;
	}
	if (chg->suspend_input_on_debug_batt) {
		vote(chg->usb_icl_votable, DEBUG_BOARD_VOTER, val.intval, 0);
		vote(chg->dc_suspend_votable, DEBUG_BOARD_VOTER, val.intval, 0);
		if (val.intval)
			pr_info("Input suspended: Fake battery\n");
	} else {
		vote(chg->chg_disable_votable, DEBUG_BOARD_VOTER,
					val.intval, 0);
	}
}

int smblib_rerun_apsd_if_required(struct smb_charger *chg)
{
	union power_supply_propval val;
	int rc;

	rc = smblib_get_prop_usb_present(chg, &val);
	if (rc < 0) {
		smblib_err(chg, "Couldn't get usb present rc = %d\n", rc);
		return rc;
	}

	if (!val.intval)
		return 0;

	rc = smblib_request_dpdm(chg, true);
	if (rc < 0)
		smblib_err(chg, "Couldn't to enable DPDM rc=%d\n", rc);

	chg->uusb_apsd_rerun_done = true;
	smblib_rerun_apsd(chg);

	return 0;
}

static int smblib_get_pulse_cnt(struct smb_charger *chg, int *count)
{
	*count = chg->pulse_cnt;
	return 0;
}

static int set_sdp_current(struct smb_charger *chg, int icl_ua)
{
	int rc;
	u8 icl_options;
	const struct apsd_result *apsd_result = smblib_get_apsd_result(chg);

	/* power source is SDP */
	switch (icl_ua) {
	case USBIN_100MA:
		/* USB 2.0 100mA */
		icl_options = 0;
		break;
	case USBIN_150MA:
		/* USB 3.0 150mA */
		icl_options = CFG_USB3P0_SEL_BIT;
		break;
	case USBIN_500MA:
		/* USB 2.0 500mA */
		icl_options = USB51_MODE_BIT;
		break;
	case USBIN_900MA:
		/* USB 3.0 900mA */
		icl_options = CFG_USB3P0_SEL_BIT | USB51_MODE_BIT;
		break;
	default:
		return -EINVAL;
	}

	if (chg->real_charger_type == POWER_SUPPLY_TYPE_USB &&
		apsd_result->pst == POWER_SUPPLY_TYPE_USB_FLOAT) {
		/*
		 * change the float charger configuration to SDP, if this
		 * is the case of SDP being detected as FLOAT
		 */
		rc = smblib_masked_write(chg, USBIN_OPTIONS_2_CFG_REG,
			FORCE_FLOAT_SDP_CFG_BIT, FORCE_FLOAT_SDP_CFG_BIT);
		if (rc < 0) {
			smblib_err(chg, "Couldn't set float ICL options rc=%d\n",
						rc);
			return rc;
		}
	}

	rc = smblib_masked_write(chg, USBIN_ICL_OPTIONS_REG,
			CFG_USB3P0_SEL_BIT | USB51_MODE_BIT, icl_options);
	if (rc < 0) {
		smblib_err(chg, "Couldn't set ICL options rc=%d\n", rc);
		return rc;
	}

	rc = smblib_icl_override(chg, SW_OVERRIDE_USB51_MODE);
	if (rc < 0) {
		smblib_err(chg, "Couldn't set ICL override rc=%d\n", rc);
		return rc;
	}

	return rc;
}

int smblib_set_icl_current(struct smb_charger *chg, int icl_ua)
{
	int rc = 0;
	enum icl_override_mode icl_override = HW_AUTO_MODE;
	/* suspend if 25mA or less is requested */
	bool suspend = (icl_ua <= USBIN_25MA);

	if (chg->connector_type == POWER_SUPPLY_CONNECTOR_TYPEC) {
		rc = smblib_masked_write(chg, USB_CMD_PULLDOWN_REG,
				EN_PULLDOWN_USB_IN_BIT,
				suspend ? 0 : EN_PULLDOWN_USB_IN_BIT);
		if (rc < 0) {
			smblib_err(chg, "Couldn't write %s to EN_PULLDOWN_USB_IN_BIT rc=%d\n",
				suspend ? "disable" : "enable", rc);
			goto out;
		}
	}

	if (suspend)
		return smblib_set_usb_suspend(chg, true);

	if (icl_ua == INT_MAX)
		goto set_mode;

	/* configure current */
	if (chg->real_charger_type == POWER_SUPPLY_TYPE_USB
		&& (chg->typec_legacy
		|| chg->typec_mode == POWER_SUPPLY_TYPEC_SOURCE_DEFAULT
		|| chg->typec_mode == POWER_SUPPLY_TYPEC_DAM_MEDIUM
		|| chg->connector_type == POWER_SUPPLY_CONNECTOR_MICRO_USB)) {
		rc = set_sdp_current(chg, icl_ua);
		if (rc < 0) {
			smblib_err(chg, "Couldn't set SDP ICL rc=%d\n", rc);
			goto out;
		}

		icl_override = SW_OVERRIDE_USB51_MODE;
	} else {
		/*
		 * Try USB 2.0/3,0 option first on USB path when maximum input
		 * current limit is 500mA or below for better accuracy; in case
		 * of error, proceed to use USB high-current mode.
		 */
		if (icl_ua <= USBIN_500MA) {
			rc = set_sdp_current(chg, icl_ua);
			if (rc >= 0)
				goto unsuspend;
		}

		rc = smblib_set_charge_param(chg, &chg->param.usb_icl, icl_ua);
		if (rc < 0) {
			smblib_err(chg, "Couldn't set HC ICL rc=%d\n", rc);
			goto out;
		}
		icl_override = SW_OVERRIDE_HC_MODE;
	}

set_mode:
	rc = smblib_icl_override(chg, icl_override);
	if (rc < 0) {
		smblib_err(chg, "Couldn't set ICL override rc=%d\n", rc);
		goto out;
	}

unsuspend:
	/* unsuspend after configuring current and override */
	rc = smblib_set_usb_suspend(chg, false);
	if (rc < 0) {
		smblib_err(chg, "Couldn't resume input rc=%d\n", rc);
		goto out;
	}

	/* Re-run AICL */
	if (icl_override != SW_OVERRIDE_HC_MODE)
		rc = smblib_run_aicl(chg, RERUN_AICL);
out:
	return rc;
}

int smblib_get_icl_current(struct smb_charger *chg, int *icl_ua)
{
	int rc;

	rc = smblib_get_charge_param(chg, &chg->param.icl_max_stat, icl_ua);
	if (rc < 0)
		smblib_err(chg, "Couldn't get HC ICL rc=%d\n", rc);

	return rc;
}

int smblib_toggle_smb_en(struct smb_charger *chg, int toggle)
{
	int rc = 0;

	if (!toggle)
		return rc;

	rc = smblib_select_sec_charger(chg, chg->sec_chg_selected,
				chg->cp_reason, true);

	return rc;
}

int smblib_get_irq_status(struct smb_charger *chg,
				union power_supply_propval *val)
{
	int rc;
	u8 reg;

	mutex_lock(&chg->irq_status_lock);
	/* Report and clear cached status */
	val->intval = chg->irq_status;
	chg->irq_status = 0;

	/* get real time status of pulse skip irq */
	rc = smblib_read(chg, MISC_PBS_RT_STS_REG, &reg);
	if (rc < 0)
		smblib_err(chg, "Couldn't read MISC_PBS_RT_STS_REG rc=%d\n",
				rc);
	else
		val->intval |= (reg & PULSE_SKIP_IRQ_BIT);
	mutex_unlock(&chg->irq_status_lock);

	return rc;
}

/****************************
 * uUSB Moisture Protection *
 ****************************/
#define MICRO_USB_DETECTION_ON_TIME_20_MS 0x08
#define MICRO_USB_DETECTION_PERIOD_X_100 0x03
#define U_USB_STATUS_WATER_PRESENT 0x00
static int smblib_set_moisture_protection(struct smb_charger *chg,
				bool enable)
{
	int rc = 0;

	if (chg->moisture_present == enable) {
		smblib_dbg(chg, PR_MISC, "No change in moisture protection status\n");
		return rc;
	}

	if (enable) {
		chg->moisture_present = true;

		/* Disable uUSB factory mode detection */
		rc = smblib_masked_write(chg, TYPEC_U_USB_CFG_REG,
					EN_MICRO_USB_FACTORY_MODE_BIT, 0);
		if (rc < 0) {
			smblib_err(chg, "Couldn't disable uUSB factory mode detection rc=%d\n",
				rc);
			return rc;
		}

		/* Disable moisture detection and uUSB state change interrupt */
		rc = smblib_masked_write(chg, TYPE_C_INTERRUPT_EN_CFG_2_REG,
					TYPEC_WATER_DETECTION_INT_EN_BIT |
					MICRO_USB_STATE_CHANGE_INT_EN_BIT, 0);
		if (rc < 0) {
			smblib_err(chg, "Couldn't disable moisture detection interrupt rc=%d\n",
			rc);
			return rc;
		}

		/* Set 1% duty cycle on ID detection */
		rc = smblib_masked_write(chg,
				((chg->smb_version == PMI632_SUBTYPE) ?
				PMI632_TYPEC_U_USB_WATER_PROTECTION_CFG_REG :
				TYPEC_U_USB_WATER_PROTECTION_CFG_REG),
				EN_MICRO_USB_WATER_PROTECTION_BIT |
				MICRO_USB_DETECTION_ON_TIME_CFG_MASK |
				MICRO_USB_DETECTION_PERIOD_CFG_MASK,
				EN_MICRO_USB_WATER_PROTECTION_BIT |
				MICRO_USB_DETECTION_ON_TIME_20_MS |
				MICRO_USB_DETECTION_PERIOD_X_100);
		if (rc < 0) {
			smblib_err(chg, "Couldn't set 1 percent CC_ID duty cycle rc=%d\n",
				rc);
			return rc;
		}

		vote(chg->usb_icl_votable, MOISTURE_VOTER, true, 0);
	} else {
		chg->moisture_present = false;
		vote(chg->usb_icl_votable, MOISTURE_VOTER, false, 0);

		/* Enable moisture detection and uUSB state change interrupt */
		rc = smblib_masked_write(chg, TYPE_C_INTERRUPT_EN_CFG_2_REG,
					TYPEC_WATER_DETECTION_INT_EN_BIT |
					MICRO_USB_STATE_CHANGE_INT_EN_BIT,
					TYPEC_WATER_DETECTION_INT_EN_BIT |
					MICRO_USB_STATE_CHANGE_INT_EN_BIT);
		if (rc < 0) {
			smblib_err(chg, "Couldn't enable moisture detection and uUSB state change interrupt rc=%d\n",
				rc);
			return rc;
		}

		/* Disable periodic monitoring of CC_ID pin */
		rc = smblib_write(chg, ((chg->smb_version == PMI632_SUBTYPE) ?
				PMI632_TYPEC_U_USB_WATER_PROTECTION_CFG_REG :
				TYPEC_U_USB_WATER_PROTECTION_CFG_REG), 0);
		if (rc < 0) {
			smblib_err(chg, "Couldn't disable 1 percent CC_ID duty cycle rc=%d\n",
				rc);
			return rc;
		}

		/* Enable uUSB factory mode detection */
		rc = smblib_masked_write(chg, TYPEC_U_USB_CFG_REG,
					EN_MICRO_USB_FACTORY_MODE_BIT,
					EN_MICRO_USB_FACTORY_MODE_BIT);
		if (rc < 0) {
			smblib_err(chg, "Couldn't disable uUSB factory mode detection rc=%d\n",
				rc);
			return rc;
		}
	}

	smblib_dbg(chg, PR_MISC, "Moisture protection %s\n",
			chg->moisture_present ? "enabled" : "disabled");
	return rc;
}

/*********************
 * VOTABLE CALLBACKS *
 *********************/
static int smblib_smb_disable_override_vote_callback(struct votable *votable,
			void *data, int disable_smb, const char *client)
{
	struct smb_charger *chg = data;
	int rc = 0;

	/* Enable/disable SMB_EN pin */
	rc = smblib_masked_write(chg, MISC_SMB_EN_CMD_REG,
			SMB_EN_OVERRIDE_BIT | SMB_EN_OVERRIDE_VALUE_BIT,
			disable_smb ? SMB_EN_OVERRIDE_BIT : 0);
	if (rc < 0)
		smblib_err(chg, "Couldn't configure SMB_EN, rc=%d\n", rc);

	return rc;
}

static int smblib_apsd_disable_vote_callback(struct votable *votable,
			void *data,
			int apsd_disable, const char *client)
{
	struct smb_charger *chg = data;
	int rc;

	if (apsd_disable) {
		rc = smblib_masked_write(chg, USBIN_OPTIONS_1_CFG_REG,
					 BC1P2_SRC_DETECT_BIT, 0);
		if (rc < 0) {
			smblib_err(chg, "Couldn't disable APSD rc=%d\n", rc);
			return rc;
		}
	} else {
		rc = smblib_masked_write(chg, USBIN_OPTIONS_1_CFG_REG,
					 BC1P2_SRC_DETECT_BIT,
					 BC1P2_SRC_DETECT_BIT);
		if (rc < 0) {
			smblib_err(chg, "Couldn't enable APSD rc=%d\n", rc);
			return rc;
		}
	}

	return 0;
}

static int smblib_dc_suspend_vote_callback(struct votable *votable, void *data,
			int suspend, const char *client)
{
	struct smb_charger *chg = data;

	if (chg->smb_version == PMI632_SUBTYPE)
		return 0;

	/* resume input if suspend is invalid */
	if (suspend < 0)
		suspend = 0;

	return smblib_set_dc_suspend(chg, (bool)suspend);
}

static int smblib_dc_icl_vote_callback(struct votable *votable, void *data,
			int icl_ua, const char *client)
{
	struct smb_charger *chg = data;
	int rc = 0;
	bool suspend;

	if (icl_ua < 0) {
		smblib_dbg(chg, PR_MISC, "No Voter hence suspending\n");
		icl_ua = 0;
	}

	suspend = (icl_ua <= USBIN_25MA);
	if (suspend)
		goto suspend;

	rc = smblib_set_charge_param(chg, &chg->param.dc_icl, icl_ua);
	if (rc < 0) {
		smblib_err(chg, "Couldn't set DC input current limit rc=%d\n",
			rc);
		return rc;
	}

suspend:
	rc = vote(chg->dc_suspend_votable, USER_VOTER, suspend, 0);
	if (rc < 0) {
		smblib_err(chg, "Couldn't vote to %s DC rc=%d\n",
			suspend ? "suspend" : "resume", rc);
		return rc;
	}
	return rc;
}

static int smblib_awake_vote_callback(struct votable *votable, void *data,
			int awake, const char *client)
{
	struct smb_charger *chg = data;

	if (awake)
		pm_stay_awake(chg->dev);
	else
		pm_relax(chg->dev);

	return 0;
}

static int smblib_chg_disable_vote_callback(struct votable *votable, void *data,
			int chg_disable, const char *client)
{
	struct smb_charger *chg = data;
	int rc;

	rc = smblib_masked_write(chg, CHARGING_ENABLE_CMD_REG,
				 CHARGING_ENABLE_CMD_BIT,
				 chg_disable ? 0 : CHARGING_ENABLE_CMD_BIT);
	if (rc < 0) {
		smblib_err(chg, "Couldn't %s charging rc=%d\n",
			chg_disable ? "disable" : "enable", rc);
		return rc;
	}

	return 0;
}

static int smblib_hdc_irq_disable_vote_callback(struct votable *votable,
				void *data, int disable, const char *client)
{
	struct smb_charger *chg = data;

	if (!chg->irq_info[HIGH_DUTY_CYCLE_IRQ].irq)
		return 0;

	if (chg->irq_info[HIGH_DUTY_CYCLE_IRQ].enabled) {
		if (disable)
			disable_irq_nosync(
				chg->irq_info[HIGH_DUTY_CYCLE_IRQ].irq);
	} else {
		if (!disable)
			enable_irq(chg->irq_info[HIGH_DUTY_CYCLE_IRQ].irq);
	}

	chg->irq_info[HIGH_DUTY_CYCLE_IRQ].enabled = !disable;

	return 0;
}

static int smblib_limited_irq_disable_vote_callback(struct votable *votable,
				void *data, int disable, const char *client)
{
	struct smb_charger *chg = data;

	if (!chg->irq_info[INPUT_CURRENT_LIMITING_IRQ].irq)
		return 0;

	if (chg->irq_info[INPUT_CURRENT_LIMITING_IRQ].enabled) {
		if (disable)
			disable_irq_nosync(
				chg->irq_info[INPUT_CURRENT_LIMITING_IRQ].irq);
	} else {
		if (!disable)
			enable_irq(
				chg->irq_info[INPUT_CURRENT_LIMITING_IRQ].irq);
	}

	chg->irq_info[INPUT_CURRENT_LIMITING_IRQ].enabled = !disable;

	return 0;
}

static int smblib_icl_irq_disable_vote_callback(struct votable *votable,
				void *data, int disable, const char *client)
{
	struct smb_charger *chg = data;

	if (!chg->irq_info[USBIN_ICL_CHANGE_IRQ].irq)
		return 0;

	if (chg->irq_info[USBIN_ICL_CHANGE_IRQ].enabled) {
		if (disable)
			disable_irq_nosync(
				chg->irq_info[USBIN_ICL_CHANGE_IRQ].irq);
	} else {
		if (!disable)
			enable_irq(chg->irq_info[USBIN_ICL_CHANGE_IRQ].irq);
	}

	chg->irq_info[USBIN_ICL_CHANGE_IRQ].enabled = !disable;

	return 0;
}

static int smblib_temp_change_irq_disable_vote_callback(struct votable *votable,
				void *data, int disable, const char *client)
{
	struct smb_charger *chg = data;

	if (!chg->irq_info[TEMP_CHANGE_IRQ].irq)
		return 0;

	if (chg->irq_info[TEMP_CHANGE_IRQ].enabled && disable) {
		if (chg->irq_info[TEMP_CHANGE_IRQ].wake)
			disable_irq_wake(chg->irq_info[TEMP_CHANGE_IRQ].irq);
		disable_irq_nosync(chg->irq_info[TEMP_CHANGE_IRQ].irq);
	} else if (!chg->irq_info[TEMP_CHANGE_IRQ].enabled && !disable) {
		enable_irq(chg->irq_info[TEMP_CHANGE_IRQ].irq);
		if (chg->irq_info[TEMP_CHANGE_IRQ].wake)
			enable_irq_wake(chg->irq_info[TEMP_CHANGE_IRQ].irq);
	}

	chg->irq_info[TEMP_CHANGE_IRQ].enabled = !disable;

	return 0;
}

static int smblib_disable_power_role_switch_callback(struct votable *votable,
	void *data, int disable, const char *client)
{
	struct smb_charger *chg = data;
	union power_supply_propval pval;
	int rc = 0;

	pval.intval = disable ? POWER_SUPPLY_TYPEC_PR_NONE
		: POWER_SUPPLY_TYPEC_PR_DUAL;
	rc = __smblib_set_prop_typec_power_role(chg, &pval);
	if (rc)
		smblib_err(chg, "power_role_switch = %s failed, rc=%d\n",
		disable ? "disabled" : "enabled", rc);
	else
		smblib_dbg(chg, PR_MISC, "power_role_switch = %s\n",
		disable ? "disabled" : "enabled");

	return rc;
}

/*******************
 * VCONN REGULATOR *
 * *****************/

int smblib_vconn_regulator_enable(struct regulator_dev *rdev)
{
	struct smb_charger *chg = rdev_get_drvdata(rdev);
	int rc = 0;
	u8 stat, orientation;

	smblib_dbg(chg, PR_OTG, "enabling VCONN\n");

	rc = smblib_read(chg, TYPE_C_MISC_STATUS_REG, &stat);
	if (rc < 0) {
		smblib_err(chg, "Couldn't read TYPE_C_STATUS_4 rc=%d\n", rc);
		return rc;
	}

	/* VCONN orientation is opposite to that of CC */
	orientation =
		stat & TYPEC_CCOUT_VALUE_BIT ? 0 : VCONN_EN_ORIENTATION_BIT;
	rc = smblib_masked_write(chg, TYPE_C_VCONN_CONTROL_REG,
				VCONN_EN_VALUE_BIT | VCONN_EN_ORIENTATION_BIT,
				VCONN_EN_VALUE_BIT | orientation);
	if (rc < 0) {
		smblib_err(chg, "Couldn't read TYPE_C_CCOUT_CONTROL_REG rc=%d\n",
			rc);
		return rc;
	}

	return 0;
}

int smblib_vconn_regulator_disable(struct regulator_dev *rdev)
{
	struct smb_charger *chg = rdev_get_drvdata(rdev);
	int rc = 0;

	smblib_dbg(chg, PR_OTG, "disabling VCONN\n");
	rc = smblib_masked_write(chg, TYPE_C_VCONN_CONTROL_REG,
				 VCONN_EN_VALUE_BIT, 0);
	if (rc < 0)
		smblib_err(chg, "Couldn't disable vconn regulator rc=%d\n", rc);

	return 0;
}

int smblib_vconn_regulator_is_enabled(struct regulator_dev *rdev)
{
	struct smb_charger *chg = rdev_get_drvdata(rdev);
	int rc;
	u8 cmd;

	rc = smblib_read(chg, TYPE_C_VCONN_CONTROL_REG, &cmd);
	if (rc < 0) {
		smblib_err(chg, "Couldn't read TYPE_C_INTRPT_ENB_SOFTWARE_CTRL rc=%d\n",
			rc);
		return rc;
	}

	return (cmd & VCONN_EN_VALUE_BIT) ? 1 : 0;
}

/*****************
 * OTG REGULATOR *
 *****************/

int smblib_vbus_regulator_enable(struct regulator_dev *rdev)
{
	struct smb_charger *chg = rdev_get_drvdata(rdev);
	int rc;

	smblib_dbg(chg, PR_OTG, "enabling OTG\n");

	rc = smblib_masked_write(chg, DCDC_CMD_OTG_REG, OTG_EN_BIT, OTG_EN_BIT);
	if (rc < 0) {
		smblib_err(chg, "Couldn't enable OTG rc=%d\n", rc);
		return rc;
	}

	return 0;
}

int smblib_vbus_regulator_disable(struct regulator_dev *rdev)
{
	struct smb_charger *chg = rdev_get_drvdata(rdev);
	int rc;

	smblib_dbg(chg, PR_OTG, "disabling OTG\n");

	rc = smblib_masked_write(chg, DCDC_CMD_OTG_REG, OTG_EN_BIT, 0);
	if (rc < 0) {
		smblib_err(chg, "Couldn't disable OTG regulator rc=%d\n", rc);
		return rc;
	}

	return 0;
}

int smblib_vbus_regulator_is_enabled(struct regulator_dev *rdev)
{
	struct smb_charger *chg = rdev_get_drvdata(rdev);
	int rc = 0;
	u8 cmd;

	rc = smblib_read(chg, DCDC_CMD_OTG_REG, &cmd);
	if (rc < 0) {
		smblib_err(chg, "Couldn't read CMD_OTG rc=%d", rc);
		return rc;
	}

	return (cmd & OTG_EN_BIT) ? 1 : 0;
}

int smblib_get_prop_input_current_max(struct smb_charger *chg,
				      union power_supply_propval *val)
{
	return smblib_get_charge_param(chg, &chg->param.usb_icl, &val->intval);
}

int smblib_set_prop_input_current_max(struct smb_charger *chg,
				      const union power_supply_propval *val)
{
	int rc;
	bool override = true;

	set_sdp_current(chg, 100000);
	rc = smblib_set_charge_param(chg, &chg->param.usb_icl, val->intval);
	if (rc < 0) {
		smblib_err(chg, "Couldn't set HC ICL rc=%d\n", rc);
		return rc;
	}

	/* enforce override */
	rc = smblib_masked_write(chg, USBIN_ICL_OPTIONS_REG,
				 USBIN_MODE_CHG_BIT,
				 override ? USBIN_MODE_CHG_BIT : 0);

	rc = smblib_icl_override(chg, SW_OVERRIDE_HC_MODE);
	if (rc < 0) {
		smblib_err(chg, "Couldn't set ICL override rc=%d\n", rc);
		return rc;
	}

	/* unsuspend after configuring current and override */
	rc = smblib_set_usb_suspend(chg, false);
	if (rc < 0) {
		smblib_err(chg, "Couldn't resume input rc=%d\n", rc);
		return rc;
	}

	return rc;
}

/********************
 * BATT PSY GETTERS *
 ********************/

int smblib_get_prop_input_suspend(struct smb_charger *chg,
				  union power_supply_propval *val)
{
	val->intval
		= (get_client_vote(chg->usb_icl_votable, USER_VOTER) == 0)
		 && get_client_vote(chg->dc_suspend_votable, USER_VOTER);
	return 0;
}

int smblib_get_prop_batt_present(struct smb_charger *chg,
				union power_supply_propval *val)
{
	int rc;
	u8 stat;

	rc = smblib_read(chg, BATIF_BASE + INT_RT_STS_OFFSET, &stat);
	if (rc < 0) {
		smblib_err(chg, "Couldn't read BATIF_INT_RT_STS rc=%d\n", rc);
		return rc;
	}

	val->intval = !(stat & (BAT_THERM_OR_ID_MISSING_RT_STS_BIT
					| BAT_TERMINAL_MISSING_RT_STS_BIT));

	return rc;
}

int smblib_get_prop_batt_capacity(struct smb_charger *chg,
				  union power_supply_propval *val)
{
	int rc = -EINVAL;

	if (chg->fake_capacity >= 0) {
		val->intval = chg->fake_capacity;
		return 0;
	}

	rc = smblib_get_prop_from_bms(chg, POWER_SUPPLY_PROP_CAPACITY, val);

	return rc;
}

static bool is_charging_paused(struct smb_charger *chg)
{
	int rc;
	u8 val;

	rc = smblib_read(chg, CHARGING_PAUSE_CMD_REG, &val);
	if (rc < 0) {
		smblib_err(chg, "Couldn't read CHARGING_PAUSE_CMD rc=%d\n", rc);
		return false;
	}

	return val & CHARGING_PAUSE_CMD_BIT;
}

int smblib_get_prop_batt_status(struct smb_charger *chg,
				union power_supply_propval *val)
{
	union power_supply_propval pval = {0, };
	bool usb_online, dc_online;
	u8 stat;
	int rc, suspend = 0;

	if (chg->dbc_usbov) {
		rc = smblib_get_prop_usb_present(chg, &pval);
		if (rc < 0) {
			smblib_err(chg,
				"Couldn't get usb present prop rc=%d\n", rc);
			return rc;
		}

		rc = smblib_get_usb_suspend(chg, &suspend);
		if (rc < 0) {
			smblib_err(chg,
				"Couldn't get usb suspend rc=%d\n", rc);
			return rc;
		}

		/*
		 * Report charging as long as USBOV is not debounced and
		 * charging path is un-suspended.
		 */
		if (pval.intval && !suspend) {
			val->intval = POWER_SUPPLY_STATUS_CHARGING;
			return 0;
		}
	}

	rc = smblib_get_prop_usb_online(chg, &pval);
	if (rc < 0) {
		smblib_err(chg, "Couldn't get usb online property rc=%d\n",
			rc);
		return rc;
	}
	usb_online = (bool)pval.intval;

	rc = smblib_get_prop_dc_online(chg, &pval);
	if (rc < 0) {
		smblib_err(chg, "Couldn't get dc online property rc=%d\n",
			rc);
		return rc;
	}
	dc_online = (bool)pval.intval;

	rc = smblib_read(chg, BATTERY_CHARGER_STATUS_1_REG, &stat);
	if (rc < 0) {
		smblib_err(chg, "Couldn't read BATTERY_CHARGER_STATUS_1 rc=%d\n",
			rc);
		return rc;
	}
	stat = stat & BATTERY_CHARGER_STATUS_MASK;

	if (!usb_online && !dc_online) {
		switch (stat) {
		case TERMINATE_CHARGE:
		case INHIBIT_CHARGE:
			val->intval = POWER_SUPPLY_STATUS_FULL;
			break;
		default:
			val->intval = POWER_SUPPLY_STATUS_DISCHARGING;
			break;
		}
		return rc;
	}

	switch (stat) {
	case TRICKLE_CHARGE:
	case PRE_CHARGE:
	case FULLON_CHARGE:
	case TAPER_CHARGE:
		val->intval = POWER_SUPPLY_STATUS_CHARGING;
		break;
	case TERMINATE_CHARGE:
	case INHIBIT_CHARGE:
		val->intval = POWER_SUPPLY_STATUS_FULL;
		break;
	case DISABLE_CHARGE:
	case PAUSE_CHARGE:
		val->intval = POWER_SUPPLY_STATUS_NOT_CHARGING;
		break;
	default:
		val->intval = POWER_SUPPLY_STATUS_UNKNOWN;
		break;
	}

	if (is_charging_paused(chg)) {
		val->intval = POWER_SUPPLY_STATUS_CHARGING;
		return 0;
	}

	/*
	 * If charge termination WA is active and has suspended charging, then
	 * continue reporting charging status as FULL.
	 */
	if (is_client_vote_enabled_locked(chg->usb_icl_votable,
						CHG_TERMINATION_VOTER)) {
		val->intval = POWER_SUPPLY_STATUS_FULL;
		return 0;
	}

	if (val->intval != POWER_SUPPLY_STATUS_CHARGING)
		return 0;

	if (!usb_online && dc_online
		&& chg->fake_batt_status == POWER_SUPPLY_STATUS_FULL) {
		val->intval = POWER_SUPPLY_STATUS_FULL;
		return 0;
	}

	rc = smblib_read(chg, BATTERY_CHARGER_STATUS_5_REG, &stat);
	if (rc < 0) {
		smblib_err(chg, "Couldn't read BATTERY_CHARGER_STATUS_2 rc=%d\n",
				rc);
			return rc;
	}

	stat &= ENABLE_TRICKLE_BIT | ENABLE_PRE_CHARGING_BIT |
						ENABLE_FULLON_MODE_BIT;

	if (!stat)
		val->intval = POWER_SUPPLY_STATUS_NOT_CHARGING;

	return 0;
}

int smblib_get_prop_batt_charge_type(struct smb_charger *chg,
				union power_supply_propval *val)
{
	int rc;
	u8 stat;

	rc = smblib_read(chg, BATTERY_CHARGER_STATUS_1_REG, &stat);
	if (rc < 0) {
		smblib_err(chg, "Couldn't read BATTERY_CHARGER_STATUS_1 rc=%d\n",
			rc);
		return rc;
	}

	switch (stat & BATTERY_CHARGER_STATUS_MASK) {
	case TRICKLE_CHARGE:
	case PRE_CHARGE:
		val->intval = POWER_SUPPLY_CHARGE_TYPE_TRICKLE;
		break;
	case FULLON_CHARGE:
		val->intval = POWER_SUPPLY_CHARGE_TYPE_FAST;
		break;
	case TAPER_CHARGE:
		val->intval = POWER_SUPPLY_CHARGE_TYPE_TAPER;
		break;
	default:
		val->intval = POWER_SUPPLY_CHARGE_TYPE_NONE;
	}

	return rc;
}

int smblib_get_prop_batt_health(struct smb_charger *chg,
				union power_supply_propval *val)
{
	union power_supply_propval pval;
	int rc;
	int effective_fv_uv;
	u8 stat;

	rc = smblib_read(chg, BATTERY_CHARGER_STATUS_2_REG, &stat);
	if (rc < 0) {
		smblib_err(chg, "Couldn't read BATTERY_CHARGER_STATUS_2 rc=%d\n",
			rc);
		return rc;
	}
	smblib_dbg(chg, PR_REGISTER, "BATTERY_CHARGER_STATUS_2 = 0x%02x\n",
		   stat);

	if (stat & CHARGER_ERROR_STATUS_BAT_OV_BIT) {
		rc = smblib_get_prop_from_bms(chg,
				POWER_SUPPLY_PROP_VOLTAGE_NOW, &pval);
		if (!rc) {
			/*
			 * If Vbatt is within 40mV above Vfloat, then don't
			 * treat it as overvoltage.
			 */
			effective_fv_uv = get_effective_result(chg->fv_votable);
			if (pval.intval >= effective_fv_uv + 40000) {
				val->intval = POWER_SUPPLY_HEALTH_OVERVOLTAGE;
				smblib_err(chg, "battery over-voltage vbat_fg = %duV, fv = %duV\n",
						pval.intval, effective_fv_uv);
				goto done;
			}
		}
	}

	rc = smblib_read(chg, BATTERY_CHARGER_STATUS_7_REG, &stat);
	if (rc < 0) {
		smblib_err(chg, "Couldn't read BATTERY_CHARGER_STATUS_2 rc=%d\n",
			rc);
		return rc;
	}
	if (stat & BAT_TEMP_STATUS_TOO_COLD_BIT)
		val->intval = POWER_SUPPLY_HEALTH_COLD;
	else if (stat & BAT_TEMP_STATUS_TOO_HOT_BIT)
		val->intval = POWER_SUPPLY_HEALTH_OVERHEAT;
	else if (stat & BAT_TEMP_STATUS_COLD_SOFT_BIT)
		val->intval = POWER_SUPPLY_HEALTH_COOL;
	else if (stat & BAT_TEMP_STATUS_HOT_SOFT_BIT)
		val->intval = POWER_SUPPLY_HEALTH_WARM;
	else
		val->intval = POWER_SUPPLY_HEALTH_GOOD;

done:
	return rc;
}

int smblib_get_prop_system_temp_level(struct smb_charger *chg,
				union power_supply_propval *val)
{
	val->intval = chg->system_temp_level;
	return 0;
}

int smblib_get_prop_system_temp_level_max(struct smb_charger *chg,
				union power_supply_propval *val)
{
	val->intval = chg->thermal_levels;
	return 0;
}

int smblib_get_prop_input_current_limited(struct smb_charger *chg,
				union power_supply_propval *val)
{
	u8 stat;
	int rc;

	if (chg->fake_input_current_limited >= 0) {
		val->intval = chg->fake_input_current_limited;
		return 0;
	}

	rc = smblib_read(chg, AICL_STATUS_REG, &stat);
	if (rc < 0) {
		smblib_err(chg, "Couldn't read AICL_STATUS rc=%d\n", rc);
		return rc;
	}
	val->intval = (stat & SOFT_ILIMIT_BIT) || chg->is_hdc;
	return 0;
}

int smblib_get_prop_batt_iterm(struct smb_charger *chg,
		union power_supply_propval *val)
{
	int rc, temp;
	u8 stat, buf[2];

	/*
	 * Currently, only ADC comparator-based termination is supported,
	 * hence read only the threshold corresponding to ADC source.
	 * Proceed only if CHGR_ITERM_USE_ANALOG_BIT is 0.
	 */
	rc = smblib_read(chg, CHGR_ENG_CHARGING_CFG_REG, &stat);
	if (rc < 0) {
		smblib_err(chg, "Couldn't read CHGR_ENG_CHARGING_CFG_REG rc=%d\n",
				rc);
		return rc;
	}

	if (stat & CHGR_ITERM_USE_ANALOG_BIT) {
		val->intval = -EINVAL;
		return 0;
	}

	rc = smblib_batch_read(chg, CHGR_ADC_ITERM_UP_THD_MSB_REG, buf, 2);

	if (rc < 0) {
		smblib_err(chg, "Couldn't read CHGR_ADC_ITERM_UP_THD_MSB_REG rc=%d\n",
				rc);
		return rc;
	}

	temp = buf[1] | (buf[0] << 8);
	temp = sign_extend32(temp, 15);

	if (chg->smb_version == PMI632_SUBTYPE)
		temp = DIV_ROUND_CLOSEST(temp * ITERM_LIMITS_PMI632_MA,
					ADC_CHG_ITERM_MASK);
	else
		temp = DIV_ROUND_CLOSEST(temp * ITERM_LIMITS_PM8150B_MA,
					ADC_CHG_ITERM_MASK);

	val->intval = temp;

	return rc;
}

int smblib_get_prop_batt_charge_done(struct smb_charger *chg,
					union power_supply_propval *val)
{
	int rc;
	u8 stat;

	rc = smblib_read(chg, BATTERY_CHARGER_STATUS_1_REG, &stat);
	if (rc < 0) {
		smblib_err(chg, "Couldn't read BATTERY_CHARGER_STATUS_1 rc=%d\n",
			rc);
		return rc;
	}

	stat = stat & BATTERY_CHARGER_STATUS_MASK;
	val->intval = (stat == TERMINATE_CHARGE);
	return 0;
}

/***********************
 * BATTERY PSY SETTERS *
 ***********************/

int smblib_set_prop_input_suspend(struct smb_charger *chg,
				  const union power_supply_propval *val)
{
	int rc;

	/* vote 0mA when suspended */
	rc = vote(chg->usb_icl_votable, USER_VOTER, (bool)val->intval, 0);
	if (rc < 0) {
		smblib_err(chg, "Couldn't vote to %s USB rc=%d\n",
			(bool)val->intval ? "suspend" : "resume", rc);
		return rc;
	}

	rc = vote(chg->dc_suspend_votable, USER_VOTER, (bool)val->intval, 0);
	if (rc < 0) {
		smblib_err(chg, "Couldn't vote to %s DC rc=%d\n",
			(bool)val->intval ? "suspend" : "resume", rc);
		return rc;
	}

	power_supply_changed(chg->batt_psy);
	return rc;
}

int smblib_set_prop_batt_capacity(struct smb_charger *chg,
				  const union power_supply_propval *val)
{
	chg->fake_capacity = val->intval;

	power_supply_changed(chg->batt_psy);

	return 0;
}

int smblib_set_prop_batt_status(struct smb_charger *chg,
				  const union power_supply_propval *val)
{
	/* Faking battery full */
	if (val->intval == POWER_SUPPLY_STATUS_FULL)
		chg->fake_batt_status = val->intval;
	else
		chg->fake_batt_status = -EINVAL;

	power_supply_changed(chg->batt_psy);

	return 0;
}

int smblib_set_prop_system_temp_level(struct smb_charger *chg,
				const union power_supply_propval *val)
{
	if (val->intval < 0)
		return -EINVAL;

	if (chg->thermal_levels <= 0)
		return -EINVAL;

	if (val->intval > chg->thermal_levels)
		return -EINVAL;

	chg->system_temp_level = val->intval;

	if (chg->system_temp_level == chg->thermal_levels)
		return vote(chg->chg_disable_votable,
			THERMAL_DAEMON_VOTER, true, 0);

	vote(chg->chg_disable_votable, THERMAL_DAEMON_VOTER, false, 0);
	if (chg->system_temp_level == 0)
		return vote(chg->fcc_votable, THERMAL_DAEMON_VOTER, false, 0);

	vote(chg->fcc_votable, THERMAL_DAEMON_VOTER, true,
			chg->thermal_mitigation[chg->system_temp_level]);
	return 0;
}

int smblib_set_prop_input_current_limited(struct smb_charger *chg,
				const union power_supply_propval *val)
{
	chg->fake_input_current_limited = val->intval;
	return 0;
}

int smblib_set_prop_rechg_soc_thresh(struct smb_charger *chg,
				const union power_supply_propval *val)
{
	int rc;
	u8 new_thr = DIV_ROUND_CLOSEST(val->intval * 255, 100);

	rc = smblib_write(chg, CHARGE_RCHG_SOC_THRESHOLD_CFG_REG,
			new_thr);
	if (rc < 0) {
		smblib_err(chg, "Couldn't write to RCHG_SOC_THRESHOLD_CFG_REG rc=%d\n",
				rc);
		return rc;
	}

	chg->auto_recharge_soc = val->intval;

	return rc;
}

int smblib_run_aicl(struct smb_charger *chg, int type)
{
	int rc;
	u8 stat;

	rc = smblib_read(chg, POWER_PATH_STATUS_REG, &stat);
	if (rc < 0) {
		smblib_err(chg, "Couldn't read POWER_PATH_STATUS rc=%d\n",
								rc);
		return rc;
	}

	/* USB is suspended so skip re-running AICL */
	if (stat & USBIN_SUSPEND_STS_BIT)
		return rc;

	smblib_dbg(chg, PR_MISC, "re-running AICL\n");

	stat = (type == RERUN_AICL) ? RERUN_AICL_BIT : RESTART_AICL_BIT;
	rc = smblib_masked_write(chg, AICL_CMD_REG, stat, stat);
	if (rc < 0)
		smblib_err(chg, "Couldn't write to AICL_CMD_REG rc=%d\n",
				rc);
	return 0;
}

static int smblib_dp_pulse(struct smb_charger *chg)
{
	int rc;

	/* QC 3.0 increment */
	rc = smblib_masked_write(chg, CMD_HVDCP_2_REG, SINGLE_INCREMENT_BIT,
			SINGLE_INCREMENT_BIT);
	if (rc < 0)
		smblib_err(chg, "Couldn't write to CMD_HVDCP_2_REG rc=%d\n",
				rc);

	return rc;
}

static int smblib_dm_pulse(struct smb_charger *chg)
{
	int rc;

	/* QC 3.0 decrement */
	rc = smblib_masked_write(chg, CMD_HVDCP_2_REG, SINGLE_DECREMENT_BIT,
			SINGLE_DECREMENT_BIT);
	if (rc < 0)
		smblib_err(chg, "Couldn't write to CMD_HVDCP_2_REG rc=%d\n",
				rc);

	return rc;
}

int smblib_force_vbus_voltage(struct smb_charger *chg, u8 val)
{
	int rc;

	rc = smblib_masked_write(chg, CMD_HVDCP_2_REG, val, val);
	if (rc < 0)
		smblib_err(chg, "Couldn't write to CMD_HVDCP_2_REG rc=%d\n",
				rc);

	return rc;
}

static void smblib_hvdcp_set_fsw(struct smb_charger *chg, int bit)
{
	switch (bit) {
	case QC_5V_BIT:
		smblib_set_opt_switcher_freq(chg,
				chg->chg_freq.freq_5V);
		break;
	case QC_9V_BIT:
		smblib_set_opt_switcher_freq(chg,
				chg->chg_freq.freq_9V);
		break;
	case QC_12V_BIT:
		smblib_set_opt_switcher_freq(chg,
				chg->chg_freq.freq_12V);
		break;
	default:
		smblib_set_opt_switcher_freq(chg,
				chg->chg_freq.freq_removal);
		break;
	}
}

#define QC3_PULSES_FOR_6V	5
#define QC3_PULSES_FOR_9V	20
#define QC3_PULSES_FOR_12V	35
static int smblib_hvdcp3_set_fsw(struct smb_charger *chg)
{
	int pulse_count, rc;

	rc = smblib_get_pulse_cnt(chg, &pulse_count);
	if (rc < 0) {
		smblib_err(chg, "Couldn't read QC_PULSE_COUNT rc=%d\n", rc);
		return rc;
	}

	if (pulse_count < QC3_PULSES_FOR_6V)
		smblib_set_opt_switcher_freq(chg,
				chg->chg_freq.freq_5V);
	else if (pulse_count < QC3_PULSES_FOR_9V)
		smblib_set_opt_switcher_freq(chg,
				chg->chg_freq.freq_6V_8V);
	else if (pulse_count < QC3_PULSES_FOR_12V)
		smblib_set_opt_switcher_freq(chg,
				chg->chg_freq.freq_9V);
	else
		smblib_set_opt_switcher_freq(chg,
				chg->chg_freq.freq_12V);

	return 0;
}

static void smblib_hvdcp_adaptive_voltage_change(struct smb_charger *chg)
{
	int rc;
	u8 stat;

	if (chg->real_charger_type == POWER_SUPPLY_TYPE_USB_HVDCP) {
		rc = smblib_read(chg, QC_CHANGE_STATUS_REG, &stat);
		if (rc < 0) {
			smblib_err(chg,
				"Couldn't read QC_CHANGE_STATUS rc=%d\n", rc);
			return;
		}

		smblib_hvdcp_set_fsw(chg, stat & QC_2P0_STATUS_MASK);
		vote(chg->usb_icl_votable, HVDCP2_ICL_VOTER, false, 0);
	}

	if (chg->real_charger_type == POWER_SUPPLY_TYPE_USB_HVDCP_3) {
		rc = smblib_hvdcp3_set_fsw(chg);
		if (rc < 0)
			smblib_err(chg, "Couldn't set QC3.0 Fsw rc=%d\n", rc);
	}

	power_supply_changed(chg->usb_main_psy);
}

int smblib_dp_dm(struct smb_charger *chg, int val)
{
	int target_icl_ua, rc = 0;
	union power_supply_propval pval;
	u8 stat;

	switch (val) {
	case POWER_SUPPLY_DP_DM_DP_PULSE:
		/*
		 * Pre-emptively increment pulse count to enable the setting
		 * of FSW prior to increasing voltage.
		 */
		chg->pulse_cnt++;

		rc = smblib_hvdcp3_set_fsw(chg);
		if (rc < 0)
			smblib_err(chg, "Couldn't set QC3.0 Fsw rc=%d\n", rc);

		rc = smblib_dp_pulse(chg);
		if (rc < 0) {
			smblib_err(chg, "Couldn't increase pulse count rc=%d\n",
				rc);
			/*
			 * Increment pulse count failed;
			 * reset to former value.
			 */
			chg->pulse_cnt--;
		}

		smblib_dbg(chg, PR_PARALLEL, "DP_DM_DP_PULSE rc=%d cnt=%d\n",
				rc, chg->pulse_cnt);
		break;
	case POWER_SUPPLY_DP_DM_DM_PULSE:
		rc = smblib_dm_pulse(chg);
		if (!rc && chg->pulse_cnt)
			chg->pulse_cnt--;
		smblib_dbg(chg, PR_PARALLEL, "DP_DM_DM_PULSE rc=%d cnt=%d\n",
				rc, chg->pulse_cnt);
		break;
	case POWER_SUPPLY_DP_DM_ICL_DOWN:
		target_icl_ua = get_effective_result(chg->usb_icl_votable);
		if (target_icl_ua < 0) {
			/* no client vote, get the ICL from charger */
			rc = power_supply_get_property(chg->usb_psy,
					POWER_SUPPLY_PROP_HW_CURRENT_MAX,
					&pval);
			if (rc < 0) {
				smblib_err(chg, "Couldn't get max curr rc=%d\n",
					rc);
				return rc;
			}
			target_icl_ua = pval.intval;
		}

		/*
		 * Check if any other voter voted on USB_ICL in case of
		 * voter other than SW_QC3_VOTER reset and restart reduction
		 * again.
		 */
		if (target_icl_ua != get_client_vote(chg->usb_icl_votable,
							SW_QC3_VOTER))
			chg->usb_icl_delta_ua = 0;

		chg->usb_icl_delta_ua += 100000;
		vote(chg->usb_icl_votable, SW_QC3_VOTER, true,
						target_icl_ua - 100000);
		smblib_dbg(chg, PR_PARALLEL, "ICL DOWN ICL=%d reduction=%d\n",
				target_icl_ua, chg->usb_icl_delta_ua);
		break;
	case POWER_SUPPLY_DP_DM_FORCE_5V:
		rc = smblib_force_vbus_voltage(chg, FORCE_5V_BIT);
		if (rc < 0)
			pr_err("Failed to force 5V\n");
		break;
	case POWER_SUPPLY_DP_DM_FORCE_9V:
		if (chg->qc2_unsupported_voltage == QC2_NON_COMPLIANT_9V) {
			smblib_err(chg, "Couldn't set 9V: unsupported\n");
			return -EINVAL;
		}

		/* If we are increasing voltage to get to 9V, set FSW first */
		rc = smblib_read(chg, QC_CHANGE_STATUS_REG, &stat);
		if (rc < 0) {
			smblib_err(chg, "Couldn't read QC_CHANGE_STATUS_REG rc=%d\n",
					rc);
			break;
		}

		if (stat & QC_5V_BIT) {
			/* Force 1A ICL before requesting higher voltage */
			vote(chg->usb_icl_votable, HVDCP2_ICL_VOTER,
					true, 1000000);
			smblib_hvdcp_set_fsw(chg, QC_9V_BIT);
		}

		rc = smblib_force_vbus_voltage(chg, FORCE_9V_BIT);
		if (rc < 0)
			pr_err("Failed to force 9V\n");
		break;
	case POWER_SUPPLY_DP_DM_FORCE_12V:
		if (chg->qc2_unsupported_voltage == QC2_NON_COMPLIANT_12V) {
			smblib_err(chg, "Couldn't set 12V: unsupported\n");
			return -EINVAL;
		}

		/* If we are increasing voltage to get to 12V, set FSW first */
		rc = smblib_read(chg, QC_CHANGE_STATUS_REG, &stat);
		if (rc < 0) {
			smblib_err(chg, "Couldn't read QC_CHANGE_STATUS_REG rc=%d\n",
					rc);
			break;
		}

		if ((stat & QC_9V_BIT) || (stat & QC_5V_BIT)) {
			/* Force 1A ICL before requesting higher voltage */
			vote(chg->usb_icl_votable, HVDCP2_ICL_VOTER,
					true, 1000000);
			smblib_hvdcp_set_fsw(chg, QC_12V_BIT);
		}

		rc = smblib_force_vbus_voltage(chg, FORCE_12V_BIT);
		if (rc < 0)
			pr_err("Failed to force 12V\n");
		break;
	case POWER_SUPPLY_DP_DM_ICL_UP:
	default:
		break;
	}

	return rc;
}

int smblib_disable_hw_jeita(struct smb_charger *chg, bool disable)
{
	int rc;
	u8 mask;

	/*
	 * Disable h/w base JEITA compensation if s/w JEITA is enabled
	 */
	mask = JEITA_EN_COLD_SL_FCV_BIT
		| JEITA_EN_HOT_SL_FCV_BIT
		| JEITA_EN_HOT_SL_CCC_BIT
		| JEITA_EN_COLD_SL_CCC_BIT,
	rc = smblib_masked_write(chg, JEITA_EN_CFG_REG, mask,
			disable ? 0 : mask);
	if (rc < 0) {
		dev_err(chg->dev, "Couldn't configure s/w jeita rc=%d\n",
				rc);
		return rc;
	}

	return 0;
}

static int smblib_set_sw_thermal_regulation(struct smb_charger *chg,
						bool enable)
{
	int rc = 0;

	if (!(chg->wa_flags & SW_THERM_REGULATION_WA))
		return rc;

	if (enable) {
		/*
		 * Configure min time to quickly address thermal
		 * condition.
		 */
		rc = smblib_masked_write(chg, SNARL_BARK_BITE_WD_CFG_REG,
			SNARL_WDOG_TIMEOUT_MASK, SNARL_WDOG_TMOUT_62P5MS);
		if (rc < 0) {
			smblib_err(chg, "Couldn't configure snarl wdog tmout, rc=%d\n",
					rc);
			return rc;
		}

		/*
		 * Schedule SW_THERM_REGULATION_WORK directly if USB input
		 * is suspended due to SW thermal regulation WA since WDOG
		 * IRQ won't trigger with input suspended.
		 */
		if (is_client_vote_enabled(chg->usb_icl_votable,
						SW_THERM_REGULATION_VOTER)) {
			vote(chg->awake_votable, SW_THERM_REGULATION_VOTER,
								true, 0);
			schedule_delayed_work(&chg->thermal_regulation_work, 0);
		}
	} else {
		cancel_delayed_work_sync(&chg->thermal_regulation_work);
		vote(chg->awake_votable, SW_THERM_REGULATION_VOTER, false, 0);
	}

	smblib_dbg(chg, PR_MISC, "WDOG SNARL INT %s\n",
				enable ? "Enabled" : "Disabled");

	return rc;
}

static int smblib_update_thermal_readings(struct smb_charger *chg)
{
	union power_supply_propval pval = {0, };
	int rc = 0;

	if (!chg->pl.psy)
		chg->pl.psy = power_supply_get_by_name("parallel");

	rc = smblib_read_iio_channel(chg, chg->iio.die_temp_chan,
				DIV_FACTOR_DECIDEGC, &chg->die_temp);
	if (rc < 0) {
		smblib_err(chg, "Couldn't read DIE TEMP channel, rc=%d\n", rc);
		return rc;
	}

	rc = smblib_read_iio_channel(chg, chg->iio.connector_temp_chan,
				DIV_FACTOR_DECIDEGC, &chg->connector_temp);
	if (rc < 0) {
		smblib_err(chg, "Couldn't read CONN TEMP channel, rc=%d\n", rc);
		return rc;
	}

	rc = smblib_read_iio_channel(chg, chg->iio.skin_temp_chan,
				DIV_FACTOR_DECIDEGC, &chg->skin_temp);
	if (rc < 0) {
		smblib_err(chg, "Couldn't read SKIN TEMP channel, rc=%d\n", rc);
		return rc;
	}

	if (chg->sec_chg_selected == POWER_SUPPLY_CHARGER_SEC_CP) {
		if (!chg->cp_psy)
			chg->cp_psy =
				power_supply_get_by_name("charge_pump_master");
		if (chg->cp_psy) {
			rc = power_supply_get_property(chg->cp_psy,
				POWER_SUPPLY_PROP_CP_DIE_TEMP, &pval);
			if (rc < 0) {
				smblib_err(chg, "Couldn't get smb1390 charger temp, rc=%d\n",
					rc);
				return rc;
			}
			chg->smb_temp = pval.intval;
		} else {
			smblib_dbg(chg, PR_MISC, "Coudln't find cp_psy\n");
			chg->smb_temp = -ENODATA;
		}
	} else if (chg->pl.psy && chg->sec_chg_selected ==
					POWER_SUPPLY_CHARGER_SEC_PL) {
		rc = power_supply_get_property(chg->pl.psy,
				POWER_SUPPLY_PROP_CHARGER_TEMP, &pval);
		if (rc < 0) {
			smblib_err(chg, "Couldn't get smb1355 charger temp, rc=%d\n",
					rc);
			return rc;
		}
		chg->smb_temp = pval.intval;
	} else {
		chg->smb_temp = -ENODATA;
	}

	return rc;
}

/* SW thermal regulation thresholds in deciDegC */
#define DIE_TEMP_RST_THRESH		1000
#define DIE_TEMP_REG_H_THRESH		800
#define DIE_TEMP_REG_L_THRESH		600

#define CONNECTOR_TEMP_SHDN_THRESH	700
#define CONNECTOR_TEMP_RST_THRESH	600
#define CONNECTOR_TEMP_REG_H_THRESH	550
#define CONNECTOR_TEMP_REG_L_THRESH	500

#define SMB_TEMP_SHDN_THRESH		1400
#define SMB_TEMP_RST_THRESH		900
#define SMB_TEMP_REG_H_THRESH		800
#define SMB_TEMP_REG_L_THRESH		600

#define SKIN_TEMP_SHDN_THRESH		700
#define SKIN_TEMP_RST_THRESH		600
#define SKIN_TEMP_REG_H_THRESH		550
#define SKIN_TEMP_REG_L_THRESH		500

#define THERM_REG_RECHECK_DELAY_1S	1000	/* 1 sec */
#define THERM_REG_RECHECK_DELAY_8S	8000	/* 8 sec */
static int smblib_process_thermal_readings(struct smb_charger *chg)
{
	int rc = 0, wdog_timeout = SNARL_WDOG_TMOUT_8S;
	u32 thermal_status = TEMP_BELOW_RANGE;
	bool suspend_input = false, disable_smb = false;

	/*
	 * Following is the SW thermal regulation flow:
	 *
	 * TEMP_SHUT_DOWN_LEVEL: If either connector temp or skin temp
	 * exceeds their respective SHDN threshold. Need to suspend input
	 * and secondary charger.
	 *
	 * TEMP_SHUT_DOWN_SMB_LEVEL: If smb temp exceed its SHDN threshold
	 * but connector and skin temp are below it. Need to suspend SMB.
	 *
	 * TEMP_ALERT_LEVEL: If die, connector, smb or skin temp exceeds it's
	 * respective RST threshold. Stay put and monitor temperature closely.
	 *
	 * TEMP_ABOVE_RANGE or TEMP_WITHIN_RANGE or TEMP_BELOW_RANGE: If die,
	 * connector, smb or skin temp exceeds it's respective REG_H or REG_L
	 * threshold. Unsuspend input and SMB.
	 */
	if (chg->connector_temp > CONNECTOR_TEMP_SHDN_THRESH ||
		chg->skin_temp > SKIN_TEMP_SHDN_THRESH) {
		thermal_status = TEMP_SHUT_DOWN;
		wdog_timeout = SNARL_WDOG_TMOUT_1S;
		suspend_input = true;
		disable_smb = true;
		goto out;
	}

	if (chg->smb_temp > SMB_TEMP_SHDN_THRESH) {
		thermal_status = TEMP_SHUT_DOWN_SMB;
		wdog_timeout = SNARL_WDOG_TMOUT_1S;
		disable_smb = true;
		goto out;
	}

	if (chg->connector_temp > CONNECTOR_TEMP_RST_THRESH ||
			chg->skin_temp > SKIN_TEMP_RST_THRESH ||
			chg->smb_temp > SMB_TEMP_RST_THRESH ||
			chg->die_temp > DIE_TEMP_RST_THRESH) {
		thermal_status = TEMP_ALERT_LEVEL;
		wdog_timeout = SNARL_WDOG_TMOUT_1S;
		goto out;
	}

	if (chg->connector_temp > CONNECTOR_TEMP_REG_H_THRESH ||
			chg->skin_temp > SKIN_TEMP_REG_H_THRESH ||
			chg->smb_temp > SMB_TEMP_REG_H_THRESH ||
			chg->die_temp > DIE_TEMP_REG_H_THRESH) {
		thermal_status = TEMP_ABOVE_RANGE;
		wdog_timeout = SNARL_WDOG_TMOUT_1S;
		goto out;
	}

	if (chg->connector_temp > CONNECTOR_TEMP_REG_L_THRESH ||
			chg->skin_temp > SKIN_TEMP_REG_L_THRESH ||
			chg->smb_temp > SMB_TEMP_REG_L_THRESH ||
			chg->die_temp > DIE_TEMP_REG_L_THRESH) {
		thermal_status = TEMP_WITHIN_RANGE;
		wdog_timeout = SNARL_WDOG_TMOUT_8S;
	}
out:
	smblib_dbg(chg, PR_MISC, "Current temperatures: \tDIE_TEMP: %d,\tCONN_TEMP: %d,\tSMB_TEMP: %d,\tSKIN_TEMP: %d\nTHERMAL_STATUS: %d\n",
			chg->die_temp, chg->connector_temp, chg->smb_temp,
			chg->skin_temp, thermal_status);

	if (thermal_status != chg->thermal_status) {
		chg->thermal_status = thermal_status;
		/*
		 * If thermal level changes to TEMP ALERT LEVEL, don't
		 * enable/disable main/parallel charging.
		 */
		if (chg->thermal_status == TEMP_ALERT_LEVEL)
			goto exit;

		vote(chg->smb_override_votable, SW_THERM_REGULATION_VOTER,
				disable_smb, 0);

		/*
		 * Enable/disable secondary charger through votables to ensure
		 * that if SMB_EN pin get's toggled somehow, secondary charger
		 * remains enabled/disabled according to SW thermal regulation.
		 */
		if (!chg->cp_disable_votable)
			chg->cp_disable_votable = find_votable("CP_DISABLE");
		if (chg->cp_disable_votable)
			vote(chg->cp_disable_votable, SW_THERM_REGULATION_VOTER,
							disable_smb, 0);

		vote(chg->pl_disable_votable, SW_THERM_REGULATION_VOTER,
							disable_smb, 0);
		smblib_dbg(chg, PR_MISC, "Parallel %s as per SW thermal regulation\n",
				disable_smb ? "disabled" : "enabled");

		/*
		 * If thermal level changes to TEMP_SHUT_DOWN_SMB, don't
		 * enable/disable main charger.
		 */
		if (chg->thermal_status == TEMP_SHUT_DOWN_SMB)
			goto exit;

		/* Suspend input if SHDN threshold reached */
		vote(chg->dc_suspend_votable, SW_THERM_REGULATION_VOTER,
							suspend_input, 0);
		vote(chg->usb_icl_votable, SW_THERM_REGULATION_VOTER,
							suspend_input, 0);
		smblib_dbg(chg, PR_MISC, "USB/DC %s as per SW thermal regulation\n",
				suspend_input ? "suspended" : "unsuspended");
	}
exit:
	/*
	 * On USB suspend, WDOG IRQ stops triggering. To continue thermal
	 * monitoring and regulation until USB is plugged out, reschedule
	 * the SW thermal regulation work without releasing the wake lock.
	 */
	if (is_client_vote_enabled(chg->usb_icl_votable,
					SW_THERM_REGULATION_VOTER)) {
		schedule_delayed_work(&chg->thermal_regulation_work,
				msecs_to_jiffies(THERM_REG_RECHECK_DELAY_1S));
		return 0;
	}

	rc = smblib_masked_write(chg, SNARL_BARK_BITE_WD_CFG_REG,
			SNARL_WDOG_TIMEOUT_MASK, wdog_timeout);
	if (rc < 0)
		smblib_err(chg, "Couldn't set WD SNARL timer, rc=%d\n", rc);

	vote(chg->awake_votable, SW_THERM_REGULATION_VOTER, false, 0);
	return rc;
}

/*******************
 * DC PSY GETTERS *
 *******************/

int smblib_get_prop_voltage_wls_output(struct smb_charger *chg,
				    union power_supply_propval *val)
{
	int rc;

	if (!chg->wls_psy) {
		chg->wls_psy = power_supply_get_by_name("wireless");
		if (!chg->wls_psy)
			return -ENODEV;
	}

	rc = power_supply_get_property(chg->wls_psy,
				POWER_SUPPLY_PROP_INPUT_VOLTAGE_REGULATION,
				val);
	if (rc < 0)
		dev_err(chg->dev, "Couldn't get POWER_SUPPLY_PROP_VOLTAGE_REGULATION, rc=%d\n",
				rc);

	return rc;
}

int smblib_get_prop_dc_in_pon(struct smb_charger *chg,
				union power_supply_propval *val)
{
	int rc;
	u8 stat;

	if (chg->smb_version == PMI632_SUBTYPE) {
		val->intval = 0;
		return 0;
	}

	rc = smblib_read(chg, DCIN_BASE + INT_RT_STS_OFFSET, &stat);
	if (rc < 0) {
		smblib_err(chg, "Couldn't read DCIN_RT_STS rc=%d\n", rc);
		return rc;
	}

	val->intval = stat & DCIN_PON_RT_STS_BIT;

	return val->intval ? 1 : 0;
}

int smblib_get_prop_dc_present(struct smb_charger *chg,
				union power_supply_propval *val)
{
	int rc;
	u8 stat;

	if (chg->smb_version == PMI632_SUBTYPE) {
		val->intval = 0;
		return 0;
	}

	rc = smblib_read(chg, DCIN_BASE + INT_RT_STS_OFFSET, &stat);
	if (rc < 0) {
		smblib_err(chg, "Couldn't read DCIN_RT_STS rc=%d\n", rc);
		return rc;
	}

	val->intval = (bool)(stat & DCIN_PLUGIN_RT_STS_BIT);
	return 0;
}

int smblib_get_prop_dc_online(struct smb_charger *chg,
			       union power_supply_propval *val)
{
	int rc = 0;
	u8 stat;

	if (chg->smb_version == PMI632_SUBTYPE) {
		val->intval = 0;
		return 0;
	}

	if (get_client_vote(chg->dc_suspend_votable, USER_VOTER)) {
		val->intval = false;
		return rc;
	}

	if (is_client_vote_enabled(chg->dc_suspend_votable,
						CHG_TERMINATION_VOTER)) {
		rc = smblib_get_prop_dc_present(chg, val);
		return rc;
	}

	rc = smblib_read(chg, POWER_PATH_STATUS_REG, &stat);
	if (rc < 0) {
		smblib_err(chg, "Couldn't read POWER_PATH_STATUS rc=%d\n",
			rc);
		return rc;
	}
	smblib_dbg(chg, PR_REGISTER, "POWER_PATH_STATUS = 0x%02x\n",
		   stat);

	val->intval = (stat & USE_DCIN_BIT) &&
		      (stat & VALID_INPUT_POWER_SOURCE_STS_BIT);

	return rc;
}

int smblib_get_prop_dc_current_max(struct smb_charger *chg,
				    union power_supply_propval *val)
{
	return smblib_get_charge_param(chg, &chg->param.dc_icl, &val->intval);
}

int smblib_get_prop_dc_voltage_max(struct smb_charger *chg,
				    union power_supply_propval *val)
{
	val->intval = MICRO_12V;
	return 0;
}

int smblib_get_prop_dc_voltage_now(struct smb_charger *chg,
				    union power_supply_propval *val)
{
	int rc;

	if (!chg->wls_psy) {
		chg->wls_psy = power_supply_get_by_name("wireless");
		if (!chg->wls_psy)
			return -ENODEV;
	}

	rc = power_supply_get_property(chg->wls_psy,
				POWER_SUPPLY_PROP_INPUT_VOLTAGE_REGULATION,
				val);
	if (rc < 0)
		dev_err(chg->dev, "Couldn't get POWER_SUPPLY_PROP_VOLTAGE_REGULATION, rc=%d\n",
				rc);
	return rc;
}

/*******************
 * DC PSY SETTERS *
 *******************/

int smblib_set_prop_dc_current_max(struct smb_charger *chg,
				    const union power_supply_propval *val)
{
	return smblib_set_charge_param(chg, &chg->param.dc_icl, val->intval);
}

int smblib_set_prop_voltage_wls_output(struct smb_charger *chg,
				    const union power_supply_propval *val)
{
	int rc;

	if (!chg->wls_psy) {
		chg->wls_psy = power_supply_get_by_name("wireless");
		if (!chg->wls_psy)
			return -ENODEV;
	}

	rc = power_supply_set_property(chg->wls_psy,
				POWER_SUPPLY_PROP_INPUT_VOLTAGE_REGULATION,
				val);
	if (rc < 0)
		dev_err(chg->dev, "Couldn't set POWER_SUPPLY_PROP_VOLTAGE_REGULATION, rc=%d\n",
				rc);

	smblib_dbg(chg, PR_WLS, "Set WLS output voltage %d\n", val->intval);

	return rc;
}

int smblib_set_prop_dc_reset(struct smb_charger *chg)
{
	int rc = -EAGAIN;

	mutex_lock(&chg->dc_reset_lock);

	if (chg->dc_reset) {
		smblib_dbg(chg, PR_MISC, "DC reset skipped\n");
		goto exit;
	}

	rc = vote(chg->dc_suspend_votable, VOUT_VOTER, true, 0);
	if (rc < 0) {
		smblib_err(chg, "Couldn't suspend DC rc=%d\n", rc);
		goto exit;
	}

	rc = smblib_masked_write(chg, DCIN_CMD_IL_REG, DCIN_EN_MASK,
				DCIN_EN_OVERRIDE_BIT);
	if (rc < 0) {
		smblib_err(chg, "Couldn't set DCIN_EN_OVERRIDE_BIT rc=%d\n",
			rc);
		goto exit;
	}

	rc = smblib_write(chg, DCIN_CMD_PON_REG, DCIN_PON_BIT | MID_CHG_BIT);
	if (rc < 0) {
		smblib_err(chg, "Couldn't write %d to DCIN_CMD_PON_REG rc=%d\n",
			DCIN_PON_BIT | MID_CHG_BIT, rc);
		goto exit;
	}

	/* Wait for 10ms to allow the charge to get drained */
	usleep_range(10000, 10010);

	rc = smblib_write(chg, DCIN_CMD_PON_REG, 0);
	if (rc < 0) {
		smblib_err(chg, "Couldn't clear DCIN_CMD_PON_REG rc=%d\n", rc);
		goto exit;
	}

	rc = smblib_masked_write(chg, DCIN_CMD_IL_REG, DCIN_EN_MASK, 0);
	if (rc < 0) {
		smblib_err(chg, "Couldn't clear DCIN_EN_OVERRIDE_BIT rc=%d\n",
			rc);
		goto exit;
	}

	rc = vote(chg->dc_suspend_votable, VOUT_VOTER, false, 0);
	if (rc < 0) {
		smblib_err(chg, "Couldn't unsuspend  DC rc=%d\n", rc);
		goto exit;
	}

	smblib_dbg(chg, PR_MISC, "Wireless charger removal detection successful\n");
	chg->dc_reset = true;
exit:
	mutex_unlock(&chg->dc_reset_lock);
	return rc;
}

/*******************
 * USB PSY GETTERS *
 *******************/

int smblib_get_prop_usb_present(struct smb_charger *chg,
				union power_supply_propval *val)
{
	int rc;
	u8 stat;

	rc = smblib_read(chg, USBIN_BASE + INT_RT_STS_OFFSET, &stat);
	if (rc < 0) {
		smblib_err(chg, "Couldn't read USBIN_RT_STS rc=%d\n", rc);
		return rc;
	}

	val->intval = (bool)(stat & USBIN_PLUGIN_RT_STS_BIT);
	return 0;
}

int smblib_get_prop_usb_online(struct smb_charger *chg,
			       union power_supply_propval *val)
{
	int rc = 0;
	u8 stat;

	if (get_client_vote_locked(chg->usb_icl_votable, USER_VOTER) == 0) {
		val->intval = false;
		return rc;
	}

	if (is_client_vote_enabled_locked(chg->usb_icl_votable,
					CHG_TERMINATION_VOTER)) {
		rc = smblib_get_prop_usb_present(chg, val);
		return rc;
	}

	rc = smblib_read(chg, POWER_PATH_STATUS_REG, &stat);
	if (rc < 0) {
		smblib_err(chg, "Couldn't read POWER_PATH_STATUS rc=%d\n",
			rc);
		return rc;
	}
	smblib_dbg(chg, PR_REGISTER, "POWER_PATH_STATUS = 0x%02x\n",
		   stat);

	val->intval = (stat & USE_USBIN_BIT) &&
		      (stat & VALID_INPUT_POWER_SOURCE_STS_BIT);
	return rc;
}

int smblib_get_prop_usb_voltage_max_design(struct smb_charger *chg,
				    union power_supply_propval *val)
{
	switch (chg->real_charger_type) {
	case POWER_SUPPLY_TYPE_USB_HVDCP:
		if (chg->qc2_unsupported_voltage == QC2_NON_COMPLIANT_9V) {
			val->intval = MICRO_5V;
			break;
		} else if (chg->qc2_unsupported_voltage ==
				QC2_NON_COMPLIANT_12V) {
			val->intval = MICRO_9V;
			break;
		}
		/* else, fallthrough */
	case POWER_SUPPLY_TYPE_USB_HVDCP_3:
		if (chg->smb_version == PMI632_SUBTYPE)
			val->intval = MICRO_9V;
		else
			val->intval = MICRO_12V;
		break;
	case POWER_SUPPLY_TYPE_USB_PD:
		val->intval = chg->voltage_max_uv;
		break;
	default:
		val->intval = MICRO_5V;
		break;
	}

	return 0;
}

int smblib_get_prop_usb_voltage_max(struct smb_charger *chg,
					union power_supply_propval *val)
{
	switch (chg->real_charger_type) {
	case POWER_SUPPLY_TYPE_USB_HVDCP:
		if (chg->qc2_unsupported_voltage == QC2_NON_COMPLIANT_9V) {
			val->intval = MICRO_5V;
			break;
		} else if (chg->qc2_unsupported_voltage ==
				QC2_NON_COMPLIANT_12V) {
			val->intval = MICRO_9V;
			break;
		}
		/* else, fallthrough */
	case POWER_SUPPLY_TYPE_USB_HVDCP_3:
		if (chg->smb_version == PMI632_SUBTYPE)
			val->intval = MICRO_9V;
		else
			val->intval = MICRO_12V;
		break;
	case POWER_SUPPLY_TYPE_USB_PD:
		val->intval = chg->voltage_max_uv;
		break;
	default:
		val->intval = MICRO_5V;
		break;
	}

	return 0;
}

#define HVDCP3_STEP_UV	200000
static int smblib_estimate_adaptor_voltage(struct smb_charger *chg,
					  union power_supply_propval *val)
{
	switch (chg->real_charger_type) {
	case POWER_SUPPLY_TYPE_USB_HVDCP:
		val->intval = MICRO_12V;
		break;
	case POWER_SUPPLY_TYPE_USB_HVDCP_3:
		val->intval = MICRO_5V + (HVDCP3_STEP_UV * chg->pulse_cnt);
		break;
	case POWER_SUPPLY_TYPE_USB_PD:
		/* Take the average of min and max values */
		val->intval = chg->voltage_min_uv +
			((chg->voltage_max_uv - chg->voltage_min_uv) / 2);
		break;
	default:
		val->intval = MICRO_5V;
		break;
	}

	return 0;
}

static int smblib_read_mid_voltage_chan(struct smb_charger *chg,
					union power_supply_propval *val)
{
	int rc;

	if (!chg->iio.mid_chan)
		return -ENODATA;

	rc = iio_read_channel_processed(chg->iio.mid_chan, &val->intval);
	if (rc < 0) {
		smblib_err(chg, "Couldn't read MID channel rc=%d\n", rc);
		return rc;
	}

	/*
	 * If MID voltage < 1V, it is unreliable.
	 * Figure out voltage from registers and calculations.
	 */
	if (val->intval < 1000000)
		return smblib_estimate_adaptor_voltage(chg, val);

	return 0;
}

static int smblib_read_usbin_voltage_chan(struct smb_charger *chg,
				     union power_supply_propval *val)
{
	int rc;

	if (!chg->iio.usbin_v_chan)
		return -ENODATA;

	rc = iio_read_channel_processed(chg->iio.usbin_v_chan, &val->intval);
	if (rc < 0) {
		smblib_err(chg, "Couldn't read USBIN channel rc=%d\n", rc);
		return rc;
	}

	return 0;
}

int smblib_get_prop_usb_voltage_now(struct smb_charger *chg,
				    union power_supply_propval *val)
{
	union power_supply_propval pval = {0, };
	int rc;

	rc = smblib_get_prop_usb_present(chg, &pval);
	if (rc < 0) {
		smblib_err(chg, "Couldn't get usb presence status rc=%d\n", rc);
		return -ENODATA;
	}

	/*
	 * For PM8150B, use MID_CHG ADC channel because overvoltage is observed
	 * to occur randomly in the USBIN channel, particularly at high
	 * voltages.
	 */
	if (chg->smb_version == PM8150B_SUBTYPE && pval.intval)
		return smblib_read_mid_voltage_chan(chg, val);
	else
		return smblib_read_usbin_voltage_chan(chg, val);
}

int smblib_get_prop_vph_voltage_now(struct smb_charger *chg,
				    union power_supply_propval *val)
{
	int rc;

	if (!chg->iio.vph_v_chan)
		return -ENODATA;

	rc = iio_read_channel_processed(chg->iio.vph_v_chan, &val->intval);
	if (rc < 0) {
		smblib_err(chg, "Couldn't read vph channel rc=%d\n", rc);
		return rc;
	}

	return 0;
}

bool smblib_rsbux_low(struct smb_charger *chg, int r_thr)
{
	int r_sbu1, r_sbu2;
	bool ret = false;
	int rc;

	if (!chg->iio.sbux_chan)
		return false;

	/* disable crude sensors */
	rc = smblib_masked_write(chg, TYPE_C_CRUDE_SENSOR_CFG_REG,
			EN_SRC_CRUDE_SENSOR_BIT | EN_SNK_CRUDE_SENSOR_BIT,
			0);
	if (rc < 0) {
		smblib_err(chg, "Couldn't disable crude sensor rc=%d\n", rc);
		return false;
	}

	/* select SBU1 as current source */
	rc = smblib_write(chg, TYPE_C_SBU_CFG_REG, SEL_SBU1_ISRC_VAL);
	if (rc < 0) {
		smblib_err(chg, "Couldn't select SBU1 rc=%d\n", rc);
		goto cleanup;
	}

	rc = iio_read_channel_processed(chg->iio.sbux_chan, &r_sbu1);
	if (rc < 0) {
		smblib_err(chg, "Couldn't read SBU1 rc=%d\n", rc);
		goto cleanup;
	}

	if (r_sbu1 < r_thr) {
		ret = true;
		goto cleanup;
	}

	/* select SBU2 as current source */
	rc = smblib_write(chg, TYPE_C_SBU_CFG_REG, SEL_SBU2_ISRC_VAL);
	if (rc < 0) {
		smblib_err(chg, "Couldn't select SBU1 rc=%d\n", rc);
		goto cleanup;
	}

	rc = iio_read_channel_processed(chg->iio.sbux_chan, &r_sbu2);
	if (rc < 0) {
		smblib_err(chg, "Couldn't read SBU1 rc=%d\n", rc);
		goto cleanup;
	}

	if (r_sbu2 < r_thr)
		ret = true;
cleanup:
	/* enable crude sensors */
	rc = smblib_masked_write(chg, TYPE_C_CRUDE_SENSOR_CFG_REG,
			EN_SRC_CRUDE_SENSOR_BIT | EN_SNK_CRUDE_SENSOR_BIT,
			EN_SRC_CRUDE_SENSOR_BIT | EN_SNK_CRUDE_SENSOR_BIT);
	if (rc < 0)
		smblib_err(chg, "Couldn't enable crude sensor rc=%d\n", rc);

	/* disable current source */
	rc = smblib_write(chg, TYPE_C_SBU_CFG_REG, 0);
	if (rc < 0)
		smblib_err(chg, "Couldn't select SBU1 rc=%d\n", rc);

	return ret;
}

int smblib_get_prop_usb_port_temp(struct smb_charger *chg,
				  union power_supply_propval *val)
{
	int rc = 0;
	int temp = INT_MIN;

	if (!chg->usb_port_tz_name)
		return -ENODEV;

	/* lazily get the usb port thermal zone */
	if (!chg->usb_port_tz) {
		chg->usb_port_tz =
			thermal_zone_get_zone_by_name(chg->usb_port_tz_name);
		if (IS_ERR(chg->usb_port_tz)) {
			rc = PTR_ERR(chg->usb_port_tz);
			pr_err("Couldn't get USB thermal zone rc=%d\n", rc);
			return rc;
		}
	} else if (IS_ERR(chg->usb_port_tz))
		return PTR_ERR(chg->usb_port_tz);

	rc = thermal_zone_get_temp(chg->usb_port_tz, &temp);
	if (rc < 0) {
		pr_err("Couldn't get temp USB port thermal zone rc=%d\n", rc);
		return rc;
	}

	/* power property value needs to be in deciDeg */
	val->intval = temp / 100;
	return 0;
}

int smblib_get_prop_charger_temp(struct smb_charger *chg,
				 union power_supply_propval *val)
{
	int temp, rc;
	int input_present;

	rc = smblib_is_input_present(chg, &input_present);
	if (rc < 0)
		return rc;

	if (input_present == INPUT_NOT_PRESENT)
		return -ENODATA;

	if (chg->iio.temp_chan) {
		rc = iio_read_channel_processed(chg->iio.temp_chan,
				&temp);
		if (rc < 0) {
			pr_err("Error in reading temp channel, rc=%d", rc);
			return rc;
		}
		val->intval = temp / 100;
	} else {
		return -ENODATA;
	}

	return rc;
}

int smblib_get_prop_typec_cc_orientation(struct smb_charger *chg,
					 union power_supply_propval *val)
{
	int rc = 0;
	u8 stat;

	rc = smblib_read(chg, TYPE_C_MISC_STATUS_REG, &stat);
	if (rc < 0) {
		smblib_err(chg, "Couldn't read TYPE_C_STATUS_4 rc=%d\n", rc);
		return rc;
	}
	smblib_dbg(chg, PR_REGISTER, "TYPE_C_STATUS_4 = 0x%02x\n", stat);

	if (stat & CC_ATTACHED_BIT)
		val->intval = (bool)(stat & CC_ORIENTATION_BIT) + 1;
	else
		val->intval = 0;

	return rc;
}

static const char * const smblib_typec_mode_name[] = {
	[POWER_SUPPLY_TYPEC_NONE]		  = "NONE",
	[POWER_SUPPLY_TYPEC_SOURCE_DEFAULT]	  = "SOURCE_DEFAULT",
	[POWER_SUPPLY_TYPEC_SOURCE_MEDIUM]	  = "SOURCE_MEDIUM",
	[POWER_SUPPLY_TYPEC_SOURCE_HIGH]	  = "SOURCE_HIGH",
	[POWER_SUPPLY_TYPEC_DAM_DEFAULT]	  = "DAM_DEFAULT",
	[POWER_SUPPLY_TYPEC_DAM_MEDIUM]		  = "DAM_MEDIUM",
	[POWER_SUPPLY_TYPEC_DAM_HIGH]		  = "DAM_HIGH",
	[POWER_SUPPLY_TYPEC_NON_COMPLIANT]	  = "NON_COMPLIANT",
	[POWER_SUPPLY_TYPEC_RP_STD_STD]		  = "RP_STD_STD",
	[POWER_SUPPLY_TYPEC_RP_MED_MED]		  = "RP_MED_MED",
	[POWER_SUPPLY_TYPEC_RP_HIGH_HIGH]	  = "RP_HIGH_HIGH",
	[POWER_SUPPLY_TYPEC_SINK]		  = "SINK",
	[POWER_SUPPLY_TYPEC_SINK_POWERED_CABLE]   = "SINK_POWERED_CABLE",
	[POWER_SUPPLY_TYPEC_SINK_DEBUG_ACCESSORY] = "SINK_DEBUG_ACCESSORY",
	[POWER_SUPPLY_TYPEC_SINK_AUDIO_ADAPTER]   = "SINK_AUDIO_ADAPTER",
	[POWER_SUPPLY_TYPEC_POWERED_CABLE_ONLY]   = "POWERED_CABLE_ONLY",
};

static int smblib_get_snk_dam_mode(struct smb_charger *chg)
{
	int rc;
	u8 dam_stat;

	rc = smblib_read(chg, TYPE_C_SNK_DAM_STATUS_REG, &dam_stat);
	if (rc < 0) {
		smblib_err(chg, "Couldn't read TYPE_C_SNK_DAM_STATUS rc=%d\n",
			   rc);
		return POWER_SUPPLY_TYPEC_NON_COMPLIANT;
	}

	smblib_dbg(chg, PR_REGISTER, "TYPE_C_SNK_DAM_STATUS = 0x%02x\n",
		   dam_stat);

	switch (dam_stat & DETECTED_SNK_DAM_TYPE_MASK) {
	case SNK_RPSTD_RPSTD_BIT:
		return POWER_SUPPLY_TYPEC_RP_STD_STD;
	case SNK_RPMID_RPMID_BIT:
		return POWER_SUPPLY_TYPEC_RP_MED_MED;
	case SNK_RPHIGH_RPHIGH_BIT:
		return POWER_SUPPLY_TYPEC_RP_HIGH_HIGH;
	case SNK_RPSTD_RPMID_BIT:
		return POWER_SUPPLY_TYPEC_DAM_MEDIUM;
	case SNK_RPSTD_RPHIGH_BIT:
		return POWER_SUPPLY_TYPEC_DAM_HIGH;
	case SNK_RPMID_RPHIGH_BIT:
		return POWER_SUPPLY_TYPEC_DAM_DEFAULT;
	default:
		break;
	}

	return POWER_SUPPLY_TYPEC_NON_COMPLIANT;
}

static int smblib_get_prop_ufp_mode(struct smb_charger *chg)
{
	int rc;
	u8 stat;

	rc = smblib_read(chg, TYPE_C_SNK_STATUS_REG, &stat);
	if (rc < 0) {
		smblib_err(chg, "Couldn't read TYPE_C_STATUS_1 rc=%d\n", rc);
		return POWER_SUPPLY_TYPEC_NONE;
	}
	smblib_dbg(chg, PR_REGISTER, "TYPE_C_STATUS_1 = 0x%02x\n", stat);

	switch (stat & DETECTED_SRC_TYPE_MASK) {
	case SNK_RP_STD_BIT:
		return POWER_SUPPLY_TYPEC_SOURCE_DEFAULT;
	case SNK_RP_1P5_BIT:
		return POWER_SUPPLY_TYPEC_SOURCE_MEDIUM;
	case SNK_RP_1P5_DAM_BIT:
		chg->dam_detected = true;
		/* fall through */
	case SNK_RP_STD_DAM_BIT:
	case SNK_RP_3P0_DAM_BIT:
		return smblib_get_snk_dam_mode(chg);
	case SNK_RP_3P0_BIT:
		return POWER_SUPPLY_TYPEC_SOURCE_HIGH;
	case SNK_RP_SHORT_BIT:
		return POWER_SUPPLY_TYPEC_NON_COMPLIANT;
	default:
		break;
	}

	return POWER_SUPPLY_TYPEC_NONE;
}

static int smblib_get_prop_dfp_mode(struct smb_charger *chg)
{
	int rc;
	u8 stat;

	if (chg->lpd_stage == LPD_STAGE_COMMIT)
		return POWER_SUPPLY_TYPEC_NONE;

	rc = smblib_read(chg, TYPE_C_SRC_STATUS_REG, &stat);
	if (rc < 0) {
		smblib_err(chg, "Couldn't read TYPE_C_SRC_STATUS_REG rc=%d\n",
				rc);
		return POWER_SUPPLY_TYPEC_NONE;
	}
	smblib_dbg(chg, PR_REGISTER, "TYPE_C_SRC_STATUS_REG = 0x%02x\n", stat);

	switch (stat & DETECTED_SNK_TYPE_MASK) {
	case AUDIO_ACCESS_RA_RA_BIT:
		return POWER_SUPPLY_TYPEC_SINK_AUDIO_ADAPTER;
	case SRC_DEBUG_ACCESS_BIT:
		return POWER_SUPPLY_TYPEC_SINK_DEBUG_ACCESSORY;
	case SRC_RD_RA_VCONN_BIT:
		return POWER_SUPPLY_TYPEC_SINK_POWERED_CABLE;
	case SRC_RD_OPEN_BIT:
		return POWER_SUPPLY_TYPEC_SINK;
	default:
		break;
	}

	return POWER_SUPPLY_TYPEC_NONE;
}

static int smblib_get_prop_typec_mode(struct smb_charger *chg)
{
	int rc;
	u8 stat;

	rc = smblib_read(chg, TYPE_C_MISC_STATUS_REG, &stat);
	if (rc < 0) {
		smblib_err(chg, "Couldn't read TYPE_C_MISC_STATUS_REG rc=%d\n",
				rc);
		return 0;
	}
	smblib_dbg(chg, PR_REGISTER, "TYPE_C_MISC_STATUS_REG = 0x%02x\n", stat);

	if (stat & SNK_SRC_MODE_BIT)
		return smblib_get_prop_dfp_mode(chg);
	else
		return smblib_get_prop_ufp_mode(chg);
}

int smblib_get_prop_typec_power_role(struct smb_charger *chg,
				     union power_supply_propval *val)
{
	int rc = 0;
	u8 ctrl;

	rc = smblib_read(chg, TYPE_C_MODE_CFG_REG, &ctrl);
	if (rc < 0) {
		smblib_err(chg, "Couldn't read TYPE_C_MODE_CFG_REG rc=%d\n",
			rc);
		return rc;
	}
	smblib_dbg(chg, PR_REGISTER, "TYPE_C_MODE_CFG_REG = 0x%02x\n",
		   ctrl);

	if (ctrl & TYPEC_DISABLE_CMD_BIT) {
		val->intval = POWER_SUPPLY_TYPEC_PR_NONE;
		return rc;
	}

	switch (ctrl & (EN_SRC_ONLY_BIT | EN_SNK_ONLY_BIT)) {
	case 0:
		val->intval = POWER_SUPPLY_TYPEC_PR_DUAL;
		break;
	case EN_SRC_ONLY_BIT:
		val->intval = POWER_SUPPLY_TYPEC_PR_SOURCE;
		break;
	case EN_SNK_ONLY_BIT:
		val->intval = POWER_SUPPLY_TYPEC_PR_SINK;
		break;
	default:
		val->intval = POWER_SUPPLY_TYPEC_PR_NONE;
		smblib_err(chg, "unsupported power role 0x%02lx\n",
			ctrl & (EN_SRC_ONLY_BIT | EN_SNK_ONLY_BIT));
		return -EINVAL;
	}

	chg->power_role = val->intval;
	return rc;
}

static inline bool typec_in_src_mode(struct smb_charger *chg)
{
	return (chg->typec_mode > POWER_SUPPLY_TYPEC_NONE &&
		chg->typec_mode < POWER_SUPPLY_TYPEC_SOURCE_DEFAULT);
}

int smblib_get_prop_typec_select_rp(struct smb_charger *chg,
				    union power_supply_propval *val)
{
	int rc, rp;
	u8 stat;

	if (!typec_in_src_mode(chg))
		return -ENODATA;

	rc = smblib_read(chg, TYPE_C_CURRSRC_CFG_REG, &stat);
	if (rc < 0) {
		smblib_err(chg, "Couldn't read TYPE_C_CURRSRC_CFG_REG rc=%d\n",
				rc);
		return rc;
	}

	switch (stat & TYPEC_SRC_RP_SEL_MASK) {
	case TYPEC_SRC_RP_STD:
		rp = POWER_SUPPLY_TYPEC_SRC_RP_STD;
		break;
	case TYPEC_SRC_RP_1P5A:
		rp = POWER_SUPPLY_TYPEC_SRC_RP_1P5A;
		break;
	case TYPEC_SRC_RP_3A:
	case TYPEC_SRC_RP_3A_DUPLICATE:
		rp = POWER_SUPPLY_TYPEC_SRC_RP_3A;
		break;
	default:
		return -EINVAL;
	}

	val->intval = rp;

	return 0;
}

int smblib_get_prop_usb_current_now(struct smb_charger *chg,
				    union power_supply_propval *val)
{
	union power_supply_propval pval = {0, };
	int rc = 0, buck_scale = 1, boost_scale = 1;

	if (chg->iio.usbin_i_chan) {
		rc = iio_read_channel_processed(chg->iio.usbin_i_chan,
				&val->intval);
		if (rc < 0) {
			pr_err("Error in reading USBIN_I channel, rc=%d", rc);
			return rc;
		}

		/*
		 * For PM8150B, scaling factor = reciprocal of
		 * 0.2V/A in Buck mode, 0.4V/A in Boost mode.
		 * For PMI632, scaling factor = reciprocal of
		 * 0.4V/A in Buck mode, 0.8V/A in Boost mode.
		 */
		switch (chg->smb_version) {
		case PMI632_SUBTYPE:
			buck_scale = 40;
			boost_scale = 80;
			break;
		default:
			buck_scale = 20;
			boost_scale = 40;
			break;
		}

		if (chg->otg_present || smblib_get_prop_dfp_mode(chg) !=
				POWER_SUPPLY_TYPEC_NONE) {
			val->intval = DIV_ROUND_CLOSEST(val->intval * 100,
								boost_scale);
			return rc;
		}

		rc = smblib_get_prop_usb_present(chg, &pval);
		if (rc < 0) {
			smblib_err(chg, "Couldn't get usb present status,rc=%d\n",
				rc);
			return -ENODATA;
		}

		/* If USB is not present, return 0 */
		if (!pval.intval)
			val->intval = 0;
		else
			val->intval = DIV_ROUND_CLOSEST(val->intval * 100,
								buck_scale);
	} else {
		val->intval = 0;
		rc = -ENODATA;
	}

	return rc;
}

int smblib_get_prop_low_power(struct smb_charger *chg,
					  union power_supply_propval *val)
{
	int rc;
	u8 stat;

	rc = smblib_read(chg, TYPE_C_SRC_STATUS_REG, &stat);
	if (rc < 0) {
		smblib_err(chg, "Couldn't read TYPE_C_SRC_STATUS_REG rc=%d\n",
				rc);
		return rc;
	}

	val->intval = !(stat & SRC_HIGH_BATT_BIT);

	return 0;
}

int smblib_get_prop_input_current_settled(struct smb_charger *chg,
					  union power_supply_propval *val)
{
	return smblib_get_charge_param(chg, &chg->param.icl_stat, &val->intval);
}

int smblib_get_prop_input_voltage_settled(struct smb_charger *chg,
						union power_supply_propval *val)
{
	int rc, pulses;

	switch (chg->real_charger_type) {
	case POWER_SUPPLY_TYPE_USB_HVDCP_3:
		rc = smblib_get_pulse_cnt(chg, &pulses);
		if (rc < 0) {
			smblib_err(chg,
				"Couldn't read QC_PULSE_COUNT rc=%d\n", rc);
			return 0;
		}
		val->intval = MICRO_5V + HVDCP3_STEP_UV * pulses;
		break;
	case POWER_SUPPLY_TYPE_USB_PD:
		val->intval = chg->voltage_min_uv;
		break;
	default:
		val->intval = MICRO_5V;
		break;
	}

	return 0;
}

int smblib_get_prop_pd_in_hard_reset(struct smb_charger *chg,
			       union power_supply_propval *val)
{
	val->intval = chg->pd_hard_reset;
	return 0;
}

int smblib_get_pe_start(struct smb_charger *chg,
			       union power_supply_propval *val)
{
	val->intval = chg->ok_to_pd;
	return 0;
}

int smblib_get_prop_smb_health(struct smb_charger *chg)
{
	int rc;
	u8 stat;
	int input_present;

	rc = smblib_is_input_present(chg, &input_present);
	if (rc < 0)
		return rc;

	if (input_present == INPUT_NOT_PRESENT)
		return POWER_SUPPLY_HEALTH_UNKNOWN;

	if (chg->wa_flags & SW_THERM_REGULATION_WA) {
		if (chg->smb_temp == -ENODATA)
			return POWER_SUPPLY_HEALTH_UNKNOWN;

		if (chg->smb_temp > SMB_TEMP_RST_THRESH)
			return POWER_SUPPLY_HEALTH_OVERHEAT;

		if (chg->smb_temp > SMB_TEMP_REG_H_THRESH)
			return POWER_SUPPLY_HEALTH_HOT;

		if (chg->smb_temp > SMB_TEMP_REG_L_THRESH)
			return POWER_SUPPLY_HEALTH_WARM;

		return POWER_SUPPLY_HEALTH_COOL;
	}

	rc = smblib_read(chg, SMB_TEMP_STATUS_REG, &stat);
	if (rc < 0) {
		smblib_err(chg, "Couldn't read SMB_TEMP_STATUS_REG, rc=%d\n",
				rc);
		return POWER_SUPPLY_HEALTH_UNKNOWN;
	}

	if (stat & SMB_TEMP_RST_BIT)
		return POWER_SUPPLY_HEALTH_OVERHEAT;

	if (stat & SMB_TEMP_UB_BIT)
		return POWER_SUPPLY_HEALTH_HOT;

	if (stat & SMB_TEMP_LB_BIT)
		return POWER_SUPPLY_HEALTH_WARM;

	return POWER_SUPPLY_HEALTH_COOL;
}

int smblib_get_prop_die_health(struct smb_charger *chg)
{
	int rc;
	u8 stat;
	int input_present;

	rc = smblib_is_input_present(chg, &input_present);
	if (rc < 0)
		return rc;

	if (input_present == INPUT_NOT_PRESENT)
		return POWER_SUPPLY_HEALTH_UNKNOWN;

	if (chg->wa_flags & SW_THERM_REGULATION_WA) {
		if (chg->die_temp == -ENODATA)
			return POWER_SUPPLY_HEALTH_UNKNOWN;

		if (chg->die_temp > DIE_TEMP_RST_THRESH)
			return POWER_SUPPLY_HEALTH_OVERHEAT;

		if (chg->die_temp > DIE_TEMP_REG_H_THRESH)
			return POWER_SUPPLY_HEALTH_HOT;

		if (chg->die_temp > DIE_TEMP_REG_L_THRESH)
			return POWER_SUPPLY_HEALTH_WARM;

		return POWER_SUPPLY_HEALTH_COOL;
	}

	rc = smblib_read(chg, DIE_TEMP_STATUS_REG, &stat);
	if (rc < 0) {
		smblib_err(chg, "Couldn't read DIE_TEMP_STATUS_REG, rc=%d\n",
				rc);
		return POWER_SUPPLY_HEALTH_UNKNOWN;
	}

	if (stat & DIE_TEMP_RST_BIT)
		return POWER_SUPPLY_HEALTH_OVERHEAT;

	if (stat & DIE_TEMP_UB_BIT)
		return POWER_SUPPLY_HEALTH_HOT;

	if (stat & DIE_TEMP_LB_BIT)
		return POWER_SUPPLY_HEALTH_WARM;

	return POWER_SUPPLY_HEALTH_COOL;
}

static int smblib_get_typec_connector_temp_status(struct smb_charger *chg)
{
	int rc;
	u8 stat;

	if (chg->wa_flags & SW_THERM_REGULATION_WA) {
		if (chg->connector_temp == -ENODATA)
			return POWER_SUPPLY_HEALTH_UNKNOWN;

		if (chg->connector_temp > CONNECTOR_TEMP_RST_THRESH)
			return POWER_SUPPLY_HEALTH_OVERHEAT;

		if (chg->connector_temp > CONNECTOR_TEMP_REG_H_THRESH)
			return POWER_SUPPLY_HEALTH_HOT;

		if (chg->connector_temp > CONNECTOR_TEMP_REG_L_THRESH)
			return POWER_SUPPLY_HEALTH_WARM;

		return POWER_SUPPLY_HEALTH_COOL;
	}

	rc = smblib_read(chg, CONNECTOR_TEMP_STATUS_REG, &stat);
	if (rc < 0) {
		smblib_err(chg, "Couldn't read CONNECTOR_TEMP_STATUS_REG, rc=%d\n",
				rc);
		return POWER_SUPPLY_HEALTH_UNKNOWN;
	}

	if (stat & CONNECTOR_TEMP_RST_BIT)
		return POWER_SUPPLY_HEALTH_OVERHEAT;

	if (stat & CONNECTOR_TEMP_UB_BIT)
		return POWER_SUPPLY_HEALTH_HOT;

	if (stat & CONNECTOR_TEMP_LB_BIT)
		return POWER_SUPPLY_HEALTH_WARM;

	return POWER_SUPPLY_HEALTH_COOL;
}

int smblib_get_skin_temp_status(struct smb_charger *chg)
{
	int rc;
	u8 stat;

	if (!chg->en_skin_therm_mitigation)
		return POWER_SUPPLY_HEALTH_UNKNOWN;

	rc = smblib_read(chg, SKIN_TEMP_STATUS_REG, &stat);
	if (rc < 0) {
		smblib_err(chg, "Couldn't read SKIN_TEMP_STATUS_REG, rc=%d\n",
				rc);
		return POWER_SUPPLY_HEALTH_UNKNOWN;
	}

	if (stat & SKIN_TEMP_RST_BIT)
		return POWER_SUPPLY_HEALTH_OVERHEAT;

	if (stat & SKIN_TEMP_UB_BIT)
		return POWER_SUPPLY_HEALTH_HOT;

	if (stat & SKIN_TEMP_LB_BIT)
		return POWER_SUPPLY_HEALTH_WARM;

	return POWER_SUPPLY_HEALTH_COOL;
}

int smblib_get_prop_connector_health(struct smb_charger *chg)
{
	bool dc_present, usb_present;
	int input_present;
	int rc;

	rc = smblib_is_input_present(chg, &input_present);
	if (rc < 0)
		return POWER_SUPPLY_HEALTH_UNKNOWN;

	dc_present = input_present & INPUT_PRESENT_DC;
	usb_present = input_present & INPUT_PRESENT_USB;

	if (usb_present)
		return smblib_get_typec_connector_temp_status(chg);

	/*
	 * In PM8150B, SKIN channel measures Wireless charger receiver
	 * temp, used to regulate DC ICL.
	 */
	if (chg->smb_version == PM8150B_SUBTYPE && dc_present)
		return smblib_get_skin_temp_status(chg);

	return POWER_SUPPLY_HEALTH_COOL;
}

static int get_rp_based_dcp_current(struct smb_charger *chg, int typec_mode)
{
	int rp_ua;

	switch (typec_mode) {
	case POWER_SUPPLY_TYPEC_SOURCE_HIGH:
		rp_ua = TYPEC_HIGH_CURRENT_UA;
		break;
	case POWER_SUPPLY_TYPEC_SOURCE_MEDIUM:
	case POWER_SUPPLY_TYPEC_SOURCE_DEFAULT:
	/* fall through */
	default:
		rp_ua = DCP_CURRENT_UA;
	}

	return rp_ua;
}

/*******************
 * USB PSY SETTERS *
 * *****************/

int smblib_set_prop_pd_current_max(struct smb_charger *chg,
				    const union power_supply_propval *val)
{
	int rc, icl;

	if (chg->pd_active) {
		icl = get_client_vote(chg->usb_icl_votable, PD_VOTER);
		rc = vote(chg->usb_icl_votable, PD_VOTER, true, val->intval);
		if (val->intval != icl)
			power_supply_changed(chg->usb_psy);
	} else {
		rc = -EPERM;
	}

	return rc;
}

static int smblib_handle_usb_current(struct smb_charger *chg,
					int usb_current)
{
	int rc = 0, rp_ua, typec_mode;
	union power_supply_propval val = {0, };

	/* If DAM cable is detected limit current to 500mA */
	if (chg->dam_detected) {
		rc = vote(chg->usb_icl_votable, USB_PSY_VOTER, true,
			  SDP_CURRENT_UA);
		if (rc < 0)
			smblib_err(chg,
				   "Couldn't vote ICL USB_PSY_VOTER rc=%d\n",
				   rc);
		return rc;
	}

	if (chg->real_charger_type == POWER_SUPPLY_TYPE_USB_FLOAT) {
		if (usb_current == -ETIMEDOUT) {
			if ((chg->float_cfg & FLOAT_OPTIONS_MASK)
						== FORCE_FLOAT_SDP_CFG_BIT) {
				/*
				 * Confiugure USB500 mode if Float charger is
				 * configured for SDP mode.
				 */
				rc = vote(chg->usb_icl_votable,
					SW_ICL_MAX_VOTER, true, USBIN_500MA);
				if (rc < 0)
					smblib_err(chg,
						"Couldn't set SDP ICL rc=%d\n",
						rc);
				return rc;
			}

			if (chg->connector_type ==
					POWER_SUPPLY_CONNECTOR_TYPEC) {
				/*
				 * Valid FLOAT charger, report the current
				 * based of Rp.
				 */
				typec_mode = smblib_get_prop_typec_mode(chg);
				rp_ua = get_rp_based_dcp_current(chg,
								typec_mode);
				rc = vote(chg->usb_icl_votable,
						SW_ICL_MAX_VOTER, true, rp_ua);
				if (rc < 0)
					return rc;
			} else {
				rc = vote(chg->usb_icl_votable,
					SW_ICL_MAX_VOTER, true, DCP_CURRENT_UA);
				if (rc < 0)
					return rc;
			}
		} else {
			/*
			 * FLOAT charger detected as SDP by USB driver,
			 * charge with the requested current and update the
			 * real_charger_type
			 */
			chg->real_charger_type = POWER_SUPPLY_TYPE_USB;
			rc = vote(chg->usb_icl_votable, USB_PSY_VOTER,
						true, usb_current);
			if (rc < 0)
				return rc;
			rc = vote(chg->usb_icl_votable, SW_ICL_MAX_VOTER,
							false, 0);
			if (rc < 0)
				return rc;
		}
	} else {
		rc = smblib_get_prop_usb_present(chg, &val);
		if (!rc && !val.intval)
			return 0;

		/* if flash is active force 500mA */
		if ((usb_current < SDP_CURRENT_UA) && is_flash_active(chg))
			usb_current = SDP_CURRENT_UA;

		rc = vote(chg->usb_icl_votable, USB_PSY_VOTER, true,
							usb_current);
		if (rc < 0) {
			pr_err("Couldn't vote ICL USB_PSY_VOTER rc=%d\n", rc);
			return rc;
		}

		rc = vote(chg->usb_icl_votable, SW_ICL_MAX_VOTER, false, 0);
		if (rc < 0) {
			pr_err("Couldn't remove SW_ICL_MAX vote rc=%d\n", rc);
			return rc;
		}

	}

	return 0;
}

int smblib_set_prop_sdp_current_max(struct smb_charger *chg,
				    const union power_supply_propval *val)
{
	union power_supply_propval pval;
	int rc = 0;

	if (!chg->pd_active) {
		rc = smblib_get_prop_usb_present(chg, &pval);
		if (rc < 0) {
			smblib_err(chg, "Couldn't get usb present rc = %d\n",
						rc);
			return rc;
		}

		/* handle the request only when USB is present */
		if (pval.intval)
			rc = smblib_handle_usb_current(chg, val->intval);
	} else if (chg->system_suspend_supported) {
		if (val->intval <= USBIN_25MA)
			rc = vote(chg->usb_icl_votable,
				PD_SUSPEND_SUPPORTED_VOTER, true, val->intval);
		else
			rc = vote(chg->usb_icl_votable,
				PD_SUSPEND_SUPPORTED_VOTER, false, 0);
	}
	return rc;
}

int smblib_set_prop_boost_current(struct smb_charger *chg,
					const union power_supply_propval *val)
{
	int rc = 0;

	rc = smblib_set_charge_param(chg, &chg->param.freq_switcher,
				val->intval <= chg->boost_threshold_ua ?
				chg->chg_freq.freq_below_otg_threshold :
				chg->chg_freq.freq_above_otg_threshold);
	if (rc < 0) {
		dev_err(chg->dev, "Error in setting freq_boost rc=%d\n", rc);
		return rc;
	}

	chg->boost_current_ua = val->intval;
	return rc;
}

int smblib_set_prop_usb_voltage_max_limit(struct smb_charger *chg,
					const union power_supply_propval *val)
{
	union power_supply_propval pval = {0, };

	/* Exit if same value is re-configured */
	if (val->intval == chg->usbin_forced_max_uv)
		return 0;

	smblib_get_prop_usb_voltage_max_design(chg, &pval);

	if (val->intval >= MICRO_5V && val->intval <= pval.intval) {
		chg->usbin_forced_max_uv = val->intval;
		smblib_dbg(chg, PR_MISC, "Max VBUS limit changed to: %d\n",
				val->intval);
	} else if (chg->usbin_forced_max_uv) {
		chg->usbin_forced_max_uv = 0;
	} else {
		return 0;
	}

	power_supply_changed(chg->usb_psy);

	return 0;
}

<<<<<<< HEAD
int __smblib_set_prop_typec_power_role(struct smb_charger *chg,
=======
static void smblib_typec_irq_config(struct smb_charger *chg, bool en)
{
	if (en == chg->typec_irq_en)
		return;

	if (en) {
		enable_irq(
			chg->irq_info[TYPEC_ATTACH_DETACH_IRQ].irq);
		enable_irq(
			chg->irq_info[TYPEC_CC_STATE_CHANGE_IRQ].irq);
		enable_irq(
			chg->irq_info[TYPEC_OR_RID_DETECTION_CHANGE_IRQ].irq);
	} else {
		disable_irq_nosync(
			chg->irq_info[TYPEC_ATTACH_DETACH_IRQ].irq);
		disable_irq_nosync(
			chg->irq_info[TYPEC_CC_STATE_CHANGE_IRQ].irq);
		disable_irq_nosync(
			chg->irq_info[TYPEC_OR_RID_DETECTION_CHANGE_IRQ].irq);
	}

	chg->typec_irq_en = en;
}

#define PR_LOCK_TIMEOUT_MS	1000
int smblib_set_prop_typec_power_role(struct smb_charger *chg,
>>>>>>> bb9f138a
				     const union power_supply_propval *val)
{
	int rc = 0;
	u8 power_role;
	enum power_supply_typec_mode typec_mode;
	bool snk_attached = false, src_attached = false, is_pr_lock = false;

	if (chg->connector_type == POWER_SUPPLY_CONNECTOR_MICRO_USB)
		return 0;

	smblib_dbg(chg, PR_MISC, "power role change: %d --> %d!",
			chg->power_role, val->intval);

	if (chg->power_role == val->intval) {
		smblib_dbg(chg, PR_MISC, "power role already in %d, ignore!",
				chg->power_role);
		return 0;
	}

	typec_mode = smblib_get_prop_typec_mode(chg);
	if (typec_mode >= POWER_SUPPLY_TYPEC_SINK &&
			typec_mode <= POWER_SUPPLY_TYPEC_SINK_AUDIO_ADAPTER)
		snk_attached = true;
	else if (typec_mode >= POWER_SUPPLY_TYPEC_SOURCE_DEFAULT &&
			typec_mode <= POWER_SUPPLY_TYPEC_SOURCE_HIGH)
		src_attached = true;

	/*
	 * If current power role is in DRP, and type-c is already in the
	 * mode (source or sink) that's being requested, it means this is
	 * a power role locking request from USBPD driver. Disable type-c
	 * related interrupts for locking power role to avoid the redundant
	 * notifications.
	 */
	if ((chg->power_role == POWER_SUPPLY_TYPEC_PR_DUAL) &&
		((src_attached && val->intval == POWER_SUPPLY_TYPEC_PR_SINK) ||
		(snk_attached && val->intval == POWER_SUPPLY_TYPEC_PR_SOURCE)))
		is_pr_lock = true;

	smblib_dbg(chg, PR_MISC, "snk_attached = %d, src_attached = %d, is_pr_lock = %d\n",
			snk_attached, src_attached, is_pr_lock);
	cancel_delayed_work(&chg->pr_lock_clear_work);
	spin_lock(&chg->typec_pr_lock);
	if (!chg->pr_lock_in_progress && is_pr_lock) {
		smblib_dbg(chg, PR_MISC, "disable type-c interrupts for power role locking\n");
		smblib_typec_irq_config(chg, false);
		schedule_delayed_work(&chg->pr_lock_clear_work,
					msecs_to_jiffies(PR_LOCK_TIMEOUT_MS));
	} else if (chg->pr_lock_in_progress && !is_pr_lock) {
		smblib_dbg(chg, PR_MISC, "restore type-c interrupts after exit power role locking\n");
		smblib_typec_irq_config(chg, true);
	}

	chg->pr_lock_in_progress = is_pr_lock;
	spin_unlock(&chg->typec_pr_lock);

	switch (val->intval) {
	case POWER_SUPPLY_TYPEC_PR_NONE:
		power_role = TYPEC_DISABLE_CMD_BIT;
		break;
	case POWER_SUPPLY_TYPEC_PR_DUAL:
		power_role = chg->typec_try_mode;
		break;
	case POWER_SUPPLY_TYPEC_PR_SINK:
		power_role = EN_SNK_ONLY_BIT;
		break;
	case POWER_SUPPLY_TYPEC_PR_SOURCE:
		power_role = EN_SRC_ONLY_BIT;
		break;
	default:
		smblib_err(chg, "power role %d not supported\n", val->intval);
		return -EINVAL;
	}

	rc = smblib_masked_write(chg, TYPE_C_MODE_CFG_REG,
				TYPEC_POWER_ROLE_CMD_MASK | TYPEC_TRY_MODE_MASK,
				power_role);
	if (rc < 0) {
		smblib_err(chg, "Couldn't write 0x%02x to TYPE_C_INTRPT_ENB_SOFTWARE_CTRL rc=%d\n",
			power_role, rc);
		return rc;
	}

	chg->power_role = val->intval;
	return rc;
}

int smblib_set_prop_typec_power_role(struct smb_charger *chg,
	const union power_supply_propval *val)
{
	int rc = -EINVAL;

	/* Check if power role switch is disabled */
	lock_votable(chg->disable_power_role_switch);
	if (!get_effective_result_locked(chg->disable_power_role_switch))
		rc = __smblib_set_prop_typec_power_role(chg, val);
	else
		smblib_err(chg, "Power role switch is disabled\n");

	unlock_votable(chg->disable_power_role_switch);
	return rc;
}

int smblib_set_prop_typec_select_rp(struct smb_charger *chg,
				    const union power_supply_propval *val)
{
	int rc;

	if (!typec_in_src_mode(chg)) {
		smblib_err(chg, "Couldn't set curr src: not in SRC mode\n");
		return -EINVAL;
	}

	if (val->intval < TYPEC_SRC_RP_MAX_ELEMENTS) {
		rc = smblib_masked_write(chg, TYPE_C_CURRSRC_CFG_REG,
				TYPEC_SRC_RP_SEL_MASK,
				val->intval);
		if (rc < 0)
			smblib_err(chg, "Couldn't write to TYPE_C_CURRSRC_CFG rc=%d\n",
					rc);
		return rc;
	}

	return -EINVAL;
}

int smblib_set_prop_pd_voltage_min(struct smb_charger *chg,
				    const union power_supply_propval *val)
{
	int rc, min_uv;

	min_uv = min(val->intval, chg->voltage_max_uv);
	if (chg->voltage_min_uv == min_uv)
		return 0;

	rc = smblib_set_usb_pd_allowed_voltage(chg, min_uv,
					       chg->voltage_max_uv);
	if (rc < 0) {
		smblib_err(chg, "invalid min voltage %duV rc=%d\n",
			val->intval, rc);
		return rc;
	}

	chg->voltage_min_uv = min_uv;
	power_supply_changed(chg->usb_main_psy);

	return rc;
}

int smblib_set_prop_pd_voltage_max(struct smb_charger *chg,
				    const union power_supply_propval *val)
{
	int rc, max_uv;

	max_uv = max(val->intval, chg->voltage_min_uv);
	if (chg->voltage_max_uv == max_uv)
		return 0;

	rc = smblib_set_usb_pd_fsw(chg, max_uv);
	if (rc < 0) {
		smblib_err(chg, "Couldn't set FSW for voltage %duV rc=%d\n",
			val->intval, rc);
		return rc;
	}

	rc = smblib_set_usb_pd_allowed_voltage(chg, chg->voltage_min_uv,
					       max_uv);
	if (rc < 0) {
		smblib_err(chg, "invalid max voltage %duV rc=%d\n",
			val->intval, rc);
		return rc;
	}

	chg->voltage_max_uv = max_uv;
	power_supply_changed(chg->usb_main_psy);

	return rc;
}

int smblib_set_prop_pd_active(struct smb_charger *chg,
				const union power_supply_propval *val)
{
	const struct apsd_result *apsd = smblib_get_apsd_result(chg);

	int rc = 0;
	int sec_charger;

	chg->pd_active = val->intval;

	smblib_apsd_enable(chg, !chg->pd_active);

	update_sw_icl_max(chg, apsd->pst);

	if (chg->pd_active) {
		vote(chg->limited_irq_disable_votable, CHARGER_TYPE_VOTER,
				false, 0);
		vote(chg->hdc_irq_disable_votable, CHARGER_TYPE_VOTER,
				false, 0);

		/*
		 * Enforce 100mA for PD until the real vote comes in later.
		 * It is guaranteed that pd_active is set prior to
		 * pd_current_max
		 */
		vote(chg->usb_icl_votable, PD_VOTER, true, USBIN_100MA);
		vote(chg->usb_icl_votable, USB_PSY_VOTER, false, 0);
		vote(chg->usb_icl_votable, SW_ICL_MAX_VOTER, false, 0);

		/*
		 * For PPS, Charge Pump is preferred over parallel charger if
		 * present.
		 */
		if (chg->pd_active == POWER_SUPPLY_PD_PPS_ACTIVE
						&& chg->sec_cp_present) {
			rc = smblib_select_sec_charger(chg,
						POWER_SUPPLY_CHARGER_SEC_CP,
						POWER_SUPPLY_CP_PPS, false);
			if (rc < 0)
				dev_err(chg->dev, "Couldn't enable secondary charger rc=%d\n",
					rc);
		}
	} else {
		vote(chg->usb_icl_votable, PD_VOTER, false, 0);
		vote(chg->limited_irq_disable_votable, CHARGER_TYPE_VOTER,
				true, 0);
		vote(chg->hdc_irq_disable_votable, CHARGER_TYPE_VOTER,
				true, 0);

		sec_charger = chg->sec_pl_present ?
						POWER_SUPPLY_CHARGER_SEC_PL :
						POWER_SUPPLY_CHARGER_SEC_NONE;
		rc = smblib_select_sec_charger(chg, sec_charger,
						POWER_SUPPLY_CP_NONE, false);
		if (rc < 0)
			dev_err(chg->dev,
				"Couldn't enable secondary charger rc=%d\n",
					rc);

		/* PD hard resets failed, proceed to detect QC2/3 */
		if (chg->ok_to_pd) {
			chg->ok_to_pd = false;
			smblib_hvdcp_detect_enable(chg, true);
		}
	}

	smblib_usb_pd_adapter_allowance_override(chg,
			!!chg->pd_active ? FORCE_5V : FORCE_NULL);
	smblib_update_usb_type(chg);
	power_supply_changed(chg->usb_psy);
	return rc;
}

int smblib_set_prop_ship_mode(struct smb_charger *chg,
				const union power_supply_propval *val)
{
	int rc;

	smblib_dbg(chg, PR_MISC, "Set ship mode: %d!!\n", !!val->intval);

	rc = smblib_masked_write(chg, SHIP_MODE_REG, SHIP_MODE_EN_BIT,
			!!val->intval ? SHIP_MODE_EN_BIT : 0);
	if (rc < 0)
		dev_err(chg->dev, "Couldn't %s ship mode, rc=%d\n",
				!!val->intval ? "enable" : "disable", rc);

	return rc;
}

int smblib_set_prop_pd_in_hard_reset(struct smb_charger *chg,
				const union power_supply_propval *val)
{
	int rc = 0;

	if (chg->pd_hard_reset == val->intval)
		return rc;

	chg->pd_hard_reset = val->intval;
	rc = smblib_masked_write(chg, TYPE_C_EXIT_STATE_CFG_REG,
			EXIT_SNK_BASED_ON_CC_BIT,
			(chg->pd_hard_reset) ? EXIT_SNK_BASED_ON_CC_BIT : 0);
	if (rc < 0)
		smblib_err(chg, "Couldn't set EXIT_SNK_BASED_ON_CC rc=%d\n",
				rc);

	return rc;
}

#define JEITA_SOFT			0
#define JEITA_HARD			1
static int smblib_update_jeita(struct smb_charger *chg, u32 *thresholds,
								int type)
{
	int rc;
	u16 temp, base;

	base = CHGR_JEITA_THRESHOLD_BASE_REG(type);

	temp = thresholds[1] & 0xFFFF;
	temp = ((temp & 0xFF00) >> 8) | ((temp & 0xFF) << 8);
	rc = smblib_batch_write(chg, base, (u8 *)&temp, 2);
	if (rc < 0) {
		smblib_err(chg,
			"Couldn't configure Jeita %s hot threshold rc=%d\n",
			(type == JEITA_SOFT) ? "Soft" : "Hard", rc);
		return rc;
	}

	temp = thresholds[0] & 0xFFFF;
	temp = ((temp & 0xFF00) >> 8) | ((temp & 0xFF) << 8);
	rc = smblib_batch_write(chg, base + 2, (u8 *)&temp, 2);
	if (rc < 0) {
		smblib_err(chg,
			"Couldn't configure Jeita %s cold threshold rc=%d\n",
			(type == JEITA_SOFT) ? "Soft" : "Hard", rc);
		return rc;
	}

	smblib_dbg(chg, PR_MISC, "%s Jeita threshold configured\n",
				(type == JEITA_SOFT) ? "Soft" : "Hard");

	return 0;
}

static int smblib_charge_inhibit_en(struct smb_charger *chg, bool enable)
{
	int rc;

	rc = smblib_masked_write(chg, CHGR_CFG2_REG,
					CHARGER_INHIBIT_BIT,
					enable ? CHARGER_INHIBIT_BIT : 0);
	return rc;
}

static int smblib_soft_jeita_arb_wa(struct smb_charger *chg)
{
	union power_supply_propval pval;
	int rc = 0;
	bool soft_jeita;

	rc = smblib_get_prop_batt_health(chg, &pval);
	if (rc < 0) {
		smblib_err(chg, "Couldn't get battery health rc=%d\n", rc);
		return rc;
	}

	/* Do nothing on entering hard JEITA condition */
	if (pval.intval == POWER_SUPPLY_HEALTH_COLD ||
		pval.intval == POWER_SUPPLY_HEALTH_HOT)
		return 0;

	if (chg->jeita_soft_fcc[0] < 0 || chg->jeita_soft_fcc[1] < 0 ||
		chg->jeita_soft_fv[0] < 0 || chg->jeita_soft_fv[1] < 0)
		return 0;

	soft_jeita = (pval.intval == POWER_SUPPLY_HEALTH_COOL) ||
			(pval.intval == POWER_SUPPLY_HEALTH_WARM);

	/* Do nothing on entering soft JEITA from hard JEITA */
	if (chg->jeita_arb_flag && soft_jeita)
		return 0;

	/* Do nothing, initial to health condition */
	if (!chg->jeita_arb_flag && !soft_jeita)
		return 0;

	/* Entering soft JEITA from normal state */
	if (!chg->jeita_arb_flag && soft_jeita) {
		vote(chg->chg_disable_votable, JEITA_ARB_VOTER, true, 0);

		rc = smblib_charge_inhibit_en(chg, true);
		if (rc < 0)
			smblib_err(chg, "Couldn't enable charge inhibit rc=%d\n",
					rc);

		rc = smblib_update_jeita(chg, chg->jeita_soft_hys_thlds,
					JEITA_SOFT);
		if (rc < 0)
			smblib_err(chg,
				"Couldn't configure Jeita soft threshold rc=%d\n",
				rc);

		if (pval.intval == POWER_SUPPLY_HEALTH_COOL) {
			vote(chg->fcc_votable, JEITA_ARB_VOTER, true,
						chg->jeita_soft_fcc[0]);
			vote(chg->fv_votable, JEITA_ARB_VOTER, true,
						chg->jeita_soft_fv[0]);
		} else {
			vote(chg->fcc_votable, JEITA_ARB_VOTER, true,
						chg->jeita_soft_fcc[1]);
			vote(chg->fv_votable, JEITA_ARB_VOTER, true,
						chg->jeita_soft_fv[1]);
		}

		vote(chg->chg_disable_votable, JEITA_ARB_VOTER, false, 0);
		chg->jeita_arb_flag = true;
	} else if (chg->jeita_arb_flag && !soft_jeita) {
		/* Exit to health state from soft JEITA */

		vote(chg->chg_disable_votable, JEITA_ARB_VOTER, true, 0);

		rc = smblib_charge_inhibit_en(chg, false);
		if (rc < 0)
			smblib_err(chg, "Couldn't disable charge inhibit rc=%d\n",
					rc);

		rc = smblib_update_jeita(chg, chg->jeita_soft_thlds,
							JEITA_SOFT);
		if (rc < 0)
			smblib_err(chg, "Couldn't configure Jeita soft threshold rc=%d\n",
				rc);

		vote(chg->fcc_votable, JEITA_ARB_VOTER, false, 0);
		vote(chg->fv_votable, JEITA_ARB_VOTER, false, 0);
		vote(chg->chg_disable_votable, JEITA_ARB_VOTER, false, 0);
		chg->jeita_arb_flag = false;
	}

	smblib_dbg(chg, PR_MISC, "JEITA ARB status %d, soft JEITA status %d\n",
			chg->jeita_arb_flag, soft_jeita);
	return rc;
}

/************************
 * USB MAIN PSY GETTERS *
 ************************/
int smblib_get_prop_fcc_delta(struct smb_charger *chg,
				union power_supply_propval *val)
{
	int rc, jeita_cc_delta_ua = 0;

	if (chg->sw_jeita_enabled) {
		val->intval = 0;
		return 0;
	}

	rc = smblib_get_jeita_cc_delta(chg, &jeita_cc_delta_ua);
	if (rc < 0) {
		smblib_err(chg, "Couldn't get jeita cc delta rc=%d\n", rc);
		jeita_cc_delta_ua = 0;
	}

	val->intval = jeita_cc_delta_ua;
	return 0;
}

/************************
 * USB MAIN PSY SETTERS *
 ************************/
int smblib_get_charge_current(struct smb_charger *chg,
				int *total_current_ua)
{
	const struct apsd_result *apsd_result = smblib_get_apsd_result(chg);
	union power_supply_propval val = {0, };
	int rc = 0, typec_source_rd, current_ua;
	bool non_compliant;
	u8 stat;

	if (chg->pd_active) {
		*total_current_ua =
			get_client_vote_locked(chg->usb_icl_votable, PD_VOTER);
		return rc;
	}

	rc = smblib_read(chg, LEGACY_CABLE_STATUS_REG, &stat);
	if (rc < 0) {
		smblib_err(chg, "Couldn't read TYPE_C_STATUS_5 rc=%d\n", rc);
		return rc;
	}
	non_compliant = stat & TYPEC_NONCOMP_LEGACY_CABLE_STATUS_BIT;

	/* get settled ICL */
	rc = smblib_get_prop_input_current_settled(chg, &val);
	if (rc < 0) {
		smblib_err(chg, "Couldn't get settled ICL rc=%d\n", rc);
		return rc;
	}

	typec_source_rd = smblib_get_prop_ufp_mode(chg);

	/* QC 2.0/3.0 adapter */
	if (apsd_result->bit & (QC_3P0_BIT | QC_2P0_BIT)) {
		*total_current_ua = HVDCP_CURRENT_UA;
		return 0;
	}

	if (non_compliant && !chg->typec_legacy_use_rp_icl) {
		switch (apsd_result->bit) {
		case CDP_CHARGER_BIT:
			current_ua = CDP_CURRENT_UA;
			break;
		case DCP_CHARGER_BIT:
		case OCP_CHARGER_BIT:
		case FLOAT_CHARGER_BIT:
			current_ua = DCP_CURRENT_UA;
			break;
		default:
			current_ua = 0;
			break;
		}

		*total_current_ua = max(current_ua, val.intval);
		return 0;
	}

	switch (typec_source_rd) {
	case POWER_SUPPLY_TYPEC_SOURCE_DEFAULT:
		switch (apsd_result->bit) {
		case CDP_CHARGER_BIT:
			current_ua = CDP_CURRENT_UA;
			break;
		case DCP_CHARGER_BIT:
		case OCP_CHARGER_BIT:
		case FLOAT_CHARGER_BIT:
			current_ua = chg->default_icl_ua;
			break;
		default:
			current_ua = 0;
			break;
		}
		break;
	case POWER_SUPPLY_TYPEC_SOURCE_MEDIUM:
		current_ua = TYPEC_MEDIUM_CURRENT_UA;
		break;
	case POWER_SUPPLY_TYPEC_SOURCE_HIGH:
		current_ua = TYPEC_HIGH_CURRENT_UA;
		break;
	case POWER_SUPPLY_TYPEC_DAM_MEDIUM:
		current_ua = SDP_CURRENT_UA;
		break;
	case POWER_SUPPLY_TYPEC_NON_COMPLIANT:
	case POWER_SUPPLY_TYPEC_NONE:
	default:
		current_ua = 0;
		break;
	}

	*total_current_ua = max(current_ua, val.intval);
	return 0;
}

/**********************
 * INTERRUPT HANDLERS *
 **********************/

irqreturn_t default_irq_handler(int irq, void *data)
{
	struct smb_irq_data *irq_data = data;
	struct smb_charger *chg = irq_data->parent_data;

	smblib_dbg(chg, PR_INTERRUPT, "IRQ: %s\n", irq_data->name);
	return IRQ_HANDLED;
}

irqreturn_t sdam_sts_change_irq_handler(int irq, void *data)
{
	struct smb_irq_data *irq_data = data;
	struct smb_charger *chg = irq_data->parent_data;

	smblib_dbg(chg, PR_INTERRUPT, "IRQ: %s\n", irq_data->name);

	mutex_lock(&chg->irq_status_lock);
	chg->irq_status |= PULSE_SKIP_IRQ_BIT;
	mutex_unlock(&chg->irq_status_lock);

	power_supply_changed(chg->usb_main_psy);
	return IRQ_HANDLED;
}

irqreturn_t smb_en_irq_handler(int irq, void *data)
{
	struct smb_irq_data *irq_data = data;
	struct smb_charger *chg = irq_data->parent_data;
	int rc, input_present;

	if (!chg->cp_disable_votable) {
		chg->cp_disable_votable = find_votable("CP_DISABLE");
		if (!chg->cp_disable_votable)
			return IRQ_HANDLED;
	}

	if (chg->pd_hard_reset) {
		vote(chg->cp_disable_votable, BOOST_BACK_VOTER, true, 0);
		return IRQ_HANDLED;
	}

	rc = smblib_is_input_present(chg, &input_present);
	if (rc < 0) {
		pr_err("Couldn't get usb presence status rc=%d\n", rc);
		return IRQ_HANDLED;
	}

	if (input_present) {
		/*
		 * Add some delay to enable SMB1390 switcher after SMB_EN
		 * pin goes high
		 */
		usleep_range(1000, 1100);
		vote(chg->cp_disable_votable, BOOST_BACK_VOTER, false, 0);
	}

	return IRQ_HANDLED;
}

#define CHG_TERM_WA_ENTRY_DELAY_MS		300000		/* 5 min */
#define CHG_TERM_WA_EXIT_DELAY_MS		60000		/* 1 min */
static void smblib_eval_chg_termination(struct smb_charger *chg, u8 batt_status)
{
	union power_supply_propval pval = {0, };
	int rc = 0;

	rc = smblib_get_prop_from_bms(chg,
				POWER_SUPPLY_PROP_REAL_CAPACITY, &pval);
	if (rc < 0) {
		smblib_err(chg, "Couldn't read SOC value, rc=%d\n", rc);
		return;
	}

	/*
	 * Post charge termination, switch to BSM mode triggers the risk of
	 * over charging as BATFET opening may take some time post the necessity
	 * of staying in supplemental mode, leading to unintended charging of
	 * battery. Trigger the charge termination WA once charging is completed
	 * to prevent overcharing.
	 */
	if ((batt_status == TERMINATE_CHARGE) && (pval.intval == 100)) {
		chg->cc_soc_ref = 0;
		chg->last_cc_soc = 0;
		alarm_start_relative(&chg->chg_termination_alarm,
				ms_to_ktime(CHG_TERM_WA_ENTRY_DELAY_MS));
	} else if (pval.intval < 100) {
		/*
		 * Reset CC_SOC reference value for charge termination WA once
		 * we exit the TERMINATE_CHARGE state and soc drops below 100%
		 */
		chg->cc_soc_ref = 0;
		chg->last_cc_soc = 0;
	}
}

irqreturn_t chg_state_change_irq_handler(int irq, void *data)
{
	struct smb_irq_data *irq_data = data;
	struct smb_charger *chg = irq_data->parent_data;
	u8 stat;
	int rc;

	smblib_dbg(chg, PR_INTERRUPT, "IRQ: %s\n", irq_data->name);

	rc = smblib_read(chg, BATTERY_CHARGER_STATUS_1_REG, &stat);
	if (rc < 0) {
		smblib_err(chg, "Couldn't read BATTERY_CHARGER_STATUS_1 rc=%d\n",
				rc);
		return IRQ_HANDLED;
	}

	stat = stat & BATTERY_CHARGER_STATUS_MASK;

	if (chg->wa_flags & CHG_TERMINATION_WA)
		smblib_eval_chg_termination(chg, stat);
	
	if (chg->batt_psy)
		power_supply_changed(chg->batt_psy);

	return IRQ_HANDLED;
}

irqreturn_t batt_temp_changed_irq_handler(int irq, void *data)
{
	struct smb_irq_data *irq_data = data;
	struct smb_charger *chg = irq_data->parent_data;
	int rc;

	smblib_dbg(chg, PR_INTERRUPT, "IRQ: %s\n", irq_data->name);

	if (chg->jeita_configured != JEITA_CFG_COMPLETE)
		return IRQ_HANDLED;

	rc = smblib_soft_jeita_arb_wa(chg);
	if (rc < 0) {
		smblib_err(chg, "Couldn't fix soft jeita arb rc=%d\n",
				rc);
		return IRQ_HANDLED;
	}

	return IRQ_HANDLED;
}

irqreturn_t batt_psy_changed_irq_handler(int irq, void *data)
{
	struct smb_irq_data *irq_data = data;
	struct smb_charger *chg = irq_data->parent_data;

	smblib_dbg(chg, PR_INTERRUPT, "IRQ: %s\n", irq_data->name);
	if (chg->batt_psy)
		power_supply_changed(chg->batt_psy);
	return IRQ_HANDLED;
}

#define AICL_STEP_MV		200
#define MAX_AICL_THRESHOLD_MV	4800
irqreturn_t usbin_uv_irq_handler(int irq, void *data)
{
	struct smb_irq_data *irq_data = data;
	struct smb_charger *chg = irq_data->parent_data;
	struct storm_watch *wdata;
	const struct apsd_result *apsd = smblib_get_apsd_result(chg);
	int rc;
	u8 stat = 0, max_pulses = 0;

	smblib_dbg(chg, PR_INTERRUPT, "IRQ: %s\n", irq_data->name);

	if ((chg->wa_flags & WEAK_ADAPTER_WA)
			&& is_storming(&irq_data->storm_data)) {

		if (chg->aicl_max_reached) {
			smblib_dbg(chg, PR_MISC,
					"USBIN_UV storm at max AICL threshold\n");
			return IRQ_HANDLED;
		}

		smblib_dbg(chg, PR_MISC, "USBIN_UV storm at threshold %d\n",
				chg->aicl_5v_threshold_mv);

		/* suspend USBIN before updating AICL threshold */
		vote(chg->usb_icl_votable, AICL_THRESHOLD_VOTER, true, 0);

		/* delay for VASHDN deglitch */
		msleep(20);

		if (chg->aicl_5v_threshold_mv > MAX_AICL_THRESHOLD_MV) {
			/* reached max AICL threshold */
			chg->aicl_max_reached = true;
			goto unsuspend_input;
		}

		/* Increase AICL threshold by 200mV */
		rc = smblib_set_charge_param(chg, &chg->param.aicl_5v_threshold,
				chg->aicl_5v_threshold_mv + AICL_STEP_MV);
		if (rc < 0)
			dev_err(chg->dev,
				"Error in setting AICL threshold rc=%d\n", rc);
		else
			chg->aicl_5v_threshold_mv += AICL_STEP_MV;

		rc = smblib_set_charge_param(chg,
				&chg->param.aicl_cont_threshold,
				chg->aicl_cont_threshold_mv + AICL_STEP_MV);
		if (rc < 0)
			dev_err(chg->dev,
				"Error in setting AICL threshold rc=%d\n", rc);
		else
			chg->aicl_cont_threshold_mv += AICL_STEP_MV;

unsuspend_input:
		/* Force torch in boost mode to ensure it works with low ICL */
		if (chg->smb_version == PMI632_SUBTYPE)
			schgm_flash_torch_priority(chg, TORCH_BOOST_MODE);

		if (chg->aicl_max_reached) {
			smblib_dbg(chg, PR_MISC,
				"Reached max AICL threshold resctricting ICL to 100mA\n");
			vote(chg->usb_icl_votable, AICL_THRESHOLD_VOTER,
					true, USBIN_100MA);
			smblib_run_aicl(chg, RESTART_AICL);
		} else {
			smblib_run_aicl(chg, RESTART_AICL);
			vote(chg->usb_icl_votable, AICL_THRESHOLD_VOTER,
					false, 0);
		}

		wdata = &chg->irq_info[USBIN_UV_IRQ].irq_data->storm_data;
		reset_storm_count(wdata);
	}

	if (!chg->irq_info[SWITCHER_POWER_OK_IRQ].irq_data)
		return IRQ_HANDLED;

	wdata = &chg->irq_info[SWITCHER_POWER_OK_IRQ].irq_data->storm_data;
	reset_storm_count(wdata);

	/* Workaround for non-QC2.0-compliant chargers follows */
	if (!chg->qc2_unsupported_voltage &&
			apsd->pst == POWER_SUPPLY_TYPE_USB_HVDCP) {
		rc = smblib_read(chg, QC_CHANGE_STATUS_REG, &stat);
		if (rc < 0)
			smblib_err(chg,
				"Couldn't read CHANGE_STATUS_REG rc=%d\n", rc);

		if (stat & QC_5V_BIT)
			return IRQ_HANDLED;

		rc = smblib_read(chg, HVDCP_PULSE_COUNT_MAX_REG, &max_pulses);
		if (rc < 0)
			smblib_err(chg,
				"Couldn't read QC2 max pulses rc=%d\n", rc);

		chg->qc2_max_pulses = (max_pulses &
				HVDCP_PULSE_COUNT_MAX_QC2_MASK);

		if (stat & QC_12V_BIT) {
			chg->qc2_unsupported_voltage = QC2_NON_COMPLIANT_12V;
			rc = smblib_masked_write(chg, HVDCP_PULSE_COUNT_MAX_REG,
					HVDCP_PULSE_COUNT_MAX_QC2_MASK,
					HVDCP_PULSE_COUNT_MAX_QC2_9V);
			if (rc < 0)
				smblib_err(chg, "Couldn't force max pulses to 9V rc=%d\n",
						rc);

		} else if (stat & QC_9V_BIT) {
			chg->qc2_unsupported_voltage = QC2_NON_COMPLIANT_9V;
			rc = smblib_masked_write(chg, HVDCP_PULSE_COUNT_MAX_REG,
					HVDCP_PULSE_COUNT_MAX_QC2_MASK,
					HVDCP_PULSE_COUNT_MAX_QC2_5V);
			if (rc < 0)
				smblib_err(chg, "Couldn't force max pulses to 5V rc=%d\n",
						rc);

		}

		rc = smblib_masked_write(chg, USBIN_AICL_OPTIONS_CFG_REG,
				SUSPEND_ON_COLLAPSE_USBIN_BIT,
				0);
		if (rc < 0)
			smblib_err(chg, "Couldn't turn off SUSPEND_ON_COLLAPSE_USBIN_BIT rc=%d\n",
					rc);

		smblib_rerun_apsd(chg);
	}

	return IRQ_HANDLED;
}

#define USB_WEAK_INPUT_UA	1400000
#define ICL_CHANGE_DELAY_MS	1000
irqreturn_t icl_change_irq_handler(int irq, void *data)
{
	u8 stat;
	int rc, settled_ua, delay = ICL_CHANGE_DELAY_MS;
	struct smb_irq_data *irq_data = data;
	struct smb_charger *chg = irq_data->parent_data;

	if (chg->mode == PARALLEL_MASTER) {
		/*
		 * Ignore if change in ICL is due to DIE temp mitigation.
		 * This is to prevent any further ICL split.
		 */
		if (chg->hw_die_temp_mitigation) {
			rc = smblib_read(chg, DIE_TEMP_STATUS_REG, &stat);
			if (rc < 0) {
				smblib_err(chg,
					"Couldn't read DIE_TEMP rc=%d\n", rc);
				return IRQ_HANDLED;
			}
			if (stat & (DIE_TEMP_UB_BIT | DIE_TEMP_LB_BIT)) {
				smblib_dbg(chg, PR_PARALLEL,
					"skip ICL change DIE_TEMP %x\n", stat);
				return IRQ_HANDLED;
			}
		}

		rc = smblib_read(chg, AICL_STATUS_REG, &stat);
		if (rc < 0) {
			smblib_err(chg, "Couldn't read AICL_STATUS rc=%d\n",
					rc);
			return IRQ_HANDLED;
		}

		rc = smblib_get_charge_param(chg, &chg->param.icl_stat,
					&settled_ua);
		if (rc < 0) {
			smblib_err(chg, "Couldn't get ICL status rc=%d\n", rc);
			return IRQ_HANDLED;
		}

		/* If AICL settled then schedule work now */
		if (settled_ua == get_effective_result(chg->usb_icl_votable))
			delay = 0;

		cancel_delayed_work_sync(&chg->icl_change_work);
		schedule_delayed_work(&chg->icl_change_work,
						msecs_to_jiffies(delay));
	}

	return IRQ_HANDLED;
}

static void smblib_micro_usb_plugin(struct smb_charger *chg, bool vbus_rising)
{
	if (!vbus_rising) {
		smblib_update_usb_type(chg);
		smblib_notify_device_mode(chg, false);
		smblib_uusb_removal(chg);
	}
}

void smblib_usb_plugin_hard_reset_locked(struct smb_charger *chg)
{
	int rc;
	u8 stat;
	bool vbus_rising;
	struct smb_irq_data *data;
	struct storm_watch *wdata;

	rc = smblib_read(chg, USBIN_BASE + INT_RT_STS_OFFSET, &stat);
	if (rc < 0) {
		smblib_err(chg, "Couldn't read USB_INT_RT_STS rc=%d\n", rc);
		return;
	}

	vbus_rising = (bool)(stat & USBIN_PLUGIN_RT_STS_BIT);

	if (vbus_rising) {
		/* Remove FCC_STEPPER 1.5A init vote to allow FCC ramp up */
		if (chg->fcc_stepper_enable)
			vote(chg->fcc_votable, FCC_STEPPER_VOTER, false, 0);
	} else {
		if (chg->wa_flags & BOOST_BACK_WA) {
			data = chg->irq_info[SWITCHER_POWER_OK_IRQ].irq_data;
			if (data) {
				wdata = &data->storm_data;
				update_storm_count(wdata,
						WEAK_CHG_STORM_COUNT);
				vote(chg->usb_icl_votable, BOOST_BACK_VOTER,
						false, 0);
				vote(chg->usb_icl_votable, WEAK_CHARGER_VOTER,
						false, 0);
			}
		}

		/* Force 1500mA FCC on USB removal if fcc stepper is enabled */
		if (chg->fcc_stepper_enable)
			vote(chg->fcc_votable, FCC_STEPPER_VOTER,
							true, 1500000);
	}

	power_supply_changed(chg->usb_psy);
	smblib_dbg(chg, PR_INTERRUPT, "IRQ: usbin-plugin %s\n",
					vbus_rising ? "attached" : "detached");
}

#define PL_DELAY_MS	30000
void smblib_usb_plugin_locked(struct smb_charger *chg)
{
	int rc;
	u8 stat;
	bool vbus_rising;
	struct smb_irq_data *data;
	struct storm_watch *wdata;

	rc = smblib_read(chg, USBIN_BASE + INT_RT_STS_OFFSET, &stat);
	if (rc < 0) {
		smblib_err(chg, "Couldn't read USB_INT_RT_STS rc=%d\n", rc);
		return;
	}

	vbus_rising = (bool)(stat & USBIN_PLUGIN_RT_STS_BIT);
	smblib_set_opt_switcher_freq(chg, vbus_rising ? chg->chg_freq.freq_5V :
						chg->chg_freq.freq_removal);

	if (vbus_rising) {
		cancel_delayed_work_sync(&chg->pr_swap_detach_work);
		vote(chg->awake_votable, DETACH_DETECT_VOTER, false, 0);
		rc = smblib_request_dpdm(chg, true);
		if (rc < 0)
			smblib_err(chg, "Couldn't to enable DPDM rc=%d\n", rc);

		/* Enable SW Thermal regulation */
		rc = smblib_set_sw_thermal_regulation(chg, true);
		if (rc < 0)
			smblib_err(chg, "Couldn't start SW thermal regulation WA, rc=%d\n",
				rc);

		/* Remove FCC_STEPPER 1.5A init vote to allow FCC ramp up */
		if (chg->fcc_stepper_enable)
			vote(chg->fcc_votable, FCC_STEPPER_VOTER, false, 0);

		/* Schedule work to enable parallel charger */
		vote(chg->awake_votable, PL_DELAY_VOTER, true, 0);
		schedule_delayed_work(&chg->pl_enable_work,
					msecs_to_jiffies(PL_DELAY_MS));
	} else {
		/* Disable SW Thermal Regulation */
		rc = smblib_set_sw_thermal_regulation(chg, false);
		if (rc < 0)
			smblib_err(chg, "Couldn't stop SW thermal regulation WA, rc=%d\n",
				rc);

		if (chg->wa_flags & BOOST_BACK_WA) {
			data = chg->irq_info[SWITCHER_POWER_OK_IRQ].irq_data;
			if (data) {
				wdata = &data->storm_data;
				update_storm_count(wdata,
						WEAK_CHG_STORM_COUNT);
				vote(chg->usb_icl_votable, BOOST_BACK_VOTER,
						false, 0);
				vote(chg->usb_icl_votable, WEAK_CHARGER_VOTER,
						false, 0);
			}
		}

		/* Force 1500mA FCC on removal if fcc stepper is enabled */
		if (chg->fcc_stepper_enable)
			vote(chg->fcc_votable, FCC_STEPPER_VOTER,
							true, 1500000);

		if (chg->wa_flags & WEAK_ADAPTER_WA) {
			chg->aicl_5v_threshold_mv =
					chg->default_aicl_5v_threshold_mv;
			chg->aicl_cont_threshold_mv =
					chg->default_aicl_cont_threshold_mv;

			smblib_set_charge_param(chg,
					&chg->param.aicl_5v_threshold,
					chg->aicl_5v_threshold_mv);
			smblib_set_charge_param(chg,
					&chg->param.aicl_cont_threshold,
					chg->aicl_cont_threshold_mv);
			chg->aicl_max_reached = false;

			if (chg->smb_version == PMI632_SUBTYPE)
				schgm_flash_torch_priority(chg,
						TORCH_BUCK_MODE);

			data = chg->irq_info[USBIN_UV_IRQ].irq_data;
			if (data) {
				wdata = &data->storm_data;
				reset_storm_count(wdata);
			}
			vote(chg->usb_icl_votable, AICL_THRESHOLD_VOTER,
					false, 0);
		}

		rc = smblib_request_dpdm(chg, false);
		if (rc < 0)
			smblib_err(chg, "Couldn't disable DPDM rc=%d\n", rc);

		smblib_update_usb_type(chg);
	}

	if (chg->connector_type == POWER_SUPPLY_CONNECTOR_MICRO_USB)
		smblib_micro_usb_plugin(chg, vbus_rising);

	vote(chg->temp_change_irq_disable_votable, DEFAULT_VOTER,
						!vbus_rising, 0);

	power_supply_changed(chg->usb_psy);
	if (chg->dual_role)
		dual_role_instance_changed(chg->dual_role);
	smblib_dbg(chg, PR_INTERRUPT, "IRQ: usbin-plugin %s\n",
					vbus_rising ? "attached" : "detached");
}

irqreturn_t usb_plugin_irq_handler(int irq, void *data)
{
	struct smb_irq_data *irq_data = data;
	struct smb_charger *chg = irq_data->parent_data;

	if (IS_ERR_OR_NULL(chg->ext_vbus)) {
		chg->ext_vbus = devm_regulator_get(chg->dev, "ext-vbus");
		if (IS_ERR_OR_NULL(chg->ext_vbus))
			smblib_err(chg, "Can't find ext-vbus-supply\n");
	}

	if (!IS_ERR_OR_NULL(chg->ext_vbus)
	    && regulator_is_enabled(chg->ext_vbus))
		return IRQ_HANDLED;

	if (chg->pd_hard_reset)
		smblib_usb_plugin_hard_reset_locked(chg);
	else
		smblib_usb_plugin_locked(chg);

	return IRQ_HANDLED;
}

static void smblib_handle_slow_plugin_timeout(struct smb_charger *chg,
					      bool rising)
{
	smblib_dbg(chg, PR_INTERRUPT, "IRQ: slow-plugin-timeout %s\n",
		   rising ? "rising" : "falling");
}

static void smblib_handle_sdp_enumeration_done(struct smb_charger *chg,
					       bool rising)
{
	smblib_dbg(chg, PR_INTERRUPT, "IRQ: sdp-enumeration-done %s\n",
		   rising ? "rising" : "falling");
}

/* triggers when HVDCP 3.0 authentication has finished */
static void smblib_handle_hvdcp_3p0_auth_done(struct smb_charger *chg,
					      bool rising)
{
	const struct apsd_result *apsd_result;
	int rc;

	if (!rising)
		return;

	if (chg->mode == PARALLEL_MASTER)
		vote(chg->pl_enable_votable_indirect, USBIN_V_VOTER, true, 0);

	/* the APSD done handler will set the USB supply type */
	apsd_result = smblib_get_apsd_result(chg);

	/* for QC3, switch to CP if present */
	if ((apsd_result->bit & QC_3P0_BIT) && chg->sec_cp_present) {
		rc = smblib_select_sec_charger(chg, POWER_SUPPLY_CHARGER_SEC_CP,
					POWER_SUPPLY_CP_HVDCP3, false);
		if (rc < 0)
			dev_err(chg->dev,
			"Couldn't enable secondary chargers  rc=%d\n", rc);
	}

	smblib_dbg(chg, PR_INTERRUPT, "IRQ: hvdcp-3p0-auth-done rising; %s detected\n",
		   apsd_result->name);
}

static void smblib_handle_hvdcp_check_timeout(struct smb_charger *chg,
					      bool rising, bool qc_charger)
{
	if (rising) {

		if (qc_charger) {
			/* enable HDC and ICL irq for QC2/3 charger */
			vote(chg->limited_irq_disable_votable,
					CHARGER_TYPE_VOTER, false, 0);
			vote(chg->hdc_irq_disable_votable,
					CHARGER_TYPE_VOTER, false, 0);
			vote(chg->usb_icl_votable, SW_ICL_MAX_VOTER, true,
				HVDCP_CURRENT_UA);
		} else {
			/* A plain DCP, enforce DCP ICL if specified */
			vote(chg->usb_icl_votable, DCP_VOTER,
				chg->dcp_icl_ua != -EINVAL, chg->dcp_icl_ua);
		}
	}

	smblib_dbg(chg, PR_INTERRUPT, "IRQ: %s %s\n", __func__,
		   rising ? "rising" : "falling");
}

/* triggers when HVDCP is detected */
static void smblib_handle_hvdcp_detect_done(struct smb_charger *chg,
					    bool rising)
{
	smblib_dbg(chg, PR_INTERRUPT, "IRQ: hvdcp-detect-done %s\n",
		   rising ? "rising" : "falling");
}

static void update_sw_icl_max(struct smb_charger *chg, int pst)
{
	int typec_mode;
	int rp_ua;

	/* while PD is active it should have complete ICL control */
	if (chg->pd_active)
		return;

	if (chg->typec_mode == POWER_SUPPLY_TYPEC_SINK_AUDIO_ADAPTER) {
		vote(chg->usb_icl_votable, SW_ICL_MAX_VOTER, true, 500000);
		return;
	}

	/*
	 * HVDCP 2/3, handled separately
	 */
	if (pst == POWER_SUPPLY_TYPE_USB_HVDCP
			|| pst == POWER_SUPPLY_TYPE_USB_HVDCP_3)
		return;

	/* TypeC rp med or high, use rp value */
	typec_mode = smblib_get_prop_typec_mode(chg);
	if (typec_rp_med_high(chg, typec_mode)) {
		rp_ua = get_rp_based_dcp_current(chg, typec_mode);
		vote(chg->usb_icl_votable, SW_ICL_MAX_VOTER, true, rp_ua);
		return;
	} else if ((typec_mode != POWER_SUPPLY_TYPEC_SOURCE_DEFAULT) &&
		   (typec_mode != POWER_SUPPLY_TYPEC_DAM_MEDIUM)) {
		vote(chg->usb_icl_votable, SW_ICL_MAX_VOTER, true, 0);
		return;
	}

	/* rp-std or legacy, USB BC 1.2 */
	switch (pst) {
	case POWER_SUPPLY_TYPE_USB:
		/*
		 * USB_PSY will vote to increase the current to 500/900mA once
		 * enumeration is done.
		 */
		if (!is_client_vote_enabled(chg->usb_icl_votable,
						USB_PSY_VOTER)) {
			/* if flash is active force 500mA */
			vote(chg->usb_icl_votable, USB_PSY_VOTER, true,
				(is_flash_active(chg) || chg->dead_battery) ?
					SDP_CURRENT_UA : 0);
		}
		vote(chg->usb_icl_votable, SW_ICL_MAX_VOTER, false, 0);
		break;
	case POWER_SUPPLY_TYPE_USB_CDP:
		vote(chg->usb_icl_votable, SW_ICL_MAX_VOTER, true,
					CDP_CURRENT_UA);
		break;
	case POWER_SUPPLY_TYPE_USB_DCP:
		rp_ua = get_rp_based_dcp_current(chg, typec_mode);
		vote(chg->usb_icl_votable, SW_ICL_MAX_VOTER, true, rp_ua);
		break;
	case POWER_SUPPLY_TYPE_USB_FLOAT:
		/*
		 * limit ICL to 100mA, the USB driver will enumerate to check
		 * if this is a SDP and appropriately set the current
		 */
		vote(chg->usb_icl_votable, SW_ICL_MAX_VOTER, true, SDP_100_MA);
		break;
	case POWER_SUPPLY_TYPE_UNKNOWN:
	default:
		vote(chg->usb_icl_votable, SW_ICL_MAX_VOTER, true, 0);
		break;
	}
}

static void smblib_handle_apsd_done(struct smb_charger *chg, bool rising)
{
	const struct apsd_result *apsd_result;

	if (!rising)
		return;

	apsd_result = smblib_update_usb_type(chg);

	update_sw_icl_max(chg, apsd_result->pst);

	switch (apsd_result->bit) {
	case SDP_CHARGER_BIT:
	case CDP_CHARGER_BIT:
	case FLOAT_CHARGER_BIT:
		if (chg->use_extcon)
			smblib_notify_device_mode(chg, true);
		break;
	case OCP_CHARGER_BIT:
	case DCP_CHARGER_BIT:
		break;
	default:
		break;
	}

	smblib_dbg(chg, PR_INTERRUPT, "IRQ: apsd-done rising; %s detected\n",
		   apsd_result->name);
}

irqreturn_t usb_source_change_irq_handler(int irq, void *data)
{
	struct smb_irq_data *irq_data = data;
	struct smb_charger *chg = irq_data->parent_data;
	int rc = 0;
	u8 stat;

	/* PD session is ongoing, ignore BC1.2 and QC detection */
	if (chg->pd_active)
		return IRQ_HANDLED;

	rc = smblib_read(chg, APSD_STATUS_REG, &stat);
	if (rc < 0) {
		smblib_err(chg, "Couldn't read APSD_STATUS rc=%d\n", rc);
		return IRQ_HANDLED;
	}
	smblib_dbg(chg, PR_INTERRUPT, "APSD_STATUS = 0x%02x\n", stat);

	if ((chg->connector_type == POWER_SUPPLY_CONNECTOR_MICRO_USB)
		&& (stat & APSD_DTC_STATUS_DONE_BIT)
		&& !chg->uusb_apsd_rerun_done) {
		/*
		 * Force re-run APSD to handle slow insertion related
		 * charger-mis-detection.
		 */
		chg->uusb_apsd_rerun_done = true;
		smblib_rerun_apsd_if_required(chg);
		return IRQ_HANDLED;
	}

	smblib_handle_apsd_done(chg,
		(bool)(stat & APSD_DTC_STATUS_DONE_BIT));

	smblib_handle_hvdcp_detect_done(chg,
		(bool)(stat & QC_CHARGER_BIT));

	smblib_handle_hvdcp_check_timeout(chg,
		(bool)(stat & HVDCP_CHECK_TIMEOUT_BIT),
		(bool)(stat & QC_CHARGER_BIT));

	smblib_handle_hvdcp_3p0_auth_done(chg,
		(bool)(stat & QC_AUTH_DONE_STATUS_BIT));

	smblib_handle_sdp_enumeration_done(chg,
		(bool)(stat & ENUMERATION_DONE_BIT));

	smblib_handle_slow_plugin_timeout(chg,
		(bool)(stat & SLOW_PLUGIN_TIMEOUT_BIT));

	smblib_hvdcp_adaptive_voltage_change(chg);

	power_supply_changed(chg->usb_psy);
	if (chg->dual_role)
		dual_role_instance_changed(chg->dual_role);

	rc = smblib_read(chg, APSD_STATUS_REG, &stat);
	if (rc < 0) {
		smblib_err(chg, "Couldn't read APSD_STATUS rc=%d\n", rc);
		return IRQ_HANDLED;
	}
	smblib_dbg(chg, PR_INTERRUPT, "APSD_STATUS = 0x%02x\n", stat);

	return IRQ_HANDLED;
}

enum alarmtimer_restart smblib_lpd_recheck_timer(struct alarm *alarm,
						ktime_t time)
{
	struct smb_charger *chg = container_of(alarm, struct smb_charger,
							lpd_recheck_timer);

	if (queue_work(chg->wq, &chg->lpd_recheck_work))
		pm_stay_awake(chg->dev);

	return ALARMTIMER_NORESTART;
}

static void lpd_recheck_work(struct work_struct *work)
{
	struct smb_charger *chg = container_of(work, struct smb_charger,
					       lpd_recheck_work);
	int rc;

	mutex_lock(&chg->moisture_detection_enable);
	if (!chg->moisture_detection_enabled)
		goto disable;

	if (chg->lpd_reason == LPD_MOISTURE_DETECTED) {
		rc = vote(chg->disable_power_role_switch, LPD_VOTER, false, 0);
		if (rc < 0) {
			smblib_err(chg,
				   "Could not enable drp toggling %d\n", rc);
			goto exit;
		}
		chg->moisture_present = false;
		power_supply_changed(chg->usb_psy);
	} else {
		rc = smblib_masked_write(chg, TYPE_C_INTERRUPT_EN_CFG_2_REG,
					TYPEC_WATER_DETECTION_INT_EN_BIT,
					TYPEC_WATER_DETECTION_INT_EN_BIT);
		if (rc < 0) {
			smblib_err(chg, "Couldn't set TYPE_C_INTERRUPT_EN_CFG_2_REG rc=%d\n",
					rc);
			goto exit;
		}
	}

disable:
	chg->lpd_stage = LPD_STAGE_NONE;
	chg->lpd_reason = LPD_NONE;
	dev_info(chg->dev, "%s lpd_stage=%d lpd_reason=%d\n", __func__,
		 chg->lpd_stage, chg->lpd_reason);
	power_supply_changed(chg->usb_psy);

exit:
	mutex_unlock(&chg->moisture_detection_enable);
	pm_relax(chg->dev);
	return;
}

int enable_moisture_detection(struct smb_charger *chg, bool enable)
{
	int rc = 0;

	if (enable == chg->moisture_detection_enabled)
		return 0;

	cancel_delayed_work_sync(&chg->lpd_ra_open_work);
	alarm_cancel(&chg->lpd_recheck_timer);
	mutex_lock(&chg->moisture_detection_enable);

	rc = smblib_masked_write(chg, TYPE_C_INTERRUPT_EN_CFG_2_REG,
				 TYPEC_WATER_DETECTION_INT_EN_BIT,
				 enable ?
				 TYPEC_WATER_DETECTION_INT_EN_BIT : 0);
	if (rc < 0) {
		smblib_err(chg, "Couldn't set TYPE_C_INTERRUPT_EN_CFG_2_REG rc=%d\n"
		       , rc);
		goto exit;
	}

	if (!enable) {
		rc = vote(chg->disable_power_role_switch, LPD_VOTER, false, 0);
		if (rc < 0) {
			smblib_err(chg,
				   "Could not enable drp toggling %d\n", rc);
			goto exit;
		}

		/*
		 * Possible that the LPD_VOTER was initially false which implies
		 * the callback does not execute.
		 * Rerun electtion to make sure that DRP_TOGGLING is enabled
		 * if none of the voters have voted for true.
		 */
		rc = rerun_election(chg->disable_power_role_switch);
		if (rc < 0) {
			smblib_err(chg, "rerun election failed %d\n", rc);
			goto exit;
		}

		chg->lpd_stage = LPD_STAGE_NONE;
		chg->lpd_reason = LPD_NONE;
		dev_info(chg->dev, "%s lpd_stage=%d lpd_reason=%d\n",
			 __func__, chg->lpd_stage, chg->lpd_reason);
		vote(chg->awake_votable, LPD_VOTER, false, 0);
		power_supply_changed(chg->usb_psy);
	}
	chg->moisture_detection_enabled = enable;

exit:
	mutex_unlock(&chg->moisture_detection_enable);
	return rc;
}

#define RSBU_K_300K_UV	3000000
static bool smblib_src_lpd(struct smb_charger *chg)
{
	bool lpd_flag = false;
	u8 stat;
	int rc;

	mutex_lock(&chg->moisture_detection_enable);
	if (chg->lpd_disabled || !chg->moisture_detection_enabled)
		goto exit;

	rc = smblib_read(chg, TYPE_C_SRC_STATUS_REG, &stat);
	if (rc < 0) {
		smblib_err(chg, "Couldn't read TYPE_C_SRC_STATUS_REG rc=%d\n",
				rc);
		goto exit;
	}

	switch (stat & DETECTED_SNK_TYPE_MASK) {
	case SRC_DEBUG_ACCESS_BIT:
		if (smblib_rsbux_low(chg, RSBU_K_300K_UV))
			lpd_flag = true;
		break;
	case SRC_RD_RA_VCONN_BIT:
	case SRC_RD_OPEN_BIT:
	case AUDIO_ACCESS_RA_RA_BIT:
	default:
		break;
	}

	if (lpd_flag) {
		chg->lpd_stage = LPD_STAGE_COMMIT;
		rc = vote(chg->disable_power_role_switch, LPD_VOTER, true, 0);
		if (rc < 0) {
			smblib_err(chg,
				   "%s: Could not disable drp toggling %d\n",
				   __func__, rc);
		}

		chg->lpd_reason = LPD_MOISTURE_DETECTED;
		chg->moisture_present =  true;
		alarm_start_relative(&chg->lpd_recheck_timer,
						ms_to_ktime(60000));
		power_supply_changed(chg->usb_psy);
	} else {
		chg->lpd_reason = LPD_NONE;
		chg->typec_mode = smblib_get_prop_typec_mode(chg);
	}
	power_supply_changed(chg->usb_psy);
	dev_info(chg->dev, "%s lpd_stage=%d lpd_reason=%d\n",
		 __func__, chg->lpd_stage, chg->lpd_reason);
exit:
	mutex_unlock(&chg->moisture_detection_enable);
	return lpd_flag;
}

static void typec_src_fault_condition_cfg(struct smb_charger *chg, bool src)
{
	int rc;
	u8 mask = USBIN_MID_COMP_FAULT_EN_BIT | USBIN_COLLAPSE_FAULT_EN_BIT;

	rc = smblib_masked_write(chg, OTG_FAULT_CONDITION_CFG_REG, mask,
					src ? 0 : mask);
	if (rc < 0)
		smblib_err(chg, "Couldn't write OTG_FAULT_CONDITION_CFG_REG rc=%d\n",
			rc);
}

static void typec_sink_insertion(struct smb_charger *chg)
{
	int rc;

	typec_src_fault_condition_cfg(chg, true);
	rc = smblib_set_charge_param(chg, &chg->param.freq_switcher,
					chg->chg_freq.freq_above_otg_threshold);
	if (rc < 0)
		dev_err(chg->dev, "Error in setting freq_boost rc=%d\n", rc);

	if (chg->use_extcon) {
		smblib_notify_usb_host(chg, true);
		chg->otg_present = true;
	}

	if (!chg->pr_swap_in_progress)
		chg->ok_to_pd = (!(*chg->pd_disabled) || chg->early_usb_attach)
					&& !chg->pd_not_supported;
}

static void typec_src_insertion(struct smb_charger *chg)
{
	int rc = 0;
	u8 stat;
	const struct apsd_result *apsd = smblib_get_apsd_result(chg);

	if (chg->pr_swap_in_progress) {
		vote(chg->usb_icl_votable, SW_ICL_MAX_VOTER, false, 0);
		return;
	}

	rc = smblib_read(chg, LEGACY_CABLE_STATUS_REG, &stat);
	if (rc < 0) {
		smblib_err(chg, "Couldn't read TYPE_C_STATE_MACHINE_STATUS_REG rc=%d\n",
			rc);
		return;
	}

	chg->typec_legacy = stat & TYPEC_LEGACY_CABLE_STATUS_BIT;
	chg->ok_to_pd = (!(chg->typec_legacy || *chg->pd_disabled)
			|| chg->early_usb_attach) && !chg->pd_not_supported;

	/* allow apsd proceed to detect QC2/3 */
	if (!chg->ok_to_pd)
		smblib_hvdcp_detect_enable(chg, true);

	/* Update SW_ICL_MAX in case it was skipped in cc-state-change IRQ */
	update_sw_icl_max(chg, apsd->pst);
}

static void typec_ra_ra_insertion(struct smb_charger *chg)
{
	vote(chg->usb_icl_votable, SW_ICL_MAX_VOTER, true, 500000);
	vote(chg->usb_icl_votable, USB_PSY_VOTER, false, 0);
	chg->ok_to_pd = false;
	smblib_hvdcp_detect_enable(chg, true);
}

static void typec_sink_removal(struct smb_charger *chg)
{
	int rc;

	typec_src_fault_condition_cfg(chg, false);
	rc = smblib_set_charge_param(chg, &chg->param.freq_switcher,
					chg->chg_freq.freq_removal);
	if (rc < 0)
		dev_err(chg->dev, "Error in setting freq_removal rc=%d\n", rc);

	if (chg->use_extcon) {
		if (chg->otg_present)
			smblib_notify_usb_host(chg, false);
		chg->otg_present = false;
	}
}

static void typec_src_removal(struct smb_charger *chg)
{
	int rc;
	struct smb_irq_data *data;
	struct storm_watch *wdata;
	int sec_charger;

	sec_charger = chg->sec_pl_present ? POWER_SUPPLY_CHARGER_SEC_PL :
				POWER_SUPPLY_CHARGER_SEC_NONE;

	rc = smblib_select_sec_charger(chg, sec_charger, POWER_SUPPLY_CP_NONE,
					false);
	if (rc < 0)
		dev_err(chg->dev,
			"Couldn't disable secondary charger rc=%d\n", rc);

	typec_src_fault_condition_cfg(chg, false);
	smblib_hvdcp_detect_enable(chg, false);
	smblib_update_usb_type(chg);

	if (chg->wa_flags & BOOST_BACK_WA) {
		data = chg->irq_info[SWITCHER_POWER_OK_IRQ].irq_data;
		if (data) {
			wdata = &data->storm_data;
			update_storm_count(wdata, WEAK_CHG_STORM_COUNT);
			vote(chg->usb_icl_votable, BOOST_BACK_VOTER, false, 0);
			vote(chg->usb_icl_votable, WEAK_CHARGER_VOTER,
					false, 0);
		}
	}

	cancel_delayed_work_sync(&chg->pl_enable_work);

	/* reset input current limit voters */
	vote(chg->usb_icl_votable, SW_ICL_MAX_VOTER, true,
			is_flash_active(chg) ? SDP_CURRENT_UA : 0);
	vote(chg->usb_icl_votable, PD_VOTER, false, 0);
	vote(chg->usb_icl_votable, USB_PSY_VOTER, false, 0);
	vote(chg->usb_icl_votable, DCP_VOTER, false, 0);
	vote(chg->usb_icl_votable, SW_QC3_VOTER, false, 0);
	vote(chg->usb_icl_votable, CTM_VOTER, false, 0);
	vote(chg->usb_icl_votable, HVDCP2_ICL_VOTER, false, 0);
	vote(chg->usb_icl_votable, CHG_TERMINATION_VOTER, false, 0);
	vote(chg->usb_icl_votable, THERMAL_THROTTLE_VOTER, false, 0);

	/* reset usb irq voters */
	vote(chg->limited_irq_disable_votable, CHARGER_TYPE_VOTER,
			true, 0);
	vote(chg->hdc_irq_disable_votable, CHARGER_TYPE_VOTER, true, 0);
	vote(chg->hdc_irq_disable_votable, HDC_IRQ_VOTER, false, 0);

	/* reset parallel voters */
	vote(chg->pl_disable_votable, PL_DELAY_VOTER, true, 0);
	vote(chg->pl_disable_votable, PL_FCC_LOW_VOTER, false, 0);
	vote(chg->pl_enable_votable_indirect, USBIN_I_VOTER, false, 0);
	vote(chg->pl_enable_votable_indirect, USBIN_V_VOTER, false, 0);
	vote(chg->awake_votable, PL_DELAY_VOTER, false, 0);

	/* Remove SW thermal regulation WA votes */
	vote(chg->usb_icl_votable, SW_THERM_REGULATION_VOTER, false, 0);
	vote(chg->pl_disable_votable, SW_THERM_REGULATION_VOTER, false, 0);
	vote(chg->dc_suspend_votable, SW_THERM_REGULATION_VOTER, false, 0);
	if (chg->cp_disable_votable)
		vote(chg->cp_disable_votable, SW_THERM_REGULATION_VOTER,
								false, 0);

	/* reset USBOV votes and cancel work */
	cancel_delayed_work_sync(&chg->usbov_dbc_work);
	vote(chg->awake_votable, USBOV_DBC_VOTER, false, 0);
	chg->dbc_usbov = false;

	chg->pulse_cnt = 0;
	chg->usb_icl_delta_ua = 0;
	chg->voltage_min_uv = MICRO_5V;
	chg->voltage_max_uv = MICRO_5V;
	chg->usbin_forced_max_uv = 0;

	/* Reset CC mode votes */
	vote(chg->fcc_main_votable, MAIN_FCC_VOTER, false, 0);
	chg->adapter_cc_mode = 0;
	vote_override(chg->fcc_votable, CC_MODE_VOTER, false, 0);
	vote_override(chg->usb_icl_votable, CC_MODE_VOTER, false, 0);

	/* write back the default FLOAT charger configuration */
	rc = smblib_masked_write(chg, USBIN_OPTIONS_2_CFG_REG,
				(u8)FLOAT_OPTIONS_MASK, chg->float_cfg);
	if (rc < 0)
		smblib_err(chg, "Couldn't write float charger options rc=%d\n",
			rc);

	if (!chg->pr_swap_in_progress) {
		rc = smblib_usb_pd_adapter_allowance_override(chg, FORCE_NULL);
		if (rc < 0)
			smblib_err(chg, "Couldn't set FORCE_NULL rc=%d\n", rc);

		rc = smblib_set_charge_param(chg,
				&chg->param.aicl_cont_threshold,
				chg->default_aicl_cont_threshold_mv);
		if (rc < 0)
			smblib_err(chg, "Couldn't restore aicl_cont_threshold, rc=%d",
					rc);
	}
	/*
	 * if non-compliant charger caused UV, restore original max pulses
	 * and turn SUSPEND_ON_COLLAPSE_USBIN_BIT back on.
	 */
	if (chg->qc2_unsupported_voltage) {
		rc = smblib_masked_write(chg, HVDCP_PULSE_COUNT_MAX_REG,
				HVDCP_PULSE_COUNT_MAX_QC2_MASK,
				chg->qc2_max_pulses);
		if (rc < 0)
			smblib_err(chg, "Couldn't restore max pulses rc=%d\n",
					rc);

		rc = smblib_masked_write(chg, USBIN_AICL_OPTIONS_CFG_REG,
				SUSPEND_ON_COLLAPSE_USBIN_BIT,
				SUSPEND_ON_COLLAPSE_USBIN_BIT);
		if (rc < 0)
			smblib_err(chg, "Couldn't turn on SUSPEND_ON_COLLAPSE_USBIN_BIT rc=%d\n",
					rc);

		chg->qc2_unsupported_voltage = QC2_COMPLIANT;
	}

	if (chg->use_extcon)
		smblib_notify_device_mode(chg, false);

	chg->typec_legacy = false;
	chg->dam_detected = false;
}

static void typec_mode_unattached(struct smb_charger *chg)
{
	vote(chg->usb_icl_votable, SW_ICL_MAX_VOTER, true, USBIN_100MA);
}

static void smblib_handle_rp_change(struct smb_charger *chg, int typec_mode)
{
	const struct apsd_result *apsd = smblib_get_apsd_result(chg);

	/*
	 * We want the ICL vote @ 100mA for a FLOAT charger
	 * until the detection by the USB stack is complete.
	 * Ignore the Rp changes unless there is a
	 * pre-existing valid vote or FLOAT is configured for
	 * SDP current.
	 */
	if (apsd->pst == POWER_SUPPLY_TYPE_USB_FLOAT) {
		if (get_client_vote(chg->usb_icl_votable, SW_ICL_MAX_VOTER)
					<= USBIN_100MA
			|| (chg->float_cfg & FLOAT_OPTIONS_MASK)
					== FORCE_FLOAT_SDP_CFG_BIT)
			return;
	}

	update_sw_icl_max(chg, apsd->pst);

	smblib_dbg(chg, PR_MISC, "CC change old_mode=%d new_mode=%d\n",
						chg->typec_mode, typec_mode);
}

static void smblib_lpd_launch_ra_open_work(struct smb_charger *chg)
{
	u8 stat;
	int rc;

	if (chg->lpd_disabled)
		return;

	rc = smblib_read(chg, TYPE_C_MISC_STATUS_REG, &stat);
	if (rc < 0) {
		smblib_err(chg, "Couldn't read TYPE_C_MISC_STATUS_REG rc=%d\n",
			rc);
		return;
	}

	if (!(stat & TYPEC_TCCDEBOUNCE_DONE_STATUS_BIT)
			&& chg->lpd_stage == LPD_STAGE_NONE) {
		chg->lpd_stage = LPD_STAGE_FLOAT;
		cancel_delayed_work_sync(&chg->lpd_ra_open_work);
		mutex_lock(&chg->moisture_detection_enable);
		if (chg->moisture_detection_enabled) {
			vote(chg->awake_votable, LPD_VOTER, true, 0);
			schedule_delayed_work(&chg->lpd_ra_open_work,
						msecs_to_jiffies(300));
		} else {
			chg->lpd_stage = LPD_STAGE_NONE;
		}
		mutex_unlock(&chg->moisture_detection_enable);
		dev_info(chg->dev, "%s lpd_stage=%d lpd_reason=%d\n",
				__func__, chg->lpd_stage, chg->lpd_reason);
	}
}

irqreturn_t typec_or_rid_detection_change_irq_handler(int irq, void *data)
{
	struct smb_irq_data *irq_data = data;
	struct smb_charger *chg = irq_data->parent_data;

	smblib_dbg(chg, PR_INTERRUPT, "IRQ: %s\n", irq_data->name);

	if (chg->connector_type == POWER_SUPPLY_CONNECTOR_MICRO_USB) {
		if (chg->uusb_moisture_protection_enabled) {
			/*
			 * Adding pm_stay_awake as because pm_relax is called
			 * on exit path from the work routine.
			 */
			pm_stay_awake(chg->dev);
			schedule_work(&chg->moisture_protection_work);
		}

		cancel_delayed_work_sync(&chg->uusb_otg_work);
		/*
		 * Skip OTG enablement if RID interrupt triggers with moisture
		 * protection still enabled.
		 */
		if (!chg->moisture_present) {
			vote(chg->awake_votable, OTG_DELAY_VOTER, true, 0);
			smblib_dbg(chg, PR_INTERRUPT, "Scheduling OTG work\n");
			schedule_delayed_work(&chg->uusb_otg_work,
				msecs_to_jiffies(chg->otg_delay_ms));
		}

		goto out;
	}

	if (chg->pr_swap_in_progress || chg->pd_hard_reset)
		goto out;

	smblib_lpd_launch_ra_open_work(chg);

	if (chg->usb_psy)
		power_supply_changed(chg->usb_psy);

out:
	return IRQ_HANDLED;
}

irqreturn_t typec_state_change_irq_handler(int irq, void *data)
{
	struct smb_irq_data *irq_data = data;
	struct smb_charger *chg = irq_data->parent_data;
	int typec_mode;

	if (chg->connector_type == POWER_SUPPLY_CONNECTOR_MICRO_USB) {
		smblib_dbg(chg, PR_INTERRUPT,
				"Ignoring for micro USB\n");
		return IRQ_HANDLED;
	}

	typec_mode = smblib_get_prop_typec_mode(chg);
	if (chg->sink_src_mode != UNATTACHED_MODE
			&& (typec_mode != chg->typec_mode))
		smblib_handle_rp_change(chg, typec_mode);
	chg->typec_mode = typec_mode;

	smblib_dbg(chg, PR_INTERRUPT, "IRQ: cc-state-change; Type-C %s detected\n",
				smblib_typec_mode_name[chg->typec_mode]);

	power_supply_changed(chg->usb_psy);
	if (chg->dual_role)
		dual_role_instance_changed(chg->dual_role);

	return IRQ_HANDLED;
}

static void smblib_lpd_clear_ra_open_work(struct smb_charger *chg)
{
	if (chg->lpd_disabled)
		return;

	cancel_delayed_work_sync(&chg->lpd_detach_work);
	chg->lpd_stage = LPD_STAGE_FLOAT_CANCEL;
	cancel_delayed_work_sync(&chg->lpd_ra_open_work);
	vote(chg->awake_votable, LPD_VOTER, false, 0);
}

irqreturn_t typec_attach_detach_irq_handler(int irq, void *data)
{
	struct smb_irq_data *irq_data = data;
	struct smb_charger *chg = irq_data->parent_data;
	u8 stat;
	int rc;

	smblib_dbg(chg, PR_INTERRUPT, "IRQ: %s\n", irq_data->name);

	rc = smblib_read(chg, TYPE_C_STATE_MACHINE_STATUS_REG, &stat);
	if (rc < 0) {
		smblib_err(chg, "Couldn't read TYPE_C_STATE_MACHINE_STATUS_REG rc=%d\n",
			rc);
		return IRQ_HANDLED;
	}

	if (stat & TYPEC_ATTACH_DETACH_STATE_BIT) {

		smblib_lpd_clear_ra_open_work(chg);

		rc = smblib_read(chg, TYPE_C_MISC_STATUS_REG, &stat);
		if (rc < 0) {
			smblib_err(chg, "Couldn't read TYPE_C_MISC_STATUS_REG rc=%d\n",
				rc);
			return IRQ_HANDLED;
		}

		if (smblib_get_prop_dfp_mode(chg) ==
				POWER_SUPPLY_TYPEC_SINK_AUDIO_ADAPTER) {
			chg->sink_src_mode = AUDIO_ACCESS_MODE;
			typec_ra_ra_insertion(chg);
		} else if (stat & SNK_SRC_MODE_BIT) {
			if (smblib_src_lpd(chg))
				return IRQ_HANDLED;
			chg->sink_src_mode = SRC_MODE;
			typec_sink_insertion(chg);
		} else {
			chg->sink_src_mode = SINK_MODE;
			typec_src_insertion(chg);
		}

	} else {
		switch (chg->sink_src_mode) {
		case SRC_MODE:
			typec_sink_removal(chg);
			break;
		case SINK_MODE:
		case AUDIO_ACCESS_MODE:
			typec_src_removal(chg);
			break;
		case UNATTACHED_MODE:
		default:
			typec_mode_unattached(chg);
			break;
		}

		if (!chg->pr_swap_in_progress) {
			chg->ok_to_pd = false;
			chg->sink_src_mode = UNATTACHED_MODE;
			chg->early_usb_attach = false;
			smblib_apsd_enable(chg, true);

			/*
			 * Restore DRP mode on type-C cable disconnect if role
			 * swap is not in progress, to ensure forced sink or src
			 * mode configuration is reset properly.
			 */
			if (chg->dual_role)
				smblib_force_dr_mode(chg,
						DUAL_ROLE_PROP_MODE_NONE);
		}

		if (chg->lpd_stage == LPD_STAGE_FLOAT_CANCEL)
			schedule_delayed_work(&chg->lpd_detach_work,
					msecs_to_jiffies(1000));
	}

	dev_info(chg->dev, "%s lpd_stage=%d lpd_reason=%d\n",
		 __func__, chg->lpd_stage, chg->lpd_reason);

	power_supply_changed(chg->usb_psy);
	if (chg->dual_role)
		dual_role_instance_changed(chg->dual_role);

	return IRQ_HANDLED;
}

irqreturn_t dc_plugin_irq_handler(int irq, void *data)
{
	struct smb_irq_data *irq_data = data;
	struct smb_charger *chg = irq_data->parent_data;
	union power_supply_propval pval;
	int input_present;
	bool dcin_present, vbus_present;
	int rc, wireless_vout = 0;
	int sec_charger;

	rc = smblib_get_prop_vph_voltage_now(chg, &pval);
	if (rc < 0)
		return IRQ_HANDLED;

	/* 2*VPH, with a granularity of 100mV */
	wireless_vout = ((pval.intval * 2) / 100000) * 100000;

	rc = smblib_is_input_present(chg, &input_present);
	if (rc < 0)
		return IRQ_HANDLED;

	dcin_present = input_present & INPUT_PRESENT_DC;
	vbus_present = input_present & INPUT_PRESENT_USB;

	if (dcin_present) {
		mutex_lock(&chg->dc_reset_lock);
		chg->dc_reset = false;
		mutex_unlock(&chg->dc_reset_lock);

		if (!vbus_present && chg->sec_cp_present) {
			pval.intval = wireless_vout;
			rc = smblib_set_prop_voltage_wls_output(chg, &pval);
			if (rc < 0)
				dev_err(chg->dev, "Couldn't set dc voltage to 2*vph  rc=%d\n",
					rc);

			rc = smblib_select_sec_charger(chg,
					POWER_SUPPLY_CHARGER_SEC_CP,
					POWER_SUPPLY_CP_WIRELESS, false);
			if (rc < 0)
				dev_err(chg->dev, "Couldn't enable secondary chargers  rc=%d\n",
					rc);
		}
	} else {
		smblib_set_prop_dc_reset(chg);

		if (chg->cp_reason == POWER_SUPPLY_CP_WIRELESS) {
			sec_charger = chg->sec_pl_present ?
					POWER_SUPPLY_CHARGER_SEC_PL :
					POWER_SUPPLY_CHARGER_SEC_NONE;
			rc = smblib_select_sec_charger(chg, sec_charger,
					POWER_SUPPLY_CP_NONE, false);
			if (rc < 0)
				dev_err(chg->dev, "Couldn't disable secondary charger rc=%d\n",
					rc);
		}

		vote(chg->dc_suspend_votable, CHG_TERMINATION_VOTER, false, 0);
	}

	power_supply_changed(chg->dc_psy);

	smblib_dbg(chg, PR_WLS, "dcin_present= %d, usbin_present= %d, cp_reason = %d\n",
			dcin_present, vbus_present, chg->cp_reason);

	return IRQ_HANDLED;
}

irqreturn_t high_duty_cycle_irq_handler(int irq, void *data)
{
	struct smb_irq_data *irq_data = data;
	struct smb_charger *chg = irq_data->parent_data;

	chg->is_hdc = true;
	/*
	 * Disable usb IRQs after the flag set and re-enable IRQs after
	 * the flag cleared in the delayed work queue, to avoid any IRQ
	 * storming during the delays
	 */
	vote(chg->hdc_irq_disable_votable, HDC_IRQ_VOTER, true, 0);

	schedule_delayed_work(&chg->clear_hdc_work, msecs_to_jiffies(60));

	return IRQ_HANDLED;
}

static void smblib_bb_removal_work(struct work_struct *work)
{
	struct smb_charger *chg = container_of(work, struct smb_charger,
						bb_removal_work.work);

	vote(chg->usb_icl_votable, BOOST_BACK_VOTER, false, 0);
	vote(chg->awake_votable, BOOST_BACK_VOTER, false, 0);
}

#define BOOST_BACK_UNVOTE_DELAY_MS		750
#define BOOST_BACK_STORM_COUNT			3
#define WEAK_CHG_STORM_COUNT			8
irqreturn_t switcher_power_ok_irq_handler(int irq, void *data)
{
	struct smb_irq_data *irq_data = data;
	struct smb_charger *chg = irq_data->parent_data;
	struct storm_watch *wdata = &irq_data->storm_data;
	int rc, usb_icl;
	u8 stat;

	if (!(chg->wa_flags & BOOST_BACK_WA))
		return IRQ_HANDLED;

	rc = smblib_read(chg, POWER_PATH_STATUS_REG, &stat);
	if (rc < 0) {
		smblib_err(chg, "Couldn't read POWER_PATH_STATUS rc=%d\n", rc);
		return IRQ_HANDLED;
	}

	/* skip suspending input if its already suspended by some other voter */
	usb_icl = get_effective_result(chg->usb_icl_votable);
	if ((stat & USE_USBIN_BIT) && usb_icl >= 0 && usb_icl <= USBIN_25MA)
		return IRQ_HANDLED;

	if (stat & USE_DCIN_BIT)
		return IRQ_HANDLED;

	if (is_storming(&irq_data->storm_data)) {
		/* This could be a weak charger reduce ICL */
		if (!is_client_vote_enabled(chg->usb_icl_votable,
						WEAK_CHARGER_VOTER)) {
			smblib_err(chg,
				"Weak charger detected: voting %dmA ICL\n",
				*chg->weak_chg_icl_ua / 1000);
			vote(chg->usb_icl_votable, WEAK_CHARGER_VOTER,
					true, *chg->weak_chg_icl_ua);
			/*
			 * reset storm data and set the storm threshold
			 * to 3 for reverse boost detection.
			 */
			update_storm_count(wdata, BOOST_BACK_STORM_COUNT);
		} else {
			smblib_err(chg,
				"Reverse boost detected: voting 0mA to suspend input\n");
			vote(chg->usb_icl_votable, BOOST_BACK_VOTER, true, 0);
			vote(chg->awake_votable, BOOST_BACK_VOTER, true, 0);
			/*
			 * Remove the boost-back vote after a delay, to avoid
			 * permanently suspending the input if the boost-back
			 * condition is unintentionally hit.
			 */
			schedule_delayed_work(&chg->bb_removal_work,
				msecs_to_jiffies(BOOST_BACK_UNVOTE_DELAY_MS));
		}
	}

	return IRQ_HANDLED;
}

irqreturn_t wdog_snarl_irq_handler(int irq, void *data)
{
	struct smb_irq_data *irq_data = data;
	struct smb_charger *chg = irq_data->parent_data;

	smblib_dbg(chg, PR_INTERRUPT, "IRQ: %s\n", irq_data->name);

	if (chg->wa_flags & SW_THERM_REGULATION_WA) {
		cancel_delayed_work_sync(&chg->thermal_regulation_work);
		vote(chg->awake_votable, SW_THERM_REGULATION_VOTER, true, 0);
		schedule_delayed_work(&chg->thermal_regulation_work, 0);
	}

	power_supply_changed(chg->batt_psy);

	return IRQ_HANDLED;
}

irqreturn_t wdog_bark_irq_handler(int irq, void *data)
{
	struct smb_irq_data *irq_data = data;
	struct smb_charger *chg = irq_data->parent_data;
	int rc;

	smblib_dbg(chg, PR_INTERRUPT, "IRQ: %s\n", irq_data->name);

	rc = smblib_write(chg, BARK_BITE_WDOG_PET_REG, BARK_BITE_WDOG_PET_BIT);
	if (rc < 0)
		smblib_err(chg, "Couldn't pet the dog rc=%d\n", rc);

	return IRQ_HANDLED;
}

static void smblib_die_rst_icl_regulate(struct smb_charger *chg)
{
	int rc;
	u8 temp;

	rc = smblib_read(chg, DIE_TEMP_STATUS_REG, &temp);
	if (rc < 0) {
		smblib_err(chg, "Couldn't read DIE_TEMP_STATUS_REG rc=%d\n",
				rc);
		return;
	}

	/* Regulate ICL on die temp crossing DIE_RST threshold */
	vote(chg->usb_icl_votable, DIE_TEMP_VOTER,
				temp & DIE_TEMP_RST_BIT, 500000);
}

/*
 * triggered when DIE or SKIN or CONNECTOR temperature across
 * either of the _REG_L, _REG_H, _RST, or _SHDN thresholds
 */
irqreturn_t temp_change_irq_handler(int irq, void *data)
{
	struct smb_irq_data *irq_data = data;
	struct smb_charger *chg = irq_data->parent_data;

	smblib_die_rst_icl_regulate(chg);

	return IRQ_HANDLED;
}

static void smblib_usbov_dbc_work(struct work_struct *work)
{
	struct smb_charger *chg = container_of(work, struct smb_charger,
						usbov_dbc_work.work);

	smblib_dbg(chg, PR_MISC, "Resetting USBOV debounce\n");
	chg->dbc_usbov = false;
	vote(chg->awake_votable, USBOV_DBC_VOTER, false, 0);
}

#define USB_OV_DBC_PERIOD_MS		1000
irqreturn_t usbin_ov_irq_handler(int irq, void *data)
{
	struct smb_irq_data *irq_data = data;
	struct smb_charger *chg = irq_data->parent_data;
	u8 stat;
	int rc;

	smblib_dbg(chg, PR_INTERRUPT, "IRQ: %s\n", irq_data->name);

	if (!(chg->wa_flags & USBIN_OV_WA))
		return IRQ_HANDLED;

	rc = smblib_read(chg, USBIN_BASE + INT_RT_STS_OFFSET, &stat);
	if (rc < 0) {
		smblib_err(chg, "Couldn't read USB_INT_RT_STS rc=%d\n", rc);
		return IRQ_HANDLED;
	}

	/*
	 * On specific PMICs, OV IRQ triggers for very small duration in
	 * interim periods affecting charging status reflection. In order to
	 * differentiate between OV IRQ glitch and real OV_IRQ, add a debounce
	 * period for evaluation.
	 */
	if (stat & USBIN_OV_RT_STS_BIT) {
		chg->dbc_usbov = true;
		vote(chg->awake_votable, USBOV_DBC_VOTER, true, 0);
		schedule_delayed_work(&chg->usbov_dbc_work,
				msecs_to_jiffies(USB_OV_DBC_PERIOD_MS));
	} else {
		cancel_delayed_work_sync(&chg->usbov_dbc_work);
		chg->dbc_usbov = false;
		vote(chg->awake_votable, USBOV_DBC_VOTER, false, 0);
	}

	smblib_dbg(chg, PR_MISC, "USBOV debounce status %d\n",
				chg->dbc_usbov);
	return IRQ_HANDLED;
}

/**************
 * Additional USB PSY getters/setters
 * that call interrupt functions
 ***************/

int smblib_get_prop_pr_swap_in_progress(struct smb_charger *chg,
				union power_supply_propval *val)
{
	val->intval = chg->pr_swap_in_progress;
	return 0;
}

#define DETACH_DETECT_DELAY_MS 20
int smblib_set_prop_pr_swap_in_progress(struct smb_charger *chg,
				const union power_supply_propval *val)
{
	int rc;
	u8 stat = 0, orientation;
	union power_supply_propval pval;

	smblib_dbg(chg, PR_MISC, "Requested PR_SWAP %d\n", val->intval);
	chg->pr_swap_in_progress = val->intval;

	/* check for cable removal during pr_swap */
	if (!chg->pr_swap_in_progress) {
		cancel_delayed_work_sync(&chg->pr_swap_detach_work);
		vote(chg->awake_votable, DETACH_DETECT_VOTER, true, 0);
		schedule_delayed_work(&chg->pr_swap_detach_work,
				msecs_to_jiffies(DETACH_DETECT_DELAY_MS));
	}

	rc = smblib_masked_write(chg, TYPE_C_DEBOUNCE_OPTION_REG,
			REDUCE_TCCDEBOUNCE_TO_2MS_BIT,
			val->intval ? REDUCE_TCCDEBOUNCE_TO_2MS_BIT : 0);
	if (rc < 0)
		smblib_err(chg, "Couldn't set tCC debounce rc=%d\n", rc);

	rc = smblib_masked_write(chg, TYPE_C_EXIT_STATE_CFG_REG,
			BYPASS_VSAFE0V_DURING_ROLE_SWAP_BIT,
			val->intval ? BYPASS_VSAFE0V_DURING_ROLE_SWAP_BIT : 0);
	if (rc < 0)
		smblib_err(chg, "Couldn't set exit state cfg rc=%d\n", rc);

	if (chg->pr_swap_in_progress) {
		rc = smblib_read(chg, TYPE_C_MISC_STATUS_REG, &stat);
		if (rc < 0) {
			smblib_err(chg, "Couldn't read TYPE_C_STATUS_4 rc=%d\n",
				rc);
		}

		orientation =
			stat & CC_ORIENTATION_BIT ? TYPEC_CCOUT_VALUE_BIT : 0;
		rc = smblib_masked_write(chg, TYPE_C_CCOUT_CONTROL_REG,
			TYPEC_CCOUT_SRC_BIT | TYPEC_CCOUT_BUFFER_EN_BIT
					| TYPEC_CCOUT_VALUE_BIT,
			TYPEC_CCOUT_SRC_BIT | TYPEC_CCOUT_BUFFER_EN_BIT
					| orientation);
		if (rc < 0) {
			smblib_err(chg, "Couldn't read TYPE_C_CCOUT_CONTROL_REG rc=%d\n",
				rc);
		}
	} else {
		rc = smblib_masked_write(chg, TYPE_C_CCOUT_CONTROL_REG,
			TYPEC_CCOUT_SRC_BIT, 0);
		if (rc < 0) {
			smblib_err(chg, "Couldn't read TYPE_C_CCOUT_CONTROL_REG rc=%d\n",
				rc);
			return rc;
		}

		/* enable DRP */
<<<<<<< HEAD
		pval.intval = POWER_SUPPLY_TYPEC_PR_DUAL;
		rc = smblib_set_prop_typec_power_role(chg, &pval);
		if (rc < 0)
=======
		rc = smblib_masked_write(chg, TYPE_C_MODE_CFG_REG,
				 TYPEC_POWER_ROLE_CMD_MASK, 0);
		if (rc < 0) {
>>>>>>> bb9f138a
			smblib_err(chg, "Couldn't enable DRP rc=%d\n", rc);
			return rc;
		}
		chg->power_role = POWER_SUPPLY_TYPEC_PR_DUAL;
		smblib_dbg(chg, PR_MISC, "restore power role: %d\n",
				chg->power_role);
	}

	return 0;
}

/***************
 * Work Queues *
 ***************/
static void smblib_pr_lock_clear_work(struct work_struct *work)
{
	struct smb_charger *chg = container_of(work, struct smb_charger,
						pr_lock_clear_work.work);

	spin_lock(&chg->typec_pr_lock);
	if (chg->pr_lock_in_progress) {
		smblib_dbg(chg, PR_MISC, "restore type-c interrupts\n");
		smblib_typec_irq_config(chg, true);
		chg->pr_lock_in_progress = false;
	}
	spin_unlock(&chg->typec_pr_lock);
}

static void smblib_pr_swap_detach_work(struct work_struct *work)
{
	struct smb_charger *chg = container_of(work, struct smb_charger,
						pr_swap_detach_work.work);
	int rc;
	u8 stat;

	rc = smblib_read(chg, TYPE_C_STATE_MACHINE_STATUS_REG, &stat);
	if (rc < 0) {
		smblib_err(chg, "Couldn't read STATE_MACHINE_STS rc=%d\n", rc);
		goto out;
	}
	smblib_dbg(chg, PR_REGISTER, "STATE_MACHINE_STS %x\n", stat);
	if (!(stat & TYPEC_ATTACH_DETACH_STATE_BIT)) {
		rc = smblib_request_dpdm(chg, false);
		if (rc < 0)
			smblib_err(chg, "Couldn't disable DPDM rc=%d\n", rc);
	}
out:
	vote(chg->awake_votable, DETACH_DETECT_VOTER, false, 0);
}

static void smblib_uusb_otg_work(struct work_struct *work)
{
	struct smb_charger *chg = container_of(work, struct smb_charger,
						uusb_otg_work.work);
	int rc;
	u8 stat;
	bool otg;

	rc = smblib_read(chg, TYPEC_U_USB_STATUS_REG, &stat);
	if (rc < 0) {
		smblib_err(chg, "Couldn't read TYPE_C_STATUS_3 rc=%d\n", rc);
		goto out;
	}
	otg = !!(stat & U_USB_GROUND_NOVBUS_BIT);
	if (chg->otg_present != otg)
		smblib_notify_usb_host(chg, otg);
	else
		goto out;

	chg->otg_present = otg;
	if (!otg)
		chg->boost_current_ua = 0;

	rc = smblib_set_charge_param(chg, &chg->param.freq_switcher,
				otg ? chg->chg_freq.freq_below_otg_threshold
					: chg->chg_freq.freq_removal);
	if (rc < 0)
		dev_err(chg->dev, "Error in setting freq_boost rc=%d\n", rc);

	smblib_dbg(chg, PR_REGISTER, "TYPE_C_U_USB_STATUS = 0x%02x OTG=%d\n",
			stat, otg);
	power_supply_changed(chg->usb_psy);

out:
	vote(chg->awake_votable, OTG_DELAY_VOTER, false, 0);
}

static void bms_update_work(struct work_struct *work)
{
	struct smb_charger *chg = container_of(work, struct smb_charger,
						bms_update_work);

	smblib_suspend_on_debug_battery(chg);

	if (chg->batt_psy)
		power_supply_changed(chg->batt_psy);
}

static void pl_update_work(struct work_struct *work)
{
	union power_supply_propval prop_val;
	struct smb_charger *chg = container_of(work, struct smb_charger,
						pl_update_work);
	int rc;

	if (chg->smb_temp_max == -EINVAL) {
		rc = smblib_get_thermal_threshold(chg,
					SMB_REG_H_THRESHOLD_MSB_REG,
					&chg->smb_temp_max);
		if (rc < 0) {
			dev_err(chg->dev, "Couldn't get charger_temp_max rc=%d\n",
					rc);
			return;
		}
	}

	prop_val.intval = chg->smb_temp_max;
	rc = power_supply_set_property(chg->pl.psy,
				POWER_SUPPLY_PROP_CHARGER_TEMP_MAX,
				&prop_val);
	if (rc < 0) {
		dev_err(chg->dev, "Couldn't set POWER_SUPPLY_PROP_CHARGER_TEMP_MAX rc=%d\n",
				rc);
		return;
	}

	if (chg->sec_chg_selected == POWER_SUPPLY_CHARGER_SEC_CP)
		return;

	smblib_select_sec_charger(chg, POWER_SUPPLY_CHARGER_SEC_PL,
				POWER_SUPPLY_CP_NONE, false);
}

static void clear_hdc_work(struct work_struct *work)
{
	struct smb_charger *chg = container_of(work, struct smb_charger,
						clear_hdc_work.work);

	chg->is_hdc = 0;
	vote(chg->hdc_irq_disable_votable, HDC_IRQ_VOTER, false, 0);
}

static void smblib_icl_change_work(struct work_struct *work)
{
	struct smb_charger *chg = container_of(work, struct smb_charger,
							icl_change_work.work);
	int rc, settled_ua;

	rc = smblib_get_charge_param(chg, &chg->param.icl_stat, &settled_ua);
	if (rc < 0) {
		smblib_err(chg, "Couldn't get ICL status rc=%d\n", rc);
		return;
	}

	power_supply_changed(chg->usb_main_psy);

	smblib_dbg(chg, PR_INTERRUPT, "icl_settled=%d\n", settled_ua);
}

static void smblib_pl_enable_work(struct work_struct *work)
{
	struct smb_charger *chg = container_of(work, struct smb_charger,
							pl_enable_work.work);

	smblib_dbg(chg, PR_PARALLEL, "timer expired, enabling parallel\n");
	vote(chg->pl_disable_votable, PL_DELAY_VOTER, false, 0);
	vote(chg->awake_votable, PL_DELAY_VOTER, false, 0);
}

static void smblib_thermal_regulation_work(struct work_struct *work)
{
	struct smb_charger *chg = container_of(work, struct smb_charger,
						thermal_regulation_work.work);
	int rc;

	rc = smblib_update_thermal_readings(chg);
	if (rc < 0)
		smblib_err(chg, "Couldn't read current thermal values %d\n",
					rc);

	rc = smblib_process_thermal_readings(chg);
	if (rc < 0)
		smblib_err(chg, "Couldn't run sw thermal regulation %d\n",
					rc);
}

#define MOISTURE_PROTECTION_CHECK_DELAY_MS 300000		/* 5 mins */
static void smblib_moisture_protection_work(struct work_struct *work)
{
	struct smb_charger *chg = container_of(work, struct smb_charger,
						moisture_protection_work);
	int rc;
	bool usb_plugged_in;
	u8 stat;

	/*
	 * Hold awake votable to prevent pm_relax being called prior to
	 * completion of this work.
	 */
	vote(chg->awake_votable, MOISTURE_VOTER, true, 0);

	/*
	 * Disable 1% duty cycle on CC_ID pin and enable uUSB factory mode
	 * detection to track any change on RID, as interrupts are disable.
	 */
	rc = smblib_write(chg, ((chg->smb_version == PMI632_SUBTYPE) ?
			PMI632_TYPEC_U_USB_WATER_PROTECTION_CFG_REG :
			TYPEC_U_USB_WATER_PROTECTION_CFG_REG), 0);
	if (rc < 0) {
		smblib_err(chg, "Couldn't disable periodic monitoring of CC_ID rc=%d\n",
			rc);
		goto out;
	}

	rc = smblib_masked_write(chg, TYPEC_U_USB_CFG_REG,
					EN_MICRO_USB_FACTORY_MODE_BIT,
					EN_MICRO_USB_FACTORY_MODE_BIT);
	if (rc < 0) {
		smblib_err(chg, "Couldn't enable uUSB factory mode detection rc=%d\n",
			rc);
		goto out;
	}

	/*
	 * Add a delay of 100ms to allow change in rid to reflect on
	 * status registers.
	 */
	msleep(100);

	rc = smblib_read(chg, USBIN_BASE + INT_RT_STS_OFFSET, &stat);
	if (rc < 0) {
		smblib_err(chg, "Couldn't read USB_INT_RT_STS rc=%d\n", rc);
		goto out;
	}
	usb_plugged_in = (bool)(stat & USBIN_PLUGIN_RT_STS_BIT);

	/* Check uUSB status for moisture presence */
	rc = smblib_read(chg, TYPEC_U_USB_STATUS_REG, &stat);
	if (rc < 0) {
		smblib_err(chg, "Couldn't read TYPE_C_U_USB_STATUS_REG rc=%d\n",
				rc);
		goto out;
	}

	/*
	 * Factory mode detection happens in case of USB plugged-in by using
	 * a different current source of 2uA which can hamper moisture
	 * detection. Since factory mode is not supported in kernel, factory
	 * mode detection can be considered as equivalent to presence of
	 * moisture.
	 */
	if (stat == U_USB_STATUS_WATER_PRESENT || stat == U_USB_FMB1_BIT ||
			stat == U_USB_FMB2_BIT || (usb_plugged_in &&
			stat == U_USB_FLOAT1_BIT)) {
		smblib_set_moisture_protection(chg, true);
		alarm_start_relative(&chg->moisture_protection_alarm,
			ms_to_ktime(MOISTURE_PROTECTION_CHECK_DELAY_MS));
	} else {
		smblib_set_moisture_protection(chg, false);
		rc = alarm_cancel(&chg->moisture_protection_alarm);
		if (rc < 0)
			smblib_err(chg, "Couldn't cancel moisture protection alarm\n");
	}

out:
	vote(chg->awake_votable, MOISTURE_VOTER, false, 0);
}

static enum alarmtimer_restart moisture_protection_alarm_cb(struct alarm *alarm,
							ktime_t now)
{
	struct smb_charger *chg = container_of(alarm, struct smb_charger,
					moisture_protection_alarm);

	smblib_dbg(chg, PR_MISC, "moisture Protection Alarm Triggered %lld\n",
			ktime_to_ms(now));

	/* Atomic context, cannot use voter */
	pm_stay_awake(chg->dev);
	schedule_work(&chg->moisture_protection_work);

	return ALARMTIMER_NORESTART;
}

static void smblib_chg_termination_work(struct work_struct *work)
{
	union power_supply_propval pval;
	struct smb_charger *chg = container_of(work, struct smb_charger,
						chg_termination_work);
	int rc, input_present, delay = CHG_TERM_WA_ENTRY_DELAY_MS;

	/*
	 * Hold awake votable to prevent pm_relax being called prior to
	 * completion of this work.
	 */
	vote(chg->awake_votable, CHG_TERMINATION_VOTER, true, 0);

	rc = smblib_is_input_present(chg, &input_present);
	if ((rc < 0) || !input_present)
		goto out;

	rc = smblib_get_prop_from_bms(chg,
				POWER_SUPPLY_PROP_REAL_CAPACITY, &pval);
	if ((rc < 0) || (pval.intval < 100)) {
		vote(chg->usb_icl_votable, CHG_TERMINATION_VOTER, false, 0);
		vote(chg->dc_suspend_votable, CHG_TERMINATION_VOTER, false, 0);
		goto out;
	}

	rc = smblib_get_prop_from_bms(chg, POWER_SUPPLY_PROP_CHARGE_FULL,
					&pval);
	if (rc < 0)
		goto out;

	/*
	 * On change in the value of learned capacity, re-initialize the
	 * reference cc_soc value due to change in cc_soc characteristic value
	 * at full capacity. Also, in case cc_soc_ref value is reset,
	 * re-initialize it.
	 */
	if (pval.intval != chg->charge_full_cc || !chg->cc_soc_ref) {
		chg->charge_full_cc = pval.intval;
		rc = smblib_get_prop_from_bms(chg, POWER_SUPPLY_PROP_CC_SOC,
					&pval);
		if (rc < 0)
			goto out;

		chg->cc_soc_ref = pval.intval;
	} else {
		rc = smblib_get_prop_from_bms(chg, POWER_SUPPLY_PROP_CC_SOC,
					&pval);
		if (rc < 0)
			goto out;
	}

	/*
	 * In BSM a sudden jump in CC_SOC is not expected. If seen, its a
	 * good_ocv or updated capacity, reject it.
	 */
	if (chg->last_cc_soc && pval.intval > (chg->last_cc_soc + 100)) {
		/* CC_SOC has increased by 1% from last time */
		chg->cc_soc_ref = pval.intval;
		smblib_dbg(chg, PR_MISC, "cc_soc jumped(%d->%d), reset cc_soc_ref\n",
				chg->last_cc_soc, pval.intval);
	}
	chg->last_cc_soc = pval.intval;

	/*
	 * Suspend/Unsuspend USB input to keep cc_soc within the 0.5% to 0.75%
	 * overshoot range of the cc_soc value at termination, to prevent
	 * overcharging.
	 */
	if (pval.intval < DIV_ROUND_CLOSEST(chg->cc_soc_ref * 10050, 10000)) {
		vote(chg->usb_icl_votable, CHG_TERMINATION_VOTER, false, 0);
		vote(chg->dc_suspend_votable, CHG_TERMINATION_VOTER, false, 0);
		delay = CHG_TERM_WA_ENTRY_DELAY_MS;
	} else if (pval.intval > DIV_ROUND_CLOSEST(chg->cc_soc_ref * 10075,
								10000)) {
		if (input_present & INPUT_PRESENT_USB)
			vote(chg->usb_icl_votable, CHG_TERMINATION_VOTER,
					true, 0);
		if (input_present & INPUT_PRESENT_DC)
			vote(chg->dc_suspend_votable, CHG_TERMINATION_VOTER,
					true, 0);
		delay = CHG_TERM_WA_EXIT_DELAY_MS;
	}

	smblib_dbg(chg, PR_MISC, "Chg Term WA readings: cc_soc: %d, cc_soc_ref: %d, delay: %d\n",
			pval.intval, chg->cc_soc_ref, delay);
	alarm_start_relative(&chg->chg_termination_alarm, ms_to_ktime(delay));
out:
	vote(chg->awake_votable, CHG_TERMINATION_VOTER, false, 0);
}

static enum alarmtimer_restart chg_termination_alarm_cb(struct alarm *alarm,
								ktime_t now)
{
	struct smb_charger *chg = container_of(alarm, struct smb_charger,
							chg_termination_alarm);

	smblib_dbg(chg, PR_MISC, "Charge termination WA alarm triggered %lld\n",
			ktime_to_ms(now));

	/* Atomic context, cannot use voter */
	pm_stay_awake(chg->dev);
	schedule_work(&chg->chg_termination_work);

	return ALARMTIMER_NORESTART;
}

static void jeita_update_work(struct work_struct *work)
{
	struct smb_charger *chg = container_of(work, struct smb_charger,
						jeita_update_work);
	struct device_node *node = chg->dev->of_node;
	struct device_node *batt_node, *pnode;
	union power_supply_propval val;
	int rc, tmp[2], max_fcc_ma, max_fv_uv;
	u32 jeita_hard_thresholds[2];

	batt_node = of_find_node_by_name(node, "qcom,battery-data");
	if (!batt_node) {
		smblib_err(chg, "Batterydata not available\n");
		goto out;
	}

	/* if BMS is not ready, defer the work */
	if (!chg->bms_psy)
		return;

	rc = smblib_get_prop_from_bms(chg,
			POWER_SUPPLY_PROP_RESISTANCE_ID, &val);
	if (rc < 0) {
		smblib_err(chg, "Failed to get batt-id rc=%d\n", rc);
		goto out;
	}

	/* if BMS hasn't read out the batt_id yet, defer the work */
	if (val.intval <= 0)
		return;

	pnode = of_batterydata_get_best_profile(batt_node,
					val.intval / 1000, NULL);
	if (IS_ERR(pnode)) {
		rc = PTR_ERR(pnode);
		smblib_err(chg, "Failed to detect valid battery profile %d\n",
				rc);
		goto out;
	}

	rc = of_property_read_u32_array(pnode, "qcom,jeita-hard-thresholds",
				jeita_hard_thresholds, 2);
	if (!rc) {
		rc = smblib_update_jeita(chg, jeita_hard_thresholds,
					JEITA_HARD);
		if (rc < 0) {
			smblib_err(chg, "Couldn't configure Hard Jeita rc=%d\n",
					rc);
			goto out;
		}
	}

	rc = of_property_read_u32_array(pnode, "qcom,jeita-soft-thresholds",
				chg->jeita_soft_thlds, 2);
	if (!rc) {
		rc = smblib_update_jeita(chg, chg->jeita_soft_thlds,
					JEITA_SOFT);
		if (rc < 0) {
			smblib_err(chg, "Couldn't configure Soft Jeita rc=%d\n",
					rc);
			goto out;
		}

		rc = of_property_read_u32_array(pnode,
					"qcom,jeita-soft-hys-thresholds",
					chg->jeita_soft_hys_thlds, 2);
		if (rc < 0) {
			smblib_err(chg, "Couldn't get Soft Jeita hysteresis thresholds rc=%d\n",
					rc);
			goto out;
		}
	}

	chg->jeita_soft_fcc[0] = chg->jeita_soft_fcc[1] = -EINVAL;
	chg->jeita_soft_fv[0] = chg->jeita_soft_fv[1] = -EINVAL;
	max_fcc_ma = max_fv_uv = -EINVAL;

	of_property_read_u32(pnode, "qcom,fastchg-current-ma", &max_fcc_ma);
	of_property_read_u32(pnode, "qcom,max-voltage-uv", &max_fv_uv);

	if (max_fcc_ma <= 0 || max_fv_uv <= 0) {
		smblib_err(chg, "Incorrect fastchg-current-ma or max-voltage-uv\n");
		goto out;
	}

	rc = of_property_read_u32_array(pnode, "qcom,jeita-soft-fcc-ua",
					tmp, 2);
	if (rc < 0) {
		smblib_err(chg, "Couldn't get fcc values for soft JEITA rc=%d\n",
				rc);
		goto out;
	}

	max_fcc_ma *= 1000;
	if (tmp[0] > max_fcc_ma || tmp[1] > max_fcc_ma) {
		smblib_err(chg, "Incorrect FCC value [%d %d] max: %d\n", tmp[0],
			tmp[1], max_fcc_ma);
		goto out;
	}
	chg->jeita_soft_fcc[0] = tmp[0];
	chg->jeita_soft_fcc[1] = tmp[1];

	rc = of_property_read_u32_array(pnode, "qcom,jeita-soft-fv-uv", tmp,
					2);
	if (rc < 0) {
		smblib_err(chg, "Couldn't get fv values for soft JEITA rc=%d\n",
				rc);
		goto out;
	}

	if (tmp[0] > max_fv_uv || tmp[1] > max_fv_uv) {
		smblib_err(chg, "Incorrect FV value [%d %d] max: %d\n", tmp[0],
			tmp[1], max_fv_uv);
		goto out;
	}
	chg->jeita_soft_fv[0] = tmp[0];
	chg->jeita_soft_fv[1] = tmp[1];

	rc = smblib_soft_jeita_arb_wa(chg);
	if (rc < 0) {
		smblib_err(chg, "Couldn't fix soft jeita arb rc=%d\n",
				rc);
		goto out;
	}

	chg->jeita_configured = JEITA_CFG_COMPLETE;
	return;

out:
	chg->jeita_configured = JEITA_CFG_FAILURE;
}

static void smblib_lpd_ra_open_work(struct work_struct *work)
{
	struct smb_charger *chg = container_of(work, struct smb_charger,
							lpd_ra_open_work.work);
	union power_supply_propval pval;
	u8 stat;
	int rc;

	mutex_lock(&chg->moisture_detection_enable);

	if (chg->pr_swap_in_progress || chg->pd_hard_reset
	    || !chg->moisture_detection_enabled) {
		chg->lpd_stage = LPD_STAGE_NONE;
		goto out;
	}

	if (chg->lpd_stage != LPD_STAGE_FLOAT)
		goto out;

	rc = smblib_read(chg, TYPE_C_MISC_STATUS_REG, &stat);
	if (rc < 0) {
		smblib_err(chg, "Couldn't read TYPE_C_MISC_STATUS_REG rc=%d\n",
			rc);
		goto out;
	}

	/* quit if moisture status is gone or in attached state */
	if (!(stat & TYPEC_WATER_DETECTION_STATUS_BIT)
			|| (stat & TYPEC_TCCDEBOUNCE_DONE_STATUS_BIT)) {
		chg->lpd_stage = LPD_STAGE_NONE;
		goto out;
	}

	chg->lpd_stage = LPD_STAGE_COMMIT;

	/* Enable source only mode */
	pval.intval = POWER_SUPPLY_TYPEC_PR_SOURCE;
	rc = smblib_set_prop_typec_power_role(chg, &pval);
	if (rc < 0) {
		smblib_err(chg, "Couldn't set typec source only mode rc=%d\n",
					rc);
		goto out;
	}

	/* Wait 1.5ms to get SBUx ready */
	usleep_range(1500, 1510);

	rc = smblib_read(chg, TYPE_C_SRC_STATUS_REG, &stat);
	if (rc < 0) {
		smblib_err(chg, "Couldn't read TYPE_C_SRC_STATUS_REG rc=%d\n",
				rc);
		goto out;
	}

	if (smblib_rsbux_low(chg, RSBU_K_300K_UV)) {
		/* Moisture detected, enable hi-z */
		rc = vote(chg->disable_power_role_switch, LPD_VOTER, true, 0);
		if (rc < 0) {
			smblib_err(chg,
				   "%s: Could not enable drp toggling %d\n",
				   __func__, rc);
			goto out;
		}

		chg->lpd_reason = LPD_MOISTURE_DETECTED;
		chg->moisture_present =  true;
	} else {
		/* Floating cable, disable water detection irq temporarily */
		rc = smblib_masked_write(chg, TYPE_C_INTERRUPT_EN_CFG_2_REG,
					TYPEC_WATER_DETECTION_INT_EN_BIT, 0);
		if (rc < 0) {
			smblib_err(chg, "Couldn't set TYPE_C_INTERRUPT_EN_CFG_2_REG rc=%d\n",
					rc);
			goto out;
		}

		/* restore DRP mode */
		pval.intval = POWER_SUPPLY_TYPEC_PR_DUAL;
		rc = smblib_set_prop_typec_power_role(chg, &pval);
		if (rc < 0) {
			smblib_err(chg,
				   "Couldn't set typec source only mode rc=%d\n",
				   rc);
			goto out;
		}

		chg->lpd_reason = LPD_FLOATING_CABLE;
	}

	power_supply_changed(chg->usb_psy);
	/* recheck in 60 seconds */
	alarm_start_relative(&chg->lpd_recheck_timer, ms_to_ktime(60000));
out:
	mutex_unlock(&chg->moisture_detection_enable);
	vote(chg->awake_votable, LPD_VOTER, false, 0);

	dev_info(chg->dev, "%s lpd_stage=%d lpd_reason=%d\n",
		 __func__, chg->lpd_stage, chg->lpd_reason);
}

static void smblib_lpd_detach_work(struct work_struct *work)
{
	struct smb_charger *chg = container_of(work, struct smb_charger,
							lpd_detach_work.work);

	if (chg->lpd_stage == LPD_STAGE_FLOAT_CANCEL)
		chg->lpd_stage = LPD_STAGE_NONE;

	dev_info(chg->dev, "%s lpd_stage=%d lpd_reason=%d\n",
		 __func__, chg->lpd_stage, chg->lpd_reason);
}

static char *dr_mode_text[] = {
	"ufp", "dfp", "none"
};

int smblib_force_dr_mode(struct smb_charger *chg, int mode)
{
	int rc = 0;
	union power_supply_propval val;

	switch (mode) {
	case DUAL_ROLE_PROP_MODE_UFP:
		val.intval = POWER_SUPPLY_TYPEC_PR_SINK;
		break;
	case DUAL_ROLE_PROP_MODE_DFP:
		val.intval = POWER_SUPPLY_TYPEC_PR_SOURCE;
		break;
	case DUAL_ROLE_PROP_MODE_NONE:
		val.intval = POWER_SUPPLY_TYPEC_PR_DUAL;
		break;
	default:
		smblib_err(chg, "Power role %d not supported\n", mode);
		return -EINVAL;
	}

	rc = smblib_set_prop_typec_power_role(chg, &val);
	if (rc < 0) {
		smblib_err(chg, "Couldn't enable src, rc=%d\n", rc);
		return rc;
	}

	if (chg->dr_mode != mode) {
		chg->dr_mode = mode;
		smblib_dbg(chg, PR_MISC, "Forced mode: %s\n",
					dr_mode_text[chg->dr_mode]);
	}

	return rc;
}

static int smblib_role_switch_failure(struct smb_charger *chg, int mode)
{
	int rc = 0;
	union power_supply_propval pval = {0, };

	if (!chg->use_extcon)
		return 0;

	rc = smblib_get_prop_usb_present(chg, &pval);
	if (rc < 0) {
		pr_err("Couldn't get usb presence status rc=%d\n", rc);
		return rc;
	}

	if (pval.intval) {
		if (mode == DUAL_ROLE_PROP_MODE_DFP)
			smblib_notify_device_mode(chg, true);
	}

	return rc;
}

static void smblib_dual_role_check_work(struct work_struct *work)
{
	struct smb_charger *chg = container_of(work, struct smb_charger,
					role_reversal_check.work);
	int rc = 0;

	mutex_lock(&chg->dr_lock);

	switch (chg->dr_mode) {
	case DUAL_ROLE_PROP_MODE_UFP:
		if (chg->typec_mode < POWER_SUPPLY_TYPEC_SOURCE_DEFAULT) {
			smblib_dbg(chg, PR_MISC, "Role reversal not latched to UFP in %d msecs. Resetting to DRP mode\n",
				ROLE_REVERSAL_DELAY_MS);
			rc = smblib_force_dr_mode(chg,
						DUAL_ROLE_PROP_MODE_NONE);
			if (rc < 0)
				pr_err("Failed to set DRP mode, rc=%d\n", rc);

		}
		chg->pr_swap_in_progress = false;
		break;
	case DUAL_ROLE_PROP_MODE_DFP:
		if (chg->typec_mode >= POWER_SUPPLY_TYPEC_SOURCE_DEFAULT ||
				chg->typec_mode == POWER_SUPPLY_TYPEC_NONE) {
			smblib_dbg(chg, PR_MISC, "Role reversal not latched to DFP in %d msecs. Resetting to DRP mode\n",
				ROLE_REVERSAL_DELAY_MS);
			rc = smblib_force_dr_mode(chg,
						DUAL_ROLE_PROP_MODE_NONE);
			if (rc < 0)
				pr_err("Failed to set DRP mode, rc=%d\n", rc);

			rc = smblib_role_switch_failure(chg,
						DUAL_ROLE_PROP_MODE_DFP);
			if (rc < 0)
				pr_err("Failed to role switch rc=%d\n", rc);
		}
		chg->pr_swap_in_progress = false;
		break;
	default:
		pr_debug("Already in DRP mode\n");
		break;
	}

	mutex_unlock(&chg->dr_lock);
	vote(chg->awake_votable, DR_SWAP_VOTER, false, 0);
}

static int smblib_create_votables(struct smb_charger *chg)
{
	int rc = 0;

	chg->fcc_votable = find_votable("FCC");
	if (chg->fcc_votable == NULL) {
		rc = -EINVAL;
		smblib_err(chg, "Couldn't find FCC votable rc=%d\n", rc);
		return rc;
	}

	chg->fcc_main_votable = find_votable("FCC_MAIN");
	if (chg->fcc_main_votable == NULL) {
		rc = -EINVAL;
		smblib_err(chg, "Couldn't find FCC Main votable rc=%d\n", rc);
		return rc;
	}

	chg->fv_votable = find_votable("FV");
	if (chg->fv_votable == NULL) {
		rc = -EINVAL;
		smblib_err(chg, "Couldn't find FV votable rc=%d\n", rc);
		return rc;
	}

	chg->usb_icl_votable = find_votable("USB_ICL");
	if (chg->usb_icl_votable == NULL) {
		rc = -EINVAL;
		smblib_err(chg, "Couldn't find USB_ICL votable rc=%d\n", rc);
		return rc;
	}

	chg->pl_disable_votable = find_votable("PL_DISABLE");
	if (chg->pl_disable_votable == NULL) {
		rc = -EINVAL;
		smblib_err(chg, "Couldn't find votable PL_DISABLE rc=%d\n", rc);
		return rc;
	}

	chg->pl_enable_votable_indirect = find_votable("PL_ENABLE_INDIRECT");
	if (chg->pl_enable_votable_indirect == NULL) {
		rc = -EINVAL;
		smblib_err(chg,
			"Couldn't find votable PL_ENABLE_INDIRECT rc=%d\n",
			rc);
		return rc;
	}

	chg->apsd_disable_votable = create_votable("APSD_DISABLE",
					VOTE_SET_ANY,
					smblib_apsd_disable_vote_callback,
					chg);
	if (IS_ERR(chg->apsd_disable_votable)) {
		rc = PTR_ERR(chg->apsd_disable_votable);
		chg->apsd_disable_votable = NULL;
		return rc;
	}

	vote(chg->pl_disable_votable, PL_DELAY_VOTER, true, 0);

	chg->smb_override_votable = create_votable("SMB_EN_OVERRIDE",
				VOTE_SET_ANY,
				smblib_smb_disable_override_vote_callback, chg);
	if (IS_ERR(chg->smb_override_votable)) {
		rc = PTR_ERR(chg->smb_override_votable);
		chg->smb_override_votable = NULL;
		return rc;
	}

	chg->dc_suspend_votable = create_votable("DC_SUSPEND", VOTE_SET_ANY,
					smblib_dc_suspend_vote_callback,
					chg);
	if (IS_ERR(chg->dc_suspend_votable)) {
		rc = PTR_ERR(chg->dc_suspend_votable);
		chg->dc_suspend_votable = NULL;
		return rc;
	}

	chg->dc_icl_votable = create_votable("DC_ICL", VOTE_MIN,
					smblib_dc_icl_vote_callback,
					chg);
	if (IS_ERR(chg->dc_icl_votable)) {
		rc = PTR_ERR(chg->dc_icl_votable);
		smblib_err(chg, "Couldn't create DC_ICL rc=%d\n", rc);
		chg->dc_icl_votable = NULL;
		return rc;
	}

	chg->awake_votable = create_votable("AWAKE", VOTE_SET_ANY,
					smblib_awake_vote_callback,
					chg);
	if (IS_ERR(chg->awake_votable)) {
		rc = PTR_ERR(chg->awake_votable);
		chg->awake_votable = NULL;
		return rc;
	}

	chg->chg_disable_votable = create_votable("CHG_DISABLE", VOTE_SET_ANY,
					smblib_chg_disable_vote_callback,
					chg);
	if (IS_ERR(chg->chg_disable_votable)) {
		rc = PTR_ERR(chg->chg_disable_votable);
		chg->chg_disable_votable = NULL;
		return rc;
	}

	chg->limited_irq_disable_votable = create_votable(
				"USB_LIMITED_IRQ_DISABLE",
				VOTE_SET_ANY,
				smblib_limited_irq_disable_vote_callback,
				chg);
	if (IS_ERR(chg->limited_irq_disable_votable)) {
		rc = PTR_ERR(chg->limited_irq_disable_votable);
		chg->limited_irq_disable_votable = NULL;
		return rc;
	}

	chg->hdc_irq_disable_votable = create_votable("USB_HDC_IRQ_DISABLE",
					VOTE_SET_ANY,
					smblib_hdc_irq_disable_vote_callback,
					chg);
	if (IS_ERR(chg->hdc_irq_disable_votable)) {
		rc = PTR_ERR(chg->hdc_irq_disable_votable);
		chg->hdc_irq_disable_votable = NULL;
		return rc;
	}

	chg->icl_irq_disable_votable = create_votable("USB_ICL_IRQ_DISABLE",
					VOTE_SET_ANY,
					smblib_icl_irq_disable_vote_callback,
					chg);
	if (IS_ERR(chg->icl_irq_disable_votable)) {
		rc = PTR_ERR(chg->icl_irq_disable_votable);
		chg->icl_irq_disable_votable = NULL;
		return rc;
	}

	chg->temp_change_irq_disable_votable = create_votable(
			"TEMP_CHANGE_IRQ_DISABLE", VOTE_SET_ANY,
			smblib_temp_change_irq_disable_vote_callback, chg);
	if (IS_ERR(chg->temp_change_irq_disable_votable)) {
		rc = PTR_ERR(chg->temp_change_irq_disable_votable);
		chg->temp_change_irq_disable_votable = NULL;
		return rc;
	}

	chg->disable_power_role_switch =
			create_votable("DISABLE_POWER_ROLE_SWITCH",
			VOTE_SET_ANY,
			smblib_disable_power_role_switch_callback,
			chg);
	if (IS_ERR(chg->disable_power_role_switch)) {
		rc = PTR_ERR(chg->disable_power_role_switch);
		chg->disable_power_role_switch = NULL;
		return rc;
	}

	return rc;
}

static void smblib_destroy_votables(struct smb_charger *chg)
{
	if (chg->dc_suspend_votable)
		destroy_votable(chg->dc_suspend_votable);
	if (chg->usb_icl_votable)
		destroy_votable(chg->usb_icl_votable);
	if (chg->awake_votable)
		destroy_votable(chg->awake_votable);
	if (chg->chg_disable_votable)
		destroy_votable(chg->chg_disable_votable);
	if (chg->disable_power_role_switch)
		destroy_votable(chg->disable_power_role_switch);
}

static void smblib_iio_deinit(struct smb_charger *chg)
{
	if (!IS_ERR_OR_NULL(chg->iio.usbin_v_chan))
		iio_channel_release(chg->iio.usbin_v_chan);
	if (!IS_ERR_OR_NULL(chg->iio.usbin_i_chan))
		iio_channel_release(chg->iio.usbin_i_chan);
	if (!IS_ERR_OR_NULL(chg->iio.temp_chan))
		iio_channel_release(chg->iio.temp_chan);
	if (!IS_ERR_OR_NULL(chg->iio.sbux_chan))
		iio_channel_release(chg->iio.sbux_chan);
	if (!IS_ERR_OR_NULL(chg->iio.vph_v_chan))
		iio_channel_release(chg->iio.vph_v_chan);
	if (!IS_ERR_OR_NULL(chg->iio.die_temp_chan))
		iio_channel_release(chg->iio.die_temp_chan);
	if (!IS_ERR_OR_NULL(chg->iio.connector_temp_chan))
		iio_channel_release(chg->iio.connector_temp_chan);
	if (!IS_ERR_OR_NULL(chg->iio.skin_temp_chan))
		iio_channel_release(chg->iio.skin_temp_chan);
	if (!IS_ERR_OR_NULL(chg->iio.smb_temp_chan))
		iio_channel_release(chg->iio.smb_temp_chan);
}

int smblib_init(struct smb_charger *chg)
{
	union power_supply_propval prop_val;
	int rc = 0;

	mutex_init(&chg->smb_lock);
	mutex_init(&chg->irq_status_lock);
<<<<<<< HEAD
	mutex_init(&chg->moisture_detection_enable);
	mutex_init(&chg->dc_reset_lock);
=======
	spin_lock_init(&chg->typec_pr_lock);
>>>>>>> bb9f138a
	INIT_WORK(&chg->bms_update_work, bms_update_work);
	INIT_WORK(&chg->pl_update_work, pl_update_work);
	INIT_WORK(&chg->jeita_update_work, jeita_update_work);
	INIT_WORK(&chg->lpd_recheck_work, lpd_recheck_work);
	INIT_DELAYED_WORK(&chg->clear_hdc_work, clear_hdc_work);
	INIT_DELAYED_WORK(&chg->icl_change_work, smblib_icl_change_work);
	INIT_DELAYED_WORK(&chg->pl_enable_work, smblib_pl_enable_work);
	INIT_DELAYED_WORK(&chg->uusb_otg_work, smblib_uusb_otg_work);
	INIT_DELAYED_WORK(&chg->bb_removal_work, smblib_bb_removal_work);
	INIT_DELAYED_WORK(&chg->lpd_ra_open_work, smblib_lpd_ra_open_work);
	INIT_DELAYED_WORK(&chg->lpd_detach_work, smblib_lpd_detach_work);
	INIT_DELAYED_WORK(&chg->thermal_regulation_work,
					smblib_thermal_regulation_work);
	INIT_DELAYED_WORK(&chg->usbov_dbc_work, smblib_usbov_dbc_work);
	INIT_DELAYED_WORK(&chg->role_reversal_check,
					smblib_dual_role_check_work);
	INIT_DELAYED_WORK(&chg->pr_swap_detach_work,
					smblib_pr_swap_detach_work);
<<<<<<< HEAD
	/* Always start assuming dead battery.
	 * BMS would clear the condition as needed.
	 */
	chg->dead_battery = true;
=======
	INIT_DELAYED_WORK(&chg->pr_lock_clear_work,
					smblib_pr_lock_clear_work);
>>>>>>> bb9f138a

	if (chg->wa_flags & CHG_TERMINATION_WA) {
		INIT_WORK(&chg->chg_termination_work,
					smblib_chg_termination_work);

		if (alarmtimer_get_rtcdev()) {
			alarm_init(&chg->chg_termination_alarm, ALARM_BOOTTIME,
						chg_termination_alarm_cb);
		} else {
			smblib_err(chg, "Couldn't get rtc device\n");
			return -ENODEV;
		}
	}

	if (chg->uusb_moisture_protection_enabled) {
		INIT_WORK(&chg->moisture_protection_work,
					smblib_moisture_protection_work);

		if (alarmtimer_get_rtcdev()) {
			alarm_init(&chg->moisture_protection_alarm,
				ALARM_BOOTTIME, moisture_protection_alarm_cb);
		} else {
			smblib_err(chg, "Failed to initialize moisture protection alarm\n");
			return -ENODEV;
		}
	}

	chg->fake_capacity = -EINVAL;
	chg->fake_input_current_limited = -EINVAL;
	chg->fake_batt_status = -EINVAL;
	chg->sink_src_mode = UNATTACHED_MODE;
	chg->jeita_configured = false;
	chg->sec_chg_selected = POWER_SUPPLY_CHARGER_SEC_NONE;
	chg->cp_reason = POWER_SUPPLY_CP_NONE;
	chg->thermal_status = TEMP_BELOW_RANGE;
	chg->dr_mode = DUAL_ROLE_PROP_MODE_NONE;
	chg->typec_irq_en = true;

	switch (chg->mode) {
	case PARALLEL_MASTER:
		rc = qcom_batt_init(chg->smb_version);
		if (rc < 0) {
			smblib_err(chg, "Couldn't init qcom_batt_init rc=%d\n",
				rc);
			return rc;
		}

		rc = qcom_step_chg_init(chg->dev, chg->step_chg_enabled,
						chg->sw_jeita_enabled, false);
		if (rc < 0) {
			smblib_err(chg, "Couldn't init qcom_step_chg_init rc=%d\n",
				rc);
			return rc;
		}

		rc = smblib_create_votables(chg);
		if (rc < 0) {
			smblib_err(chg, "Couldn't create votables rc=%d\n",
				rc);
			return rc;
		}

		chg->bms_psy = power_supply_get_by_name("bms");

		if (chg->sec_pl_present) {
			chg->pl.psy = power_supply_get_by_name("parallel");
			if (chg->pl.psy) {
				if (chg->sec_chg_selected
					!= POWER_SUPPLY_CHARGER_SEC_CP) {
					rc = smblib_select_sec_charger(chg,
						POWER_SUPPLY_CHARGER_SEC_PL,
						POWER_SUPPLY_CP_NONE, false);
					if (rc < 0)
						smblib_err(chg, "Couldn't config pl charger rc=%d\n",
							rc);
				}

				if (chg->smb_temp_max == -EINVAL) {
					rc = smblib_get_thermal_threshold(chg,
						SMB_REG_H_THRESHOLD_MSB_REG,
						&chg->smb_temp_max);
					if (rc < 0) {
						dev_err(chg->dev, "Couldn't get charger_temp_max rc=%d\n",
								rc);
						return rc;
					}
				}

				prop_val.intval = chg->smb_temp_max;
				rc = power_supply_set_property(chg->pl.psy,
					POWER_SUPPLY_PROP_CHARGER_TEMP_MAX,
					&prop_val);
				if (rc < 0) {
					dev_err(chg->dev, "Couldn't set POWER_SUPPLY_PROP_CHARGER_TEMP_MAX rc=%d\n",
							rc);
					return rc;
				}
			}
		}

		rc = smblib_register_notifier(chg);
		if (rc < 0) {
			smblib_err(chg,
				"Couldn't register notifier rc=%d\n", rc);
			return rc;
		}
		break;
	case PARALLEL_SLAVE:
		break;
	default:
		smblib_err(chg, "Unsupported mode %d\n", chg->mode);
		return -EINVAL;
	}

	chg->wq = create_singlethread_workqueue(dev_name(chg->dev));
	if (!chg->wq) {
		smblib_err(chg, "workqueue creation failed\n");
		return -ENODEV;
	}

	return rc;
}

int smblib_deinit(struct smb_charger *chg)
{
	switch (chg->mode) {
	case PARALLEL_MASTER:
		if (chg->uusb_moisture_protection_enabled) {
			alarm_cancel(&chg->moisture_protection_alarm);
			cancel_work_sync(&chg->moisture_protection_work);
		}
		if (chg->wa_flags & CHG_TERMINATION_WA) {
			alarm_cancel(&chg->chg_termination_alarm);
			cancel_work_sync(&chg->chg_termination_work);
		}
		cancel_work_sync(&chg->bms_update_work);
		cancel_work_sync(&chg->jeita_update_work);
		cancel_work_sync(&chg->pl_update_work);
		cancel_delayed_work_sync(&chg->clear_hdc_work);
		cancel_delayed_work_sync(&chg->icl_change_work);
		cancel_delayed_work_sync(&chg->pl_enable_work);
		cancel_delayed_work_sync(&chg->uusb_otg_work);
		cancel_delayed_work_sync(&chg->bb_removal_work);
		cancel_delayed_work_sync(&chg->lpd_ra_open_work);
		cancel_delayed_work_sync(&chg->lpd_detach_work);
		cancel_delayed_work_sync(&chg->thermal_regulation_work);
		cancel_delayed_work_sync(&chg->usbov_dbc_work);
		cancel_delayed_work_sync(&chg->role_reversal_check);
		cancel_delayed_work_sync(&chg->pr_swap_detach_work);
		power_supply_unreg_notifier(&chg->nb);
		smblib_destroy_votables(chg);
		qcom_step_chg_deinit();
		qcom_batt_deinit();
		break;
	case PARALLEL_SLAVE:
		break;
	default:
		smblib_err(chg, "Unsupported mode %d\n", chg->mode);
		return -EINVAL;
	}

	smblib_iio_deinit(chg);
	destroy_workqueue(chg->wq);

	return 0;
}<|MERGE_RESOLUTION|>--- conflicted
+++ resolved
@@ -4338,9 +4338,6 @@
 	return 0;
 }
 
-<<<<<<< HEAD
-int __smblib_set_prop_typec_power_role(struct smb_charger *chg,
-=======
 static void smblib_typec_irq_config(struct smb_charger *chg, bool en)
 {
 	if (en == chg->typec_irq_en)
@@ -4366,8 +4363,7 @@
 }
 
 #define PR_LOCK_TIMEOUT_MS	1000
-int smblib_set_prop_typec_power_role(struct smb_charger *chg,
->>>>>>> bb9f138a
+int __smblib_set_prop_typec_power_role(struct smb_charger *chg,
 				     const union power_supply_propval *val)
 {
 	int rc = 0;
@@ -6641,15 +6637,9 @@
 		}
 
 		/* enable DRP */
-<<<<<<< HEAD
 		pval.intval = POWER_SUPPLY_TYPEC_PR_DUAL;
 		rc = smblib_set_prop_typec_power_role(chg, &pval);
-		if (rc < 0)
-=======
-		rc = smblib_masked_write(chg, TYPE_C_MODE_CFG_REG,
-				 TYPEC_POWER_ROLE_CMD_MASK, 0);
 		if (rc < 0) {
->>>>>>> bb9f138a
 			smblib_err(chg, "Couldn't enable DRP rc=%d\n", rc);
 			return rc;
 		}
@@ -7595,12 +7585,9 @@
 
 	mutex_init(&chg->smb_lock);
 	mutex_init(&chg->irq_status_lock);
-<<<<<<< HEAD
 	mutex_init(&chg->moisture_detection_enable);
 	mutex_init(&chg->dc_reset_lock);
-=======
 	spin_lock_init(&chg->typec_pr_lock);
->>>>>>> bb9f138a
 	INIT_WORK(&chg->bms_update_work, bms_update_work);
 	INIT_WORK(&chg->pl_update_work, pl_update_work);
 	INIT_WORK(&chg->jeita_update_work, jeita_update_work);
@@ -7619,15 +7606,12 @@
 					smblib_dual_role_check_work);
 	INIT_DELAYED_WORK(&chg->pr_swap_detach_work,
 					smblib_pr_swap_detach_work);
-<<<<<<< HEAD
+	INIT_DELAYED_WORK(&chg->pr_lock_clear_work,
+					smblib_pr_lock_clear_work);
 	/* Always start assuming dead battery.
 	 * BMS would clear the condition as needed.
 	 */
 	chg->dead_battery = true;
-=======
-	INIT_DELAYED_WORK(&chg->pr_lock_clear_work,
-					smblib_pr_lock_clear_work);
->>>>>>> bb9f138a
 
 	if (chg->wa_flags & CHG_TERMINATION_WA) {
 		INIT_WORK(&chg->chg_termination_work,
