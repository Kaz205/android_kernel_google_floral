/* Copyright (c) 2018 The Linux Foundation. All rights reserved.
 *
 * This program is free software; you can redistribute it and/or modify
 * it under the terms of the GNU General Public License version 2 and
 * only version 2 as published by the Free Software Foundation.
 *
 * This program is distributed in the hope that it will be useful,
 * but WITHOUT ANY WARRANTY; without even the implied warranty of
 * MERCHANTABILITY or FITNESS FOR A PARTICULAR PURPOSE.  See the
 * GNU General Public License for more details.
 */

#include <linux/device.h>
#include <linux/regmap.h>
#include <linux/delay.h>
#include <linux/power_supply.h>
#include <linux/regulator/driver.h>
#include <linux/qpnp/qpnp-revid.h>
#include <linux/irq.h>
#include <linux/iio/consumer.h>
#include <linux/pmic-voter.h>
#include <linux/of_batterydata.h>
#include "smb5-lib.h"
#include "smb5-reg.h"
#include "battery.h"
#include "step-chg-jeita.h"
#include "storm-watch.h"

#define smblib_err(chg, fmt, ...)		\
	pr_err("%s: %s: " fmt, chg->name,	\
		__func__, ##__VA_ARGS__)	\

#define smblib_dbg(chg, reason, fmt, ...)			\
	do {							\
		if (*chg->debug_mask & (reason))		\
			pr_info("%s: %s: " fmt, chg->name,	\
				__func__, ##__VA_ARGS__);	\
		else						\
			pr_debug("%s: %s: " fmt, chg->name,	\
				__func__, ##__VA_ARGS__);	\
	} while (0)

#define typec_rp_med_high(chg, typec_mode)			\
	((typec_mode == POWER_SUPPLY_TYPEC_SOURCE_MEDIUM	\
	|| typec_mode == POWER_SUPPLY_TYPEC_SOURCE_HIGH)	\
	&& !chg->typec_legacy)

int __smblib_set_prop_typec_power_role(struct smb_charger *chg,
				       const union power_supply_propval *val);

int smblib_read(struct smb_charger *chg, u16 addr, u8 *val)
{
	unsigned int value;
	int rc = 0;

	rc = regmap_read(chg->regmap, addr, &value);
	if (rc >= 0)
		*val = (u8)value;

	return rc;
}

int smblib_batch_read(struct smb_charger *chg, u16 addr, u8 *val,
			int count)
{
	return regmap_bulk_read(chg->regmap, addr, val, count);
}

int smblib_write(struct smb_charger *chg, u16 addr, u8 val)
{
	return regmap_write(chg->regmap, addr, val);
}

int smblib_batch_write(struct smb_charger *chg, u16 addr, u8 *val,
			int count)
{
	return regmap_bulk_write(chg->regmap, addr, val, count);
}

int smblib_masked_write(struct smb_charger *chg, u16 addr, u8 mask, u8 val)
{
	return regmap_update_bits(chg->regmap, addr, mask, val);
}

int smblib_get_iio_channel(struct smb_charger *chg, const char *propname,
					struct iio_channel **chan)
{
	int rc = 0;

	rc = of_property_match_string(chg->dev->of_node,
					"io-channel-names", propname);
	if (rc < 0)
		return 0;

	*chan = iio_channel_get(chg->dev, propname);
	if (IS_ERR(*chan)) {
		rc = PTR_ERR(*chan);
		if (rc != -EPROBE_DEFER)
			smblib_err(chg, "%s channel unavailable, %d\n",
							propname, rc);
		*chan = NULL;
	}

	return rc;
}

#define DIV_FACTOR_MICRO_V_I	1
#define DIV_FACTOR_MILI_V_I	1000
#define DIV_FACTOR_DECIDEGC	100
int smblib_read_iio_channel(struct smb_charger *chg, struct iio_channel *chan,
							int div, int *data)
{
	int rc = 0;
	*data = -ENODATA;

	if (chan) {
		rc = iio_read_channel_processed(chan, data);
		if (rc < 0) {
			smblib_err(chg, "Error in reading IIO channel data, rc=%d\n",
					rc);
			return rc;
		}

		if (div != 0)
			*data /= div;
	}

	return rc;
}

int smblib_get_jeita_cc_delta(struct smb_charger *chg, int *cc_delta_ua)
{
	int rc, cc_minus_ua;
	u8 stat;

	rc = smblib_read(chg, BATTERY_CHARGER_STATUS_7_REG, &stat);
	if (rc < 0) {
		smblib_err(chg, "Couldn't read BATTERY_CHARGER_STATUS_2 rc=%d\n",
			rc);
		return rc;
	}

	if (stat & BAT_TEMP_STATUS_HOT_SOFT_BIT) {
		rc = smblib_get_charge_param(chg, &chg->param.jeita_cc_comp_hot,
					&cc_minus_ua);
		if (rc < 0) {
			smblib_err(chg, "Couldn't get jeita cc minus rc=%d\n",
					rc);
			return rc;
		}
	} else if (stat & BAT_TEMP_STATUS_COLD_SOFT_BIT) {
		rc = smblib_get_charge_param(chg,
					&chg->param.jeita_cc_comp_cold,
					&cc_minus_ua);
		if (rc < 0) {
			smblib_err(chg, "Couldn't get jeita cc minus rc=%d\n",
					rc);
			return rc;
		}
	} else {
		cc_minus_ua = 0;
	}

	*cc_delta_ua = -cc_minus_ua;

	return 0;
}

int smblib_icl_override(struct smb_charger *chg, bool override)
{
	int rc;

	rc = smblib_masked_write(chg, USBIN_LOAD_CFG_REG,
				ICL_OVERRIDE_AFTER_APSD_BIT,
				override ? ICL_OVERRIDE_AFTER_APSD_BIT : 0);
	if (rc < 0)
		smblib_err(chg, "Couldn't override ICL rc=%d\n", rc);

	return rc;
}

static int smblib_select_sec_charger(struct smb_charger *chg, int sec_chg)
{
	int rc;

	if (sec_chg == chg->sec_chg_selected)
		return 0;

	switch (sec_chg) {
	case POWER_SUPPLY_CHARGER_SEC_CP:
		vote(chg->pl_disable_votable, PL_SMB_EN_VOTER, true, 0);

		/* select Charge Pump instead of slave charger */
		rc = smblib_masked_write(chg, MISC_SMB_CFG_REG,
					SMB_EN_SEL_BIT, SMB_EN_SEL_BIT);
		if (rc < 0) {
			dev_err(chg->dev, "Couldn't select SMB charger rc=%d\n",
				rc);
			return rc;
		}
		/* Enable Charge Pump, under HW control */
		rc = smblib_write(chg, MISC_SMB_EN_CMD_REG,  EN_CP_CMD_BIT);
		if (rc < 0) {
			dev_err(chg->dev, "Couldn't enable SMB charger rc=%d\n",
						rc);
			return rc;
		}
		break;
	case POWER_SUPPLY_CHARGER_SEC_PL:
		/* select slave charger instead of Charge Pump */
		rc = smblib_masked_write(chg, MISC_SMB_CFG_REG,
					SMB_EN_SEL_BIT, 0);
		if (rc < 0) {
			dev_err(chg->dev, "Couldn't select SMB charger rc=%d\n",
				rc);
			return rc;
		}
		/* Enable slave charger, under HW control */
		rc = smblib_write(chg, MISC_SMB_EN_CMD_REG,  EN_STAT_CMD_BIT);
		if (rc < 0) {
			dev_err(chg->dev, "Couldn't enable SMB charger rc=%d\n",
						rc);
			return rc;
		}

		vote(chg->pl_disable_votable, PL_SMB_EN_VOTER, false, 0);

		break;
	case POWER_SUPPLY_CHARGER_SEC_NONE:
	default:
		vote(chg->pl_disable_votable, PL_SMB_EN_VOTER, true, 0);

		/* SW override, disabling secondary charger(s) */
		rc = smblib_write(chg, MISC_SMB_EN_CMD_REG,
						SMB_EN_OVERRIDE_BIT);
		if (rc < 0) {
			dev_err(chg->dev, "Couldn't disable charging rc=%d\n",
						rc);
			return rc;
		}
		break;
	}

	chg->sec_chg_selected = sec_chg;

	return rc;
}

static void smblib_notify_extcon_props(struct smb_charger *chg, int id)
{
	union extcon_property_value val;
	union power_supply_propval prop_val;

	if (chg->connector_type == POWER_SUPPLY_CONNECTOR_TYPEC) {
		smblib_get_prop_typec_cc_orientation(chg, &prop_val);
		val.intval = ((prop_val.intval == 2) ? 1 : 0);
		extcon_set_property(chg->extcon, id,
				EXTCON_PROP_USB_TYPEC_POLARITY, val);
	}

	val.intval = true;
	extcon_set_property(chg->extcon, id,
				EXTCON_PROP_USB_SS, val);
}

static void smblib_notify_device_mode(struct smb_charger *chg, bool enable)
{
	if (enable)
		smblib_notify_extcon_props(chg, EXTCON_USB);

	extcon_set_state_sync(chg->extcon, EXTCON_USB, enable);
}

static void smblib_notify_usb_host(struct smb_charger *chg, bool enable)
{
	int rc = 0;

	if (enable) {
		smblib_dbg(chg, PR_OTG, "enabling VBUS in OTG mode\n");
		rc = smblib_masked_write(chg, DCDC_CMD_OTG_REG,
					OTG_EN_BIT, OTG_EN_BIT);
		if (rc < 0) {
			smblib_err(chg,
				"Couldn't enable VBUS in OTG mode rc=%d\n", rc);
			return;
		}

		smblib_notify_extcon_props(chg, EXTCON_USB_HOST);
	} else {
		smblib_dbg(chg, PR_OTG, "disabling VBUS in OTG mode\n");
		rc = smblib_masked_write(chg, DCDC_CMD_OTG_REG,
					OTG_EN_BIT, 0);
		if (rc < 0) {
			smblib_err(chg,
				"Couldn't disable VBUS in OTG mode rc=%d\n",
				rc);
			return;
		}
	}

	extcon_set_state_sync(chg->extcon, EXTCON_USB_HOST, enable);
}

/********************
 * REGISTER GETTERS *
 ********************/

int smblib_get_charge_param(struct smb_charger *chg,
			    struct smb_chg_param *param, int *val_u)
{
	int rc = 0;
	u8 val_raw;

	rc = smblib_read(chg, param->reg, &val_raw);
	if (rc < 0) {
		smblib_err(chg, "%s: Couldn't read from 0x%04x rc=%d\n",
			param->name, param->reg, rc);
		return rc;
	}

	if (param->get_proc)
		*val_u = param->get_proc(param, val_raw);
	else
		*val_u = val_raw * param->step_u + param->min_u;
	smblib_dbg(chg, PR_REGISTER, "%s = %d (0x%02x)\n",
		   param->name, *val_u, val_raw);

	return rc;
}

int smblib_get_usb_suspend(struct smb_charger *chg, int *suspend)
{
	int rc = 0;
	u8 temp;

	rc = smblib_read(chg, USBIN_CMD_IL_REG, &temp);
	if (rc < 0) {
		smblib_err(chg, "Couldn't read USBIN_CMD_IL rc=%d\n", rc);
		return rc;
	}
	*suspend = temp & USBIN_SUSPEND_BIT;

	return rc;
}


static const s16 therm_lookup_table[] = {
	/* Index -30C~85C, ADC raw code */
	0x6C92, 0x6C43, 0x6BF0, 0x6B98, 0x6B3A, 0x6AD8, 0x6A70, 0x6A03,
	0x6990, 0x6916, 0x6897, 0x6811, 0x6785, 0x66F2, 0x6658, 0x65B7,
	0x650F, 0x6460, 0x63AA, 0x62EC, 0x6226, 0x6159, 0x6084, 0x5FA8,
	0x5EC3, 0x5DD8, 0x5CE4, 0x5BE9, 0x5AE7, 0x59DD, 0x58CD, 0x57B5,
	0x5696, 0x5571, 0x5446, 0x5314, 0x51DD, 0x50A0, 0x4F5E, 0x4E17,
	0x4CCC, 0x4B7D, 0x4A2A, 0x48D4, 0x477C, 0x4621, 0x44C4, 0x4365,
	0x4206, 0x40A6, 0x3F45, 0x3DE6, 0x3C86, 0x3B28, 0x39CC, 0x3872,
	0x3719, 0x35C4, 0x3471, 0x3322, 0x31D7, 0x308F, 0x2F4C, 0x2E0D,
	0x2CD3, 0x2B9E, 0x2A6E, 0x2943, 0x281D, 0x26FE, 0x25E3, 0x24CF,
	0x23C0, 0x22B8, 0x21B5, 0x20B8, 0x1FC2, 0x1ED1, 0x1DE6, 0x1D01,
	0x1C22, 0x1B49, 0x1A75, 0x19A8, 0x18E0, 0x181D, 0x1761, 0x16A9,
	0x15F7, 0x154A, 0x14A2, 0x13FF, 0x1361, 0x12C8, 0x1234, 0x11A4,
	0x1119, 0x1091, 0x100F, 0x0F90, 0x0F15, 0x0E9E, 0x0E2B, 0x0DBC,
	0x0D50, 0x0CE8, 0x0C83, 0x0C21, 0x0BC3, 0x0B67, 0x0B0F, 0x0AB9,
	0x0A66, 0x0A16, 0x09C9, 0x097E,
};

int smblib_get_thermal_threshold(struct smb_charger *chg, u16 addr, int *val)
{
	u8 buff[2];
	s16 temp;
	int rc = 0;
	int i, lower, upper;

	rc = smblib_batch_read(chg, addr, buff, 2);
	if (rc < 0) {
		pr_err("failed to write to 0x%04X, rc=%d\n", addr, rc);
		return rc;
	}

	temp = buff[1] | buff[0] << 8;

	lower = 0;
	upper = ARRAY_SIZE(therm_lookup_table) - 1;
	while (lower <= upper) {
		i = (upper + lower) / 2;
		if (therm_lookup_table[i] < temp)
			upper = i - 1;
		else if (therm_lookup_table[i] > temp)
			lower = i + 1;
		else
			break;
	}

	/* index 0 corresonds to -30C */
	*val = (i - 30) * 10;

	return rc;
}

struct apsd_result {
	const char * const name;
	const u8 bit;
	const enum power_supply_type pst;
};

enum {
	UNKNOWN,
	SDP,
	CDP,
	DCP,
	OCP,
	FLOAT,
	HVDCP2,
	HVDCP3,
	MAX_TYPES
};

static const struct apsd_result smblib_apsd_results[] = {
	[UNKNOWN] = {
		.name	= "UNKNOWN",
		.bit	= 0,
		.pst	= POWER_SUPPLY_TYPE_UNKNOWN
	},
	[SDP] = {
		.name	= "SDP",
		.bit	= SDP_CHARGER_BIT,
		.pst	= POWER_SUPPLY_TYPE_USB
	},
	[CDP] = {
		.name	= "CDP",
		.bit	= CDP_CHARGER_BIT,
		.pst	= POWER_SUPPLY_TYPE_USB_CDP
	},
	[DCP] = {
		.name	= "DCP",
		.bit	= DCP_CHARGER_BIT,
		.pst	= POWER_SUPPLY_TYPE_USB_DCP
	},
	[OCP] = {
		.name	= "OCP",
		.bit	= OCP_CHARGER_BIT,
		.pst	= POWER_SUPPLY_TYPE_USB_DCP
	},
	[FLOAT] = {
		.name	= "FLOAT",
		.bit	= FLOAT_CHARGER_BIT,
		.pst	= POWER_SUPPLY_TYPE_USB_FLOAT
	},
	[HVDCP2] = {
		.name	= "HVDCP2",
		.bit	= DCP_CHARGER_BIT | QC_2P0_BIT,
		.pst	= POWER_SUPPLY_TYPE_USB_HVDCP
	},
	[HVDCP3] = {
		.name	= "HVDCP3",
		.bit	= DCP_CHARGER_BIT | QC_3P0_BIT,
		.pst	= POWER_SUPPLY_TYPE_USB_HVDCP_3,
	},
};

static const struct apsd_result *smblib_get_apsd_result(struct smb_charger *chg)
{
	int rc, i;
	u8 apsd_stat, stat;
	const struct apsd_result *result = &smblib_apsd_results[UNKNOWN];

	rc = smblib_read(chg, APSD_STATUS_REG, &apsd_stat);
	if (rc < 0) {
		smblib_err(chg, "Couldn't read APSD_STATUS rc=%d\n", rc);
		return result;
	}
	smblib_dbg(chg, PR_REGISTER, "APSD_STATUS = 0x%02x\n", apsd_stat);

	if (!(apsd_stat & APSD_DTC_STATUS_DONE_BIT))
		return result;

	rc = smblib_read(chg, APSD_RESULT_STATUS_REG, &stat);
	if (rc < 0) {
		smblib_err(chg, "Couldn't read APSD_RESULT_STATUS rc=%d\n",
			rc);
		return result;
	}
	stat &= APSD_RESULT_STATUS_MASK;

	for (i = 0; i < ARRAY_SIZE(smblib_apsd_results); i++) {
		if (smblib_apsd_results[i].bit == stat)
			result = &smblib_apsd_results[i];
	}

	if (apsd_stat & QC_CHARGER_BIT) {
		/* since its a qc_charger, either return HVDCP3 or HVDCP2 */
		if (result != &smblib_apsd_results[HVDCP3])
			result = &smblib_apsd_results[HVDCP2];
	}

	return result;
}

/********************
 * REGISTER SETTERS *
 ********************/
static const struct buck_boost_freq chg_freq_list[] = {
	[0] = {
		.freq_khz	= 2400,
		.val		= 7,
	},
	[1] = {
		.freq_khz	= 2100,
		.val		= 8,
	},
	[2] = {
		.freq_khz	= 1600,
		.val		= 11,
	},
	[3] = {
		.freq_khz	= 1200,
		.val		= 15,
	},
};

int smblib_set_chg_freq(struct smb_chg_param *param,
				int val_u, u8 *val_raw)
{
	u8 i;

	if (val_u > param->max_u || val_u < param->min_u)
		return -EINVAL;

	/* Charger FSW is the configured freqency / 2 */
	val_u *= 2;
	for (i = 0; i < ARRAY_SIZE(chg_freq_list); i++) {
		if (chg_freq_list[i].freq_khz == val_u)
			break;
	}
	if (i == ARRAY_SIZE(chg_freq_list)) {
		pr_err("Invalid frequency %d Hz\n", val_u / 2);
		return -EINVAL;
	}

	*val_raw = chg_freq_list[i].val;

	return 0;
}

int smblib_set_opt_switcher_freq(struct smb_charger *chg, int fsw_khz)
{
	union power_supply_propval pval = {0, };
	int rc = 0;

	rc = smblib_set_charge_param(chg, &chg->param.freq_switcher, fsw_khz);
	if (rc < 0)
		dev_err(chg->dev, "Error in setting freq_buck rc=%d\n", rc);

	if (chg->mode == PARALLEL_MASTER && chg->pl.psy) {
		pval.intval = fsw_khz;
		/*
		 * Some parallel charging implementations may not have
		 * PROP_BUCK_FREQ property - they could be running
		 * with a fixed frequency
		 */
		power_supply_set_property(chg->pl.psy,
				POWER_SUPPLY_PROP_BUCK_FREQ, &pval);
	}

	return rc;
}

int smblib_set_charge_param(struct smb_charger *chg,
			    struct smb_chg_param *param, int val_u)
{
	int rc = 0;
	u8 val_raw;

	if (param->set_proc) {
		rc = param->set_proc(param, val_u, &val_raw);
		if (rc < 0)
			return -EINVAL;
	} else {
		if (val_u > param->max_u || val_u < param->min_u)
			smblib_dbg(chg, PR_MISC,
				"%s: %d is out of range [%d, %d]\n",
				param->name, val_u, param->min_u, param->max_u);

		if (val_u > param->max_u)
			val_u = param->max_u;
		if (val_u < param->min_u)
			val_u = param->min_u;

		val_raw = (val_u - param->min_u) / param->step_u;
	}

	rc = smblib_write(chg, param->reg, val_raw);
	if (rc < 0) {
		smblib_err(chg, "%s: Couldn't write 0x%02x to 0x%04x rc=%d\n",
			param->name, val_raw, param->reg, rc);
		return rc;
	}

	smblib_dbg(chg, PR_REGISTER, "%s = %d (0x%02x)\n",
		   param->name, val_u, val_raw);

	return rc;
}

int smblib_set_usb_suspend(struct smb_charger *chg, bool suspend)
{
	int rc = 0;
	int irq = chg->irq_info[USBIN_ICL_CHANGE_IRQ].irq;

	if (suspend && irq) {
		if (chg->usb_icl_change_irq_enabled) {
			disable_irq_nosync(irq);
			chg->usb_icl_change_irq_enabled = false;
		}
	}

	rc = smblib_masked_write(chg, USBIN_CMD_IL_REG, USBIN_SUSPEND_BIT,
				 suspend ? USBIN_SUSPEND_BIT : 0);
	if (rc < 0)
		smblib_err(chg, "Couldn't write %s to USBIN_SUSPEND_BIT rc=%d\n",
			suspend ? "suspend" : "resume", rc);

	if (!suspend && irq) {
		if (!chg->usb_icl_change_irq_enabled) {
			enable_irq(irq);
			chg->usb_icl_change_irq_enabled = true;
		}
	}

	return rc;
}

int smblib_set_dc_suspend(struct smb_charger *chg, bool suspend)
{
	int rc = 0;

	rc = smblib_masked_write(chg, DCIN_CMD_IL_REG, DCIN_SUSPEND_BIT,
				 suspend ? DCIN_SUSPEND_BIT : 0);
	if (rc < 0)
		smblib_err(chg, "Couldn't write %s to DCIN_SUSPEND_BIT rc=%d\n",
			suspend ? "suspend" : "resume", rc);

	return rc;
}

static int smblib_set_adapter_allowance(struct smb_charger *chg,
					u8 allowed_voltage)
{
	int rc = 0;

	rc = smblib_write(chg, USBIN_ADAPTER_ALLOW_CFG_REG, allowed_voltage);
	if (rc < 0) {
		smblib_err(chg, "Couldn't write 0x%02x to USBIN_ADAPTER_ALLOW_CFG rc=%d\n",
			allowed_voltage, rc);
		return rc;
	}

	return rc;
}

#define MICRO_5V	5000000
#define MICRO_9V	9000000
#define MICRO_12V	12000000
static int smblib_set_usb_pd_fsw(struct smb_charger *chg, int voltage)
{
	int rc = 0;

	if (voltage == MICRO_5V)
		rc = smblib_set_opt_switcher_freq(chg, chg->chg_freq.freq_5V);
	else if (voltage > MICRO_5V && voltage < MICRO_9V)
		rc = smblib_set_opt_switcher_freq(chg,
				chg->chg_freq.freq_6V_8V);
	else if (voltage >= MICRO_9V && voltage < MICRO_12V)
		rc = smblib_set_opt_switcher_freq(chg, chg->chg_freq.freq_9V);
	else if (voltage == MICRO_12V)
		rc = smblib_set_opt_switcher_freq(chg, chg->chg_freq.freq_12V);
	else {
		smblib_err(chg, "Couldn't set Fsw: invalid voltage %d\n",
				voltage);
		return -EINVAL;
	}

	return rc;
}

static int smblib_set_usb_pd_allowed_voltage(struct smb_charger *chg,
					int min_allowed_uv, int max_allowed_uv)
{
	int rc;
	u8 allowed_voltage;

	if (min_allowed_uv == MICRO_5V && max_allowed_uv == MICRO_5V) {
		allowed_voltage = USBIN_ADAPTER_ALLOW_5V;
	} else if (min_allowed_uv == MICRO_9V && max_allowed_uv == MICRO_9V) {
		allowed_voltage = USBIN_ADAPTER_ALLOW_9V;
	} else if (min_allowed_uv == MICRO_12V && max_allowed_uv == MICRO_12V) {
		allowed_voltage = USBIN_ADAPTER_ALLOW_12V;
	} else if (min_allowed_uv < MICRO_9V && max_allowed_uv <= MICRO_9V) {
		allowed_voltage = USBIN_ADAPTER_ALLOW_5V_TO_9V;
	} else if (min_allowed_uv < MICRO_9V && max_allowed_uv <= MICRO_12V) {
		allowed_voltage = USBIN_ADAPTER_ALLOW_5V_TO_12V;
	} else if (min_allowed_uv < MICRO_12V && max_allowed_uv <= MICRO_12V) {
		allowed_voltage = USBIN_ADAPTER_ALLOW_9V_TO_12V;
	} else {
		smblib_err(chg, "invalid allowed voltage [%d, %d]\n",
			min_allowed_uv, max_allowed_uv);
		return -EINVAL;
	}

	rc = smblib_set_adapter_allowance(chg, allowed_voltage);
	if (rc < 0) {
		smblib_err(chg, "Couldn't configure adapter allowance rc=%d\n",
				rc);
		return rc;
	}

	return rc;
}

/********************
 * HELPER FUNCTIONS *
 ********************/

int smblib_get_prop_from_bms(struct smb_charger *chg,
				enum power_supply_property psp,
				union power_supply_propval *val)
{
	int rc;

	if (!chg->bms_psy)
		return -EINVAL;

	rc = power_supply_get_property(chg->bms_psy, psp, val);

	return rc;
}

int smblib_configure_hvdcp_apsd(struct smb_charger *chg, bool enable)
{
	int rc;
	u8 mask;

	if (chg->pd_not_supported)
		return 0;

	if (chg->hvdcp_disable)
		mask = BC1P2_SRC_DETECT_BIT;
	else
		mask = HVDCP_EN_BIT | BC1P2_SRC_DETECT_BIT;

	rc = smblib_masked_write(chg, USBIN_OPTIONS_1_CFG_REG, mask,
						enable ? mask : 0);
	if (rc < 0)
		smblib_err(chg, "failed to write USBIN_OPTIONS_1_CFG rc=%d\n",
				rc);

	return rc;
}

static int smblib_request_dpdm(struct smb_charger *chg, bool enable)
{
	int rc = 0;

	/* fetch the DPDM regulator */
	if (!chg->dpdm_reg && of_get_property(chg->dev->of_node,
				"dpdm-supply", NULL)) {
		chg->dpdm_reg = devm_regulator_get(chg->dev, "dpdm");
		if (IS_ERR(chg->dpdm_reg)) {
			rc = PTR_ERR(chg->dpdm_reg);
			smblib_err(chg, "Couldn't get dpdm regulator rc=%d\n",
					rc);
			chg->dpdm_reg = NULL;
			return rc;
		}
	}

	if (enable) {
		if (chg->dpdm_reg && !regulator_is_enabled(chg->dpdm_reg)) {
			smblib_dbg(chg, PR_MISC, "enabling DPDM regulator\n");
			rc = regulator_enable(chg->dpdm_reg);
			if (rc < 0)
				smblib_err(chg,
					"Couldn't enable dpdm regulator rc=%d\n",
					rc);
		}
	} else {
		if (chg->dpdm_reg && regulator_is_enabled(chg->dpdm_reg)) {
			smblib_dbg(chg, PR_MISC, "disabling DPDM regulator\n");
			rc = regulator_disable(chg->dpdm_reg);
			if (rc < 0)
				smblib_err(chg,
					"Couldn't disable dpdm regulator rc=%d\n",
					rc);
		}
	}

	return rc;
}

static void smblib_rerun_apsd(struct smb_charger *chg)
{
	int rc;

	smblib_dbg(chg, PR_MISC, "re-running APSD\n");

	rc = smblib_masked_write(chg, CMD_APSD_REG,
				APSD_RERUN_BIT, APSD_RERUN_BIT);
	if (rc < 0)
		smblib_err(chg, "Couldn't re-run APSD rc=%d\n", rc);
}

static const struct apsd_result *smblib_update_usb_type(struct smb_charger *chg)
{
	const struct apsd_result *apsd_result = smblib_get_apsd_result(chg);

	/* if PD is active, APSD is disabled so won't have a valid result */
	if (chg->pd_active) {
		chg->real_charger_type = POWER_SUPPLY_TYPE_USB_PD;
	} else {
		/*
		 * Update real charger type only if its not FLOAT
		 * detected as as SDP
		 */
		if (!(apsd_result->pst == POWER_SUPPLY_TYPE_USB_FLOAT &&
			chg->real_charger_type == POWER_SUPPLY_TYPE_USB))
			chg->real_charger_type = apsd_result->pst;
	}

	smblib_dbg(chg, PR_MISC, "APSD=%s PD=%d\n",
					apsd_result->name, chg->pd_active);
	return apsd_result;
}

static int smblib_notifier_call(struct notifier_block *nb,
		unsigned long ev, void *v)
{
	struct power_supply *psy = v;
	struct smb_charger *chg = container_of(nb, struct smb_charger, nb);

	if (!strcmp(psy->desc->name, "bms")) {
		if (!chg->bms_psy)
			chg->bms_psy = psy;
		if (ev == PSY_EVENT_PROP_CHANGED)
			schedule_work(&chg->bms_update_work);
	}

	if (!chg->jeita_configured)
		schedule_work(&chg->jeita_update_work);

	if (chg->sec_pl_present && !chg->pl.psy
		&& !strcmp(psy->desc->name, "parallel")) {
		chg->pl.psy = psy;
		schedule_work(&chg->pl_update_work);
	}

	return NOTIFY_OK;
}

static int smblib_register_notifier(struct smb_charger *chg)
{
	int rc;

	chg->nb.notifier_call = smblib_notifier_call;
	rc = power_supply_reg_notifier(&chg->nb);
	if (rc < 0) {
		smblib_err(chg, "Couldn't register psy notifier rc = %d\n", rc);
		return rc;
	}

	return 0;
}

int smblib_mapping_soc_from_field_value(struct smb_chg_param *param,
					     int val_u, u8 *val_raw)
{
	if (val_u > param->max_u || val_u < param->min_u)
		return -EINVAL;

	*val_raw = val_u << 1;

	return 0;
}

int smblib_mapping_cc_delta_to_field_value(struct smb_chg_param *param,
					   u8 val_raw)
{
	int val_u  = val_raw * param->step_u + param->min_u;

	if (val_u > param->max_u)
		val_u -= param->max_u * 2;

	return val_u;
}

int smblib_mapping_cc_delta_from_field_value(struct smb_chg_param *param,
					     int val_u, u8 *val_raw)
{
	if (val_u > param->max_u || val_u < param->min_u - param->max_u)
		return -EINVAL;

	val_u += param->max_u * 2 - param->min_u;
	val_u %= param->max_u * 2;
	*val_raw = val_u / param->step_u;

	return 0;
}

#define SDP_100_MA			100000
static void smblib_uusb_removal(struct smb_charger *chg)
{
	int rc;
	struct smb_irq_data *data;
	struct storm_watch *wdata;

	mutex_lock(&chg->smb_lock);
	chg->cp_reason = POWER_SUPPLY_CP_NONE;
	rc = smblib_select_sec_charger(chg,
			chg->sec_pl_present ? POWER_SUPPLY_CHARGER_SEC_PL :
						POWER_SUPPLY_CHARGER_SEC_NONE);
	if (rc < 0)
		dev_err(chg->dev, "Couldn't disable secondary charger rc=%d\n",
			rc);
	mutex_lock(&chg->smb_lock);

	cancel_delayed_work_sync(&chg->pl_enable_work);

	if (chg->wa_flags & BOOST_BACK_WA) {
		data = chg->irq_info[SWITCHER_POWER_OK_IRQ].irq_data;
		if (data) {
			wdata = &data->storm_data;
			update_storm_count(wdata, WEAK_CHG_STORM_COUNT);
			vote(chg->usb_icl_votable, BOOST_BACK_VOTER, false, 0);
			vote(chg->usb_icl_votable, WEAK_CHARGER_VOTER,
					false, 0);
		}
	}
	vote(chg->pl_disable_votable, PL_DELAY_VOTER, true, 0);
	vote(chg->awake_votable, PL_DELAY_VOTER, false, 0);

	/* reset both usbin current and voltage votes */
	vote(chg->pl_enable_votable_indirect, USBIN_I_VOTER, false, 0);
	vote(chg->pl_enable_votable_indirect, USBIN_V_VOTER, false, 0);
	vote(chg->usb_icl_votable, SW_ICL_MAX_VOTER, true, SDP_100_MA);
	vote(chg->usb_icl_votable, SW_QC3_VOTER, false, 0);

	/* Remove SW thermal regulation WA votes */
	vote(chg->usb_icl_votable, SW_THERM_REGULATION_VOTER, false, 0);
	vote(chg->pl_disable_votable, SW_THERM_REGULATION_VOTER, false, 0);
	vote(chg->dc_suspend_votable, SW_THERM_REGULATION_VOTER, false, 0);
	if (chg->cp_disable_votable)
		vote(chg->cp_disable_votable, SW_THERM_REGULATION_VOTER,
								false, 0);

	/* reconfigure allowed voltage for HVDCP */
	rc = smblib_set_adapter_allowance(chg,
			USBIN_ADAPTER_ALLOW_5V_OR_9V_TO_12V);
	if (rc < 0)
		smblib_err(chg, "Couldn't set USBIN_ADAPTER_ALLOW_5V_OR_9V_TO_12V rc=%d\n",
			rc);

	chg->voltage_min_uv = MICRO_5V;
	chg->voltage_max_uv = MICRO_5V;
	chg->usb_icl_delta_ua = 0;
	chg->pulse_cnt = 0;
	chg->uusb_apsd_rerun_done = false;

	/* write back the default FLOAT charger configuration */
	rc = smblib_masked_write(chg, USBIN_OPTIONS_2_CFG_REG,
				(u8)FLOAT_OPTIONS_MASK, chg->float_cfg);
	if (rc < 0)
		smblib_err(chg, "Couldn't write float charger options rc=%d\n",
			rc);

	/* clear USB ICL vote for USB_PSY_VOTER */
	rc = vote(chg->usb_icl_votable, USB_PSY_VOTER, false, 0);
	if (rc < 0)
		smblib_err(chg, "Couldn't un-vote for USB ICL rc=%d\n", rc);

	/* clear USB ICL vote for DCP_VOTER */
	rc = vote(chg->usb_icl_votable, DCP_VOTER, false, 0);
	if (rc < 0)
		smblib_err(chg,
			"Couldn't un-vote DCP from USB ICL rc=%d\n", rc);
}

void smblib_suspend_on_debug_battery(struct smb_charger *chg)
{
	int rc;
	union power_supply_propval val;

	rc = smblib_get_prop_from_bms(chg,
			POWER_SUPPLY_PROP_DEBUG_BATTERY, &val);
	if (rc < 0) {
		smblib_err(chg, "Couldn't get debug battery prop rc=%d\n", rc);
		return;
	}
	if (chg->suspend_input_on_debug_batt) {
		vote(chg->usb_icl_votable, DEBUG_BOARD_VOTER, val.intval, 0);
		vote(chg->dc_suspend_votable, DEBUG_BOARD_VOTER, val.intval, 0);
		if (val.intval)
			pr_info("Input suspended: Fake battery\n");
	} else {
		vote(chg->chg_disable_votable, DEBUG_BOARD_VOTER,
					val.intval, 0);
	}
}

int smblib_rerun_apsd_if_required(struct smb_charger *chg)
{
	union power_supply_propval val;
	int rc;

	rc = smblib_get_prop_usb_present(chg, &val);
	if (rc < 0) {
		smblib_err(chg, "Couldn't get usb present rc = %d\n", rc);
		return rc;
	}

	if (!val.intval)
		return 0;

	rc = smblib_request_dpdm(chg, true);
	if (rc < 0)
		smblib_err(chg, "Couldn't to enable DPDM rc=%d\n", rc);

	chg->uusb_apsd_rerun_done = true;
	smblib_rerun_apsd(chg);

	return 0;
}

static int smblib_get_pulse_cnt(struct smb_charger *chg, int *count)
{
	*count = chg->pulse_cnt;
	return 0;
}

#define USBIN_25MA	25000
#define USBIN_100MA	100000
#define USBIN_150MA	150000
#define USBIN_500MA	500000
#define USBIN_900MA	900000
static int set_sdp_current(struct smb_charger *chg, int icl_ua)
{
	int rc;
	u8 icl_options;
	const struct apsd_result *apsd_result = smblib_get_apsd_result(chg);

	/* power source is SDP */
	switch (icl_ua) {
	case USBIN_100MA:
		/* USB 2.0 100mA */
		icl_options = 0;
		break;
	case USBIN_150MA:
		/* USB 3.0 150mA */
		icl_options = CFG_USB3P0_SEL_BIT;
		break;
	case USBIN_500MA:
		/* USB 2.0 500mA */
		icl_options = USB51_MODE_BIT;
		break;
	case USBIN_900MA:
		/* USB 3.0 900mA */
		icl_options = CFG_USB3P0_SEL_BIT | USB51_MODE_BIT;
		break;
	default:
		smblib_err(chg, "ICL %duA isn't supported for SDP\n", icl_ua);
		return -EINVAL;
	}

	if (chg->real_charger_type == POWER_SUPPLY_TYPE_USB &&
		apsd_result->pst == POWER_SUPPLY_TYPE_USB_FLOAT) {
		/*
		 * change the float charger configuration to SDP, if this
		 * is the case of SDP being detected as FLOAT
		 */
		rc = smblib_masked_write(chg, USBIN_OPTIONS_2_CFG_REG,
			FORCE_FLOAT_SDP_CFG_BIT, FORCE_FLOAT_SDP_CFG_BIT);
		if (rc < 0) {
			smblib_err(chg, "Couldn't set float ICL options rc=%d\n",
						rc);
			return rc;
		}
	}

	rc = smblib_masked_write(chg, USBIN_ICL_OPTIONS_REG,
		CFG_USB3P0_SEL_BIT | USB51_MODE_BIT, icl_options);
	if (rc < 0) {
		smblib_err(chg, "Couldn't set ICL options rc=%d\n", rc);
		return rc;
	}

	return rc;
}

static int get_sdp_current(struct smb_charger *chg, int *icl_ua)
{
	int rc;
	u8 icl_options;
	bool usb3 = false;

	rc = smblib_read(chg, USBIN_ICL_OPTIONS_REG, &icl_options);
	if (rc < 0) {
		smblib_err(chg, "Couldn't get ICL options rc=%d\n", rc);
		return rc;
	}

	usb3 = (icl_options & CFG_USB3P0_SEL_BIT);

	if (icl_options & USB51_MODE_BIT)
		*icl_ua = usb3 ? USBIN_900MA : USBIN_500MA;
	else
		*icl_ua = usb3 ? USBIN_150MA : USBIN_100MA;

	return rc;
}

int smblib_set_icl_current(struct smb_charger *chg, int icl_ua)
{
	int rc = 0;
	bool hc_mode = false, override = false;
	/* suspend if 25mA or less is requested */
	bool suspend = (icl_ua <= USBIN_25MA);

	if (chg->connector_type == POWER_SUPPLY_CONNECTOR_TYPEC) {
		rc = smblib_masked_write(chg, USB_CMD_PULLDOWN_REG,
				EN_PULLDOWN_USB_IN_BIT,
				suspend ? 0 : EN_PULLDOWN_USB_IN_BIT);
		if (rc < 0) {
			smblib_err(chg, "Couldn't write %s to EN_PULLDOWN_USB_IN_BIT rc=%d\n",
				suspend ? "disable" : "enable", rc);
			goto out;
		}
	}

	if (suspend)
		return smblib_set_usb_suspend(chg, true);

	if (icl_ua == INT_MAX)
		goto set_mode;

	/* configure current */
	if (chg->real_charger_type == POWER_SUPPLY_TYPE_USB
		&& (chg->typec_legacy
		|| chg->typec_mode == POWER_SUPPLY_TYPEC_SOURCE_DEFAULT
		|| chg->connector_type == POWER_SUPPLY_CONNECTOR_MICRO_USB)) {
		rc = set_sdp_current(chg, icl_ua);
		if (rc < 0) {
			smblib_err(chg, "Couldn't set SDP ICL rc=%d\n", rc);
			goto out;
		}
	} else {
		set_sdp_current(chg, 100000);
		rc = smblib_set_charge_param(chg, &chg->param.usb_icl, icl_ua);
		if (rc < 0) {
			smblib_err(chg, "Couldn't set HC ICL rc=%d\n", rc);
			goto out;
		}
		hc_mode = true;

		/*
		 * Micro USB mode follows ICL register independent of override
		 * bit, configure override only for typeC mode.
		 */
		if (chg->connector_type == POWER_SUPPLY_CONNECTOR_TYPEC)
			override = true;
	}

set_mode:
	rc = smblib_masked_write(chg, USBIN_ICL_OPTIONS_REG,
		USBIN_MODE_CHG_BIT, hc_mode ? USBIN_MODE_CHG_BIT : 0);
	if (rc < 0) {
		smblib_err(chg, "Couldn't set USBIN_ICL_OPTIONS rc=%d\n", rc);
		goto out;
	}

	rc = smblib_icl_override(chg, override);
	if (rc < 0) {
		smblib_err(chg, "Couldn't set ICL override rc=%d\n", rc);
		goto out;
	}

	/* unsuspend after configuring current and override */
	rc = smblib_set_usb_suspend(chg, false);
	if (rc < 0) {
		smblib_err(chg, "Couldn't resume input rc=%d\n", rc);
		goto out;
	}

	/* Re-run AICL */
	if (chg->real_charger_type != POWER_SUPPLY_TYPE_USB)
		rc = smblib_rerun_aicl(chg);
out:
	return rc;
}

int smblib_get_icl_current(struct smb_charger *chg, int *icl_ua)
{
	int rc = 0;
	u8 load_cfg;
	bool override;

	if ((chg->typec_mode == POWER_SUPPLY_TYPEC_SOURCE_DEFAULT
		|| chg->connector_type == POWER_SUPPLY_CONNECTOR_MICRO_USB)
		&& (chg->usb_psy->desc->type == POWER_SUPPLY_TYPE_USB)) {
		rc = get_sdp_current(chg, icl_ua);
		if (rc < 0) {
			smblib_err(chg, "Couldn't get SDP ICL rc=%d\n", rc);
			return rc;
		}
	} else {
		rc = smblib_read(chg, USBIN_LOAD_CFG_REG, &load_cfg);
		if (rc < 0) {
			smblib_err(chg, "Couldn't get load cfg rc=%d\n", rc);
			return rc;
		}
		override = load_cfg & ICL_OVERRIDE_AFTER_APSD_BIT;
		if (!override)
			return INT_MAX;

		/* override is set */
		rc = smblib_get_charge_param(chg, &chg->param.icl_max_stat,
					icl_ua);
		if (rc < 0) {
			smblib_err(chg, "Couldn't get HC ICL rc=%d\n", rc);
			return rc;
		}
	}

	return 0;
}

int smblib_toggle_smb_en(struct smb_charger *chg, int toggle)
{
	int rc = 0;

	if (!toggle)
		return rc;

	mutex_lock(&chg->smb_lock);

	if (chg->sec_chg_selected == POWER_SUPPLY_CHARGER_SEC_CP) {
		/* Pull down SMB_EN pin */
		rc = smblib_select_sec_charger(chg,
					POWER_SUPPLY_CHARGER_SEC_NONE);
		if (rc < 0) {
			dev_err(chg->dev, "Couldn't disable SMB_EN pin rc=%d\n",
				rc);
			goto out;
		}

		/*
		 * A minimum of 20us delay is expected before switching on STAT
		 * pin.
		 */
		usleep_range(20, 30);

		/* Pull up SMB_EN pin and enable Charge Pump under HW control */
		rc = smblib_select_sec_charger(chg,
					POWER_SUPPLY_CHARGER_SEC_CP);
		if (rc < 0) {
			dev_err(chg->dev, "Couldn't enable CP rc=%d\n",
				rc);
			goto out;
		}
	}

out:
	mutex_unlock(&chg->smb_lock);

	return rc;
}

/*********************
 * VOTABLE CALLBACKS *
 *********************/

static int smblib_dc_suspend_vote_callback(struct votable *votable, void *data,
			int suspend, const char *client)
{
	struct smb_charger *chg = data;

	if (chg->smb_version == PMI632_SUBTYPE)
		return 0;

	/* resume input if suspend is invalid */
	if (suspend < 0)
		suspend = 0;

	return smblib_set_dc_suspend(chg, (bool)suspend);
}

static int smblib_dc_icl_vote_callback(struct votable *votable, void *data,
			int icl_ua, const char *client)
{
	struct smb_charger *chg = data;
	int rc = 0;
	bool suspend;

	if (icl_ua < 0) {
		smblib_dbg(chg, PR_MISC, "No Voter hence suspending\n");
		icl_ua = 0;
	}

	suspend = (icl_ua <= USBIN_25MA);
	if (suspend)
		goto suspend;

	rc = smblib_set_charge_param(chg, &chg->param.dc_icl, icl_ua);
	if (rc < 0) {
		smblib_err(chg, "Couldn't set DC input current limit rc=%d\n",
			rc);
		return rc;
	}

suspend:
	rc = vote(chg->dc_suspend_votable, USER_VOTER, suspend, 0);
	if (rc < 0) {
		smblib_err(chg, "Couldn't vote to %s DC rc=%d\n",
			suspend ? "suspend" : "resume", rc);
		return rc;
	}
	return rc;
}

static int smblib_awake_vote_callback(struct votable *votable, void *data,
			int awake, const char *client)
{
	struct smb_charger *chg = data;

	if (awake)
		pm_stay_awake(chg->dev);
	else
		pm_relax(chg->dev);

	return 0;
}

static int smblib_chg_disable_vote_callback(struct votable *votable, void *data,
			int chg_disable, const char *client)
{
	struct smb_charger *chg = data;
	int rc;

	rc = smblib_masked_write(chg, CHARGING_ENABLE_CMD_REG,
				 CHARGING_ENABLE_CMD_BIT,
				 chg_disable ? 0 : CHARGING_ENABLE_CMD_BIT);
	if (rc < 0) {
		smblib_err(chg, "Couldn't %s charging rc=%d\n",
			chg_disable ? "disable" : "enable", rc);
		return rc;
	}

	return 0;
}

static int smblib_usb_irq_enable_vote_callback(struct votable *votable,
				void *data, int enable, const char *client)
{
	struct smb_charger *chg = data;

	if (!chg->irq_info[INPUT_CURRENT_LIMITING_IRQ].irq ||
				!chg->irq_info[HIGH_DUTY_CYCLE_IRQ].irq)
		return 0;

	if (enable) {
		enable_irq(chg->irq_info[INPUT_CURRENT_LIMITING_IRQ].irq);
		enable_irq(chg->irq_info[HIGH_DUTY_CYCLE_IRQ].irq);
	} else {
		disable_irq_nosync(
			chg->irq_info[INPUT_CURRENT_LIMITING_IRQ].irq);
		disable_irq_nosync(chg->irq_info[HIGH_DUTY_CYCLE_IRQ].irq);
	}

	return 0;
}

<<<<<<< HEAD
static int smblib_disable_power_role_switch_callback(struct votable *votable,
	void *data, int disable, const char *client)
{
	struct smb_charger *chg = data;
	union power_supply_propval pval;
	int rc = 0;

	pval.intval = disable ? POWER_SUPPLY_TYPEC_PR_NONE
		: POWER_SUPPLY_TYPEC_PR_DUAL;
	rc = __smblib_set_prop_typec_power_role(chg, &pval);
	if (rc)
		smblib_err(chg, "power_role_switch = %s failed, rc=%d\n",
		disable ? "disabled" : "enabled", rc);
	else
		smblib_dbg(chg, PR_MISC, "power_role_switch = %s\n",
		disable ? "disabled" : "enabled");

	return rc;
=======
static int smblib_wdog_snarl_irq_en_vote_callback(struct votable *votable,
				void *data, int enable, const char *client)
{
	struct smb_charger *chg = data;

	if (!chg->irq_info[WDOG_SNARL_IRQ].irq)
		return 0;

	if (enable)
		enable_irq(chg->irq_info[WDOG_SNARL_IRQ].irq);
	else
		disable_irq_nosync(chg->irq_info[WDOG_SNARL_IRQ].irq);

	return 0;
>>>>>>> 85c05634
}

/*******************
 * VCONN REGULATOR *
 * *****************/

int smblib_vconn_regulator_enable(struct regulator_dev *rdev)
{
	struct smb_charger *chg = rdev_get_drvdata(rdev);
	int rc = 0;
	u8 stat, orientation;

	smblib_dbg(chg, PR_OTG, "enabling VCONN\n");

	rc = smblib_read(chg, TYPE_C_MISC_STATUS_REG, &stat);
	if (rc < 0) {
		smblib_err(chg, "Couldn't read TYPE_C_STATUS_4 rc=%d\n", rc);
		return rc;
	}

	/* VCONN orientation is opposite to that of CC */
	orientation =
		stat & TYPEC_CCOUT_VALUE_BIT ? 0 : VCONN_EN_ORIENTATION_BIT;
	rc = smblib_masked_write(chg, TYPE_C_VCONN_CONTROL_REG,
				VCONN_EN_VALUE_BIT | VCONN_EN_ORIENTATION_BIT,
				VCONN_EN_VALUE_BIT | orientation);
	if (rc < 0) {
		smblib_err(chg, "Couldn't read TYPE_C_CCOUT_CONTROL_REG rc=%d\n",
			rc);
		return rc;
	}

	return 0;
}

int smblib_vconn_regulator_disable(struct regulator_dev *rdev)
{
	struct smb_charger *chg = rdev_get_drvdata(rdev);
	int rc = 0;

	smblib_dbg(chg, PR_OTG, "disabling VCONN\n");
	rc = smblib_masked_write(chg, TYPE_C_VCONN_CONTROL_REG,
				 VCONN_EN_VALUE_BIT, 0);
	if (rc < 0)
		smblib_err(chg, "Couldn't disable vconn regulator rc=%d\n", rc);

	return 0;
}

int smblib_vconn_regulator_is_enabled(struct regulator_dev *rdev)
{
	struct smb_charger *chg = rdev_get_drvdata(rdev);
	int rc;
	u8 cmd;

	rc = smblib_read(chg, TYPE_C_VCONN_CONTROL_REG, &cmd);
	if (rc < 0) {
		smblib_err(chg, "Couldn't read TYPE_C_INTRPT_ENB_SOFTWARE_CTRL rc=%d\n",
			rc);
		return rc;
	}

	return (cmd & VCONN_EN_VALUE_BIT) ? 1 : 0;
}

/*****************
 * OTG REGULATOR *
 *****************/

int smblib_vbus_regulator_enable(struct regulator_dev *rdev)
{
	struct smb_charger *chg = rdev_get_drvdata(rdev);
	int rc;

	smblib_dbg(chg, PR_OTG, "enabling OTG\n");

	rc = smblib_masked_write(chg, DCDC_CMD_OTG_REG, OTG_EN_BIT, OTG_EN_BIT);
	if (rc < 0) {
		smblib_err(chg, "Couldn't enable OTG rc=%d\n", rc);
		return rc;
	}

	return 0;
}

int smblib_vbus_regulator_disable(struct regulator_dev *rdev)
{
	struct smb_charger *chg = rdev_get_drvdata(rdev);
	int rc;

	smblib_dbg(chg, PR_OTG, "disabling OTG\n");

	rc = smblib_masked_write(chg, DCDC_CMD_OTG_REG, OTG_EN_BIT, 0);
	if (rc < 0) {
		smblib_err(chg, "Couldn't disable OTG regulator rc=%d\n", rc);
		return rc;
	}

	return 0;
}

int smblib_vbus_regulator_is_enabled(struct regulator_dev *rdev)
{
	struct smb_charger *chg = rdev_get_drvdata(rdev);
	int rc = 0;
	u8 cmd;

	rc = smblib_read(chg, DCDC_CMD_OTG_REG, &cmd);
	if (rc < 0) {
		smblib_err(chg, "Couldn't read CMD_OTG rc=%d", rc);
		return rc;
	}

	return (cmd & OTG_EN_BIT) ? 1 : 0;
}

int smblib_get_prop_input_current_max(struct smb_charger *chg,
				      union power_supply_propval *val)
{
	return smblib_get_charge_param(chg, &chg->param.usb_icl, &val->intval);
}

int smblib_set_prop_input_current_max(struct smb_charger *chg,
				      const union power_supply_propval *val)
{
	int rc;
	bool override = true;

	set_sdp_current(chg, 100000);
	rc = smblib_set_charge_param(chg, &chg->param.usb_icl, val->intval);
	if (rc < 0) {
		smblib_err(chg, "Couldn't set HC ICL rc=%d\n", rc);
		return rc;
	}

	/* enforce override */
	rc = smblib_masked_write(chg, USBIN_ICL_OPTIONS_REG,
				 USBIN_MODE_CHG_BIT,
				 override ? USBIN_MODE_CHG_BIT : 0);

	rc = smblib_icl_override(chg, override);
	if (rc < 0) {
		smblib_err(chg, "Couldn't set ICL override rc=%d\n", rc);
		return rc;
	}

	/* unsuspend after configuring current and override */
	rc = smblib_set_usb_suspend(chg, false);
	if (rc < 0) {
		smblib_err(chg, "Couldn't resume input rc=%d\n", rc);
		return rc;
	}

	return rc;
}

/********************
 * BATT PSY GETTERS *
 ********************/

int smblib_get_prop_input_suspend(struct smb_charger *chg,
				  union power_supply_propval *val)
{
	val->intval
		= (get_client_vote(chg->usb_icl_votable, USER_VOTER) == 0)
		 && get_client_vote(chg->dc_suspend_votable, USER_VOTER);
	return 0;
}

int smblib_get_prop_batt_present(struct smb_charger *chg,
				union power_supply_propval *val)
{
	int rc;
	u8 stat;

	rc = smblib_read(chg, BATIF_BASE + INT_RT_STS_OFFSET, &stat);
	if (rc < 0) {
		smblib_err(chg, "Couldn't read BATIF_INT_RT_STS rc=%d\n", rc);
		return rc;
	}

	val->intval = !(stat & (BAT_THERM_OR_ID_MISSING_RT_STS_BIT
					| BAT_TERMINAL_MISSING_RT_STS_BIT));

	return rc;
}

int smblib_get_prop_batt_capacity(struct smb_charger *chg,
				  union power_supply_propval *val)
{
	int rc = -EINVAL;

	if (chg->fake_capacity >= 0) {
		val->intval = chg->fake_capacity;
		return 0;
	}

	rc = smblib_get_prop_from_bms(chg, POWER_SUPPLY_PROP_CAPACITY, val);

	return rc;
}

int smblib_get_prop_batt_status(struct smb_charger *chg,
				union power_supply_propval *val)
{
	union power_supply_propval pval = {0, };
	bool usb_online, dc_online;
	u8 stat;
	int rc;

	rc = smblib_get_prop_usb_online(chg, &pval);
	if (rc < 0) {
		smblib_err(chg, "Couldn't get usb online property rc=%d\n",
			rc);
		return rc;
	}
	usb_online = (bool)pval.intval;

	rc = smblib_get_prop_dc_online(chg, &pval);
	if (rc < 0) {
		smblib_err(chg, "Couldn't get dc online property rc=%d\n",
			rc);
		return rc;
	}
	dc_online = (bool)pval.intval;

	rc = smblib_read(chg, BATTERY_CHARGER_STATUS_1_REG, &stat);
	if (rc < 0) {
		smblib_err(chg, "Couldn't read BATTERY_CHARGER_STATUS_1 rc=%d\n",
			rc);
		return rc;
	}
	stat = stat & BATTERY_CHARGER_STATUS_MASK;

	if (!usb_online && !dc_online) {
		switch (stat) {
		case TERMINATE_CHARGE:
		case INHIBIT_CHARGE:
			val->intval = POWER_SUPPLY_STATUS_FULL;
			break;
		default:
			val->intval = POWER_SUPPLY_STATUS_DISCHARGING;
			break;
		}
		return rc;
	}

	switch (stat) {
	case TRICKLE_CHARGE:
	case PRE_CHARGE:
	case FULLON_CHARGE:
	case TAPER_CHARGE:
		val->intval = POWER_SUPPLY_STATUS_CHARGING;
		break;
	case TERMINATE_CHARGE:
	case INHIBIT_CHARGE:
		val->intval = POWER_SUPPLY_STATUS_FULL;
		break;
	case DISABLE_CHARGE:
	case PAUSE_CHARGE:
		val->intval = POWER_SUPPLY_STATUS_NOT_CHARGING;
		break;
	default:
		val->intval = POWER_SUPPLY_STATUS_UNKNOWN;
		break;
	}

	if (val->intval != POWER_SUPPLY_STATUS_CHARGING)
		return 0;

	if (!usb_online && dc_online
		&& chg->fake_batt_status == POWER_SUPPLY_STATUS_FULL) {
		val->intval = POWER_SUPPLY_STATUS_FULL;
		return 0;
	}

	rc = smblib_read(chg, BATTERY_CHARGER_STATUS_5_REG, &stat);
	if (rc < 0) {
		smblib_err(chg, "Couldn't read BATTERY_CHARGER_STATUS_2 rc=%d\n",
				rc);
			return rc;
	}

	stat &= ENABLE_TRICKLE_BIT | ENABLE_PRE_CHARGING_BIT |
						ENABLE_FULLON_MODE_BIT;

	if (!stat)
		val->intval = POWER_SUPPLY_STATUS_NOT_CHARGING;

	return 0;
}

int smblib_get_prop_batt_charge_type(struct smb_charger *chg,
				union power_supply_propval *val)
{
	int rc;
	u8 stat;

	rc = smblib_read(chg, BATTERY_CHARGER_STATUS_1_REG, &stat);
	if (rc < 0) {
		smblib_err(chg, "Couldn't read BATTERY_CHARGER_STATUS_1 rc=%d\n",
			rc);
		return rc;
	}

	switch (stat & BATTERY_CHARGER_STATUS_MASK) {
	case TRICKLE_CHARGE:
	case PRE_CHARGE:
		val->intval = POWER_SUPPLY_CHARGE_TYPE_TRICKLE;
		break;
	case FULLON_CHARGE:
		val->intval = POWER_SUPPLY_CHARGE_TYPE_FAST;
		break;
	case TAPER_CHARGE:
		val->intval = POWER_SUPPLY_CHARGE_TYPE_TAPER;
		break;
	default:
		val->intval = POWER_SUPPLY_CHARGE_TYPE_NONE;
	}

	return rc;
}

int smblib_get_prop_batt_health(struct smb_charger *chg,
				union power_supply_propval *val)
{
	union power_supply_propval pval;
	int rc;
	int effective_fv_uv;
	u8 stat;

	rc = smblib_read(chg, BATTERY_CHARGER_STATUS_2_REG, &stat);
	if (rc < 0) {
		smblib_err(chg, "Couldn't read BATTERY_CHARGER_STATUS_2 rc=%d\n",
			rc);
		return rc;
	}
	smblib_dbg(chg, PR_REGISTER, "BATTERY_CHARGER_STATUS_2 = 0x%02x\n",
		   stat);

	if (stat & CHARGER_ERROR_STATUS_BAT_OV_BIT) {
		rc = smblib_get_prop_from_bms(chg,
				POWER_SUPPLY_PROP_VOLTAGE_NOW, &pval);
		if (!rc) {
			/*
			 * If Vbatt is within 40mV above Vfloat, then don't
			 * treat it as overvoltage.
			 */
			effective_fv_uv = get_effective_result(chg->fv_votable);
			if (pval.intval >= effective_fv_uv + 40000) {
				val->intval = POWER_SUPPLY_HEALTH_OVERVOLTAGE;
				smblib_err(chg, "battery over-voltage vbat_fg = %duV, fv = %duV\n",
						pval.intval, effective_fv_uv);
				goto done;
			}
		}
	}

	rc = smblib_read(chg, BATTERY_CHARGER_STATUS_7_REG, &stat);
	if (rc < 0) {
		smblib_err(chg, "Couldn't read BATTERY_CHARGER_STATUS_2 rc=%d\n",
			rc);
		return rc;
	}
	if (stat & BAT_TEMP_STATUS_TOO_COLD_BIT)
		val->intval = POWER_SUPPLY_HEALTH_COLD;
	else if (stat & BAT_TEMP_STATUS_TOO_HOT_BIT)
		val->intval = POWER_SUPPLY_HEALTH_OVERHEAT;
	else if (stat & BAT_TEMP_STATUS_COLD_SOFT_BIT)
		val->intval = POWER_SUPPLY_HEALTH_COOL;
	else if (stat & BAT_TEMP_STATUS_HOT_SOFT_BIT)
		val->intval = POWER_SUPPLY_HEALTH_WARM;
	else
		val->intval = POWER_SUPPLY_HEALTH_GOOD;

done:
	return rc;
}

int smblib_get_prop_system_temp_level(struct smb_charger *chg,
				union power_supply_propval *val)
{
	val->intval = chg->system_temp_level;
	return 0;
}

int smblib_get_prop_system_temp_level_max(struct smb_charger *chg,
				union power_supply_propval *val)
{
	val->intval = chg->thermal_levels;
	return 0;
}

int smblib_get_prop_input_current_limited(struct smb_charger *chg,
				union power_supply_propval *val)
{
	u8 stat;
	int rc;

	if (chg->fake_input_current_limited >= 0) {
		val->intval = chg->fake_input_current_limited;
		return 0;
	}

	rc = smblib_read(chg, AICL_STATUS_REG, &stat);
	if (rc < 0) {
		smblib_err(chg, "Couldn't read AICL_STATUS rc=%d\n", rc);
		return rc;
	}
	val->intval = (stat & SOFT_ILIMIT_BIT) || chg->is_hdc;
	return 0;
}

int smblib_get_prop_batt_iterm(struct smb_charger *chg,
		union power_supply_propval *val)
{
	int rc, temp;
	u8 stat, buf[2];

	/*
	 * Currently, only ADC comparator-based termination is supported,
	 * hence read only the threshold corresponding to ADC source.
	 * Proceed only if CHGR_ITERM_USE_ANALOG_BIT is 0.
	 */
	rc = smblib_read(chg, CHGR_ENG_CHARGING_CFG_REG, &stat);
	if (rc < 0) {
		smblib_err(chg, "Couldn't read CHGR_ENG_CHARGING_CFG_REG rc=%d\n",
				rc);
		return rc;
	}

	if (stat & CHGR_ITERM_USE_ANALOG_BIT) {
		val->intval = -EINVAL;
		return 0;
	}

	rc = smblib_batch_read(chg, CHGR_ADC_ITERM_UP_THD_MSB_REG, buf, 2);

	if (rc < 0) {
		smblib_err(chg, "Couldn't read CHGR_ADC_ITERM_UP_THD_MSB_REG rc=%d\n",
				rc);
		return rc;
	}

	temp = buf[1] | (buf[0] << 8);
	temp = sign_extend32(temp, 15);
	temp = DIV_ROUND_CLOSEST(temp * 10000, ADC_CHG_TERM_MASK);
	val->intval = temp;

	return rc;
}

int smblib_get_prop_batt_charge_done(struct smb_charger *chg,
					union power_supply_propval *val)
{
	int rc;
	u8 stat;

	rc = smblib_read(chg, BATTERY_CHARGER_STATUS_1_REG, &stat);
	if (rc < 0) {
		smblib_err(chg, "Couldn't read BATTERY_CHARGER_STATUS_1 rc=%d\n",
			rc);
		return rc;
	}

	stat = stat & BATTERY_CHARGER_STATUS_MASK;
	val->intval = (stat == TERMINATE_CHARGE);
	return 0;
}

/***********************
 * BATTERY PSY SETTERS *
 ***********************/

int smblib_set_prop_input_suspend(struct smb_charger *chg,
				  const union power_supply_propval *val)
{
	int rc;

	/* vote 0mA when suspended */
	rc = vote(chg->usb_icl_votable, USER_VOTER, (bool)val->intval, 0);
	if (rc < 0) {
		smblib_err(chg, "Couldn't vote to %s USB rc=%d\n",
			(bool)val->intval ? "suspend" : "resume", rc);
		return rc;
	}

	rc = vote(chg->dc_suspend_votable, USER_VOTER, (bool)val->intval, 0);
	if (rc < 0) {
		smblib_err(chg, "Couldn't vote to %s DC rc=%d\n",
			(bool)val->intval ? "suspend" : "resume", rc);
		return rc;
	}

	power_supply_changed(chg->batt_psy);
	return rc;
}

int smblib_set_prop_batt_capacity(struct smb_charger *chg,
				  const union power_supply_propval *val)
{
	chg->fake_capacity = val->intval;

	power_supply_changed(chg->batt_psy);

	return 0;
}

int smblib_set_prop_batt_status(struct smb_charger *chg,
				  const union power_supply_propval *val)
{
	/* Faking battery full */
	if (val->intval == POWER_SUPPLY_STATUS_FULL)
		chg->fake_batt_status = val->intval;
	else
		chg->fake_batt_status = -EINVAL;

	power_supply_changed(chg->batt_psy);

	return 0;
}

int smblib_set_prop_system_temp_level(struct smb_charger *chg,
				const union power_supply_propval *val)
{
	if (val->intval < 0)
		return -EINVAL;

	if (chg->thermal_levels <= 0)
		return -EINVAL;

	if (val->intval > chg->thermal_levels)
		return -EINVAL;

	chg->system_temp_level = val->intval;

	if (chg->system_temp_level == chg->thermal_levels)
		return vote(chg->chg_disable_votable,
			THERMAL_DAEMON_VOTER, true, 0);

	vote(chg->chg_disable_votable, THERMAL_DAEMON_VOTER, false, 0);
	if (chg->system_temp_level == 0)
		return vote(chg->fcc_votable, THERMAL_DAEMON_VOTER, false, 0);

	vote(chg->fcc_votable, THERMAL_DAEMON_VOTER, true,
			chg->thermal_mitigation[chg->system_temp_level]);
	return 0;
}

int smblib_set_prop_input_current_limited(struct smb_charger *chg,
				const union power_supply_propval *val)
{
	chg->fake_input_current_limited = val->intval;
	return 0;
}

int smblib_set_prop_rechg_soc_thresh(struct smb_charger *chg,
				const union power_supply_propval *val)
{
	int rc;
	u8 new_thr = DIV_ROUND_CLOSEST(val->intval * 255, 100);

	rc = smblib_write(chg, CHARGE_RCHG_SOC_THRESHOLD_CFG_REG,
			new_thr);
	if (rc < 0) {
		smblib_err(chg, "Couldn't write to RCHG_SOC_THRESHOLD_CFG_REG rc=%d\n",
				rc);
		return rc;
	}

	chg->auto_recharge_soc = val->intval;

	return rc;
}

int smblib_rerun_aicl(struct smb_charger *chg)
{
	int rc;
	u8 stat;

	rc = smblib_read(chg, POWER_PATH_STATUS_REG, &stat);
	if (rc < 0) {
		smblib_err(chg, "Couldn't read POWER_PATH_STATUS rc=%d\n",
								rc);
		return rc;
	}

	/* USB is suspended so skip re-running AICL */
	if (stat & USBIN_SUSPEND_STS_BIT)
		return rc;

	smblib_dbg(chg, PR_MISC, "re-running AICL\n");

	rc = smblib_masked_write(chg, AICL_CMD_REG, RERUN_AICL_BIT,
				RERUN_AICL_BIT);
	if (rc < 0)
		smblib_err(chg, "Couldn't write to AICL_CMD_REG rc=%d\n",
				rc);
	return 0;
}

static int smblib_dp_pulse(struct smb_charger *chg)
{
	int rc;

	/* QC 3.0 increment */
	rc = smblib_masked_write(chg, CMD_HVDCP_2_REG, SINGLE_INCREMENT_BIT,
			SINGLE_INCREMENT_BIT);
	if (rc < 0)
		smblib_err(chg, "Couldn't write to CMD_HVDCP_2_REG rc=%d\n",
				rc);

	return rc;
}

static int smblib_dm_pulse(struct smb_charger *chg)
{
	int rc;

	/* QC 3.0 decrement */
	rc = smblib_masked_write(chg, CMD_HVDCP_2_REG, SINGLE_DECREMENT_BIT,
			SINGLE_DECREMENT_BIT);
	if (rc < 0)
		smblib_err(chg, "Couldn't write to CMD_HVDCP_2_REG rc=%d\n",
				rc);

	return rc;
}

static int smblib_force_vbus_voltage(struct smb_charger *chg, u8 val)
{
	int rc;

	rc = smblib_masked_write(chg, CMD_HVDCP_2_REG, val, val);
	if (rc < 0)
		smblib_err(chg, "Couldn't write to CMD_HVDCP_2_REG rc=%d\n",
				rc);

	return rc;
}

static void smblib_hvdcp_set_fsw(struct smb_charger *chg, int bit)
{
	switch (bit) {
	case QC_5V_BIT:
		smblib_set_opt_switcher_freq(chg,
				chg->chg_freq.freq_5V);
		break;
	case QC_9V_BIT:
		smblib_set_opt_switcher_freq(chg,
				chg->chg_freq.freq_9V);
		break;
	case QC_12V_BIT:
		smblib_set_opt_switcher_freq(chg,
				chg->chg_freq.freq_12V);
		break;
	default:
		smblib_set_opt_switcher_freq(chg,
				chg->chg_freq.freq_removal);
		break;
	}
}

#define QC3_PULSES_FOR_6V	5
#define QC3_PULSES_FOR_9V	20
#define QC3_PULSES_FOR_12V	35
static int smblib_hvdcp3_set_fsw(struct smb_charger *chg)
{
	int pulse_count, rc;

	rc = smblib_get_pulse_cnt(chg, &pulse_count);
	if (rc < 0) {
		smblib_err(chg, "Couldn't read QC_PULSE_COUNT rc=%d\n", rc);
		return rc;
	}

	if (pulse_count < QC3_PULSES_FOR_6V)
		smblib_set_opt_switcher_freq(chg,
				chg->chg_freq.freq_5V);
	else if (pulse_count < QC3_PULSES_FOR_9V)
		smblib_set_opt_switcher_freq(chg,
				chg->chg_freq.freq_6V_8V);
	else if (pulse_count < QC3_PULSES_FOR_12V)
		smblib_set_opt_switcher_freq(chg,
				chg->chg_freq.freq_9V);
	else
		smblib_set_opt_switcher_freq(chg,
				chg->chg_freq.freq_12V);

	return 0;
}

static void smblib_hvdcp_adaptive_voltage_change(struct smb_charger *chg)
{
	int rc;
	u8 stat;

	if (chg->real_charger_type == POWER_SUPPLY_TYPE_USB_HVDCP) {
		rc = smblib_read(chg, QC_CHANGE_STATUS_REG, &stat);
		if (rc < 0) {
			smblib_err(chg,
				"Couldn't read QC_CHANGE_STATUS rc=%d\n", rc);
			return;
		}

		smblib_hvdcp_set_fsw(chg, stat & QC_2P0_STATUS_MASK);
	}

	if (chg->real_charger_type == POWER_SUPPLY_TYPE_USB_HVDCP_3) {
		rc = smblib_hvdcp3_set_fsw(chg);
		if (rc < 0)
			smblib_err(chg, "Couldn't set QC3.0 Fsw rc=%d\n", rc);
	}

	power_supply_changed(chg->usb_main_psy);
}

int smblib_dp_dm(struct smb_charger *chg, int val)
{
	int target_icl_ua, rc = 0;
	union power_supply_propval pval;
	u8 stat;

	switch (val) {
	case POWER_SUPPLY_DP_DM_DP_PULSE:
		/*
		 * Pre-emptively increment pulse count to enable the setting
		 * of FSW prior to increasing voltage.
		 */
		chg->pulse_cnt++;

		rc = smblib_hvdcp3_set_fsw(chg);
		if (rc < 0)
			smblib_err(chg, "Couldn't set QC3.0 Fsw rc=%d\n", rc);

		rc = smblib_dp_pulse(chg);
		if (rc < 0) {
			smblib_err(chg, "Couldn't increase pulse count rc=%d\n",
				rc);
			/*
			 * Increment pulse count failed;
			 * reset to former value.
			 */
			chg->pulse_cnt--;
		}

		smblib_dbg(chg, PR_PARALLEL, "DP_DM_DP_PULSE rc=%d cnt=%d\n",
				rc, chg->pulse_cnt);
		break;
	case POWER_SUPPLY_DP_DM_DM_PULSE:
		rc = smblib_dm_pulse(chg);
		if (!rc && chg->pulse_cnt)
			chg->pulse_cnt--;
		smblib_dbg(chg, PR_PARALLEL, "DP_DM_DM_PULSE rc=%d cnt=%d\n",
				rc, chg->pulse_cnt);
		break;
	case POWER_SUPPLY_DP_DM_ICL_DOWN:
		target_icl_ua = get_effective_result(chg->usb_icl_votable);
		if (target_icl_ua < 0) {
			/* no client vote, get the ICL from charger */
			rc = power_supply_get_property(chg->usb_psy,
					POWER_SUPPLY_PROP_HW_CURRENT_MAX,
					&pval);
			if (rc < 0) {
				smblib_err(chg, "Couldn't get max curr rc=%d\n",
					rc);
				return rc;
			}
			target_icl_ua = pval.intval;
		}

		/*
		 * Check if any other voter voted on USB_ICL in case of
		 * voter other than SW_QC3_VOTER reset and restart reduction
		 * again.
		 */
		if (target_icl_ua != get_client_vote(chg->usb_icl_votable,
							SW_QC3_VOTER))
			chg->usb_icl_delta_ua = 0;

		chg->usb_icl_delta_ua += 100000;
		vote(chg->usb_icl_votable, SW_QC3_VOTER, true,
						target_icl_ua - 100000);
		smblib_dbg(chg, PR_PARALLEL, "ICL DOWN ICL=%d reduction=%d\n",
				target_icl_ua, chg->usb_icl_delta_ua);
		break;
	case POWER_SUPPLY_DP_DM_FORCE_5V:
		rc = smblib_force_vbus_voltage(chg, FORCE_5V_BIT);
		if (rc < 0)
			pr_err("Failed to force 5V\n");
		break;
	case POWER_SUPPLY_DP_DM_FORCE_9V:
		if (chg->qc2_unsupported_voltage == QC2_NON_COMPLIANT_9V) {
			smblib_err(chg, "Couldn't set 9V: unsupported\n");
			return -EINVAL;
		}

		/* If we are increasing voltage to get to 9V, set FSW first */
		rc = smblib_read(chg, QC_CHANGE_STATUS_REG, &stat);
		if (rc < 0) {
			smblib_err(chg, "Couldn't read QC_CHANGE_STATUS_REG rc=%d\n",
					rc);
			break;
		}

		if (stat & QC_5V_BIT)
			smblib_hvdcp_set_fsw(chg, QC_9V_BIT);

		rc = smblib_force_vbus_voltage(chg, FORCE_9V_BIT);
		if (rc < 0)
			pr_err("Failed to force 9V\n");
		break;
	case POWER_SUPPLY_DP_DM_FORCE_12V:
		if (chg->qc2_unsupported_voltage == QC2_NON_COMPLIANT_12V) {
			smblib_err(chg, "Couldn't set 12V: unsupported\n");
			return -EINVAL;
		}

		/* If we are increasing voltage to get to 12V, set FSW first */
		rc = smblib_read(chg, QC_CHANGE_STATUS_REG, &stat);
		if (rc < 0) {
			smblib_err(chg, "Couldn't read QC_CHANGE_STATUS_REG rc=%d\n",
					rc);
			break;
		}

		if ((stat & QC_9V_BIT) || (stat & QC_5V_BIT))
			smblib_hvdcp_set_fsw(chg, QC_12V_BIT);

		rc = smblib_force_vbus_voltage(chg, FORCE_12V_BIT);
		if (rc < 0)
			pr_err("Failed to force 12V\n");
		break;
	case POWER_SUPPLY_DP_DM_ICL_UP:
	default:
		break;
	}

	return rc;
}

int smblib_disable_hw_jeita(struct smb_charger *chg, bool disable)
{
	int rc;
	u8 mask;

	/*
	 * Disable h/w base JEITA compensation if s/w JEITA is enabled
	 */
	mask = JEITA_EN_COLD_SL_FCV_BIT
		| JEITA_EN_HOT_SL_FCV_BIT
		| JEITA_EN_HOT_SL_CCC_BIT
		| JEITA_EN_COLD_SL_CCC_BIT,
	rc = smblib_masked_write(chg, JEITA_EN_CFG_REG, mask,
			disable ? 0 : mask);
	if (rc < 0) {
		dev_err(chg->dev, "Couldn't configure s/w jeita rc=%d\n",
				rc);
		return rc;
	}
	return 0;
}

static int smblib_set_sw_thermal_regulation(struct smb_charger *chg,
						bool enable)
{
	int rc = 0;

	if (!(chg->wa_flags & SW_THERM_REGULATION_WA))
		return rc;

	if (enable) {
		/*
		 * Configure min time to quickly address thermal
		 * condition.
		 */
		rc = smblib_masked_write(chg, SNARL_BARK_BITE_WD_CFG_REG,
			SNARL_WDOG_TIMEOUT_MASK, SNARL_WDOG_TMOUT_62P5MS);
		if (rc < 0) {
			smblib_err(chg, "Couldn't configure snarl wdog tmout, rc=%d\n",
					rc);
			return rc;
		}

		vote(chg->wdog_snarl_irq_en_votable, SW_THERM_REGULATION_VOTER,
							true, 0);
		/*
		 * Schedule SW_THERM_REGULATION_WORK directly if USB input
		 * is suspended due to SW thermal regulation WA since WDOG
		 * IRQ won't trigger with input suspended.
		 */
		if (is_client_vote_enabled(chg->usb_icl_votable,
						SW_THERM_REGULATION_VOTER)) {
			vote(chg->awake_votable, SW_THERM_REGULATION_VOTER,
								true, 0);
			schedule_delayed_work(&chg->thermal_regulation_work, 0);
		}
	} else {
		vote(chg->wdog_snarl_irq_en_votable, SW_THERM_REGULATION_VOTER,
							false, 0);
		cancel_delayed_work_sync(&chg->thermal_regulation_work);
		vote(chg->awake_votable, SW_THERM_REGULATION_VOTER, false, 0);
	}

	smblib_dbg(chg, PR_MISC, "WDOG SNARL INT %s\n",
				enable ? "Enabled" : "Disabled");

	return rc;
}

static int smblib_update_thermal_readings(struct smb_charger *chg)
{
	union power_supply_propval pval = {0, };
	int rc = 0;

	if (!chg->pl.psy)
		chg->pl.psy = power_supply_get_by_name("parallel");

	rc = smblib_read_iio_channel(chg, chg->iio.die_temp_chan,
				DIV_FACTOR_DECIDEGC, &chg->die_temp);
	if (rc < 0) {
		smblib_err(chg, "Couldn't read DIE TEMP channel, rc=%d\n", rc);
		return rc;
	}

	rc = smblib_read_iio_channel(chg, chg->iio.connector_temp_chan,
				DIV_FACTOR_DECIDEGC, &chg->connector_temp);
	if (rc < 0) {
		smblib_err(chg, "Couldn't read CONN TEMP channel, rc=%d\n", rc);
		return rc;
	}

	rc = smblib_read_iio_channel(chg, chg->iio.skin_temp_chan,
				DIV_FACTOR_DECIDEGC, &chg->skin_temp);
	if (rc < 0) {
		smblib_err(chg, "Couldn't read SKIN TEMP channel, rc=%d\n", rc);
		return rc;
	}

	if (chg->sec_chg_selected == POWER_SUPPLY_CHARGER_SEC_CP) {
		rc = smblib_read_iio_channel(chg, chg->iio.smb_temp_chan,
					DIV_FACTOR_DECIDEGC, &chg->smb_temp);
		if (rc < 0) {
			smblib_err(chg, "Couldn't read SMB TEMP channel, rc=%d\n",
					rc);
			return rc;
		}
	} else if (chg->pl.psy && chg->sec_chg_selected ==
					POWER_SUPPLY_CHARGER_SEC_PL) {
		rc = power_supply_get_property(chg->pl.psy,
				POWER_SUPPLY_PROP_CHARGER_TEMP, &pval);
		if (rc < 0) {
			smblib_err(chg, "Couldn't get smb charger temp, rc=%d\n",
					rc);
			return rc;
		}
		chg->smb_temp = pval.intval;
	} else {
		chg->smb_temp = -ENODATA;
	}

	return rc;
}

/* SW thermal regulation thresholds in deciDegC */
#define DIE_TEMP_RST_THRESH		1000
#define DIE_TEMP_REG_H_THRESH		800
#define DIE_TEMP_REG_L_THRESH		600

#define CONNECTOR_TEMP_SHDN_THRESH	700
#define CONNECTOR_TEMP_RST_THRESH	600
#define CONNECTOR_TEMP_REG_H_THRESH	550
#define CONNECTOR_TEMP_REG_L_THRESH	500

#define SMB_TEMP_SHDN_THRESH		1400
#define SMB_TEMP_RST_THRESH		900
#define SMB_TEMP_REG_H_THRESH		800
#define SMB_TEMP_REG_L_THRESH		600

#define SKIN_TEMP_SHDN_THRESH		700
#define SKIN_TEMP_RST_THRESH		600
#define SKIN_TEMP_REG_H_THRESH		550
#define SKIN_TEMP_REG_L_THRESH		500

#define THERM_REG_RECHECK_DELAY_1S	1000	/* 1 sec */
#define THERM_REG_RECHECK_DELAY_8S	8000	/* 8 sec */
static int smblib_process_thermal_readings(struct smb_charger *chg)
{
	int rc = 0, wdog_timeout = SNARL_WDOG_TMOUT_8S;
	u32 thermal_status = TEMP_BELOW_RANGE;
	bool suspend_input = false, disable_smb = false;

	/*
	 * Following is the SW thermal regulation flow:
	 *
	 * TEMP_SHUT_DOWN_LEVEL: If either connector temp or skin temp
	 * exceeds their respective SHDN threshold. Need to suspend input
	 * and secondary charger.
	 *
	 * TEMP_SHUT_DOWN_SMB_LEVEL: If smb temp exceed its SHDN threshold
	 * but connector and skin temp are below it. Need to suspend SMB.
	 *
	 * TEMP_ALERT_LEVEL: If die, connector, smb or skin temp exceeds it's
	 * respective RST threshold. Stay put and monitor temperature closely.
	 *
	 * TEMP_ABOVE_RANGE or TEMP_WITHIN_RANGE or TEMP_BELOW_RANGE: If die,
	 * connector, smb or skin temp exceeds it's respective REG_H or REG_L
	 * threshold. Unsuspend input and SMB.
	 */
	if (chg->connector_temp > CONNECTOR_TEMP_SHDN_THRESH ||
		chg->skin_temp > SKIN_TEMP_SHDN_THRESH) {
		thermal_status = TEMP_SHUT_DOWN;
		wdog_timeout = SNARL_WDOG_TMOUT_1S;
		suspend_input = true;
		disable_smb = true;
		goto out;
	}

	if (chg->smb_temp > SMB_TEMP_SHDN_THRESH) {
		thermal_status = TEMP_SHUT_DOWN_SMB;
		wdog_timeout = SNARL_WDOG_TMOUT_1S;
		disable_smb = true;
		goto out;
	}

	if (chg->connector_temp > CONNECTOR_TEMP_RST_THRESH ||
			chg->skin_temp > SKIN_TEMP_RST_THRESH ||
			chg->smb_temp > SMB_TEMP_RST_THRESH ||
			chg->die_temp > DIE_TEMP_RST_THRESH) {
		thermal_status = TEMP_ALERT_LEVEL;
		wdog_timeout = SNARL_WDOG_TMOUT_1S;
		goto out;
	}

	if (chg->connector_temp > CONNECTOR_TEMP_REG_H_THRESH ||
			chg->skin_temp > SKIN_TEMP_REG_H_THRESH ||
			chg->smb_temp > SMB_TEMP_REG_H_THRESH ||
			chg->die_temp > DIE_TEMP_REG_H_THRESH) {
		thermal_status = TEMP_ABOVE_RANGE;
		wdog_timeout = SNARL_WDOG_TMOUT_1S;
		goto out;
	}

	if (chg->connector_temp > CONNECTOR_TEMP_REG_L_THRESH ||
			chg->skin_temp > SKIN_TEMP_REG_L_THRESH ||
			chg->smb_temp > SMB_TEMP_REG_L_THRESH ||
			chg->die_temp > DIE_TEMP_REG_L_THRESH) {
		thermal_status = TEMP_WITHIN_RANGE;
		wdog_timeout = SNARL_WDOG_TMOUT_8S;
	}
out:
	smblib_dbg(chg, PR_MISC, "Current temperatures: \tDIE_TEMP: %d,\tCONN_TEMP: %d,\tSMB_TEMP: %d,\tSKIN_TEMP: %d\nTHERMAL_STATUS: %d\n",
			chg->die_temp, chg->connector_temp, chg->smb_temp,
			chg->skin_temp, thermal_status);

	if (thermal_status != chg->thermal_status) {
		chg->thermal_status = thermal_status;
		/*
		 * If thermal level changes to TEMP ALERT LEVEL, don't
		 * enable/disable main/parallel charging.
		 */
		if (chg->thermal_status == TEMP_ALERT_LEVEL)
			goto exit;

		/* Enable/disable SMB_EN pin */
		rc = smblib_masked_write(chg, MISC_SMB_EN_CMD_REG,
			SMB_EN_OVERRIDE_BIT | SMB_EN_OVERRIDE_VALUE_BIT,
			(disable_smb ? SMB_EN_OVERRIDE_BIT :
			(SMB_EN_OVERRIDE_BIT | SMB_EN_OVERRIDE_VALUE_BIT)));
		if (rc < 0)
			smblib_err(chg, "Couldn't set SMB_EN, rc=%d\n", rc);

		/*
		 * Enable/disable secondary charger through votables to ensure
		 * that if SMB_EN pin get's toggled somehow, secondary charger
		 * remains enabled/disabled according to SW thermal regulation.
		 */
		if (!chg->cp_disable_votable)
			chg->cp_disable_votable = find_votable("CP_DISABLE");
		if (chg->cp_disable_votable)
			vote(chg->cp_disable_votable, SW_THERM_REGULATION_VOTER,
							disable_smb, 0);

		vote(chg->pl_disable_votable, SW_THERM_REGULATION_VOTER,
							disable_smb, 0);
		smblib_dbg(chg, PR_MISC, "Parallel %s as per SW thermal regulation\n",
				disable_smb ? "disabled" : "enabled");

		/*
		 * If thermal level changes to TEMP_SHUT_DOWN_SMB, don't
		 * enable/disable main charger.
		 */
		if (chg->thermal_status == TEMP_SHUT_DOWN_SMB)
			goto exit;

		/* Suspend input if SHDN threshold reached */
		vote(chg->dc_suspend_votable, SW_THERM_REGULATION_VOTER,
							suspend_input, 0);
		vote(chg->usb_icl_votable, SW_THERM_REGULATION_VOTER,
							suspend_input, 0);
		smblib_dbg(chg, PR_MISC, "USB/DC %s as per SW thermal regulation\n",
				suspend_input ? "suspended" : "unsuspended");
	}
exit:
	/*
	 * On USB suspend, WDOG IRQ stops triggering. To continue thermal
	 * monitoring and regulation until USB is plugged out, reschedule
	 * the SW thermal regulation work without releasing the wake lock.
	 */
	if (is_client_vote_enabled(chg->usb_icl_votable,
					SW_THERM_REGULATION_VOTER)) {
		schedule_delayed_work(&chg->thermal_regulation_work,
				msecs_to_jiffies(THERM_REG_RECHECK_DELAY_1S));
		return 0;
	}

	rc = smblib_masked_write(chg, SNARL_BARK_BITE_WD_CFG_REG,
			SNARL_WDOG_TIMEOUT_MASK, wdog_timeout);
	if (rc < 0)
		smblib_err(chg, "Couldn't set WD SNARL timer, rc=%d\n", rc);

	vote(chg->awake_votable, SW_THERM_REGULATION_VOTER, false, 0);
	return rc;
}

/*******************
 * DC PSY GETTERS *
 *******************/

int smblib_get_prop_dc_present(struct smb_charger *chg,
				union power_supply_propval *val)
{
	int rc;
	u8 stat;

	rc = smblib_read(chg, DCIN_BASE + INT_RT_STS_OFFSET, &stat);
	if (rc < 0) {
		smblib_err(chg, "Couldn't read DCIN_RT_STS rc=%d\n", rc);
		return rc;
	}

	val->intval = (bool)(stat & DCIN_PLUGIN_RT_STS_BIT);
	return 0;
}

int smblib_get_prop_dc_online(struct smb_charger *chg,
			       union power_supply_propval *val)
{
	int rc = 0;
	u8 stat;

	if (get_client_vote(chg->dc_suspend_votable, USER_VOTER)) {
		val->intval = false;
		return rc;
	}

	rc = smblib_read(chg, POWER_PATH_STATUS_REG, &stat);
	if (rc < 0) {
		smblib_err(chg, "Couldn't read POWER_PATH_STATUS rc=%d\n",
			rc);
		return rc;
	}
	smblib_dbg(chg, PR_REGISTER, "POWER_PATH_STATUS = 0x%02x\n",
		   stat);

	val->intval = (stat & USE_DCIN_BIT) &&
		      (stat & VALID_INPUT_POWER_SOURCE_STS_BIT);

	return rc;
}

int smblib_get_prop_dc_current_max(struct smb_charger *chg,
				    union power_supply_propval *val)
{
	return smblib_get_charge_param(chg, &chg->param.dc_icl, &val->intval);
}

int smblib_get_prop_dc_voltage_max(struct smb_charger *chg,
				    union power_supply_propval *val)
{
	val->intval = MICRO_12V;
	return 0;
}

int smblib_get_prop_dc_voltage_now(struct smb_charger *chg,
				    union power_supply_propval *val)
{
	int rc;

	if (!chg->wls_psy) {
		chg->wls_psy = power_supply_get_by_name("wireless");
		if (!chg->wls_psy)
			return -ENODEV;
	}

	rc = power_supply_get_property(chg->wls_psy,
				POWER_SUPPLY_PROP_INPUT_VOLTAGE_REGULATION,
				val);
	if (rc < 0)
		dev_err(chg->dev, "Couldn't get POWER_SUPPLY_PROP_VOLTAGE_REGULATION, rc=%d\n",
				rc);
	return rc;
}

/*******************
 * DC PSY SETTERS *
 *******************/

int smblib_set_prop_dc_current_max(struct smb_charger *chg,
				    const union power_supply_propval *val)
{
	return smblib_set_charge_param(chg, &chg->param.dc_icl, val->intval);
}

int smblib_set_prop_voltage_wls_output(struct smb_charger *chg,
				    const union power_supply_propval *val)
{
	int rc;

	if (!chg->wls_psy) {
		chg->wls_psy = power_supply_get_by_name("wireless");
		if (!chg->wls_psy)
			return -ENODEV;
	}

	rc = power_supply_set_property(chg->wls_psy,
				POWER_SUPPLY_PROP_INPUT_VOLTAGE_REGULATION,
				val);
	if (rc < 0)
		dev_err(chg->dev, "Couldn't set POWER_SUPPLY_PROP_VOLTAGE_REGULATION, rc=%d\n",
				rc);

	smblib_dbg(chg, PR_WLS, "Set WLS output voltage %d\n", val->intval);

	return rc;
}

/*******************
 * USB PSY GETTERS *
 *******************/

int smblib_get_prop_usb_present(struct smb_charger *chg,
				union power_supply_propval *val)
{
	int rc;
	u8 stat;

	rc = smblib_read(chg, USBIN_BASE + INT_RT_STS_OFFSET, &stat);
	if (rc < 0) {
		smblib_err(chg, "Couldn't read USBIN_RT_STS rc=%d\n", rc);
		return rc;
	}

	val->intval = (bool)(stat & USBIN_PLUGIN_RT_STS_BIT);
	return 0;
}

int smblib_get_prop_usb_online(struct smb_charger *chg,
			       union power_supply_propval *val)
{
	int rc = 0;
	u8 stat;

	if (get_client_vote_locked(chg->usb_icl_votable, USER_VOTER) == 0) {
		val->intval = false;
		return rc;
	}

	rc = smblib_read(chg, POWER_PATH_STATUS_REG, &stat);
	if (rc < 0) {
		smblib_err(chg, "Couldn't read POWER_PATH_STATUS rc=%d\n",
			rc);
		return rc;
	}
	smblib_dbg(chg, PR_REGISTER, "POWER_PATH_STATUS = 0x%02x\n",
		   stat);

	val->intval = (stat & USE_USBIN_BIT) &&
		      (stat & VALID_INPUT_POWER_SOURCE_STS_BIT);
	return rc;
}

int smblib_get_prop_usb_voltage_max(struct smb_charger *chg,
				    union power_supply_propval *val)
{
	switch (chg->real_charger_type) {
	case POWER_SUPPLY_TYPE_USB_HVDCP:
		if (chg->qc2_unsupported_voltage == QC2_NON_COMPLIANT_9V) {
			val->intval = MICRO_5V;
			break;
		} else if (chg->qc2_unsupported_voltage ==
				QC2_NON_COMPLIANT_12V) {
			val->intval = MICRO_9V;
			break;
		}
		/* else, fallthrough */
	case POWER_SUPPLY_TYPE_USB_HVDCP_3:
	case POWER_SUPPLY_TYPE_USB_PD:
		if (chg->smb_version == PMI632_SUBTYPE)
			val->intval = MICRO_9V;
		else
			val->intval = MICRO_12V;
		break;
	default:
		val->intval = MICRO_5V;
		break;
	}

	return 0;
}

int smblib_get_prop_usb_voltage_now(struct smb_charger *chg,
				    union power_supply_propval *val)
{
	int rc, ret = 0;

	/* set 12V OV to 14.6V */
	if (chg->smb_version == PM8150B_SUBTYPE) {
		rc = smblib_masked_write(chg, USB_ENG_SSUPPLY_USB2_REG,
				ENG_SSUPPLY_12V_OV_OPT_BIT,
				ENG_SSUPPLY_12V_OV_OPT_BIT);
		if (rc < 0) {
			smblib_err(chg, "Couldn't set USB_ENG_SSUPPLY_USB2_REG rc=%d\n",
					rc);
			return -ENODATA;
		}
	}

	if (chg->iio.usbin_v_chan) {
		rc = iio_read_channel_processed(chg->iio.usbin_v_chan,
				&val->intval);
		if (rc < 0)
			ret = -ENODATA;
	} else {
		ret = -ENODATA;
	}

	/*  restore 12V OV to 13.2V */
	if (chg->smb_version == PM8150B_SUBTYPE) {
		rc = smblib_masked_write(chg, USB_ENG_SSUPPLY_USB2_REG,
				ENG_SSUPPLY_12V_OV_OPT_BIT, 0);
		if (rc < 0) {
			smblib_err(chg, "Couldn't restore USB_ENG_SSUPPLY_USB2_REG rc=%d\n",
					rc);
			ret = -ENODATA;
		}
	}

	return ret;
}

bool smblib_rsbux_low(struct smb_charger *chg, int r_thr)
{
	int r_sbu1, r_sbu2;
	bool ret = false;
	int rc;

	if (!chg->iio.sbux_chan)
		return false;

	/* disable crude sensors */
	rc = smblib_masked_write(chg, TYPE_C_CRUDE_SENSOR_CFG_REG,
			EN_SRC_CRUDE_SENSOR_BIT | EN_SNK_CRUDE_SENSOR_BIT,
			0);
	if (rc < 0) {
		smblib_err(chg, "Couldn't disable crude sensor rc=%d\n", rc);
		return false;
	}

	/* select SBU1 as current source */
	rc = smblib_write(chg, TYPE_C_SBU_CFG_REG, SEL_SBU1_ISRC_VAL);
	if (rc < 0) {
		smblib_err(chg, "Couldn't select SBU1 rc=%d\n", rc);
		goto cleanup;
	}

	rc = iio_read_channel_processed(chg->iio.sbux_chan, &r_sbu1);
	if (rc < 0) {
		smblib_err(chg, "Couldn't read SBU1 rc=%d\n", rc);
		goto cleanup;
	}

	if (r_sbu1 < r_thr) {
		ret = true;
		goto cleanup;
	}

	/* select SBU2 as current source */
	rc = smblib_write(chg, TYPE_C_SBU_CFG_REG, SEL_SBU2_ISRC_VAL);
	if (rc < 0) {
		smblib_err(chg, "Couldn't select SBU1 rc=%d\n", rc);
		goto cleanup;
	}

	rc = iio_read_channel_processed(chg->iio.sbux_chan, &r_sbu2);
	if (rc < 0) {
		smblib_err(chg, "Couldn't read SBU1 rc=%d\n", rc);
		goto cleanup;
	}

	if (r_sbu2 < r_thr)
		ret = true;
cleanup:
	/* enable crude sensors */
	rc = smblib_masked_write(chg, TYPE_C_CRUDE_SENSOR_CFG_REG,
			EN_SRC_CRUDE_SENSOR_BIT | EN_SNK_CRUDE_SENSOR_BIT,
			EN_SRC_CRUDE_SENSOR_BIT | EN_SNK_CRUDE_SENSOR_BIT);
	if (rc < 0)
		smblib_err(chg, "Couldn't enable crude sensor rc=%d\n", rc);

	/* disable current source */
	rc = smblib_write(chg, TYPE_C_SBU_CFG_REG, 0);
	if (rc < 0)
		smblib_err(chg, "Couldn't select SBU1 rc=%d\n", rc);

	return ret;
}

int smblib_get_prop_usb_port_temp(struct smb_charger *chg,
				  union power_supply_propval *val)
{
	int rc = 0;
	int temp = INT_MIN;

	if (!chg->usb_port_tz_name)
		return -ENODEV;

	/* lazily get the usb port thermal zone */
	if (!chg->usb_port_tz) {
		chg->usb_port_tz =
			thermal_zone_get_zone_by_name(chg->usb_port_tz_name);
		if (IS_ERR(chg->usb_port_tz)) {
			rc = PTR_ERR(chg->usb_port_tz);
			pr_err("Couldn't get USB thermal zone rc=%d\n", rc);
			return rc;
		}
	} else if (IS_ERR(chg->usb_port_tz))
		return PTR_ERR(chg->usb_port_tz);

	rc = thermal_zone_get_temp(chg->usb_port_tz, &temp);
	if (rc < 0) {
		pr_err("Couldn't get temp USB port thermal zone rc=%d\n", rc);
		return rc;
	}

	/* power property value needs to be in deciDeg */
	val->intval = temp / 100;
	return 0;
}

int smblib_get_prop_charger_temp(struct smb_charger *chg,
				 union power_supply_propval *val)
{
	union power_supply_propval pval = {0, };
	bool usb_present, dc_present;
	int temp, rc;

	rc = smblib_get_prop_usb_present(chg, &pval);
	if (rc < 0) {
		pr_err("Couldn't get usb presence status rc=%d\n", rc);
		return rc;
	}
	usb_present = pval.intval;

	rc = smblib_get_prop_dc_present(chg, &pval);
	if (rc < 0) {
		pr_err("Couldn't get dc presence status rc=%d\n", rc);
		return rc;
	}
	dc_present = pval.intval;

	if (!usb_present && !dc_present)
		return -ENODATA;

	if (chg->iio.temp_chan) {
		rc = iio_read_channel_processed(chg->iio.temp_chan,
				&temp);
		if (rc < 0) {
			pr_err("Error in reading temp channel, rc=%d", rc);
			return rc;
		}
		val->intval = temp / 100;
	} else {
		return -ENODATA;
	}

	return rc;
}

int smblib_get_prop_typec_cc_orientation(struct smb_charger *chg,
					 union power_supply_propval *val)
{
	int rc = 0;
	u8 stat;

	rc = smblib_read(chg, TYPE_C_MISC_STATUS_REG, &stat);
	if (rc < 0) {
		smblib_err(chg, "Couldn't read TYPE_C_STATUS_4 rc=%d\n", rc);
		return rc;
	}
	smblib_dbg(chg, PR_REGISTER, "TYPE_C_STATUS_4 = 0x%02x\n", stat);

	if (stat & CC_ATTACHED_BIT)
		val->intval = (bool)(stat & CC_ORIENTATION_BIT) + 1;
	else
		val->intval = 0;

	return rc;
}

static const char * const smblib_typec_mode_name[] = {
	[POWER_SUPPLY_TYPEC_NONE]		  = "NONE",
	[POWER_SUPPLY_TYPEC_SOURCE_DEFAULT]	  = "SOURCE_DEFAULT",
	[POWER_SUPPLY_TYPEC_SOURCE_MEDIUM]	  = "SOURCE_MEDIUM",
	[POWER_SUPPLY_TYPEC_SOURCE_HIGH]	  = "SOURCE_HIGH",
	[POWER_SUPPLY_TYPEC_NON_COMPLIANT]	  = "NON_COMPLIANT",
	[POWER_SUPPLY_TYPEC_SINK]		  = "SINK",
	[POWER_SUPPLY_TYPEC_SINK_POWERED_CABLE]   = "SINK_POWERED_CABLE",
	[POWER_SUPPLY_TYPEC_SINK_DEBUG_ACCESSORY] = "SINK_DEBUG_ACCESSORY",
	[POWER_SUPPLY_TYPEC_SINK_AUDIO_ADAPTER]   = "SINK_AUDIO_ADAPTER",
	[POWER_SUPPLY_TYPEC_POWERED_CABLE_ONLY]   = "POWERED_CABLE_ONLY",
};

static int smblib_get_prop_ufp_mode(struct smb_charger *chg)
{
	int rc;
	u8 stat;

	rc = smblib_read(chg, TYPE_C_SNK_STATUS_REG, &stat);
	if (rc < 0) {
		smblib_err(chg, "Couldn't read TYPE_C_STATUS_1 rc=%d\n", rc);
		return POWER_SUPPLY_TYPEC_NONE;
	}
	smblib_dbg(chg, PR_REGISTER, "TYPE_C_STATUS_1 = 0x%02x\n", stat);

	switch (stat & DETECTED_SRC_TYPE_MASK) {
	case SNK_RP_STD_BIT:
		return POWER_SUPPLY_TYPEC_SOURCE_DEFAULT;
	case SNK_RP_1P5_BIT:
		return POWER_SUPPLY_TYPEC_SOURCE_MEDIUM;
	case SNK_RP_3P0_BIT:
		return POWER_SUPPLY_TYPEC_SOURCE_HIGH;
	case SNK_RP_SHORT_BIT:
		return POWER_SUPPLY_TYPEC_NON_COMPLIANT;
	default:
		break;
	}

	return POWER_SUPPLY_TYPEC_NONE;
}

static int smblib_get_prop_dfp_mode(struct smb_charger *chg)
{
	int rc;
	u8 stat;

	if (chg->lpd_stage == LPD_STAGE_COMMIT)
		return POWER_SUPPLY_TYPEC_NONE;

	rc = smblib_read(chg, TYPE_C_SRC_STATUS_REG, &stat);
	if (rc < 0) {
		smblib_err(chg, "Couldn't read TYPE_C_SRC_STATUS_REG rc=%d\n",
				rc);
		return POWER_SUPPLY_TYPEC_NONE;
	}
	smblib_dbg(chg, PR_REGISTER, "TYPE_C_SRC_STATUS_REG = 0x%02x\n", stat);

	switch (stat & DETECTED_SNK_TYPE_MASK) {
	case AUDIO_ACCESS_RA_RA_BIT:
		return POWER_SUPPLY_TYPEC_SINK_AUDIO_ADAPTER;
	case SRC_DEBUG_ACCESS_BIT:
		return POWER_SUPPLY_TYPEC_SINK_DEBUG_ACCESSORY;
	case SRC_RD_RA_VCONN_BIT:
		return POWER_SUPPLY_TYPEC_SINK_POWERED_CABLE;
	case SRC_RD_OPEN_BIT:
		return POWER_SUPPLY_TYPEC_SINK;
	default:
		break;
	}

	return POWER_SUPPLY_TYPEC_NONE;
}

static int smblib_get_prop_typec_mode(struct smb_charger *chg)
{
	int rc;
	u8 stat;

	rc = smblib_read(chg, TYPE_C_MISC_STATUS_REG, &stat);
	if (rc < 0) {
		smblib_err(chg, "Couldn't read TYPE_C_MISC_STATUS_REG rc=%d\n",
				rc);
		return 0;
	}
	smblib_dbg(chg, PR_REGISTER, "TYPE_C_MISC_STATUS_REG = 0x%02x\n", stat);

	if (stat & SNK_SRC_MODE_BIT)
		return smblib_get_prop_dfp_mode(chg);
	else
		return smblib_get_prop_ufp_mode(chg);
}

int smblib_get_prop_typec_power_role(struct smb_charger *chg,
				     union power_supply_propval *val)
{
	int rc = 0;
	u8 ctrl;

	rc = smblib_read(chg, TYPE_C_MODE_CFG_REG, &ctrl);
	if (rc < 0) {
		smblib_err(chg, "Couldn't read TYPE_C_MODE_CFG_REG rc=%d\n",
			rc);
		return rc;
	}
	smblib_dbg(chg, PR_REGISTER, "TYPE_C_MODE_CFG_REG = 0x%02x\n",
		   ctrl);

	if (ctrl & TYPEC_DISABLE_CMD_BIT) {
		val->intval = POWER_SUPPLY_TYPEC_PR_NONE;
		return rc;
	}

	switch (ctrl & (EN_SRC_ONLY_BIT | EN_SNK_ONLY_BIT)) {
	case 0:
		val->intval = POWER_SUPPLY_TYPEC_PR_DUAL;
		break;
	case EN_SRC_ONLY_BIT:
		val->intval = POWER_SUPPLY_TYPEC_PR_SOURCE;
		break;
	case EN_SNK_ONLY_BIT:
		val->intval = POWER_SUPPLY_TYPEC_PR_SINK;
		break;
	default:
		val->intval = POWER_SUPPLY_TYPEC_PR_NONE;
		smblib_err(chg, "unsupported power role 0x%02lx\n",
			ctrl & (EN_SRC_ONLY_BIT | EN_SNK_ONLY_BIT));
		return -EINVAL;
	}

	return rc;
}

static inline bool typec_in_src_mode(struct smb_charger *chg)
{
	return (chg->typec_mode > POWER_SUPPLY_TYPEC_NONE &&
		chg->typec_mode < POWER_SUPPLY_TYPEC_SOURCE_DEFAULT);
}

int smblib_get_prop_typec_select_rp(struct smb_charger *chg,
				    union power_supply_propval *val)
{
	int rc, rp;
	u8 stat;

	if (!typec_in_src_mode(chg))
		return -ENODATA;

	rc = smblib_read(chg, TYPE_C_CURRSRC_CFG_REG, &stat);
	if (rc < 0) {
		smblib_err(chg, "Couldn't read TYPE_C_CURRSRC_CFG_REG rc=%d\n",
				rc);
		return rc;
	}

	switch (stat & TYPEC_SRC_RP_SEL_MASK) {
	case TYPEC_SRC_RP_STD:
		rp = POWER_SUPPLY_TYPEC_SRC_RP_STD;
		break;
	case TYPEC_SRC_RP_1P5A:
		rp = POWER_SUPPLY_TYPEC_SRC_RP_1P5A;
		break;
	case TYPEC_SRC_RP_3A:
	case TYPEC_SRC_RP_3A_DUPLICATE:
		rp = POWER_SUPPLY_TYPEC_SRC_RP_3A;
		break;
	default:
		return -EINVAL;
	}

	val->intval = rp;

	return 0;
}

int smblib_get_prop_usb_current_now(struct smb_charger *chg,
				    union power_supply_propval *val)
{
	int rc = 0;

	if (chg->iio.usbin_i_chan) {
		rc = iio_read_channel_processed(chg->iio.usbin_i_chan,
				&val->intval);

		/*
		 * For PM8150B, scaling factor = reciprocal of
		 * 0.2V/A in Buck mode, 0.4V/A in Boost mode.
		 */
		if (smblib_get_prop_ufp_mode(chg) != POWER_SUPPLY_TYPEC_NONE) {
			val->intval *= 5;
			return rc;
		}

		if (smblib_get_prop_dfp_mode(chg) != POWER_SUPPLY_TYPEC_NONE) {
			val->intval = DIV_ROUND_CLOSEST(val->intval * 100, 40);
			return rc;
		}
	} else {
		rc = -ENODATA;
	}

	val->intval = 0;
	return rc;
}

int smblib_get_prop_low_power(struct smb_charger *chg,
					  union power_supply_propval *val)
{
	int rc;
	u8 stat;

	rc = smblib_read(chg, TYPE_C_SRC_STATUS_REG, &stat);
	if (rc < 0) {
		smblib_err(chg, "Couldn't read TYPE_C_SRC_STATUS_REG rc=%d\n",
				rc);
		return rc;
	}

	val->intval = !(stat & SRC_HIGH_BATT_BIT);

	return 0;
}

int smblib_get_prop_input_current_settled(struct smb_charger *chg,
					  union power_supply_propval *val)
{
	return smblib_get_charge_param(chg, &chg->param.icl_stat, &val->intval);
}

#define HVDCP3_STEP_UV	200000
int smblib_get_prop_input_voltage_settled(struct smb_charger *chg,
						union power_supply_propval *val)
{
	int rc, pulses;

	switch (chg->real_charger_type) {
	case POWER_SUPPLY_TYPE_USB_HVDCP_3:
		rc = smblib_get_pulse_cnt(chg, &pulses);
		if (rc < 0) {
			smblib_err(chg,
				"Couldn't read QC_PULSE_COUNT rc=%d\n", rc);
			return 0;
		}
		val->intval = MICRO_5V + HVDCP3_STEP_UV * pulses;
		break;
	case POWER_SUPPLY_TYPE_USB_PD:
		val->intval = chg->voltage_min_uv;
		break;
	default:
		val->intval = MICRO_5V;
		break;
	}

	return 0;
}

int smblib_get_prop_pd_in_hard_reset(struct smb_charger *chg,
			       union power_supply_propval *val)
{
	val->intval = chg->pd_hard_reset;
	return 0;
}

int smblib_get_pe_start(struct smb_charger *chg,
			       union power_supply_propval *val)
{
	val->intval = chg->ok_to_pd;
	return 0;
}

int smblib_get_prop_die_health(struct smb_charger *chg)
{
	int rc;
	u8 stat;

	if (chg->wa_flags & SW_THERM_REGULATION_WA) {
		if (chg->die_temp == -ENODATA)
			return POWER_SUPPLY_HEALTH_UNKNOWN;

		if (chg->die_temp > DIE_TEMP_RST_THRESH)
			return POWER_SUPPLY_HEALTH_OVERHEAT;

		if (chg->die_temp > DIE_TEMP_REG_H_THRESH)
			return POWER_SUPPLY_HEALTH_HOT;

		if (chg->die_temp > DIE_TEMP_REG_L_THRESH)
			return POWER_SUPPLY_HEALTH_WARM;

		return POWER_SUPPLY_HEALTH_COOL;
	}

	rc = smblib_read(chg, DIE_TEMP_STATUS_REG, &stat);
	if (rc < 0) {
		smblib_err(chg, "Couldn't read DIE_TEMP_STATUS_REG, rc=%d\n",
				rc);
		return POWER_SUPPLY_HEALTH_UNKNOWN;
	}

	if (stat & DIE_TEMP_RST_BIT)
		return POWER_SUPPLY_HEALTH_OVERHEAT;

	if (stat & DIE_TEMP_UB_BIT)
		return POWER_SUPPLY_HEALTH_HOT;

	if (stat & DIE_TEMP_LB_BIT)
		return POWER_SUPPLY_HEALTH_WARM;

	return POWER_SUPPLY_HEALTH_COOL;
}

int smblib_get_prop_connector_health(struct smb_charger *chg)
{
	int rc;
	u8 stat;

	if (chg->wa_flags & SW_THERM_REGULATION_WA) {
		if (chg->connector_temp == -ENODATA)
			return POWER_SUPPLY_HEALTH_UNKNOWN;

		if (chg->connector_temp > CONNECTOR_TEMP_RST_THRESH)
			return POWER_SUPPLY_HEALTH_OVERHEAT;

		if (chg->connector_temp > CONNECTOR_TEMP_REG_H_THRESH)
			return POWER_SUPPLY_HEALTH_HOT;

		if (chg->connector_temp > CONNECTOR_TEMP_REG_L_THRESH)
			return POWER_SUPPLY_HEALTH_WARM;

		return POWER_SUPPLY_HEALTH_COOL;
	}

	rc = smblib_read(chg, CONNECTOR_TEMP_STATUS_REG, &stat);
	if (rc < 0) {
		smblib_err(chg, "Couldn't read CONNECTOR_TEMP_STATUS_REG, rc=%d\n",
				rc);
		return POWER_SUPPLY_HEALTH_UNKNOWN;
	}

	if (stat & CONNECTOR_TEMP_RST_BIT)
		return POWER_SUPPLY_HEALTH_OVERHEAT;

	if (stat & CONNECTOR_TEMP_UB_BIT)
		return POWER_SUPPLY_HEALTH_HOT;

	if (stat & CONNECTOR_TEMP_LB_BIT)
		return POWER_SUPPLY_HEALTH_WARM;

	return POWER_SUPPLY_HEALTH_COOL;
}

#define SDP_CURRENT_UA			500000
#define CDP_CURRENT_UA			1500000
#define DCP_CURRENT_UA			1500000
#define HVDCP_CURRENT_UA		3000000
#define TYPEC_DEFAULT_CURRENT_UA	900000
#define TYPEC_MEDIUM_CURRENT_UA		1500000
#define TYPEC_HIGH_CURRENT_UA		3000000
static int get_rp_based_dcp_current(struct smb_charger *chg, int typec_mode)
{
	int rp_ua;

	switch (typec_mode) {
	case POWER_SUPPLY_TYPEC_SOURCE_HIGH:
		rp_ua = TYPEC_HIGH_CURRENT_UA;
		break;
	case POWER_SUPPLY_TYPEC_SOURCE_MEDIUM:
	case POWER_SUPPLY_TYPEC_SOURCE_DEFAULT:
	/* fall through */
	default:
		rp_ua = DCP_CURRENT_UA;
	}

	return rp_ua;
}

/*******************
 * USB PSY SETTERS *
 * *****************/

int smblib_set_prop_pd_current_max(struct smb_charger *chg,
				    const union power_supply_propval *val)
{
	int rc;

	if (chg->pd_active)
		rc = vote(chg->usb_icl_votable, PD_VOTER, true, val->intval);
	else
		rc = -EPERM;

	return rc;
}

static int smblib_handle_usb_current(struct smb_charger *chg,
					int usb_current)
{
	int rc = 0, rp_ua, typec_mode;

	if (chg->real_charger_type == POWER_SUPPLY_TYPE_USB_FLOAT) {
		if (usb_current == -ETIMEDOUT) {
			if ((chg->float_cfg & FLOAT_OPTIONS_MASK)
						== FORCE_FLOAT_SDP_CFG_BIT) {
				/*
				 * Confiugure USB500 mode if Float charger is
				 * configured for SDP mode.
				 */
				rc = set_sdp_current(chg, USBIN_500MA);
				if (rc < 0)
					smblib_err(chg,
						"Couldn't set SDP ICL rc=%d\n",
						rc);

				return rc;
			}

			if (chg->connector_type ==
					POWER_SUPPLY_CONNECTOR_TYPEC) {
				/*
				 * Valid FLOAT charger, report the current
				 * based of Rp.
				 */
				typec_mode = smblib_get_prop_typec_mode(chg);
				rp_ua = get_rp_based_dcp_current(chg,
								typec_mode);
				rc = vote(chg->usb_icl_votable,
						SW_ICL_MAX_VOTER, true, rp_ua);
				if (rc < 0)
					return rc;
			} else {
				rc = vote(chg->usb_icl_votable,
					SW_ICL_MAX_VOTER, true, DCP_CURRENT_UA);
				if (rc < 0)
					return rc;
			}
		} else {
			/*
			 * FLOAT charger detected as SDP by USB driver,
			 * charge with the requested current and update the
			 * real_charger_type
			 */
			chg->real_charger_type = POWER_SUPPLY_TYPE_USB;
			rc = vote(chg->usb_icl_votable, USB_PSY_VOTER,
						true, usb_current);
			if (rc < 0)
				return rc;
			rc = vote(chg->usb_icl_votable, SW_ICL_MAX_VOTER,
							false, 0);
			if (rc < 0)
				return rc;
		}
	} else {
		rc = vote(chg->usb_icl_votable, USB_PSY_VOTER,
					true, usb_current);
		if (rc < 0) {
			pr_err("Couldn't vote ICL USB_PSY_VOTER rc=%d\n", rc);
			return rc;
		}

		rc = vote(chg->usb_icl_votable, SW_ICL_MAX_VOTER, false, 0);
		if (rc < 0) {
			pr_err("Couldn't remove SW_ICL_MAX vote rc=%d\n", rc);
			return rc;
		}

	}

	return 0;
}

int smblib_set_prop_sdp_current_max(struct smb_charger *chg,
				    const union power_supply_propval *val)
{
	union power_supply_propval pval;
	int rc = 0;

	if (!chg->pd_active) {
		rc = smblib_get_prop_usb_present(chg, &pval);
		if (rc < 0) {
			smblib_err(chg, "Couldn't get usb present rc = %d\n",
						rc);
			return rc;
		}

		/* handle the request only when USB is present */
		if (pval.intval)
			rc = smblib_handle_usb_current(chg, val->intval);
	} else if (chg->system_suspend_supported) {
		if (val->intval <= USBIN_25MA)
			rc = vote(chg->usb_icl_votable,
				PD_SUSPEND_SUPPORTED_VOTER, true, val->intval);
		else
			rc = vote(chg->usb_icl_votable,
				PD_SUSPEND_SUPPORTED_VOTER, false, 0);
	}
	return rc;
}

int smblib_set_prop_boost_current(struct smb_charger *chg,
					const union power_supply_propval *val)
{
	int rc = 0;

	rc = smblib_set_charge_param(chg, &chg->param.freq_switcher,
				val->intval <= chg->boost_threshold_ua ?
				chg->chg_freq.freq_below_otg_threshold :
				chg->chg_freq.freq_above_otg_threshold);
	if (rc < 0) {
		dev_err(chg->dev, "Error in setting freq_boost rc=%d\n", rc);
		return rc;
	}

	chg->boost_current_ua = val->intval;
	return rc;
}

int __smblib_set_prop_typec_power_role(struct smb_charger *chg,
				     const union power_supply_propval *val)
{
	int rc = 0;
	u8 power_role;

	if (chg->connector_type == POWER_SUPPLY_CONNECTOR_MICRO_USB)
		return 0;

	switch (val->intval) {
	case POWER_SUPPLY_TYPEC_PR_NONE:
		power_role = TYPEC_DISABLE_CMD_BIT;
		break;
	case POWER_SUPPLY_TYPEC_PR_DUAL:
		power_role = chg->typec_try_mode;
		break;
	case POWER_SUPPLY_TYPEC_PR_SINK:
		power_role = EN_SNK_ONLY_BIT;
		break;
	case POWER_SUPPLY_TYPEC_PR_SOURCE:
		power_role = EN_SRC_ONLY_BIT;
		break;
	default:
		smblib_err(chg, "power role %d not supported\n", val->intval);
		return -EINVAL;
	}

	rc = smblib_masked_write(chg, TYPE_C_MODE_CFG_REG,
				TYPEC_POWER_ROLE_CMD_MASK | TYPEC_TRY_MODE_MASK,
				power_role);
	if (rc < 0) {
		smblib_err(chg, "Couldn't write 0x%02x to TYPE_C_INTRPT_ENB_SOFTWARE_CTRL rc=%d\n",
			power_role, rc);
		return rc;
	}

	return rc;
}

int smblib_set_prop_typec_power_role(struct smb_charger *chg,
	const union power_supply_propval *val)
{
	/* Check if power role switch is disabled */
	if (!get_effective_result(chg->disable_power_role_switch))
		return __smblib_set_prop_typec_power_role(chg, val);


	smblib_err(chg, "Power role switch is disabled\n");
	return -EINVAL;
}

int smblib_set_prop_typec_select_rp(struct smb_charger *chg,
				    const union power_supply_propval *val)
{
	int rc;

	if (!typec_in_src_mode(chg)) {
		smblib_err(chg, "Couldn't set curr src: not in SRC mode\n");
		return -EINVAL;
	}

	if (val->intval < TYPEC_SRC_RP_MAX_ELEMENTS) {
		rc = smblib_masked_write(chg, TYPE_C_CURRSRC_CFG_REG,
				TYPEC_SRC_RP_SEL_MASK,
				val->intval);
		if (rc < 0)
			smblib_err(chg, "Couldn't write to TYPE_C_CURRSRC_CFG rc=%d\n",
					rc);
		return rc;
	}

	return -EINVAL;
}

int smblib_set_prop_pd_voltage_min(struct smb_charger *chg,
				    const union power_supply_propval *val)
{
	int rc, min_uv;

	min_uv = min(val->intval, chg->voltage_max_uv);
	rc = smblib_set_usb_pd_allowed_voltage(chg, min_uv,
					       chg->voltage_max_uv);
	if (rc < 0) {
		smblib_err(chg, "invalid min voltage %duV rc=%d\n",
			val->intval, rc);
		return rc;
	}

	chg->voltage_min_uv = min_uv;
	power_supply_changed(chg->usb_main_psy);

	return rc;
}

int smblib_set_prop_pd_voltage_max(struct smb_charger *chg,
				    const union power_supply_propval *val)
{
	int rc, max_uv;

	max_uv = max(val->intval, chg->voltage_min_uv);

	rc = smblib_set_usb_pd_fsw(chg, max_uv);
	if (rc < 0) {
		smblib_err(chg, "Couldn't set FSW for voltage %duV rc=%d\n",
			val->intval, rc);
		return rc;
	}

	rc = smblib_set_usb_pd_allowed_voltage(chg, chg->voltage_min_uv,
					       max_uv);
	if (rc < 0) {
		smblib_err(chg, "invalid max voltage %duV rc=%d\n",
			val->intval, rc);
		return rc;
	}

	chg->voltage_max_uv = max_uv;
	power_supply_changed(chg->usb_main_psy);

	return rc;
}

int smblib_set_prop_pd_active(struct smb_charger *chg,
				const union power_supply_propval *val)
{
	int rc = 0;

	chg->pd_active = val->intval;

	if (chg->pd_active) {
		vote(chg->usb_irq_enable_votable, PD_VOTER, true, 0);

		/*
		 * Enforce 500mA for PD until the real vote comes in later.
		 * It is guaranteed that pd_active is set prior to
		 * pd_current_max
		 */
		vote(chg->usb_icl_votable, PD_VOTER, true, USBIN_500MA);
		vote(chg->usb_icl_votable, USB_PSY_VOTER, false, 0);
		vote(chg->usb_icl_votable, SW_ICL_MAX_VOTER, false, 0);

		/*
		 * For PPS, Charge Pump is preferred over parallel charger if
		 * present.
		 */
		mutex_lock(&chg->smb_lock);
		if (chg->pd_active == POWER_SUPPLY_PD_PPS_ACTIVE
						&& chg->sec_cp_present) {
			rc = smblib_select_sec_charger(chg,
						POWER_SUPPLY_CHARGER_SEC_CP);
			if (rc < 0)
				dev_err(chg->dev, "Couldn't enable secondary charger rc=%d\n",
					rc);
			else
				chg->cp_reason = POWER_SUPPLY_CP_PPS;
		}
		mutex_unlock(&chg->smb_lock);
	} else {
		vote(chg->usb_icl_votable, SW_ICL_MAX_VOTER, true, SDP_100_MA);
		vote(chg->usb_icl_votable, PD_VOTER, false, 0);
		vote(chg->usb_irq_enable_votable, PD_VOTER, false, 0);

		mutex_lock(&chg->smb_lock);
		chg->cp_reason = POWER_SUPPLY_CP_NONE;
		rc = smblib_select_sec_charger(chg,
			chg->sec_pl_present ? POWER_SUPPLY_CHARGER_SEC_PL :
						POWER_SUPPLY_CHARGER_SEC_NONE);
		if (rc < 0)
			dev_err(chg->dev,
				"Couldn't enable secondary charger rc=%d\n",
					rc);
		mutex_unlock(&chg->smb_lock);

		/* PD hard resets failed, rerun apsd */
		if (chg->ok_to_pd) {
			chg->ok_to_pd = false;
			rc = smblib_configure_hvdcp_apsd(chg, true);
			if (rc < 0) {
				dev_err(chg->dev,
					"Couldn't enable APSD rc=%d\n", rc);
				return rc;
			}
			smblib_rerun_apsd_if_required(chg);
		}
	}

	smblib_update_usb_type(chg);
	power_supply_changed(chg->usb_psy);
	return rc;
}

int smblib_set_prop_ship_mode(struct smb_charger *chg,
				const union power_supply_propval *val)
{
	int rc;

	smblib_dbg(chg, PR_MISC, "Set ship mode: %d!!\n", !!val->intval);

	rc = smblib_masked_write(chg, SHIP_MODE_REG, SHIP_MODE_EN_BIT,
			!!val->intval ? SHIP_MODE_EN_BIT : 0);
	if (rc < 0)
		dev_err(chg->dev, "Couldn't %s ship mode, rc=%d\n",
				!!val->intval ? "enable" : "disable", rc);

	return rc;
}

int smblib_set_prop_pd_in_hard_reset(struct smb_charger *chg,
				const union power_supply_propval *val)
{
	int rc = 0;

	if (chg->pd_hard_reset == val->intval)
		return rc;

	chg->pd_hard_reset = val->intval;
	rc = smblib_masked_write(chg, TYPE_C_EXIT_STATE_CFG_REG,
			EXIT_SNK_BASED_ON_CC_BIT,
			(chg->pd_hard_reset) ? EXIT_SNK_BASED_ON_CC_BIT : 0);
	if (rc < 0)
		smblib_err(chg, "Couldn't set EXIT_SNK_BASED_ON_CC rc=%d\n",
				rc);

	return rc;
}

static int smblib_recover_from_soft_jeita(struct smb_charger *chg)
{
	u8 stat1, stat7;
	int rc;

	rc = smblib_read(chg, BATTERY_CHARGER_STATUS_1_REG, &stat1);
	if (rc < 0) {
		smblib_err(chg, "Couldn't read BATTERY_CHARGER_STATUS_1 rc=%d\n",
				rc);
		return rc;
	}

	rc = smblib_read(chg, BATTERY_CHARGER_STATUS_7_REG, &stat7);
	if (rc < 0) {
		smblib_err(chg, "Couldn't read BATTERY_CHARGER_STATUS_2 rc=%d\n",
				rc);
		return rc;
	}

	if ((chg->jeita_status && !(stat7 & BAT_TEMP_STATUS_SOFT_LIMIT_MASK) &&
		((stat1 & BATTERY_CHARGER_STATUS_MASK) == TERMINATE_CHARGE))) {
		/*
		 * We are moving from JEITA soft -> Normal and charging
		 * is terminated
		 */
		rc = smblib_write(chg, CHARGING_ENABLE_CMD_REG, 0);
		if (rc < 0) {
			smblib_err(chg, "Couldn't disable charging rc=%d\n",
						rc);
			return rc;
		}
		rc = smblib_write(chg, CHARGING_ENABLE_CMD_REG,
						CHARGING_ENABLE_CMD_BIT);
		if (rc < 0) {
			smblib_err(chg, "Couldn't enable charging rc=%d\n",
						rc);
			return rc;
		}
	}

	chg->jeita_status = stat7 & BAT_TEMP_STATUS_SOFT_LIMIT_MASK;

	return 0;
}

/************************
 * USB MAIN PSY GETTERS *
 ************************/
int smblib_get_prop_fcc_delta(struct smb_charger *chg,
				union power_supply_propval *val)
{
	int rc, jeita_cc_delta_ua = 0;

	if (chg->sw_jeita_enabled) {
		val->intval = 0;
		return 0;
	}

	rc = smblib_get_jeita_cc_delta(chg, &jeita_cc_delta_ua);
	if (rc < 0) {
		smblib_err(chg, "Couldn't get jeita cc delta rc=%d\n", rc);
		jeita_cc_delta_ua = 0;
	}

	val->intval = jeita_cc_delta_ua;
	return 0;
}

/************************
 * USB MAIN PSY SETTERS *
 ************************/
int smblib_get_charge_current(struct smb_charger *chg,
				int *total_current_ua)
{
	const struct apsd_result *apsd_result = smblib_get_apsd_result(chg);
	union power_supply_propval val = {0, };
	int rc = 0, typec_source_rd, current_ua;
	bool non_compliant;
	u8 stat;

	if (chg->pd_active) {
		*total_current_ua =
			get_client_vote_locked(chg->usb_icl_votable, PD_VOTER);
		return rc;
	}

	rc = smblib_read(chg, LEGACY_CABLE_STATUS_REG, &stat);
	if (rc < 0) {
		smblib_err(chg, "Couldn't read TYPE_C_STATUS_5 rc=%d\n", rc);
		return rc;
	}
	non_compliant = stat & TYPEC_NONCOMP_LEGACY_CABLE_STATUS_BIT;

	/* get settled ICL */
	rc = smblib_get_prop_input_current_settled(chg, &val);
	if (rc < 0) {
		smblib_err(chg, "Couldn't get settled ICL rc=%d\n", rc);
		return rc;
	}

	typec_source_rd = smblib_get_prop_ufp_mode(chg);

	/* QC 2.0/3.0 adapter */
	if (apsd_result->bit & (QC_3P0_BIT | QC_2P0_BIT)) {
		*total_current_ua = HVDCP_CURRENT_UA;
		return 0;
	}

	if (non_compliant) {
		switch (apsd_result->bit) {
		case CDP_CHARGER_BIT:
			current_ua = CDP_CURRENT_UA;
			break;
		case DCP_CHARGER_BIT:
		case OCP_CHARGER_BIT:
		case FLOAT_CHARGER_BIT:
			current_ua = DCP_CURRENT_UA;
			break;
		default:
			current_ua = 0;
			break;
		}

		*total_current_ua = max(current_ua, val.intval);
		return 0;
	}

	switch (typec_source_rd) {
	case POWER_SUPPLY_TYPEC_SOURCE_DEFAULT:
		switch (apsd_result->bit) {
		case CDP_CHARGER_BIT:
			current_ua = CDP_CURRENT_UA;
			break;
		case DCP_CHARGER_BIT:
		case OCP_CHARGER_BIT:
		case FLOAT_CHARGER_BIT:
			current_ua = chg->default_icl_ua;
			break;
		default:
			current_ua = 0;
			break;
		}
		break;
	case POWER_SUPPLY_TYPEC_SOURCE_MEDIUM:
		current_ua = TYPEC_MEDIUM_CURRENT_UA;
		break;
	case POWER_SUPPLY_TYPEC_SOURCE_HIGH:
		current_ua = TYPEC_HIGH_CURRENT_UA;
		break;
	case POWER_SUPPLY_TYPEC_NON_COMPLIANT:
	case POWER_SUPPLY_TYPEC_NONE:
	default:
		current_ua = 0;
		break;
	}

	*total_current_ua = max(current_ua, val.intval);
	return 0;
}

/**********************
 * INTERRUPT HANDLERS *
 **********************/

irqreturn_t default_irq_handler(int irq, void *data)
{
	struct smb_irq_data *irq_data = data;
	struct smb_charger *chg = irq_data->parent_data;

	smblib_dbg(chg, PR_INTERRUPT, "IRQ: %s\n", irq_data->name);
	return IRQ_HANDLED;
}

irqreturn_t chg_state_change_irq_handler(int irq, void *data)
{
	struct smb_irq_data *irq_data = data;
	struct smb_charger *chg = irq_data->parent_data;
	u8 stat;
	int rc;

	smblib_dbg(chg, PR_INTERRUPT, "IRQ: %s\n", irq_data->name);

	rc = smblib_read(chg, BATTERY_CHARGER_STATUS_1_REG, &stat);
	if (rc < 0) {
		smblib_err(chg, "Couldn't read BATTERY_CHARGER_STATUS_1 rc=%d\n",
				rc);
		return IRQ_HANDLED;
	}

	stat = stat & BATTERY_CHARGER_STATUS_MASK;
	power_supply_changed(chg->batt_psy);
	return IRQ_HANDLED;
}

irqreturn_t batt_temp_changed_irq_handler(int irq, void *data)
{
	struct smb_irq_data *irq_data = data;
	struct smb_charger *chg = irq_data->parent_data;
	int rc;

	rc = smblib_recover_from_soft_jeita(chg);
	if (rc < 0) {
		smblib_err(chg, "Couldn't recover chg from soft jeita rc=%d\n",
				rc);
		return IRQ_HANDLED;
	}

	rerun_election(chg->fcc_votable);
	power_supply_changed(chg->batt_psy);
	return IRQ_HANDLED;
}

irqreturn_t batt_psy_changed_irq_handler(int irq, void *data)
{
	struct smb_irq_data *irq_data = data;
	struct smb_charger *chg = irq_data->parent_data;

	smblib_dbg(chg, PR_INTERRUPT, "IRQ: %s\n", irq_data->name);
	power_supply_changed(chg->batt_psy);
	return IRQ_HANDLED;
}

irqreturn_t usbin_uv_irq_handler(int irq, void *data)
{
	struct smb_irq_data *irq_data = data;
	struct smb_charger *chg = irq_data->parent_data;
	struct storm_watch *wdata;
	const struct apsd_result *apsd = smblib_get_apsd_result(chg);
	int rc;
	u8 stat = 0, max_pulses = 0;

	smblib_dbg(chg, PR_INTERRUPT, "IRQ: %s\n", irq_data->name);
	if (!chg->irq_info[SWITCHER_POWER_OK_IRQ].irq_data)
		return IRQ_HANDLED;

	wdata = &chg->irq_info[SWITCHER_POWER_OK_IRQ].irq_data->storm_data;
	reset_storm_count(wdata);

	/* Workaround for non-QC2.0-compliant chargers follows */
	if (!chg->qc2_unsupported_voltage &&
			apsd->pst == POWER_SUPPLY_TYPE_USB_HVDCP) {
		rc = smblib_read(chg, QC_CHANGE_STATUS_REG, &stat);
		if (rc < 0)
			smblib_err(chg,
				"Couldn't read CHANGE_STATUS_REG rc=%d\n", rc);

		if (stat & QC_5V_BIT)
			return IRQ_HANDLED;

		rc = smblib_read(chg, HVDCP_PULSE_COUNT_MAX_REG, &max_pulses);
		if (rc < 0)
			smblib_err(chg,
				"Couldn't read QC2 max pulses rc=%d\n", rc);

		chg->qc2_max_pulses = (max_pulses &
				HVDCP_PULSE_COUNT_MAX_QC2_MASK);

		if (stat & QC_12V_BIT) {
			chg->qc2_unsupported_voltage = QC2_NON_COMPLIANT_12V;
			rc = smblib_masked_write(chg, HVDCP_PULSE_COUNT_MAX_REG,
					HVDCP_PULSE_COUNT_MAX_QC2_MASK,
					HVDCP_PULSE_COUNT_MAX_QC2_9V);
			if (rc < 0)
				smblib_err(chg, "Couldn't force max pulses to 9V rc=%d\n",
						rc);

		} else if (stat & QC_9V_BIT) {
			chg->qc2_unsupported_voltage = QC2_NON_COMPLIANT_9V;
			rc = smblib_masked_write(chg, HVDCP_PULSE_COUNT_MAX_REG,
					HVDCP_PULSE_COUNT_MAX_QC2_MASK,
					HVDCP_PULSE_COUNT_MAX_QC2_5V);
			if (rc < 0)
				smblib_err(chg, "Couldn't force max pulses to 5V rc=%d\n",
						rc);

		}

		rc = smblib_masked_write(chg, USBIN_AICL_OPTIONS_CFG_REG,
				SUSPEND_ON_COLLAPSE_USBIN_BIT,
				0);
		if (rc < 0)
			smblib_err(chg, "Couldn't turn off SUSPEND_ON_COLLAPSE_USBIN_BIT rc=%d\n",
					rc);

		smblib_rerun_apsd(chg);
	}

	return IRQ_HANDLED;
}

#define USB_WEAK_INPUT_UA	1400000
#define ICL_CHANGE_DELAY_MS	1000
irqreturn_t icl_change_irq_handler(int irq, void *data)
{
	u8 stat;
	int rc, settled_ua, delay = ICL_CHANGE_DELAY_MS;
	struct smb_irq_data *irq_data = data;
	struct smb_charger *chg = irq_data->parent_data;

	if (chg->mode == PARALLEL_MASTER) {
		rc = smblib_read(chg, AICL_STATUS_REG, &stat);
		if (rc < 0) {
			smblib_err(chg, "Couldn't read AICL_STATUS rc=%d\n",
					rc);
			return IRQ_HANDLED;
		}

		rc = smblib_get_charge_param(chg, &chg->param.icl_stat,
					&settled_ua);
		if (rc < 0) {
			smblib_err(chg, "Couldn't get ICL status rc=%d\n", rc);
			return IRQ_HANDLED;
		}

		/* If AICL settled then schedule work now */
		if (settled_ua == get_effective_result(chg->usb_icl_votable))
			delay = 0;

		cancel_delayed_work_sync(&chg->icl_change_work);
		schedule_delayed_work(&chg->icl_change_work,
						msecs_to_jiffies(delay));
	}

	return IRQ_HANDLED;
}

static void smblib_micro_usb_plugin(struct smb_charger *chg, bool vbus_rising)
{
	if (!vbus_rising) {
		smblib_update_usb_type(chg);
		smblib_notify_device_mode(chg, false);
		smblib_uusb_removal(chg);
	}
}

void smblib_usb_plugin_hard_reset_locked(struct smb_charger *chg)
{
	int rc;
	u8 stat;
	bool vbus_rising;
	struct smb_irq_data *data;
	struct storm_watch *wdata;

	rc = smblib_read(chg, USBIN_BASE + INT_RT_STS_OFFSET, &stat);
	if (rc < 0) {
		smblib_err(chg, "Couldn't read USB_INT_RT_STS rc=%d\n", rc);
		return;
	}

	vbus_rising = (bool)(stat & USBIN_PLUGIN_RT_STS_BIT);

	if (vbus_rising) {
		/* Remove FCC_STEPPER 1.5A init vote to allow FCC ramp up */
		if (chg->fcc_stepper_enable)
			vote(chg->fcc_votable, FCC_STEPPER_VOTER, false, 0);
	} else {
		if (chg->wa_flags & BOOST_BACK_WA) {
			data = chg->irq_info[SWITCHER_POWER_OK_IRQ].irq_data;
			if (data) {
				wdata = &data->storm_data;
				update_storm_count(wdata,
						WEAK_CHG_STORM_COUNT);
				vote(chg->usb_icl_votable, BOOST_BACK_VOTER,
						false, 0);
				vote(chg->usb_icl_votable, WEAK_CHARGER_VOTER,
						false, 0);
			}
		}

		/* Force 1500mA FCC on USB removal if fcc stepper is enabled */
		if (chg->fcc_stepper_enable)
			vote(chg->fcc_votable, FCC_STEPPER_VOTER,
							true, 1500000);
	}

	power_supply_changed(chg->usb_psy);
	smblib_dbg(chg, PR_INTERRUPT, "IRQ: usbin-plugin %s\n",
					vbus_rising ? "attached" : "detached");
}

#define PL_DELAY_MS	30000
void smblib_usb_plugin_locked(struct smb_charger *chg)
{
	int rc;
	u8 stat;
	bool vbus_rising;
	struct smb_irq_data *data;
	struct storm_watch *wdata;

	rc = smblib_read(chg, USBIN_BASE + INT_RT_STS_OFFSET, &stat);
	if (rc < 0) {
		smblib_err(chg, "Couldn't read USB_INT_RT_STS rc=%d\n", rc);
		return;
	}

	vbus_rising = (bool)(stat & USBIN_PLUGIN_RT_STS_BIT);
	smblib_set_opt_switcher_freq(chg, vbus_rising ? chg->chg_freq.freq_5V :
						chg->chg_freq.freq_removal);

	if (vbus_rising) {
		rc = smblib_request_dpdm(chg, true);
		if (rc < 0)
			smblib_err(chg, "Couldn't to enable DPDM rc=%d\n", rc);

		/* Enable SW Thermal regulation */
		rc = smblib_set_sw_thermal_regulation(chg, true);
		if (rc < 0)
			smblib_err(chg, "Couldn't start SW thermal regulation WA, rc=%d\n",
				rc);

		/* Remove FCC_STEPPER 1.5A init vote to allow FCC ramp up */
		if (chg->fcc_stepper_enable)
			vote(chg->fcc_votable, FCC_STEPPER_VOTER, false, 0);

		/* Schedule work to enable parallel charger */
		vote(chg->awake_votable, PL_DELAY_VOTER, true, 0);
		schedule_delayed_work(&chg->pl_enable_work,
					msecs_to_jiffies(PL_DELAY_MS));
	} else {
		/* Disable SW Thermal Regulation */
		rc = smblib_set_sw_thermal_regulation(chg, false);
		if (rc < 0)
			smblib_err(chg, "Couldn't stop SW thermal regulation WA, rc=%d\n",
				rc);

		if (chg->wa_flags & BOOST_BACK_WA) {
			data = chg->irq_info[SWITCHER_POWER_OK_IRQ].irq_data;
			if (data) {
				wdata = &data->storm_data;
				update_storm_count(wdata,
						WEAK_CHG_STORM_COUNT);
				vote(chg->usb_icl_votable, BOOST_BACK_VOTER,
						false, 0);
				vote(chg->usb_icl_votable, WEAK_CHARGER_VOTER,
						false, 0);
			}
		}

		/* Force 1500mA FCC on removal if fcc stepper is enabled */
		if (chg->fcc_stepper_enable)
			vote(chg->fcc_votable, FCC_STEPPER_VOTER,
							true, 1500000);

		rc = smblib_request_dpdm(chg, false);
		if (rc < 0)
			smblib_err(chg, "Couldn't disable DPDM rc=%d\n", rc);

		smblib_update_usb_type(chg);
	}

	if (chg->connector_type == POWER_SUPPLY_CONNECTOR_MICRO_USB)
		smblib_micro_usb_plugin(chg, vbus_rising);

	power_supply_changed(chg->usb_psy);
	smblib_dbg(chg, PR_INTERRUPT, "IRQ: usbin-plugin %s\n",
					vbus_rising ? "attached" : "detached");
}

irqreturn_t usb_plugin_irq_handler(int irq, void *data)
{
	struct smb_irq_data *irq_data = data;
	struct smb_charger *chg = irq_data->parent_data;

	if (chg->pd_hard_reset)
		smblib_usb_plugin_hard_reset_locked(chg);
	else
		smblib_usb_plugin_locked(chg);

	return IRQ_HANDLED;
}

static void smblib_handle_slow_plugin_timeout(struct smb_charger *chg,
					      bool rising)
{
	smblib_dbg(chg, PR_INTERRUPT, "IRQ: slow-plugin-timeout %s\n",
		   rising ? "rising" : "falling");
}

static void smblib_handle_sdp_enumeration_done(struct smb_charger *chg,
					       bool rising)
{
	smblib_dbg(chg, PR_INTERRUPT, "IRQ: sdp-enumeration-done %s\n",
		   rising ? "rising" : "falling");
}

/* triggers when HVDCP 3.0 authentication has finished */
static void smblib_handle_hvdcp_3p0_auth_done(struct smb_charger *chg,
					      bool rising)
{
	const struct apsd_result *apsd_result;
	int rc;

	if (!rising)
		return;

	if (chg->mode == PARALLEL_MASTER)
		vote(chg->pl_enable_votable_indirect, USBIN_V_VOTER, true, 0);

	/* the APSD done handler will set the USB supply type */
	apsd_result = smblib_get_apsd_result(chg);

	/* for QC3, switch to CP if present */
	if ((apsd_result->bit & QC_3P0_BIT) && chg->sec_cp_present) {
		mutex_lock(&chg->smb_lock);
		rc = smblib_select_sec_charger(chg,
					POWER_SUPPLY_CHARGER_SEC_CP);
		if (rc < 0)
			dev_err(chg->dev,
			"Couldn't enable secondary chargers  rc=%d\n", rc);
		else
			chg->cp_reason = POWER_SUPPLY_CP_HVDCP3;
		mutex_unlock(&chg->smb_lock);
	}

	smblib_dbg(chg, PR_INTERRUPT, "IRQ: hvdcp-3p0-auth-done rising; %s detected\n",
		   apsd_result->name);
}

static void smblib_handle_hvdcp_check_timeout(struct smb_charger *chg,
					      bool rising, bool qc_charger)
{
	if (rising) {

		if (qc_charger) {
			/* enable HDC and ICL irq for QC2/3 charger */
			vote(chg->usb_irq_enable_votable, QC_VOTER, true, 0);
			vote(chg->usb_icl_votable, SW_ICL_MAX_VOTER, true,
				HVDCP_CURRENT_UA);
		} else {
			/* A plain DCP, enforce DCP ICL if specified */
			vote(chg->usb_icl_votable, DCP_VOTER,
				chg->dcp_icl_ua != -EINVAL, chg->dcp_icl_ua);
		}
	}

	smblib_dbg(chg, PR_INTERRUPT, "IRQ: %s %s\n", __func__,
		   rising ? "rising" : "falling");
}

/* triggers when HVDCP is detected */
static void smblib_handle_hvdcp_detect_done(struct smb_charger *chg,
					    bool rising)
{
	smblib_dbg(chg, PR_INTERRUPT, "IRQ: hvdcp-detect-done %s\n",
		   rising ? "rising" : "falling");
}

static void update_sw_icl_max(struct smb_charger *chg, int pst)
{
	int typec_mode;
	int rp_ua;

	/* while PD is active it should have complete ICL control */
	if (chg->pd_active)
		return;

	/*
	 * HVDCP 2/3, handled separately
	 * For UNKNOWN(input not present) return without updating ICL
	 */
	if (pst == POWER_SUPPLY_TYPE_USB_HVDCP
			|| pst == POWER_SUPPLY_TYPE_USB_HVDCP_3
			|| pst == POWER_SUPPLY_TYPE_UNKNOWN)
		return;

	/* TypeC rp med or high, use rp value */
	typec_mode = smblib_get_prop_typec_mode(chg);
	if (typec_rp_med_high(chg, typec_mode)) {
		rp_ua = get_rp_based_dcp_current(chg, typec_mode);
		vote(chg->usb_icl_votable, SW_ICL_MAX_VOTER, true, rp_ua);
		return;
	}

	/* rp-std or legacy, USB BC 1.2 */
	switch (pst) {
	case POWER_SUPPLY_TYPE_USB:
		/*
		 * USB_PSY will vote to increase the current to 500/900mA once
		 * enumeration is done.
		 */
		if (!is_client_vote_enabled(chg->usb_icl_votable,
								USB_PSY_VOTER))
			vote(chg->usb_icl_votable, USB_PSY_VOTER, true,
					SDP_100_MA);
		vote(chg->usb_icl_votable, SW_ICL_MAX_VOTER, false, 0);
		break;
	case POWER_SUPPLY_TYPE_USB_CDP:
		vote(chg->usb_icl_votable, SW_ICL_MAX_VOTER, true,
					CDP_CURRENT_UA);
		break;
	case POWER_SUPPLY_TYPE_USB_DCP:
		vote(chg->usb_icl_votable, SW_ICL_MAX_VOTER, true,
					DCP_CURRENT_UA);
		break;
	case POWER_SUPPLY_TYPE_USB_FLOAT:
		/*
		 * limit ICL to 100mA, the USB driver will enumerate to check
		 * if this is a SDP and appropriately set the current
		 */
		vote(chg->usb_icl_votable, SW_ICL_MAX_VOTER, true,
					SDP_100_MA);
		break;
	default:
		smblib_err(chg, "Unknown APSD %d; forcing 500mA\n", pst);
		vote(chg->usb_icl_votable, SW_ICL_MAX_VOTER, true,
					SDP_CURRENT_UA);
		break;
	}
}

static void smblib_handle_apsd_done(struct smb_charger *chg, bool rising)
{
	const struct apsd_result *apsd_result;

	if (!rising)
		return;

	apsd_result = smblib_update_usb_type(chg);

	update_sw_icl_max(chg, apsd_result->pst);

	switch (apsd_result->bit) {
	case SDP_CHARGER_BIT:
	case CDP_CHARGER_BIT:
	case FLOAT_CHARGER_BIT:
		if (chg->use_extcon)
			smblib_notify_device_mode(chg, true);
		break;
	case OCP_CHARGER_BIT:
	case DCP_CHARGER_BIT:
		break;
	default:
		break;
	}

	smblib_dbg(chg, PR_INTERRUPT, "IRQ: apsd-done rising; %s detected\n",
		   apsd_result->name);
}

irqreturn_t usb_source_change_irq_handler(int irq, void *data)
{
	struct smb_irq_data *irq_data = data;
	struct smb_charger *chg = irq_data->parent_data;
	int rc = 0;
	u8 stat;

	/*
	 * Prepared to run PD or PD is active. At this moment, APSD is disabled,
	 * but there still can be irq on apsd_done from previously unfinished
	 * APSD run, skip it.
	 */
	if (chg->ok_to_pd)
		return IRQ_HANDLED;

	rc = smblib_read(chg, APSD_STATUS_REG, &stat);
	if (rc < 0) {
		smblib_err(chg, "Couldn't read APSD_STATUS rc=%d\n", rc);
		return IRQ_HANDLED;
	}
	smblib_dbg(chg, PR_REGISTER, "APSD_STATUS = 0x%02x\n", stat);

	if ((chg->connector_type == POWER_SUPPLY_CONNECTOR_MICRO_USB)
		&& (stat & APSD_DTC_STATUS_DONE_BIT)
		&& !chg->uusb_apsd_rerun_done) {
		/*
		 * Force re-run APSD to handle slow insertion related
		 * charger-mis-detection.
		 */
		chg->uusb_apsd_rerun_done = true;
		smblib_rerun_apsd_if_required(chg);
		return IRQ_HANDLED;
	}

	smblib_handle_apsd_done(chg,
		(bool)(stat & APSD_DTC_STATUS_DONE_BIT));

	smblib_handle_hvdcp_detect_done(chg,
		(bool)(stat & QC_CHARGER_BIT));

	smblib_handle_hvdcp_check_timeout(chg,
		(bool)(stat & HVDCP_CHECK_TIMEOUT_BIT),
		(bool)(stat & QC_CHARGER_BIT));

	smblib_handle_hvdcp_3p0_auth_done(chg,
		(bool)(stat & QC_AUTH_DONE_STATUS_BIT));

	smblib_handle_sdp_enumeration_done(chg,
		(bool)(stat & ENUMERATION_DONE_BIT));

	smblib_handle_slow_plugin_timeout(chg,
		(bool)(stat & SLOW_PLUGIN_TIMEOUT_BIT));

	smblib_hvdcp_adaptive_voltage_change(chg);

	power_supply_changed(chg->usb_psy);

	rc = smblib_read(chg, APSD_STATUS_REG, &stat);
	if (rc < 0) {
		smblib_err(chg, "Couldn't read APSD_STATUS rc=%d\n", rc);
		return IRQ_HANDLED;
	}
	smblib_dbg(chg, PR_REGISTER, "APSD_STATUS = 0x%02x\n", stat);

	return IRQ_HANDLED;
}

enum alarmtimer_restart smblib_lpd_recheck_timer(struct alarm *alarm,
						ktime_t time)
{
	union power_supply_propval pval;
	struct smb_charger *chg = container_of(alarm, struct smb_charger,
							lpd_recheck_timer);
	int rc;

	if (chg->lpd_reason == LPD_MOISTURE_DETECTED) {
		pval.intval = POWER_SUPPLY_TYPEC_PR_DUAL;
		rc = smblib_set_prop_typec_power_role(chg, &pval);
		if (rc < 0) {
			smblib_err(chg, "Couldn't write 0x%02x to TYPE_C_INTRPT_ENB_SOFTWARE_CTRL rc=%d\n",
				pval.intval, rc);
			return ALARMTIMER_NORESTART;
		}
	} else {
		rc = smblib_masked_write(chg, TYPE_C_INTERRUPT_EN_CFG_2_REG,
					TYPEC_WATER_DETECTION_INT_EN_BIT,
					TYPEC_WATER_DETECTION_INT_EN_BIT);
		if (rc < 0) {
			smblib_err(chg, "Couldn't set TYPE_C_INTERRUPT_EN_CFG_2_REG rc=%d\n",
					rc);
			return ALARMTIMER_NORESTART;
		}
	}

	chg->lpd_stage = LPD_STAGE_NONE;
	chg->lpd_reason = LPD_NONE;

	return ALARMTIMER_NORESTART;
}

#define RSBU_K_300K_UV	3000000
static bool smblib_src_lpd(struct smb_charger *chg)
{
	union power_supply_propval pval;
	bool lpd_flag = false;
	u8 stat;
	int rc;

	rc = smblib_read(chg, TYPE_C_SRC_STATUS_REG, &stat);
	if (rc < 0) {
		smblib_err(chg, "Couldn't read TYPE_C_SRC_STATUS_REG rc=%d\n",
				rc);
		return false;
	}

	switch (stat & DETECTED_SNK_TYPE_MASK) {
	case SRC_DEBUG_ACCESS_BIT:
		if (smblib_rsbux_low(chg, RSBU_K_300K_UV))
			lpd_flag = true;
		break;
	case SRC_RD_RA_VCONN_BIT:
	case SRC_RD_OPEN_BIT:
	case AUDIO_ACCESS_RA_RA_BIT:
	default:
		break;
	}

	if (lpd_flag) {
		chg->lpd_stage = LPD_STAGE_COMMIT;
		pval.intval = POWER_SUPPLY_TYPEC_PR_SINK;
		rc = smblib_set_prop_typec_power_role(chg, &pval);
		if (rc < 0)
			smblib_err(chg, "Couldn't write 0x%02x to TYPE_C_INTRPT_ENB_SOFTWARE_CTRL rc=%d\n",
				pval.intval, rc);
		chg->lpd_reason = LPD_MOISTURE_DETECTED;
		alarm_start_relative(&chg->lpd_recheck_timer,
						ms_to_ktime(60000));
	} else {
		chg->lpd_reason = LPD_NONE;
		chg->typec_mode = smblib_get_prop_typec_mode(chg);
	}

	return lpd_flag;
}

static void typec_sink_insertion(struct smb_charger *chg)
{
	vote(chg->usb_icl_votable, OTG_VOTER, true, 0);

	if (chg->use_extcon) {
		smblib_notify_usb_host(chg, true);
		chg->otg_present = true;
	}

	if (!chg->pr_swap_in_progress)
		chg->ok_to_pd = (!(*chg->pd_disabled) || chg->early_usb_attach)
					&& !chg->pd_not_supported;
}

static void typec_src_insertion(struct smb_charger *chg)
{
	int rc = 0;
	u8 stat;

	if (chg->pr_swap_in_progress)
		return;

	rc = smblib_read(chg, LEGACY_CABLE_STATUS_REG, &stat);
	if (rc < 0) {
		smblib_err(chg, "Couldn't read TYPE_C_STATE_MACHINE_STATUS_REG rc=%d\n",
			rc);
		return;
	}

	chg->typec_legacy = stat & TYPEC_LEGACY_CABLE_STATUS_BIT;
	chg->ok_to_pd = (!(chg->typec_legacy || *chg->pd_disabled)
			|| chg->early_usb_attach) && !chg->pd_not_supported;
	if (!chg->ok_to_pd) {
		rc = smblib_configure_hvdcp_apsd(chg, true);
		if (rc < 0) {
			dev_err(chg->dev,
				"Couldn't enable APSD rc=%d\n", rc);
			return;
		}
		smblib_rerun_apsd_if_required(chg);
	}
}

static void typec_sink_removal(struct smb_charger *chg)
{
	vote(chg->usb_icl_votable, OTG_VOTER, false, 0);

	if (chg->use_extcon) {
		if (chg->otg_present)
			smblib_notify_usb_host(chg, false);
		chg->otg_present = false;
	}
}

static void typec_src_removal(struct smb_charger *chg)
{
	int rc;
	struct smb_irq_data *data;
	struct storm_watch *wdata;

	mutex_lock(&chg->smb_lock);
	chg->cp_reason = POWER_SUPPLY_CP_NONE;
	rc = smblib_select_sec_charger(chg,
			chg->sec_pl_present ? POWER_SUPPLY_CHARGER_SEC_PL :
						POWER_SUPPLY_CHARGER_SEC_NONE);
	if (rc < 0)
		dev_err(chg->dev,
			"Couldn't disable secondary charger rc=%d\n", rc);
	mutex_unlock(&chg->smb_lock);

	/* disable apsd */
	rc = smblib_configure_hvdcp_apsd(chg, false);
	if (rc < 0)
		smblib_err(chg, "Couldn't disable APSD rc=%d\n", rc);

	smblib_update_usb_type(chg);

	if (chg->wa_flags & BOOST_BACK_WA) {
		data = chg->irq_info[SWITCHER_POWER_OK_IRQ].irq_data;
		if (data) {
			wdata = &data->storm_data;
			update_storm_count(wdata, WEAK_CHG_STORM_COUNT);
			vote(chg->usb_icl_votable, BOOST_BACK_VOTER, false, 0);
			vote(chg->usb_icl_votable, WEAK_CHARGER_VOTER,
					false, 0);
		}
	}

	cancel_delayed_work_sync(&chg->pl_enable_work);

	/* reset input current limit voters */
	vote(chg->usb_icl_votable, SW_ICL_MAX_VOTER, true, SDP_100_MA);
	vote(chg->usb_icl_votable, PD_VOTER, false, 0);
	vote(chg->usb_icl_votable, USB_PSY_VOTER, false, 0);
	vote(chg->usb_icl_votable, DCP_VOTER, false, 0);
	vote(chg->usb_icl_votable, SW_QC3_VOTER, false, 0);
	vote(chg->usb_icl_votable, OTG_VOTER, false, 0);
	vote(chg->usb_icl_votable, CTM_VOTER, false, 0);

	/* reset usb irq voters */
	vote(chg->usb_irq_enable_votable, PD_VOTER, false, 0);
	vote(chg->usb_irq_enable_votable, QC_VOTER, false, 0);

	/* reset parallel voters */
	vote(chg->pl_disable_votable, PL_DELAY_VOTER, true, 0);
	vote(chg->pl_disable_votable, PL_FCC_LOW_VOTER, false, 0);
	vote(chg->pl_enable_votable_indirect, USBIN_I_VOTER, false, 0);
	vote(chg->pl_enable_votable_indirect, USBIN_V_VOTER, false, 0);
	vote(chg->awake_votable, PL_DELAY_VOTER, false, 0);

	/* Remove SW thermal regulation WA votes */
	vote(chg->usb_icl_votable, SW_THERM_REGULATION_VOTER, false, 0);
	vote(chg->pl_disable_votable, SW_THERM_REGULATION_VOTER, false, 0);
	vote(chg->dc_suspend_votable, SW_THERM_REGULATION_VOTER, false, 0);
	if (chg->cp_disable_votable)
		vote(chg->cp_disable_votable, SW_THERM_REGULATION_VOTER,
								false, 0);

	chg->pulse_cnt = 0;
	chg->usb_icl_delta_ua = 0;
	chg->voltage_min_uv = MICRO_5V;
	chg->voltage_max_uv = MICRO_5V;

	/* write back the default FLOAT charger configuration */
	rc = smblib_masked_write(chg, USBIN_OPTIONS_2_CFG_REG,
				(u8)FLOAT_OPTIONS_MASK, chg->float_cfg);
	if (rc < 0)
		smblib_err(chg, "Couldn't write float charger options rc=%d\n",
			rc);

	/* reconfigure allowed voltage for HVDCP */
	rc = smblib_set_adapter_allowance(chg,
			USBIN_ADAPTER_ALLOW_5V_OR_9V_TO_12V);
	if (rc < 0)
		smblib_err(chg, "Couldn't set USBIN_ADAPTER_ALLOW_5V_OR_9V_TO_12V rc=%d\n",
			rc);

	/*
	 * if non-compliant charger caused UV, restore original max pulses
	 * and turn SUSPEND_ON_COLLAPSE_USBIN_BIT back on.
	 */
	if (chg->qc2_unsupported_voltage) {
		rc = smblib_masked_write(chg, HVDCP_PULSE_COUNT_MAX_REG,
				HVDCP_PULSE_COUNT_MAX_QC2_MASK,
				chg->qc2_max_pulses);
		if (rc < 0)
			smblib_err(chg, "Couldn't restore max pulses rc=%d\n",
					rc);

		rc = smblib_masked_write(chg, USBIN_AICL_OPTIONS_CFG_REG,
				SUSPEND_ON_COLLAPSE_USBIN_BIT,
				SUSPEND_ON_COLLAPSE_USBIN_BIT);
		if (rc < 0)
			smblib_err(chg, "Couldn't turn on SUSPEND_ON_COLLAPSE_USBIN_BIT rc=%d\n",
					rc);

		chg->qc2_unsupported_voltage = QC2_COMPLIANT;
	}

	if (chg->use_extcon)
		smblib_notify_device_mode(chg, false);

	chg->typec_legacy = false;
}

static void smblib_handle_rp_change(struct smb_charger *chg, int typec_mode)
{
	const struct apsd_result *apsd = smblib_get_apsd_result(chg);

	/*
	 * We want the ICL vote @ 100mA for a FLOAT charger
	 * until the detection by the USB stack is complete.
	 * Ignore the Rp changes unless there is a
	 * pre-existing valid vote or FLOAT is configured for
	 * SDP current.
	 */
	if (apsd->pst == POWER_SUPPLY_TYPE_USB_FLOAT) {
		if (get_client_vote(chg->usb_icl_votable, SW_ICL_MAX_VOTER)
					<= USBIN_100MA
			|| (chg->float_cfg & FLOAT_OPTIONS_MASK)
					== FORCE_FLOAT_SDP_CFG_BIT)
			return;
	}

	update_sw_icl_max(chg, apsd->pst);

	smblib_dbg(chg, PR_MISC, "CC change old_mode=%d new_mode=%d\n",
						chg->typec_mode, typec_mode);
}

irqreturn_t typec_or_rid_detection_change_irq_handler(int irq, void *data)
{
	struct smb_irq_data *irq_data = data;
	struct smb_charger *chg = irq_data->parent_data;
	u8 stat;
	int rc;

	smblib_dbg(chg, PR_INTERRUPT, "IRQ: %s\n", irq_data->name);

	if (chg->connector_type == POWER_SUPPLY_CONNECTOR_MICRO_USB) {
		cancel_delayed_work_sync(&chg->uusb_otg_work);
		vote(chg->awake_votable, OTG_DELAY_VOTER, true, 0);
		smblib_dbg(chg, PR_INTERRUPT, "Scheduling OTG work\n");
		schedule_delayed_work(&chg->uusb_otg_work,
				msecs_to_jiffies(chg->otg_delay_ms));
		goto out;
	}

	if (chg->pr_swap_in_progress || chg->pd_hard_reset)
		goto out;

	rc = smblib_read(chg, TYPE_C_MISC_STATUS_REG, &stat);
	if (rc < 0) {
		smblib_err(chg, "Couldn't read TYPE_C_MISC_STATUS_REG rc=%d\n",
			rc);
		goto out;
	}

	if (!(stat & TYPEC_TCCDEBOUNCE_DONE_STATUS_BIT)
			&& chg->lpd_stage == LPD_STAGE_NONE) {
		chg->lpd_stage = LPD_STAGE_FLOAT;
		cancel_delayed_work_sync(&chg->lpd_ra_open_work);
		vote(chg->awake_votable, LPD_VOTER, true, 0);
		schedule_delayed_work(&chg->lpd_ra_open_work,
						msecs_to_jiffies(300));
	}

	if (chg->usb_psy)
		power_supply_changed(chg->usb_psy);

out:
	return IRQ_HANDLED;
}

irqreturn_t typec_state_change_irq_handler(int irq, void *data)
{
	struct smb_irq_data *irq_data = data;
	struct smb_charger *chg = irq_data->parent_data;
	int typec_mode;

	if (chg->connector_type == POWER_SUPPLY_CONNECTOR_MICRO_USB) {
		smblib_dbg(chg, PR_INTERRUPT,
				"Ignoring for micro USB\n");
		return IRQ_HANDLED;
	}

	typec_mode = smblib_get_prop_typec_mode(chg);
	if (chg->sink_src_mode != UNATTACHED_MODE
			&& (typec_mode != chg->typec_mode))
		smblib_handle_rp_change(chg, typec_mode);
	chg->typec_mode = typec_mode;

	smblib_dbg(chg, PR_INTERRUPT, "IRQ: cc-state-change; Type-C %s detected\n",
				smblib_typec_mode_name[chg->typec_mode]);

	power_supply_changed(chg->usb_psy);

	return IRQ_HANDLED;
}


irqreturn_t typec_attach_detach_irq_handler(int irq, void *data)
{
	struct smb_irq_data *irq_data = data;
	struct smb_charger *chg = irq_data->parent_data;
	u8 stat;
	int rc;

	smblib_dbg(chg, PR_INTERRUPT, "IRQ: %s\n", irq_data->name);

	rc = smblib_read(chg, TYPE_C_STATE_MACHINE_STATUS_REG, &stat);
	if (rc < 0) {
		smblib_err(chg, "Couldn't read TYPE_C_STATE_MACHINE_STATUS_REG rc=%d\n",
			rc);
		return IRQ_HANDLED;
	}

	if (stat & TYPEC_ATTACH_DETACH_STATE_BIT) {
		chg->lpd_stage = LPD_STAGE_FLOAT_CANCEL;
		cancel_delayed_work_sync(&chg->lpd_ra_open_work);
		vote(chg->awake_votable, LPD_VOTER, false, 0);

		rc = smblib_read(chg, TYPE_C_MISC_STATUS_REG, &stat);
		if (rc < 0) {
			smblib_err(chg, "Couldn't read TYPE_C_MISC_STATUS_REG rc=%d\n",
				rc);
			return IRQ_HANDLED;
		}

		if (stat & SNK_SRC_MODE_BIT) {
			if (smblib_src_lpd(chg))
				return IRQ_HANDLED;
			chg->sink_src_mode = SRC_MODE;
			typec_sink_insertion(chg);
		} else {
			chg->sink_src_mode = SINK_MODE;
			typec_src_insertion(chg);
		}

	} else {
		switch (chg->sink_src_mode) {
		case SRC_MODE:
			typec_sink_removal(chg);
			break;
		case SINK_MODE:
			typec_src_removal(chg);
			break;
		default:
			break;
		}

		if (!chg->pr_swap_in_progress) {
			chg->ok_to_pd = false;
			chg->sink_src_mode = UNATTACHED_MODE;
			chg->early_usb_attach = false;
		}

		if (chg->lpd_stage == LPD_STAGE_FLOAT_CANCEL)
			schedule_delayed_work(&chg->lpd_detach_work,
					msecs_to_jiffies(100));
	}

	power_supply_changed(chg->usb_psy);

	return IRQ_HANDLED;
}

irqreturn_t dc_plugin_irq_handler(int irq, void *data)
{
	struct smb_irq_data *irq_data = data;
	struct smb_charger *chg = irq_data->parent_data;
	union power_supply_propval pval;
	bool dcin_present, vbus_present;
	int rc, wireless_vout = 0;

	rc = iio_read_channel_processed(chg->iio.vph_v_chan,
			&wireless_vout);
	if (rc < 0)
		return IRQ_HANDLED;

	wireless_vout *= 2;
	wireless_vout /= 100000;
	wireless_vout *= 100000;

	rc = smblib_get_prop_dc_present(chg, &pval);
	if (rc < 0)
		return IRQ_HANDLED;

	dcin_present = pval.intval;

	rc = smblib_get_prop_usb_present(chg, &pval);
	if (rc < 0) {
		smblib_err(chg, "Couldn't get usb present rc = %d\n",
				rc);
		return IRQ_HANDLED;
	}

	vbus_present = pval.intval;

	if (dcin_present) {
		if (!vbus_present && chg->sec_cp_present) {
			pval.intval = wireless_vout;
			rc = smblib_set_prop_voltage_wls_output(chg, &pval);
			if (rc < 0)
				dev_err(chg->dev, "Couldn't set dc voltage to 2*vph  rc=%d\n",
					rc);

			mutex_lock(&chg->smb_lock);
			chg->cp_reason = POWER_SUPPLY_CP_WIRELESS;
			rc = smblib_select_sec_charger(chg,
						POWER_SUPPLY_CHARGER_SEC_CP);
			if (rc < 0)
				dev_err(chg->dev, "Couldn't enable secondary chargers  rc=%d\n",
					rc);
			mutex_unlock(&chg->smb_lock);
		}
	} else if (chg->cp_reason == POWER_SUPPLY_CP_WIRELESS) {
		mutex_lock(&chg->smb_lock);
		chg->cp_reason = POWER_SUPPLY_CP_NONE;
		rc = smblib_select_sec_charger(chg,
			chg->sec_pl_present ?  POWER_SUPPLY_CHARGER_SEC_PL :
						POWER_SUPPLY_CHARGER_SEC_NONE);
		if (rc < 0)
			dev_err(chg->dev,
				"Couldn't disable secondary charger rc=%d\n",
						rc);
		mutex_unlock(&chg->smb_lock);
	}

	power_supply_changed(chg->dc_psy);

	smblib_dbg(chg, PR_WLS, "dcin_present= %d, usbin_present= %d, cp_reason = %d\n",
			dcin_present, vbus_present, chg->cp_reason);

	return IRQ_HANDLED;
}

irqreturn_t high_duty_cycle_irq_handler(int irq, void *data)
{
	struct smb_irq_data *irq_data = data;
	struct smb_charger *chg = irq_data->parent_data;

	chg->is_hdc = true;
	/*
	 * Disable usb IRQs after the flag set and re-enable IRQs after
	 * the flag cleared in the delayed work queue, to avoid any IRQ
	 * storming during the delays
	 */
	if (chg->irq_info[HIGH_DUTY_CYCLE_IRQ].irq)
		disable_irq_nosync(chg->irq_info[HIGH_DUTY_CYCLE_IRQ].irq);

	schedule_delayed_work(&chg->clear_hdc_work, msecs_to_jiffies(60));

	return IRQ_HANDLED;
}

static void smblib_bb_removal_work(struct work_struct *work)
{
	struct smb_charger *chg = container_of(work, struct smb_charger,
						bb_removal_work.work);

	vote(chg->usb_icl_votable, BOOST_BACK_VOTER, false, 0);
	vote(chg->awake_votable, BOOST_BACK_VOTER, false, 0);
}

#define BOOST_BACK_UNVOTE_DELAY_MS		750
#define BOOST_BACK_STORM_COUNT			3
#define WEAK_CHG_STORM_COUNT			8
irqreturn_t switcher_power_ok_irq_handler(int irq, void *data)
{
	struct smb_irq_data *irq_data = data;
	struct smb_charger *chg = irq_data->parent_data;
	struct storm_watch *wdata = &irq_data->storm_data;
	int rc, usb_icl;
	u8 stat;

	if (!(chg->wa_flags & BOOST_BACK_WA))
		return IRQ_HANDLED;

	rc = smblib_read(chg, POWER_PATH_STATUS_REG, &stat);
	if (rc < 0) {
		smblib_err(chg, "Couldn't read POWER_PATH_STATUS rc=%d\n", rc);
		return IRQ_HANDLED;
	}

	/* skip suspending input if its already suspended by some other voter */
	usb_icl = get_effective_result(chg->usb_icl_votable);
	if ((stat & USE_USBIN_BIT) && usb_icl >= 0 && usb_icl <= USBIN_25MA)
		return IRQ_HANDLED;

	if (stat & USE_DCIN_BIT)
		return IRQ_HANDLED;

	if (is_storming(&irq_data->storm_data)) {
		/* This could be a weak charger reduce ICL */
		if (!is_client_vote_enabled(chg->usb_icl_votable,
						WEAK_CHARGER_VOTER)) {
			smblib_err(chg,
				"Weak charger detected: voting %dmA ICL\n",
				*chg->weak_chg_icl_ua / 1000);
			vote(chg->usb_icl_votable, WEAK_CHARGER_VOTER,
					true, *chg->weak_chg_icl_ua);
			/*
			 * reset storm data and set the storm threshold
			 * to 3 for reverse boost detection.
			 */
			update_storm_count(wdata, BOOST_BACK_STORM_COUNT);
		} else {
			smblib_err(chg,
				"Reverse boost detected: voting 0mA to suspend input\n");
			vote(chg->usb_icl_votable, BOOST_BACK_VOTER, true, 0);
			vote(chg->awake_votable, BOOST_BACK_VOTER, true, 0);
			/*
			 * Remove the boost-back vote after a delay, to avoid
			 * permanently suspending the input if the boost-back
			 * condition is unintentionally hit.
			 */
			schedule_delayed_work(&chg->bb_removal_work,
				msecs_to_jiffies(BOOST_BACK_UNVOTE_DELAY_MS));
		}
	}

	return IRQ_HANDLED;
}

irqreturn_t wdog_snarl_irq_handler(int irq, void *data)
{
	struct smb_irq_data *irq_data = data;
	struct smb_charger *chg = irq_data->parent_data;

	smblib_dbg(chg, PR_INTERRUPT, "IRQ: %s\n", irq_data->name);

	if (chg->wa_flags & SW_THERM_REGULATION_WA) {
		cancel_delayed_work_sync(&chg->thermal_regulation_work);
		vote(chg->awake_votable, SW_THERM_REGULATION_VOTER, true, 0);
		schedule_delayed_work(&chg->thermal_regulation_work, 0);
	}

	return IRQ_HANDLED;
}

irqreturn_t wdog_bark_irq_handler(int irq, void *data)
{
	struct smb_irq_data *irq_data = data;
	struct smb_charger *chg = irq_data->parent_data;
	int rc;

	smblib_dbg(chg, PR_INTERRUPT, "IRQ: %s\n", irq_data->name);

	rc = smblib_write(chg, BARK_BITE_WDOG_PET_REG, BARK_BITE_WDOG_PET_BIT);
	if (rc < 0)
		smblib_err(chg, "Couldn't pet the dog rc=%d\n", rc);

	if (chg->step_chg_enabled || chg->sw_jeita_enabled)
		power_supply_changed(chg->batt_psy);

	return IRQ_HANDLED;
}

/**************
 * Additional USB PSY getters/setters
 * that call interrupt functions
 ***************/

int smblib_get_prop_pr_swap_in_progress(struct smb_charger *chg,
				union power_supply_propval *val)
{
	val->intval = chg->pr_swap_in_progress;
	return 0;
}

int smblib_set_prop_pr_swap_in_progress(struct smb_charger *chg,
				const union power_supply_propval *val)
{
	int rc;
	u8 stat, orientation;
	union power_supply_propval pval;

	chg->pr_swap_in_progress = val->intval;

	rc = smblib_masked_write(chg, TYPE_C_DEBOUNCE_OPTION_REG,
			REDUCE_TCCDEBOUNCE_TO_2MS_BIT,
			val->intval ? REDUCE_TCCDEBOUNCE_TO_2MS_BIT : 0);
	if (rc < 0)
		smblib_err(chg, "Couldn't set tCC debounce rc=%d\n", rc);

	rc = smblib_masked_write(chg, TYPE_C_EXIT_STATE_CFG_REG,
			BYPASS_VSAFE0V_DURING_ROLE_SWAP_BIT,
			val->intval ? BYPASS_VSAFE0V_DURING_ROLE_SWAP_BIT : 0);
	if (rc < 0)
		smblib_err(chg, "Couldn't set exit state cfg rc=%d\n", rc);

	if (chg->pr_swap_in_progress) {
		rc = smblib_read(chg, TYPE_C_MISC_STATUS_REG, &stat);
		if (rc < 0) {
			smblib_err(chg, "Couldn't read TYPE_C_STATUS_4 rc=%d\n",
				rc);
		}

		orientation =
			stat & CC_ORIENTATION_BIT ? TYPEC_CCOUT_VALUE_BIT : 0;
		rc = smblib_masked_write(chg, TYPE_C_CCOUT_CONTROL_REG,
			TYPEC_CCOUT_SRC_BIT | TYPEC_CCOUT_BUFFER_EN_BIT
					| TYPEC_CCOUT_VALUE_BIT,
			TYPEC_CCOUT_SRC_BIT | TYPEC_CCOUT_BUFFER_EN_BIT
					| orientation);
		if (rc < 0) {
			smblib_err(chg, "Couldn't read TYPE_C_CCOUT_CONTROL_REG rc=%d\n",
				rc);
		}
	} else {
		rc = smblib_masked_write(chg, TYPE_C_CCOUT_CONTROL_REG,
			TYPEC_CCOUT_SRC_BIT, 0);
		if (rc < 0) {
			smblib_err(chg, "Couldn't read TYPE_C_CCOUT_CONTROL_REG rc=%d\n",
				rc);
		}

		/* enable DRP */
		pval.intval = POWER_SUPPLY_TYPEC_PR_DUAL;
		rc = smblib_set_prop_typec_power_role(chg, &pval);
		if (rc < 0)
			smblib_err(chg, "Couldn't enable DRP rc=%d\n", rc);
	}

	return 0;
}

/***************
 * Work Queues *
 ***************/
static void smblib_uusb_otg_work(struct work_struct *work)
{
	struct smb_charger *chg = container_of(work, struct smb_charger,
						uusb_otg_work.work);
	int rc;
	u8 stat;
	bool otg;

	rc = smblib_read(chg, TYPEC_U_USB_STATUS_REG, &stat);
	if (rc < 0) {
		smblib_err(chg, "Couldn't read TYPE_C_STATUS_3 rc=%d\n", rc);
		goto out;
	}
	otg = !!(stat & U_USB_GROUND_NOVBUS_BIT);
	if (chg->otg_present != otg)
		smblib_notify_usb_host(chg, otg);
	else
		goto out;

	chg->otg_present = otg;
	if (!otg)
		chg->boost_current_ua = 0;

	rc = smblib_set_charge_param(chg, &chg->param.freq_switcher,
				otg ? chg->chg_freq.freq_below_otg_threshold
					: chg->chg_freq.freq_removal);
	if (rc < 0)
		dev_err(chg->dev, "Error in setting freq_boost rc=%d\n", rc);

	smblib_dbg(chg, PR_REGISTER, "TYPE_C_U_USB_STATUS = 0x%02x OTG=%d\n",
			stat, otg);
	power_supply_changed(chg->usb_psy);

out:
	vote(chg->awake_votable, OTG_DELAY_VOTER, false, 0);
}

static void bms_update_work(struct work_struct *work)
{
	struct smb_charger *chg = container_of(work, struct smb_charger,
						bms_update_work);

	smblib_suspend_on_debug_battery(chg);

	if (chg->batt_psy)
		power_supply_changed(chg->batt_psy);
}

static void pl_update_work(struct work_struct *work)
{
	union power_supply_propval prop_val;
	struct smb_charger *chg = container_of(work, struct smb_charger,
						pl_update_work);
	int rc;

	if (chg->smb_temp_max == -EINVAL) {
		rc = smblib_get_thermal_threshold(chg,
					SMB_REG_H_THRESHOLD_MSB_REG,
					&chg->smb_temp_max);
		if (rc < 0) {
			dev_err(chg->dev, "Couldn't get charger_temp_max rc=%d\n",
					rc);
			return;
		}
	}

	prop_val.intval = chg->smb_temp_max;
	rc = power_supply_set_property(chg->pl.psy,
				POWER_SUPPLY_PROP_CHARGER_TEMP_MAX,
				&prop_val);
	if (rc < 0) {
		dev_err(chg->dev, "Couldn't set POWER_SUPPLY_PROP_CHARGER_TEMP_MAX rc=%d\n",
				rc);
		return;
	}

	if (chg->sec_chg_selected == POWER_SUPPLY_CHARGER_SEC_CP)
		return;

	mutex_lock(&chg->smb_lock);
	smblib_select_sec_charger(chg, POWER_SUPPLY_CHARGER_SEC_PL);
	mutex_unlock(&chg->smb_lock);
}

static void clear_hdc_work(struct work_struct *work)
{
	struct smb_charger *chg = container_of(work, struct smb_charger,
						clear_hdc_work.work);

	chg->is_hdc = 0;
	if (chg->irq_info[HIGH_DUTY_CYCLE_IRQ].irq)
		enable_irq(chg->irq_info[HIGH_DUTY_CYCLE_IRQ].irq);
}

static void smblib_icl_change_work(struct work_struct *work)
{
	struct smb_charger *chg = container_of(work, struct smb_charger,
							icl_change_work.work);
	int rc, settled_ua;

	rc = smblib_get_charge_param(chg, &chg->param.icl_stat, &settled_ua);
	if (rc < 0) {
		smblib_err(chg, "Couldn't get ICL status rc=%d\n", rc);
		return;
	}

	power_supply_changed(chg->usb_main_psy);

	smblib_dbg(chg, PR_INTERRUPT, "icl_settled=%d\n", settled_ua);
}

static void smblib_pl_enable_work(struct work_struct *work)
{
	struct smb_charger *chg = container_of(work, struct smb_charger,
							pl_enable_work.work);

	smblib_dbg(chg, PR_PARALLEL, "timer expired, enabling parallel\n");
	vote(chg->pl_disable_votable, PL_DELAY_VOTER, false, 0);
	vote(chg->awake_votable, PL_DELAY_VOTER, false, 0);
}

static void smblib_thermal_regulation_work(struct work_struct *work)
{
	struct smb_charger *chg = container_of(work, struct smb_charger,
						thermal_regulation_work.work);
	int rc;

	rc = smblib_update_thermal_readings(chg);
	if (rc < 0)
		smblib_err(chg, "Couldn't read current thermal values %d\n",
					rc);

	rc = smblib_process_thermal_readings(chg);
	if (rc < 0)
		smblib_err(chg, "Couldn't run sw thermal regulation %d\n",
					rc);
}

#define JEITA_SOFT			0
#define JEITA_HARD			1
static int smblib_update_jeita(struct smb_charger *chg, u32 *thresholds,
								int type)
{
	int rc;
	u16 temp, base;

	base = CHGR_JEITA_THRESHOLD_BASE_REG(type);

	temp = thresholds[1] & 0xFFFF;
	temp = ((temp & 0xFF00) >> 8) | ((temp & 0xFF) << 8);
	rc = smblib_batch_write(chg, base, (u8 *)&temp, 2);
	if (rc < 0) {
		smblib_err(chg,
			"Couldn't configure Jeita %s hot threshold rc=%d\n",
			(type == JEITA_SOFT) ? "Soft" : "Hard", rc);
		return rc;
	}

	temp = thresholds[0] & 0xFFFF;
	temp = ((temp & 0xFF00) >> 8) | ((temp & 0xFF) << 8);
	rc = smblib_batch_write(chg, base + 2, (u8 *)&temp, 2);
	if (rc < 0) {
		smblib_err(chg,
			"Couldn't configure Jeita %s cold threshold rc=%d\n",
			(type == JEITA_SOFT) ? "Soft" : "Hard", rc);
		return rc;
	}

	smblib_dbg(chg, PR_MISC, "%s Jeita threshold configured\n",
				(type == JEITA_SOFT) ? "Soft" : "Hard");

	return 0;
}

static void jeita_update_work(struct work_struct *work)
{
	struct smb_charger *chg = container_of(work, struct smb_charger,
						jeita_update_work);
	struct device_node *node = chg->dev->of_node;
	struct device_node *batt_node, *pnode;
	union power_supply_propval val;
	int rc;
	u32 jeita_thresholds[2];

	batt_node = of_find_node_by_name(node, "qcom,battery-data");
	if (!batt_node) {
		smblib_err(chg, "Batterydata not available\n");
		goto out;
	}

	/* if BMS is not ready, defer the work */
	if (!chg->bms_psy)
		return;

	rc = smblib_get_prop_from_bms(chg,
			POWER_SUPPLY_PROP_RESISTANCE_ID, &val);
	if (rc < 0) {
		smblib_err(chg, "Failed to get batt-id rc=%d\n", rc);
		goto out;
	}

	/* if BMS hasn't read out the batt_id yet, defer the work */
	if (val.intval <= 0)
		return;

	pnode = of_batterydata_get_best_profile(batt_node,
					val.intval / 1000, NULL);
	if (IS_ERR(pnode)) {
		rc = PTR_ERR(pnode);
		smblib_err(chg, "Failed to detect valid battery profile %d\n",
				rc);
		goto out;
	}

	rc = of_property_read_u32_array(pnode, "qcom,jeita-hard-thresholds",
				jeita_thresholds, 2);
	if (!rc) {
		rc = smblib_update_jeita(chg, jeita_thresholds, JEITA_HARD);
		if (rc < 0) {
			smblib_err(chg, "Couldn't configure Hard Jeita rc=%d\n",
					rc);
			goto out;
		}
	}

	rc = of_property_read_u32_array(pnode, "qcom,jeita-soft-thresholds",
				jeita_thresholds, 2);
	if (!rc) {
		rc = smblib_update_jeita(chg, jeita_thresholds, JEITA_SOFT);
		if (rc < 0) {
			smblib_err(chg, "Couldn't configure Soft Jeita rc=%d\n",
					rc);
			goto out;
		}
	}

out:
	chg->jeita_configured = true;
}

static void smblib_lpd_ra_open_work(struct work_struct *work)
{
	struct smb_charger *chg = container_of(work, struct smb_charger,
							lpd_ra_open_work.work);
	union power_supply_propval pval;
	u8 stat;
	int rc;

	if (chg->pr_swap_in_progress || chg->pd_hard_reset) {
		chg->lpd_stage = LPD_STAGE_NONE;
		goto out;
	}

	if (chg->lpd_stage != LPD_STAGE_FLOAT)
		goto out;

	rc = smblib_read(chg, TYPE_C_MISC_STATUS_REG, &stat);
	if (rc < 0) {
		smblib_err(chg, "Couldn't read TYPE_C_MISC_STATUS_REG rc=%d\n",
			rc);
		goto out;
	}

	/* quit if moisture status is gone or in attached state */
	if (!(stat & TYPEC_WATER_DETECTION_STATUS_BIT)
			|| (stat & TYPEC_TCCDEBOUNCE_DONE_STATUS_BIT)) {
		chg->lpd_stage = LPD_STAGE_NONE;
		goto out;
	}

	chg->lpd_stage = LPD_STAGE_COMMIT;

	/* Enable source only mode */
	pval.intval = POWER_SUPPLY_TYPEC_PR_SOURCE;
	rc = smblib_set_prop_typec_power_role(chg, &pval);
	if (rc < 0) {
		smblib_err(chg, "Couldn't set typec source only mode rc=%d\n",
					rc);
		goto out;
	}

	/* Wait 1.5ms to read src status */
	usleep_range(1500, 1510);

	rc = smblib_read(chg, TYPE_C_SRC_STATUS_REG, &stat);
	if (rc < 0) {
		smblib_err(chg, "Couldn't read TYPE_C_SRC_STATUS_REG rc=%d\n",
				rc);
		goto out;
	}

	if (smblib_rsbux_low(chg, RSBU_K_300K_UV)) {
		/* Moisture detected, enable sink only mode */
		pval.intval = POWER_SUPPLY_TYPEC_PR_SINK;
		rc = smblib_set_prop_typec_power_role(chg, &pval);
		if (rc < 0) {
			smblib_err(chg, "Couldn't set typec sink only rc=%d\n",
				rc);
			goto out;
		}

		chg->lpd_reason = LPD_MOISTURE_DETECTED;

	} else {
		/* Floating cable, disable water detection irq temporarily */
		rc = smblib_masked_write(chg, TYPE_C_INTERRUPT_EN_CFG_2_REG,
					TYPEC_WATER_DETECTION_INT_EN_BIT, 0);
		if (rc < 0) {
			smblib_err(chg, "Couldn't set TYPE_C_INTERRUPT_EN_CFG_2_REG rc=%d\n",
					rc);
			goto out;
		}

		/* restore DRP mode */
		pval.intval = POWER_SUPPLY_TYPEC_PR_DUAL;
		rc = smblib_set_prop_typec_power_role(chg, &pval);
		if (rc < 0) {
			smblib_err(chg, "Couldn't write 0x%02x to TYPE_C_INTRPT_ENB_SOFTWARE_CTRL rc=%d\n",
				pval.intval, rc);
			goto out;
		}

		chg->lpd_reason = LPD_FLOATING_CABLE;
	}

	/* recheck in 60 seconds */
	alarm_start_relative(&chg->lpd_recheck_timer, ms_to_ktime(60000));
out:
	vote(chg->awake_votable, LPD_VOTER, false, 0);
}

static void smblib_lpd_detach_work(struct work_struct *work)
{
	struct smb_charger *chg = container_of(work, struct smb_charger,
							lpd_detach_work.work);

	if (chg->lpd_stage == LPD_STAGE_FLOAT_CANCEL)
		chg->lpd_stage = LPD_STAGE_NONE;
}

static int smblib_create_votables(struct smb_charger *chg)
{
	int rc = 0;

	chg->fcc_votable = find_votable("FCC");
	if (chg->fcc_votable == NULL) {
		rc = -EINVAL;
		smblib_err(chg, "Couldn't find FCC votable rc=%d\n", rc);
		return rc;
	}

	chg->fv_votable = find_votable("FV");
	if (chg->fv_votable == NULL) {
		rc = -EINVAL;
		smblib_err(chg, "Couldn't find FV votable rc=%d\n", rc);
		return rc;
	}

	chg->usb_icl_votable = find_votable("USB_ICL");
	if (chg->usb_icl_votable == NULL) {
		rc = -EINVAL;
		smblib_err(chg, "Couldn't find USB_ICL votable rc=%d\n", rc);
		return rc;
	}

	chg->pl_disable_votable = find_votable("PL_DISABLE");
	if (chg->pl_disable_votable == NULL) {
		rc = -EINVAL;
		smblib_err(chg, "Couldn't find votable PL_DISABLE rc=%d\n", rc);
		return rc;
	}

	chg->pl_enable_votable_indirect = find_votable("PL_ENABLE_INDIRECT");
	if (chg->pl_enable_votable_indirect == NULL) {
		rc = -EINVAL;
		smblib_err(chg,
			"Couldn't find votable PL_ENABLE_INDIRECT rc=%d\n",
			rc);
		return rc;
	}

	vote(chg->pl_disable_votable, PL_DELAY_VOTER, true, 0);

	chg->dc_suspend_votable = create_votable("DC_SUSPEND", VOTE_SET_ANY,
					smblib_dc_suspend_vote_callback,
					chg);
	if (IS_ERR(chg->dc_suspend_votable)) {
		rc = PTR_ERR(chg->dc_suspend_votable);
		chg->dc_suspend_votable = NULL;
		return rc;
	}

	chg->dc_icl_votable = create_votable("DC_ICL", VOTE_MIN,
					smblib_dc_icl_vote_callback,
					chg);
	if (IS_ERR(chg->dc_icl_votable)) {
		rc = PTR_ERR(chg->dc_icl_votable);
		smblib_err(chg, "Couldn't create DC_ICL rc=%d\n", rc);
		chg->dc_icl_votable = NULL;
		return rc;
	}

	chg->awake_votable = create_votable("AWAKE", VOTE_SET_ANY,
					smblib_awake_vote_callback,
					chg);
	if (IS_ERR(chg->awake_votable)) {
		rc = PTR_ERR(chg->awake_votable);
		chg->awake_votable = NULL;
		return rc;
	}

	chg->chg_disable_votable = create_votable("CHG_DISABLE", VOTE_SET_ANY,
					smblib_chg_disable_vote_callback,
					chg);
	if (IS_ERR(chg->chg_disable_votable)) {
		rc = PTR_ERR(chg->chg_disable_votable);
		chg->chg_disable_votable = NULL;
		return rc;
	}

	chg->usb_irq_enable_votable = create_votable("USB_IRQ_DISABLE",
					VOTE_SET_ANY,
					smblib_usb_irq_enable_vote_callback,
					chg);
	if (IS_ERR(chg->usb_irq_enable_votable)) {
		rc = PTR_ERR(chg->usb_irq_enable_votable);
		chg->usb_irq_enable_votable = NULL;
		return rc;
	}

<<<<<<< HEAD
	chg->disable_power_role_switch =
			create_votable("DISABLE_POWER_ROLE_SWITCH",
			VOTE_SET_ANY,
			smblib_disable_power_role_switch_callback,
			chg);
	if (IS_ERR(chg->disable_power_role_switch)) {
		rc = PTR_ERR(chg->disable_power_role_switch);
		chg->disable_power_role_switch = NULL;
=======
	chg->wdog_snarl_irq_en_votable = create_votable("SNARL_WDOG_IRQ_ENABLE",
					VOTE_SET_ANY,
					smblib_wdog_snarl_irq_en_vote_callback,
					chg);
	if (IS_ERR(chg->wdog_snarl_irq_en_votable)) {
		rc = PTR_ERR(chg->wdog_snarl_irq_en_votable);
		chg->wdog_snarl_irq_en_votable = NULL;
>>>>>>> 85c05634
		return rc;
	}

	return rc;
}

static void smblib_destroy_votables(struct smb_charger *chg)
{
	if (chg->dc_suspend_votable)
		destroy_votable(chg->dc_suspend_votable);
	if (chg->usb_icl_votable)
		destroy_votable(chg->usb_icl_votable);
	if (chg->awake_votable)
		destroy_votable(chg->awake_votable);
	if (chg->chg_disable_votable)
		destroy_votable(chg->chg_disable_votable);
	if (chg->disable_power_role_switch)
		destroy_votable(chg->disable_power_role_switch);
}

static void smblib_iio_deinit(struct smb_charger *chg)
{
	if (!IS_ERR_OR_NULL(chg->iio.usbin_v_chan))
		iio_channel_release(chg->iio.usbin_v_chan);
	if (!IS_ERR_OR_NULL(chg->iio.usbin_i_chan))
		iio_channel_release(chg->iio.usbin_i_chan);
	if (!IS_ERR_OR_NULL(chg->iio.temp_chan))
		iio_channel_release(chg->iio.temp_chan);
	if (!IS_ERR_OR_NULL(chg->iio.sbux_chan))
		iio_channel_release(chg->iio.sbux_chan);
	if (!IS_ERR_OR_NULL(chg->iio.vph_v_chan))
		iio_channel_release(chg->iio.vph_v_chan);
}

int smblib_init(struct smb_charger *chg)
{
	union power_supply_propval prop_val;
	int rc = 0;

	mutex_init(&chg->smb_lock);
	INIT_WORK(&chg->bms_update_work, bms_update_work);
	INIT_WORK(&chg->pl_update_work, pl_update_work);
	INIT_WORK(&chg->jeita_update_work, jeita_update_work);
	INIT_DELAYED_WORK(&chg->clear_hdc_work, clear_hdc_work);
	INIT_DELAYED_WORK(&chg->icl_change_work, smblib_icl_change_work);
	INIT_DELAYED_WORK(&chg->pl_enable_work, smblib_pl_enable_work);
	INIT_DELAYED_WORK(&chg->uusb_otg_work, smblib_uusb_otg_work);
	INIT_DELAYED_WORK(&chg->bb_removal_work, smblib_bb_removal_work);
	INIT_DELAYED_WORK(&chg->lpd_ra_open_work, smblib_lpd_ra_open_work);
	INIT_DELAYED_WORK(&chg->lpd_detach_work, smblib_lpd_detach_work);
	INIT_DELAYED_WORK(&chg->thermal_regulation_work,
					smblib_thermal_regulation_work);
	chg->fake_capacity = -EINVAL;
	chg->fake_input_current_limited = -EINVAL;
	chg->fake_batt_status = -EINVAL;
	chg->sink_src_mode = UNATTACHED_MODE;
	chg->jeita_configured = false;
	chg->sec_chg_selected = POWER_SUPPLY_CHARGER_SEC_NONE;
	chg->cp_reason = POWER_SUPPLY_CP_NONE;

	switch (chg->mode) {
	case PARALLEL_MASTER:
		rc = qcom_batt_init(chg->smb_version);
		if (rc < 0) {
			smblib_err(chg, "Couldn't init qcom_batt_init rc=%d\n",
				rc);
			return rc;
		}

		rc = qcom_step_chg_init(chg->dev, chg->step_chg_enabled,
						chg->sw_jeita_enabled);
		if (rc < 0) {
			smblib_err(chg, "Couldn't init qcom_step_chg_init rc=%d\n",
				rc);
			return rc;
		}

		rc = smblib_create_votables(chg);
		if (rc < 0) {
			smblib_err(chg, "Couldn't create votables rc=%d\n",
				rc);
			return rc;
		}

		chg->bms_psy = power_supply_get_by_name("bms");

		if (chg->sec_pl_present) {
			chg->pl.psy = power_supply_get_by_name("parallel");
			if (chg->pl.psy) {
				mutex_lock(&chg->smb_lock);
				if (chg->sec_chg_selected
					!= POWER_SUPPLY_CHARGER_SEC_CP) {
					rc = smblib_select_sec_charger(chg,
						POWER_SUPPLY_CHARGER_SEC_PL);
					if (rc < 0)
						smblib_err(chg, "Couldn't config pl charger rc=%d\n",
							rc);
				}
				mutex_unlock(&chg->smb_lock);

				if (chg->smb_temp_max == -EINVAL) {
					rc = smblib_get_thermal_threshold(chg,
						SMB_REG_H_THRESHOLD_MSB_REG,
						&chg->smb_temp_max);
					if (rc < 0) {
						dev_err(chg->dev, "Couldn't get charger_temp_max rc=%d\n",
								rc);
						return rc;
					}
				}

				prop_val.intval = chg->smb_temp_max;
				rc = power_supply_set_property(chg->pl.psy,
					POWER_SUPPLY_PROP_CHARGER_TEMP_MAX,
					&prop_val);
				if (rc < 0) {
					dev_err(chg->dev, "Couldn't set POWER_SUPPLY_PROP_CHARGER_TEMP_MAX rc=%d\n",
							rc);
					return rc;
				}
			}
		}

		rc = smblib_register_notifier(chg);
		if (rc < 0) {
			smblib_err(chg,
				"Couldn't register notifier rc=%d\n", rc);
			return rc;
		}
		break;
	case PARALLEL_SLAVE:
		break;
	default:
		smblib_err(chg, "Unsupported mode %d\n", chg->mode);
		return -EINVAL;
	}

	return rc;
}

int smblib_deinit(struct smb_charger *chg)
{
	switch (chg->mode) {
	case PARALLEL_MASTER:
		cancel_work_sync(&chg->bms_update_work);
		cancel_work_sync(&chg->jeita_update_work);
		cancel_work_sync(&chg->pl_update_work);
		cancel_delayed_work_sync(&chg->clear_hdc_work);
		cancel_delayed_work_sync(&chg->icl_change_work);
		cancel_delayed_work_sync(&chg->pl_enable_work);
		cancel_delayed_work_sync(&chg->uusb_otg_work);
		cancel_delayed_work_sync(&chg->bb_removal_work);
		cancel_delayed_work_sync(&chg->lpd_ra_open_work);
		cancel_delayed_work_sync(&chg->lpd_detach_work);
		cancel_delayed_work_sync(&chg->thermal_regulation_work);
		power_supply_unreg_notifier(&chg->nb);
		smblib_destroy_votables(chg);
		qcom_step_chg_deinit();
		qcom_batt_deinit();
		break;
	case PARALLEL_SLAVE:
		break;
	default:
		smblib_err(chg, "Unsupported mode %d\n", chg->mode);
		return -EINVAL;
	}

	smblib_iio_deinit(chg);

	return 0;
}<|MERGE_RESOLUTION|>--- conflicted
+++ resolved
@@ -1375,7 +1375,6 @@
 	return 0;
 }
 
-<<<<<<< HEAD
 static int smblib_disable_power_role_switch_callback(struct votable *votable,
 	void *data, int disable, const char *client)
 {
@@ -1394,7 +1393,8 @@
 		disable ? "disabled" : "enabled");
 
 	return rc;
-=======
+}
+
 static int smblib_wdog_snarl_irq_en_vote_callback(struct votable *votable,
 				void *data, int enable, const char *client)
 {
@@ -1409,7 +1409,6 @@
 		disable_irq_nosync(chg->irq_info[WDOG_SNARL_IRQ].irq);
 
 	return 0;
->>>>>>> 85c05634
 }
 
 /*******************
@@ -5464,7 +5463,6 @@
 		return rc;
 	}
 
-<<<<<<< HEAD
 	chg->disable_power_role_switch =
 			create_votable("DISABLE_POWER_ROLE_SWITCH",
 			VOTE_SET_ANY,
@@ -5473,7 +5471,9 @@
 	if (IS_ERR(chg->disable_power_role_switch)) {
 		rc = PTR_ERR(chg->disable_power_role_switch);
 		chg->disable_power_role_switch = NULL;
-=======
+		return rc;
+	}
+
 	chg->wdog_snarl_irq_en_votable = create_votable("SNARL_WDOG_IRQ_ENABLE",
 					VOTE_SET_ANY,
 					smblib_wdog_snarl_irq_en_vote_callback,
@@ -5481,7 +5481,6 @@
 	if (IS_ERR(chg->wdog_snarl_irq_en_votable)) {
 		rc = PTR_ERR(chg->wdog_snarl_irq_en_votable);
 		chg->wdog_snarl_irq_en_votable = NULL;
->>>>>>> 85c05634
 		return rc;
 	}
 
