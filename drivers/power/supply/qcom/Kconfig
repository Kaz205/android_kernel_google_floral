menu "Qualcomm Technologies, Inc. Charger and Fuel Gauge support"

config QPNP_FG_GEN3
	tristate "QPNP GEN3 fuel gauge driver"
	depends on MFD_SPMI_PMIC
	help
	  Say Y here to enable the GEN3 Fuel Gauge driver. This adds support
	  for battery fuel gauging and state of charge of battery connected to
	  the fuel gauge. The state of charge is reported through a BMS power
	  supply property and also sends uevents when the capacity is updated.

config QPNP_FG_GEN4
	tristate "QPNP GEN4 fuel gauge driver"
	depends on MFD_SPMI_PMIC
	help
	  Say Y here to enable the GEN4 Fuel Gauge driver. This adds support
	  for battery fuel gauging and state of charge of battery connected to
	  the device that has QTI PMICs like PM8150B. The state of charge is
	  reported through a BMS power supply property and also sends uevents
	  when the capacity is updated.

config QPNP_QG
	bool "QPNP Qgauge driver"
	depends on MFD_SPMI_PMIC
	help
	  Say Y here to enable the Qualcomm Technologies, Inc. QGauge driver
	  which uses the periodic sampling of the battery voltage and current
	  to determine the battery state-of-charge (SOC) and supports other
	  battery management features.

config SMB1351_USB_CHARGER
	tristate "smb1351 usb charger (with VBUS detection)"
	depends on I2C
	help
	 Say Y to enable support for the SMB1351 switching mode based charger.
	 The driver supports charging control (enable/disable) and
	 charge-current limiting. It also provides USB VBUS detection and
	 notification support. The driver controls SMB1351 via I2C and
	 supports device-tree interface.

config SMB1355_SLAVE_CHARGER
	tristate "SMB1355 Slave Battery Charger"
	depends on MFD_I2C_PMIC
	help
	  Say Y to include support for SMB1355 Battery Charger.
	  SMB1355 is a single phase 5A battery charger.
	  The driver supports charger enable/disable.
	  The driver reports the charger status via the power supply framework.
	  A charger status change triggers an IRQ via the device STAT pin.

config QPNP_SMB2
	tristate "SMB2 Battery Charger"
	depends on MFD_SPMI_PMIC
	help
	  Say Y to enables support for the SMB2 charging peripheral.
	  The QPNP SMB2 charger driver supports the charger peripheral
	  present in the PMICOBALT chip.
	  The power supply framework is used to communicate battery and
	  usb properties to userspace and other driver consumers such
	  as fuel gauge, USB, and USB-PD.
	  VBUS and VCONN regulators are registered for supporting OTG,
	  and powered Type-C cables respectively.

config QPNP_SMB5
	tristate "SMB5 Battery Charger"
	depends on MFD_SPMI_PMIC
	help
	  Say Y to enables support for the SMB5 charging peripheral.
	  The QPNP SMB5 charger driver supports the charger peripheral
	  present in the chip.
	  The power supply framework is used to communicate battery and
	  usb properties to userspace and other driver consumers such
	  as fuel gauge, USB, and USB-PD.
	  VBUS and VCONN regulators are registered for supporting OTG,
	  and powered Type-C cables respectively.

config SMB138X_CHARGER
	tristate "SMB138X Battery Charger"
	depends on MFD_I2C_PMIC
	help
	  Say Y to include support for SMB138X Battery Charger.
	  SMB1380 is a dual phase 6A battery charger, and SMB1381 is a single
	  phase 5A battery charger.
	  The driver supports charger enable/disable.
	  The driver reports the charger status via the power supply framework.
	  A charger status change triggers an IRQ via the device STAT pin.

config QPNP_QNOVO
	bool "QPNP QNOVO driver"
	depends on MFD_SPMI_PMIC
	help
	  Say Y here to enable the Qnovo pulse charging engine. Qnovo driver
	  accepts pulse parameters via sysfs entries and programs the hardware
	  module. It also allows userspace code to read diagnostics of voltage
	  and current measured during certain phases of the pulses.

config QPNP_QNOVO5
	bool "QPNP QNOVO5 driver"
	depends on MFD_SPMI_PMIC
	help
	  Say Y here to enable the Qnovo5 PBS-based pulse charging engine.
	  Qnovo5 driver accepts pulse parameters via sysfs entries and programs
	  the hardware module. It also allows userspace code to read diagnostics
	  of voltage and current measured during certain phases of the pulses.

config SMB1390_CHARGE_PUMP
	tristate "SMB1390 Charge Pump"
	depends on MFD_I2C_PMIC
	help
	  Say Y to include support for SMB1390 Charge Pump.
	  SMB1390 is a div2 charge pump capable of delivering 6A charge current
	  with very high efficiency.

<<<<<<< HEAD
config CHARGER_P9221
	tristate "IDT P9221 wireless power receiver driver"
	depends on I2C
	help
	  This driver provides support for the IDT P9221 wireless
	  power receiver.
=======
config SMB1390_CHARGE_PUMP_PSY
	tristate "SMB1390 power supply framework based driver"
	depends on MFD_I2C_PMIC && !SMB1390_CHARGE_PUMP
	help
	  Say Y to include support for SMB1390 Charge Pump driver based on
	  power supply framework.
	  SMB1390 is a div2 charge pump capable of delivering 6A charge current
	  with very high efficiency.
>>>>>>> f2bf5175

endmenu<|MERGE_RESOLUTION|>--- conflicted
+++ resolved
@@ -111,14 +111,6 @@
 	  SMB1390 is a div2 charge pump capable of delivering 6A charge current
 	  with very high efficiency.
 
-<<<<<<< HEAD
-config CHARGER_P9221
-	tristate "IDT P9221 wireless power receiver driver"
-	depends on I2C
-	help
-	  This driver provides support for the IDT P9221 wireless
-	  power receiver.
-=======
 config SMB1390_CHARGE_PUMP_PSY
 	tristate "SMB1390 power supply framework based driver"
 	depends on MFD_I2C_PMIC && !SMB1390_CHARGE_PUMP
@@ -127,6 +119,12 @@
 	  power supply framework.
 	  SMB1390 is a div2 charge pump capable of delivering 6A charge current
 	  with very high efficiency.
->>>>>>> f2bf5175
+
+config CHARGER_P9221
+	tristate "IDT P9221 wireless power receiver driver"
+	depends on I2C
+	help
+	  This driver provides support for the IDT P9221 wireless
+	  power receiver.
 
 endmenu