--- conflicted
+++ resolved
@@ -25,16 +25,12 @@
 #include <linux/delay.h>
 #include <linux/input/qpnp-power-on.h>
 #include <linux/of_address.h>
-<<<<<<< HEAD
 #include <linux/kdebug.h>
 #include <linux/notifier.h>
 #include <linux/kallsyms.h>
 #include <linux/io.h>
 #include <linux/syscore_ops.h>
-=======
-#include <linux/syscore_ops.h>
 #include <linux/crash_dump.h>
->>>>>>> a1f19153
 
 #include <asm/cacheflush.h>
 #include <asm/system_misc.h>
@@ -49,7 +45,6 @@
 #define EMERGENCY_DLOAD_MAGIC2    0xC67E4350
 #define EMERGENCY_DLOAD_MAGIC3    0x77777777
 #define EMMC_DLOAD_TYPE		0x2
-<<<<<<< HEAD
 
 #define SCM_IO_DISABLE_PMIC_ARBITER	1
 #define SCM_IO_DEASSERT_PS_HOLD		2
@@ -69,20 +64,6 @@
 static void *restart_reason, *dload_type_addr;
 static struct reboot_params *reboot_params;
 static size_t rst_msg_size;
-=======
-
-#define SCM_IO_DISABLE_PMIC_ARBITER	1
-#define SCM_IO_DEASSERT_PS_HOLD		2
-#define SCM_WDOG_DEBUG_BOOT_PART	0x9
-#define SCM_DLOAD_FULLDUMP		0X10
-#define SCM_EDLOAD_MODE			0X01
-#define SCM_DLOAD_CMD			0x10
-#define SCM_DLOAD_MINIDUMP		0X20
-#define SCM_DLOAD_BOTHDUMPS	(SCM_DLOAD_MINIDUMP | SCM_DLOAD_FULLDUMP)
-
-static int restart_mode;
-static void *restart_reason;
->>>>>>> a1f19153
 static bool scm_pmic_arbiter_disable_supported;
 static bool scm_deassert_ps_hold_supported;
 /* Download mode master kill-switch */
@@ -97,11 +78,8 @@
  */
 static int download_mode = 1;
 static bool force_warm_reboot;
-<<<<<<< HEAD
 static bool force_warm_reboot_on_thermal;
 static bool force_warm_reboot_on_ab_update;
-=======
->>>>>>> a1f19153
 
 #ifdef CONFIG_QCOM_DLOAD_MODE
 #define EDL_MODE_PROP "qcom,msm-imem-emergency_download_mode"
@@ -109,7 +87,6 @@
 #ifdef CONFIG_RANDOMIZE_BASE
 #define KASLR_OFFSET_PROP "qcom,msm-imem-kaslr_offset"
 #endif
-<<<<<<< HEAD
 
 static int in_panic;
 static struct kobject dload_kobj;
@@ -216,50 +193,6 @@
 	.notifier_call	= panic_prep_restart,
 };
 
-=======
-
-static int in_panic;
-static struct kobject dload_kobj;
-static int dload_type = SCM_DLOAD_FULLDUMP;
-static void *dload_mode_addr;
-static void *dload_type_addr;
-static bool dload_mode_enabled;
-static void *emergency_dload_mode_addr;
-#ifdef CONFIG_RANDOMIZE_BASE
-static void __iomem *kaslr_imem_addr;
-#endif
-static bool scm_dload_supported;
-
-static int dload_set(const char *val, const struct kernel_param *kp);
-/* interface for exporting attributes */
-struct reset_attribute {
-	struct attribute        attr;
-	ssize_t (*show)(struct kobject *kobj, struct attribute *attr,
-			char *buf);
-	size_t (*store)(struct kobject *kobj, struct attribute *attr,
-			const char *buf, size_t count);
-};
-#define to_reset_attr(_attr) \
-	container_of(_attr, struct reset_attribute, attr)
-#define RESET_ATTR(_name, _mode, _show, _store)	\
-	static struct reset_attribute reset_attr_##_name = \
-			__ATTR(_name, _mode, _show, _store)
-
-module_param_call(download_mode, dload_set, param_get_int,
-			&download_mode, 0644);
-
-static int panic_prep_restart(struct notifier_block *this,
-			      unsigned long event, void *ptr)
-{
-	in_panic = 1;
-	return NOTIFY_DONE;
-}
-
-static struct notifier_block panic_blk = {
-	.notifier_call	= panic_prep_restart,
-};
-
->>>>>>> a1f19153
 int scm_set_dload_mode(int arg1, int arg2)
 {
 	struct scm_desc desc = {
@@ -431,27 +364,18 @@
 
 static void msm_restart_prepare(const char *cmd)
 {
-<<<<<<< HEAD
 	bool need_warm_reset = warm_reset;
 
 	/* configure reset reason back to 0 before reset */
 	qpnp_pon_set_restart_reason(PON_RESTART_REASON_UNKNOWN);
 
-=======
-	bool need_warm_reset = false;
->>>>>>> a1f19153
 #ifdef CONFIG_QCOM_DLOAD_MODE
 	/* Write download mode flags if we're panic'ing
 	 * Write download mode flags if restart_mode says so
 	 * Kill download mode if master-kill switch is set
 	 */
-<<<<<<< HEAD
-
-	set_dload_mode(download_mode &&
-=======
 	if (!is_kdump_kernel())
 		set_dload_mode(download_mode &&
->>>>>>> a1f19153
 			(in_panic || restart_mode == RESTART_DLOAD));
 #endif
 
@@ -461,32 +385,16 @@
 			((cmd != NULL && cmd[0] != '\0') &&
 			!strcmp(cmd, "edl")))
 			need_warm_reset = true;
-<<<<<<< HEAD
 	} else if (get_dload_mode() || (cmd != NULL && cmd[0] != '\0')) {
 		need_warm_reset = true;
-=======
-	} else {
-		need_warm_reset = (get_dload_mode() ||
-				(cmd != NULL && cmd[0] != '\0'));
->>>>>>> a1f19153
 	}
 
 	if (force_warm_reboot)
 		pr_info("Forcing a warm reset of the system\n");
 
-<<<<<<< HEAD
 	if (in_panic) {
 		qpnp_pon_set_restart_reason(PON_RESTART_REASON_PANIC);
 	} else if (cmd != NULL) {
-=======
-	/* Hard reset the PMIC unless memory contents must be maintained. */
-	if (force_warm_reboot || need_warm_reset)
-		qpnp_pon_system_pwr_off(PON_POWER_OFF_WARM_RESET);
-	else
-		qpnp_pon_system_pwr_off(PON_POWER_OFF_HARD_RESET);
-
-	if (cmd != NULL) {
->>>>>>> a1f19153
 		if (!strncmp(cmd, "bootloader", 10)) {
 			qpnp_pon_set_restart_reason(
 				PON_RESTART_REASON_BOOTLOADER);
@@ -511,7 +419,6 @@
 			qpnp_pon_set_restart_reason(
 				PON_RESTART_REASON_KEYS_CLEAR);
 			__raw_writel(0x7766550a, restart_reason);
-<<<<<<< HEAD
 		} else if (!strcmp(cmd, "shutdown,thermal")) {
 			qpnp_pon_set_restart_reason(
 				PON_RESTART_REASON_SHUTDOWN_THERMAL);
@@ -520,8 +427,6 @@
 			if (force_warm_reboot_on_thermal)
 				need_warm_reset = true;
 
-=======
->>>>>>> a1f19153
 		} else if (!strncmp(cmd, "oem-", 4)) {
 			unsigned long code;
 			int ret;
@@ -533,17 +438,13 @@
 		} else if (!strncmp(cmd, "edl", 3)) {
 			enable_emergency_dload_mode();
 		} else {
-<<<<<<< HEAD
 			if (!strcmp(cmd, "reboot-ab-update") &&
 					force_warm_reboot_on_ab_update)
 				need_warm_reset = true;
-=======
->>>>>>> a1f19153
 			__raw_writel(0x77665501, restart_reason);
 		}
 	}
 
-<<<<<<< HEAD
 
 	/* Hard reset the PMIC unless memory contents must be maintained. */
 	if (force_warm_reboot || need_warm_reset)
@@ -551,8 +452,6 @@
 	else
 		qpnp_pon_system_pwr_off(PON_POWER_OFF_HARD_RESET);
 
-=======
->>>>>>> a1f19153
 	flush_cache_all();
 
 	/*outer_flush_all is not supported by 64bit kernel*/
@@ -592,12 +491,9 @@
 
 	msm_restart_prepare(cmd);
 
-<<<<<<< HEAD
 	if (in_panic && scandump_test)
 		goto enable_sdi_reset;
 
-=======
->>>>>>> a1f19153
 #ifdef CONFIG_QCOM_DLOAD_MODE
 	/*
 	 * Trigger a watchdog bite here and if this fails,
@@ -609,10 +505,7 @@
 #endif
 
 	scm_disable_sdi();
-<<<<<<< HEAD
 enable_sdi_reset:
-=======
->>>>>>> a1f19153
 	halt_spmi_pmic_arbiter();
 	deassert_ps_hold();
 
@@ -657,7 +550,6 @@
 		ret = reset_attr->store(kobj, attr, buf, count);
 
 	return ret;
-<<<<<<< HEAD
 }
 
 static const struct sysfs_ops reset_sysfs_ops = {
@@ -686,36 +578,6 @@
 	return snprintf(buf, sizeof(show_val), "%u\n", show_val);
 }
 
-=======
-}
-
-static const struct sysfs_ops reset_sysfs_ops = {
-	.show	= attr_show,
-	.store	= attr_store,
-};
-
-static struct kobj_type reset_ktype = {
-	.sysfs_ops	= &reset_sysfs_ops,
-};
-
-static ssize_t show_emmc_dload(struct kobject *kobj, struct attribute *attr,
-				char *buf)
-{
-	uint32_t read_val, show_val;
-
-	if (!dload_type_addr)
-		return -ENODEV;
-
-	read_val = __raw_readl(dload_type_addr);
-	if (read_val == EMMC_DLOAD_TYPE)
-		show_val = 1;
-	else
-		show_val = 0;
-
-	return snprintf(buf, sizeof(show_val), "%u\n", show_val);
-}
-
->>>>>>> a1f19153
 static size_t store_emmc_dload(struct kobject *kobj, struct attribute *attr,
 				const char *buf, size_t count)
 {
@@ -799,7 +661,6 @@
 };
 #endif
 
-<<<<<<< HEAD
 int restart_handler_init(void)
 {
 	struct device_node *np;
@@ -836,8 +697,6 @@
 	return 0;
 }
 
-=======
->>>>>>> a1f19153
 #if defined(CONFIG_RANDOMIZE_BASE) && defined(CONFIG_HIBERNATION)
 static void msm_poweroff_syscore_resume(void)
 {
@@ -864,20 +723,14 @@
 	struct device_node *np;
 	int ret = 0;
 
-<<<<<<< HEAD
 	if (restart_handler_init() < 0)
 		pr_err("restart_handler_init failure\n");
 
-=======
->>>>>>> a1f19153
 #ifdef CONFIG_QCOM_DLOAD_MODE
 	if (scm_is_call_available(SCM_SVC_BOOT, SCM_DLOAD_CMD) > 0)
 		scm_dload_supported = true;
 
-<<<<<<< HEAD
 	register_die_notifier(&die_nb);
-=======
->>>>>>> a1f19153
 	atomic_notifier_chain_register(&panic_notifier_list, &panic_blk);
 	np = of_find_compatible_node(NULL, NULL, DL_MODE_PROP);
 	if (!np) {
@@ -980,27 +833,19 @@
 
 	if (scm_is_call_available(SCM_SVC_PWR, SCM_IO_DEASSERT_PS_HOLD) > 0)
 		scm_deassert_ps_hold_supported = true;
-<<<<<<< HEAD
-
-	set_dload_mode(download_mode);
-=======
 	if (!is_kdump_kernel())
 		set_dload_mode(download_mode);
->>>>>>> a1f19153
 	if (!download_mode)
 		scm_disable_sdi();
 
 	force_warm_reboot = of_property_read_bool(dev->of_node,
 						"qcom,force-warm-reboot");
-<<<<<<< HEAD
 
 	force_warm_reboot_on_thermal = of_property_read_bool(dev->of_node,
 						"qcom,force-warm-reboot-on-thermal-shutdown");
 
 	force_warm_reboot_on_ab_update = of_property_read_bool(dev->of_node,
 						"qcom,force-warm-reboot-on-reboot-ab-update");
-=======
->>>>>>> a1f19153
 
 	return 0;
 
