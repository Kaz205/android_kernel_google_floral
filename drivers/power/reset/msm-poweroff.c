/* Copyright (c) 2013-2019, The Linux Foundation. All rights reserved.
 *
 * This program is free software; you can redistribute it and/or modify
 * it under the terms of the GNU General Public License version 2 and
 * only version 2 as published by the Free Software Foundation.
 *
 * This program is distributed in the hope that it will be useful,
 * but WITHOUT ANY WARRANTY; without even the implied warranty of
 * MERCHANTABILITY or FITNESS FOR A PARTICULAR PURPOSE.  See the
 * GNU General Public License for more details.
 *
 */

#include <linux/delay.h>
#include <linux/err.h>
#include <linux/init.h>
#include <linux/kernel.h>

#include <linux/io.h>
#include <linux/of.h>
#include <linux/platform_device.h>
#include <linux/module.h>
#include <linux/reboot.h>
#include <linux/pm.h>
#include <linux/delay.h>
#include <linux/input/qpnp-power-on.h>
#include <linux/of_address.h>
#include <linux/kdebug.h>
#include <linux/notifier.h>
#include <linux/kallsyms.h>
#include <linux/io.h>

#include <asm/cacheflush.h>
#include <asm/system_misc.h>
#include <asm/memory.h>

#include <soc/qcom/scm.h>
#include <soc/qcom/restart.h>
#include <soc/qcom/watchdog.h>
#include <soc/qcom/minidump.h>

#define EMERGENCY_DLOAD_MAGIC1    0x322A4F99
#define EMERGENCY_DLOAD_MAGIC2    0xC67E4350
#define EMERGENCY_DLOAD_MAGIC3    0x77777777
#define EMMC_DLOAD_TYPE		0x2

#define SCM_IO_DISABLE_PMIC_ARBITER	1
#define SCM_IO_DEASSERT_PS_HOLD		2
#define SCM_WDOG_DEBUG_BOOT_PART	0x9
#define SCM_DLOAD_FULLDUMP		0X10
#define SCM_EDLOAD_MODE			0X01
#define SCM_DLOAD_CMD			0x10
#define SCM_DLOAD_MINIDUMP		0X20
#define SCM_DLOAD_BOTHDUMPS	(SCM_DLOAD_MINIDUMP | SCM_DLOAD_FULLDUMP)
#define MAX_SZ_DIAG_ERR_MSG		100

struct reboot_params {
	u8 msg[0];
};

static int restart_mode;
<<<<<<< HEAD
static void *restart_reason, *dload_type_addr;
static struct reboot_params *reboot_params;
static size_t rst_msg_size;
=======
static void *restart_reason;
>>>>>>> 014720fa
static bool scm_pmic_arbiter_disable_supported;
static bool scm_deassert_ps_hold_supported;
/* Download mode master kill-switch */
static void __iomem *msm_ps_hold;
static phys_addr_t tcsr_boot_misc_detect;
static void scm_disable_sdi(void);

/*
 * Runtime could be only changed value once.
 * There is no API from TZ to re-enable the registers.
 * So the SDI cannot be re-enabled when it already by-passed.
 */
static int download_mode = 1;
static bool force_warm_reboot;

#ifdef CONFIG_QCOM_DLOAD_MODE
#define EDL_MODE_PROP "qcom,msm-imem-emergency_download_mode"
#define DL_MODE_PROP "qcom,msm-imem-download_mode"
#ifdef CONFIG_RANDOMIZE_BASE
#define KASLR_OFFSET_PROP "qcom,msm-imem-kaslr_offset"
#endif

static int in_panic;
static struct kobject dload_kobj;
static int dload_type = SCM_DLOAD_FULLDUMP;
static void *dload_mode_addr;
static void *dload_type_addr;
static bool dload_mode_enabled;
static void *emergency_dload_mode_addr;
#ifdef CONFIG_RANDOMIZE_BASE
static void *kaslr_imem_addr;
#endif
static bool scm_dload_supported;

static int dload_set(const char *val, const struct kernel_param *kp);
/* interface for exporting attributes */
struct reset_attribute {
	struct attribute        attr;
	ssize_t (*show)(struct kobject *kobj, struct attribute *attr,
			char *buf);
	size_t (*store)(struct kobject *kobj, struct attribute *attr,
			const char *buf, size_t count);
};
#define to_reset_attr(_attr) \
	container_of(_attr, struct reset_attribute, attr)
#define RESET_ATTR(_name, _mode, _show, _store)	\
	static struct reset_attribute reset_attr_##_name = \
			__ATTR(_name, _mode, _show, _store)

module_param_call(download_mode, dload_set, param_get_int,
			&download_mode, 0644);

static bool scandump_test;
module_param(scandump_test, bool, 0644);
MODULE_PARM_DESC(scandump_test, "Set 1 to enable scandump test");

static bool warm_reset;
module_param(warm_reset, bool, 0644);
MODULE_PARM_DESC(warm_reset, "Set 1 to override default cold-reset");

static struct die_args *tombstone;

static inline void set_restart_msg(const char *msg)
{
	if (!reboot_params || rst_msg_size == 0)
		return;

	pr_info("%s: set restart msg = `%s'\r\n", __func__, msg?:"<null>");
	memset_io(reboot_params->msg, 0, rst_msg_size);
	memcpy_toio(reboot_params->msg, msg,
			min(strlen(msg), rst_msg_size - 1));
}

int die_notify(struct notifier_block *self,
				       unsigned long val, void *data)
{
	static struct die_args args;

	memcpy(&args, data, sizeof(args));
	tombstone = &args;
	pr_debug("saving oops: %pK\n", (void *) tombstone);
	return NOTIFY_DONE;
}

static struct notifier_block die_nb = {
	.notifier_call = die_notify,
};

static int panic_prep_restart(struct notifier_block *this,
			      unsigned long event, void *ptr)
{
	char kernel_panic_msg[MAX_SZ_DIAG_ERR_MSG] = "Kernel Panic";

	if (rst_msg_size <= 0)
		goto out;

	if (tombstone) { /* tamper the panic message for Oops */
		char pc_symn[KSYM_NAME_LEN] = "<unknown>";
		char lr_symn[KSYM_NAME_LEN] = "<unknown>";

#if defined(CONFIG_ARM)
		sprint_symbol(pc_symn, tombstone->regs->ARM_pc);
		sprint_symbol(lr_symn, tombstone->regs->ARM_lr);
#elif defined(CONFIG_ARM64)
		sprint_symbol(pc_symn, tombstone->regs->pc);
		sprint_symbol(lr_symn, tombstone->regs->regs[30]);
#endif

		snprintf(kernel_panic_msg, rst_msg_size - 1,
				"KP: %s PC:%s LR:%s",
				current->comm, pc_symn, lr_symn);
	} else {
		snprintf(kernel_panic_msg, rst_msg_size - 1,
				"KP: %s", (char *)ptr);
	}

	set_restart_msg(kernel_panic_msg);

out:
	in_panic = 1;
	return NOTIFY_DONE;
}

static struct notifier_block panic_blk = {
	.notifier_call	= panic_prep_restart,
};

int scm_set_dload_mode(int arg1, int arg2)
{
	struct scm_desc desc = {
		.args[0] = arg1,
		.args[1] = arg2,
		.arginfo = SCM_ARGS(2),
	};

	if (!scm_dload_supported) {
		if (tcsr_boot_misc_detect)
			return scm_io_write(tcsr_boot_misc_detect, arg1);

		return 0;
	}

	return scm_call2_atomic(SCM_SIP_FNID(SCM_SVC_BOOT, SCM_DLOAD_CMD),
				&desc);
}

static void set_dload_mode(int on)
{
	int ret;

	if (dload_mode_addr) {
		__raw_writel(on ? 0xE47B337D : 0, dload_mode_addr);
		__raw_writel(on ? 0xCE14091A : 0,
		       dload_mode_addr + sizeof(unsigned int));
		/* Make sure the download cookie is updated */
		mb();
	}

	ret = scm_set_dload_mode(on ? dload_type : 0, 0);
	if (ret)
		pr_err("Failed to set secure DLOAD mode: %d\n", ret);

	dload_mode_enabled = on;
}

static bool get_dload_mode(void)
{
	return dload_mode_enabled;
}

static void enable_emergency_dload_mode(void)
{
	int ret;

	if (emergency_dload_mode_addr) {
		__raw_writel(EMERGENCY_DLOAD_MAGIC1,
				emergency_dload_mode_addr);
		__raw_writel(EMERGENCY_DLOAD_MAGIC2,
				emergency_dload_mode_addr +
				sizeof(unsigned int));
		__raw_writel(EMERGENCY_DLOAD_MAGIC3,
				emergency_dload_mode_addr +
				(2 * sizeof(unsigned int)));

		/* Need disable the pmic wdt, then the emergency dload mode
		 * will not auto reset.
		 */
		qpnp_pon_wd_config(0);
		/* Make sure all the cookied are flushed to memory */
		mb();
	}

	ret = scm_set_dload_mode(SCM_EDLOAD_MODE, 0);
	if (ret)
		pr_err("Failed to set secure EDLOAD mode: %d\n", ret);
}

static int dload_set(const char *val, const struct kernel_param *kp)
{
	int ret;

	int old_val = download_mode;

	if (!download_mode) {
		pr_err("Error: SDI dynamic enablement is not supported\n");
		return -EINVAL;
	}

	ret = param_set_int(val, kp);

	if (ret)
		return ret;

	/* If download_mode is not zero or one, ignore. */
	if (download_mode >> 1) {
		download_mode = old_val;
		return -EINVAL;
	}

	set_dload_mode(download_mode);

	if (!download_mode)
		scm_disable_sdi();

	return 0;
}
#else
static void set_dload_mode(int on)
{
	return;
}

static void enable_emergency_dload_mode(void)
{
	pr_err("dload mode is not enabled on target\n");
}

static bool get_dload_mode(void)
{
	return false;
}
#endif

static void scm_disable_sdi(void)
{
	int ret;
	struct scm_desc desc = {
		.args[0] = 1,
		.args[1] = 0,
		.arginfo = SCM_ARGS(2),
	};

	/* Needed to bypass debug image on some chips */
	ret = scm_call2_atomic(SCM_SIP_FNID(SCM_SVC_BOOT,
			  SCM_WDOG_DEBUG_BOOT_PART), &desc);
	if (ret)
		pr_err("Failed to disable secure wdog debug: %d\n", ret);
}

void msm_set_restart_mode(int mode)
{
	restart_mode = mode;
}
EXPORT_SYMBOL(msm_set_restart_mode);

/*
 * Force the SPMI PMIC arbiter to shutdown so that no more SPMI transactions
 * are sent from the MSM to the PMIC.  This is required in order to avoid an
 * SPMI lockup on certain PMIC chips if PS_HOLD is lowered in the middle of
 * an SPMI transaction.
 */
static void halt_spmi_pmic_arbiter(void)
{
	struct scm_desc desc = {
		.args[0] = 0,
		.arginfo = SCM_ARGS(1),
	};

	if (scm_pmic_arbiter_disable_supported) {
		pr_crit("Calling SCM to disable SPMI PMIC arbiter\n");
		scm_call2_atomic(SCM_SIP_FNID(SCM_SVC_PWR,
				SCM_IO_DISABLE_PMIC_ARBITER), &desc);
	}
}

static void msm_restart_prepare(const char *cmd)
{
	bool need_warm_reset = warm_reset;

	/* configure reset reason back to 0 before reset */
	qpnp_pon_set_restart_reason(PON_RESTART_REASON_UNKNOWN);

#ifdef CONFIG_QCOM_DLOAD_MODE
	/* Write download mode flags if we're panic'ing
	 * Write download mode flags if restart_mode says so
	 * Kill download mode if master-kill switch is set
	 */

	set_dload_mode(download_mode &&
			(in_panic || restart_mode == RESTART_DLOAD));
#endif

	if (qpnp_pon_check_hard_reset_stored()) {
		/* Set warm reset as true when device is in dload mode */
		if (get_dload_mode() ||
			((cmd != NULL && cmd[0] != '\0') &&
			!strcmp(cmd, "edl")))
			need_warm_reset = true;
	} else if (get_dload_mode() || (cmd != NULL && cmd[0] != '\0')) {
		need_warm_reset = true;
	}

	if (force_warm_reboot)
		pr_info("Forcing a warm reset of the system\n");

	/* Hard reset the PMIC unless memory contents must be maintained. */
	if (force_warm_reboot || need_warm_reset)
		qpnp_pon_system_pwr_off(PON_POWER_OFF_WARM_RESET);
	else
		qpnp_pon_system_pwr_off(PON_POWER_OFF_HARD_RESET);

	if (in_panic) {
		qpnp_pon_set_restart_reason(PON_RESTART_REASON_PANIC);
	} else if (cmd != NULL) {
		if (!strncmp(cmd, "bootloader", 10)) {
			qpnp_pon_set_restart_reason(
				PON_RESTART_REASON_BOOTLOADER);
			__raw_writel(0x77665500, restart_reason);
		} else if (!strncmp(cmd, "recovery", 8)) {
			qpnp_pon_set_restart_reason(
				PON_RESTART_REASON_RECOVERY);
			__raw_writel(0x77665502, restart_reason);
		} else if (!strcmp(cmd, "rtc")) {
			qpnp_pon_set_restart_reason(
				PON_RESTART_REASON_RTC);
			__raw_writel(0x77665503, restart_reason);
		} else if (!strcmp(cmd, "dm-verity device corrupted")) {
			qpnp_pon_set_restart_reason(
				PON_RESTART_REASON_DMVERITY_CORRUPTED);
			__raw_writel(0x77665508, restart_reason);
		} else if (!strcmp(cmd, "dm-verity enforcing")) {
			qpnp_pon_set_restart_reason(
				PON_RESTART_REASON_DMVERITY_ENFORCE);
			__raw_writel(0x77665509, restart_reason);
		} else if (!strcmp(cmd, "keys clear")) {
			qpnp_pon_set_restart_reason(
				PON_RESTART_REASON_KEYS_CLEAR);
			__raw_writel(0x7766550a, restart_reason);
		} else if (!strncmp(cmd, "oem-", 4)) {
			unsigned long code;
			int ret;

			ret = kstrtoul(cmd + 4, 16, &code);
			if (!ret)
				__raw_writel(0x6f656d00 | (code & 0xff),
					     restart_reason);
		} else if (!strncmp(cmd, "edl", 3)) {
			enable_emergency_dload_mode();
		} else {
			__raw_writel(0x77665501, restart_reason);
		}
	}

	flush_cache_all();

	/*outer_flush_all is not supported by 64bit kernel*/
#ifndef CONFIG_ARM64
	outer_flush_all();
#endif

}

/*
 * Deassert PS_HOLD to signal the PMIC that we are ready to power down or reset.
 * Do this by calling into the secure environment, if available, or by directly
 * writing to a hardware register.
 *
 * This function should never return.
 */
static void deassert_ps_hold(void)
{
	struct scm_desc desc = {
		.args[0] = 0,
		.arginfo = SCM_ARGS(1),
	};

	if (scm_deassert_ps_hold_supported) {
		/* This call will be available on ARMv8 only */
		scm_call2_atomic(SCM_SIP_FNID(SCM_SVC_PWR,
				 SCM_IO_DEASSERT_PS_HOLD), &desc);
	}

	/* Fall-through to the direct write in case the scm_call "returns" */
	__raw_writel(0, msm_ps_hold);
}

static void do_msm_restart(enum reboot_mode reboot_mode, const char *cmd)
{
	pr_notice("Going down for restart now\n");

	msm_restart_prepare(cmd);

	if (in_panic && scandump_test)
		goto enable_sdi_reset;

#ifdef CONFIG_QCOM_DLOAD_MODE
	/*
	 * Trigger a watchdog bite here and if this fails,
	 * device will take the usual restart path.
	 */

	if (WDOG_BITE_ON_PANIC && in_panic)
		msm_trigger_wdog_bite();
#endif

	scm_disable_sdi();
enable_sdi_reset:
	halt_spmi_pmic_arbiter();
	deassert_ps_hold();

	msleep(10000);
}

static void do_msm_poweroff(void)
{
	pr_notice("Powering off the SoC\n");

	set_dload_mode(0);
	scm_disable_sdi();
	qpnp_pon_system_pwr_off(PON_POWER_OFF_SHUTDOWN);

	halt_spmi_pmic_arbiter();
	deassert_ps_hold();

	msleep(10000);
	pr_err("Powering off has failed\n");
}

#ifdef CONFIG_QCOM_DLOAD_MODE
static ssize_t attr_show(struct kobject *kobj, struct attribute *attr,
				char *buf)
{
	struct reset_attribute *reset_attr = to_reset_attr(attr);
	ssize_t ret = -EIO;

	if (reset_attr->show)
		ret = reset_attr->show(kobj, attr, buf);

	return ret;
}

static ssize_t attr_store(struct kobject *kobj, struct attribute *attr,
				const char *buf, size_t count)
{
	struct reset_attribute *reset_attr = to_reset_attr(attr);
	ssize_t ret = -EIO;

	if (reset_attr->store)
		ret = reset_attr->store(kobj, attr, buf, count);

	return ret;
}

static const struct sysfs_ops reset_sysfs_ops = {
	.show	= attr_show,
	.store	= attr_store,
};

static struct kobj_type reset_ktype = {
	.sysfs_ops	= &reset_sysfs_ops,
};

static ssize_t show_emmc_dload(struct kobject *kobj, struct attribute *attr,
				char *buf)
{
	uint32_t read_val, show_val;

	if (!dload_type_addr)
		return -ENODEV;

	read_val = __raw_readl(dload_type_addr);
	if (read_val == EMMC_DLOAD_TYPE)
		show_val = 1;
	else
		show_val = 0;

	return snprintf(buf, sizeof(show_val), "%u\n", show_val);
}

static size_t store_emmc_dload(struct kobject *kobj, struct attribute *attr,
				const char *buf, size_t count)
{
	uint32_t enabled;
	int ret;

	if (!dload_type_addr)
		return -ENODEV;

	ret = kstrtouint(buf, 0, &enabled);
	if (ret < 0)
		return ret;

	if (!((enabled == 0) || (enabled == 1)))
		return -EINVAL;

	if (enabled == 1)
		__raw_writel(EMMC_DLOAD_TYPE, dload_type_addr);
	else
		__raw_writel(0, dload_type_addr);

	return count;
}

#ifdef CONFIG_QCOM_MINIDUMP
static DEFINE_MUTEX(tcsr_lock);

static ssize_t show_dload_mode(struct kobject *kobj, struct attribute *attr,
				char *buf)
{
	return scnprintf(buf, PAGE_SIZE, "DLOAD dump type: %s\n",
		(dload_type == SCM_DLOAD_BOTHDUMPS) ? "both" :
		((dload_type == SCM_DLOAD_MINIDUMP) ? "mini" : "full"));
}

static size_t store_dload_mode(struct kobject *kobj, struct attribute *attr,
				const char *buf, size_t count)
{
	if (sysfs_streq(buf, "full")) {
		dload_type = SCM_DLOAD_FULLDUMP;
	} else if (sysfs_streq(buf, "mini")) {
		if (!msm_minidump_enabled()) {
			pr_err("Minidump is not enabled\n");
			return -ENODEV;
		}
		dload_type = SCM_DLOAD_MINIDUMP;
	} else if (sysfs_streq(buf, "both")) {
		if (!msm_minidump_enabled()) {
			pr_err("Minidump not enabled, setting fulldump only\n");
			dload_type = SCM_DLOAD_FULLDUMP;
			return count;
		}
		dload_type = SCM_DLOAD_BOTHDUMPS;
	} else{
		pr_err("Invalid Dump setup request..\n");
		pr_err("Supported dumps:'full', 'mini', or 'both'\n");
		return -EINVAL;
	}

	mutex_lock(&tcsr_lock);
	/*Overwrite TCSR reg*/
	set_dload_mode(dload_type);
	mutex_unlock(&tcsr_lock);
	return count;
}
RESET_ATTR(dload_mode, 0644, show_dload_mode, store_dload_mode);
#endif

RESET_ATTR(emmc_dload, 0644, show_emmc_dload, store_emmc_dload);

static struct attribute *reset_attrs[] = {
	&reset_attr_emmc_dload.attr,
#ifdef CONFIG_QCOM_MINIDUMP
	&reset_attr_dload_mode.attr,
#endif
	NULL
};

static struct attribute_group reset_attr_group = {
	.attrs = reset_attrs,
};
#endif

int restart_handler_init(void)
{
	struct device_node *np;
	struct resource res;
	u32 rst_info_size = 0;

	np = of_find_compatible_node(NULL, NULL,
				"msm-imem-rst_info");
	if (!np) {
		pr_err("unable to find DT imem rst info node\n");
		return -ENOENT;
	} else {
		reboot_params = of_iomap(np, 0);
		if (!reboot_params) {
			pr_err("unable to map imem rst info offset\n");
			return -ENOMEM;
		}

		of_address_to_resource(np, 0, &res);
		rst_info_size = resource_size(&res);
		if (rst_info_size == 0) {
			pr_err("%s: Failed to find info_size.\n", __func__);
			iounmap(reboot_params);
			return -EINVAL;
		}
	}

	rst_msg_size = (size_t) rst_info_size -
		       offsetof(struct reboot_params, msg);
	rst_msg_size = min(rst_msg_size, (size_t)MAX_SZ_DIAG_ERR_MSG);

	set_restart_msg("Unknown");
	pr_debug("%s: default message is set\n", __func__);
	return 0;
}

static int msm_restart_probe(struct platform_device *pdev)
{
	struct device *dev = &pdev->dev;
	struct resource *mem;
	struct device_node *np;
	int ret = 0;

	if (restart_handler_init() < 0)
		pr_err("restart_handler_init failure\n");

#ifdef CONFIG_QCOM_DLOAD_MODE
	if (scm_is_call_available(SCM_SVC_BOOT, SCM_DLOAD_CMD) > 0)
		scm_dload_supported = true;

	register_die_notifier(&die_nb);
	atomic_notifier_chain_register(&panic_notifier_list, &panic_blk);
	np = of_find_compatible_node(NULL, NULL, DL_MODE_PROP);
	if (!np) {
		pr_err("unable to find DT imem DLOAD mode node\n");
	} else {
		dload_mode_addr = of_iomap(np, 0);
		if (!dload_mode_addr)
			pr_err("unable to map imem DLOAD offset\n");
	}

	np = of_find_compatible_node(NULL, NULL, EDL_MODE_PROP);
	if (!np) {
		pr_err("unable to find DT imem EDLOAD mode node\n");
	} else {
		emergency_dload_mode_addr = of_iomap(np, 0);
		if (!emergency_dload_mode_addr)
			pr_err("unable to map imem EDLOAD mode offset\n");
	}

#ifdef CONFIG_RANDOMIZE_BASE
#define KASLR_OFFSET_BIT_MASK	0x00000000FFFFFFFF
	np = of_find_compatible_node(NULL, NULL, KASLR_OFFSET_PROP);
	if (!np) {
		pr_err("unable to find DT imem KASLR_OFFSET node\n");
	} else {
		kaslr_imem_addr = of_iomap(np, 0);
		if (!kaslr_imem_addr)
			pr_err("unable to map imem KASLR offset\n");
	}

	if (kaslr_imem_addr) {
		__raw_writel(0xdead4ead, kaslr_imem_addr);
		__raw_writel(KASLR_OFFSET_BIT_MASK &
		(kimage_vaddr - KIMAGE_VADDR), kaslr_imem_addr + 4);
		__raw_writel(KASLR_OFFSET_BIT_MASK &
			((kimage_vaddr - KIMAGE_VADDR) >> 32),
			kaslr_imem_addr + 8);
		iounmap(kaslr_imem_addr);
	}
#endif
	np = of_find_compatible_node(NULL, NULL,
				"qcom,msm-imem-dload-type");
	if (!np) {
		pr_err("unable to find DT imem dload-type node\n");
		goto skip_sysfs_create;
	} else {
		dload_type_addr = of_iomap(np, 0);
		if (!dload_type_addr) {
			pr_err("unable to map imem dload-type offset\n");
			goto skip_sysfs_create;
		}
	}

	ret = kobject_init_and_add(&dload_kobj, &reset_ktype,
			kernel_kobj, "%s", "dload");
	if (ret) {
		pr_err("%s:Error in creation kobject_add\n", __func__);
		kobject_put(&dload_kobj);
		goto skip_sysfs_create;
	}

	ret = sysfs_create_group(&dload_kobj, &reset_attr_group);
	if (ret) {
		pr_err("%s:Error in creation sysfs_create_group\n", __func__);
		kobject_del(&dload_kobj);
	}
skip_sysfs_create:
#endif
	np = of_find_compatible_node(NULL, NULL,
				"qcom,msm-imem-restart_reason");
	if (!np) {
		pr_err("unable to find DT imem restart reason node\n");
	} else {
		restart_reason = of_iomap(np, 0);
		if (!restart_reason) {
			pr_err("unable to map imem restart reason offset\n");
			ret = -ENOMEM;
			goto err_restart_reason;
		}
	}

	mem = platform_get_resource_byname(pdev, IORESOURCE_MEM, "pshold-base");
	msm_ps_hold = devm_ioremap_resource(dev, mem);
	if (IS_ERR(msm_ps_hold))
		return PTR_ERR(msm_ps_hold);

	mem = platform_get_resource_byname(pdev, IORESOURCE_MEM,
					   "tcsr-boot-misc-detect");
	if (mem)
		tcsr_boot_misc_detect = mem->start;

	pm_power_off = do_msm_poweroff;
	arm_pm_restart = do_msm_restart;

	if (scm_is_call_available(SCM_SVC_PWR, SCM_IO_DISABLE_PMIC_ARBITER) > 0)
		scm_pmic_arbiter_disable_supported = true;

	if (scm_is_call_available(SCM_SVC_PWR, SCM_IO_DEASSERT_PS_HOLD) > 0)
		scm_deassert_ps_hold_supported = true;

	set_dload_mode(download_mode);
	if (!download_mode)
		scm_disable_sdi();

	force_warm_reboot = of_property_read_bool(dev->of_node,
						"qcom,force-warm-reboot");

	return 0;

err_restart_reason:
#ifdef CONFIG_QCOM_DLOAD_MODE
	iounmap(emergency_dload_mode_addr);
	iounmap(dload_mode_addr);
#endif
	return ret;
}

static const struct of_device_id of_msm_restart_match[] = {
	{ .compatible = "qcom,pshold", },
	{},
};
MODULE_DEVICE_TABLE(of, of_msm_restart_match);

static struct platform_driver msm_restart_driver = {
	.probe = msm_restart_probe,
	.driver = {
		.name = "msm-restart",
		.of_match_table = of_match_ptr(of_msm_restart_match),
	},
};

static int __init msm_restart_init(void)
{
	return platform_driver_register(&msm_restart_driver);
}
pure_initcall(msm_restart_init);<|MERGE_RESOLUTION|>--- conflicted
+++ resolved
@@ -59,13 +59,9 @@
 };
 
 static int restart_mode;
-<<<<<<< HEAD
 static void *restart_reason, *dload_type_addr;
 static struct reboot_params *reboot_params;
 static size_t rst_msg_size;
-=======
-static void *restart_reason;
->>>>>>> 014720fa
 static bool scm_pmic_arbiter_disable_supported;
 static bool scm_deassert_ps_hold_supported;
 /* Download mode master kill-switch */
