config STMMAC_ETH
	tristate "STMicroelectronics 10/100/1000/EQOS Ethernet driver"
	depends on HAS_IOMEM && HAS_DMA
	select MII
	select PHYLIB
	select CRC32
	imply PTP_1588_CLOCK
	select RESET_CONTROLLER
	---help---
	  This is the driver for the Ethernet IPs built around a
	  Synopsys IP Core.

if STMMAC_ETH

config STMMAC_PLATFORM
	tristate "STMMAC Platform bus support"
	depends on STMMAC_ETH
	select MFD_SYSCON
	default y
	---help---
	  This selects the platform specific bus support for the stmmac driver.
	  This is the driver used on several SoCs:
	  STi, Allwinner, Amlogic Meson, Altera SOCFPGA.

	  If you have a controller with this interface, say Y or M here.

	  If unsure, say N.

if STMMAC_PLATFORM

config DWMAC_DWC_QOS_ETH
	tristate "Support for snps,dwc-qos-ethernet.txt DT binding."
	select PHYLIB
	select CRC32
	select MII
	depends on OF && HAS_DMA
	help
	  Support for chips using the snps,dwc-qos-ethernet.txt DT binding.

config DWMAC_GENERIC
	tristate "Generic driver for DWMAC"
	default STMMAC_PLATFORM
	---help---
	  Generic DWMAC driver for platforms that don't require any
	  platform specific code to function or is using platform
	  data for setup.

config DWMAC_ANARION
	tristate "Adaptrum Anarion GMAC support"
	default ARC
	depends on OF && (ARC || COMPILE_TEST)
	help
	  Support for Adaptrum Anarion GMAC Ethernet controller.

	  This selects the Anarion SoC glue layer support for the stmmac driver.

config DWMAC_IPQ806X
	tristate "QCA IPQ806x DWMAC support"
	default ARCH_QCOM
	depends on OF && (ARCH_QCOM || COMPILE_TEST)
	select MFD_SYSCON
	help
	  Support for QCA IPQ806X DWMAC Ethernet.

	  This selects the IPQ806x SoC glue layer support for the stmmac
	  device driver. This driver does not use any of the hardware
	  acceleration features available on this SoC. Network devices
	  will behave like standard non-accelerated ethernet interfaces.

config DWMAC_LPC18XX
	tristate "NXP LPC18xx/43xx DWMAC support"
	default ARCH_LPC18XX
	depends on OF && (ARCH_LPC18XX || COMPILE_TEST)
	select MFD_SYSCON
	---help---
	  Support for NXP LPC18xx/43xx DWMAC Ethernet.

config DWMAC_MESON
	tristate "Amlogic Meson dwmac support"
	default ARCH_MESON
	depends on OF && COMMON_CLK && (ARCH_MESON || COMPILE_TEST)
	help
	  Support for Ethernet controller on Amlogic Meson SoCs.

	  This selects the Amlogic Meson SoC glue layer support for
	  the stmmac device driver. This driver is used for Meson6,
	  Meson8, Meson8b and GXBB SoCs.

config DWMAC_OXNAS
	tristate "Oxford Semiconductor OXNAS dwmac support"
	default ARCH_OXNAS
	depends on OF && COMMON_CLK && (ARCH_OXNAS || COMPILE_TEST)
	select MFD_SYSCON
	help
	  Support for Ethernet controller on Oxford Semiconductor OXNAS SoCs.

	  This selects the Oxford Semiconductor OXNASSoC glue layer support for
	  the stmmac device driver. This driver is used for OX820.

config DWMAC_QCOM_ETHQOS
	tristate "Qualcomm Technologies, Inc. ETHQOS support"
	default ARCH_QCOM
	depends on OF && (ARCH_QCOM || COMPILE_TEST)
	help
	  Support for the Qualcomm Technologies, Inc. ETHQOS core.

	  This selects the Qualcomm Technologies, Inc. ETHQOS glue layer support for the
	  stmmac device driver.

<<<<<<< HEAD
=======
config ETHQOS_IPA_OFFLOAD
	bool "IPA ETHQOS offload support"
	depends on DWMAC_QCOM_ETHQOS && IPA3
	default n
	help
	  Support for the Qualcomm Technologies, Inc. ETH IPA offload support.
	  This enables ethernet ipa offload for IP traffic to reduce
	  the cpu load during E2E IP traffic. This is done by using HW accelaration
	  path.

>>>>>>> 15457316
config DWMAC_ROCKCHIP
	tristate "Rockchip dwmac support"
	default ARCH_ROCKCHIP
	depends on OF && (ARCH_ROCKCHIP || COMPILE_TEST)
	select MFD_SYSCON
	help
	  Support for Ethernet controller on Rockchip RK3288 SoC.

	  This selects the Rockchip RK3288 SoC glue layer support for
	  the stmmac device driver.

config DWMAC_SOCFPGA
	tristate "SOCFPGA dwmac support"
	default ARCH_SOCFPGA
	depends on OF && (ARCH_SOCFPGA || ARCH_STRATIX10 || COMPILE_TEST)
	select MFD_SYSCON
	help
	  Support for ethernet controller on Altera SOCFPGA

	  This selects the Altera SOCFPGA SoC glue layer support
	  for the stmmac device driver. This driver is used for
	  arria5 and cyclone5 FPGA SoCs.

config DWMAC_STI
	tristate "STi GMAC support"
	default ARCH_STI
	depends on OF && (ARCH_STI || COMPILE_TEST)
	select MFD_SYSCON
	---help---
	  Support for ethernet controller on STi SOCs.

	  This selects STi SoC glue layer support for the stmmac
	  device driver. This driver is used on for the STi series
	  SOCs GMAC ethernet controller.

config DWMAC_STM32
	tristate "STM32 DWMAC support"
	default ARCH_STM32
	depends on OF && HAS_IOMEM && (ARCH_STM32 || COMPILE_TEST)
	select MFD_SYSCON
	---help---
	  Support for ethernet controller on STM32 SOCs.

	  This selects STM32 SoC glue layer support for the stmmac
	  device driver. This driver is used on for the STM32 series
	  SOCs GMAC ethernet controller.

config DWMAC_SUNXI
	tristate "Allwinner GMAC support"
	default ARCH_SUNXI
	depends on OF && (ARCH_SUNXI || COMPILE_TEST)
	---help---
	  Support for Allwinner A20/A31 GMAC ethernet controllers.

	  This selects Allwinner SoC glue layer support for the
	  stmmac device driver. This driver is used for A20/A31
	  GMAC ethernet controller.

config DWMAC_SUN8I
	tristate "Allwinner sun8i GMAC support"
	default ARCH_SUNXI
	depends on OF && (ARCH_SUNXI || COMPILE_TEST)
	---help---
	  Support for Allwinner H3 A83T A64 EMAC ethernet controllers.

	  This selects Allwinner SoC glue layer support for the
	  stmmac device driver. This driver is used for H3/A83T/A64
	  EMAC ethernet controller.
endif

config STMMAC_PCI
	tristate "STMMAC PCI bus support"
	depends on STMMAC_ETH && PCI
	---help---
	  This selects the platform specific bus support for the stmmac driver.
	  This driver was tested on XLINX XC2V3000 FF1152AMT0221
	  D1215994A VIRTEX FPGA board and SNPS QoS IPK Prototyping Kit.

	  If you have a controller with this interface, say Y or M here.

	  If unsure, say N.
endif<|MERGE_RESOLUTION|>--- conflicted
+++ resolved
@@ -107,8 +107,6 @@
 	  This selects the Qualcomm Technologies, Inc. ETHQOS glue layer support for the
 	  stmmac device driver.
 
-<<<<<<< HEAD
-=======
 config ETHQOS_IPA_OFFLOAD
 	bool "IPA ETHQOS offload support"
 	depends on DWMAC_QCOM_ETHQOS && IPA3
@@ -119,7 +117,6 @@
 	  the cpu load during E2E IP traffic. This is done by using HW accelaration
 	  path.
 
->>>>>>> 15457316
 config DWMAC_ROCKCHIP
 	tristate "Rockchip dwmac support"
 	default ARCH_ROCKCHIP
