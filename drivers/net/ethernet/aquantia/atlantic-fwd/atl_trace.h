/*
 * aQuantia Corporation Network Driver
 * Copyright (C) 2017 aQuantia Corporation. All rights reserved
 *
 * This program is free software; you can redistribute it and/or modify it
 * under the terms and conditions of the GNU General Public License,
 * version 2, as published by the Free Software Foundation.
 */

#undef TRACE_SYSTEM
#define TRACE_SYSTEM atlnew

#if !defined(_ATL_TRACE_H) || defined(TRACE_HEADER_MULTI_READ)
#define _ATL_TRACE_H

#include <linux/tracepoint.h>
#include "atl_desc.h"

DECLARE_EVENT_CLASS(atl_dma_map_class,
	TP_PROTO(int frag_idx, int ring_idx, dma_addr_t daddr, size_t size, struct sk_buff *skb,
		void *vaddr),
	TP_ARGS(frag_idx, ring_idx, daddr, size, skb, vaddr),
	TP_STRUCT__entry(
		__field(int, frag_idx)
		__field(int, ring_idx)
		__field(dma_addr_t, daddr)
		__field(size_t, size)
		__field(struct sk_buff *, skb)
		__field(void *, vaddr)
	),
	TP_fast_assign(
		__entry->frag_idx = frag_idx;
		__entry->ring_idx = ring_idx;
		__entry->daddr = daddr;
		__entry->size = size;
		__entry->skb = skb;
		__entry->vaddr = vaddr;
	),
	TP_printk("idx %d ring idx %d daddr %pad len %#zx skb %p vaddr %p",
		__entry->frag_idx, __entry->ring_idx, &__entry->daddr,
		__entry->size, __entry->skb, __entry->vaddr)
);

#define DEFINE_MAP_EVENT(name)						\
	DEFINE_EVENT(atl_dma_map_class, name,				\
		TP_PROTO(int frag_idx, int ring_idx,			\
			dma_addr_t daddr, size_t size,			\
			struct sk_buff *skb, void *vaddr),		\
		TP_ARGS(frag_idx, ring_idx, daddr, size, skb, vaddr))

DEFINE_MAP_EVENT(atl_dma_map_head);
DEFINE_MAP_EVENT(atl_dma_map_frag);
DEFINE_MAP_EVENT(atl_dma_map_rxbuf);

DECLARE_EVENT_CLASS(atl_dma_unmap_class,
	TP_PROTO(int frag_idx, int ring_idx, dma_addr_t daddr, size_t size,
		struct sk_buff *skb),
	TP_ARGS(frag_idx, ring_idx, daddr, size, skb),
	TP_STRUCT__entry(
		__field(int, frag_idx)
		__field(int, ring_idx)
		__field(dma_addr_t, daddr)
		__field(size_t, size)
		__field(struct sk_buff *, skb)
	),
	TP_fast_assign(
		__entry->frag_idx = frag_idx;
		__entry->ring_idx = ring_idx;
		__entry->daddr = daddr;
		__entry->size = size;
		__entry->skb = skb;
	),
	TP_printk("idx %d ring idx %d daddr %pad len %#zx skb %p",
		__entry->frag_idx, __entry->ring_idx, &__entry->daddr,
		__entry->size, __entry->skb)
);

#define DEFINE_UNMAP_EVENT(name)					\
	DEFINE_EVENT(atl_dma_unmap_class, name,				\
		TP_PROTO(int frag_idx, int ring_idx, dma_addr_t daddr,	\
			size_t size, struct sk_buff *skb),		\
		TP_ARGS(frag_idx, ring_idx, daddr, size, skb))

DEFINE_UNMAP_EVENT(atl_dma_unmap_head);
DEFINE_UNMAP_EVENT(atl_dma_unmap_frag);
DEFINE_UNMAP_EVENT(atl_dma_unmap_rxbuf);

TRACE_EVENT(atl_fill_rx_desc,
	TP_PROTO(int ring_idx, struct atl_rx_desc *desc),
	TP_ARGS(ring_idx, desc),
	TP_STRUCT__entry(
		__field(int, ring_idx)
		__field(dma_addr_t, daddr)
		__field(dma_addr_t, haddr)
	),
	TP_fast_assign(
		__entry->ring_idx = ring_idx;
		__entry->daddr = desc->daddr;
		__entry->haddr = desc->haddr;
	),
	TP_printk("[%d] daddr %pad", __entry->ring_idx, &__entry->daddr)
);

TRACE_EVENT(atl_sync_rx_range,
	TP_PROTO(int ring_idx, dma_addr_t daddr, unsigned long pg_off,
		size_t size),
	TP_ARGS(ring_idx, daddr, pg_off, size),
	TP_STRUCT__entry(
		__field(int, ring_idx)
		__field(dma_addr_t, daddr)
		__field(unsigned long, pg_off)
		__field(size_t, size)
	),
	TP_fast_assign(
		__entry->ring_idx = ring_idx;
		__entry->daddr = daddr;
		__entry->pg_off = pg_off;
		__entry->size = size;
	),
	TP_printk("[%d] daddr %pad pg_off %#lx size %#zx", __entry->ring_idx,
		&__entry->daddr, __entry->pg_off, __entry->size)
);

#define DESCR_FIELD(DESCR, BIT_BEGIN, BIT_END) \
	((DESCR >> BIT_END) &\
		(BIT_ULL(BIT_BEGIN - BIT_END + 1) - 1))

TRACE_EVENT(atl_rx_descr,
	TP_PROTO(int ring_idx, unsigned int pointer, u64 *descr),
	TP_ARGS(ring_idx, pointer, descr),
	TP_STRUCT__entry(
		__field(unsigned int, ring_idx)
		__field(unsigned int, pointer)
		__field(u8, dd)
		__field(u8, eop)
		__field(u8, rx_stat)
		__field(u8, rx_estat)
		__field(u8, rsc_cnt)
		__field(u16, pkt_len)
		__field(u16, next_desp)
		__field(u16, vlan_tag)

		__field(u8, rss_type)
		__field(u8, pkt_type)
		__field(u8, rsvd)
		__field(u8, rx_cntl)
		__field(u8, sph)
		__field(u16, hdr_len)
		__field(u32, rss_hash)

	),
	TP_fast_assign(
		__entry->ring_idx = ring_idx;
		__entry->pointer = pointer;
		__entry->rss_hash = DESCR_FIELD(descr[0], 63, 32);
		__entry->hdr_len =  DESCR_FIELD(descr[0], 31, 22);
		__entry->sph = DESCR_FIELD(descr[0], 21, 21);
		__entry->rx_cntl = DESCR_FIELD(descr[0], 20, 19);
		__entry->rsvd = DESCR_FIELD(descr[0], 18, 12);
		__entry->pkt_type = DESCR_FIELD(descr[0], 11, 4);
		__entry->rss_type = DESCR_FIELD(descr[0], 3, 0);

		__entry->vlan_tag = DESCR_FIELD(descr[1], 63, 48);
		__entry->next_desp = DESCR_FIELD(descr[1], 47, 32);
		__entry->pkt_len = DESCR_FIELD(descr[1], 31, 16);
		__entry->rsc_cnt = DESCR_FIELD(descr[1], 15, 12);
		__entry->rx_estat = DESCR_FIELD(descr[1], 11, 6);
		__entry->rx_stat = DESCR_FIELD(descr[1], 5, 2);
		__entry->eop = DESCR_FIELD(descr[1], 1, 1);
		__entry->dd = DESCR_FIELD(descr[1], 0, 0);
	),
	TP_printk("ring=%d descr=%u rss_hash=0x%x hdr_len=%u sph=%u rx_cntl=%u rsvd=0x%x pkt_type=%u rss_type=%u vlan_tag=%u next_desp=%u pkt_len=%u rsc_cnt=%u rx_estat=0x%x rx_stat=0x%x eop=%u dd=%u",
		  __entry->ring_idx, __entry->pointer, __entry->rss_hash,
		  __entry->hdr_len, __entry->sph, __entry->rx_cntl,
		  __entry->rsvd, __entry->pkt_type, __entry->rss_type,
		  __entry->vlan_tag, __entry->next_desp, __entry->pkt_len,
		  __entry->rsc_cnt, __entry->rx_estat, __entry->rx_stat,
		  __entry->eop, __entry->dd)
);

TRACE_EVENT(atl_tx_descr,
	TP_PROTO(int ring_idx, unsigned int pointer, u64 *descr),
	TP_ARGS(ring_idx, pointer, descr),
	TP_STRUCT__entry(
		__field(unsigned int, ring_idx)
		__field(unsigned int, pointer)
		/* Tx Descriptor */
		__field(u64, data_buf_addr)
		__field(u32, pay_len)
		__field(u8, ct_en)
		__field(u8, ct_idx)
		__field(u16, rsvd2)
		__field(u8, tx_cmd)
		__field(u8, eop)
		__field(u8, dd)
		__field(u16, buf_len)
		__field(u8, rsvd1)
		__field(u8, des_typ)
	),
	TP_fast_assign(
		__entry->ring_idx = ring_idx;
		__entry->pointer = pointer;
		__entry->data_buf_addr = descr[0];
		__entry->pay_len = DESCR_FIELD(descr[1], 63, 46);
		__entry->ct_en =  DESCR_FIELD(descr[1], 45, 45);
		__entry->ct_idx = DESCR_FIELD(descr[1], 44, 44);
		__entry->rsvd2 = DESCR_FIELD(descr[1], 43, 30);
		__entry->tx_cmd = DESCR_FIELD(descr[1], 29, 22);
		__entry->eop = DESCR_FIELD(descr[1], 21, 21);
		__entry->dd = DESCR_FIELD(descr[1], 20, 20);
		__entry->buf_len = DESCR_FIELD(descr[1], 19, 4);
		__entry->rsvd1 = DESCR_FIELD(descr[1], 3, 3);
		__entry->des_typ = DESCR_FIELD(descr[1], 2, 0);

	),
	TP_printk("ring=%d descr=%u pay_len=%u ct_en=%u ct_idx=%u rsvd2=0x%x tx_cmd=0x%x eop=%u dd=%u buf_len=%u rsvd1=%u des_typ=0x%x",
		  __entry->ring_idx, __entry->pointer, __entry->pay_len,
		  __entry->ct_en, __entry->ct_idx, __entry->rsvd2,
		  __entry->tx_cmd, __entry->eop, __entry->dd, __entry->buf_len,
		  __entry->rsvd1, __entry->des_typ)
);


TRACE_EVENT(atl_tx_context_descr,
	TP_PROTO(int ring_idx, unsigned int pointer, u64 *descr),
	TP_ARGS(ring_idx, pointer, descr),
	TP_STRUCT__entry(
		__field(unsigned int, ring_idx)
		__field(unsigned int, pointer)
		/* Tx Context Descriptor */
<<<<<<< HEAD
		__field(u16, out_len)
=======
		__field(u8, out_len)
>>>>>>> 3f527a98
		__field(u8, tun_len)
		__field(u64, resvd3)
		__field(u16, mss_len)
		__field(u8, l4_len)
		__field(u8, l3_len)
		__field(u8, l2_len)
		__field(u8, ct_cmd)
		__field(u16, vlan_tag)
		__field(u8, ct_idx)
		__field(u8, des_typ)
	),
	TP_fast_assign(
		__entry->ring_idx = ring_idx;
		__entry->pointer = pointer;
<<<<<<< HEAD
		__entry->out_len = DESCR_FIELD(descr[0], 63, 48);
		__entry->tun_len = DESCR_FIELD(descr[0], 47, 40);
		__entry->resvd3 = DESCR_FIELD(descr[0], 39, 0);
=======
		__entry->out_len = DESCR_FIELD(descr[0], 63, 56);
		__entry->tun_len = DESCR_FIELD(descr[0], 55, 48);
		__entry->resvd3 = DESCR_FIELD(descr[0], 47, 0);
>>>>>>> 3f527a98
		__entry->mss_len = DESCR_FIELD(descr[1], 63, 48);
		__entry->l4_len = DESCR_FIELD(descr[1], 47, 40);
		__entry->l3_len = DESCR_FIELD(descr[1], 39, 31);
		__entry->l2_len = DESCR_FIELD(descr[1], 30, 24);
		__entry->ct_cmd = DESCR_FIELD(descr[1], 23, 20);
		__entry->vlan_tag = DESCR_FIELD(descr[1], 19, 4);
		__entry->ct_idx = DESCR_FIELD(descr[1], 3, 3);
		__entry->des_typ = DESCR_FIELD(descr[1], 2, 0);
	),
	TP_printk("ring=%d descr=%u out_len=%u tun_len=%u resvd3=%llu mss_len=%u l4_len=%u l3_len=%u l2_len=0x%x ct_cmd=%u vlan_tag=%u ct_idx=%u des_typ=0x%x",
		  __entry->ring_idx, __entry->pointer, __entry->out_len,
		  __entry->tun_len, __entry->resvd3, __entry->mss_len,
		  __entry->l4_len, __entry->l3_len, __entry->l2_len,
		  __entry->ct_cmd, __entry->vlan_tag, __entry->ct_idx,
		  __entry->des_typ)
);

#endif /* _ATL_TRACE_H */

#undef TRACE_INCLUDE_PATH
#define TRACE_INCLUDE_PATH .
#undef  TRACE_INCLUDE_FILE
#define TRACE_INCLUDE_FILE atl_trace
#include <trace/define_trace.h><|MERGE_RESOLUTION|>--- conflicted
+++ resolved
@@ -228,11 +228,7 @@
 		__field(unsigned int, ring_idx)
 		__field(unsigned int, pointer)
 		/* Tx Context Descriptor */
-<<<<<<< HEAD
-		__field(u16, out_len)
-=======
 		__field(u8, out_len)
->>>>>>> 3f527a98
 		__field(u8, tun_len)
 		__field(u64, resvd3)
 		__field(u16, mss_len)
@@ -247,15 +243,9 @@
 	TP_fast_assign(
 		__entry->ring_idx = ring_idx;
 		__entry->pointer = pointer;
-<<<<<<< HEAD
-		__entry->out_len = DESCR_FIELD(descr[0], 63, 48);
-		__entry->tun_len = DESCR_FIELD(descr[0], 47, 40);
-		__entry->resvd3 = DESCR_FIELD(descr[0], 39, 0);
-=======
 		__entry->out_len = DESCR_FIELD(descr[0], 63, 56);
 		__entry->tun_len = DESCR_FIELD(descr[0], 55, 48);
 		__entry->resvd3 = DESCR_FIELD(descr[0], 47, 0);
->>>>>>> 3f527a98
 		__entry->mss_len = DESCR_FIELD(descr[1], 63, 48);
 		__entry->l4_len = DESCR_FIELD(descr[1], 47, 40);
 		__entry->l3_len = DESCR_FIELD(descr[1], 39, 31);
