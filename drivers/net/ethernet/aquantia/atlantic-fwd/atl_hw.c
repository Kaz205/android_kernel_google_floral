--- conflicted
+++ resolved
@@ -450,11 +450,7 @@
 			atl_nic_info("Link up: %s\n", link->name);
 			netif_carrier_on(nic->ndev);
 			pm_runtime_get_sync(&nic->hw.pdev->dev);
-<<<<<<< HEAD
-#ifdef NETIF_F_HW_MACSEC
-=======
 #if IS_ENABLED(CONFIG_MACSEC) && defined(NETIF_F_HW_MACSEC)
->>>>>>> 3f527a98
 			atl_init_macsec(hw);
 #endif
 		}
