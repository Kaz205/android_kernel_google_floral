/* Framework for finding and configuring PHYs.
 * Also contains generic PHY driver
 *
 * Author: Andy Fleming
 *
 * Copyright (c) 2004 Freescale Semiconductor, Inc.
 *
 * This program is free software; you can redistribute  it and/or modify it
 * under  the terms of  the GNU General  Public License as published by the
 * Free Software Foundation;  either version 2 of the  License, or (at your
 * option) any later version.
 *
 */

#define pr_fmt(fmt) KBUILD_MODNAME ": " fmt

#include <linux/kernel.h>
#include <linux/string.h>
#include <linux/errno.h>
#include <linux/unistd.h>
#include <linux/slab.h>
#include <linux/interrupt.h>
#include <linux/init.h>
#include <linux/delay.h>
#include <linux/netdevice.h>
#include <linux/etherdevice.h>
#include <linux/skbuff.h>
#include <linux/mm.h>
#include <linux/module.h>
#include <linux/mii.h>
#include <linux/ethtool.h>
#include <linux/phy.h>
#include <linux/phy_led_triggers.h>
#include <linux/mdio.h>
#include <linux/io.h>
#include <linux/uaccess.h>
#include <linux/of.h>

#include <asm/irq.h>

MODULE_DESCRIPTION("PHY library");
MODULE_AUTHOR("Andy Fleming");
MODULE_LICENSE("GPL");

void phy_device_free(struct phy_device *phydev)
{
	put_device(&phydev->mdio.dev);
}
EXPORT_SYMBOL(phy_device_free);

static void phy_mdio_device_free(struct mdio_device *mdiodev)
{
	struct phy_device *phydev;

	phydev = container_of(mdiodev, struct phy_device, mdio);
	phy_device_free(phydev);
}

static void phy_device_release(struct device *dev)
{
	kfree(to_phy_device(dev));
}

static void phy_mdio_device_remove(struct mdio_device *mdiodev)
{
	struct phy_device *phydev;

	phydev = container_of(mdiodev, struct phy_device, mdio);
	phy_device_remove(phydev);
}

static struct phy_driver genphy_driver;
extern struct phy_driver genphy_10g_driver;

static LIST_HEAD(phy_fixup_list);
static DEFINE_MUTEX(phy_fixup_lock);

#ifdef CONFIG_PM
static bool mdio_bus_phy_may_suspend(struct phy_device *phydev, bool suspend)
{
	struct device_driver *drv = phydev->mdio.dev.driver;
	struct phy_driver *phydrv = to_phy_driver(drv);
	struct net_device *netdev = phydev->attached_dev;

	if (!drv || !phydrv->suspend)
		return false;

	/* PHY not attached? May suspend if the PHY has not already been
	 * suspended as part of a prior call to phy_disconnect() ->
	 * phy_detach() -> phy_suspend() because the parent netdev might be the
	 * MDIO bus driver and clock gated at this point. Also may resume if
	 * PHY is not attached.
	 */
	if (!netdev)
<<<<<<< HEAD
		return suspend ? !phydev->suspended : phydev->suspended;
=======
		goto out;
>>>>>>> a3e631c1

	/* Don't suspend PHY if the attached netdev parent may wakeup.
	 * The parent may point to a PCI device, as in tg3 driver.
	 */
	if (netdev->dev.parent && device_may_wakeup(netdev->dev.parent))
		return false;

	/* Also don't suspend PHY if the netdev itself may wakeup. This
	 * is the case for devices w/o underlaying pwr. mgmt. aware bus,
	 * e.g. SoC devices.
	 */
	if (device_may_wakeup(&netdev->dev))
		return false;

out:
	return !phydev->suspended;
}

static int mdio_bus_phy_suspend(struct device *dev)
{
	struct phy_device *phydev = to_phy_device(dev);

	/* We must stop the state machine manually, otherwise it stops out of
	 * control, possibly with the phydev->lock held. Upon resume, netdev
	 * may call phy routines that try to grab the same lock, and that may
	 * lead to a deadlock.
	 */
	if (phydev->attached_dev && phydev->adjust_link)
		phy_stop_machine(phydev);

	if (!mdio_bus_phy_may_suspend(phydev, true))
		return 0;

	phydev->suspended_by_mdio_bus = true;

	return phy_suspend(phydev);
}

static int mdio_bus_phy_resume(struct device *dev)
{
	struct phy_device *phydev = to_phy_device(dev);
	int ret;

<<<<<<< HEAD
	if (!mdio_bus_phy_may_suspend(phydev, false))
=======
	if (!phydev->suspended_by_mdio_bus)
>>>>>>> a3e631c1
		goto no_resume;

	phydev->suspended_by_mdio_bus = false;

	ret = phy_resume(phydev);
	if (ret < 0)
		return ret;

no_resume:
	if (phydev->attached_dev && phydev->adjust_link)
		phy_start_machine(phydev);

	return 0;
}

static int mdio_bus_phy_restore(struct device *dev)
{
	struct phy_device *phydev = to_phy_device(dev);
	struct net_device *netdev = phydev->attached_dev;
	int ret;

	if (!netdev)
		return 0;

	ret = phy_init_hw(phydev);
	if (ret < 0)
		return ret;

	if (phydev->attached_dev && phydev->adjust_link)
		phy_start_machine(phydev);

	return 0;
}

static const struct dev_pm_ops mdio_bus_phy_pm_ops = {
	.suspend = mdio_bus_phy_suspend,
	.resume = mdio_bus_phy_resume,
	.freeze = mdio_bus_phy_suspend,
	.thaw = mdio_bus_phy_resume,
	.restore = mdio_bus_phy_restore,
};

#define MDIO_BUS_PHY_PM_OPS (&mdio_bus_phy_pm_ops)

#else

#define MDIO_BUS_PHY_PM_OPS NULL

#endif /* CONFIG_PM */

/**
 * phy_register_fixup - creates a new phy_fixup and adds it to the list
 * @bus_id: A string which matches phydev->mdio.dev.bus_id (or PHY_ANY_ID)
 * @phy_uid: Used to match against phydev->phy_id (the UID of the PHY)
 *	It can also be PHY_ANY_UID
 * @phy_uid_mask: Applied to phydev->phy_id and fixup->phy_uid before
 *	comparison
 * @run: The actual code to be run when a matching PHY is found
 */
int phy_register_fixup(const char *bus_id, u32 phy_uid, u32 phy_uid_mask,
		       int (*run)(struct phy_device *))
{
	struct phy_fixup *fixup = kzalloc(sizeof(*fixup), GFP_KERNEL);

	if (!fixup)
		return -ENOMEM;

	strlcpy(fixup->bus_id, bus_id, sizeof(fixup->bus_id));
	fixup->phy_uid = phy_uid;
	fixup->phy_uid_mask = phy_uid_mask;
	fixup->run = run;

	mutex_lock(&phy_fixup_lock);
	list_add_tail(&fixup->list, &phy_fixup_list);
	mutex_unlock(&phy_fixup_lock);

	return 0;
}
EXPORT_SYMBOL(phy_register_fixup);

/* Registers a fixup to be run on any PHY with the UID in phy_uid */
int phy_register_fixup_for_uid(u32 phy_uid, u32 phy_uid_mask,
			       int (*run)(struct phy_device *))
{
	return phy_register_fixup(PHY_ANY_ID, phy_uid, phy_uid_mask, run);
}
EXPORT_SYMBOL(phy_register_fixup_for_uid);

/* Registers a fixup to be run on the PHY with id string bus_id */
int phy_register_fixup_for_id(const char *bus_id,
			      int (*run)(struct phy_device *))
{
	return phy_register_fixup(bus_id, PHY_ANY_UID, 0xffffffff, run);
}
EXPORT_SYMBOL(phy_register_fixup_for_id);

/**
 * phy_unregister_fixup - remove a phy_fixup from the list
 * @bus_id: A string matches fixup->bus_id (or PHY_ANY_ID) in phy_fixup_list
 * @phy_uid: A phy id matches fixup->phy_id (or PHY_ANY_UID) in phy_fixup_list
 * @phy_uid_mask: Applied to phy_uid and fixup->phy_uid before comparison
 */
int phy_unregister_fixup(const char *bus_id, u32 phy_uid, u32 phy_uid_mask)
{
	struct list_head *pos, *n;
	struct phy_fixup *fixup;
	int ret;

	ret = -ENODEV;

	mutex_lock(&phy_fixup_lock);
	list_for_each_safe(pos, n, &phy_fixup_list) {
		fixup = list_entry(pos, struct phy_fixup, list);

		if ((!strcmp(fixup->bus_id, bus_id)) &&
		    ((fixup->phy_uid & phy_uid_mask) ==
		     (phy_uid & phy_uid_mask))) {
			list_del(&fixup->list);
			kfree(fixup);
			ret = 0;
			break;
		}
	}
	mutex_unlock(&phy_fixup_lock);

	return ret;
}
EXPORT_SYMBOL(phy_unregister_fixup);

/* Unregisters a fixup of any PHY with the UID in phy_uid */
int phy_unregister_fixup_for_uid(u32 phy_uid, u32 phy_uid_mask)
{
	return phy_unregister_fixup(PHY_ANY_ID, phy_uid, phy_uid_mask);
}
EXPORT_SYMBOL(phy_unregister_fixup_for_uid);

/* Unregisters a fixup of the PHY with id string bus_id */
int phy_unregister_fixup_for_id(const char *bus_id)
{
	return phy_unregister_fixup(bus_id, PHY_ANY_UID, 0xffffffff);
}
EXPORT_SYMBOL(phy_unregister_fixup_for_id);

/* Returns 1 if fixup matches phydev in bus_id and phy_uid.
 * Fixups can be set to match any in one or more fields.
 */
static int phy_needs_fixup(struct phy_device *phydev, struct phy_fixup *fixup)
{
	if (strcmp(fixup->bus_id, phydev_name(phydev)) != 0)
		if (strcmp(fixup->bus_id, PHY_ANY_ID) != 0)
			return 0;

	if ((fixup->phy_uid & fixup->phy_uid_mask) !=
	    (phydev->phy_id & fixup->phy_uid_mask))
		if (fixup->phy_uid != PHY_ANY_UID)
			return 0;

	return 1;
}

/* Runs any matching fixups for this phydev */
static int phy_scan_fixups(struct phy_device *phydev)
{
	struct phy_fixup *fixup;

	mutex_lock(&phy_fixup_lock);
	list_for_each_entry(fixup, &phy_fixup_list, list) {
		if (phy_needs_fixup(phydev, fixup)) {
			int err = fixup->run(phydev);

			if (err < 0) {
				mutex_unlock(&phy_fixup_lock);
				return err;
			}
			phydev->has_fixups = true;
		}
	}
	mutex_unlock(&phy_fixup_lock);

	return 0;
}

static int phy_bus_match(struct device *dev, struct device_driver *drv)
{
	struct phy_device *phydev = to_phy_device(dev);
	struct phy_driver *phydrv = to_phy_driver(drv);
	const int num_ids = ARRAY_SIZE(phydev->c45_ids.device_ids);
	int i;

	if (!(phydrv->mdiodrv.flags & MDIO_DEVICE_IS_PHY))
		return 0;

	if (phydrv->match_phy_device)
		return phydrv->match_phy_device(phydev);

	if (phydev->is_c45) {
		for (i = 1; i < num_ids; i++) {
			if (!(phydev->c45_ids.devices_in_package & (1 << i)))
				continue;

			if ((phydrv->phy_id & phydrv->phy_id_mask) ==
			    (phydev->c45_ids.device_ids[i] &
			     phydrv->phy_id_mask))
				return 1;
		}
		return 0;
	} else {
		return (phydrv->phy_id & phydrv->phy_id_mask) ==
			(phydev->phy_id & phydrv->phy_id_mask);
	}
}

struct phy_device *phy_device_create(struct mii_bus *bus, int addr, int phy_id,
				     bool is_c45,
				     struct phy_c45_device_ids *c45_ids)
{
	struct phy_device *dev;
	struct mdio_device *mdiodev;

	/* We allocate the device, and initialize the default values */
	dev = kzalloc(sizeof(*dev), GFP_KERNEL);
	if (!dev)
		return ERR_PTR(-ENOMEM);

	mdiodev = &dev->mdio;
	mdiodev->dev.release = phy_device_release;
	mdiodev->dev.parent = &bus->dev;
	mdiodev->dev.bus = &mdio_bus_type;
	mdiodev->bus = bus;
	mdiodev->pm_ops = MDIO_BUS_PHY_PM_OPS;
	mdiodev->bus_match = phy_bus_match;
	mdiodev->addr = addr;
	mdiodev->flags = MDIO_DEVICE_FLAG_PHY;
	mdiodev->device_free = phy_mdio_device_free;
	mdiodev->device_remove = phy_mdio_device_remove;

	dev->speed = SPEED_UNKNOWN;
	dev->duplex = DUPLEX_UNKNOWN;
	dev->pause = 0;
	dev->asym_pause = 0;
	dev->link = 1;
	dev->interface = PHY_INTERFACE_MODE_GMII;

	dev->autoneg = AUTONEG_ENABLE;

	dev->is_c45 = is_c45;
	dev->phy_id = phy_id;
	if (c45_ids)
		dev->c45_ids = *c45_ids;
	dev->irq = bus->irq[addr];
	dev_set_name(&mdiodev->dev, PHY_ID_FMT, bus->id, addr);

	dev->state = PHY_DOWN;

	mutex_init(&dev->lock);
	INIT_DELAYED_WORK(&dev->state_queue, phy_state_machine);
	INIT_WORK(&dev->phy_queue, phy_change_work);

	/* Request the appropriate module unconditionally; don't
	 * bother trying to do so only if it isn't already loaded,
	 * because that gets complicated. A hotplug event would have
	 * done an unconditional modprobe anyway.
	 * We don't do normal hotplug because it won't work for MDIO
	 * -- because it relies on the device staying around for long
	 * enough for the driver to get loaded. With MDIO, the NIC
	 * driver will get bored and give up as soon as it finds that
	 * there's no driver _already_ loaded.
	 */
	request_module(MDIO_MODULE_PREFIX MDIO_ID_FMT, MDIO_ID_ARGS(phy_id));

	device_initialize(&mdiodev->dev);

	return dev;
}
EXPORT_SYMBOL(phy_device_create);

/* get_phy_c45_devs_in_pkg - reads a MMD's devices in package registers.
 * @bus: the target MII bus
 * @addr: PHY address on the MII bus
 * @dev_addr: MMD address in the PHY.
 * @devices_in_package: where to store the devices in package information.
 *
 * Description: reads devices in package registers of a MMD at @dev_addr
 * from PHY at @addr on @bus.
 *
 * Returns: 0 on success, -EIO on failure.
 */
static int get_phy_c45_devs_in_pkg(struct mii_bus *bus, int addr, int dev_addr,
				   u32 *devices_in_package)
{
	int phy_reg, reg_addr;

	reg_addr = MII_ADDR_C45 | dev_addr << 16 | MDIO_DEVS2;
	phy_reg = mdiobus_read(bus, addr, reg_addr);
	if (phy_reg < 0)
		return -EIO;
	*devices_in_package = (phy_reg & 0xffff) << 16;

	reg_addr = MII_ADDR_C45 | dev_addr << 16 | MDIO_DEVS1;
	phy_reg = mdiobus_read(bus, addr, reg_addr);
	if (phy_reg < 0)
		return -EIO;
	*devices_in_package |= (phy_reg & 0xffff);

	return 0;
}

/**
 * get_phy_c45_ids - reads the specified addr for its 802.3-c45 IDs.
 * @bus: the target MII bus
 * @addr: PHY address on the MII bus
 * @phy_id: where to store the ID retrieved.
 * @c45_ids: where to store the c45 ID information.
 *
 *   If the PHY devices-in-package appears to be valid, it and the
 *   corresponding identifiers are stored in @c45_ids, zero is stored
 *   in @phy_id.  Otherwise 0xffffffff is stored in @phy_id.  Returns
 *   zero on success.
 *
 */
static int get_phy_c45_ids(struct mii_bus *bus, int addr, u32 *phy_id,
			   struct phy_c45_device_ids *c45_ids) {
	int phy_reg;
	int i, reg_addr;
	const int num_ids = ARRAY_SIZE(c45_ids->device_ids);
	u32 *devs = &c45_ids->devices_in_package;

	/* Find first non-zero Devices In package. Device zero is reserved
	 * for 802.3 c45 complied PHYs, so don't probe it at first.
	 */
	for (i = 1; i < num_ids && *devs == 0; i++) {
		phy_reg = get_phy_c45_devs_in_pkg(bus, addr, i, devs);
		if (phy_reg < 0)
			return -EIO;

		if ((*devs & 0x1fffffff) == 0x1fffffff) {
			/*  If mostly Fs, there is no device there,
			 *  then let's continue to probe more, as some
			 *  10G PHYs have zero Devices In package,
			 *  e.g. Cortina CS4315/CS4340 PHY.
			 */
			phy_reg = get_phy_c45_devs_in_pkg(bus, addr, 0, devs);
			if (phy_reg < 0)
				return -EIO;
			/* no device there, let's get out of here */
			if ((*devs & 0x1fffffff) == 0x1fffffff) {
				*phy_id = 0xffffffff;
				return 0;
			} else {
				break;
			}
		}
	}

	/* Now probe Device Identifiers for each device present. */
	for (i = 1; i < num_ids; i++) {
		if (!(c45_ids->devices_in_package & (1 << i)))
			continue;

		reg_addr = MII_ADDR_C45 | i << 16 | MII_PHYSID1;
		phy_reg = mdiobus_read(bus, addr, reg_addr);
		if (phy_reg < 0)
			return -EIO;
		c45_ids->device_ids[i] = (phy_reg & 0xffff) << 16;

		reg_addr = MII_ADDR_C45 | i << 16 | MII_PHYSID2;
		phy_reg = mdiobus_read(bus, addr, reg_addr);
		if (phy_reg < 0)
			return -EIO;
		c45_ids->device_ids[i] |= (phy_reg & 0xffff);
	}
	*phy_id = 0;
	return 0;
}

/**
 * get_phy_id - reads the specified addr for its ID.
 * @bus: the target MII bus
 * @addr: PHY address on the MII bus
 * @phy_id: where to store the ID retrieved.
 * @is_c45: If true the PHY uses the 802.3 clause 45 protocol
 * @c45_ids: where to store the c45 ID information.
 *
 * Description: In the case of a 802.3-c22 PHY, reads the ID registers
 *   of the PHY at @addr on the @bus, stores it in @phy_id and returns
 *   zero on success.
 *
 *   In the case of a 802.3-c45 PHY, get_phy_c45_ids() is invoked, and
 *   its return value is in turn returned.
 *
 */
static int get_phy_id(struct mii_bus *bus, int addr, u32 *phy_id,
		      bool is_c45, struct phy_c45_device_ids *c45_ids)
{
	int phy_reg;

	if (is_c45)
		return get_phy_c45_ids(bus, addr, phy_id, c45_ids);

	/* Grab the bits from PHYIR1, and put them in the upper half */
	phy_reg = mdiobus_read(bus, addr, MII_PHYSID1);
	if (phy_reg < 0)
		return -EIO;

	*phy_id = (phy_reg & 0xffff) << 16;

	/* Grab the bits from PHYIR2, and put them in the lower half */
	phy_reg = mdiobus_read(bus, addr, MII_PHYSID2);
	if (phy_reg < 0)
		return -EIO;

	*phy_id |= (phy_reg & 0xffff);

	return 0;
}

/**
 * get_phy_device - reads the specified PHY device and returns its @phy_device
 *		    struct
 * @bus: the target MII bus
 * @addr: PHY address on the MII bus
 * @is_c45: If true the PHY uses the 802.3 clause 45 protocol
 *
 * Description: Reads the ID registers of the PHY at @addr on the
 *   @bus, then allocates and returns the phy_device to represent it.
 */
struct phy_device *get_phy_device(struct mii_bus *bus, int addr, bool is_c45)
{
	struct phy_c45_device_ids c45_ids = {0};
	u32 phy_id = 0;
	int r;

	r = get_phy_id(bus, addr, &phy_id, is_c45, &c45_ids);
	if (r)
		return ERR_PTR(r);

	/* If the phy_id is mostly Fs, there is no device there */
	if ((phy_id & 0x1fffffff) == 0x1fffffff)
		return ERR_PTR(-ENODEV);

	return phy_device_create(bus, addr, phy_id, is_c45, &c45_ids);
}
EXPORT_SYMBOL(get_phy_device);

static ssize_t
phy_id_show(struct device *dev, struct device_attribute *attr, char *buf)
{
	struct phy_device *phydev = to_phy_device(dev);

	return sprintf(buf, "0x%.8lx\n", (unsigned long)phydev->phy_id);
}
static DEVICE_ATTR_RO(phy_id);

static ssize_t
phy_interface_show(struct device *dev, struct device_attribute *attr, char *buf)
{
	struct phy_device *phydev = to_phy_device(dev);
	const char *mode = NULL;

	if (phy_is_internal(phydev))
		mode = "internal";
	else
		mode = phy_modes(phydev->interface);

	return sprintf(buf, "%s\n", mode);
}
static DEVICE_ATTR_RO(phy_interface);

static ssize_t
phy_has_fixups_show(struct device *dev, struct device_attribute *attr,
		    char *buf)
{
	struct phy_device *phydev = to_phy_device(dev);

	return sprintf(buf, "%d\n", phydev->has_fixups);
}
static DEVICE_ATTR_RO(phy_has_fixups);

static struct attribute *phy_dev_attrs[] = {
	&dev_attr_phy_id.attr,
	&dev_attr_phy_interface.attr,
	&dev_attr_phy_has_fixups.attr,
	NULL,
};
ATTRIBUTE_GROUPS(phy_dev);

/**
 * phy_device_register - Register the phy device on the MDIO bus
 * @phydev: phy_device structure to be added to the MDIO bus
 */
int phy_device_register(struct phy_device *phydev)
{
	int err;

	err = mdiobus_register_device(&phydev->mdio);
	if (err)
		return err;

	/* Run all of the fixups for this PHY */
	err = phy_scan_fixups(phydev);
	if (err) {
		pr_err("PHY %d failed to initialize\n", phydev->mdio.addr);
		goto out;
	}

	phydev->mdio.dev.groups = phy_dev_groups;

	err = device_add(&phydev->mdio.dev);
	if (err) {
		pr_err("PHY %d failed to add\n", phydev->mdio.addr);
		goto out;
	}

	return 0;

 out:
	mdiobus_unregister_device(&phydev->mdio);
	return err;
}
EXPORT_SYMBOL(phy_device_register);

/**
 * phy_device_remove - Remove a previously registered phy device from the MDIO bus
 * @phydev: phy_device structure to remove
 *
 * This doesn't free the phy_device itself, it merely reverses the effects
 * of phy_device_register(). Use phy_device_free() to free the device
 * after calling this function.
 */
void phy_device_remove(struct phy_device *phydev)
{
	device_del(&phydev->mdio.dev);
	mdiobus_unregister_device(&phydev->mdio);
}
EXPORT_SYMBOL(phy_device_remove);

/**
 * phy_find_first - finds the first PHY device on the bus
 * @bus: the target MII bus
 */
struct phy_device *phy_find_first(struct mii_bus *bus)
{
	struct phy_device *phydev;
	int addr;

	for (addr = 0; addr < PHY_MAX_ADDR; addr++) {
		phydev = mdiobus_get_phy(bus, addr);
		if (phydev)
			return phydev;
	}
	return NULL;
}
EXPORT_SYMBOL(phy_find_first);

static void phy_link_change(struct phy_device *phydev, bool up, bool do_carrier)
{
	struct net_device *netdev = phydev->attached_dev;

	if (do_carrier) {
		if (up)
			netif_carrier_on(netdev);
		else
			netif_carrier_off(netdev);
	}
	phydev->adjust_link(netdev);
}

/**
 * phy_prepare_link - prepares the PHY layer to monitor link status
 * @phydev: target phy_device struct
 * @handler: callback function for link status change notifications
 *
 * Description: Tells the PHY infrastructure to handle the
 *   gory details on monitoring link status (whether through
 *   polling or an interrupt), and to call back to the
 *   connected device driver when the link status changes.
 *   If you want to monitor your own link state, don't call
 *   this function.
 */
static void phy_prepare_link(struct phy_device *phydev,
			     void (*handler)(struct net_device *))
{
	phydev->adjust_link = handler;
}

/**
 * phy_connect_direct - connect an ethernet device to a specific phy_device
 * @dev: the network device to connect
 * @phydev: the pointer to the phy device
 * @handler: callback function for state change notifications
 * @interface: PHY device's interface
 */
int phy_connect_direct(struct net_device *dev, struct phy_device *phydev,
		       void (*handler)(struct net_device *),
		       phy_interface_t interface)
{
	int rc;

	if (!dev)
		return -EINVAL;

	rc = phy_attach_direct(dev, phydev, phydev->dev_flags, interface);
	if (rc)
		return rc;

	phy_prepare_link(phydev, handler);
	phy_start_machine(phydev);
	if (phydev->irq > 0)
		phy_start_interrupts(phydev);

	return 0;
}
EXPORT_SYMBOL(phy_connect_direct);

/**
 * phy_connect - connect an ethernet device to a PHY device
 * @dev: the network device to connect
 * @bus_id: the id string of the PHY device to connect
 * @handler: callback function for state change notifications
 * @interface: PHY device's interface
 *
 * Description: Convenience function for connecting ethernet
 *   devices to PHY devices.  The default behavior is for
 *   the PHY infrastructure to handle everything, and only notify
 *   the connected driver when the link status changes.  If you
 *   don't want, or can't use the provided functionality, you may
 *   choose to call only the subset of functions which provide
 *   the desired functionality.
 */
struct phy_device *phy_connect(struct net_device *dev, const char *bus_id,
			       void (*handler)(struct net_device *),
			       phy_interface_t interface)
{
	struct phy_device *phydev;
	struct device *d;
	int rc;

	/* Search the list of PHY devices on the mdio bus for the
	 * PHY with the requested name
	 */
	d = bus_find_device_by_name(&mdio_bus_type, NULL, bus_id);
	if (!d) {
		pr_err("PHY %s not found\n", bus_id);
		return ERR_PTR(-ENODEV);
	}
	phydev = to_phy_device(d);

	rc = phy_connect_direct(dev, phydev, handler, interface);
	put_device(d);
	if (rc)
		return ERR_PTR(rc);

	return phydev;
}
EXPORT_SYMBOL(phy_connect);

/**
 * phy_disconnect - disable interrupts, stop state machine, and detach a PHY
 *		    device
 * @phydev: target phy_device struct
 */
void phy_disconnect(struct phy_device *phydev)
{
	if (phydev->irq > 0)
		phy_stop_interrupts(phydev);

	phy_stop_machine(phydev);

	phydev->adjust_link = NULL;

	phy_detach(phydev);
}
EXPORT_SYMBOL(phy_disconnect);

/**
 * phy_poll_reset - Safely wait until a PHY reset has properly completed
 * @phydev: The PHY device to poll
 *
 * Description: According to IEEE 802.3, Section 2, Subsection 22.2.4.1.1, as
 *   published in 2008, a PHY reset may take up to 0.5 seconds.  The MII BMCR
 *   register must be polled until the BMCR_RESET bit clears.
 *
 *   Furthermore, any attempts to write to PHY registers may have no effect
 *   or even generate MDIO bus errors until this is complete.
 *
 *   Some PHYs (such as the Marvell 88E1111) don't entirely conform to the
 *   standard and do not fully reset after the BMCR_RESET bit is set, and may
 *   even *REQUIRE* a soft-reset to properly restart autonegotiation.  In an
 *   effort to support such broken PHYs, this function is separate from the
 *   standard phy_init_hw() which will zero all the other bits in the BMCR
 *   and reapply all driver-specific and board-specific fixups.
 */
static int phy_poll_reset(struct phy_device *phydev)
{
	/* Poll until the reset bit clears (50ms per retry == 0.6 sec) */
	unsigned int retries = 12;
	int ret;

	do {
		msleep(50);
		ret = phy_read(phydev, MII_BMCR);
		if (ret < 0)
			return ret;
	} while (ret & BMCR_RESET && --retries);
	if (ret & BMCR_RESET)
		return -ETIMEDOUT;

	/* Some chips (smsc911x) may still need up to another 1ms after the
	 * BMCR_RESET bit is cleared before they are usable.
	 */
	msleep(1);
	return 0;
}

int phy_init_hw(struct phy_device *phydev)
{
	int ret = 0;

	if (!phydev->drv || !phydev->drv->config_init)
		return 0;

	if (!phydev->skip_sw_reset) {
		if (phydev->drv->soft_reset)
			ret = phydev->drv->soft_reset(phydev);
		else
			ret = genphy_soft_reset(phydev);

		if (ret < 0)
			return ret;
	}

	ret = phy_scan_fixups(phydev);
	if (ret < 0)
		return ret;

	return phydev->drv->config_init(phydev);
}
EXPORT_SYMBOL(phy_init_hw);

void phy_attached_info(struct phy_device *phydev)
{
	phy_attached_print(phydev, NULL);
}
EXPORT_SYMBOL(phy_attached_info);

#define ATTACHED_FMT "attached PHY driver [%s] (mii_bus:phy_addr=%s, irq=%s)"
void phy_attached_print(struct phy_device *phydev, const char *fmt, ...)
{
	const char *drv_name = phydev->drv ? phydev->drv->name : "unbound";
	char *irq_str;
	char irq_num[8];

	switch(phydev->irq) {
	case PHY_POLL:
		irq_str = "POLL";
		break;
	case PHY_IGNORE_INTERRUPT:
		irq_str = "IGNORE";
		break;
	default:
		snprintf(irq_num, sizeof(irq_num), "%d", phydev->irq);
		irq_str = irq_num;
		break;
	}


	if (!fmt) {
		dev_info(&phydev->mdio.dev, ATTACHED_FMT "\n",
			 drv_name, phydev_name(phydev),
			 irq_str);
	} else {
		va_list ap;

		dev_info(&phydev->mdio.dev, ATTACHED_FMT,
			 drv_name, phydev_name(phydev),
			 irq_str);

		va_start(ap, fmt);
		vprintk(fmt, ap);
		va_end(ap);
	}
}
EXPORT_SYMBOL(phy_attached_print);

/**
 * phy_attach_direct - attach a network device to a given PHY device pointer
 * @dev: network device to attach
 * @phydev: Pointer to phy_device to attach
 * @flags: PHY device's dev_flags
 * @interface: PHY device's interface
 *
 * Description: Called by drivers to attach to a particular PHY
 *     device. The phy_device is found, and properly hooked up
 *     to the phy_driver.  If no driver is attached, then a
 *     generic driver is used.  The phy_device is given a ptr to
 *     the attaching device, and given a callback for link status
 *     change.  The phy_device is returned to the attaching driver.
 *     This function takes a reference on the phy device.
 */
int phy_attach_direct(struct net_device *dev, struct phy_device *phydev,
		      u32 flags, phy_interface_t interface)
{
	struct module *ndev_owner = dev->dev.parent->driver->owner;
	struct mii_bus *bus = phydev->mdio.bus;
	struct device *d = &phydev->mdio.dev;
	bool using_genphy = false;
	int err;

	/* For Ethernet device drivers that register their own MDIO bus, we
	 * will have bus->owner match ndev_mod, so we do not want to increment
	 * our own module->refcnt here, otherwise we would not be able to
	 * unload later on.
	 */
	if (ndev_owner != bus->owner && !try_module_get(bus->owner)) {
		dev_err(&dev->dev, "failed to get the bus module\n");
		return -EIO;
	}

	get_device(d);

	/* Assume that if there is no driver, that it doesn't
	 * exist, and we should use the genphy driver.
	 */
	if (!d->driver) {
		if (phydev->is_c45)
			d->driver = &genphy_10g_driver.mdiodrv.driver;
		else
			d->driver = &genphy_driver.mdiodrv.driver;

		using_genphy = true;
	}

	if (!try_module_get(d->driver->owner)) {
		dev_err(&dev->dev, "failed to get the device driver module\n");
		err = -EIO;
		goto error_put_device;
	}

	if (using_genphy) {
		err = d->driver->probe(d);
		if (err >= 0)
			err = device_bind_driver(d);

		if (err)
			goto error_module_put;
	}

	if (phydev->attached_dev) {
		dev_err(&dev->dev, "PHY already attached\n");
		err = -EBUSY;
		goto error;
	}

	phydev->phy_link_change = phy_link_change;
	phydev->attached_dev = dev;
	dev->phydev = phydev;

	/* Some Ethernet drivers try to connect to a PHY device before
	 * calling register_netdevice() -> netdev_register_kobject() and
	 * does the dev->dev.kobj initialization. Here we only check for
	 * success which indicates that the network device kobject is
	 * ready. Once we do that we still need to keep track of whether
	 * links were successfully set up or not for phy_detach() to
	 * remove them accordingly.
	 */
	phydev->sysfs_links = false;

	err = sysfs_create_link(&phydev->mdio.dev.kobj, &dev->dev.kobj,
				"attached_dev");
	if (!err) {
		err = sysfs_create_link_nowarn(&dev->dev.kobj,
					       &phydev->mdio.dev.kobj,
					       "phydev");
		if (err) {
			dev_err(&dev->dev, "could not add device link to %s err %d\n",
				kobject_name(&phydev->mdio.dev.kobj),
				err);
			/* non-fatal - some net drivers can use one netdevice
			 * with more then one phy
			 */
		}

		phydev->sysfs_links = true;
	}

	phydev->dev_flags = flags;

	phydev->interface = interface;

	phydev->state = PHY_READY;

	/* Initial carrier state is off as the phy is about to be
	 * (re)initialized.
	 */
	netif_carrier_off(phydev->attached_dev);

	/* Do initial configuration here, now that
	 * we have certain key parameters
	 * (dev_flags and interface)
	 */
	err = phy_init_hw(phydev);
	if (err)
		goto error;

	phy_resume(phydev);
	phy_led_triggers_register(phydev);

	return err;

error:
	/* phy_detach() does all of the cleanup below */
	phy_detach(phydev);
	return err;

error_module_put:
	module_put(d->driver->owner);
error_put_device:
	put_device(d);
	if (ndev_owner != bus->owner)
		module_put(bus->owner);
	return err;
}
EXPORT_SYMBOL(phy_attach_direct);

/**
 * phy_attach - attach a network device to a particular PHY device
 * @dev: network device to attach
 * @bus_id: Bus ID of PHY device to attach
 * @interface: PHY device's interface
 *
 * Description: Same as phy_attach_direct() except that a PHY bus_id
 *     string is passed instead of a pointer to a struct phy_device.
 */
struct phy_device *phy_attach(struct net_device *dev, const char *bus_id,
			      phy_interface_t interface)
{
	struct bus_type *bus = &mdio_bus_type;
	struct phy_device *phydev;
	struct device *d;
	int rc;

	if (!dev)
		return ERR_PTR(-EINVAL);

	/* Search the list of PHY devices on the mdio bus for the
	 * PHY with the requested name
	 */
	d = bus_find_device_by_name(bus, NULL, bus_id);
	if (!d) {
		pr_err("PHY %s not found\n", bus_id);
		return ERR_PTR(-ENODEV);
	}
	phydev = to_phy_device(d);

	rc = phy_attach_direct(dev, phydev, phydev->dev_flags, interface);
	put_device(d);
	if (rc)
		return ERR_PTR(rc);

	return phydev;
}
EXPORT_SYMBOL(phy_attach);

/**
 * phy_detach - detach a PHY device from its network device
 * @phydev: target phy_device struct
 *
 * This detaches the phy device from its network device and the phy
 * driver, and drops the reference count taken in phy_attach_direct().
 */
void phy_detach(struct phy_device *phydev)
{
	struct net_device *dev = phydev->attached_dev;
	struct module *ndev_owner = dev->dev.parent->driver->owner;
	struct mii_bus *bus;

	if (phydev->sysfs_links) {
		sysfs_remove_link(&dev->dev.kobj, "phydev");
		sysfs_remove_link(&phydev->mdio.dev.kobj, "attached_dev");
	}
	phydev->attached_dev->phydev = NULL;
	phydev->attached_dev = NULL;
	phy_suspend(phydev);
	phydev->phylink = NULL;

	phy_led_triggers_unregister(phydev);

	module_put(phydev->mdio.dev.driver->owner);

	/* If the device had no specific driver before (i.e. - it
	 * was using the generic driver), we unbind the device
	 * from the generic driver so that there's a chance a
	 * real driver could be loaded
	 */
	if (phydev->mdio.dev.driver == &genphy_10g_driver.mdiodrv.driver ||
	    phydev->mdio.dev.driver == &genphy_driver.mdiodrv.driver)
		device_release_driver(&phydev->mdio.dev);

	/*
	 * The phydev might go away on the put_device() below, so avoid
	 * a use-after-free bug by reading the underlying bus first.
	 */
	bus = phydev->mdio.bus;

	put_device(&phydev->mdio.dev);
	if (ndev_owner != bus->owner)
		module_put(bus->owner);
}
EXPORT_SYMBOL(phy_detach);

int phy_suspend(struct phy_device *phydev)
{
	struct phy_driver *phydrv = to_phy_driver(phydev->mdio.dev.driver);
	struct ethtool_wolinfo wol = { .cmd = ETHTOOL_GWOL };
	int ret = 0;

	/* If the device has WOL enabled, we cannot suspend the PHY */
	phy_ethtool_get_wol(phydev, &wol);
	if (wol.wolopts)
		return -EBUSY;

	if (phydev->drv && phydrv->suspend)
		ret = phydrv->suspend(phydev);

	if (ret)
		return ret;

	phydev->suspended = true;

	return ret;
}
EXPORT_SYMBOL(phy_suspend);

int __phy_resume(struct phy_device *phydev)
{
	struct phy_driver *phydrv = to_phy_driver(phydev->mdio.dev.driver);
	int ret = 0;

	WARN_ON(!mutex_is_locked(&phydev->lock));

	if (phydev->drv && phydrv->resume)
		ret = phydrv->resume(phydev);

	if (ret)
		return ret;

	phydev->suspended = false;

	return ret;
}
EXPORT_SYMBOL(__phy_resume);

int phy_resume(struct phy_device *phydev)
{
	int ret;

	mutex_lock(&phydev->lock);
	ret = __phy_resume(phydev);
	mutex_unlock(&phydev->lock);

	return ret;
}
EXPORT_SYMBOL(phy_resume);

int phy_loopback(struct phy_device *phydev, bool enable)
{
	struct phy_driver *phydrv = to_phy_driver(phydev->mdio.dev.driver);
	int ret = 0;

	mutex_lock(&phydev->lock);

	if (enable && phydev->loopback_enabled) {
		ret = -EBUSY;
		goto out;
	}

	if (!enable && !phydev->loopback_enabled) {
		ret = -EINVAL;
		goto out;
	}

	if (phydev->drv && phydrv->set_loopback)
		ret = phydrv->set_loopback(phydev, enable);
	else
		ret = -EOPNOTSUPP;

	if (ret)
		goto out;

	phydev->loopback_enabled = enable;

out:
	mutex_unlock(&phydev->lock);
	return ret;
}
EXPORT_SYMBOL(phy_loopback);

/* Generic PHY support and helper functions */

/**
 * genphy_config_advert - sanitize and advertise auto-negotiation parameters
 * @phydev: target phy_device struct
 *
 * Description: Writes MII_ADVERTISE with the appropriate values,
 *   after sanitizing the values to make sure we only advertise
 *   what is supported.  Returns < 0 on error, 0 if the PHY's advertisement
 *   hasn't changed, and > 0 if it has changed.
 */
static int genphy_config_advert(struct phy_device *phydev)
{
	u32 advertise;
	int oldadv, adv, bmsr;
	int err, changed = 0;

	/* Only allow advertising what this PHY supports */
	phydev->advertising &= phydev->supported;
	advertise = phydev->advertising;

	/* Setup standard advertisement */
	adv = phy_read(phydev, MII_ADVERTISE);
	if (adv < 0)
		return adv;

	oldadv = adv;
	adv &= ~(ADVERTISE_ALL | ADVERTISE_100BASE4 | ADVERTISE_PAUSE_CAP |
		 ADVERTISE_PAUSE_ASYM);
	adv |= ethtool_adv_to_mii_adv_t(advertise);

	if (adv != oldadv) {
		err = phy_write(phydev, MII_ADVERTISE, adv);

		if (err < 0)
			return err;
		changed = 1;
	}

	bmsr = phy_read(phydev, MII_BMSR);
	if (bmsr < 0)
		return bmsr;

	/* Per 802.3-2008, Section 22.2.4.2.16 Extended status all
	 * 1000Mbits/sec capable PHYs shall have the BMSR_ESTATEN bit set to a
	 * logical 1.
	 */
	if (!(bmsr & BMSR_ESTATEN))
		return changed;

	/* Configure gigabit if it's supported */
	adv = phy_read(phydev, MII_CTRL1000);
	if (adv < 0)
		return adv;

	oldadv = adv;
	adv &= ~(ADVERTISE_1000FULL | ADVERTISE_1000HALF);

	if (phydev->supported & (SUPPORTED_1000baseT_Half |
				 SUPPORTED_1000baseT_Full)) {
		adv |= ethtool_adv_to_mii_ctrl1000_t(advertise);
	}

	if (adv != oldadv)
		changed = 1;

	err = phy_write(phydev, MII_CTRL1000, adv);
	if (err < 0)
		return err;

	return changed;
}

/**
 * genphy_config_eee_advert - disable unwanted eee mode advertisement
 * @phydev: target phy_device struct
 *
 * Description: Writes MDIO_AN_EEE_ADV after disabling unsupported energy
 *   efficent ethernet modes. Returns 0 if the PHY's advertisement hasn't
 *   changed, and 1 if it has changed.
 */
static int genphy_config_eee_advert(struct phy_device *phydev)
{
	int broken = phydev->eee_broken_modes;
	int old_adv, adv;

	/* Nothing to disable */
	if (!broken)
		return 0;

	/* If the following call fails, we assume that EEE is not
	 * supported by the phy. If we read 0, EEE is not advertised
	 * In both case, we don't need to continue
	 */
	adv = phy_read_mmd(phydev, MDIO_MMD_AN, MDIO_AN_EEE_ADV);
	if (adv <= 0)
		return 0;

	old_adv = adv;
	adv &= ~broken;

	/* Advertising remains unchanged with the broken mask */
	if (old_adv == adv)
		return 0;

	phy_write_mmd(phydev, MDIO_MMD_AN, MDIO_AN_EEE_ADV, adv);

	return 1;
}

/**
 * genphy_setup_forced - configures/forces speed/duplex from @phydev
 * @phydev: target phy_device struct
 *
 * Description: Configures MII_BMCR to force speed/duplex
 *   to the values in phydev. Assumes that the values are valid.
 *   Please see phy_sanitize_settings().
 */
int genphy_setup_forced(struct phy_device *phydev)
{
	int ctl = phy_read(phydev, MII_BMCR);

	ctl &= BMCR_LOOPBACK | BMCR_ISOLATE | BMCR_PDOWN;
	phydev->pause = 0;
	phydev->asym_pause = 0;

	if (SPEED_1000 == phydev->speed)
		ctl |= BMCR_SPEED1000;
	else if (SPEED_100 == phydev->speed)
		ctl |= BMCR_SPEED100;

	if (DUPLEX_FULL == phydev->duplex)
		ctl |= BMCR_FULLDPLX;

	return phy_write(phydev, MII_BMCR, ctl);
}
EXPORT_SYMBOL(genphy_setup_forced);

/**
 * genphy_restart_aneg - Enable and Restart Autonegotiation
 * @phydev: target phy_device struct
 */
int genphy_restart_aneg(struct phy_device *phydev)
{
	int ctl = phy_read(phydev, MII_BMCR);

	if (ctl < 0)
		return ctl;

	ctl |= BMCR_ANENABLE | BMCR_ANRESTART;

	/* Don't isolate the PHY if we're negotiating */
	ctl &= ~BMCR_ISOLATE;

	return phy_write(phydev, MII_BMCR, ctl);
}
EXPORT_SYMBOL(genphy_restart_aneg);

/**
 * genphy_config_aneg - restart auto-negotiation or write BMCR
 * @phydev: target phy_device struct
 *
 * Description: If auto-negotiation is enabled, we configure the
 *   advertising, and then restart auto-negotiation.  If it is not
 *   enabled, then we write the BMCR.
 */
int genphy_config_aneg(struct phy_device *phydev)
{
	int err, changed;

	changed = genphy_config_eee_advert(phydev);

	if (AUTONEG_ENABLE != phydev->autoneg)
		return genphy_setup_forced(phydev);

	err = genphy_config_advert(phydev);
	if (err < 0) /* error */
		return err;

	changed |= err;

	if (changed == 0) {
		/* Advertisement hasn't changed, but maybe aneg was never on to
		 * begin with?  Or maybe phy was isolated?
		 */
		int ctl = phy_read(phydev, MII_BMCR);

		if (ctl < 0)
			return ctl;

		if (!(ctl & BMCR_ANENABLE) || (ctl & BMCR_ISOLATE))
			changed = 1; /* do restart aneg */
	}

	/* Only restart aneg if we are advertising something different
	 * than we were before.
	 */
	if (changed > 0)
		return genphy_restart_aneg(phydev);

	return 0;
}
EXPORT_SYMBOL(genphy_config_aneg);

/**
 * genphy_aneg_done - return auto-negotiation status
 * @phydev: target phy_device struct
 *
 * Description: Reads the status register and returns 0 either if
 *   auto-negotiation is incomplete, or if there was an error.
 *   Returns BMSR_ANEGCOMPLETE if auto-negotiation is done.
 */
int genphy_aneg_done(struct phy_device *phydev)
{
	int retval = phy_read(phydev, MII_BMSR);

	return (retval < 0) ? retval : (retval & BMSR_ANEGCOMPLETE);
}
EXPORT_SYMBOL(genphy_aneg_done);

/**
 * genphy_update_link - update link status in @phydev
 * @phydev: target phy_device struct
 *
 * Description: Update the value in phydev->link to reflect the
 *   current link value.  In order to do this, we need to read
 *   the status register twice, keeping the second value.
 */
int genphy_update_link(struct phy_device *phydev)
{
	int status;

	/* Do a fake read */
	status = phy_read(phydev, MII_BMSR);
	if (status < 0)
		return status;

	/* Read link and autonegotiation status */
	status = phy_read(phydev, MII_BMSR);
	if (status < 0)
		return status;

	if ((status & BMSR_LSTATUS) == 0)
		phydev->link = 0;
	else
		phydev->link = 1;

	return 0;
}
EXPORT_SYMBOL(genphy_update_link);

/**
 * genphy_read_status - check the link status and update current link state
 * @phydev: target phy_device struct
 *
 * Description: Check the link, then figure out the current state
 *   by comparing what we advertise with what the link partner
 *   advertises.  Start by checking the gigabit possibilities,
 *   then move on to 10/100.
 */
int genphy_read_status(struct phy_device *phydev)
{
	int adv;
	int err;
	int lpa;
	int lpagb = 0;
	int common_adv;
	int common_adv_gb = 0;

	/* Update the link, but return if there was an error */
	err = genphy_update_link(phydev);
	if (err)
		return err;

	phydev->lp_advertising = 0;

	if (AUTONEG_ENABLE == phydev->autoneg) {
		if (phydev->supported & (SUPPORTED_1000baseT_Half
					| SUPPORTED_1000baseT_Full)) {
			lpagb = phy_read(phydev, MII_STAT1000);
			if (lpagb < 0)
				return lpagb;

			adv = phy_read(phydev, MII_CTRL1000);
			if (adv < 0)
				return adv;

			phydev->lp_advertising =
				mii_stat1000_to_ethtool_lpa_t(lpagb);
			common_adv_gb = lpagb & adv << 2;
		}

		lpa = phy_read(phydev, MII_LPA);
		if (lpa < 0)
			return lpa;

		phydev->lp_advertising |= mii_lpa_to_ethtool_lpa_t(lpa);

		adv = phy_read(phydev, MII_ADVERTISE);
		if (adv < 0)
			return adv;

		common_adv = lpa & adv;

		phydev->speed = SPEED_10;
		phydev->duplex = DUPLEX_HALF;
		phydev->pause = 0;
		phydev->asym_pause = 0;

		if (common_adv_gb & (LPA_1000FULL | LPA_1000HALF)) {
			phydev->speed = SPEED_1000;

			if (common_adv_gb & LPA_1000FULL)
				phydev->duplex = DUPLEX_FULL;
		} else if (common_adv & (LPA_100FULL | LPA_100HALF)) {
			phydev->speed = SPEED_100;

			if (common_adv & LPA_100FULL)
				phydev->duplex = DUPLEX_FULL;
		} else
			if (common_adv & LPA_10FULL)
				phydev->duplex = DUPLEX_FULL;

		if (phydev->duplex == DUPLEX_FULL) {
			phydev->pause = lpa & LPA_PAUSE_CAP ? 1 : 0;
			phydev->asym_pause = lpa & LPA_PAUSE_ASYM ? 1 : 0;
		}
	} else {
		int bmcr = phy_read(phydev, MII_BMCR);

		if (bmcr < 0)
			return bmcr;

		if (bmcr & BMCR_FULLDPLX)
			phydev->duplex = DUPLEX_FULL;
		else
			phydev->duplex = DUPLEX_HALF;

		if (bmcr & BMCR_SPEED1000)
			phydev->speed = SPEED_1000;
		else if (bmcr & BMCR_SPEED100)
			phydev->speed = SPEED_100;
		else
			phydev->speed = SPEED_10;

		phydev->pause = 0;
		phydev->asym_pause = 0;
	}

	return 0;
}
EXPORT_SYMBOL(genphy_read_status);

/**
 * genphy_soft_reset - software reset the PHY via BMCR_RESET bit
 * @phydev: target phy_device struct
 *
 * Description: Perform a software PHY reset using the standard
 * BMCR_RESET bit and poll for the reset bit to be cleared.
 *
 * Returns: 0 on success, < 0 on failure
 */
int genphy_soft_reset(struct phy_device *phydev)
{
	int ret;

	ret = phy_write(phydev, MII_BMCR, BMCR_RESET);
	if (ret < 0)
		return ret;

	return phy_poll_reset(phydev);
}
EXPORT_SYMBOL(genphy_soft_reset);

int genphy_config_init(struct phy_device *phydev)
{
	int val;
	u32 features;

	features = (SUPPORTED_TP | SUPPORTED_MII
			| SUPPORTED_AUI | SUPPORTED_FIBRE |
			SUPPORTED_BNC | SUPPORTED_Pause | SUPPORTED_Asym_Pause);

	/* Do we support autonegotiation? */
	val = phy_read(phydev, MII_BMSR);
	if (val < 0)
		return val;

	if (val & BMSR_ANEGCAPABLE)
		features |= SUPPORTED_Autoneg;

	if (val & BMSR_100FULL)
		features |= SUPPORTED_100baseT_Full;
	if (val & BMSR_100HALF)
		features |= SUPPORTED_100baseT_Half;
	if (val & BMSR_10FULL)
		features |= SUPPORTED_10baseT_Full;
	if (val & BMSR_10HALF)
		features |= SUPPORTED_10baseT_Half;

	if (val & BMSR_ESTATEN) {
		val = phy_read(phydev, MII_ESTATUS);
		if (val < 0)
			return val;

		if (val & ESTATUS_1000_TFULL)
			features |= SUPPORTED_1000baseT_Full;
		if (val & ESTATUS_1000_THALF)
			features |= SUPPORTED_1000baseT_Half;
	}

	phydev->supported &= features;
	phydev->advertising &= features;

	return 0;
}
EXPORT_SYMBOL(genphy_config_init);

/* This is used for the phy device which doesn't support the MMD extended
 * register access, but it does have side effect when we are trying to access
 * the MMD register via indirect method.
 */
int genphy_read_mmd_unsupported(struct phy_device *phdev, int devad, u16 regnum)
{
	return -EOPNOTSUPP;
}
EXPORT_SYMBOL(genphy_read_mmd_unsupported);

int genphy_write_mmd_unsupported(struct phy_device *phdev, int devnum,
				 u16 regnum, u16 val)
{
	return -EOPNOTSUPP;
}
EXPORT_SYMBOL(genphy_write_mmd_unsupported);

int genphy_suspend(struct phy_device *phydev)
{
	int value;

	mutex_lock(&phydev->lock);

	value = phy_read(phydev, MII_BMCR);
	phy_write(phydev, MII_BMCR, value | BMCR_PDOWN);

	mutex_unlock(&phydev->lock);

	return 0;
}
EXPORT_SYMBOL(genphy_suspend);

int genphy_resume(struct phy_device *phydev)
{
	int value;

	value = phy_read(phydev, MII_BMCR);
	phy_write(phydev, MII_BMCR, value & ~BMCR_PDOWN);

	return 0;
}
EXPORT_SYMBOL(genphy_resume);

int genphy_loopback(struct phy_device *phydev, bool enable)
{
	int value;

	value = phy_read(phydev, MII_BMCR);
	if (value < 0)
		return value;

	if (enable)
		value |= BMCR_LOOPBACK;
	else
		value &= ~BMCR_LOOPBACK;

	return phy_write(phydev, MII_BMCR, value);
}
EXPORT_SYMBOL(genphy_loopback);

static int __set_phy_supported(struct phy_device *phydev, u32 max_speed)
{
	switch (max_speed) {
	case SPEED_10:
		phydev->supported &= ~PHY_100BT_FEATURES;
		/* fall through */
	case SPEED_100:
		phydev->supported &= ~PHY_1000BT_FEATURES;
		break;
	case SPEED_1000:
		break;
	default:
		return -ENOTSUPP;
	}

	return 0;
}

int phy_set_max_speed(struct phy_device *phydev, u32 max_speed)
{
	int err;

	err = __set_phy_supported(phydev, max_speed);
	if (err)
		return err;

	phydev->advertising = phydev->supported;

	return 0;
}
EXPORT_SYMBOL(phy_set_max_speed);

static void of_set_phy_supported(struct phy_device *phydev)
{
	struct device_node *node = phydev->mdio.dev.of_node;
	u32 max_speed;

	if (!IS_ENABLED(CONFIG_OF_MDIO))
		return;

	if (!node)
		return;

	if (!of_property_read_u32(node, "max-speed", &max_speed))
		__set_phy_supported(phydev, max_speed);
}

static void of_set_phy_eee_broken(struct phy_device *phydev)
{
	struct device_node *node = phydev->mdio.dev.of_node;
	u32 broken = 0;

	if (!IS_ENABLED(CONFIG_OF_MDIO))
		return;

	if (!node)
		return;

	if (of_property_read_bool(node, "eee-broken-100tx"))
		broken |= MDIO_EEE_100TX;
	if (of_property_read_bool(node, "eee-broken-1000t"))
		broken |= MDIO_EEE_1000T;
	if (of_property_read_bool(node, "eee-broken-10gt"))
		broken |= MDIO_EEE_10GT;
	if (of_property_read_bool(node, "eee-broken-1000kx"))
		broken |= MDIO_EEE_1000KX;
	if (of_property_read_bool(node, "eee-broken-10gkx4"))
		broken |= MDIO_EEE_10GKX4;
	if (of_property_read_bool(node, "eee-broken-10gkr"))
		broken |= MDIO_EEE_10GKR;

	phydev->eee_broken_modes = broken;
}

/**
 * phy_probe - probe and init a PHY device
 * @dev: device to probe and init
 *
 * Description: Take care of setting up the phy_device structure,
 *   set the state to READY (the driver's init function should
 *   set it to STARTING if needed).
 */
static int phy_probe(struct device *dev)
{
	struct phy_device *phydev = to_phy_device(dev);
	struct device_driver *drv = phydev->mdio.dev.driver;
	struct phy_driver *phydrv = to_phy_driver(drv);
	int err = 0;

	phydev->drv = phydrv;

	/* Disable the interrupt if the PHY doesn't support it
	 * but the interrupt is still a valid one
	 */
	if (!(phydrv->flags & PHY_HAS_INTERRUPT) &&
	    phy_interrupt_is_valid(phydev))
		phydev->irq = PHY_POLL;

	if (phydrv->flags & PHY_IS_INTERNAL)
		phydev->is_internal = true;

	mutex_lock(&phydev->lock);

	/* Start out supporting everything. Eventually,
	 * a controller will attach, and may modify one
	 * or both of these values
	 */
	phydev->supported = phydrv->features;
	of_set_phy_supported(phydev);
	phydev->advertising = phydev->supported;

	/* Get the EEE modes we want to prohibit. We will ask
	 * the PHY stop advertising these mode later on
	 */
	of_set_phy_eee_broken(phydev);

	/* The Pause Frame bits indicate that the PHY can support passing
	 * pause frames. During autonegotiation, the PHYs will determine if
	 * they should allow pause frames to pass.  The MAC driver should then
	 * use that result to determine whether to enable flow control via
	 * pause frames.
	 *
	 * Normally, PHY drivers should not set the Pause bits, and instead
	 * allow phylib to do that.  However, there may be some situations
	 * (e.g. hardware erratum) where the driver wants to set only one
	 * of these bits.
	 */
	if (phydrv->features & (SUPPORTED_Pause | SUPPORTED_Asym_Pause)) {
		phydev->supported &= ~(SUPPORTED_Pause | SUPPORTED_Asym_Pause);
		phydev->supported |= phydrv->features &
				     (SUPPORTED_Pause | SUPPORTED_Asym_Pause);
	} else {
		phydev->supported |= SUPPORTED_Pause | SUPPORTED_Asym_Pause;
	}

	/* Set the state to READY by default */
	phydev->state = PHY_READY;

	if (phydev->drv->probe)
		err = phydev->drv->probe(phydev);

	mutex_unlock(&phydev->lock);

	return err;
}

static int phy_remove(struct device *dev)
{
	struct phy_device *phydev = to_phy_device(dev);

	cancel_delayed_work_sync(&phydev->state_queue);

	mutex_lock(&phydev->lock);
	phydev->state = PHY_DOWN;
	mutex_unlock(&phydev->lock);

	if (phydev->drv && phydev->drv->remove)
		phydev->drv->remove(phydev);
	phydev->drv = NULL;

	return 0;
}

/**
 * phy_driver_register - register a phy_driver with the PHY layer
 * @new_driver: new phy_driver to register
 * @owner: module owning this PHY
 */
int phy_driver_register(struct phy_driver *new_driver, struct module *owner)
{
	int retval;

	new_driver->mdiodrv.flags |= MDIO_DEVICE_IS_PHY;
	new_driver->mdiodrv.driver.name = new_driver->name;
	new_driver->mdiodrv.driver.bus = &mdio_bus_type;
	new_driver->mdiodrv.driver.probe = phy_probe;
	new_driver->mdiodrv.driver.remove = phy_remove;
	new_driver->mdiodrv.driver.owner = owner;

	retval = driver_register(&new_driver->mdiodrv.driver);
	if (retval) {
		pr_err("%s: Error %d in registering driver\n",
		       new_driver->name, retval);

		return retval;
	}

	pr_debug("%s: Registered new driver\n", new_driver->name);

	return 0;
}
EXPORT_SYMBOL(phy_driver_register);

int phy_drivers_register(struct phy_driver *new_driver, int n,
			 struct module *owner)
{
	int i, ret = 0;

	for (i = 0; i < n; i++) {
		ret = phy_driver_register(new_driver + i, owner);
		if (ret) {
			while (i-- > 0)
				phy_driver_unregister(new_driver + i);
			break;
		}
	}
	return ret;
}
EXPORT_SYMBOL(phy_drivers_register);

void phy_driver_unregister(struct phy_driver *drv)
{
	driver_unregister(&drv->mdiodrv.driver);
}
EXPORT_SYMBOL(phy_driver_unregister);

void phy_drivers_unregister(struct phy_driver *drv, int n)
{
	int i;

	for (i = 0; i < n; i++)
		phy_driver_unregister(drv + i);
}
EXPORT_SYMBOL(phy_drivers_unregister);

static struct phy_driver genphy_driver = {
	.phy_id		= 0xffffffff,
	.phy_id_mask	= 0xffffffff,
	.name		= "Generic PHY",
	.soft_reset	= genphy_no_soft_reset,
	.config_init	= genphy_config_init,
	.features	= PHY_GBIT_FEATURES | SUPPORTED_MII |
			  SUPPORTED_AUI | SUPPORTED_FIBRE |
			  SUPPORTED_BNC,
	.config_aneg	= genphy_config_aneg,
	.aneg_done	= genphy_aneg_done,
	.read_status	= genphy_read_status,
	.suspend	= genphy_suspend,
	.resume		= genphy_resume,
	.set_loopback   = genphy_loopback,
};

static int __init phy_init(void)
{
	int rc;

	rc = mdio_bus_init();
	if (rc)
		return rc;

	rc = phy_driver_register(&genphy_10g_driver, THIS_MODULE);
	if (rc)
		goto err_10g;

	rc = phy_driver_register(&genphy_driver, THIS_MODULE);
	if (rc) {
		phy_driver_unregister(&genphy_10g_driver);
err_10g:
		mdio_bus_exit();
	}

	return rc;
}

static void __exit phy_exit(void)
{
	phy_driver_unregister(&genphy_10g_driver);
	phy_driver_unregister(&genphy_driver);
	mdio_bus_exit();
}

subsys_initcall(phy_init);
module_exit(phy_exit);<|MERGE_RESOLUTION|>--- conflicted
+++ resolved
@@ -76,7 +76,7 @@
 static DEFINE_MUTEX(phy_fixup_lock);
 
 #ifdef CONFIG_PM
-static bool mdio_bus_phy_may_suspend(struct phy_device *phydev, bool suspend)
+static bool mdio_bus_phy_may_suspend(struct phy_device *phydev)
 {
 	struct device_driver *drv = phydev->mdio.dev.driver;
 	struct phy_driver *phydrv = to_phy_driver(drv);
@@ -88,15 +88,10 @@
 	/* PHY not attached? May suspend if the PHY has not already been
 	 * suspended as part of a prior call to phy_disconnect() ->
 	 * phy_detach() -> phy_suspend() because the parent netdev might be the
-	 * MDIO bus driver and clock gated at this point. Also may resume if
-	 * PHY is not attached.
+	 * MDIO bus driver and clock gated at this point.
 	 */
 	if (!netdev)
-<<<<<<< HEAD
-		return suspend ? !phydev->suspended : phydev->suspended;
-=======
 		goto out;
->>>>>>> a3e631c1
 
 	/* Don't suspend PHY if the attached netdev parent may wakeup.
 	 * The parent may point to a PCI device, as in tg3 driver.
@@ -127,7 +122,7 @@
 	if (phydev->attached_dev && phydev->adjust_link)
 		phy_stop_machine(phydev);
 
-	if (!mdio_bus_phy_may_suspend(phydev, true))
+	if (!mdio_bus_phy_may_suspend(phydev))
 		return 0;
 
 	phydev->suspended_by_mdio_bus = true;
@@ -140,11 +135,7 @@
 	struct phy_device *phydev = to_phy_device(dev);
 	int ret;
 
-<<<<<<< HEAD
-	if (!mdio_bus_phy_may_suspend(phydev, false))
-=======
 	if (!phydev->suspended_by_mdio_bus)
->>>>>>> a3e631c1
 		goto no_resume;
 
 	phydev->suspended_by_mdio_bus = false;
