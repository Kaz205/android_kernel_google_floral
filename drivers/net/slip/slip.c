/*
 * slip.c	This module implements the SLIP protocol for kernel-based
 *		devices like TTY.  It interfaces between a raw TTY, and the
 *		kernel's INET protocol layers.
 *
 * Version:	@(#)slip.c	0.8.3	12/24/94
 *
 * Authors:	Laurence Culhane, <loz@holmes.demon.co.uk>
 *		Fred N. van Kempen, <waltje@uwalt.nl.mugnet.org>
 *
 * Fixes:
 *		Alan Cox	: 	Sanity checks and avoid tx overruns.
 *					Has a new sl->mtu field.
 *		Alan Cox	: 	Found cause of overrun. ifconfig sl0
 *					mtu upwards. Driver now spots this
 *					and grows/shrinks its buffers(hack!).
 *					Memory leak if you run out of memory
 *					setting up a slip driver fixed.
 *		Matt Dillon	:	Printable slip (borrowed from NET2E)
 *	Pauline Middelink	:	Slip driver fixes.
 *		Alan Cox	:	Honours the old SL_COMPRESSED flag
 *		Alan Cox	:	KISS AX.25 and AXUI IP support
 *		Michael Riepe	:	Automatic CSLIP recognition added
 *		Charles Hedrick :	CSLIP header length problem fix.
 *		Alan Cox	:	Corrected non-IP cases of the above.
 *		Alan Cox	:	Now uses hardware type as per FvK.
 *		Alan Cox	:	Default to 192.168.0.0 (RFC 1597)
 *		A.N.Kuznetsov	:	dev_tint() recursion fix.
 *	Dmitry Gorodchanin	:	SLIP memory leaks
 *      Dmitry Gorodchanin      :       Code cleanup. Reduce tty driver
 *                                      buffering from 4096 to 256 bytes.
 *                                      Improving SLIP response time.
 *                                      CONFIG_SLIP_MODE_SLIP6.
 *                                      ifconfig sl? up & down now works
 *					correctly.
 *					Modularization.
 *              Alan Cox        :       Oops - fix AX.25 buffer lengths
 *      Dmitry Gorodchanin      :       Even more cleanups. Preserve CSLIP
 *                                      statistics. Include CSLIP code only
 *                                      if it really needed.
 *		Alan Cox	:	Free slhc buffers in the right place.
 *		Alan Cox	:	Allow for digipeated IP over AX.25
 *		Matti Aarnio	:	Dynamic SLIP devices, with ideas taken
 *					from Jim Freeman's <jfree@caldera.com>
 *					dynamic PPP devices.  We do NOT kfree()
 *					device entries, just reg./unreg. them
 *					as they are needed.  We kfree() them
 *					at module cleanup.
 *					With MODULE-loading ``insmod'', user
 *					can issue parameter:  slip_maxdev=1024
 *					(Or how much he/she wants.. Default
 *					is 256)
 *	Stanislav Voronyi	:	Slip line checking, with ideas taken
 *					from multislip BSDI driver which was
 *					written by Igor Chechik, RELCOM Corp.
 *					Only algorithms have been ported to
 *					Linux SLIP driver.
 *	Vitaly E. Lavrov	:	Sane behaviour on tty hangup.
 *	Alexey Kuznetsov	:	Cleanup interfaces to tty & netdevice
 *					modules.
 */

#define SL_CHECK_TRANSMIT
#include <linux/module.h>
#include <linux/moduleparam.h>

#include <linux/uaccess.h>
#include <linux/bitops.h>
#include <linux/sched/signal.h>
#include <linux/string.h>
#include <linux/mm.h>
#include <linux/interrupt.h>
#include <linux/in.h>
#include <linux/tty.h>
#include <linux/errno.h>
#include <linux/netdevice.h>
#include <linux/etherdevice.h>
#include <linux/skbuff.h>
#include <linux/rtnetlink.h>
#include <linux/if_arp.h>
#include <linux/if_slip.h>
#include <linux/compat.h>
#include <linux/delay.h>
#include <linux/init.h>
#include <linux/slab.h>
#include <linux/workqueue.h>
#include "slip.h"
#ifdef CONFIG_INET
#include <linux/ip.h>
#include <linux/tcp.h>
#include <net/slhc_vj.h>
#endif

#define SLIP_VERSION	"0.8.4-NET3.019-NEWTTY"

static struct net_device **slip_devs;

static int slip_maxdev = SL_NRUNIT;
module_param(slip_maxdev, int, 0);
MODULE_PARM_DESC(slip_maxdev, "Maximum number of slip devices");

static int slip_esc(unsigned char *p, unsigned char *d, int len);
static void slip_unesc(struct slip *sl, unsigned char c);
#ifdef CONFIG_SLIP_MODE_SLIP6
static int slip_esc6(unsigned char *p, unsigned char *d, int len);
static void slip_unesc6(struct slip *sl, unsigned char c);
#endif
#ifdef CONFIG_SLIP_SMART
static void sl_keepalive(unsigned long sls);
static void sl_outfill(unsigned long sls);
static int sl_ioctl(struct net_device *dev, struct ifreq *rq, int cmd);
#endif

/********************************
*  Buffer administration routines:
*	sl_alloc_bufs()
*	sl_free_bufs()
*	sl_realloc_bufs()
*
* NOTE: sl_realloc_bufs != sl_free_bufs + sl_alloc_bufs, because
*	sl_realloc_bufs provides strong atomicity and reallocation
*	on actively running device.
*********************************/

/*
   Allocate channel buffers.
 */

static int sl_alloc_bufs(struct slip *sl, int mtu)
{
	int err = -ENOBUFS;
	unsigned long len;
	char *rbuff = NULL;
	char *xbuff = NULL;
#ifdef SL_INCLUDE_CSLIP
	char *cbuff = NULL;
	struct slcompress *slcomp = NULL;
#endif

	/*
	 * Allocate the SLIP frame buffers:
	 *
	 * rbuff	Receive buffer.
	 * xbuff	Transmit buffer.
	 * cbuff        Temporary compression buffer.
	 */
	len = mtu * 2;

	/*
	 * allow for arrival of larger UDP packets, even if we say not to
	 * also fixes a bug in which SunOS sends 512-byte packets even with
	 * an MSS of 128
	 */
	if (len < 576 * 2)
		len = 576 * 2;
	rbuff = kmalloc(len + 4, GFP_KERNEL);
	if (rbuff == NULL)
		goto err_exit;
	xbuff = kmalloc(len + 4, GFP_KERNEL);
	if (xbuff == NULL)
		goto err_exit;
#ifdef SL_INCLUDE_CSLIP
	cbuff = kmalloc(len + 4, GFP_KERNEL);
	if (cbuff == NULL)
		goto err_exit;
	slcomp = slhc_init(16, 16);
	if (IS_ERR(slcomp))
		goto err_exit;
#endif
	spin_lock_bh(&sl->lock);
	if (sl->tty == NULL) {
		spin_unlock_bh(&sl->lock);
		err = -ENODEV;
		goto err_exit;
	}
	sl->mtu	     = mtu;
	sl->buffsize = len;
	sl->rcount   = 0;
	sl->xleft    = 0;
	rbuff = xchg(&sl->rbuff, rbuff);
	xbuff = xchg(&sl->xbuff, xbuff);
#ifdef SL_INCLUDE_CSLIP
	cbuff = xchg(&sl->cbuff, cbuff);
	slcomp = xchg(&sl->slcomp, slcomp);
#endif
#ifdef CONFIG_SLIP_MODE_SLIP6
	sl->xdata    = 0;
	sl->xbits    = 0;
#endif
	spin_unlock_bh(&sl->lock);
	err = 0;

	/* Cleanup */
err_exit:
#ifdef SL_INCLUDE_CSLIP
	kfree(cbuff);
	slhc_free(slcomp);
#endif
	kfree(xbuff);
	kfree(rbuff);
	return err;
}

/* Free a SLIP channel buffers. */
static void sl_free_bufs(struct slip *sl)
{
	/* Free all SLIP frame buffers. */
	kfree(xchg(&sl->rbuff, NULL));
	kfree(xchg(&sl->xbuff, NULL));
#ifdef SL_INCLUDE_CSLIP
	kfree(xchg(&sl->cbuff, NULL));
	slhc_free(xchg(&sl->slcomp, NULL));
#endif
}

/*
   Reallocate slip channel buffers.
 */

static int sl_realloc_bufs(struct slip *sl, int mtu)
{
	int err = 0;
	struct net_device *dev = sl->dev;
	unsigned char *xbuff, *rbuff;
#ifdef SL_INCLUDE_CSLIP
	unsigned char *cbuff;
#endif
	int len = mtu * 2;

/*
 * allow for arrival of larger UDP packets, even if we say not to
 * also fixes a bug in which SunOS sends 512-byte packets even with
 * an MSS of 128
 */
	if (len < 576 * 2)
		len = 576 * 2;

	xbuff = kmalloc(len + 4, GFP_ATOMIC);
	rbuff = kmalloc(len + 4, GFP_ATOMIC);
#ifdef SL_INCLUDE_CSLIP
	cbuff = kmalloc(len + 4, GFP_ATOMIC);
#endif


#ifdef SL_INCLUDE_CSLIP
	if (xbuff == NULL || rbuff == NULL || cbuff == NULL)  {
#else
	if (xbuff == NULL || rbuff == NULL)  {
#endif
		if (mtu > sl->mtu) {
			printk(KERN_WARNING "%s: unable to grow slip buffers, MTU change cancelled.\n",
			       dev->name);
			err = -ENOBUFS;
		}
		goto done;
	}
	spin_lock_bh(&sl->lock);

	err = -ENODEV;
	if (sl->tty == NULL)
		goto done_on_bh;

	xbuff    = xchg(&sl->xbuff, xbuff);
	rbuff    = xchg(&sl->rbuff, rbuff);
#ifdef SL_INCLUDE_CSLIP
	cbuff    = xchg(&sl->cbuff, cbuff);
#endif
	if (sl->xleft)  {
		if (sl->xleft <= len)  {
			memcpy(sl->xbuff, sl->xhead, sl->xleft);
		} else  {
			sl->xleft = 0;
			dev->stats.tx_dropped++;
		}
	}
	sl->xhead = sl->xbuff;

	if (sl->rcount)  {
		if (sl->rcount <= len) {
			memcpy(sl->rbuff, rbuff, sl->rcount);
		} else  {
			sl->rcount = 0;
			dev->stats.rx_over_errors++;
			set_bit(SLF_ERROR, &sl->flags);
		}
	}
	sl->mtu      = mtu;
	dev->mtu      = mtu;
	sl->buffsize = len;
	err = 0;

done_on_bh:
	spin_unlock_bh(&sl->lock);

done:
	kfree(xbuff);
	kfree(rbuff);
#ifdef SL_INCLUDE_CSLIP
	kfree(cbuff);
#endif
	return err;
}


/* Set the "sending" flag.  This must be atomic hence the set_bit. */
static inline void sl_lock(struct slip *sl)
{
	netif_stop_queue(sl->dev);
}


/* Clear the "sending" flag.  This must be atomic, hence the ASM. */
static inline void sl_unlock(struct slip *sl)
{
	netif_wake_queue(sl->dev);
}

/* Send one completely decapsulated IP datagram to the IP layer. */
static void sl_bump(struct slip *sl)
{
	struct net_device *dev = sl->dev;
	struct sk_buff *skb;
	int count;

	count = sl->rcount;
#ifdef SL_INCLUDE_CSLIP
	if (sl->mode & (SL_MODE_ADAPTIVE | SL_MODE_CSLIP)) {
		unsigned char c = sl->rbuff[0];
		if (c & SL_TYPE_COMPRESSED_TCP) {
			/* ignore compressed packets when CSLIP is off */
			if (!(sl->mode & SL_MODE_CSLIP)) {
				printk(KERN_WARNING "%s: compressed packet ignored\n", dev->name);
				return;
			}
			/* make sure we've reserved enough space for uncompress
			   to use */
			if (count + 80 > sl->buffsize) {
				dev->stats.rx_over_errors++;
				return;
			}
			count = slhc_uncompress(sl->slcomp, sl->rbuff, count);
			if (count <= 0)
				return;
		} else if (c >= SL_TYPE_UNCOMPRESSED_TCP) {
			if (!(sl->mode & SL_MODE_CSLIP)) {
				/* turn on header compression */
				sl->mode |= SL_MODE_CSLIP;
				sl->mode &= ~SL_MODE_ADAPTIVE;
				printk(KERN_INFO "%s: header compression turned on\n", dev->name);
			}
			sl->rbuff[0] &= 0x4f;
			if (slhc_remember(sl->slcomp, sl->rbuff, count) <= 0)
				return;
		}
	}
#endif  /* SL_INCLUDE_CSLIP */

	dev->stats.rx_bytes += count;

	skb = dev_alloc_skb(count);
	if (skb == NULL) {
		printk(KERN_WARNING "%s: memory squeeze, dropping packet.\n", dev->name);
		dev->stats.rx_dropped++;
		return;
	}
	skb->dev = dev;
	skb_put_data(skb, sl->rbuff, count);
	skb_reset_mac_header(skb);
	skb->protocol = htons(ETH_P_IP);
	netif_rx_ni(skb);
	dev->stats.rx_packets++;
}

/* Encapsulate one IP datagram and stuff into a TTY queue. */
static void sl_encaps(struct slip *sl, unsigned char *icp, int len)
{
	unsigned char *p;
	int actual, count;

	if (len > sl->mtu) {		/* Sigh, shouldn't occur BUT ... */
		printk(KERN_WARNING "%s: truncating oversized transmit packet!\n", sl->dev->name);
		sl->dev->stats.tx_dropped++;
		sl_unlock(sl);
		return;
	}

	p = icp;
#ifdef SL_INCLUDE_CSLIP
	if (sl->mode & SL_MODE_CSLIP)
		len = slhc_compress(sl->slcomp, p, len, sl->cbuff, &p, 1);
#endif
#ifdef CONFIG_SLIP_MODE_SLIP6
	if (sl->mode & SL_MODE_SLIP6)
		count = slip_esc6(p, sl->xbuff, len);
	else
#endif
		count = slip_esc(p, sl->xbuff, len);

	/* Order of next two lines is *very* important.
	 * When we are sending a little amount of data,
	 * the transfer may be completed inside the ops->write()
	 * routine, because it's running with interrupts enabled.
	 * In this case we *never* got WRITE_WAKEUP event,
	 * if we did not request it before write operation.
	 *       14 Oct 1994  Dmitry Gorodchanin.
	 */
	set_bit(TTY_DO_WRITE_WAKEUP, &sl->tty->flags);
	actual = sl->tty->ops->write(sl->tty, sl->xbuff, count);
#ifdef SL_CHECK_TRANSMIT
	netif_trans_update(sl->dev);
#endif
	sl->xleft = count - actual;
	sl->xhead = sl->xbuff + actual;
#ifdef CONFIG_SLIP_SMART
	/* VSV */
	clear_bit(SLF_OUTWAIT, &sl->flags);	/* reset outfill flag */
#endif
}

/* Write out any remaining transmit buffer. Scheduled when tty is writable */
static void slip_transmit(struct work_struct *work)
{
	struct slip *sl = container_of(work, struct slip, tx_work);
	int actual;

	spin_lock_bh(&sl->lock);
	/* First make sure we're connected. */
	if (!sl->tty || sl->magic != SLIP_MAGIC || !netif_running(sl->dev)) {
		spin_unlock_bh(&sl->lock);
		return;
	}

	if (sl->xleft <= 0)  {
		/* Now serial buffer is almost free & we can start
		 * transmission of another packet */
		sl->dev->stats.tx_packets++;
		clear_bit(TTY_DO_WRITE_WAKEUP, &sl->tty->flags);
		spin_unlock_bh(&sl->lock);
		sl_unlock(sl);
		return;
	}

	actual = sl->tty->ops->write(sl->tty, sl->xhead, sl->xleft);
	sl->xleft -= actual;
	sl->xhead += actual;
	spin_unlock_bh(&sl->lock);
}

/*
 * Called by the driver when there's room for more data.
 * Schedule the transmit.
 */
static void slip_write_wakeup(struct tty_struct *tty)
{
	struct slip *sl;

	rcu_read_lock();
	sl = rcu_dereference(tty->disc_data);
	if (!sl)
		goto out;

	schedule_work(&sl->tx_work);
out:
	rcu_read_unlock();
}

static void sl_tx_timeout(struct net_device *dev)
{
	struct slip *sl = netdev_priv(dev);

	spin_lock(&sl->lock);

	if (netif_queue_stopped(dev)) {
		if (!netif_running(dev))
			goto out;

		/* May be we must check transmitter timeout here ?
		 *      14 Oct 1994 Dmitry Gorodchanin.
		 */
#ifdef SL_CHECK_TRANSMIT
		if (time_before(jiffies, dev_trans_start(dev) + 20 * HZ))  {
			/* 20 sec timeout not reached */
			goto out;
		}
		printk(KERN_WARNING "%s: transmit timed out, %s?\n",
			dev->name,
			(tty_chars_in_buffer(sl->tty) || sl->xleft) ?
				"bad line quality" : "driver error");
		sl->xleft = 0;
		clear_bit(TTY_DO_WRITE_WAKEUP, &sl->tty->flags);
		sl_unlock(sl);
#endif
	}
out:
	spin_unlock(&sl->lock);
}


/* Encapsulate an IP datagram and kick it into a TTY queue. */
static netdev_tx_t
sl_xmit(struct sk_buff *skb, struct net_device *dev)
{
	struct slip *sl = netdev_priv(dev);

	spin_lock(&sl->lock);
	if (!netif_running(dev)) {
		spin_unlock(&sl->lock);
		printk(KERN_WARNING "%s: xmit call when iface is down\n", dev->name);
		dev_kfree_skb(skb);
		return NETDEV_TX_OK;
	}
	if (sl->tty == NULL) {
		spin_unlock(&sl->lock);
		dev_kfree_skb(skb);
		return NETDEV_TX_OK;
	}

	sl_lock(sl);
	dev->stats.tx_bytes += skb->len;
	sl_encaps(sl, skb->data, skb->len);
	spin_unlock(&sl->lock);

	dev_kfree_skb(skb);
	return NETDEV_TX_OK;
}


/******************************************
 *   Routines looking at netdevice side.
 ******************************************/

/* Netdevice UP -> DOWN routine */

static int
sl_close(struct net_device *dev)
{
	struct slip *sl = netdev_priv(dev);

	spin_lock_bh(&sl->lock);
	if (sl->tty)
		/* TTY discipline is running. */
		clear_bit(TTY_DO_WRITE_WAKEUP, &sl->tty->flags);
	netif_stop_queue(dev);
	sl->rcount   = 0;
	sl->xleft    = 0;
	spin_unlock_bh(&sl->lock);

	return 0;
}

/* Netdevice DOWN -> UP routine */

static int sl_open(struct net_device *dev)
{
	struct slip *sl = netdev_priv(dev);

	if (sl->tty == NULL)
		return -ENODEV;

	sl->flags &= (1 << SLF_INUSE);
	netif_start_queue(dev);
	return 0;
}

/* Netdevice change MTU request */

static int sl_change_mtu(struct net_device *dev, int new_mtu)
{
	struct slip *sl = netdev_priv(dev);

	return sl_realloc_bufs(sl, new_mtu);
}

/* Netdevice get statistics request */

static void
sl_get_stats64(struct net_device *dev, struct rtnl_link_stats64 *stats)
{
	struct net_device_stats *devstats = &dev->stats;
#ifdef SL_INCLUDE_CSLIP
	struct slip *sl = netdev_priv(dev);
	struct slcompress *comp = sl->slcomp;
#endif
	stats->rx_packets     = devstats->rx_packets;
	stats->tx_packets     = devstats->tx_packets;
	stats->rx_bytes       = devstats->rx_bytes;
	stats->tx_bytes       = devstats->tx_bytes;
	stats->rx_dropped     = devstats->rx_dropped;
	stats->tx_dropped     = devstats->tx_dropped;
	stats->tx_errors      = devstats->tx_errors;
	stats->rx_errors      = devstats->rx_errors;
	stats->rx_over_errors = devstats->rx_over_errors;

#ifdef SL_INCLUDE_CSLIP
	if (comp) {
		/* Generic compressed statistics */
		stats->rx_compressed   = comp->sls_i_compressed;
		stats->tx_compressed   = comp->sls_o_compressed;

		/* Are we really still needs this? */
		stats->rx_fifo_errors += comp->sls_i_compressed;
		stats->rx_dropped     += comp->sls_i_tossed;
		stats->tx_fifo_errors += comp->sls_o_compressed;
		stats->collisions     += comp->sls_o_misses;
	}
#endif
}

/* Netdevice register callback */

static int sl_init(struct net_device *dev)
{
	struct slip *sl = netdev_priv(dev);

	/*
	 *	Finish setting up the DEVICE info.
	 */

	dev->mtu		= sl->mtu;
	dev->type		= ARPHRD_SLIP + sl->mode;
#ifdef SL_CHECK_TRANSMIT
	dev->watchdog_timeo	= 20*HZ;
#endif
	return 0;
}


static void sl_uninit(struct net_device *dev)
{
	struct slip *sl = netdev_priv(dev);

	sl_free_bufs(sl);
}

/* Hook the destructor so we can free slip devices at the right point in time */
static void sl_free_netdev(struct net_device *dev)
{
	int i = dev->base_addr;

	slip_devs[i] = NULL;
}

static const struct net_device_ops sl_netdev_ops = {
	.ndo_init		= sl_init,
	.ndo_uninit	  	= sl_uninit,
	.ndo_open		= sl_open,
	.ndo_stop		= sl_close,
	.ndo_start_xmit		= sl_xmit,
	.ndo_get_stats64        = sl_get_stats64,
	.ndo_change_mtu		= sl_change_mtu,
	.ndo_tx_timeout		= sl_tx_timeout,
#ifdef CONFIG_SLIP_SMART
	.ndo_do_ioctl		= sl_ioctl,
#endif
};


static void sl_setup(struct net_device *dev)
{
	dev->netdev_ops		= &sl_netdev_ops;
	dev->needs_free_netdev	= true;
	dev->priv_destructor	= sl_free_netdev;

	dev->hard_header_len	= 0;
	dev->addr_len		= 0;
	dev->tx_queue_len	= 10;

	/* MTU range: 68 - 65534 */
	dev->min_mtu = 68;
	dev->max_mtu = 65534;

	/* New-style flags. */
	dev->flags		= IFF_NOARP|IFF_POINTOPOINT|IFF_MULTICAST;
}

/******************************************
  Routines looking at TTY side.
 ******************************************/


/*
 * Handle the 'receiver data ready' interrupt.
 * This function is called by the 'tty_io' module in the kernel when
 * a block of SLIP data has been received, which can now be decapsulated
 * and sent on to some IP layer for further processing. This will not
 * be re-entered while running but other ldisc functions may be called
 * in parallel
 */

static void slip_receive_buf(struct tty_struct *tty, const unsigned char *cp,
							char *fp, int count)
{
	struct slip *sl = tty->disc_data;

	if (!sl || sl->magic != SLIP_MAGIC || !netif_running(sl->dev))
		return;

	/* Read the characters out of the buffer */
	while (count--) {
		if (fp && *fp++) {
			if (!test_and_set_bit(SLF_ERROR, &sl->flags))
				sl->dev->stats.rx_errors++;
			cp++;
			continue;
		}
#ifdef CONFIG_SLIP_MODE_SLIP6
		if (sl->mode & SL_MODE_SLIP6)
			slip_unesc6(sl, *cp++);
		else
#endif
			slip_unesc(sl, *cp++);
	}
}

/************************************
 *  slip_open helper routines.
 ************************************/

/* Collect hanged up channels */
static void sl_sync(void)
{
	int i;
	struct net_device *dev;
	struct slip	  *sl;

	for (i = 0; i < slip_maxdev; i++) {
		dev = slip_devs[i];
		if (dev == NULL)
			break;

		sl = netdev_priv(dev);
		if (sl->tty || sl->leased)
			continue;
		if (dev->flags & IFF_UP)
			dev_close(dev);
	}
}


/* Find a free SLIP channel, and link in this `tty' line. */
static struct slip *sl_alloc(dev_t line)
{
	int i;
	char name[IFNAMSIZ];
	struct net_device *dev = NULL;
	struct slip       *sl;

	for (i = 0; i < slip_maxdev; i++) {
		dev = slip_devs[i];
		if (dev == NULL)
			break;
	}
	/* Sorry, too many, all slots in use */
	if (i >= slip_maxdev)
		return NULL;

	sprintf(name, "sl%d", i);
	dev = alloc_netdev(sizeof(*sl), name, NET_NAME_UNKNOWN, sl_setup);
	if (!dev)
		return NULL;

	dev->base_addr  = i;
	sl = netdev_priv(dev);

	/* Initialize channel control data */
	sl->magic       = SLIP_MAGIC;
	sl->dev	      	= dev;
	spin_lock_init(&sl->lock);
	INIT_WORK(&sl->tx_work, slip_transmit);
	sl->mode        = SL_MODE_DEFAULT;
#ifdef CONFIG_SLIP_SMART
	/* initialize timer_list struct */
	init_timer(&sl->keepalive_timer);
	sl->keepalive_timer.data = (unsigned long)sl;
	sl->keepalive_timer.function = sl_keepalive;
	init_timer(&sl->outfill_timer);
	sl->outfill_timer.data = (unsigned long)sl;
	sl->outfill_timer.function = sl_outfill;
#endif
	slip_devs[i] = dev;
	return sl;
}

/*
 * Open the high-level part of the SLIP channel.
 * This function is called by the TTY module when the
 * SLIP line discipline is called for.  Because we are
 * sure the tty line exists, we only have to link it to
 * a free SLIP channel...
 *
 * Called in process context serialized from other ldisc calls.
 */

static int slip_open(struct tty_struct *tty)
{
	struct slip *sl;
	int err;

	if (!capable(CAP_NET_ADMIN))
		return -EPERM;

	if (tty->ops->write == NULL)
		return -EOPNOTSUPP;

	/* RTnetlink lock is misused here to serialize concurrent
	   opens of slip channels. There are better ways, but it is
	   the simplest one.
	 */
	rtnl_lock();

	/* Collect hanged up channels. */
	sl_sync();

	sl = tty->disc_data;

	err = -EEXIST;
	/* First make sure we're not already connected. */
	if (sl && sl->magic == SLIP_MAGIC)
		goto err_exit;

	/* OK.  Find a free SLIP channel to use. */
	err = -ENFILE;
	sl = sl_alloc(tty_devnum(tty));
	if (sl == NULL)
		goto err_exit;

	sl->tty = tty;
	tty->disc_data = sl;
	sl->pid = current->pid;

	if (!test_bit(SLF_INUSE, &sl->flags)) {
		/* Perform the low-level SLIP initialization. */
		err = sl_alloc_bufs(sl, SL_MTU);
		if (err)
			goto err_free_chan;

		set_bit(SLF_INUSE, &sl->flags);

		err = register_netdevice(sl->dev);
		if (err)
			goto err_free_bufs;
	}

#ifdef CONFIG_SLIP_SMART
	if (sl->keepalive) {
		sl->keepalive_timer.expires = jiffies + sl->keepalive * HZ;
		add_timer(&sl->keepalive_timer);
	}
	if (sl->outfill) {
		sl->outfill_timer.expires = jiffies + sl->outfill * HZ;
		add_timer(&sl->outfill_timer);
	}
#endif

	/* Done.  We have linked the TTY line to a channel. */
	rtnl_unlock();
	tty->receive_room = 65536;	/* We don't flow control */

	/* TTY layer expects 0 on success */
	return 0;

err_free_bufs:
	sl_free_bufs(sl);

err_free_chan:
	sl->tty = NULL;
	tty->disc_data = NULL;
	clear_bit(SLF_INUSE, &sl->flags);
	sl_free_netdev(sl->dev);
<<<<<<< HEAD
=======
	/* do not call free_netdev before rtnl_unlock */
	rtnl_unlock();
>>>>>>> a3e631c1
	free_netdev(sl->dev);
	return err;

err_exit:
	rtnl_unlock();

	/* Count references from TTY module */
	return err;
}

/*
 * Close down a SLIP channel.
 * This means flushing out any pending queues, and then returning. This
 * call is serialized against other ldisc functions.
 *
 * We also use this method fo a hangup event
 */

static void slip_close(struct tty_struct *tty)
{
	struct slip *sl = tty->disc_data;

	/* First make sure we're connected. */
	if (!sl || sl->magic != SLIP_MAGIC || sl->tty != tty)
		return;

	spin_lock_bh(&sl->lock);
	rcu_assign_pointer(tty->disc_data, NULL);
	sl->tty = NULL;
	spin_unlock_bh(&sl->lock);

	synchronize_rcu();
	flush_work(&sl->tx_work);

	/* VSV = very important to remove timers */
#ifdef CONFIG_SLIP_SMART
	del_timer_sync(&sl->keepalive_timer);
	del_timer_sync(&sl->outfill_timer);
#endif
	/* Flush network side */
	unregister_netdev(sl->dev);
	/* This will complete via sl_free_netdev */
}

static int slip_hangup(struct tty_struct *tty)
{
	slip_close(tty);
	return 0;
}
 /************************************************************************
  *			STANDARD SLIP ENCAPSULATION		  	 *
  ************************************************************************/

static int slip_esc(unsigned char *s, unsigned char *d, int len)
{
	unsigned char *ptr = d;
	unsigned char c;

	/*
	 * Send an initial END character to flush out any
	 * data that may have accumulated in the receiver
	 * due to line noise.
	 */

	*ptr++ = END;

	/*
	 * For each byte in the packet, send the appropriate
	 * character sequence, according to the SLIP protocol.
	 */

	while (len-- > 0) {
		switch (c = *s++) {
		case END:
			*ptr++ = ESC;
			*ptr++ = ESC_END;
			break;
		case ESC:
			*ptr++ = ESC;
			*ptr++ = ESC_ESC;
			break;
		default:
			*ptr++ = c;
			break;
		}
	}
	*ptr++ = END;
	return ptr - d;
}

static void slip_unesc(struct slip *sl, unsigned char s)
{

	switch (s) {
	case END:
#ifdef CONFIG_SLIP_SMART
		/* drop keeptest bit = VSV */
		if (test_bit(SLF_KEEPTEST, &sl->flags))
			clear_bit(SLF_KEEPTEST, &sl->flags);
#endif

		if (!test_and_clear_bit(SLF_ERROR, &sl->flags) &&
		    (sl->rcount > 2))
			sl_bump(sl);
		clear_bit(SLF_ESCAPE, &sl->flags);
		sl->rcount = 0;
		return;

	case ESC:
		set_bit(SLF_ESCAPE, &sl->flags);
		return;
	case ESC_ESC:
		if (test_and_clear_bit(SLF_ESCAPE, &sl->flags))
			s = ESC;
		break;
	case ESC_END:
		if (test_and_clear_bit(SLF_ESCAPE, &sl->flags))
			s = END;
		break;
	}
	if (!test_bit(SLF_ERROR, &sl->flags))  {
		if (sl->rcount < sl->buffsize)  {
			sl->rbuff[sl->rcount++] = s;
			return;
		}
		sl->dev->stats.rx_over_errors++;
		set_bit(SLF_ERROR, &sl->flags);
	}
}


#ifdef CONFIG_SLIP_MODE_SLIP6
/************************************************************************
 *			 6 BIT SLIP ENCAPSULATION			*
 ************************************************************************/

static int slip_esc6(unsigned char *s, unsigned char *d, int len)
{
	unsigned char *ptr = d;
	unsigned char c;
	int i;
	unsigned short v = 0;
	short bits = 0;

	/*
	 * Send an initial END character to flush out any
	 * data that may have accumulated in the receiver
	 * due to line noise.
	 */

	*ptr++ = 0x70;

	/*
	 * Encode the packet into printable ascii characters
	 */

	for (i = 0; i < len; ++i) {
		v = (v << 8) | s[i];
		bits += 8;
		while (bits >= 6) {
			bits -= 6;
			c = 0x30 + ((v >> bits) & 0x3F);
			*ptr++ = c;
		}
	}
	if (bits) {
		c = 0x30 + ((v << (6 - bits)) & 0x3F);
		*ptr++ = c;
	}
	*ptr++ = 0x70;
	return ptr - d;
}

static void slip_unesc6(struct slip *sl, unsigned char s)
{
	unsigned char c;

	if (s == 0x70) {
#ifdef CONFIG_SLIP_SMART
		/* drop keeptest bit = VSV */
		if (test_bit(SLF_KEEPTEST, &sl->flags))
			clear_bit(SLF_KEEPTEST, &sl->flags);
#endif

		if (!test_and_clear_bit(SLF_ERROR, &sl->flags) &&
		    (sl->rcount > 2))
			sl_bump(sl);
		sl->rcount = 0;
		sl->xbits = 0;
		sl->xdata = 0;
	} else if (s >= 0x30 && s < 0x70) {
		sl->xdata = (sl->xdata << 6) | ((s - 0x30) & 0x3F);
		sl->xbits += 6;
		if (sl->xbits >= 8) {
			sl->xbits -= 8;
			c = (unsigned char)(sl->xdata >> sl->xbits);
			if (!test_bit(SLF_ERROR, &sl->flags))  {
				if (sl->rcount < sl->buffsize)  {
					sl->rbuff[sl->rcount++] = c;
					return;
				}
				sl->dev->stats.rx_over_errors++;
				set_bit(SLF_ERROR, &sl->flags);
			}
		}
	}
}
#endif /* CONFIG_SLIP_MODE_SLIP6 */

/* Perform I/O control on an active SLIP channel. */
static int slip_ioctl(struct tty_struct *tty, struct file *file,
					unsigned int cmd, unsigned long arg)
{
	struct slip *sl = tty->disc_data;
	unsigned int tmp;
	int __user *p = (int __user *)arg;

	/* First make sure we're connected. */
	if (!sl || sl->magic != SLIP_MAGIC)
		return -EINVAL;

	switch (cmd) {
	case SIOCGIFNAME:
		tmp = strlen(sl->dev->name) + 1;
		if (copy_to_user((void __user *)arg, sl->dev->name, tmp))
			return -EFAULT;
		return 0;

	case SIOCGIFENCAP:
		if (put_user(sl->mode, p))
			return -EFAULT;
		return 0;

	case SIOCSIFENCAP:
		if (get_user(tmp, p))
			return -EFAULT;
#ifndef SL_INCLUDE_CSLIP
		if (tmp & (SL_MODE_CSLIP|SL_MODE_ADAPTIVE))
			return -EINVAL;
#else
		if ((tmp & (SL_MODE_ADAPTIVE | SL_MODE_CSLIP)) ==
		    (SL_MODE_ADAPTIVE | SL_MODE_CSLIP))
			/* return -EINVAL; */
			tmp &= ~SL_MODE_ADAPTIVE;
#endif
#ifndef CONFIG_SLIP_MODE_SLIP6
		if (tmp & SL_MODE_SLIP6)
			return -EINVAL;
#endif
		sl->mode = tmp;
		sl->dev->type = ARPHRD_SLIP + sl->mode;
		return 0;

	case SIOCSIFHWADDR:
		return -EINVAL;

#ifdef CONFIG_SLIP_SMART
	/* VSV changes start here */
	case SIOCSKEEPALIVE:
		if (get_user(tmp, p))
			return -EFAULT;
		if (tmp > 255) /* max for unchar */
			return -EINVAL;

		spin_lock_bh(&sl->lock);
		if (!sl->tty) {
			spin_unlock_bh(&sl->lock);
			return -ENODEV;
		}
		sl->keepalive = (u8)tmp;
		if (sl->keepalive != 0) {
			mod_timer(&sl->keepalive_timer,
					jiffies + sl->keepalive * HZ);
			set_bit(SLF_KEEPTEST, &sl->flags);
		} else
			del_timer(&sl->keepalive_timer);
		spin_unlock_bh(&sl->lock);
		return 0;

	case SIOCGKEEPALIVE:
		if (put_user(sl->keepalive, p))
			return -EFAULT;
		return 0;

	case SIOCSOUTFILL:
		if (get_user(tmp, p))
			return -EFAULT;
		if (tmp > 255) /* max for unchar */
			return -EINVAL;
		spin_lock_bh(&sl->lock);
		if (!sl->tty) {
			spin_unlock_bh(&sl->lock);
			return -ENODEV;
		}
		sl->outfill = (u8)tmp;
		if (sl->outfill != 0) {
			mod_timer(&sl->outfill_timer,
						jiffies + sl->outfill * HZ);
			set_bit(SLF_OUTWAIT, &sl->flags);
		} else
			del_timer(&sl->outfill_timer);
		spin_unlock_bh(&sl->lock);
		return 0;

	case SIOCGOUTFILL:
		if (put_user(sl->outfill, p))
			return -EFAULT;
		return 0;
	/* VSV changes end */
#endif
	default:
		return tty_mode_ioctl(tty, file, cmd, arg);
	}
}

#ifdef CONFIG_COMPAT
static long slip_compat_ioctl(struct tty_struct *tty, struct file *file,
					unsigned int cmd, unsigned long arg)
{
	switch (cmd) {
	case SIOCGIFNAME:
	case SIOCGIFENCAP:
	case SIOCSIFENCAP:
	case SIOCSIFHWADDR:
	case SIOCSKEEPALIVE:
	case SIOCGKEEPALIVE:
	case SIOCSOUTFILL:
	case SIOCGOUTFILL:
		return slip_ioctl(tty, file, cmd,
				  (unsigned long)compat_ptr(arg));
	}

	return -ENOIOCTLCMD;
}
#endif

/* VSV changes start here */
#ifdef CONFIG_SLIP_SMART
/* function do_ioctl called from net/core/dev.c
   to allow get/set outfill/keepalive parameter
   by ifconfig                                 */

static int sl_ioctl(struct net_device *dev, struct ifreq *rq, int cmd)
{
	struct slip *sl = netdev_priv(dev);
	unsigned long *p = (unsigned long *)&rq->ifr_ifru;

	if (sl == NULL)		/* Allocation failed ?? */
		return -ENODEV;

	spin_lock_bh(&sl->lock);

	if (!sl->tty) {
		spin_unlock_bh(&sl->lock);
		return -ENODEV;
	}

	switch (cmd) {
	case SIOCSKEEPALIVE:
		/* max for unchar */
		if ((unsigned)*p > 255) {
			spin_unlock_bh(&sl->lock);
			return -EINVAL;
		}
		sl->keepalive = (u8)*p;
		if (sl->keepalive != 0) {
			sl->keepalive_timer.expires =
						jiffies + sl->keepalive * HZ;
			mod_timer(&sl->keepalive_timer,
						jiffies + sl->keepalive * HZ);
			set_bit(SLF_KEEPTEST, &sl->flags);
		} else
			del_timer(&sl->keepalive_timer);
		break;

	case SIOCGKEEPALIVE:
		*p = sl->keepalive;
		break;

	case SIOCSOUTFILL:
		if ((unsigned)*p > 255) { /* max for unchar */
			spin_unlock_bh(&sl->lock);
			return -EINVAL;
		}
		sl->outfill = (u8)*p;
		if (sl->outfill != 0) {
			mod_timer(&sl->outfill_timer,
						jiffies + sl->outfill * HZ);
			set_bit(SLF_OUTWAIT, &sl->flags);
		} else
			del_timer(&sl->outfill_timer);
		break;

	case SIOCGOUTFILL:
		*p = sl->outfill;
		break;

	case SIOCSLEASE:
		/* Resolve race condition, when ioctl'ing hanged up
		   and opened by another process device.
		 */
		if (sl->tty != current->signal->tty &&
						sl->pid != current->pid) {
			spin_unlock_bh(&sl->lock);
			return -EPERM;
		}
		sl->leased = 0;
		if (*p)
			sl->leased = 1;
		break;

	case SIOCGLEASE:
		*p = sl->leased;
	}
	spin_unlock_bh(&sl->lock);
	return 0;
}
#endif
/* VSV changes end */

static struct tty_ldisc_ops sl_ldisc = {
	.owner 		= THIS_MODULE,
	.magic 		= TTY_LDISC_MAGIC,
	.name 		= "slip",
	.open 		= slip_open,
	.close	 	= slip_close,
	.hangup	 	= slip_hangup,
	.ioctl		= slip_ioctl,
#ifdef CONFIG_COMPAT
	.compat_ioctl	= slip_compat_ioctl,
#endif
	.receive_buf	= slip_receive_buf,
	.write_wakeup	= slip_write_wakeup,
};

static int __init slip_init(void)
{
	int status;

	if (slip_maxdev < 4)
		slip_maxdev = 4; /* Sanity */

	printk(KERN_INFO "SLIP: version %s (dynamic channels, max=%d)"
#ifdef CONFIG_SLIP_MODE_SLIP6
	       " (6 bit encapsulation enabled)"
#endif
	       ".\n",
	       SLIP_VERSION, slip_maxdev);
#if defined(SL_INCLUDE_CSLIP)
	printk(KERN_INFO "CSLIP: code copyright 1989 Regents of the University of California.\n");
#endif
#ifdef CONFIG_SLIP_SMART
	printk(KERN_INFO "SLIP linefill/keepalive option.\n");
#endif

	slip_devs = kzalloc(sizeof(struct net_device *)*slip_maxdev,
								GFP_KERNEL);
	if (!slip_devs)
		return -ENOMEM;

	/* Fill in our line protocol discipline, and register it */
	status = tty_register_ldisc(N_SLIP, &sl_ldisc);
	if (status != 0) {
		printk(KERN_ERR "SLIP: can't register line discipline (err = %d)\n", status);
		kfree(slip_devs);
	}
	return status;
}

static void __exit slip_exit(void)
{
	int i;
	struct net_device *dev;
	struct slip *sl;
	unsigned long timeout = jiffies + HZ;
	int busy = 0;

	if (slip_devs == NULL)
		return;

	/* First of all: check for active disciplines and hangup them.
	 */
	do {
		if (busy)
			msleep_interruptible(100);

		busy = 0;
		for (i = 0; i < slip_maxdev; i++) {
			dev = slip_devs[i];
			if (!dev)
				continue;
			sl = netdev_priv(dev);
			spin_lock_bh(&sl->lock);
			if (sl->tty) {
				busy++;
				tty_hangup(sl->tty);
			}
			spin_unlock_bh(&sl->lock);
		}
	} while (busy && time_before(jiffies, timeout));

	/* FIXME: hangup is async so we should wait when doing this second
	   phase */

	for (i = 0; i < slip_maxdev; i++) {
		dev = slip_devs[i];
		if (!dev)
			continue;
		slip_devs[i] = NULL;

		sl = netdev_priv(dev);
		if (sl->tty) {
			printk(KERN_ERR "%s: tty discipline still running\n",
			       dev->name);
		}

		unregister_netdev(dev);
	}

	kfree(slip_devs);
	slip_devs = NULL;

	i = tty_unregister_ldisc(N_SLIP);
	if (i != 0)
		printk(KERN_ERR "SLIP: can't unregister line discipline (err = %d)\n", i);
}

module_init(slip_init);
module_exit(slip_exit);

#ifdef CONFIG_SLIP_SMART
/*
 * This is start of the code for multislip style line checking
 * added by Stanislav Voronyi. All changes before marked VSV
 */

static void sl_outfill(unsigned long sls)
{
	struct slip *sl = (struct slip *)sls;

	spin_lock(&sl->lock);

	if (sl->tty == NULL)
		goto out;

	if (sl->outfill) {
		if (test_bit(SLF_OUTWAIT, &sl->flags)) {
			/* no packets were transmitted, do outfill */
#ifdef CONFIG_SLIP_MODE_SLIP6
			unsigned char s = (sl->mode & SL_MODE_SLIP6)?0x70:END;
#else
			unsigned char s = END;
#endif
			/* put END into tty queue. Is it right ??? */
			if (!netif_queue_stopped(sl->dev)) {
				/* if device busy no outfill */
				sl->tty->ops->write(sl->tty, &s, 1);
			}
		} else
			set_bit(SLF_OUTWAIT, &sl->flags);

		mod_timer(&sl->outfill_timer, jiffies+sl->outfill*HZ);
	}
out:
	spin_unlock(&sl->lock);
}

static void sl_keepalive(unsigned long sls)
{
	struct slip *sl = (struct slip *)sls;

	spin_lock(&sl->lock);

	if (sl->tty == NULL)
		goto out;

	if (sl->keepalive) {
		if (test_bit(SLF_KEEPTEST, &sl->flags)) {
			/* keepalive still high :(, we must hangup */
			if (sl->outfill)
				/* outfill timer must be deleted too */
				(void)del_timer(&sl->outfill_timer);
			printk(KERN_DEBUG "%s: no packets received during keepalive timeout, hangup.\n", sl->dev->name);
			/* this must hangup tty & close slip */
			tty_hangup(sl->tty);
			/* I think we need not something else */
			goto out;
		} else
			set_bit(SLF_KEEPTEST, &sl->flags);

		mod_timer(&sl->keepalive_timer, jiffies+sl->keepalive*HZ);
	}
out:
	spin_unlock(&sl->lock);
}

#endif
MODULE_LICENSE("GPL");
MODULE_ALIAS_LDISC(N_SLIP);<|MERGE_RESOLUTION|>--- conflicted
+++ resolved
@@ -867,11 +867,8 @@
 	tty->disc_data = NULL;
 	clear_bit(SLF_INUSE, &sl->flags);
 	sl_free_netdev(sl->dev);
-<<<<<<< HEAD
-=======
 	/* do not call free_netdev before rtnl_unlock */
 	rtnl_unlock();
->>>>>>> a3e631c1
 	free_netdev(sl->dev);
 	return err;
 
