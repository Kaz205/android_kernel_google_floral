/* Copyright (c) 2015-2019, The Linux Foundation. All rights reserved.
 *
 * This program is free software; you can redistribute it and/or modify
 * it under the terms of the GNU General Public License version 2 and
 * only version 2 as published by the Free Software Foundation.
 *
 * This program is distributed in the hope that it will be useful,
 * but WITHOUT ANY WARRANTY; without even the implied warranty of
 * MERCHANTABILITY or FITNESS FOR A PARTICULAR PURPOSE.  See the
 * GNU General Public License for more details.
 */

#include <linux/interrupt.h>
#include <linux/module.h>
#include <linux/errno.h>
#include <linux/netdevice.h>
#include <linux/workqueue.h>
#include <linux/spi/spi.h>
#include <linux/can.h>
#include <linux/can/dev.h>
#include <linux/can/error.h>
#include <linux/of.h>
#include <linux/of_device.h>
#include <linux/of_gpio.h>
#include <linux/uaccess.h>
#include <linux/pm.h>
#include <asm/arch_timer.h>
#include <asm/div64.h>

#define DEBUG_QTI_CAN	0
#if DEBUG_QTI_CAN == 1
#define LOGDI(...) dev_info(&priv_data->spidev->dev, __VA_ARGS__)
#define LOGNI(...) netdev_info(netdev, __VA_ARGS__)
#else
#define LOGDI(...) dev_dbg(&priv_data->spidev->dev, __VA_ARGS__)
#define LOGNI(...) netdev_dbg(netdev, __VA_ARGS__)
#endif
#define LOGDE(...) dev_err(&priv_data->spidev->dev, __VA_ARGS__)
#define LOGNE(...) netdev_err(netdev, __VA_ARGS__)

#define MAX_TX_BUFFERS			1
#define XFER_BUFFER_SIZE		64
#define RX_ASSEMBLY_BUFFER_SIZE		128
#define QTI_CAN_FW_QUERY_RETRY_COUNT	3
#define DRIVER_MODE_RAW_FRAMES		0
#define DRIVER_MODE_PROPERTIES		1
#define DRIVER_MODE_AMB			2
#define QUERY_FIRMWARE_TIMEOUT_MS	100
#define EUPGRADE			140
#define QTIMER_DIV				192
#define QTIMER_MUL				10000

struct qti_can {
	struct net_device	**netdev;
	struct spi_device	*spidev;
	struct mutex spi_lock; /* SPI device lock */
	struct workqueue_struct *tx_wq;
	char *tx_buf, *rx_buf;
	int xfer_length;
	atomic_t msg_seq;
	char *assembly_buffer;
	u8 assembly_buffer_size;
	atomic_t netif_queue_stop;
	struct completion response_completion;
	int wait_cmd;
	int cmd_result;
	int driver_mode;
	int clk_freq_mhz;
	int max_can_channels;
	int bits_per_word;
	int reset_delay_msec;
	int reset;
	bool support_can_fd;
	bool use_qtimer;
	bool can_fw_cmd_timeout_req;
	u32 rem_all_buffering_timeout_ms;
	u32 can_fw_cmd_timeout_ms;
	s64 time_diff;
};

struct qti_can_netdev_privdata {
	struct can_priv can;
	struct qti_can *qti_can;
	u8 netdev_index;
};

struct qti_can_tx_work {
	struct work_struct work;
	struct sk_buff *skb;
	struct net_device *netdev;
};

/* Message definitions */
struct spi_mosi { /* TLV for MOSI line */
	u8 cmd;
	u8 len;
	u16 seq;
	u8 data[];
} __packed;

struct spi_miso { /* TLV for MISO line */
	u8 cmd;
	u8 len;
	u16 seq; /* should match seq field from request, or 0 for unsols */
	u8 data[];
} __packed;

#define CMD_GET_FW_VERSION		0x81
#define CMD_CAN_SEND_FRAME		0x82
#define CMD_CAN_ADD_FILTER		0x83
#define CMD_CAN_REMOVE_FILTER		0x84
#define CMD_CAN_RECEIVE_FRAME		0x85
#define CMD_CAN_CONFIG_BIT_TIMING	0x86
#define CMD_CAN_DATA_BUFF_ADD		0x87
#define CMD_CAN_DATA_BUFF_REMOVE	0X88
#define CMD_CAN_RELEASE_BUFFER		0x89
#define CMD_CAN_DATA_BUFF_REMOVE_ALL	0x8A
#define CMD_PROPERTY_WRITE		0x8B
#define CMD_PROPERTY_READ		0x8C
#define CMD_GET_FW_BR_VERSION		0x95
#define CMD_BEGIN_FIRMWARE_UPGRADE	0x96
#define CMD_FIRMWARE_UPGRADE_DATA	0x97
#define CMD_END_FIRMWARE_UPGRADE	0x98
#define CMD_BEGIN_BOOT_ROM_UPGRADE	0x99
#define CMD_BOOT_ROM_UPGRADE_DATA	0x9A
#define CMD_END_BOOT_ROM_UPGRADE	0x9B
#define CMD_END_FW_UPDATE_FILE		0x9C
#define CMD_UPDATE_TIME_INFO		0x9D
#define CMD_SUSPEND_EVENT		0x9E
#define CMD_RESUME_EVENT		0x9F

#define IOCTL_RELEASE_CAN_BUFFER	(SIOCDEVPRIVATE + 0)
#define IOCTL_ENABLE_BUFFERING		(SIOCDEVPRIVATE + 1)
#define IOCTL_ADD_FRAME_FILTER		(SIOCDEVPRIVATE + 2)
#define IOCTL_REMOVE_FRAME_FILTER	(SIOCDEVPRIVATE + 3)
#define IOCTL_DISABLE_BUFFERING		(SIOCDEVPRIVATE + 5)
#define IOCTL_DISABLE_ALL_BUFFERING	(SIOCDEVPRIVATE + 6)
#define IOCTL_GET_FW_BR_VERSION		(SIOCDEVPRIVATE + 7)
#define IOCTL_BEGIN_FIRMWARE_UPGRADE	(SIOCDEVPRIVATE + 8)
#define IOCTL_FIRMWARE_UPGRADE_DATA	(SIOCDEVPRIVATE + 9)
#define IOCTL_END_FIRMWARE_UPGRADE	(SIOCDEVPRIVATE + 10)
#define IOCTL_BEGIN_BOOT_ROM_UPGRADE	(SIOCDEVPRIVATE + 11)
#define IOCTL_BOOT_ROM_UPGRADE_DATA	(SIOCDEVPRIVATE + 12)
#define IOCTL_END_BOOT_ROM_UPGRADE	(SIOCDEVPRIVATE + 13)
#define IOCTL_END_FW_UPDATE_FILE	(SIOCDEVPRIVATE + 14)

#define IFR_DATA_OFFSET		0x100
struct can_fw_resp {
	u8 maj;
	u8 min;
	u8 ver[48];
} __packed;

struct can_write_req {
	u8 can_if;
	u32 mid;
	u8 dlc;
	u8 data[8];
} __packed;

struct can_write_resp {
	u8 err;
} __packed;

struct can_filter_req {
	u8 can_if;
	u32 mid;
	u32 mask;
} __packed;

struct can_add_filter_resp {
	u8 err;
} __packed;

struct can_receive_frame {
	u8 can_if;
	__le64 ts;
	__le32 mid;
	u8 dlc;
	u8 data[8];
} __packed;

struct can_config_bit_timing {
	u8 can_if;
	u32 prop_seg;
	u32 phase_seg1;
	u32 phase_seg2;
	u32 sjw;
	u32 brp;
} __packed;

struct can_time_info {
	__le64 time;
} __packed;

static struct can_bittiming_const rh850_bittiming_const = {
	.name = "qti_can",
	.tseg1_min = 1,
	.tseg1_max = 16,
	.tseg2_min = 1,
	.tseg2_max = 16,
	.sjw_max = 4,
	.brp_min = 1,
	.brp_max = 70,
	.brp_inc = 1,
};

static struct can_bittiming_const flexcan_bittiming_const = {
	.name = "qti_can",
	.tseg1_min = 4,
	.tseg1_max = 16,
	.tseg2_min = 2,
	.tseg2_max = 8,
	.sjw_max = 4,
	.brp_min = 1,
	.brp_max = 256,
	.brp_inc = 1,
};

static struct can_bittiming_const qti_can_bittiming_const;

static struct can_bittiming_const qti_can_data_bittiming_const = {
	.name = "qti_can",
	.tseg1_min = 1,
	.tseg1_max = 16,
	.tseg2_min = 1,
	.tseg2_max = 16,
	.sjw_max = 4,
	.brp_min = 1,
	.brp_max = 70,
	.brp_inc = 1,
};

struct vehicle_property {
	int id;
	__le64 ts;
	int zone;
	int val_type;
	u32 data_len;
	union {
		u8 bval;
		int val;
		int val_arr[4];
		float f_value;
		float float_arr[4];
		u8 str[36];
	};
} __packed;

struct qti_can_release_can_buffer {
	u8 enable;
} __packed;

struct qti_can_buffer {
	u8 can_if;
	u32 mid;
	u32 mask;
} __packed;

struct can_fw_br_resp {
	u8 maj;
	u8 min;
	u8 ver[32];
	u8 br_maj;
	u8 br_min;
	u8 curr_exec_mode;
} __packed;

struct qti_can_ioctl_req {
	u8 len;
	u8 data[64];
} __packed;

static int qti_can_rx_message(struct qti_can *priv_data);

static irqreturn_t qti_can_irq(int irq, void *priv)
{
	struct qti_can *priv_data = priv;

	LOGDI("%s\n", __func__);
	qti_can_rx_message(priv_data);
	return IRQ_HANDLED;
}

static inline bool property_bool(struct device_node *np, const char *str)
{
	u32 tmp_val = 0;

	if (of_property_read_u32(np, str, &tmp_val) < 0)
		return false;
	else
		return (bool)tmp_val;
}

static inline u64 qtimer_time(void)
{
	u64 qt_count = 0;

	qt_count = arch_counter_get_cntvct();

	return mul_u64_u32_div(qt_count, QTIMER_MUL, QTIMER_DIV);
}

static void qti_can_receive_frame(struct qti_can *priv_data,
				  struct can_receive_frame *frame)
{
	struct can_frame *cf;
	struct sk_buff *skb;
	struct skb_shared_hwtstamps *skt;
	ktime_t nsec;
	struct net_device *netdev;
	int i;
	struct device *dev;

	dev = &priv_data->spidev->dev;
	if (frame->can_if >= priv_data->max_can_channels) {
		LOGDE("qti_can rcv error. Channel is %d\n", frame->can_if);
		return;
	}

	netdev = priv_data->netdev[frame->can_if];
	skb = alloc_can_skb(netdev, &cf);
	if (!skb) {
		LOGDE("skb alloc failed. frame->can_if %d\n", frame->can_if);
		return;
	}

	LOGDI("rcv frame %d %llu %x %d %x %x %x %x %x %x %x %x\n",
	      frame->can_if, frame->ts, frame->mid, frame->dlc,
	      frame->data[0], frame->data[1], frame->data[2], frame->data[3],
	      frame->data[4], frame->data[5], frame->data[6], frame->data[7]);
	cf->can_id = le32_to_cpu(frame->mid);
	cf->can_dlc = get_can_dlc(frame->dlc);

	for (i = 0; i < cf->can_dlc; i++)
		cf->data[i] = frame->data[i];

	nsec = ms_to_ktime(le64_to_cpu(frame->ts)
		+ priv_data->time_diff);
	skt = skb_hwtstamps(skb);
	skt->hwtstamp = nsec;
	skb->tstamp = nsec;
	netif_rx(skb);
	LOGDI("hwtstamp: %lld\n", ktime_to_ms(skt->hwtstamp));
	netdev->stats.rx_packets++;
}

static void qti_can_receive_property(struct qti_can *priv_data,
				     struct vehicle_property *property)
{
	struct canfd_frame *cfd;
	u8 *p;
	struct sk_buff *skb;
	struct skb_shared_hwtstamps *skt;
	ktime_t nsec;
	struct net_device *netdev;
	struct device *dev;
	int i;

	/* can0 as the channel with properties */
	dev = &priv_data->spidev->dev;
	netdev = priv_data->netdev[0];
	skb = alloc_canfd_skb(netdev, &cfd);
	if (!skb) {
		LOGDE("skb alloc failed. frame->can_if %d\n", 0);
		return;
	}

	LOGDI("rcv property:0x%x data:%2x %2x %2x %2x", property->id,
	      property->str[0], property->str[1],
	      property->str[2], property->str[3]);
	cfd->can_id = 0x00;
	cfd->len = sizeof(struct vehicle_property);

	p = (u8 *)property;
	for (i = 0; i < cfd->len; i++)
		cfd->data[i] = p[i];

	nsec = ns_to_ktime(le64_to_cpu(property->ts));
	skt = skb_hwtstamps(skb);
	skt->hwtstamp = nsec;
	LOGDI("  hwtstamp %lld\n", ktime_to_ms(skt->hwtstamp));
	skb->tstamp = nsec;
	netif_rx(skb);
	netdev->stats.rx_packets++;
}

static int qti_can_process_response(struct qti_can *priv_data,
				    struct spi_miso *resp, int length)
{
	int ret = 0;
	u64 mstime;

	LOGDI("<%x %2d [%d]\n", resp->cmd, resp->len, resp->seq);
	if (resp->cmd == CMD_CAN_RECEIVE_FRAME) {
		struct can_receive_frame *frame =
				(struct can_receive_frame *)&resp->data;
		if ((resp->len - (frame->dlc + sizeof(frame->dlc))) <
			(sizeof(*frame) - (sizeof(frame->dlc)
			+ sizeof(frame->data)))) {
<<<<<<< HEAD
			LOGDE("len:%d, size:%d\n", resp->len, sizeof(*frame));
=======
			LOGDE("len:%d, size:%zu\n", resp->len, sizeof(*frame));
>>>>>>> 15457316
			LOGDE("Check the f/w version & upgrade to latest!!\n");
			ret = -EUPGRADE;
			goto exit;
		}
		if (resp->len > length) {
			/* Error. This should never happen */
			LOGDE("%s error: Saving %d bytes\n", __func__, length);
			memcpy(priv_data->assembly_buffer, (char *)resp,
			       length);
			priv_data->assembly_buffer_size = length;
		} else {
			qti_can_receive_frame(priv_data, frame);
		}
	} else if (resp->cmd == CMD_PROPERTY_READ) {
		struct vehicle_property *property =
				(struct vehicle_property *)&resp->data;

		if (resp->len > length) {
			/* Error. This should never happen */
			LOGDE("%s error: Saving %d bytes\n", __func__, length);
			memcpy(priv_data->assembly_buffer, (char *)resp,
			       length);
			priv_data->assembly_buffer_size = length;
		} else {
			qti_can_receive_property(priv_data, property);
		}
	} else if (resp->cmd  == CMD_GET_FW_VERSION) {
		struct can_fw_resp *fw_resp = (struct can_fw_resp *)resp->data;

		dev_info(&priv_data->spidev->dev, "fw %d.%d",
			 fw_resp->maj, fw_resp->min);
		dev_info(&priv_data->spidev->dev, "fw string %s",
			 fw_resp->ver);
	} else if (resp->cmd  == CMD_GET_FW_BR_VERSION) {
		struct can_fw_br_resp *fw_resp =
				(struct can_fw_br_resp *)resp->data;

		dev_info(&priv_data->spidev->dev, "fw_can %d.%d",
			 fw_resp->maj, fw_resp->min);
		dev_info(&priv_data->spidev->dev, "fw string %s",
			 fw_resp->ver);
		dev_info(&priv_data->spidev->dev, "fw_br %d.%d exec_mode %d",
			 fw_resp->br_maj, fw_resp->br_min,
			 fw_resp->curr_exec_mode);
		ret = fw_resp->curr_exec_mode << 28;
		ret |= (fw_resp->br_maj & 0xF) << 24;
		ret |= (fw_resp->br_min & 0xFF) << 16;
		ret |= (fw_resp->maj & 0xF) << 8;
		ret |= (fw_resp->min & 0xFF);
	} else if (resp->cmd == CMD_UPDATE_TIME_INFO) {
		struct can_time_info *time_data =
			(struct can_time_info *)resp->data;

		if (priv_data->use_qtimer)
			mstime = div_u64(qtimer_time(), NSEC_PER_MSEC);
		else
			mstime = ktime_to_ms(ktime_get_boottime());

		priv_data->time_diff = mstime - (le64_to_cpu(time_data->time));
	}

exit:
	if (resp->cmd == priv_data->wait_cmd) {
		priv_data->cmd_result = ret;
		complete(&priv_data->response_completion);
	}
	return ret;
}

static int qti_can_process_rx(struct qti_can *priv_data, char *rx_buf)
{
	struct spi_miso *resp;
	struct device *dev;
	int length_processed = 0, actual_length = priv_data->xfer_length;
	int ret = 0;

	dev = &priv_data->spidev->dev;
	while (length_processed < actual_length) {
		int length_left = actual_length - length_processed;
		int length = 0; /* length of consumed chunk */
		void *data;

		if (priv_data->assembly_buffer_size > 0) {
			LOGDI("callback: Reassembling %d bytes\n",
			      priv_data->assembly_buffer_size);
			/* should copy just 1 byte instead, since cmd should */
			/* already been copied as being first byte */
			memcpy(priv_data->assembly_buffer +
			       priv_data->assembly_buffer_size,
			       rx_buf, 2);
			data = priv_data->assembly_buffer;
			resp = (struct spi_miso *)data;
			length = resp->len + sizeof(*resp)
					- priv_data->assembly_buffer_size;
			if (length > 0)
				memcpy(priv_data->assembly_buffer +
				       priv_data->assembly_buffer_size,
				       rx_buf, length);
			length_left += priv_data->assembly_buffer_size;
			priv_data->assembly_buffer_size = 0;
		} else {
			data = rx_buf + length_processed;
			resp = (struct spi_miso *)data;
			if (resp->cmd == 0x00 || resp->cmd == 0xFF) {
				/* special case. ignore cmd==0x00, 0xFF  */
				length_processed += 1;
				continue;
			}
			length = resp->len + sizeof(struct spi_miso);
		}
		LOGDI("processing. p %d -> l %d (t %d)\n",
		      length_processed, length_left, priv_data->xfer_length);
		length_processed += length;
		if (length_left >= sizeof(*resp) &&
		    resp->len + sizeof(*resp) <= length_left) {
			struct spi_miso *resp =
					(struct spi_miso *)data;
			ret = qti_can_process_response(priv_data, resp,
						       length_left);
		} else if (length_left > 0) {
			/* Not full message. Store however much we have for */
			/* later assembly */
			LOGDI("callback: Storing %d bytes of response\n",
			      length_left);
			memcpy(priv_data->assembly_buffer, data, length_left);
			priv_data->assembly_buffer_size = length_left;
			break;
		}
	}
	return ret;
}

static int qti_can_do_spi_transaction(struct qti_can *priv_data)
{
	struct spi_device *spi;
	struct spi_transfer *xfer;
	struct spi_message *msg;
	struct device *dev;
	int ret;

	spi = priv_data->spidev;
	dev = &spi->dev;
	msg = devm_kzalloc(&spi->dev, sizeof(*msg), GFP_KERNEL);
	xfer = devm_kzalloc(&spi->dev, sizeof(*xfer), GFP_KERNEL);
	if (!xfer || !msg)
		return -ENOMEM;
	LOGDI(">%x %2d [%d]\n", priv_data->tx_buf[0],
	      priv_data->tx_buf[1], priv_data->tx_buf[2]);
	spi_message_init(msg);
	spi_message_add_tail(xfer, msg);
	xfer->tx_buf = priv_data->tx_buf;
	xfer->rx_buf = priv_data->rx_buf;
	xfer->len = priv_data->xfer_length;
	xfer->bits_per_word = priv_data->bits_per_word;
	ret = spi_sync(spi, msg);
	LOGDI("spi_sync ret %d data %x %x %x %x %x %x %x %x\n", ret,
	      priv_data->rx_buf[0], priv_data->rx_buf[1],
	      priv_data->rx_buf[2], priv_data->rx_buf[3],
	      priv_data->rx_buf[4], priv_data->rx_buf[5],
	      priv_data->rx_buf[6], priv_data->rx_buf[7]);

	if (ret == 0)
		qti_can_process_rx(priv_data, priv_data->rx_buf);
	devm_kfree(&spi->dev, msg);
	devm_kfree(&spi->dev, xfer);
	return ret;
}

static int qti_can_rx_message(struct qti_can *priv_data)
{
	char *tx_buf, *rx_buf;
	int ret;

	mutex_lock(&priv_data->spi_lock);
	tx_buf = priv_data->tx_buf;
	rx_buf = priv_data->rx_buf;
	memset(tx_buf, 0, XFER_BUFFER_SIZE);
	memset(rx_buf, 0, XFER_BUFFER_SIZE);
	priv_data->xfer_length = XFER_BUFFER_SIZE;

	ret = qti_can_do_spi_transaction(priv_data);
	mutex_unlock(&priv_data->spi_lock);

	return ret;
}

static int qti_can_query_firmware_version(struct qti_can *priv_data)
{
	char *tx_buf, *rx_buf;
	int ret;
	struct spi_mosi *req;

	mutex_lock(&priv_data->spi_lock);
	tx_buf = priv_data->tx_buf;
	rx_buf = priv_data->rx_buf;
	memset(tx_buf, 0, XFER_BUFFER_SIZE);
	memset(rx_buf, 0, XFER_BUFFER_SIZE);
	priv_data->xfer_length = XFER_BUFFER_SIZE;

	req = (struct spi_mosi *)tx_buf;
	req->cmd = CMD_GET_FW_VERSION;
	req->len = 0;
	req->seq = atomic_inc_return(&priv_data->msg_seq);

	priv_data->wait_cmd = CMD_GET_FW_VERSION;
	priv_data->cmd_result = -1;
	reinit_completion(&priv_data->response_completion);

	ret = qti_can_do_spi_transaction(priv_data);
	mutex_unlock(&priv_data->spi_lock);

	if (ret == 0) {
		LOGDI("waiting for completion with timeout of %lu jiffies",
		      msecs_to_jiffies(QUERY_FIRMWARE_TIMEOUT_MS));
		wait_for_completion_interruptible_timeout(
				&priv_data->response_completion,
				msecs_to_jiffies(QUERY_FIRMWARE_TIMEOUT_MS));
		LOGDI("done waiting");
		ret = priv_data->cmd_result;
	}

	return ret;
}

static int qti_can_notify_power_events(struct qti_can *priv_data, u8 event_type)
{
	char *tx_buf, *rx_buf;
	int ret;
	struct spi_mosi *req;

	mutex_lock(&priv_data->spi_lock);
	tx_buf = priv_data->tx_buf;
	rx_buf = priv_data->rx_buf;
	memset(tx_buf, 0, XFER_BUFFER_SIZE);
	memset(rx_buf, 0, XFER_BUFFER_SIZE);
	priv_data->xfer_length = XFER_BUFFER_SIZE;

	req = (struct spi_mosi *)tx_buf;
	req->cmd = event_type;
	req->len = 0;
	req->seq = atomic_inc_return(&priv_data->msg_seq);

	ret = qti_can_do_spi_transaction(priv_data);
	mutex_unlock(&priv_data->spi_lock);

	return ret;
}

static int qti_can_set_bitrate(struct net_device *netdev)
{
	char *tx_buf, *rx_buf;
	int ret;
	struct spi_mosi *req;
	struct can_config_bit_timing *req_d;
	struct qti_can *priv_data;
	struct can_priv *priv = netdev_priv(netdev);
	struct qti_can_netdev_privdata *qti_can_priv;

	qti_can_priv = netdev_priv(netdev);
	priv_data = qti_can_priv->qti_can;

	netdev_info(netdev, "ch%i,  bitrate setting>%i",
		    qti_can_priv->netdev_index, priv->bittiming.bitrate);
	LOGNI("sjw>%i brp>%i ph_sg1>%i ph_sg2>%i smpl_pt>%i tq>%i pr_seg>%i",
	      priv->bittiming.sjw, priv->bittiming.brp,
	      priv->bittiming.phase_seg1,
	      priv->bittiming.phase_seg2,
	      priv->bittiming.sample_point,
	      priv->bittiming.tq, priv->bittiming.prop_seg);

	mutex_lock(&priv_data->spi_lock);
	tx_buf = priv_data->tx_buf;
	rx_buf = priv_data->rx_buf;
	memset(tx_buf, 0, XFER_BUFFER_SIZE);
	memset(rx_buf, 0, XFER_BUFFER_SIZE);
	priv_data->xfer_length = XFER_BUFFER_SIZE;

	req = (struct spi_mosi *)tx_buf;
	req->cmd = CMD_CAN_CONFIG_BIT_TIMING;
	req->len = sizeof(struct can_config_bit_timing);
	req->seq = atomic_inc_return(&priv_data->msg_seq);
	req_d = (struct can_config_bit_timing *)req->data;
	req_d->can_if = qti_can_priv->netdev_index;
	req_d->prop_seg = priv->bittiming.prop_seg;
	req_d->phase_seg1 = priv->bittiming.phase_seg1;
	req_d->phase_seg2 = priv->bittiming.phase_seg2;
	req_d->sjw = priv->bittiming.sjw;
	req_d->brp = priv->bittiming.brp;
	ret = qti_can_do_spi_transaction(priv_data);
	mutex_unlock(&priv_data->spi_lock);

	return ret;
}

static int qti_can_write(struct qti_can *priv_data,
			 int can_channel, struct canfd_frame *cf)
{
	char *tx_buf, *rx_buf;
	int ret, i;
	struct spi_mosi *req;
	struct can_write_req *req_d;
	struct net_device *netdev;

	if (can_channel < 0 || can_channel >= priv_data->max_can_channels) {
		LOGDE("%s error. Channel is %d\n", __func__, can_channel);
		return -EINVAL;
	}

	mutex_lock(&priv_data->spi_lock);
	tx_buf = priv_data->tx_buf;
	rx_buf = priv_data->rx_buf;
	memset(tx_buf, 0, XFER_BUFFER_SIZE);
	memset(rx_buf, 0, XFER_BUFFER_SIZE);
	priv_data->xfer_length = XFER_BUFFER_SIZE;

	req = (struct spi_mosi *)tx_buf;
	if (priv_data->driver_mode == DRIVER_MODE_RAW_FRAMES) {
		req->cmd = CMD_CAN_SEND_FRAME;
		req->len = sizeof(struct can_write_req) + 8;
		req->seq = atomic_inc_return(&priv_data->msg_seq);

		req_d = (struct can_write_req *)req->data;
		req_d->can_if = can_channel;
		req_d->mid = cf->can_id;
		req_d->dlc = cf->len;

		for (i = 0; i < cf->len; i++)
			req_d->data[i] = cf->data[i];
	} else if (priv_data->driver_mode == DRIVER_MODE_PROPERTIES ||
		priv_data->driver_mode == DRIVER_MODE_AMB) {
		req->cmd = CMD_PROPERTY_WRITE;
		req->len = sizeof(struct vehicle_property);
		req->seq = atomic_inc_return(&priv_data->msg_seq);
		for (i = 0; i < cf->len; i++)
			req->data[i] = cf->data[i];
	} else {
		LOGDE("%s: wrong driver mode %i",
		      __func__, priv_data->driver_mode);
	}

	ret = qti_can_do_spi_transaction(priv_data);
	netdev = priv_data->netdev[can_channel];
	netdev->stats.tx_packets++;
	mutex_unlock(&priv_data->spi_lock);

	return ret;
}

static int qti_can_netdev_open(struct net_device *netdev)
{
	int err;

	LOGNI("Open");
	err = open_candev(netdev);
	if (err)
		return err;

	netif_start_queue(netdev);

	return 0;
}

static int qti_can_netdev_close(struct net_device *netdev)
{
	LOGNI("Close");

	netif_stop_queue(netdev);
	close_candev(netdev);
	return 0;
}

static void qti_can_send_can_frame(struct work_struct *ws)
{
	struct qti_can_tx_work *tx_work;
	struct canfd_frame *cf;
	struct qti_can *priv_data;
	struct net_device *netdev;
	struct qti_can_netdev_privdata *netdev_priv_data;
	int can_channel;

	tx_work = container_of(ws, struct qti_can_tx_work, work);
	netdev = tx_work->netdev;
	netdev_priv_data = netdev_priv(netdev);
	priv_data = netdev_priv_data->qti_can;
	can_channel = netdev_priv_data->netdev_index;

	LOGDI("send_can_frame ws %pK\n", ws);
	LOGDI("send_can_frame tx %pK\n", tx_work);

	cf = (struct canfd_frame *)tx_work->skb->data;
	qti_can_write(priv_data, can_channel, cf);

	dev_kfree_skb(tx_work->skb);
	kfree(tx_work);
}

static netdev_tx_t qti_can_netdev_start_xmit(
		struct sk_buff *skb, struct net_device *netdev)
{
	struct qti_can_netdev_privdata *netdev_priv_data = netdev_priv(netdev);
	struct qti_can *priv_data = netdev_priv_data->qti_can;
	struct qti_can_tx_work *tx_work;

	LOGNI("netdev_start_xmit");
	if (can_dropped_invalid_skb(netdev, skb)) {
		LOGNE("Dropping invalid can frame\n");
		return NETDEV_TX_OK;
	}
	tx_work = kzalloc(sizeof(*tx_work), GFP_ATOMIC);
	if (!tx_work)
		return NETDEV_TX_OK;
	INIT_WORK(&tx_work->work, qti_can_send_can_frame);
	tx_work->netdev = netdev;
	tx_work->skb = skb;
	queue_work(priv_data->tx_wq, &tx_work->work);

	return NETDEV_TX_OK;
}

static int qti_can_send_release_can_buffer_cmd(struct net_device *netdev)
{
	char *tx_buf, *rx_buf;
	int ret;
	struct spi_mosi *req;
	struct qti_can *priv_data;
	struct qti_can_netdev_privdata *netdev_priv_data;
	int *mode;

	netdev_priv_data = netdev_priv(netdev);
	priv_data = netdev_priv_data->qti_can;
	mutex_lock(&priv_data->spi_lock);
	tx_buf = priv_data->tx_buf;
	rx_buf = priv_data->rx_buf;
	memset(tx_buf, 0, XFER_BUFFER_SIZE);
	memset(rx_buf, 0, XFER_BUFFER_SIZE);
	priv_data->xfer_length = XFER_BUFFER_SIZE;

	req = (struct spi_mosi *)tx_buf;
	req->cmd = CMD_CAN_RELEASE_BUFFER;
	req->len = sizeof(int);
	req->seq = atomic_inc_return(&priv_data->msg_seq);
	mode = (int *)req->data;
	*mode = priv_data->driver_mode;

	ret = qti_can_do_spi_transaction(priv_data);
	mutex_unlock(&priv_data->spi_lock);
	return ret;
}

static int qti_can_data_buffering(struct net_device *netdev,
				  struct ifreq *ifr, int cmd)
{
	char *tx_buf, *rx_buf;
	int ret;
	u32 timeout;
	struct spi_mosi *req;
	struct qti_can_buffer *enable_buffering;
	struct qti_can_buffer *add_request;
	struct qti_can *priv_data;
	struct qti_can_netdev_privdata *netdev_priv_data;
	struct spi_device *spi;

	netdev_priv_data = netdev_priv(netdev);
	priv_data = netdev_priv_data->qti_can;
	spi = priv_data->spidev;
	timeout = priv_data->can_fw_cmd_timeout_ms;

	mutex_lock(&priv_data->spi_lock);
	tx_buf = priv_data->tx_buf;
	rx_buf = priv_data->rx_buf;
	memset(tx_buf, 0, XFER_BUFFER_SIZE);
	memset(rx_buf, 0, XFER_BUFFER_SIZE);
	priv_data->xfer_length = XFER_BUFFER_SIZE;
	if (!ifr)
		return -EINVAL;
	add_request = devm_kzalloc(&spi->dev,
				   sizeof(struct qti_can_buffer),
				   GFP_KERNEL);
	if (!add_request)
		return -ENOMEM;

	if (copy_from_user(add_request, ifr->ifr_data,
			   sizeof(struct qti_can_buffer))) {
		devm_kfree(&spi->dev, add_request);
		return -EFAULT;
	}

	req = (struct spi_mosi *)tx_buf;
	if (cmd == IOCTL_ENABLE_BUFFERING)
		req->cmd = CMD_CAN_DATA_BUFF_ADD;
	else
		req->cmd = CMD_CAN_DATA_BUFF_REMOVE;
	req->len = sizeof(struct qti_can_buffer);
	req->seq = atomic_inc_return(&priv_data->msg_seq);

	enable_buffering = (struct qti_can_buffer *)req->data;
	enable_buffering->can_if = add_request->can_if;
	enable_buffering->mid = add_request->mid;
	enable_buffering->mask = add_request->mask;

	if (priv_data->can_fw_cmd_timeout_req) {
		priv_data->wait_cmd = req->cmd;
		priv_data->cmd_result = -1;
		reinit_completion(&priv_data->response_completion);
	}

	ret = qti_can_do_spi_transaction(priv_data);
	devm_kfree(&spi->dev, add_request);
	mutex_unlock(&priv_data->spi_lock);

	if (ret == 0 && priv_data->can_fw_cmd_timeout_req) {
		LOGDI("%s ready to wait for response\n", __func__);
		ret = wait_for_completion_interruptible_timeout(
			&priv_data->response_completion,
			msecs_to_jiffies(timeout));
		ret = priv_data->cmd_result;
	}
	return ret;
}

static int qti_can_remove_all_buffering(struct net_device *netdev)
{
	char *tx_buf, *rx_buf;
	int ret;
	u32 timeout;
	struct spi_mosi *req;
	struct qti_can *priv_data;
	struct qti_can_netdev_privdata *netdev_priv_data;

	netdev_priv_data = netdev_priv(netdev);
	priv_data = netdev_priv_data->qti_can;
	timeout = priv_data->rem_all_buffering_timeout_ms;

	mutex_lock(&priv_data->spi_lock);
	tx_buf = priv_data->tx_buf;
	rx_buf = priv_data->rx_buf;
	memset(tx_buf, 0, XFER_BUFFER_SIZE);
	memset(rx_buf, 0, XFER_BUFFER_SIZE);
	priv_data->xfer_length = XFER_BUFFER_SIZE;

	req = (struct spi_mosi *)tx_buf;
	req->cmd = CMD_CAN_DATA_BUFF_REMOVE_ALL;
	req->len = 0;
	req->seq = atomic_inc_return(&priv_data->msg_seq);

	if (priv_data->can_fw_cmd_timeout_req) {
		priv_data->wait_cmd = req->cmd;
		priv_data->cmd_result = -1;
		reinit_completion(&priv_data->response_completion);
	}

	ret = qti_can_do_spi_transaction(priv_data);
	mutex_unlock(&priv_data->spi_lock);

	if (ret == 0 && priv_data->can_fw_cmd_timeout_req) {
		LOGDI("%s wait for response\n", __func__);
		ret = wait_for_completion_interruptible_timeout(
				&priv_data->response_completion,
				msecs_to_jiffies(timeout));
		ret = priv_data->cmd_result;
	}

	return ret;
}

static int qti_can_frame_filter(struct net_device *netdev,
				struct ifreq *ifr, int cmd)
{
	char *tx_buf, *rx_buf;
	int ret;
	struct spi_mosi *req;
	struct can_filter_req *add_filter;
	struct can_filter_req *filter_request;
	struct qti_can *priv_data;
	struct qti_can_netdev_privdata *netdev_priv_data;
	struct spi_device *spi;

	netdev_priv_data = netdev_priv(netdev);
	priv_data = netdev_priv_data->qti_can;
	spi = priv_data->spidev;

	mutex_lock(&priv_data->spi_lock);
	tx_buf = priv_data->tx_buf;
	rx_buf = priv_data->rx_buf;
	memset(tx_buf, 0, XFER_BUFFER_SIZE);
	memset(rx_buf, 0, XFER_BUFFER_SIZE);
	priv_data->xfer_length = XFER_BUFFER_SIZE;

	if (!ifr)
		return -EINVAL;

	filter_request =
		devm_kzalloc(&spi->dev, sizeof(struct can_filter_req),
			     GFP_KERNEL);
	if (!filter_request)
		return -ENOMEM;

	if (copy_from_user(filter_request, ifr->ifr_data,
			   sizeof(struct can_filter_req))) {
		devm_kfree(&spi->dev, filter_request);
		return -EFAULT;
	}

	req = (struct spi_mosi *)tx_buf;
	if (cmd == IOCTL_ADD_FRAME_FILTER)
		req->cmd = CMD_CAN_ADD_FILTER;
	else
		req->cmd = CMD_CAN_REMOVE_FILTER;

	req->len = sizeof(struct can_filter_req);
	req->seq = atomic_inc_return(&priv_data->msg_seq);

	add_filter = (struct can_filter_req *)req->data;
	add_filter->can_if = filter_request->can_if;
	add_filter->mid = filter_request->mid;
	add_filter->mask = filter_request->mask;

	ret = qti_can_do_spi_transaction(priv_data);
	devm_kfree(&spi->dev, filter_request);
	mutex_unlock(&priv_data->spi_lock);
	return ret;
}

static int qti_can_send_spi_locked(struct qti_can *priv_data, int cmd, int len,
				   u8 *data)
{
	char *tx_buf, *rx_buf;
	struct spi_mosi *req;
	int ret;

	LOGDI("%s\n", __func__);

	tx_buf = priv_data->tx_buf;
	rx_buf = priv_data->rx_buf;
	memset(tx_buf, 0, XFER_BUFFER_SIZE);
	memset(rx_buf, 0, XFER_BUFFER_SIZE);
	priv_data->xfer_length = XFER_BUFFER_SIZE;

	req = (struct spi_mosi *)tx_buf;
	req->cmd = cmd;
	req->len = len;
	req->seq = atomic_inc_return(&priv_data->msg_seq);

	if (unlikely(len > 64))
		return -EINVAL;
	memcpy(req->data, data, len);

	ret = qti_can_do_spi_transaction(priv_data);
	return ret;
}

static int qti_can_convert_ioctl_cmd_to_spi_cmd(int ioctl_cmd)
{
	switch (ioctl_cmd) {
	case IOCTL_GET_FW_BR_VERSION:
		return CMD_GET_FW_BR_VERSION;
	case IOCTL_BEGIN_FIRMWARE_UPGRADE:
		return CMD_BEGIN_FIRMWARE_UPGRADE;
	case IOCTL_FIRMWARE_UPGRADE_DATA:
		return CMD_FIRMWARE_UPGRADE_DATA;
	case IOCTL_END_FIRMWARE_UPGRADE:
		return CMD_END_FIRMWARE_UPGRADE;
	case IOCTL_BEGIN_BOOT_ROM_UPGRADE:
		return CMD_BEGIN_BOOT_ROM_UPGRADE;
	case IOCTL_BOOT_ROM_UPGRADE_DATA:
		return CMD_BOOT_ROM_UPGRADE_DATA;
	case IOCTL_END_BOOT_ROM_UPGRADE:
		return CMD_END_BOOT_ROM_UPGRADE;
	case IOCTL_END_FW_UPDATE_FILE:
		return CMD_END_FW_UPDATE_FILE;
	}
	return -EINVAL;
}

static int qti_can_end_fwupgrade_ioctl(struct net_device *netdev,
				       struct ifreq *ifr, int cmd)
{
	int spi_cmd, ret;

	struct qti_can *priv_data;
	struct qti_can_netdev_privdata *netdev_priv_data;
	struct spi_device *spi;
	int len = 0;
	u8 *data = NULL;

	netdev_priv_data = netdev_priv(netdev);
	priv_data = netdev_priv_data->qti_can;
	spi = priv_data->spidev;
	spi_cmd = qti_can_convert_ioctl_cmd_to_spi_cmd(cmd);
	LOGDI("%s spi_cmd %x\n", __func__, spi_cmd);
	if (spi_cmd < 0) {
		LOGDE("%s wrong command %d\n", __func__, cmd);
		return spi_cmd;
	}

	if (!ifr)
		return -EINVAL;

	mutex_lock(&priv_data->spi_lock);
	LOGDI("%s len %d\n", __func__, len);

	ret = qti_can_send_spi_locked(priv_data, spi_cmd, len, data);

	mutex_unlock(&priv_data->spi_lock);

	return ret;
}

static int qti_can_do_blocking_ioctl(struct net_device *netdev,
				     struct ifreq *ifr, int cmd)
{
	int spi_cmd, ret;

	struct qti_can *priv_data;
	struct qti_can_netdev_privdata *netdev_priv_data;
	struct qti_can_ioctl_req *ioctl_data = NULL;
	struct spi_device *spi;
	int len = 0;
	u8 *data = NULL;

	netdev_priv_data = netdev_priv(netdev);
	priv_data = netdev_priv_data->qti_can;
	spi = priv_data->spidev;

	spi_cmd = qti_can_convert_ioctl_cmd_to_spi_cmd(cmd);
	LOGDI("%s spi_cmd %x\n", __func__, spi_cmd);
	if (spi_cmd < 0) {
		LOGDE("%s wrong command %d\n", __func__, cmd);
		return spi_cmd;
	}

	if (!ifr)
		return -EINVAL;

	mutex_lock(&priv_data->spi_lock);
	if (spi_cmd == CMD_FIRMWARE_UPGRADE_DATA ||
	    spi_cmd == CMD_BOOT_ROM_UPGRADE_DATA) {
		ioctl_data =
			devm_kzalloc(&spi->dev,
				     sizeof(struct qti_can_ioctl_req),
				     GFP_KERNEL);
		if (!ioctl_data)
			return -ENOMEM;

		if (copy_from_user(ioctl_data, ifr->ifr_data,
				   sizeof(struct qti_can_ioctl_req))) {
			devm_kfree(&spi->dev, ioctl_data);
			return -EFAULT;
		}

		if (ioctl_data->len < 0) {
			LOGDE("ioctl_data->len is: %d\n", ioctl_data->len);
			return -EINVAL;
		}

		/* Regular NULL check will fail here as ioctl_data is at
		 * some offset
		 */
		if ((void *)ioctl_data > (void *)0x100) {
			len = ioctl_data->len;
			data = ioctl_data->data;
		}
	}
	LOGDI("%s len %d\n", __func__, len);

	if (len > 64 || len < 0) {
		LOGDE("len value[%d] is not correct!!\n", len);
		return -EINVAL;
	}

	priv_data->wait_cmd = spi_cmd;
	priv_data->cmd_result = -1;
	reinit_completion(&priv_data->response_completion);

	ret = qti_can_send_spi_locked(priv_data, spi_cmd, len, data);
	if (ioctl_data)
		devm_kfree(&spi->dev, ioctl_data);
	mutex_unlock(&priv_data->spi_lock);

	if (ret == 0) {
		LOGDI("%s ready to wait for response\n", __func__);
		wait_for_completion_interruptible_timeout(
					&priv_data->response_completion,
					5 * HZ);
		ret = priv_data->cmd_result;
	}
	return ret;
}

static int qti_can_netdev_do_ioctl(struct net_device *netdev,
				   struct ifreq *ifr, int cmd)
{
	struct qti_can *priv_data;
	struct qti_can_netdev_privdata *netdev_priv_data;
	int *mode;
	int ret = -EINVAL;
	struct spi_device *spi;

	netdev_priv_data = netdev_priv(netdev);
	priv_data = netdev_priv_data->qti_can;
	spi = priv_data->spidev;
	LOGDI("%s %x\n", __func__, cmd);

	switch (cmd) {
	case IOCTL_RELEASE_CAN_BUFFER:
		if (!ifr)
			return -EINVAL;

		/* Regular NULL check will fail here as ioctl_data is at
		 * some offset
		 */
		if (ifr->ifr_data > (void __user *)IFR_DATA_OFFSET) {
			mutex_lock(&priv_data->spi_lock);
			mode = devm_kzalloc(&spi->dev, sizeof(int), GFP_KERNEL);
			if (!mode)
				return -ENOMEM;
			if (copy_from_user(mode, ifr->ifr_data, sizeof(int))) {
				devm_kfree(&spi->dev, mode);
				return -EFAULT;
			}
			priv_data->driver_mode = *mode;
			LOGDE("qti_can_driver_mode %d\n",
			      priv_data->driver_mode);
			devm_kfree(&spi->dev, mode);
			mutex_unlock(&priv_data->spi_lock);
		}
		qti_can_send_release_can_buffer_cmd(netdev);
		ret = 0;
		break;
	case IOCTL_ENABLE_BUFFERING:
	case IOCTL_DISABLE_BUFFERING:
		qti_can_data_buffering(netdev, ifr, cmd);
		ret = 0;
		break;
	case IOCTL_DISABLE_ALL_BUFFERING:
		qti_can_remove_all_buffering(netdev);
		ret = 0;
		break;
	case IOCTL_ADD_FRAME_FILTER:
	case IOCTL_REMOVE_FRAME_FILTER:
		qti_can_frame_filter(netdev, ifr, cmd);
		ret = 0;
		break;
	case IOCTL_END_FIRMWARE_UPGRADE:
		ret = qti_can_end_fwupgrade_ioctl(netdev, ifr, cmd);
		break;
	case IOCTL_GET_FW_BR_VERSION:
	case IOCTL_BEGIN_FIRMWARE_UPGRADE:
	case IOCTL_FIRMWARE_UPGRADE_DATA:
	case IOCTL_BEGIN_BOOT_ROM_UPGRADE:
	case IOCTL_BOOT_ROM_UPGRADE_DATA:
	case IOCTL_END_BOOT_ROM_UPGRADE:
	case IOCTL_END_FW_UPDATE_FILE:
		ret = qti_can_do_blocking_ioctl(netdev, ifr, cmd);
		break;
	}
	LOGDI("%s ret %d\n", __func__, ret);

	return ret;
}

static const struct net_device_ops qti_can_netdev_ops = {
	.ndo_open = qti_can_netdev_open,
	.ndo_stop = qti_can_netdev_close,
	.ndo_start_xmit = qti_can_netdev_start_xmit,
	.ndo_do_ioctl = qti_can_netdev_do_ioctl,
};

static int qti_can_create_netdev(struct spi_device *spi,
				 struct qti_can *priv_data, int index)
{
	struct net_device *netdev;
	struct qti_can_netdev_privdata *netdev_priv_data;

	LOGDI("%s %d\n", __func__, index);
	if (index < 0 || index >= priv_data->max_can_channels) {
		LOGDE("%s wrong index %d\n", __func__, index);
		return -EINVAL;
	}
	netdev = alloc_candev(sizeof(*netdev_priv_data), MAX_TX_BUFFERS);
	if (!netdev) {
		LOGDE("Couldn't alloc candev\n");
		return -ENOMEM;
	}

	netdev->mtu = CANFD_MTU;

	netdev_priv_data = netdev_priv(netdev);
	netdev_priv_data->qti_can = priv_data;
	netdev_priv_data->netdev_index = index;

	priv_data->netdev[index] = netdev;

	netdev->netdev_ops = &qti_can_netdev_ops;
	SET_NETDEV_DEV(netdev, &spi->dev);
	netdev_priv_data->can.ctrlmode_supported = CAN_CTRLMODE_3_SAMPLES |
						   CAN_CTRLMODE_LISTENONLY;
	if (priv_data->support_can_fd)
		netdev_priv_data->can.ctrlmode_supported |= CAN_CTRLMODE_FD;
	netdev_priv_data->can.bittiming_const = &qti_can_bittiming_const;
	netdev_priv_data->can.data_bittiming_const =
						&qti_can_data_bittiming_const;
	netdev_priv_data->can.clock.freq = priv_data->clk_freq_mhz;
	netdev_priv_data->can.do_set_bittiming = qti_can_set_bitrate;

	return 0;
}

static struct qti_can *qti_can_create_priv_data(struct spi_device *spi)
{
	struct qti_can *priv_data;
	int err;
	struct device *dev;

	dev = &spi->dev;
	priv_data = devm_kzalloc(dev, sizeof(*priv_data), GFP_KERNEL);
	if (!priv_data) {
		err = -ENOMEM;
		return NULL;
	}
	spi_set_drvdata(spi, priv_data);
	atomic_set(&priv_data->netif_queue_stop, 0);
	priv_data->spidev = spi;
	priv_data->assembly_buffer = devm_kzalloc(dev,
						  RX_ASSEMBLY_BUFFER_SIZE,
						  GFP_KERNEL);
	if (!priv_data->assembly_buffer) {
		err = -ENOMEM;
		goto cleanup_privdata;
	}

	priv_data->tx_wq = alloc_workqueue("qti_can_tx_wq", 0, 0);
	if (!priv_data->tx_wq) {
		LOGDE("Couldn't alloc workqueue\n");
		err = -ENOMEM;
		goto cleanup_privdata;
	}

	priv_data->tx_buf = devm_kzalloc(dev,
					 XFER_BUFFER_SIZE,
					 GFP_KERNEL);
	priv_data->rx_buf = devm_kzalloc(dev,
					 XFER_BUFFER_SIZE,
					 GFP_KERNEL);
	if (!priv_data->tx_buf || !priv_data->rx_buf) {
		LOGDE("Couldn't alloc tx or rx buffers\n");
		err = -ENOMEM;
		goto cleanup_privdata;
	}
	priv_data->xfer_length = 0;
	priv_data->driver_mode = DRIVER_MODE_RAW_FRAMES;

	mutex_init(&priv_data->spi_lock);
	atomic_set(&priv_data->msg_seq, 0);
	init_completion(&priv_data->response_completion);
	return priv_data;

cleanup_privdata:
	if (priv_data) {
		if (priv_data->tx_wq)
			destroy_workqueue(priv_data->tx_wq);
		devm_kfree(dev, priv_data->rx_buf);
		devm_kfree(dev, priv_data->tx_buf);
		devm_kfree(dev, priv_data->assembly_buffer);
		devm_kfree(dev, priv_data);
	}
	return NULL;
}

static const struct of_device_id qti_can_match_table[] = {
	{ .compatible = "qcom,renesas,rh850" },
	{ .compatible = "qcom,nxp,mpc5746c" },
	{ }
};

static int qti_can_probe(struct spi_device *spi)
{
	int err, retry = 0, query_err = -1, i;
	struct qti_can *priv_data = NULL;
	struct device *dev;

	dev = &spi->dev;
	dev_info(dev, "%s", __func__);

	err = spi_setup(spi);
	if (err) {
		dev_err(dev, "spi_setup failed: %d", err);
		return err;
	}

	priv_data = qti_can_create_priv_data(spi);
	if (!priv_data) {
		dev_err(dev, "Failed to create qti_can priv_data\n");
		err = -ENOMEM;
		return err;
	}

	err = of_property_read_u32(spi->dev.of_node, "qcom,clk-freq-mhz",
				   &priv_data->clk_freq_mhz);
	if (err) {
		LOGDE("DT property: qcom,clk-freq-hz not defined\n");
		return err;
	}

	err = of_property_read_u32(spi->dev.of_node, "qcom,max-can-channels",
				   &priv_data->max_can_channels);
	if (err) {
		LOGDE("DT property: qcom,max-can-channels not defined\n");
		return err;
	}

	err = of_property_read_u32(spi->dev.of_node, "qcom,bits-per-word",
				   &priv_data->bits_per_word);
	if (err)
		priv_data->bits_per_word = 16;

	err = of_property_read_u32(spi->dev.of_node, "qcom,reset-delay-msec",
				   &priv_data->reset_delay_msec);
	if (err)
		priv_data->reset_delay_msec = 1;

	priv_data->can_fw_cmd_timeout_req =
			of_property_read_bool(spi->dev.of_node,
					      "qcom,can-fw-cmd-timeout-req");

	err = of_property_read_u32(spi->dev.of_node,
				   "qcom,can-fw-cmd-timeout-ms",
					&priv_data->can_fw_cmd_timeout_ms);
	if (err)
		priv_data->can_fw_cmd_timeout_ms = 0;

	err = of_property_read_u32(spi->dev.of_node,
				   "qcom,rem-all-buffering-timeout-ms",
				   &priv_data->rem_all_buffering_timeout_ms);
	if (err)
		priv_data->rem_all_buffering_timeout_ms = 0;

	priv_data->reset = of_get_named_gpio(spi->dev.of_node,
					     "qcom,reset-gpio", 0);

	if (gpio_is_valid(priv_data->reset)) {
		err = gpio_request(priv_data->reset, "qti-can-reset");
		if (err < 0) {
			LOGDE("failed to request gpio %d: %d\n",
			      priv_data->reset, err);
			return err;
		}

		gpio_direction_output(priv_data->reset, 0);
		/* delay to generate non-zero reset pulse width */
		udelay(1);
		gpio_direction_output(priv_data->reset, 1);
		/* wait for controller to come up after reset */
		msleep(priv_data->reset_delay_msec);
	} else {
		msleep(priv_data->reset_delay_msec);
	}

	priv_data->support_can_fd = of_property_read_bool(spi->dev.of_node,
							  "support-can-fd");

	priv_data->use_qtimer = property_bool(spi->dev.of_node,
					      "qcom,use_qtimer");
	LOGDI("DT property: qcom,use_qtimer:%d\n", priv_data->use_qtimer);

	if (of_device_is_compatible(spi->dev.of_node, "qcom,nxp,mpc5746c"))
		qti_can_bittiming_const = flexcan_bittiming_const;
	else if (of_device_is_compatible(spi->dev.of_node,
					 "qcom,renesas,rh850"))
		qti_can_bittiming_const = rh850_bittiming_const;

	priv_data->netdev = devm_kcalloc(dev,
					 priv_data->max_can_channels,
					 sizeof(priv_data->netdev[0]),
					 GFP_KERNEL);
	if (!priv_data->netdev) {
		err = -ENOMEM;
		return err;
	}

	for (i = 0; i < priv_data->max_can_channels; i++) {
		err = qti_can_create_netdev(spi, priv_data, i);
		if (err) {
			LOGDE("Failed to create CAN device: %d", err);
			goto cleanup_candev;
		}

		err = register_candev(priv_data->netdev[i]);
		if (err) {
			LOGDE("Failed to register CAN device: %d", err);
			goto unregister_candev;
		}
	}

	err = request_threaded_irq(spi->irq, NULL, qti_can_irq,
				   IRQF_TRIGGER_FALLING | IRQF_ONESHOT,
				   "qti-can", priv_data);
	if (err) {
		LOGDE("Failed to request irq: %d", err);
		goto unregister_candev;
	}
	dev_info(dev, "Request irq %d ret %d\n", spi->irq, err);

	while ((query_err != 0) && (retry < QTI_CAN_FW_QUERY_RETRY_COUNT)) {
		LOGDI("Trying to query fw version %d", retry);
		query_err = qti_can_query_firmware_version(priv_data);
		priv_data->assembly_buffer_size = 0;
		retry++;
	}

	if (query_err) {
		LOGDE("QTI CAN probe failed\n");
		err = -ENODEV;
		goto free_irq;
	}
	return 0;

free_irq:
	free_irq(spi->irq, priv_data);
unregister_candev:
	for (i = 0; i < priv_data->max_can_channels; i++)
		unregister_candev(priv_data->netdev[i]);
cleanup_candev:
	if (priv_data) {
		for (i = 0; i < priv_data->max_can_channels; i++) {
			if (priv_data->netdev[i])
				free_candev(priv_data->netdev[i]);
		}
		if (priv_data->tx_wq)
			destroy_workqueue(priv_data->tx_wq);
		devm_kfree(dev, priv_data->rx_buf);
		devm_kfree(dev, priv_data->tx_buf);
		devm_kfree(dev, priv_data->assembly_buffer);
		devm_kfree(dev, priv_data->netdev);
		devm_kfree(dev, priv_data);
	}
	return err;
}

static int qti_can_remove(struct spi_device *spi)
{
	struct qti_can *priv_data = spi_get_drvdata(spi);
	int i;

	LOGDI("%s\n", __func__);
	for (i = 0; i < priv_data->max_can_channels; i++) {
		unregister_candev(priv_data->netdev[i]);
		free_candev(priv_data->netdev[i]);
	}
	destroy_workqueue(priv_data->tx_wq);
	kfree(priv_data->rx_buf);
	kfree(priv_data->tx_buf);
	kfree(priv_data->assembly_buffer);
	kfree(priv_data->netdev);
	kfree(priv_data);
	return 0;
}

#ifdef CONFIG_PM
static int qti_can_suspend(struct device *dev)
{
	struct spi_device *spi = to_spi_device(dev);
	struct qti_can *priv_data = NULL;
	u8 power_event = CMD_SUSPEND_EVENT;
	int ret = 0;

	if (spi) {
		priv_data = spi_get_drvdata(spi);
		enable_irq_wake(spi->irq);
	} else {
		ret = -1;
	}

	if (priv_data && !(ret < 0))
		ret = qti_can_notify_power_events(priv_data, power_event);

	return ret;
}

static int qti_can_resume(struct device *dev)
{
	struct spi_device *spi = to_spi_device(dev);
	struct qti_can *priv_data = NULL;
	int ret = 0;
	u8 power_event = CMD_RESUME_EVENT;

	if (spi) {
		priv_data = spi_get_drvdata(spi);
		disable_irq_wake(spi->irq);

		if (priv_data)
			qti_can_rx_message(priv_data);
		else
			ret = -1;

	} else {
		ret = -1;
	}

	if (priv_data && !(ret < 0))
		ret = qti_can_notify_power_events(priv_data, power_event);

	return ret;
}

static const struct dev_pm_ops qti_can_dev_pm_ops = {
	.suspend	= qti_can_suspend,
	.resume		= qti_can_resume,
};
#endif

static struct spi_driver qti_can_driver = {
	.driver = {
		.name = "qti-can",
		.of_match_table = qti_can_match_table,
		.owner = THIS_MODULE,
#ifdef CONFIG_PM
		.pm = &qti_can_dev_pm_ops,
#endif
		.probe_type = PROBE_PREFER_ASYNCHRONOUS,
	},
	.probe = qti_can_probe,
	.remove = qti_can_remove,
};
module_spi_driver(qti_can_driver);

MODULE_DESCRIPTION("QTI CAN controller module");
MODULE_LICENSE("GPL v2");<|MERGE_RESOLUTION|>--- conflicted
+++ resolved
@@ -398,11 +398,7 @@
 		if ((resp->len - (frame->dlc + sizeof(frame->dlc))) <
 			(sizeof(*frame) - (sizeof(frame->dlc)
 			+ sizeof(frame->data)))) {
-<<<<<<< HEAD
-			LOGDE("len:%d, size:%d\n", resp->len, sizeof(*frame));
-=======
 			LOGDE("len:%d, size:%zu\n", resp->len, sizeof(*frame));
->>>>>>> 15457316
 			LOGDE("Check the f/w version & upgrade to latest!!\n");
 			ret = -EUPGRADE;
 			goto exit;
