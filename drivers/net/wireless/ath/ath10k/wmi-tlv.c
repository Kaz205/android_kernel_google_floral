/*
 * Copyright (c) 2005-2011 Atheros Communications Inc.
 * Copyright (c) 2011-2017 Qualcomm Atheros, Inc.
<<<<<<< HEAD
=======
 * Copyright (c) 2018-2020, The Linux Foundation. All rights reserved.
>>>>>>> a1f19153
 *
 * Permission to use, copy, modify, and/or distribute this software for any
 * purpose with or without fee is hereby granted, provided that the above
 * copyright notice and this permission notice appear in all copies.
 *
 * THE SOFTWARE IS PROVIDED "AS IS" AND THE AUTHOR DISCLAIMS ALL WARRANTIES
 * WITH REGARD TO THIS SOFTWARE INCLUDING ALL IMPLIED WARRANTIES OF
 * MERCHANTABILITY AND FITNESS. IN NO EVENT SHALL THE AUTHOR BE LIABLE FOR
 * ANY SPECIAL, DIRECT, INDIRECT, OR CONSEQUENTIAL DAMAGES OR ANY DAMAGES
 * WHATSOEVER RESULTING FROM LOSS OF USE, DATA OR PROFITS, WHETHER IN AN
 * ACTION OF CONTRACT, NEGLIGENCE OR OTHER TORTIOUS ACTION, ARISING OUT OF
 * OR IN CONNECTION WITH THE USE OR PERFORMANCE OF THIS SOFTWARE.
 */
#include "core.h"
#include "debug.h"
#include "mac.h"
#include "hw.h"
#include "mac.h"
#include "wmi.h"
#include "wmi-ops.h"
#include "wmi-tlv.h"
#include "p2p.h"
#include "testmode.h"

/***************/
/* TLV helpers */
/**************/

struct wmi_tlv_policy {
	size_t min_len;
};

static const struct wmi_tlv_policy wmi_tlv_policies[] = {
	[WMI_TLV_TAG_ARRAY_BYTE]
		= { .min_len = 0 },
	[WMI_TLV_TAG_ARRAY_UINT32]
		= { .min_len = 0 },
	[WMI_TLV_TAG_STRUCT_SCAN_EVENT]
		= { .min_len = sizeof(struct wmi_scan_event) },
	[WMI_TLV_TAG_STRUCT_MGMT_RX_HDR]
		= { .min_len = sizeof(struct wmi_tlv_mgmt_rx_ev) },
	[WMI_TLV_TAG_STRUCT_CHAN_INFO_EVENT]
		= { .min_len = sizeof(struct wmi_chan_info_event) },
	[WMI_TLV_TAG_STRUCT_VDEV_START_RESPONSE_EVENT]
		= { .min_len = sizeof(struct wmi_vdev_start_response_event) },
	[WMI_TLV_TAG_STRUCT_PEER_STA_KICKOUT_EVENT]
		= { .min_len = sizeof(struct wmi_peer_sta_kickout_event) },
	[WMI_TLV_TAG_STRUCT_HOST_SWBA_EVENT]
		= { .min_len = sizeof(struct wmi_host_swba_event) },
	[WMI_TLV_TAG_STRUCT_TIM_INFO]
		= { .min_len = sizeof(struct wmi_tim_info) },
	[WMI_TLV_TAG_STRUCT_P2P_NOA_INFO]
		= { .min_len = sizeof(struct wmi_p2p_noa_info) },
	[WMI_TLV_TAG_STRUCT_SERVICE_READY_EVENT]
		= { .min_len = sizeof(struct wmi_tlv_svc_rdy_ev) },
	[WMI_TLV_TAG_STRUCT_HAL_REG_CAPABILITIES]
		= { .min_len = sizeof(struct hal_reg_capabilities) },
	[WMI_TLV_TAG_STRUCT_WLAN_HOST_MEM_REQ]
		= { .min_len = sizeof(struct wlan_host_mem_req) },
	[WMI_TLV_TAG_STRUCT_READY_EVENT]
		= { .min_len = sizeof(struct wmi_tlv_rdy_ev) },
	[WMI_TLV_TAG_STRUCT_OFFLOAD_BCN_TX_STATUS_EVENT]
		= { .min_len = sizeof(struct wmi_tlv_bcn_tx_status_ev) },
	[WMI_TLV_TAG_STRUCT_DIAG_DATA_CONTAINER_EVENT]
		= { .min_len = sizeof(struct wmi_tlv_diag_data_ev) },
	[WMI_TLV_TAG_STRUCT_P2P_NOA_EVENT]
		= { .min_len = sizeof(struct wmi_tlv_p2p_noa_ev) },
	[WMI_TLV_TAG_STRUCT_ROAM_EVENT]
		= { .min_len = sizeof(struct wmi_tlv_roam_ev) },
	[WMI_TLV_TAG_STRUCT_WOW_EVENT_INFO]
		= { .min_len = sizeof(struct wmi_tlv_wow_event_info) },
	[WMI_TLV_TAG_STRUCT_TX_PAUSE_EVENT]
		= { .min_len = sizeof(struct wmi_tlv_tx_pause_ev) },
};

static int
ath10k_wmi_tlv_iter(struct ath10k *ar, const void *ptr, size_t len,
		    int (*iter)(struct ath10k *ar, u16 tag, u16 len,
				const void *ptr, void *data),
		    void *data)
{
	const void *begin = ptr;
	const struct wmi_tlv *tlv;
	u16 tlv_tag, tlv_len;
	int ret;

	while (len > 0) {
		if (len < sizeof(*tlv)) {
			ath10k_dbg(ar, ATH10K_DBG_WMI,
				   "wmi tlv parse failure at byte %zd (%zu bytes left, %zu expected)\n",
				   ptr - begin, len, sizeof(*tlv));
			return -EINVAL;
		}

		tlv = ptr;
		tlv_tag = __le16_to_cpu(tlv->tag);
		tlv_len = __le16_to_cpu(tlv->len);
		ptr += sizeof(*tlv);
		len -= sizeof(*tlv);

		if (tlv_len > len) {
			ath10k_dbg(ar, ATH10K_DBG_WMI,
				   "wmi tlv parse failure of tag %hhu at byte %zd (%zu bytes left, %hhu expected)\n",
				   tlv_tag, ptr - begin, len, tlv_len);
			return -EINVAL;
		}

		if (tlv_tag < ARRAY_SIZE(wmi_tlv_policies) &&
		    wmi_tlv_policies[tlv_tag].min_len &&
		    wmi_tlv_policies[tlv_tag].min_len > tlv_len) {
			ath10k_dbg(ar, ATH10K_DBG_WMI,
				   "wmi tlv parse failure of tag %hhu at byte %zd (%hhu bytes is less than min length %zu)\n",
				   tlv_tag, ptr - begin, tlv_len,
				   wmi_tlv_policies[tlv_tag].min_len);
			return -EINVAL;
		}

		ret = iter(ar, tlv_tag, tlv_len, ptr, data);
		if (ret)
			return ret;

		ptr += tlv_len;
		len -= tlv_len;
	}

	return 0;
}

static int ath10k_wmi_tlv_iter_parse(struct ath10k *ar, u16 tag, u16 len,
				     const void *ptr, void *data)
{
	const void **tb = data;

	if (tag < WMI_TLV_TAG_MAX)
		tb[tag] = ptr;

	return 0;
}

static int ath10k_wmi_tlv_parse(struct ath10k *ar, const void **tb,
				const void *ptr, size_t len)
{
	return ath10k_wmi_tlv_iter(ar, ptr, len, ath10k_wmi_tlv_iter_parse,
				   (void *)tb);
}

static const void **
ath10k_wmi_tlv_parse_alloc(struct ath10k *ar, const void *ptr,
			   size_t len, gfp_t gfp)
{
	const void **tb;
	int ret;

	tb = kzalloc(sizeof(*tb) * WMI_TLV_TAG_MAX, gfp);
	if (!tb)
		return ERR_PTR(-ENOMEM);

	ret = ath10k_wmi_tlv_parse(ar, tb, ptr, len);
	if (ret) {
		kfree(tb);
		return ERR_PTR(ret);
	}

	return tb;
}

static u16 ath10k_wmi_tlv_len(const void *ptr)
{
	return __le16_to_cpu((((const struct wmi_tlv *)ptr) - 1)->len);
}

/**************/
/* TLV events */
/**************/
static int ath10k_wmi_tlv_event_bcn_tx_status(struct ath10k *ar,
					      struct sk_buff *skb)
{
	const void **tb;
	const struct wmi_tlv_bcn_tx_status_ev *ev;
	struct ath10k_vif *arvif;
	u32 vdev_id, tx_status;
	int ret;

	tb = ath10k_wmi_tlv_parse_alloc(ar, skb->data, skb->len, GFP_ATOMIC);
	if (IS_ERR(tb)) {
		ret = PTR_ERR(tb);
		ath10k_warn(ar, "failed to parse tlv: %d\n", ret);
		return ret;
	}

	ev = tb[WMI_TLV_TAG_STRUCT_OFFLOAD_BCN_TX_STATUS_EVENT];
	if (!ev) {
		kfree(tb);
		return -EPROTO;
	}

	tx_status = __le32_to_cpu(ev->tx_status);
	vdev_id = __le32_to_cpu(ev->vdev_id);

	switch (tx_status) {
	case WMI_TLV_BCN_TX_STATUS_OK:
		break;
	case WMI_TLV_BCN_TX_STATUS_XRETRY:
	case WMI_TLV_BCN_TX_STATUS_DROP:
	case WMI_TLV_BCN_TX_STATUS_FILTERED:
		/* FIXME: It's probably worth telling mac80211 to stop the
		 * interface as it is crippled.
		 */
		ath10k_warn(ar, "received bcn tmpl tx status on vdev %i: %d",
			    vdev_id, tx_status);
		break;
	}

	arvif = ath10k_get_arvif(ar, vdev_id);
	if (arvif && arvif->is_up && arvif->vif->csa_active)
		ieee80211_queue_work(ar->hw, &arvif->ap_csa_work);

	kfree(tb);
	return 0;
}

static void ath10k_wmi_tlv_event_vdev_delete_resp(struct ath10k *ar,
						  struct sk_buff *skb)
{
	ath10k_dbg(ar, ATH10K_DBG_WMI, "WMI_VDEV_DELETE_RESP_EVENTID\n");
	complete(&ar->vdev_delete_done);
}

static int ath10k_wmi_tlv_event_diag_data(struct ath10k *ar,
					  struct sk_buff *skb)
{
	const void **tb;
	const struct wmi_tlv_diag_data_ev *ev;
	const struct wmi_tlv_diag_item *item;
	const void *data;
	int ret, num_items, len;

	tb = ath10k_wmi_tlv_parse_alloc(ar, skb->data, skb->len, GFP_ATOMIC);
	if (IS_ERR(tb)) {
		ret = PTR_ERR(tb);
		ath10k_warn(ar, "failed to parse tlv: %d\n", ret);
		return ret;
	}

	ev = tb[WMI_TLV_TAG_STRUCT_DIAG_DATA_CONTAINER_EVENT];
	data = tb[WMI_TLV_TAG_ARRAY_BYTE];
	if (!ev || !data) {
		kfree(tb);
		return -EPROTO;
	}

	num_items = __le32_to_cpu(ev->num_items);
	len = ath10k_wmi_tlv_len(data);

	while (num_items--) {
		if (len == 0)
			break;
		if (len < sizeof(*item)) {
			ath10k_warn(ar, "failed to parse diag data: can't fit item header\n");
			break;
		}

		item = data;

		if (len < sizeof(*item) + __le16_to_cpu(item->len)) {
			ath10k_warn(ar, "failed to parse diag data: item is too long\n");
			break;
		}

		trace_ath10k_wmi_diag_container(ar,
						item->type,
						__le32_to_cpu(item->timestamp),
						__le32_to_cpu(item->code),
						__le16_to_cpu(item->len),
						item->payload);

		len -= sizeof(*item);
		len -= roundup(__le16_to_cpu(item->len), 4);

		data += sizeof(*item);
		data += roundup(__le16_to_cpu(item->len), 4);
	}

	if (num_items != -1 || len != 0)
		ath10k_warn(ar, "failed to parse diag data event: num_items %d len %d\n",
			    num_items, len);

	kfree(tb);
	return 0;
}

static int ath10k_wmi_tlv_event_diag(struct ath10k *ar,
				     struct sk_buff *skb)
{
	const void **tb;
	const void *data;
	int ret, len;

	tb = ath10k_wmi_tlv_parse_alloc(ar, skb->data, skb->len, GFP_ATOMIC);
	if (IS_ERR(tb)) {
		ret = PTR_ERR(tb);
		ath10k_warn(ar, "failed to parse tlv: %d\n", ret);
		return ret;
	}

	data = tb[WMI_TLV_TAG_ARRAY_BYTE];
	if (!data) {
		kfree(tb);
		return -EPROTO;
	}
	len = ath10k_wmi_tlv_len(data);

	ath10k_dbg(ar, ATH10K_DBG_WMI, "wmi tlv diag event len %d\n", len);
	trace_ath10k_wmi_diag(ar, data, len);

	kfree(tb);
	return 0;
}

static int ath10k_wmi_tlv_event_p2p_noa(struct ath10k *ar,
					struct sk_buff *skb)
{
	const void **tb;
	const struct wmi_tlv_p2p_noa_ev *ev;
	const struct wmi_p2p_noa_info *noa;
	int ret, vdev_id;

	tb = ath10k_wmi_tlv_parse_alloc(ar, skb->data, skb->len, GFP_ATOMIC);
	if (IS_ERR(tb)) {
		ret = PTR_ERR(tb);
		ath10k_warn(ar, "failed to parse tlv: %d\n", ret);
		return ret;
	}

	ev = tb[WMI_TLV_TAG_STRUCT_P2P_NOA_EVENT];
	noa = tb[WMI_TLV_TAG_STRUCT_P2P_NOA_INFO];

	if (!ev || !noa) {
		kfree(tb);
		return -EPROTO;
	}

	vdev_id = __le32_to_cpu(ev->vdev_id);

	ath10k_dbg(ar, ATH10K_DBG_WMI,
		   "wmi tlv p2p noa vdev_id %i descriptors %hhu\n",
		   vdev_id, noa->num_descriptors);

	ath10k_p2p_noa_update_by_vdev_id(ar, vdev_id, noa);
	kfree(tb);
	return 0;
}

static int ath10k_wmi_tlv_event_tx_pause(struct ath10k *ar,
					 struct sk_buff *skb)
{
	const void **tb;
	const struct wmi_tlv_tx_pause_ev *ev;
	int ret, vdev_id;
	u32 pause_id, action, vdev_map, peer_id, tid_map;

	tb = ath10k_wmi_tlv_parse_alloc(ar, skb->data, skb->len, GFP_ATOMIC);
	if (IS_ERR(tb)) {
		ret = PTR_ERR(tb);
		ath10k_warn(ar, "failed to parse tlv: %d\n", ret);
		return ret;
	}

	ev = tb[WMI_TLV_TAG_STRUCT_TX_PAUSE_EVENT];
	if (!ev) {
		kfree(tb);
		return -EPROTO;
	}

	pause_id = __le32_to_cpu(ev->pause_id);
	action = __le32_to_cpu(ev->action);
	vdev_map = __le32_to_cpu(ev->vdev_map);
	peer_id = __le32_to_cpu(ev->peer_id);
	tid_map = __le32_to_cpu(ev->tid_map);

	ath10k_dbg(ar, ATH10K_DBG_WMI,
		   "wmi tlv tx pause pause_id %u action %u vdev_map 0x%08x peer_id %u tid_map 0x%08x\n",
		   pause_id, action, vdev_map, peer_id, tid_map);

	switch (pause_id) {
	case WMI_TLV_TX_PAUSE_ID_MCC:
	case WMI_TLV_TX_PAUSE_ID_P2P_CLI_NOA:
	case WMI_TLV_TX_PAUSE_ID_P2P_GO_PS:
	case WMI_TLV_TX_PAUSE_ID_AP_PS:
	case WMI_TLV_TX_PAUSE_ID_IBSS_PS:
		for (vdev_id = 0; vdev_map; vdev_id++) {
			if (!(vdev_map & BIT(vdev_id)))
				continue;

			vdev_map &= ~BIT(vdev_id);
			ath10k_mac_handle_tx_pause_vdev(ar, vdev_id, pause_id,
							action);
		}
		break;
	case WMI_TLV_TX_PAUSE_ID_AP_PEER_PS:
	case WMI_TLV_TX_PAUSE_ID_AP_PEER_UAPSD:
	case WMI_TLV_TX_PAUSE_ID_STA_ADD_BA:
	case WMI_TLV_TX_PAUSE_ID_HOST:
		ath10k_dbg(ar, ATH10K_DBG_MAC,
			   "mac ignoring unsupported tx pause id %d\n",
			   pause_id);
		break;
	default:
		ath10k_dbg(ar, ATH10K_DBG_MAC,
			   "mac ignoring unknown tx pause vdev %d\n",
			   pause_id);
		break;
	}

	kfree(tb);
	return 0;
}

static int ath10k_wmi_tlv_event_peer_delete_resp(struct ath10k *ar,
						 struct sk_buff *skb)
{
	struct wmi_peer_delete_resp_ev_arg *arg;
	struct wmi_tlv *tlv_hdr;

	tlv_hdr = (struct wmi_tlv *)skb->data;
	arg = (struct wmi_peer_delete_resp_ev_arg *)tlv_hdr->value;

	ath10k_dbg(ar, ATH10K_DBG_WMI, "vdev id %d", arg->vdev_id);
	ath10k_dbg(ar, ATH10K_DBG_WMI, "peer mac addr %pM", &arg->peer_addr);
	ath10k_dbg(ar, ATH10K_DBG_WMI, "wmi tlv peer delete response\n");

	complete(&ar->peer_delete_done);

	return 0;
}

/***********/
/* TLV ops */
/***********/

static void ath10k_wmi_tlv_op_rx(struct ath10k *ar, struct sk_buff *skb)
{
	struct wmi_cmd_hdr *cmd_hdr;
	enum wmi_tlv_event_id id;
	bool consumed;

	cmd_hdr = (struct wmi_cmd_hdr *)skb->data;
	id = MS(__le32_to_cpu(cmd_hdr->cmd_id), WMI_CMD_HDR_CMD_ID);

	if (skb_pull(skb, sizeof(struct wmi_cmd_hdr)) == NULL)
		goto out;

	trace_ath10k_wmi_event(ar, id, skb->data, skb->len);

	consumed = ath10k_tm_event_wmi(ar, id, skb);

	/* Ready event must be handled normally also in UTF mode so that we
	 * know the UTF firmware has booted, others we are just bypass WMI
	 * events to testmode.
	 */
	if (consumed && id != WMI_TLV_READY_EVENTID) {
		ath10k_dbg(ar, ATH10K_DBG_WMI,
			   "wmi tlv testmode consumed 0x%x\n", id);
		goto out;
	}

	switch (id) {
	case WMI_TLV_MGMT_RX_EVENTID:
		ath10k_wmi_event_mgmt_rx(ar, skb);
		/* mgmt_rx() owns the skb now! */
		return;
	case WMI_TLV_SCAN_EVENTID:
		ath10k_wmi_event_scan(ar, skb);
		break;
	case WMI_TLV_CHAN_INFO_EVENTID:
		ath10k_wmi_event_chan_info(ar, skb);
		break;
	case WMI_TLV_ECHO_EVENTID:
		ath10k_wmi_event_echo(ar, skb);
		break;
	case WMI_TLV_DEBUG_MESG_EVENTID:
		ath10k_wmi_event_debug_mesg(ar, skb);
		break;
	case WMI_TLV_UPDATE_STATS_EVENTID:
		ath10k_wmi_event_update_stats(ar, skb);
		break;
	case WMI_TLV_VDEV_START_RESP_EVENTID:
		ath10k_wmi_event_vdev_start_resp(ar, skb);
		break;
	case WMI_TLV_VDEV_STOPPED_EVENTID:
		ath10k_wmi_event_vdev_stopped(ar, skb);
		break;
	case WMI_TLV_VDEV_DELETE_RESP_EVENTID:
		ath10k_wmi_tlv_event_vdev_delete_resp(ar, skb);
		break;
	case WMI_TLV_PEER_STA_KICKOUT_EVENTID:
		ath10k_wmi_event_peer_sta_kickout(ar, skb);
		break;
	case WMI_TLV_HOST_SWBA_EVENTID:
		ath10k_wmi_event_host_swba(ar, skb);
		break;
	case WMI_TLV_TBTTOFFSET_UPDATE_EVENTID:
		ath10k_wmi_event_tbttoffset_update(ar, skb);
		break;
	case WMI_TLV_PHYERR_EVENTID:
		ath10k_wmi_event_phyerr(ar, skb);
		break;
	case WMI_TLV_ROAM_EVENTID:
		ath10k_wmi_event_roam(ar, skb);
		break;
	case WMI_TLV_PROFILE_MATCH:
		ath10k_wmi_event_profile_match(ar, skb);
		break;
	case WMI_TLV_DEBUG_PRINT_EVENTID:
		ath10k_wmi_event_debug_print(ar, skb);
		break;
	case WMI_TLV_PDEV_QVIT_EVENTID:
		ath10k_wmi_event_pdev_qvit(ar, skb);
		break;
	case WMI_TLV_WLAN_PROFILE_DATA_EVENTID:
		ath10k_wmi_event_wlan_profile_data(ar, skb);
		break;
	case WMI_TLV_RTT_MEASUREMENT_REPORT_EVENTID:
		ath10k_wmi_event_rtt_measurement_report(ar, skb);
		break;
	case WMI_TLV_TSF_MEASUREMENT_REPORT_EVENTID:
		ath10k_wmi_event_tsf_measurement_report(ar, skb);
		break;
	case WMI_TLV_RTT_ERROR_REPORT_EVENTID:
		ath10k_wmi_event_rtt_error_report(ar, skb);
		break;
	case WMI_TLV_WOW_WAKEUP_HOST_EVENTID:
		ath10k_wmi_event_wow_wakeup_host(ar, skb);
		break;
	case WMI_TLV_DCS_INTERFERENCE_EVENTID:
		ath10k_wmi_event_dcs_interference(ar, skb);
		break;
	case WMI_TLV_PDEV_TPC_CONFIG_EVENTID:
		ath10k_wmi_event_pdev_tpc_config(ar, skb);
		break;
	case WMI_TLV_PDEV_FTM_INTG_EVENTID:
		ath10k_wmi_event_pdev_ftm_intg(ar, skb);
		break;
	case WMI_TLV_GTK_OFFLOAD_STATUS_EVENTID:
		ath10k_wmi_event_gtk_offload_status(ar, skb);
		break;
	case WMI_TLV_GTK_REKEY_FAIL_EVENTID:
		ath10k_wmi_event_gtk_rekey_fail(ar, skb);
		break;
	case WMI_TLV_TX_DELBA_COMPLETE_EVENTID:
		ath10k_wmi_event_delba_complete(ar, skb);
		break;
	case WMI_TLV_TX_ADDBA_COMPLETE_EVENTID:
		ath10k_wmi_event_addba_complete(ar, skb);
		break;
	case WMI_TLV_VDEV_INSTALL_KEY_COMPLETE_EVENTID:
		ath10k_wmi_event_vdev_install_key_complete(ar, skb);
		break;
	case WMI_TLV_SERVICE_READY_EVENTID:
		ath10k_wmi_event_service_ready(ar, skb);
		return;
	case WMI_TLV_READY_EVENTID:
		ath10k_wmi_event_ready(ar, skb);
		break;
	case WMI_TLV_SERVICE_AVAILABLE_EVENTID:
		ath10k_wmi_event_service_available(ar, skb);
		break;
	case WMI_TLV_OFFLOAD_BCN_TX_STATUS_EVENTID:
		ath10k_wmi_tlv_event_bcn_tx_status(ar, skb);
		break;
	case WMI_TLV_DIAG_DATA_CONTAINER_EVENTID:
		ath10k_wmi_tlv_event_diag_data(ar, skb);
		break;
	case WMI_TLV_DIAG_EVENTID:
		ath10k_wmi_tlv_event_diag(ar, skb);
		break;
	case WMI_TLV_P2P_NOA_EVENTID:
		ath10k_wmi_tlv_event_p2p_noa(ar, skb);
		break;
	case WMI_TLV_TX_PAUSE_EVENTID:
		ath10k_wmi_tlv_event_tx_pause(ar, skb);
		break;
	case WMI_TLV_PEER_DELETE_RESP_EVENTID:
		ath10k_wmi_tlv_event_peer_delete_resp(ar, skb);
		break;
	default:
		ath10k_warn(ar, "Unknown eventid: %d\n", id);
		break;
	}

out:
	dev_kfree_skb(skb);
}

static int ath10k_wmi_tlv_op_pull_scan_ev(struct ath10k *ar,
					  struct sk_buff *skb,
					  struct wmi_scan_ev_arg *arg)
{
	const void **tb;
	const struct wmi_scan_event *ev;
	int ret;

	tb = ath10k_wmi_tlv_parse_alloc(ar, skb->data, skb->len, GFP_ATOMIC);
	if (IS_ERR(tb)) {
		ret = PTR_ERR(tb);
		ath10k_warn(ar, "failed to parse tlv: %d\n", ret);
		return ret;
	}

	ev = tb[WMI_TLV_TAG_STRUCT_SCAN_EVENT];
	if (!ev) {
		kfree(tb);
		return -EPROTO;
	}

	arg->event_type = ev->event_type;
	arg->reason = ev->reason;
	arg->channel_freq = ev->channel_freq;
	arg->scan_req_id = ev->scan_req_id;
	arg->scan_id = ev->scan_id;
	arg->vdev_id = ev->vdev_id;

	kfree(tb);
	return 0;
}

static int ath10k_wmi_tlv_op_pull_mgmt_rx_ev(struct ath10k *ar,
					     struct sk_buff *skb,
					     struct wmi_mgmt_rx_ev_arg *arg)
{
	const void **tb;
	const struct wmi_tlv_mgmt_rx_ev *ev;
	const u8 *frame;
	u32 msdu_len;
	int ret;

	tb = ath10k_wmi_tlv_parse_alloc(ar, skb->data, skb->len, GFP_ATOMIC);
	if (IS_ERR(tb)) {
		ret = PTR_ERR(tb);
		ath10k_warn(ar, "failed to parse tlv: %d\n", ret);
		return ret;
	}

	ev = tb[WMI_TLV_TAG_STRUCT_MGMT_RX_HDR];
	frame = tb[WMI_TLV_TAG_ARRAY_BYTE];

	if (!ev || !frame) {
		kfree(tb);
		return -EPROTO;
	}

	arg->channel = ev->channel;
	arg->buf_len = ev->buf_len;
	arg->status = ev->status;
	arg->snr = ev->snr;
	arg->phy_mode = ev->phy_mode;
	arg->rate = ev->rate;

	msdu_len = __le32_to_cpu(arg->buf_len);

	if (skb->len < (frame - skb->data) + msdu_len) {
		kfree(tb);
		return -EPROTO;
	}

	/* shift the sk_buff to point to `frame` */
	skb_trim(skb, 0);
	skb_put(skb, frame - skb->data);
	skb_pull(skb, frame - skb->data);
	skb_put(skb, msdu_len);

	kfree(tb);
	return 0;
}

static int ath10k_wmi_tlv_op_pull_ch_info_ev(struct ath10k *ar,
					     struct sk_buff *skb,
					     struct wmi_ch_info_ev_arg *arg)
{
	const void **tb;
	const struct wmi_chan_info_event *ev;
	int ret;

	tb = ath10k_wmi_tlv_parse_alloc(ar, skb->data, skb->len, GFP_ATOMIC);
	if (IS_ERR(tb)) {
		ret = PTR_ERR(tb);
		ath10k_warn(ar, "failed to parse tlv: %d\n", ret);
		return ret;
	}

	ev = tb[WMI_TLV_TAG_STRUCT_CHAN_INFO_EVENT];
	if (!ev) {
		kfree(tb);
		return -EPROTO;
	}

	arg->err_code = ev->err_code;
	arg->freq = ev->freq;
	arg->cmd_flags = ev->cmd_flags;
	arg->noise_floor = ev->noise_floor;
	arg->rx_clear_count = ev->rx_clear_count;
	arg->cycle_count = ev->cycle_count;

	kfree(tb);
	return 0;
}

static int
ath10k_wmi_tlv_op_pull_vdev_start_ev(struct ath10k *ar, struct sk_buff *skb,
				     struct wmi_vdev_start_ev_arg *arg)
{
	const void **tb;
	const struct wmi_vdev_start_response_event *ev;
	int ret;

	tb = ath10k_wmi_tlv_parse_alloc(ar, skb->data, skb->len, GFP_ATOMIC);
	if (IS_ERR(tb)) {
		ret = PTR_ERR(tb);
		ath10k_warn(ar, "failed to parse tlv: %d\n", ret);
		return ret;
	}

	ev = tb[WMI_TLV_TAG_STRUCT_VDEV_START_RESPONSE_EVENT];
	if (!ev) {
		kfree(tb);
		return -EPROTO;
	}

	skb_pull(skb, sizeof(*ev));
	arg->vdev_id = ev->vdev_id;
	arg->req_id = ev->req_id;
	arg->resp_type = ev->resp_type;
	arg->status = ev->status;

	kfree(tb);
	return 0;
}

static int ath10k_wmi_tlv_op_pull_peer_kick_ev(struct ath10k *ar,
					       struct sk_buff *skb,
					       struct wmi_peer_kick_ev_arg *arg)
{
	const void **tb;
	const struct wmi_peer_sta_kickout_event *ev;
	int ret;

	tb = ath10k_wmi_tlv_parse_alloc(ar, skb->data, skb->len, GFP_ATOMIC);
	if (IS_ERR(tb)) {
		ret = PTR_ERR(tb);
		ath10k_warn(ar, "failed to parse tlv: %d\n", ret);
		return ret;
	}

	ev = tb[WMI_TLV_TAG_STRUCT_PEER_STA_KICKOUT_EVENT];
	if (!ev) {
		kfree(tb);
		return -EPROTO;
	}

	arg->mac_addr = ev->peer_macaddr.addr;

	kfree(tb);
	return 0;
}

struct wmi_tlv_swba_parse {
	const struct wmi_host_swba_event *ev;
	bool tim_done;
	bool noa_done;
	size_t n_tim;
	size_t n_noa;
	struct wmi_swba_ev_arg *arg;
};

static int ath10k_wmi_tlv_swba_tim_parse(struct ath10k *ar, u16 tag, u16 len,
					 const void *ptr, void *data)
{
	struct wmi_tlv_swba_parse *swba = data;
	struct wmi_tim_info_arg *tim_info_arg;
	const struct wmi_tim_info *tim_info_ev = ptr;

	if (tag != WMI_TLV_TAG_STRUCT_TIM_INFO)
		return -EPROTO;

	if (swba->n_tim >= ARRAY_SIZE(swba->arg->tim_info))
		return -ENOBUFS;

	if (__le32_to_cpu(tim_info_ev->tim_len) >
	     sizeof(tim_info_ev->tim_bitmap)) {
		ath10k_warn(ar, "refusing to parse invalid swba structure\n");
		return -EPROTO;
	}

	tim_info_arg = &swba->arg->tim_info[swba->n_tim];
	tim_info_arg->tim_len = tim_info_ev->tim_len;
	tim_info_arg->tim_mcast = tim_info_ev->tim_mcast;
	tim_info_arg->tim_bitmap = tim_info_ev->tim_bitmap;
	tim_info_arg->tim_changed = tim_info_ev->tim_changed;
	tim_info_arg->tim_num_ps_pending = tim_info_ev->tim_num_ps_pending;

	swba->n_tim++;

	return 0;
}

static int ath10k_wmi_tlv_swba_noa_parse(struct ath10k *ar, u16 tag, u16 len,
					 const void *ptr, void *data)
{
	struct wmi_tlv_swba_parse *swba = data;

	if (tag != WMI_TLV_TAG_STRUCT_P2P_NOA_INFO)
		return -EPROTO;

	if (swba->n_noa >= ARRAY_SIZE(swba->arg->noa_info))
		return -ENOBUFS;

	swba->arg->noa_info[swba->n_noa++] = ptr;
	return 0;
}

static int ath10k_wmi_tlv_swba_parse(struct ath10k *ar, u16 tag, u16 len,
				     const void *ptr, void *data)
{
	struct wmi_tlv_swba_parse *swba = data;
	int ret;

	switch (tag) {
	case WMI_TLV_TAG_STRUCT_HOST_SWBA_EVENT:
		swba->ev = ptr;
		break;
	case WMI_TLV_TAG_ARRAY_STRUCT:
		if (!swba->tim_done) {
			swba->tim_done = true;
			ret = ath10k_wmi_tlv_iter(ar, ptr, len,
						  ath10k_wmi_tlv_swba_tim_parse,
						  swba);
			if (ret)
				return ret;
		} else if (!swba->noa_done) {
			swba->noa_done = true;
			ret = ath10k_wmi_tlv_iter(ar, ptr, len,
						  ath10k_wmi_tlv_swba_noa_parse,
						  swba);
			if (ret)
				return ret;
		}
		break;
	default:
		break;
	}
	return 0;
}

static int ath10k_wmi_tlv_op_pull_swba_ev(struct ath10k *ar,
					  struct sk_buff *skb,
					  struct wmi_swba_ev_arg *arg)
{
	struct wmi_tlv_swba_parse swba = { .arg = arg };
	u32 map;
	size_t n_vdevs;
	int ret;

	ret = ath10k_wmi_tlv_iter(ar, skb->data, skb->len,
				  ath10k_wmi_tlv_swba_parse, &swba);
	if (ret) {
		ath10k_warn(ar, "failed to parse tlv: %d\n", ret);
		return ret;
	}

	if (!swba.ev)
		return -EPROTO;

	arg->vdev_map = swba.ev->vdev_map;

	for (map = __le32_to_cpu(arg->vdev_map), n_vdevs = 0; map; map >>= 1)
		if (map & BIT(0))
			n_vdevs++;

	if (n_vdevs != swba.n_tim ||
	    n_vdevs != swba.n_noa)
		return -EPROTO;

	return 0;
}

static int ath10k_wmi_tlv_op_pull_phyerr_ev_hdr(struct ath10k *ar,
						struct sk_buff *skb,
						struct wmi_phyerr_hdr_arg *arg)
{
	const void **tb;
	const struct wmi_tlv_phyerr_ev *ev;
	const void *phyerrs;
	int ret;

	tb = ath10k_wmi_tlv_parse_alloc(ar, skb->data, skb->len, GFP_ATOMIC);
	if (IS_ERR(tb)) {
		ret = PTR_ERR(tb);
		ath10k_warn(ar, "failed to parse tlv: %d\n", ret);
		return ret;
	}

	ev = tb[WMI_TLV_TAG_STRUCT_COMB_PHYERR_RX_HDR];
	phyerrs = tb[WMI_TLV_TAG_ARRAY_BYTE];

	if (!ev || !phyerrs) {
		kfree(tb);
		return -EPROTO;
	}

	arg->num_phyerrs  = __le32_to_cpu(ev->num_phyerrs);
	arg->tsf_l32 = __le32_to_cpu(ev->tsf_l32);
	arg->tsf_u32 = __le32_to_cpu(ev->tsf_u32);
	arg->buf_len = __le32_to_cpu(ev->buf_len);
	arg->phyerrs = phyerrs;

	kfree(tb);
	return 0;
}

#define WMI_TLV_ABI_VER_NS0 0x5F414351
#define WMI_TLV_ABI_VER_NS1 0x00004C4D
#define WMI_TLV_ABI_VER_NS2 0x00000000
#define WMI_TLV_ABI_VER_NS3 0x00000000

#define WMI_TLV_ABI_VER0_MAJOR 1
#define WMI_TLV_ABI_VER0_MINOR 0
#define WMI_TLV_ABI_VER0 ((((WMI_TLV_ABI_VER0_MAJOR) << 24) & 0xFF000000) | \
			  (((WMI_TLV_ABI_VER0_MINOR) <<  0) & 0x00FFFFFF))
#define WMI_TLV_ABI_VER1 53

static int
ath10k_wmi_tlv_parse_mem_reqs(struct ath10k *ar, u16 tag, u16 len,
			      const void *ptr, void *data)
{
	struct wmi_svc_rdy_ev_arg *arg = data;
	int i;

	if (tag != WMI_TLV_TAG_STRUCT_WLAN_HOST_MEM_REQ)
		return -EPROTO;

	for (i = 0; i < ARRAY_SIZE(arg->mem_reqs); i++) {
		if (!arg->mem_reqs[i]) {
			arg->mem_reqs[i] = ptr;
			return 0;
		}
	}

	return -ENOMEM;
}

struct wmi_tlv_svc_rdy_parse {
	const struct hal_reg_capabilities *reg;
	const struct wmi_tlv_svc_rdy_ev *ev;
	const __le32 *svc_bmap;
	const struct wlan_host_mem_req *mem_reqs;
	bool svc_bmap_done;
	bool dbs_hw_mode_done;
};

static int ath10k_wmi_tlv_svc_rdy_parse(struct ath10k *ar, u16 tag, u16 len,
					const void *ptr, void *data)
{
	struct wmi_tlv_svc_rdy_parse *svc_rdy = data;

	switch (tag) {
	case WMI_TLV_TAG_STRUCT_SERVICE_READY_EVENT:
		svc_rdy->ev = ptr;
		break;
	case WMI_TLV_TAG_STRUCT_HAL_REG_CAPABILITIES:
		svc_rdy->reg = ptr;
		break;
	case WMI_TLV_TAG_ARRAY_STRUCT:
		svc_rdy->mem_reqs = ptr;
		break;
	case WMI_TLV_TAG_ARRAY_UINT32:
		if (!svc_rdy->svc_bmap_done) {
			svc_rdy->svc_bmap_done = true;
			svc_rdy->svc_bmap = ptr;
		} else if (!svc_rdy->dbs_hw_mode_done) {
			svc_rdy->dbs_hw_mode_done = true;
		}
		break;
	default:
		break;
	}
	return 0;
}

static int ath10k_wmi_tlv_op_pull_svc_rdy_ev(struct ath10k *ar,
					     struct sk_buff *skb,
					     struct wmi_svc_rdy_ev_arg *arg)
{
	const struct hal_reg_capabilities *reg;
	const struct wmi_tlv_svc_rdy_ev *ev;
	const __le32 *svc_bmap;
	const struct wlan_host_mem_req *mem_reqs;
	struct wmi_tlv_svc_rdy_parse svc_rdy = { };
	int ret;

	ret = ath10k_wmi_tlv_iter(ar, skb->data, skb->len,
				  ath10k_wmi_tlv_svc_rdy_parse, &svc_rdy);
	if (ret) {
		ath10k_warn(ar, "failed to parse tlv: %d\n", ret);
		return ret;
	}

	ev = svc_rdy.ev;
	reg = svc_rdy.reg;
	svc_bmap = svc_rdy.svc_bmap;
	mem_reqs = svc_rdy.mem_reqs;

	if (!ev || !reg || !svc_bmap || !mem_reqs)
		return -EPROTO;

	/* This is an internal ABI compatibility check for WMI TLV so check it
	 * here instead of the generic WMI code.
	 */
	ath10k_dbg(ar, ATH10K_DBG_WMI,
		   "wmi tlv abi 0x%08x ?= 0x%08x, 0x%08x ?= 0x%08x, 0x%08x ?= 0x%08x, 0x%08x ?= 0x%08x, 0x%08x ?= 0x%08x\n",
		   __le32_to_cpu(ev->abi.abi_ver0), WMI_TLV_ABI_VER0,
		   __le32_to_cpu(ev->abi.abi_ver_ns0), WMI_TLV_ABI_VER_NS0,
		   __le32_to_cpu(ev->abi.abi_ver_ns1), WMI_TLV_ABI_VER_NS1,
		   __le32_to_cpu(ev->abi.abi_ver_ns2), WMI_TLV_ABI_VER_NS2,
		   __le32_to_cpu(ev->abi.abi_ver_ns3), WMI_TLV_ABI_VER_NS3);

	if (__le32_to_cpu(ev->abi.abi_ver0) != WMI_TLV_ABI_VER0 ||
	    __le32_to_cpu(ev->abi.abi_ver_ns0) != WMI_TLV_ABI_VER_NS0 ||
	    __le32_to_cpu(ev->abi.abi_ver_ns1) != WMI_TLV_ABI_VER_NS1 ||
	    __le32_to_cpu(ev->abi.abi_ver_ns2) != WMI_TLV_ABI_VER_NS2 ||
	    __le32_to_cpu(ev->abi.abi_ver_ns3) != WMI_TLV_ABI_VER_NS3) {
		return -ENOTSUPP;
	}

	arg->min_tx_power = ev->hw_min_tx_power;
	arg->max_tx_power = ev->hw_max_tx_power;
	arg->ht_cap = ev->ht_cap_info;
	arg->vht_cap = ev->vht_cap_info;
	arg->sw_ver0 = ev->abi.abi_ver0;
	arg->sw_ver1 = ev->abi.abi_ver1;
	arg->fw_build = ev->fw_build_vers;
	arg->phy_capab = ev->phy_capability;
	arg->num_rf_chains = ev->num_rf_chains;
	arg->eeprom_rd = reg->eeprom_rd;
	arg->num_mem_reqs = ev->num_mem_reqs;
	arg->service_map = svc_bmap;
	arg->service_map_len = ath10k_wmi_tlv_len(svc_bmap);

	ret = ath10k_wmi_tlv_iter(ar, mem_reqs, ath10k_wmi_tlv_len(mem_reqs),
				  ath10k_wmi_tlv_parse_mem_reqs, arg);
	if (ret) {
		ath10k_warn(ar, "failed to parse mem_reqs tlv: %d\n", ret);
		return ret;
	}

	return 0;
}

static int ath10k_wmi_tlv_op_pull_rdy_ev(struct ath10k *ar,
					 struct sk_buff *skb,
					 struct wmi_rdy_ev_arg *arg)
{
	const void **tb;
	const struct wmi_tlv_rdy_ev *ev;
	int ret;

	tb = ath10k_wmi_tlv_parse_alloc(ar, skb->data, skb->len, GFP_ATOMIC);
	if (IS_ERR(tb)) {
		ret = PTR_ERR(tb);
		ath10k_warn(ar, "failed to parse tlv: %d\n", ret);
		return ret;
	}

	ev = tb[WMI_TLV_TAG_STRUCT_READY_EVENT];
	if (!ev) {
		kfree(tb);
		return -EPROTO;
	}

	arg->sw_version = ev->abi.abi_ver0;
	arg->abi_version = ev->abi.abi_ver1;
	arg->status = ev->status;
	arg->mac_addr = ev->mac_addr.addr;

	kfree(tb);
	return 0;
}

static int ath10k_wmi_tlv_svc_avail_parse(struct ath10k *ar, u16 tag, u16 len,
					  const void *ptr, void *data)
{
	struct wmi_svc_avail_ev_arg *arg = data;

	switch (tag) {
	case WMI_TLV_TAG_STRUCT_SERVICE_AVAILABLE_EVENT:
		arg->service_map_ext_len = *(__le32 *)ptr;
		arg->service_map_ext = ptr + sizeof(__le32);
		return 0;
	default:
		break;
	}
	return -EPROTO;
}

static int ath10k_wmi_tlv_op_pull_svc_avail(struct ath10k *ar,
					    struct sk_buff *skb,
					    struct wmi_svc_avail_ev_arg *arg)
{
	int ret;

	ret = ath10k_wmi_tlv_iter(ar, skb->data, skb->len,
				  ath10k_wmi_tlv_svc_avail_parse, arg);

	if (ret) {
		ath10k_warn(ar, "failed to parse svc_avail tlv: %d\n", ret);
		return ret;
	}

	return 0;
}

static void ath10k_wmi_tlv_pull_vdev_stats(const struct wmi_tlv_vdev_stats *src,
					   struct ath10k_fw_stats_vdev *dst)
{
	int i;

	dst->vdev_id = __le32_to_cpu(src->vdev_id);
	dst->beacon_snr = __le32_to_cpu(src->beacon_snr);
	dst->data_snr = __le32_to_cpu(src->data_snr);
	dst->num_rx_frames = __le32_to_cpu(src->num_rx_frames);
	dst->num_rts_fail = __le32_to_cpu(src->num_rts_fail);
	dst->num_rts_success = __le32_to_cpu(src->num_rts_success);
	dst->num_rx_err = __le32_to_cpu(src->num_rx_err);
	dst->num_rx_discard = __le32_to_cpu(src->num_rx_discard);
	dst->num_tx_not_acked = __le32_to_cpu(src->num_tx_not_acked);

	for (i = 0; i < ARRAY_SIZE(src->num_tx_frames); i++)
		dst->num_tx_frames[i] =
			__le32_to_cpu(src->num_tx_frames[i]);

	for (i = 0; i < ARRAY_SIZE(src->num_tx_frames_retries); i++)
		dst->num_tx_frames_retries[i] =
			__le32_to_cpu(src->num_tx_frames_retries[i]);

	for (i = 0; i < ARRAY_SIZE(src->num_tx_frames_failures); i++)
		dst->num_tx_frames_failures[i] =
			__le32_to_cpu(src->num_tx_frames_failures[i]);

	for (i = 0; i < ARRAY_SIZE(src->tx_rate_history); i++)
		dst->tx_rate_history[i] =
			__le32_to_cpu(src->tx_rate_history[i]);

	for (i = 0; i < ARRAY_SIZE(src->beacon_rssi_history); i++)
		dst->beacon_rssi_history[i] =
			__le32_to_cpu(src->beacon_rssi_history[i]);
}

static int ath10k_wmi_tlv_op_pull_fw_stats(struct ath10k *ar,
					   struct sk_buff *skb,
					   struct ath10k_fw_stats *stats)
{
	const void **tb;
	const struct wmi_tlv_stats_ev *ev;
	const void *data;
	u32 num_pdev_stats;
	u32 num_vdev_stats;
	u32 num_peer_stats;
	u32 num_bcnflt_stats;
	u32 num_chan_stats;
	size_t data_len;
	int ret;
	int i;

	tb = ath10k_wmi_tlv_parse_alloc(ar, skb->data, skb->len, GFP_ATOMIC);
	if (IS_ERR(tb)) {
		ret = PTR_ERR(tb);
		ath10k_warn(ar, "failed to parse tlv: %d\n", ret);
		return ret;
	}

	ev = tb[WMI_TLV_TAG_STRUCT_STATS_EVENT];
	data = tb[WMI_TLV_TAG_ARRAY_BYTE];

	if (!ev || !data) {
		kfree(tb);
		return -EPROTO;
	}

	data_len = ath10k_wmi_tlv_len(data);
	num_pdev_stats = __le32_to_cpu(ev->num_pdev_stats);
	num_vdev_stats = __le32_to_cpu(ev->num_vdev_stats);
	num_peer_stats = __le32_to_cpu(ev->num_peer_stats);
	num_bcnflt_stats = __le32_to_cpu(ev->num_bcnflt_stats);
	num_chan_stats = __le32_to_cpu(ev->num_chan_stats);

	ath10k_dbg(ar, ATH10K_DBG_WMI,
		   "wmi tlv stats update pdev %i vdev %i peer %i bcnflt %i chan %i\n",
		   num_pdev_stats, num_vdev_stats, num_peer_stats,
		   num_bcnflt_stats, num_chan_stats);

	for (i = 0; i < num_pdev_stats; i++) {
		const struct wmi_pdev_stats *src;
		struct ath10k_fw_stats_pdev *dst;

		src = data;
		if (data_len < sizeof(*src)) {
			kfree(tb);
			return -EPROTO;
		}

		data += sizeof(*src);
		data_len -= sizeof(*src);

		dst = kzalloc(sizeof(*dst), GFP_ATOMIC);
		if (!dst)
			continue;

		ath10k_wmi_pull_pdev_stats_base(&src->base, dst);
		ath10k_wmi_pull_pdev_stats_tx(&src->tx, dst);
		ath10k_wmi_pull_pdev_stats_rx(&src->rx, dst);
		list_add_tail(&dst->list, &stats->pdevs);
	}

	for (i = 0; i < num_vdev_stats; i++) {
		const struct wmi_tlv_vdev_stats *src;
		struct ath10k_fw_stats_vdev *dst;

		src = data;
		if (data_len < sizeof(*src)) {
			kfree(tb);
			return -EPROTO;
		}

		data += sizeof(*src);
		data_len -= sizeof(*src);

		dst = kzalloc(sizeof(*dst), GFP_ATOMIC);
		if (!dst)
			continue;

		ath10k_wmi_tlv_pull_vdev_stats(src, dst);
		list_add_tail(&dst->list, &stats->vdevs);
	}

	for (i = 0; i < num_peer_stats; i++) {
		const struct wmi_10x_peer_stats *src;
		struct ath10k_fw_stats_peer *dst;

		src = data;
		if (data_len < sizeof(*src)) {
			kfree(tb);
			return -EPROTO;
		}

		data += sizeof(*src);
		data_len -= sizeof(*src);

		dst = kzalloc(sizeof(*dst), GFP_ATOMIC);
		if (!dst)
			continue;

		ath10k_wmi_pull_peer_stats(&src->old, dst);
		dst->peer_rx_rate = __le32_to_cpu(src->peer_rx_rate);
		list_add_tail(&dst->list, &stats->peers);
	}

	kfree(tb);
	return 0;
}

static int ath10k_wmi_tlv_op_pull_roam_ev(struct ath10k *ar,
					  struct sk_buff *skb,
					  struct wmi_roam_ev_arg *arg)
{
	const void **tb;
	const struct wmi_tlv_roam_ev *ev;
	int ret;

	tb = ath10k_wmi_tlv_parse_alloc(ar, skb->data, skb->len, GFP_ATOMIC);
	if (IS_ERR(tb)) {
		ret = PTR_ERR(tb);
		ath10k_warn(ar, "failed to parse tlv: %d\n", ret);
		return ret;
	}

	ev = tb[WMI_TLV_TAG_STRUCT_ROAM_EVENT];
	if (!ev) {
		kfree(tb);
		return -EPROTO;
	}

	arg->vdev_id = ev->vdev_id;
	arg->reason = ev->reason;
	arg->rssi = ev->rssi;

	kfree(tb);
	return 0;
}

static int
ath10k_wmi_tlv_op_pull_wow_ev(struct ath10k *ar, struct sk_buff *skb,
			      struct wmi_wow_ev_arg *arg)
{
	const void **tb;
	const struct wmi_tlv_wow_event_info *ev;
	int ret;

	tb = ath10k_wmi_tlv_parse_alloc(ar, skb->data, skb->len, GFP_ATOMIC);
	if (IS_ERR(tb)) {
		ret = PTR_ERR(tb);
		ath10k_warn(ar, "failed to parse tlv: %d\n", ret);
		return ret;
	}

	ev = tb[WMI_TLV_TAG_STRUCT_WOW_EVENT_INFO];
	if (!ev) {
		kfree(tb);
		return -EPROTO;
	}

	arg->vdev_id = __le32_to_cpu(ev->vdev_id);
	arg->flag = __le32_to_cpu(ev->flag);
	arg->wake_reason = __le32_to_cpu(ev->wake_reason);
	arg->data_len = __le32_to_cpu(ev->data_len);

	kfree(tb);
	return 0;
}

static int ath10k_wmi_tlv_op_pull_echo_ev(struct ath10k *ar,
					  struct sk_buff *skb,
					  struct wmi_echo_ev_arg *arg)
{
	const void **tb;
	const struct wmi_echo_event *ev;
	int ret;

	tb = ath10k_wmi_tlv_parse_alloc(ar, skb->data, skb->len, GFP_ATOMIC);
	if (IS_ERR(tb)) {
		ret = PTR_ERR(tb);
		ath10k_warn(ar, "failed to parse tlv: %d\n", ret);
		return ret;
	}

	ev = tb[WMI_TLV_TAG_STRUCT_ECHO_EVENT];
	if (!ev) {
		kfree(tb);
		return -EPROTO;
	}

	arg->value = ev->value;

	kfree(tb);
	return 0;
}

static struct sk_buff *
ath10k_wmi_tlv_op_gen_pdev_suspend(struct ath10k *ar, u32 opt)
{
	struct wmi_tlv_pdev_suspend *cmd;
	struct wmi_tlv *tlv;
	struct sk_buff *skb;

	skb = ath10k_wmi_alloc_skb(ar, sizeof(*tlv) + sizeof(*cmd));
	if (!skb)
		return ERR_PTR(-ENOMEM);

	tlv = (void *)skb->data;
	tlv->tag = __cpu_to_le16(WMI_TLV_TAG_STRUCT_PDEV_SUSPEND_CMD);
	tlv->len = __cpu_to_le16(sizeof(*cmd));
	cmd = (void *)tlv->value;
	cmd->opt = __cpu_to_le32(opt);

	ath10k_dbg(ar, ATH10K_DBG_WMI, "wmi tlv pdev suspend\n");
	return skb;
}

static struct sk_buff *
ath10k_wmi_tlv_op_gen_pdev_resume(struct ath10k *ar)
{
	struct wmi_tlv_resume_cmd *cmd;
	struct wmi_tlv *tlv;
	struct sk_buff *skb;

	skb = ath10k_wmi_alloc_skb(ar, sizeof(*tlv) + sizeof(*cmd));
	if (!skb)
		return ERR_PTR(-ENOMEM);

	tlv = (void *)skb->data;
	tlv->tag = __cpu_to_le16(WMI_TLV_TAG_STRUCT_PDEV_RESUME_CMD);
	tlv->len = __cpu_to_le16(sizeof(*cmd));
	cmd = (void *)tlv->value;
	cmd->reserved = __cpu_to_le32(0);

	ath10k_dbg(ar, ATH10K_DBG_WMI, "wmi tlv pdev resume\n");
	return skb;
}

static struct sk_buff *
ath10k_wmi_tlv_op_gen_pdev_set_rd(struct ath10k *ar,
				  u16 rd, u16 rd2g, u16 rd5g,
				  u16 ctl2g, u16 ctl5g,
				  enum wmi_dfs_region dfs_reg)
{
	struct wmi_tlv_pdev_set_rd_cmd *cmd;
	struct wmi_tlv *tlv;
	struct sk_buff *skb;

	skb = ath10k_wmi_alloc_skb(ar, sizeof(*tlv) + sizeof(*cmd));
	if (!skb)
		return ERR_PTR(-ENOMEM);

	tlv = (void *)skb->data;
	tlv->tag = __cpu_to_le16(WMI_TLV_TAG_STRUCT_PDEV_SET_REGDOMAIN_CMD);
	tlv->len = __cpu_to_le16(sizeof(*cmd));
	cmd = (void *)tlv->value;
	cmd->regd = __cpu_to_le32(rd);
	cmd->regd_2ghz = __cpu_to_le32(rd2g);
	cmd->regd_5ghz = __cpu_to_le32(rd5g);
	cmd->conform_limit_2ghz = __cpu_to_le32(ctl2g);
	cmd->conform_limit_5ghz = __cpu_to_le32(ctl5g);

	ath10k_dbg(ar, ATH10K_DBG_WMI, "wmi tlv pdev set rd\n");
	return skb;
}

static enum wmi_txbf_conf ath10k_wmi_tlv_txbf_conf_scheme(struct ath10k *ar)
{
	return WMI_TXBF_CONF_AFTER_ASSOC;
}

static struct sk_buff *
ath10k_wmi_tlv_op_gen_pdev_set_param(struct ath10k *ar, u32 param_id,
				     u32 param_value)
{
	struct wmi_tlv_pdev_set_param_cmd *cmd;
	struct wmi_tlv *tlv;
	struct sk_buff *skb;

	skb = ath10k_wmi_alloc_skb(ar, sizeof(*tlv) + sizeof(*cmd));
	if (!skb)
		return ERR_PTR(-ENOMEM);

	tlv = (void *)skb->data;
	tlv->tag = __cpu_to_le16(WMI_TLV_TAG_STRUCT_PDEV_SET_PARAM_CMD);
	tlv->len = __cpu_to_le16(sizeof(*cmd));
	cmd = (void *)tlv->value;
	cmd->param_id = __cpu_to_le32(param_id);
	cmd->param_value = __cpu_to_le32(param_value);

	ath10k_dbg(ar, ATH10K_DBG_WMI, "wmi tlv pdev set param\n");
	return skb;
}

static void
ath10k_wmi_tlv_put_host_mem_chunks(struct ath10k *ar, void *host_mem_chunks)
{
	struct host_memory_chunk *chunk;
	struct wmi_tlv *tlv;
	int i;
	__le16 tlv_len, tlv_tag;

	tlv_tag = __cpu_to_le16(WMI_TLV_TAG_STRUCT_WLAN_HOST_MEMORY_CHUNK);
	tlv_len = __cpu_to_le16(sizeof(*chunk));
	for (i = 0; i < ar->wmi.num_mem_chunks; i++) {
		tlv = host_mem_chunks;
		tlv->tag = tlv_tag;
		tlv->len = tlv_len;
		chunk = (void *)tlv->value;

		chunk->ptr = __cpu_to_le32(ar->wmi.mem_chunks[i].paddr);
		chunk->size = __cpu_to_le32(ar->wmi.mem_chunks[i].len);
		chunk->req_id = __cpu_to_le32(ar->wmi.mem_chunks[i].req_id);

		ath10k_dbg(ar, ATH10K_DBG_WMI,
			   "wmi-tlv chunk %d len %d, addr 0x%llx, id 0x%x\n",
			   i,
			   ar->wmi.mem_chunks[i].len,
			   (unsigned long long)ar->wmi.mem_chunks[i].paddr,
			   ar->wmi.mem_chunks[i].req_id);

		host_mem_chunks += sizeof(*tlv);
		host_mem_chunks += sizeof(*chunk);
	}
}

static struct sk_buff *ath10k_wmi_tlv_op_gen_init(struct ath10k *ar)
{
	struct sk_buff *skb;
	struct wmi_tlv *tlv;
	struct wmi_tlv_init_cmd *cmd;
	struct wmi_tlv_resource_config *cfg;
	void *chunks;
	size_t len, chunks_len;
	void *ptr;

	chunks_len = ar->wmi.num_mem_chunks *
		     (sizeof(struct host_memory_chunk) + sizeof(*tlv));
	len = (sizeof(*tlv) + sizeof(*cmd)) +
	      (sizeof(*tlv) + sizeof(*cfg)) +
	      (sizeof(*tlv) + chunks_len);

	skb = ath10k_wmi_alloc_skb(ar, len);
	if (!skb)
		return ERR_PTR(-ENOMEM);

	ptr = skb->data;

	tlv = ptr;
	tlv->tag = __cpu_to_le16(WMI_TLV_TAG_STRUCT_INIT_CMD);
	tlv->len = __cpu_to_le16(sizeof(*cmd));
	cmd = (void *)tlv->value;
	ptr += sizeof(*tlv);
	ptr += sizeof(*cmd);

	tlv = ptr;
	tlv->tag = __cpu_to_le16(WMI_TLV_TAG_STRUCT_RESOURCE_CONFIG);
	tlv->len = __cpu_to_le16(sizeof(*cfg));
	cfg = (void *)tlv->value;
	ptr += sizeof(*tlv);
	ptr += sizeof(*cfg);

	tlv = ptr;
	tlv->tag = __cpu_to_le16(WMI_TLV_TAG_ARRAY_STRUCT);
	tlv->len = __cpu_to_le16(chunks_len);
	chunks = (void *)tlv->value;

	ptr += sizeof(*tlv);
	ptr += chunks_len;

	cmd->abi.abi_ver0 = __cpu_to_le32(WMI_TLV_ABI_VER0);
	cmd->abi.abi_ver1 = __cpu_to_le32(WMI_TLV_ABI_VER1);
	cmd->abi.abi_ver_ns0 = __cpu_to_le32(WMI_TLV_ABI_VER_NS0);
	cmd->abi.abi_ver_ns1 = __cpu_to_le32(WMI_TLV_ABI_VER_NS1);
	cmd->abi.abi_ver_ns2 = __cpu_to_le32(WMI_TLV_ABI_VER_NS2);
	cmd->abi.abi_ver_ns3 = __cpu_to_le32(WMI_TLV_ABI_VER_NS3);
	cmd->num_host_mem_chunks = __cpu_to_le32(ar->wmi.num_mem_chunks);

	cfg->num_vdevs = __cpu_to_le32(TARGET_TLV_NUM_VDEVS);

	cfg->num_peers = __cpu_to_le32(ar->hw_params.num_peers);
	cfg->ast_skid_limit = __cpu_to_le32(ar->hw_params.ast_skid_limit);
	cfg->num_wds_entries = __cpu_to_le32(ar->hw_params.num_wds_entries);

	if (test_bit(WMI_SERVICE_RX_FULL_REORDER, ar->wmi.svc_map)) {
		cfg->num_offload_peers = __cpu_to_le32(TARGET_TLV_NUM_VDEVS);
		cfg->num_offload_reorder_bufs = __cpu_to_le32(TARGET_TLV_NUM_VDEVS);
	} else {
		cfg->num_offload_peers = __cpu_to_le32(0);
		cfg->num_offload_reorder_bufs = __cpu_to_le32(0);
	}

	cfg->num_peer_keys = __cpu_to_le32(2);
	cfg->num_tids = __cpu_to_le32(TARGET_TLV_NUM_TIDS);
	cfg->tx_chain_mask = __cpu_to_le32(0x7);
	cfg->rx_chain_mask = __cpu_to_le32(0x7);
	cfg->rx_timeout_pri[0] = __cpu_to_le32(0x64);
	cfg->rx_timeout_pri[1] = __cpu_to_le32(0x64);
	cfg->rx_timeout_pri[2] = __cpu_to_le32(0x64);
	cfg->rx_timeout_pri[3] = __cpu_to_le32(0x28);
	cfg->rx_decap_mode = __cpu_to_le32(ar->wmi.rx_decap_mode);
	cfg->scan_max_pending_reqs = __cpu_to_le32(4);
	cfg->bmiss_offload_max_vdev = __cpu_to_le32(TARGET_TLV_NUM_VDEVS);
	cfg->roam_offload_max_vdev = __cpu_to_le32(TARGET_TLV_NUM_VDEVS);
	cfg->roam_offload_max_ap_profiles = __cpu_to_le32(8);
	cfg->num_mcast_groups = __cpu_to_le32(0);
	cfg->num_mcast_table_elems = __cpu_to_le32(0);
	cfg->mcast2ucast_mode = __cpu_to_le32(0);
	cfg->tx_dbg_log_size = __cpu_to_le32(0x400);
	cfg->dma_burst_size = __cpu_to_le32(0);
	cfg->mac_aggr_delim = __cpu_to_le32(0);
	cfg->rx_skip_defrag_timeout_dup_detection_check = __cpu_to_le32(0);
	cfg->vow_config = __cpu_to_le32(0);
	cfg->gtk_offload_max_vdev = __cpu_to_le32(2);
	cfg->num_msdu_desc = __cpu_to_le32(TARGET_TLV_NUM_MSDU_DESC);
	cfg->max_frag_entries = __cpu_to_le32(2);
	cfg->num_tdls_vdevs = __cpu_to_le32(TARGET_TLV_NUM_TDLS_VDEVS);
	cfg->num_tdls_conn_table_entries = __cpu_to_le32(0x20);
	cfg->beacon_tx_offload_max_vdev = __cpu_to_le32(3);
	cfg->num_multicast_filter_entries = __cpu_to_le32(5);
	cfg->num_wow_filters = __cpu_to_le32(ar->wow.max_num_patterns);
	cfg->num_keep_alive_pattern = __cpu_to_le32(6);
	cfg->keep_alive_pattern_size = __cpu_to_le32(0);
	cfg->max_tdls_concurrent_sleep_sta = __cpu_to_le32(1);
	cfg->max_tdls_concurrent_buffer_sta = __cpu_to_le32(1);
	cfg->wmi_send_separate = __cpu_to_le32(0);
	cfg->num_ocb_vdevs = __cpu_to_le32(0);
	cfg->num_ocb_channels = __cpu_to_le32(0);
	cfg->num_ocb_schedules = __cpu_to_le32(0);
	cfg->host_capab = __cpu_to_le32(0);

	ath10k_wmi_tlv_put_host_mem_chunks(ar, chunks);

	ath10k_dbg(ar, ATH10K_DBG_WMI, "wmi tlv init\n");
	return skb;
}

static struct sk_buff *
ath10k_wmi_tlv_op_gen_start_scan(struct ath10k *ar,
				 const struct wmi_start_scan_arg *arg)
{
	struct wmi_tlv_start_scan_cmd *cmd;
	struct wmi_tlv *tlv;
	struct sk_buff *skb;
	size_t len, chan_len, ssid_len, bssid_len, ie_len;
	__le32 *chans;
	struct wmi_ssid *ssids;
	struct wmi_mac_addr *addrs;
	void *ptr;
	int i, ret;

	ret = ath10k_wmi_start_scan_verify(arg);
	if (ret)
		return ERR_PTR(ret);

	chan_len = arg->n_channels * sizeof(__le32);
	ssid_len = arg->n_ssids * sizeof(struct wmi_ssid);
	bssid_len = arg->n_bssids * sizeof(struct wmi_mac_addr);
	ie_len = roundup(arg->ie_len, 4);
	len = (sizeof(*tlv) + sizeof(*cmd)) +
	      sizeof(*tlv) + chan_len +
	      sizeof(*tlv) + ssid_len +
	      sizeof(*tlv) + bssid_len +
	      sizeof(*tlv) + ie_len;

	skb = ath10k_wmi_alloc_skb(ar, len);
	if (!skb)
		return ERR_PTR(-ENOMEM);

	ptr = (void *)skb->data;
	tlv = ptr;
	tlv->tag = __cpu_to_le16(WMI_TLV_TAG_STRUCT_START_SCAN_CMD);
	tlv->len = __cpu_to_le16(sizeof(*cmd));
	cmd = (void *)tlv->value;

	ath10k_wmi_put_start_scan_common(&cmd->common, arg);
	cmd->burst_duration_ms = __cpu_to_le32(arg->burst_duration_ms);
	cmd->num_channels = __cpu_to_le32(arg->n_channels);
	cmd->num_ssids = __cpu_to_le32(arg->n_ssids);
	cmd->num_bssids = __cpu_to_le32(arg->n_bssids);
	cmd->ie_len = __cpu_to_le32(arg->ie_len);
	cmd->num_probes = __cpu_to_le32(3);
	ether_addr_copy(cmd->mac_addr.addr, arg->mac_addr.addr);
	ether_addr_copy(cmd->mac_mask.addr, arg->mac_mask.addr);

	/* FIXME: There are some scan flag inconsistencies across firmwares,
	 * e.g. WMI-TLV inverts the logic behind the following flag.
	 */
	cmd->common.scan_ctrl_flags ^= __cpu_to_le32(WMI_SCAN_FILTER_PROBE_REQ);

	ptr += sizeof(*tlv);
	ptr += sizeof(*cmd);

	tlv = ptr;
	tlv->tag = __cpu_to_le16(WMI_TLV_TAG_ARRAY_UINT32);
	tlv->len = __cpu_to_le16(chan_len);
	chans = (void *)tlv->value;
	for (i = 0; i < arg->n_channels; i++)
		chans[i] = __cpu_to_le32(arg->channels[i]);

	ptr += sizeof(*tlv);
	ptr += chan_len;

	tlv = ptr;
	tlv->tag = __cpu_to_le16(WMI_TLV_TAG_ARRAY_FIXED_STRUCT);
	tlv->len = __cpu_to_le16(ssid_len);
	ssids = (void *)tlv->value;
	for (i = 0; i < arg->n_ssids; i++) {
		ssids[i].ssid_len = __cpu_to_le32(arg->ssids[i].len);
		memcpy(ssids[i].ssid, arg->ssids[i].ssid, arg->ssids[i].len);
	}

	ptr += sizeof(*tlv);
	ptr += ssid_len;

	tlv = ptr;
	tlv->tag = __cpu_to_le16(WMI_TLV_TAG_ARRAY_FIXED_STRUCT);
	tlv->len = __cpu_to_le16(bssid_len);
	addrs = (void *)tlv->value;
	for (i = 0; i < arg->n_bssids; i++)
		ether_addr_copy(addrs[i].addr, arg->bssids[i].bssid);

	ptr += sizeof(*tlv);
	ptr += bssid_len;

	tlv = ptr;
	tlv->tag = __cpu_to_le16(WMI_TLV_TAG_ARRAY_BYTE);
	tlv->len = __cpu_to_le16(ie_len);
	memcpy(tlv->value, arg->ie, arg->ie_len);

	ptr += sizeof(*tlv);
	ptr += ie_len;

	ath10k_dbg(ar, ATH10K_DBG_WMI, "wmi tlv start scan\n");
	return skb;
}

static struct sk_buff *
ath10k_wmi_tlv_op_gen_stop_scan(struct ath10k *ar,
				const struct wmi_stop_scan_arg *arg)
{
	struct wmi_stop_scan_cmd *cmd;
	struct wmi_tlv *tlv;
	struct sk_buff *skb;
	u32 scan_id;
	u32 req_id;

	if (arg->req_id > 0xFFF)
		return ERR_PTR(-EINVAL);
	if (arg->req_type == WMI_SCAN_STOP_ONE && arg->u.scan_id > 0xFFF)
		return ERR_PTR(-EINVAL);

	skb = ath10k_wmi_alloc_skb(ar, sizeof(*tlv) + sizeof(*cmd));
	if (!skb)
		return ERR_PTR(-ENOMEM);

	scan_id = arg->u.scan_id;
	scan_id |= WMI_HOST_SCAN_REQ_ID_PREFIX;

	req_id = arg->req_id;
	req_id |= WMI_HOST_SCAN_REQUESTOR_ID_PREFIX;

	tlv = (void *)skb->data;
	tlv->tag = __cpu_to_le16(WMI_TLV_TAG_STRUCT_STOP_SCAN_CMD);
	tlv->len = __cpu_to_le16(sizeof(*cmd));
	cmd = (void *)tlv->value;
	cmd->req_type = __cpu_to_le32(arg->req_type);
	cmd->vdev_id = __cpu_to_le32(arg->u.vdev_id);
	cmd->scan_id = __cpu_to_le32(scan_id);
	cmd->scan_req_id = __cpu_to_le32(req_id);

	ath10k_dbg(ar, ATH10K_DBG_WMI, "wmi tlv stop scan\n");
	return skb;
}

static int ath10k_wmi_tlv_op_get_vdev_subtype(struct ath10k *ar,
					      enum wmi_vdev_subtype subtype)
{
	switch (subtype) {
	case WMI_VDEV_SUBTYPE_NONE:
		return WMI_TLV_VDEV_SUBTYPE_NONE;
	case WMI_VDEV_SUBTYPE_P2P_DEVICE:
		return WMI_TLV_VDEV_SUBTYPE_P2P_DEV;
	case WMI_VDEV_SUBTYPE_P2P_CLIENT:
		return WMI_TLV_VDEV_SUBTYPE_P2P_CLI;
	case WMI_VDEV_SUBTYPE_P2P_GO:
		return WMI_TLV_VDEV_SUBTYPE_P2P_GO;
	case WMI_VDEV_SUBTYPE_PROXY_STA:
		return WMI_TLV_VDEV_SUBTYPE_PROXY_STA;
	case WMI_VDEV_SUBTYPE_MESH_11S:
		return WMI_TLV_VDEV_SUBTYPE_MESH_11S;
	case WMI_VDEV_SUBTYPE_MESH_NON_11S:
		return -ENOTSUPP;
	}
	return -ENOTSUPP;
}

static struct sk_buff *
ath10k_wmi_tlv_op_gen_vdev_create(struct ath10k *ar,
				  u32 vdev_id,
				  enum wmi_vdev_type vdev_type,
				  enum wmi_vdev_subtype vdev_subtype,
				  const u8 mac_addr[ETH_ALEN])
{
	struct wmi_vdev_create_cmd *cmd;
	struct wmi_tlv *tlv;
	struct sk_buff *skb;

	skb = ath10k_wmi_alloc_skb(ar, sizeof(*tlv) + sizeof(*cmd));
	if (!skb)
		return ERR_PTR(-ENOMEM);

	tlv = (void *)skb->data;
	tlv->tag = __cpu_to_le16(WMI_TLV_TAG_STRUCT_VDEV_CREATE_CMD);
	tlv->len = __cpu_to_le16(sizeof(*cmd));
	cmd = (void *)tlv->value;
	cmd->vdev_id = __cpu_to_le32(vdev_id);
	cmd->vdev_type = __cpu_to_le32(vdev_type);
	cmd->vdev_subtype = __cpu_to_le32(vdev_subtype);
	ether_addr_copy(cmd->vdev_macaddr.addr, mac_addr);

	ath10k_dbg(ar, ATH10K_DBG_WMI, "wmi tlv vdev create\n");
	return skb;
}

static struct sk_buff *
ath10k_wmi_tlv_op_gen_vdev_delete(struct ath10k *ar, u32 vdev_id)
{
	struct wmi_vdev_delete_cmd *cmd;
	struct wmi_tlv *tlv;
	struct sk_buff *skb;

	skb = ath10k_wmi_alloc_skb(ar, sizeof(*tlv) + sizeof(*cmd));
	if (!skb)
		return ERR_PTR(-ENOMEM);

	tlv = (void *)skb->data;
	tlv->tag = __cpu_to_le16(WMI_TLV_TAG_STRUCT_VDEV_DELETE_CMD);
	tlv->len = __cpu_to_le16(sizeof(*cmd));
	cmd = (void *)tlv->value;
	cmd->vdev_id = __cpu_to_le32(vdev_id);

	ath10k_dbg(ar, ATH10K_DBG_WMI, "wmi tlv vdev delete\n");
	return skb;
}

static struct sk_buff *
ath10k_wmi_tlv_op_gen_vdev_start(struct ath10k *ar,
				 const struct wmi_vdev_start_request_arg *arg,
				 bool restart)
{
	struct wmi_tlv_vdev_start_cmd *cmd;
	struct wmi_channel *ch;
	struct wmi_p2p_noa_descriptor *noa;
	struct wmi_tlv *tlv;
	struct sk_buff *skb;
	size_t len;
	void *ptr;
	u32 flags = 0;

	if (WARN_ON(arg->hidden_ssid && !arg->ssid))
		return ERR_PTR(-EINVAL);
	if (WARN_ON(arg->ssid_len > sizeof(cmd->ssid.ssid)))
		return ERR_PTR(-EINVAL);

	len = (sizeof(*tlv) + sizeof(*cmd)) +
	      (sizeof(*tlv) + sizeof(*ch)) +
	      (sizeof(*tlv) + 0);
	skb = ath10k_wmi_alloc_skb(ar, len);
	if (!skb)
		return ERR_PTR(-ENOMEM);

	if (arg->hidden_ssid)
		flags |= WMI_VDEV_START_HIDDEN_SSID;
	if (arg->pmf_enabled)
		flags |= WMI_VDEV_START_PMF_ENABLED;

	ptr = (void *)skb->data;

	tlv = ptr;
	tlv->tag = __cpu_to_le16(WMI_TLV_TAG_STRUCT_VDEV_START_REQUEST_CMD);
	tlv->len = __cpu_to_le16(sizeof(*cmd));
	cmd = (void *)tlv->value;
	cmd->vdev_id = __cpu_to_le32(arg->vdev_id);
	cmd->bcn_intval = __cpu_to_le32(arg->bcn_intval);
	cmd->dtim_period = __cpu_to_le32(arg->dtim_period);
	cmd->flags = __cpu_to_le32(flags);
	cmd->bcn_tx_rate = __cpu_to_le32(arg->bcn_tx_rate);
	cmd->bcn_tx_power = __cpu_to_le32(arg->bcn_tx_power);
	cmd->disable_hw_ack = __cpu_to_le32(arg->disable_hw_ack);

	if (arg->ssid) {
		cmd->ssid.ssid_len = __cpu_to_le32(arg->ssid_len);
		memcpy(cmd->ssid.ssid, arg->ssid, arg->ssid_len);
	}

	ptr += sizeof(*tlv);
	ptr += sizeof(*cmd);

	tlv = ptr;
	tlv->tag = __cpu_to_le16(WMI_TLV_TAG_STRUCT_CHANNEL);
	tlv->len = __cpu_to_le16(sizeof(*ch));
	ch = (void *)tlv->value;
	ath10k_wmi_put_wmi_channel(ch, &arg->channel);

	ptr += sizeof(*tlv);
	ptr += sizeof(*ch);

	tlv = ptr;
	tlv->tag = __cpu_to_le16(WMI_TLV_TAG_ARRAY_STRUCT);
	tlv->len = 0;
	noa = (void *)tlv->value;

	/* Note: This is a nested TLV containing:
	 * [wmi_tlv][wmi_p2p_noa_descriptor][wmi_tlv]..
	 */

	ptr += sizeof(*tlv);
	ptr += 0;

	ath10k_dbg(ar, ATH10K_DBG_WMI, "wmi tlv vdev start\n");
	return skb;
}

static struct sk_buff *
ath10k_wmi_tlv_op_gen_vdev_stop(struct ath10k *ar, u32 vdev_id)
{
	struct wmi_vdev_stop_cmd *cmd;
	struct wmi_tlv *tlv;
	struct sk_buff *skb;

	skb = ath10k_wmi_alloc_skb(ar, sizeof(*tlv) + sizeof(*cmd));
	if (!skb)
		return ERR_PTR(-ENOMEM);

	tlv = (void *)skb->data;
	tlv->tag = __cpu_to_le16(WMI_TLV_TAG_STRUCT_VDEV_STOP_CMD);
	tlv->len = __cpu_to_le16(sizeof(*cmd));
	cmd = (void *)tlv->value;
	cmd->vdev_id = __cpu_to_le32(vdev_id);

	ath10k_dbg(ar, ATH10K_DBG_WMI, "wmi tlv vdev stop\n");
	return skb;
}

static struct sk_buff *
ath10k_wmi_tlv_op_gen_vdev_up(struct ath10k *ar, u32 vdev_id, u32 aid,
			      const u8 *bssid)

{
	struct wmi_vdev_up_cmd *cmd;
	struct wmi_tlv *tlv;
	struct sk_buff *skb;

	skb = ath10k_wmi_alloc_skb(ar, sizeof(*tlv) + sizeof(*cmd));
	if (!skb)
		return ERR_PTR(-ENOMEM);

	tlv = (void *)skb->data;
	tlv->tag = __cpu_to_le16(WMI_TLV_TAG_STRUCT_VDEV_UP_CMD);
	tlv->len = __cpu_to_le16(sizeof(*cmd));
	cmd = (void *)tlv->value;
	cmd->vdev_id = __cpu_to_le32(vdev_id);
	cmd->vdev_assoc_id = __cpu_to_le32(aid);
	ether_addr_copy(cmd->vdev_bssid.addr, bssid);

	ath10k_dbg(ar, ATH10K_DBG_WMI, "wmi tlv vdev up\n");
	return skb;
}

static struct sk_buff *
ath10k_wmi_tlv_op_gen_vdev_down(struct ath10k *ar, u32 vdev_id)
{
	struct wmi_vdev_down_cmd *cmd;
	struct wmi_tlv *tlv;
	struct sk_buff *skb;

	skb = ath10k_wmi_alloc_skb(ar, sizeof(*tlv) + sizeof(*cmd));
	if (!skb)
		return ERR_PTR(-ENOMEM);

	tlv = (void *)skb->data;
	tlv->tag = __cpu_to_le16(WMI_TLV_TAG_STRUCT_VDEV_DOWN_CMD);
	tlv->len = __cpu_to_le16(sizeof(*cmd));
	cmd = (void *)tlv->value;
	cmd->vdev_id = __cpu_to_le32(vdev_id);

	ath10k_dbg(ar, ATH10K_DBG_WMI, "wmi tlv vdev down\n");
	return skb;
}

static struct sk_buff *
ath10k_wmi_tlv_op_gen_vdev_set_param(struct ath10k *ar, u32 vdev_id,
				     u32 param_id, u32 param_value)
{
	struct wmi_vdev_set_param_cmd *cmd;
	struct wmi_tlv *tlv;
	struct sk_buff *skb;

	skb = ath10k_wmi_alloc_skb(ar, sizeof(*tlv) + sizeof(*cmd));
	if (!skb)
		return ERR_PTR(-ENOMEM);

	tlv = (void *)skb->data;
	tlv->tag = __cpu_to_le16(WMI_TLV_TAG_STRUCT_VDEV_SET_PARAM_CMD);
	tlv->len = __cpu_to_le16(sizeof(*cmd));
	cmd = (void *)tlv->value;
	cmd->vdev_id = __cpu_to_le32(vdev_id);
	cmd->param_id = __cpu_to_le32(param_id);
	cmd->param_value = __cpu_to_le32(param_value);

	ath10k_dbg(ar, ATH10K_DBG_WMI, "wmi tlv vdev set param\n");
	return skb;
}

static struct sk_buff *
ath10k_wmi_tlv_op_gen_vdev_install_key(struct ath10k *ar,
				       const struct wmi_vdev_install_key_arg *arg)
{
	struct wmi_vdev_install_key_cmd *cmd;
	struct wmi_tlv *tlv;
	struct sk_buff *skb;
	size_t len;
	void *ptr;

	if (arg->key_cipher == ar->wmi_key_cipher[WMI_CIPHER_NONE] &&
	    arg->key_data)
		return ERR_PTR(-EINVAL);
	if (arg->key_cipher != ar->wmi_key_cipher[WMI_CIPHER_NONE] &&
	    !arg->key_data)
		return ERR_PTR(-EINVAL);

	len = sizeof(*tlv) + sizeof(*cmd) +
	      sizeof(*tlv) + roundup(arg->key_len, sizeof(__le32));
	skb = ath10k_wmi_alloc_skb(ar, len);
	if (!skb)
		return ERR_PTR(-ENOMEM);

	ptr = (void *)skb->data;
	tlv = ptr;
	tlv->tag = __cpu_to_le16(WMI_TLV_TAG_STRUCT_VDEV_INSTALL_KEY_CMD);
	tlv->len = __cpu_to_le16(sizeof(*cmd));
	cmd = (void *)tlv->value;
	cmd->vdev_id = __cpu_to_le32(arg->vdev_id);
	cmd->key_idx = __cpu_to_le32(arg->key_idx);
	cmd->key_flags = __cpu_to_le32(arg->key_flags);
	cmd->key_cipher = __cpu_to_le32(arg->key_cipher);
	cmd->key_len = __cpu_to_le32(arg->key_len);
	cmd->key_txmic_len = __cpu_to_le32(arg->key_txmic_len);
	cmd->key_rxmic_len = __cpu_to_le32(arg->key_rxmic_len);

	if (arg->macaddr)
		ether_addr_copy(cmd->peer_macaddr.addr, arg->macaddr);

	ptr += sizeof(*tlv);
	ptr += sizeof(*cmd);

	tlv = ptr;
	tlv->tag = __cpu_to_le16(WMI_TLV_TAG_ARRAY_BYTE);
	tlv->len = __cpu_to_le16(roundup(arg->key_len, sizeof(__le32)));
	if (arg->key_data)
		memcpy(tlv->value, arg->key_data, arg->key_len);

	ptr += sizeof(*tlv);
	ptr += roundup(arg->key_len, sizeof(__le32));

	ath10k_dbg(ar, ATH10K_DBG_WMI, "wmi tlv vdev install key\n");
	return skb;
}

static void *ath10k_wmi_tlv_put_uapsd_ac(struct ath10k *ar, void *ptr,
					 const struct wmi_sta_uapsd_auto_trig_arg *arg)
{
	struct wmi_sta_uapsd_auto_trig_param *ac;
	struct wmi_tlv *tlv;

	tlv = ptr;
	tlv->tag = __cpu_to_le16(WMI_TLV_TAG_STRUCT_STA_UAPSD_AUTO_TRIG_PARAM);
	tlv->len = __cpu_to_le16(sizeof(*ac));
	ac = (void *)tlv->value;

	ac->wmm_ac = __cpu_to_le32(arg->wmm_ac);
	ac->user_priority = __cpu_to_le32(arg->user_priority);
	ac->service_interval = __cpu_to_le32(arg->service_interval);
	ac->suspend_interval = __cpu_to_le32(arg->suspend_interval);
	ac->delay_interval = __cpu_to_le32(arg->delay_interval);

	ath10k_dbg(ar, ATH10K_DBG_WMI,
		   "wmi tlv vdev sta uapsd auto trigger ac %d prio %d svc int %d susp int %d delay int %d\n",
		   ac->wmm_ac, ac->user_priority, ac->service_interval,
		   ac->suspend_interval, ac->delay_interval);

	return ptr + sizeof(*tlv) + sizeof(*ac);
}

static struct sk_buff *
ath10k_wmi_tlv_op_gen_vdev_sta_uapsd(struct ath10k *ar, u32 vdev_id,
				     const u8 peer_addr[ETH_ALEN],
				     const struct wmi_sta_uapsd_auto_trig_arg *args,
				     u32 num_ac)
{
	struct wmi_sta_uapsd_auto_trig_cmd_fixed_param *cmd;
	struct wmi_sta_uapsd_auto_trig_param *ac;
	struct wmi_tlv *tlv;
	struct sk_buff *skb;
	size_t len;
	size_t ac_tlv_len;
	void *ptr;
	int i;

	ac_tlv_len = num_ac * (sizeof(*tlv) + sizeof(*ac));
	len = sizeof(*tlv) + sizeof(*cmd) +
	      sizeof(*tlv) + ac_tlv_len;
	skb = ath10k_wmi_alloc_skb(ar, len);
	if (!skb)
		return ERR_PTR(-ENOMEM);

	ptr = (void *)skb->data;
	tlv = ptr;
	tlv->tag = __cpu_to_le16(WMI_TLV_TAG_STRUCT_STA_UAPSD_AUTO_TRIG_CMD);
	tlv->len = __cpu_to_le16(sizeof(*cmd));
	cmd = (void *)tlv->value;
	cmd->vdev_id = __cpu_to_le32(vdev_id);
	cmd->num_ac = __cpu_to_le32(num_ac);
	ether_addr_copy(cmd->peer_macaddr.addr, peer_addr);

	ptr += sizeof(*tlv);
	ptr += sizeof(*cmd);

	tlv = ptr;
	tlv->tag = __cpu_to_le16(WMI_TLV_TAG_ARRAY_STRUCT);
	tlv->len = __cpu_to_le16(ac_tlv_len);
	ac = (void *)tlv->value;

	ptr += sizeof(*tlv);
	for (i = 0; i < num_ac; i++)
		ptr = ath10k_wmi_tlv_put_uapsd_ac(ar, ptr, &args[i]);

	ath10k_dbg(ar, ATH10K_DBG_WMI, "wmi tlv vdev sta uapsd auto trigger\n");
	return skb;
}

static void *ath10k_wmi_tlv_put_wmm(void *ptr,
				    const struct wmi_wmm_params_arg *arg)
{
	struct wmi_wmm_params *wmm;
	struct wmi_tlv *tlv;

	tlv = ptr;
	tlv->tag = __cpu_to_le16(WMI_TLV_TAG_STRUCT_WMM_PARAMS);
	tlv->len = __cpu_to_le16(sizeof(*wmm));
	wmm = (void *)tlv->value;
	ath10k_wmi_set_wmm_param(wmm, arg);

	return ptr + sizeof(*tlv) + sizeof(*wmm);
}

static struct sk_buff *
ath10k_wmi_tlv_op_gen_vdev_wmm_conf(struct ath10k *ar, u32 vdev_id,
				    const struct wmi_wmm_params_all_arg *arg)
{
	struct wmi_tlv_vdev_set_wmm_cmd *cmd;
	struct wmi_tlv *tlv;
	struct sk_buff *skb;
	size_t len;
	void *ptr;

	len = sizeof(*tlv) + sizeof(*cmd);
	skb = ath10k_wmi_alloc_skb(ar, len);
	if (!skb)
		return ERR_PTR(-ENOMEM);

	ptr = (void *)skb->data;
	tlv = ptr;
	tlv->tag = __cpu_to_le16(WMI_TLV_TAG_STRUCT_VDEV_SET_WMM_PARAMS_CMD);
	tlv->len = __cpu_to_le16(sizeof(*cmd));
	cmd = (void *)tlv->value;
	cmd->vdev_id = __cpu_to_le32(vdev_id);

	ath10k_wmi_set_wmm_param(&cmd->vdev_wmm_params[0].params, &arg->ac_be);
	ath10k_wmi_set_wmm_param(&cmd->vdev_wmm_params[1].params, &arg->ac_bk);
	ath10k_wmi_set_wmm_param(&cmd->vdev_wmm_params[2].params, &arg->ac_vi);
	ath10k_wmi_set_wmm_param(&cmd->vdev_wmm_params[3].params, &arg->ac_vo);

	ath10k_dbg(ar, ATH10K_DBG_WMI, "wmi tlv vdev wmm conf\n");
	return skb;
}

static struct sk_buff *
ath10k_wmi_tlv_op_gen_sta_keepalive(struct ath10k *ar,
				    const struct wmi_sta_keepalive_arg *arg)
{
	struct wmi_tlv_sta_keepalive_cmd *cmd;
	struct wmi_sta_keepalive_arp_resp *arp;
	struct sk_buff *skb;
	struct wmi_tlv *tlv;
	void *ptr;
	size_t len;

	len = sizeof(*tlv) + sizeof(*cmd) +
	      sizeof(*tlv) + sizeof(*arp);
	skb = ath10k_wmi_alloc_skb(ar, len);
	if (!skb)
		return ERR_PTR(-ENOMEM);

	ptr = (void *)skb->data;
	tlv = ptr;
	tlv->tag = __cpu_to_le16(WMI_TLV_TAG_STRUCT_STA_KEEPALIVE_CMD);
	tlv->len = __cpu_to_le16(sizeof(*cmd));
	cmd = (void *)tlv->value;
	cmd->vdev_id = __cpu_to_le32(arg->vdev_id);
	cmd->enabled = __cpu_to_le32(arg->enabled);
	cmd->method = __cpu_to_le32(arg->method);
	cmd->interval = __cpu_to_le32(arg->interval);

	ptr += sizeof(*tlv);
	ptr += sizeof(*cmd);

	tlv = ptr;
	tlv->tag = __cpu_to_le16(WMI_TLV_TAG_STRUCT_STA_KEEPALVE_ARP_RESPONSE);
	tlv->len = __cpu_to_le16(sizeof(*arp));
	arp = (void *)tlv->value;

	arp->src_ip4_addr = arg->src_ip4_addr;
	arp->dest_ip4_addr = arg->dest_ip4_addr;
	ether_addr_copy(arp->dest_mac_addr.addr, arg->dest_mac_addr);

	ath10k_dbg(ar, ATH10K_DBG_WMI, "wmi tlv sta keepalive vdev %d enabled %d method %d interval %d\n",
		   arg->vdev_id, arg->enabled, arg->method, arg->interval);
	return skb;
}

static struct sk_buff *
ath10k_wmi_tlv_op_gen_peer_create(struct ath10k *ar, u32 vdev_id,
				  const u8 peer_addr[ETH_ALEN],
				  enum wmi_peer_type peer_type)
{
	struct wmi_tlv_peer_create_cmd *cmd;
	struct wmi_tlv *tlv;
	struct sk_buff *skb;

	skb = ath10k_wmi_alloc_skb(ar, sizeof(*tlv) + sizeof(*cmd));
	if (!skb)
		return ERR_PTR(-ENOMEM);

	tlv = (void *)skb->data;
	tlv->tag = __cpu_to_le16(WMI_TLV_TAG_STRUCT_PEER_CREATE_CMD);
	tlv->len = __cpu_to_le16(sizeof(*cmd));
	cmd = (void *)tlv->value;
	cmd->vdev_id = __cpu_to_le32(vdev_id);
	cmd->peer_type = __cpu_to_le32(peer_type);
	ether_addr_copy(cmd->peer_addr.addr, peer_addr);

	ath10k_dbg(ar, ATH10K_DBG_WMI, "wmi tlv peer create\n");
	return skb;
}

static struct sk_buff *
ath10k_wmi_tlv_op_gen_peer_delete(struct ath10k *ar, u32 vdev_id,
				  const u8 peer_addr[ETH_ALEN])
{
	struct wmi_peer_delete_cmd *cmd;
	struct wmi_tlv *tlv;
	struct sk_buff *skb;

	skb = ath10k_wmi_alloc_skb(ar, sizeof(*tlv) + sizeof(*cmd));
	if (!skb)
		return ERR_PTR(-ENOMEM);

	tlv = (void *)skb->data;
	tlv->tag = __cpu_to_le16(WMI_TLV_TAG_STRUCT_PEER_DELETE_CMD);
	tlv->len = __cpu_to_le16(sizeof(*cmd));
	cmd = (void *)tlv->value;
	cmd->vdev_id = __cpu_to_le32(vdev_id);
	ether_addr_copy(cmd->peer_macaddr.addr, peer_addr);

	ath10k_dbg(ar, ATH10K_DBG_WMI, "wmi tlv peer delete\n");
	return skb;
}

static struct sk_buff *
ath10k_wmi_tlv_op_gen_peer_flush(struct ath10k *ar, u32 vdev_id,
				 const u8 peer_addr[ETH_ALEN], u32 tid_bitmap)
{
	struct wmi_peer_flush_tids_cmd *cmd;
	struct wmi_tlv *tlv;
	struct sk_buff *skb;

	skb = ath10k_wmi_alloc_skb(ar, sizeof(*tlv) + sizeof(*cmd));
	if (!skb)
		return ERR_PTR(-ENOMEM);

	tlv = (void *)skb->data;
	tlv->tag = __cpu_to_le16(WMI_TLV_TAG_STRUCT_PEER_FLUSH_TIDS_CMD);
	tlv->len = __cpu_to_le16(sizeof(*cmd));
	cmd = (void *)tlv->value;
	cmd->vdev_id = __cpu_to_le32(vdev_id);
	cmd->peer_tid_bitmap = __cpu_to_le32(tid_bitmap);
	ether_addr_copy(cmd->peer_macaddr.addr, peer_addr);

	ath10k_dbg(ar, ATH10K_DBG_WMI, "wmi tlv peer flush\n");
	return skb;
}

static struct sk_buff *
ath10k_wmi_tlv_op_gen_peer_set_param(struct ath10k *ar, u32 vdev_id,
				     const u8 *peer_addr,
				     enum wmi_peer_param param_id,
				     u32 param_value)
{
	struct wmi_peer_set_param_cmd *cmd;
	struct wmi_tlv *tlv;
	struct sk_buff *skb;

	skb = ath10k_wmi_alloc_skb(ar, sizeof(*tlv) + sizeof(*cmd));
	if (!skb)
		return ERR_PTR(-ENOMEM);

	tlv = (void *)skb->data;
	tlv->tag = __cpu_to_le16(WMI_TLV_TAG_STRUCT_PEER_SET_PARAM_CMD);
	tlv->len = __cpu_to_le16(sizeof(*cmd));
	cmd = (void *)tlv->value;
	cmd->vdev_id = __cpu_to_le32(vdev_id);
	cmd->param_id = __cpu_to_le32(param_id);
	cmd->param_value = __cpu_to_le32(param_value);
	ether_addr_copy(cmd->peer_macaddr.addr, peer_addr);

	ath10k_dbg(ar, ATH10K_DBG_WMI, "wmi tlv peer set param\n");
	return skb;
}

static struct sk_buff *
ath10k_wmi_tlv_op_gen_peer_assoc(struct ath10k *ar,
				 const struct wmi_peer_assoc_complete_arg *arg)
{
	struct wmi_tlv_peer_assoc_cmd *cmd;
	struct wmi_vht_rate_set *vht_rate;
	struct wmi_tlv *tlv;
	struct sk_buff *skb;
	size_t len, legacy_rate_len, ht_rate_len;
	void *ptr;

	if (arg->peer_mpdu_density > 16)
		return ERR_PTR(-EINVAL);
	if (arg->peer_legacy_rates.num_rates > MAX_SUPPORTED_RATES)
		return ERR_PTR(-EINVAL);
	if (arg->peer_ht_rates.num_rates > MAX_SUPPORTED_RATES)
		return ERR_PTR(-EINVAL);

	legacy_rate_len = roundup(arg->peer_legacy_rates.num_rates,
				  sizeof(__le32));
	ht_rate_len = roundup(arg->peer_ht_rates.num_rates, sizeof(__le32));
	len = (sizeof(*tlv) + sizeof(*cmd)) +
	      (sizeof(*tlv) + legacy_rate_len) +
	      (sizeof(*tlv) + ht_rate_len) +
	      (sizeof(*tlv) + sizeof(*vht_rate));
	skb = ath10k_wmi_alloc_skb(ar, len);
	if (!skb)
		return ERR_PTR(-ENOMEM);

	ptr = (void *)skb->data;
	tlv = ptr;
	tlv->tag = __cpu_to_le16(WMI_TLV_TAG_STRUCT_PEER_ASSOC_COMPLETE_CMD);
	tlv->len = __cpu_to_le16(sizeof(*cmd));
	cmd = (void *)tlv->value;

	cmd->vdev_id = __cpu_to_le32(arg->vdev_id);
	cmd->new_assoc = __cpu_to_le32(arg->peer_reassoc ? 0 : 1);
	cmd->assoc_id = __cpu_to_le32(arg->peer_aid);
	cmd->flags = __cpu_to_le32(arg->peer_flags);
	cmd->caps = __cpu_to_le32(arg->peer_caps);
	cmd->listen_intval = __cpu_to_le32(arg->peer_listen_intval);
	cmd->ht_caps = __cpu_to_le32(arg->peer_ht_caps);
	cmd->max_mpdu = __cpu_to_le32(arg->peer_max_mpdu);
	cmd->mpdu_density = __cpu_to_le32(arg->peer_mpdu_density);
	cmd->rate_caps = __cpu_to_le32(arg->peer_rate_caps);
	cmd->nss = __cpu_to_le32(arg->peer_num_spatial_streams);
	cmd->vht_caps = __cpu_to_le32(arg->peer_vht_caps);
	cmd->phy_mode = __cpu_to_le32(arg->peer_phymode);
	cmd->num_legacy_rates = __cpu_to_le32(arg->peer_legacy_rates.num_rates);
	cmd->num_ht_rates = __cpu_to_le32(arg->peer_ht_rates.num_rates);
	ether_addr_copy(cmd->mac_addr.addr, arg->addr);

	ptr += sizeof(*tlv);
	ptr += sizeof(*cmd);

	tlv = ptr;
	tlv->tag = __cpu_to_le16(WMI_TLV_TAG_ARRAY_BYTE);
	tlv->len = __cpu_to_le16(legacy_rate_len);
	memcpy(tlv->value, arg->peer_legacy_rates.rates,
	       arg->peer_legacy_rates.num_rates);

	ptr += sizeof(*tlv);
	ptr += legacy_rate_len;

	tlv = ptr;
	tlv->tag = __cpu_to_le16(WMI_TLV_TAG_ARRAY_BYTE);
	tlv->len = __cpu_to_le16(ht_rate_len);
	memcpy(tlv->value, arg->peer_ht_rates.rates,
	       arg->peer_ht_rates.num_rates);

	ptr += sizeof(*tlv);
	ptr += ht_rate_len;

	tlv = ptr;
	tlv->tag = __cpu_to_le16(WMI_TLV_TAG_STRUCT_VHT_RATE_SET);
	tlv->len = __cpu_to_le16(sizeof(*vht_rate));
	vht_rate = (void *)tlv->value;

	vht_rate->rx_max_rate = __cpu_to_le32(arg->peer_vht_rates.rx_max_rate);
	vht_rate->rx_mcs_set = __cpu_to_le32(arg->peer_vht_rates.rx_mcs_set);
	vht_rate->tx_max_rate = __cpu_to_le32(arg->peer_vht_rates.tx_max_rate);
	vht_rate->tx_mcs_set = __cpu_to_le32(arg->peer_vht_rates.tx_mcs_set);

	ptr += sizeof(*tlv);
	ptr += sizeof(*vht_rate);

	ath10k_dbg(ar, ATH10K_DBG_WMI, "wmi tlv peer assoc\n");
	return skb;
}

static struct sk_buff *
ath10k_wmi_tlv_op_gen_set_psmode(struct ath10k *ar, u32 vdev_id,
				 enum wmi_sta_ps_mode psmode)
{
	struct wmi_sta_powersave_mode_cmd *cmd;
	struct wmi_tlv *tlv;
	struct sk_buff *skb;

	skb = ath10k_wmi_alloc_skb(ar, sizeof(*tlv) + sizeof(*cmd));
	if (!skb)
		return ERR_PTR(-ENOMEM);

	tlv = (void *)skb->data;
	tlv->tag = __cpu_to_le16(WMI_TLV_TAG_STRUCT_STA_POWERSAVE_MODE_CMD);
	tlv->len = __cpu_to_le16(sizeof(*cmd));
	cmd = (void *)tlv->value;
	cmd->vdev_id = __cpu_to_le32(vdev_id);
	cmd->sta_ps_mode = __cpu_to_le32(psmode);

	ath10k_dbg(ar, ATH10K_DBG_WMI, "wmi tlv set psmode\n");
	return skb;
}

static struct sk_buff *
ath10k_wmi_tlv_op_gen_set_sta_ps(struct ath10k *ar, u32 vdev_id,
				 enum wmi_sta_powersave_param param_id,
				 u32 param_value)
{
	struct wmi_sta_powersave_param_cmd *cmd;
	struct wmi_tlv *tlv;
	struct sk_buff *skb;

	skb = ath10k_wmi_alloc_skb(ar, sizeof(*tlv) + sizeof(*cmd));
	if (!skb)
		return ERR_PTR(-ENOMEM);

	tlv = (void *)skb->data;
	tlv->tag = __cpu_to_le16(WMI_TLV_TAG_STRUCT_STA_POWERSAVE_PARAM_CMD);
	tlv->len = __cpu_to_le16(sizeof(*cmd));
	cmd = (void *)tlv->value;
	cmd->vdev_id = __cpu_to_le32(vdev_id);
	cmd->param_id = __cpu_to_le32(param_id);
	cmd->param_value = __cpu_to_le32(param_value);

	ath10k_dbg(ar, ATH10K_DBG_WMI, "wmi tlv set sta ps\n");
	return skb;
}

static struct sk_buff *
ath10k_wmi_tlv_op_gen_set_ap_ps(struct ath10k *ar, u32 vdev_id, const u8 *mac,
				enum wmi_ap_ps_peer_param param_id, u32 value)
{
	struct wmi_ap_ps_peer_cmd *cmd;
	struct wmi_tlv *tlv;
	struct sk_buff *skb;

	if (!mac)
		return ERR_PTR(-EINVAL);

	skb = ath10k_wmi_alloc_skb(ar, sizeof(*tlv) + sizeof(*cmd));
	if (!skb)
		return ERR_PTR(-ENOMEM);

	tlv = (void *)skb->data;
	tlv->tag = __cpu_to_le16(WMI_TLV_TAG_STRUCT_AP_PS_PEER_CMD);
	tlv->len = __cpu_to_le16(sizeof(*cmd));
	cmd = (void *)tlv->value;
	cmd->vdev_id = __cpu_to_le32(vdev_id);
	cmd->param_id = __cpu_to_le32(param_id);
	cmd->param_value = __cpu_to_le32(value);
	ether_addr_copy(cmd->peer_macaddr.addr, mac);

	ath10k_dbg(ar, ATH10K_DBG_WMI, "wmi tlv ap ps param\n");
	return skb;
}

static struct sk_buff *
ath10k_wmi_tlv_op_gen_scan_chan_list(struct ath10k *ar,
				     const struct wmi_scan_chan_list_arg *arg)
{
	struct wmi_tlv_scan_chan_list_cmd *cmd;
	struct wmi_channel *ci;
	struct wmi_channel_arg *ch;
	struct wmi_tlv *tlv;
	struct sk_buff *skb;
	size_t chans_len, len;
	int i;
	void *ptr, *chans;

	chans_len = arg->n_channels * (sizeof(*tlv) + sizeof(*ci));
	len = (sizeof(*tlv) + sizeof(*cmd)) +
	      (sizeof(*tlv) + chans_len);

	skb = ath10k_wmi_alloc_skb(ar, len);
	if (!skb)
		return ERR_PTR(-ENOMEM);

	ptr = (void *)skb->data;
	tlv = ptr;
	tlv->tag = __cpu_to_le16(WMI_TLV_TAG_STRUCT_SCAN_CHAN_LIST_CMD);
	tlv->len = __cpu_to_le16(sizeof(*cmd));
	cmd = (void *)tlv->value;
	cmd->num_scan_chans = __cpu_to_le32(arg->n_channels);

	ptr += sizeof(*tlv);
	ptr += sizeof(*cmd);

	tlv = ptr;
	tlv->tag = __cpu_to_le16(WMI_TLV_TAG_ARRAY_STRUCT);
	tlv->len = __cpu_to_le16(chans_len);
	chans = (void *)tlv->value;

	for (i = 0; i < arg->n_channels; i++) {
		ch = &arg->channels[i];

		tlv = chans;
		tlv->tag = __cpu_to_le16(WMI_TLV_TAG_STRUCT_CHANNEL);
		tlv->len = __cpu_to_le16(sizeof(*ci));
		ci = (void *)tlv->value;

		ath10k_wmi_put_wmi_channel(ci, ch);

		chans += sizeof(*tlv);
		chans += sizeof(*ci);
	}

	ptr += sizeof(*tlv);
	ptr += chans_len;

	ath10k_dbg(ar, ATH10K_DBG_WMI, "wmi tlv scan chan list\n");
	return skb;
}

static struct sk_buff *
ath10k_wmi_tlv_op_gen_scan_prob_req_oui(struct ath10k *ar, u32 prob_req_oui)
{
	struct wmi_scan_prob_req_oui_cmd *cmd;
	struct wmi_tlv *tlv;
	struct sk_buff *skb;

	skb = ath10k_wmi_alloc_skb(ar, sizeof(*tlv) + sizeof(*cmd));
	if (!skb)
		return ERR_PTR(-ENOMEM);

	tlv = (void *)skb->data;
	tlv->tag = __cpu_to_le16(WMI_TLV_TAG_STRUCT_SCAN_PROB_REQ_OUI_CMD);
	tlv->len = __cpu_to_le16(sizeof(*cmd));
	cmd = (void *)tlv->value;
	cmd->prob_req_oui = __cpu_to_le32(prob_req_oui);

	ath10k_dbg(ar, ATH10K_DBG_WMI, "wmi tlv scan prob req oui\n");
	return skb;
}

static struct sk_buff *
ath10k_wmi_tlv_op_gen_beacon_dma(struct ath10k *ar, u32 vdev_id,
				 const void *bcn, size_t bcn_len,
				 u32 bcn_paddr, bool dtim_zero,
				 bool deliver_cab)

{
	struct wmi_bcn_tx_ref_cmd *cmd;
	struct wmi_tlv *tlv;
	struct sk_buff *skb;
	struct ieee80211_hdr *hdr;
	u16 fc;

	skb = ath10k_wmi_alloc_skb(ar, sizeof(*tlv) + sizeof(*cmd));
	if (!skb)
		return ERR_PTR(-ENOMEM);

	hdr = (struct ieee80211_hdr *)bcn;
	fc = le16_to_cpu(hdr->frame_control);

	tlv = (void *)skb->data;
	tlv->tag = __cpu_to_le16(WMI_TLV_TAG_STRUCT_BCN_SEND_FROM_HOST_CMD);
	tlv->len = __cpu_to_le16(sizeof(*cmd));
	cmd = (void *)tlv->value;
	cmd->vdev_id = __cpu_to_le32(vdev_id);
	cmd->data_len = __cpu_to_le32(bcn_len);
	cmd->data_ptr = __cpu_to_le32(bcn_paddr);
	cmd->msdu_id = 0;
	cmd->frame_control = __cpu_to_le32(fc);
	cmd->flags = 0;

	if (dtim_zero)
		cmd->flags |= __cpu_to_le32(WMI_BCN_TX_REF_FLAG_DTIM_ZERO);

	if (deliver_cab)
		cmd->flags |= __cpu_to_le32(WMI_BCN_TX_REF_FLAG_DELIVER_CAB);

	ath10k_dbg(ar, ATH10K_DBG_WMI, "wmi tlv beacon dma\n");
	return skb;
}

static struct sk_buff *
ath10k_wmi_tlv_op_gen_pdev_set_wmm(struct ath10k *ar,
				   const struct wmi_wmm_params_all_arg *arg)
{
	struct wmi_tlv_pdev_set_wmm_cmd *cmd;
	struct wmi_wmm_params *wmm;
	struct wmi_tlv *tlv;
	struct sk_buff *skb;
	size_t len;
	void *ptr;

	len = (sizeof(*tlv) + sizeof(*cmd)) +
	      (4 * (sizeof(*tlv) + sizeof(*wmm)));
	skb = ath10k_wmi_alloc_skb(ar, len);
	if (!skb)
		return ERR_PTR(-ENOMEM);

	ptr = (void *)skb->data;

	tlv = ptr;
	tlv->tag = __cpu_to_le16(WMI_TLV_TAG_STRUCT_PDEV_SET_WMM_PARAMS_CMD);
	tlv->len = __cpu_to_le16(sizeof(*cmd));
	cmd = (void *)tlv->value;

	/* nothing to set here */

	ptr += sizeof(*tlv);
	ptr += sizeof(*cmd);

	ptr = ath10k_wmi_tlv_put_wmm(ptr, &arg->ac_be);
	ptr = ath10k_wmi_tlv_put_wmm(ptr, &arg->ac_bk);
	ptr = ath10k_wmi_tlv_put_wmm(ptr, &arg->ac_vi);
	ptr = ath10k_wmi_tlv_put_wmm(ptr, &arg->ac_vo);

	ath10k_dbg(ar, ATH10K_DBG_WMI, "wmi tlv pdev set wmm\n");
	return skb;
}

static struct sk_buff *
ath10k_wmi_tlv_op_gen_request_stats(struct ath10k *ar, u32 stats_mask)
{
	struct wmi_request_stats_cmd *cmd;
	struct wmi_tlv *tlv;
	struct sk_buff *skb;

	skb = ath10k_wmi_alloc_skb(ar, sizeof(*tlv) + sizeof(*cmd));
	if (!skb)
		return ERR_PTR(-ENOMEM);

	tlv = (void *)skb->data;
	tlv->tag = __cpu_to_le16(WMI_TLV_TAG_STRUCT_REQUEST_STATS_CMD);
	tlv->len = __cpu_to_le16(sizeof(*cmd));
	cmd = (void *)tlv->value;
	cmd->stats_id = __cpu_to_le32(stats_mask);

	ath10k_dbg(ar, ATH10K_DBG_WMI, "wmi tlv request stats\n");
	return skb;
}

static struct sk_buff *
ath10k_wmi_tlv_op_gen_mgmt_tx(struct ath10k *ar, struct sk_buff *msdu)
{
	struct ath10k_skb_cb *cb = ATH10K_SKB_CB(msdu);
	struct wmi_tlv_mgmt_tx_cmd *cmd;
	struct wmi_tlv *tlv;
	struct ieee80211_hdr *hdr;
	struct sk_buff *skb;
	void *ptr;
	int len;
	u32 buf_len = msdu->len;
	struct ath10k_vif *arvif;
	dma_addr_t mgmt_frame_dma;
	u32 vdev_id;

	if (!cb->vif)
		return ERR_PTR(-EINVAL);

	hdr = (struct ieee80211_hdr *)msdu->data;
	arvif = (void *)cb->vif->drv_priv;
	vdev_id = arvif->vdev_id;

	if (WARN_ON_ONCE(!ieee80211_is_mgmt(hdr->frame_control)))
		return ERR_PTR(-EINVAL);

	len = sizeof(*cmd) + 2 * sizeof(*tlv);

	if ((ieee80211_is_action(hdr->frame_control) ||
	     ieee80211_is_deauth(hdr->frame_control) ||
	     ieee80211_is_disassoc(hdr->frame_control)) &&
	     ieee80211_has_protected(hdr->frame_control)) {
<<<<<<< HEAD
		len += IEEE80211_CCMP_MIC_LEN;
=======
		skb_put(msdu, IEEE80211_CCMP_MIC_LEN);
>>>>>>> a1f19153
		buf_len += IEEE80211_CCMP_MIC_LEN;
	}

	buf_len = min_t(u32, buf_len, WMI_TLV_MGMT_TX_FRAME_MAX_LEN);
	buf_len = round_up(buf_len, 4);

	len += buf_len;
	len = round_up(len, 4);
	skb = ath10k_wmi_alloc_skb(ar, len);
	if (!skb)
		return ERR_PTR(-ENOMEM);

	ptr = (void *)skb->data;
	tlv = ptr;
	tlv->tag = __cpu_to_le16(WMI_TLV_TAG_STRUCT_MGMT_TX_CMD);
	tlv->len = __cpu_to_le16(sizeof(*cmd));
	cmd = (void *)tlv->value;
	cmd->vdev_id = __cpu_to_le32(vdev_id);
	cmd->desc_id = 0;
	cmd->chanfreq = 0;
	cmd->buf_len = __cpu_to_le32(buf_len);
	cmd->frame_len = __cpu_to_le32(msdu->len);
	mgmt_frame_dma = dma_map_single(arvif->ar->dev, msdu->data,
					msdu->len, DMA_TO_DEVICE);
	if (!mgmt_frame_dma)
		return ERR_PTR(-ENOMEM);

	cmd->paddr = __cpu_to_le64(mgmt_frame_dma);

	ptr += sizeof(*tlv);
	ptr += sizeof(*cmd);

	tlv = ptr;
	tlv->tag = __cpu_to_le16(WMI_TLV_TAG_ARRAY_BYTE);
	tlv->len = __cpu_to_le16(buf_len);

	ptr += sizeof(*tlv);
	memcpy(ptr, msdu->data, buf_len);

	return skb;
}

static struct sk_buff *
ath10k_wmi_tlv_op_gen_force_fw_hang(struct ath10k *ar,
				    enum wmi_force_fw_hang_type type,
				    u32 delay_ms)
{
	struct wmi_force_fw_hang_cmd *cmd;
	struct wmi_tlv *tlv;
	struct sk_buff *skb;

	skb = ath10k_wmi_alloc_skb(ar, sizeof(*tlv) + sizeof(*cmd));
	if (!skb)
		return ERR_PTR(-ENOMEM);

	tlv = (void *)skb->data;
	tlv->tag = __cpu_to_le16(WMI_TLV_TAG_STRUCT_FORCE_FW_HANG_CMD);
	tlv->len = __cpu_to_le16(sizeof(*cmd));
	cmd = (void *)tlv->value;
	cmd->type = __cpu_to_le32(type);
	cmd->delay_ms = __cpu_to_le32(delay_ms);

	ath10k_dbg(ar, ATH10K_DBG_WMI, "wmi tlv force fw hang\n");
	return skb;
}

static struct sk_buff *
ath10k_wmi_tlv_op_gen_dbglog_cfg(struct ath10k *ar, u64 module_enable,
				 u32 log_level) {
	struct wmi_tlv_dbglog_cmd *cmd;
	struct wmi_tlv *tlv;
	struct sk_buff *skb;
	size_t len, bmap_len;
	u32 value;
	void *ptr;

	if (module_enable) {
		value = WMI_TLV_DBGLOG_LOG_LEVEL_VALUE(
				module_enable,
				WMI_TLV_DBGLOG_LOG_LEVEL_VERBOSE);
	} else {
		value = WMI_TLV_DBGLOG_LOG_LEVEL_VALUE(
				WMI_TLV_DBGLOG_ALL_MODULES,
				WMI_TLV_DBGLOG_LOG_LEVEL_WARN);
	}

	bmap_len = 0;
	len = sizeof(*tlv) + sizeof(*cmd) + sizeof(*tlv) + bmap_len;
	skb = ath10k_wmi_alloc_skb(ar, len);
	if (!skb)
		return ERR_PTR(-ENOMEM);

	ptr = (void *)skb->data;

	tlv = ptr;
	tlv->tag = __cpu_to_le16(WMI_TLV_TAG_STRUCT_DEBUG_LOG_CONFIG_CMD);
	tlv->len = __cpu_to_le16(sizeof(*cmd));
	cmd = (void *)tlv->value;
	cmd->param = __cpu_to_le32(WMI_TLV_DBGLOG_PARAM_LOG_LEVEL);
	cmd->value = __cpu_to_le32(value);

	ptr += sizeof(*tlv);
	ptr += sizeof(*cmd);

	tlv = ptr;
	tlv->tag = __cpu_to_le16(WMI_TLV_TAG_ARRAY_UINT32);
	tlv->len = __cpu_to_le16(bmap_len);

	/* nothing to do here */

	ptr += sizeof(*tlv);
	ptr += sizeof(bmap_len);

	ath10k_dbg(ar, ATH10K_DBG_WMI, "wmi tlv dbglog value 0x%08x\n", value);
	return skb;
}

static struct sk_buff *
ath10k_wmi_tlv_op_gen_pktlog_enable(struct ath10k *ar, u32 filter)
{
	struct wmi_tlv_pktlog_enable *cmd;
	struct wmi_tlv *tlv;
	struct sk_buff *skb;
	void *ptr;
	size_t len;

	len = sizeof(*tlv) + sizeof(*cmd);
	skb = ath10k_wmi_alloc_skb(ar, len);
	if (!skb)
		return ERR_PTR(-ENOMEM);

	ptr = (void *)skb->data;
	tlv = ptr;
	tlv->tag = __cpu_to_le16(WMI_TLV_TAG_STRUCT_PDEV_PKTLOG_ENABLE_CMD);
	tlv->len = __cpu_to_le16(sizeof(*cmd));
	cmd = (void *)tlv->value;
	cmd->filter = __cpu_to_le32(filter);

	ptr += sizeof(*tlv);
	ptr += sizeof(*cmd);

	ath10k_dbg(ar, ATH10K_DBG_WMI, "wmi tlv pktlog enable filter 0x%08x\n",
		   filter);
	return skb;
}

static struct sk_buff *
ath10k_wmi_tlv_op_gen_pktlog_disable(struct ath10k *ar)
{
	struct wmi_tlv_pktlog_disable *cmd;
	struct wmi_tlv *tlv;
	struct sk_buff *skb;
	void *ptr;
	size_t len;

	len = sizeof(*tlv) + sizeof(*cmd);
	skb = ath10k_wmi_alloc_skb(ar, len);
	if (!skb)
		return ERR_PTR(-ENOMEM);

	ptr = (void *)skb->data;
	tlv = ptr;
	tlv->tag = __cpu_to_le16(WMI_TLV_TAG_STRUCT_PDEV_PKTLOG_DISABLE_CMD);
	tlv->len = __cpu_to_le16(sizeof(*cmd));
	cmd = (void *)tlv->value;

	ptr += sizeof(*tlv);
	ptr += sizeof(*cmd);

	ath10k_dbg(ar, ATH10K_DBG_WMI, "wmi tlv pktlog disable\n");
	return skb;
}

static struct sk_buff *
ath10k_wmi_tlv_op_gen_bcn_tmpl(struct ath10k *ar, u32 vdev_id,
			       u32 tim_ie_offset, struct sk_buff *bcn,
			       u32 prb_caps, u32 prb_erp, void *prb_ies,
			       size_t prb_ies_len)
{
	struct wmi_tlv_bcn_tmpl_cmd *cmd;
	struct wmi_tlv_bcn_prb_info *info;
	struct wmi_tlv *tlv;
	struct sk_buff *skb;
	void *ptr;
	size_t len;

	if (WARN_ON(prb_ies_len > 0 && !prb_ies))
		return ERR_PTR(-EINVAL);

	len = sizeof(*tlv) + sizeof(*cmd) +
	      sizeof(*tlv) + sizeof(*info) + prb_ies_len +
	      sizeof(*tlv) + roundup(bcn->len, 4);
	skb = ath10k_wmi_alloc_skb(ar, len);
	if (!skb)
		return ERR_PTR(-ENOMEM);

	ptr = (void *)skb->data;
	tlv = ptr;
	tlv->tag = __cpu_to_le16(WMI_TLV_TAG_STRUCT_BCN_TMPL_CMD);
	tlv->len = __cpu_to_le16(sizeof(*cmd));
	cmd = (void *)tlv->value;
	cmd->vdev_id = __cpu_to_le32(vdev_id);
	cmd->tim_ie_offset = __cpu_to_le32(tim_ie_offset);
	cmd->buf_len = __cpu_to_le32(bcn->len);

	ptr += sizeof(*tlv);
	ptr += sizeof(*cmd);

	/* FIXME: prb_ies_len should be probably aligned to 4byte boundary but
	 * then it is then impossible to pass original ie len.
	 * This chunk is not used yet so if setting probe resp template yields
	 * problems with beaconing or crashes firmware look here.
	 */
	tlv = ptr;
	tlv->tag = __cpu_to_le16(WMI_TLV_TAG_STRUCT_BCN_PRB_INFO);
	tlv->len = __cpu_to_le16(sizeof(*info) + prb_ies_len);
	info = (void *)tlv->value;
	info->caps = __cpu_to_le32(prb_caps);
	info->erp = __cpu_to_le32(prb_erp);
	memcpy(info->ies, prb_ies, prb_ies_len);

	ptr += sizeof(*tlv);
	ptr += sizeof(*info);
	ptr += prb_ies_len;

	tlv = ptr;
	tlv->tag = __cpu_to_le16(WMI_TLV_TAG_ARRAY_BYTE);
	tlv->len = __cpu_to_le16(roundup(bcn->len, 4));
	memcpy(tlv->value, bcn->data, bcn->len);

	/* FIXME: Adjust TSF? */

	ath10k_dbg(ar, ATH10K_DBG_WMI, "wmi tlv bcn tmpl vdev_id %i\n",
		   vdev_id);
	return skb;
}

static struct sk_buff *
ath10k_wmi_tlv_op_gen_prb_tmpl(struct ath10k *ar, u32 vdev_id,
			       struct sk_buff *prb)
{
	struct wmi_tlv_prb_tmpl_cmd *cmd;
	struct wmi_tlv_bcn_prb_info *info;
	struct wmi_tlv *tlv;
	struct sk_buff *skb;
	void *ptr;
	size_t len;

	len = sizeof(*tlv) + sizeof(*cmd) +
	      sizeof(*tlv) + sizeof(*info) +
	      sizeof(*tlv) + roundup(prb->len, 4);
	skb = ath10k_wmi_alloc_skb(ar, len);
	if (!skb)
		return ERR_PTR(-ENOMEM);

	ptr = (void *)skb->data;
	tlv = ptr;
	tlv->tag = __cpu_to_le16(WMI_TLV_TAG_STRUCT_PRB_TMPL_CMD);
	tlv->len = __cpu_to_le16(sizeof(*cmd));
	cmd = (void *)tlv->value;
	cmd->vdev_id = __cpu_to_le32(vdev_id);
	cmd->buf_len = __cpu_to_le32(prb->len);

	ptr += sizeof(*tlv);
	ptr += sizeof(*cmd);

	tlv = ptr;
	tlv->tag = __cpu_to_le16(WMI_TLV_TAG_STRUCT_BCN_PRB_INFO);
	tlv->len = __cpu_to_le16(sizeof(*info));
	info = (void *)tlv->value;
	info->caps = 0;
	info->erp = 0;

	ptr += sizeof(*tlv);
	ptr += sizeof(*info);

	tlv = ptr;
	tlv->tag = __cpu_to_le16(WMI_TLV_TAG_ARRAY_BYTE);
	tlv->len = __cpu_to_le16(roundup(prb->len, 4));
	memcpy(tlv->value, prb->data, prb->len);

	ath10k_dbg(ar, ATH10K_DBG_WMI, "wmi tlv prb tmpl vdev_id %i\n",
		   vdev_id);
	return skb;
}

static struct sk_buff *
ath10k_wmi_tlv_op_gen_p2p_go_bcn_ie(struct ath10k *ar, u32 vdev_id,
				    const u8 *p2p_ie)
{
	struct wmi_tlv_p2p_go_bcn_ie *cmd;
	struct wmi_tlv *tlv;
	struct sk_buff *skb;
	void *ptr;
	size_t len;

	len = sizeof(*tlv) + sizeof(*cmd) +
	      sizeof(*tlv) + roundup(p2p_ie[1] + 2, 4);
	skb = ath10k_wmi_alloc_skb(ar, len);
	if (!skb)
		return ERR_PTR(-ENOMEM);

	ptr = (void *)skb->data;
	tlv = ptr;
	tlv->tag = __cpu_to_le16(WMI_TLV_TAG_STRUCT_P2P_GO_SET_BEACON_IE);
	tlv->len = __cpu_to_le16(sizeof(*cmd));
	cmd = (void *)tlv->value;
	cmd->vdev_id = __cpu_to_le32(vdev_id);
	cmd->ie_len = __cpu_to_le32(p2p_ie[1] + 2);

	ptr += sizeof(*tlv);
	ptr += sizeof(*cmd);

	tlv = ptr;
	tlv->tag = __cpu_to_le16(WMI_TLV_TAG_ARRAY_BYTE);
	tlv->len = __cpu_to_le16(roundup(p2p_ie[1] + 2, 4));
	memcpy(tlv->value, p2p_ie, p2p_ie[1] + 2);

	ptr += sizeof(*tlv);
	ptr += roundup(p2p_ie[1] + 2, 4);

	ath10k_dbg(ar, ATH10K_DBG_WMI, "wmi tlv p2p go bcn ie for vdev %i\n",
		   vdev_id);
	return skb;
}

static struct sk_buff *
ath10k_wmi_tlv_op_gen_update_fw_tdls_state(struct ath10k *ar, u32 vdev_id,
					   enum wmi_tdls_state state)
{
	struct wmi_tdls_set_state_cmd *cmd;
	struct wmi_tlv *tlv;
	struct sk_buff *skb;
	void *ptr;
	size_t len;
	/* Set to options from wmi_tlv_tdls_options,
	 * for now none of them are enabled.
	 */
	u32 options = 0;

	len = sizeof(*tlv) + sizeof(*cmd);
	skb = ath10k_wmi_alloc_skb(ar, len);
	if (!skb)
		return ERR_PTR(-ENOMEM);

	ptr = (void *)skb->data;
	tlv = ptr;
	tlv->tag = __cpu_to_le16(WMI_TLV_TAG_STRUCT_TDLS_SET_STATE_CMD);
	tlv->len = __cpu_to_le16(sizeof(*cmd));

	cmd = (void *)tlv->value;
	cmd->vdev_id = __cpu_to_le32(vdev_id);
	cmd->state = __cpu_to_le32(state);
	cmd->notification_interval_ms = __cpu_to_le32(5000);
	cmd->tx_discovery_threshold = __cpu_to_le32(100);
	cmd->tx_teardown_threshold = __cpu_to_le32(5);
	cmd->rssi_teardown_threshold = __cpu_to_le32(-75);
	cmd->rssi_delta = __cpu_to_le32(-20);
	cmd->tdls_options = __cpu_to_le32(options);
	cmd->tdls_peer_traffic_ind_window = __cpu_to_le32(2);
	cmd->tdls_peer_traffic_response_timeout_ms = __cpu_to_le32(5000);
	cmd->tdls_puapsd_mask = __cpu_to_le32(0xf);
	cmd->tdls_puapsd_inactivity_time_ms = __cpu_to_le32(0);
	cmd->tdls_puapsd_rx_frame_threshold = __cpu_to_le32(10);

	ptr += sizeof(*tlv);
	ptr += sizeof(*cmd);

	ath10k_dbg(ar, ATH10K_DBG_WMI, "wmi tlv update fw tdls state %d for vdev %i\n",
		   state, vdev_id);
	return skb;
}

static u32 ath10k_wmi_tlv_prepare_peer_qos(u8 uapsd_queues, u8 sp)
{
	u32 peer_qos = 0;

	if (uapsd_queues & IEEE80211_WMM_IE_STA_QOSINFO_AC_VO)
		peer_qos |= WMI_TLV_TDLS_PEER_QOS_AC_VO;
	if (uapsd_queues & IEEE80211_WMM_IE_STA_QOSINFO_AC_VI)
		peer_qos |= WMI_TLV_TDLS_PEER_QOS_AC_VI;
	if (uapsd_queues & IEEE80211_WMM_IE_STA_QOSINFO_AC_BK)
		peer_qos |= WMI_TLV_TDLS_PEER_QOS_AC_BK;
	if (uapsd_queues & IEEE80211_WMM_IE_STA_QOSINFO_AC_BE)
		peer_qos |= WMI_TLV_TDLS_PEER_QOS_AC_BE;

	peer_qos |= SM(sp, WMI_TLV_TDLS_PEER_SP);

	return peer_qos;
}

static struct sk_buff *
ath10k_wmi_tlv_op_gen_tdls_peer_update(struct ath10k *ar,
				       const struct wmi_tdls_peer_update_cmd_arg *arg,
				       const struct wmi_tdls_peer_capab_arg *cap,
				       const struct wmi_channel_arg *chan_arg)
{
	struct wmi_tdls_peer_update_cmd *cmd;
	struct wmi_tdls_peer_capab *peer_cap;
	struct wmi_channel *chan;
	struct wmi_tlv *tlv;
	struct sk_buff *skb;
	u32 peer_qos;
	void *ptr;
	int len;
	int i;

	len = sizeof(*tlv) + sizeof(*cmd) +
	      sizeof(*tlv) + sizeof(*peer_cap) +
	      sizeof(*tlv) + cap->peer_chan_len * sizeof(*chan);

	skb = ath10k_wmi_alloc_skb(ar, len);
	if (!skb)
		return ERR_PTR(-ENOMEM);

	ptr = (void *)skb->data;
	tlv = ptr;
	tlv->tag = __cpu_to_le16(WMI_TLV_TAG_STRUCT_TDLS_PEER_UPDATE_CMD);
	tlv->len = __cpu_to_le16(sizeof(*cmd));

	cmd = (void *)tlv->value;
	cmd->vdev_id = __cpu_to_le32(arg->vdev_id);
	ether_addr_copy(cmd->peer_macaddr.addr, arg->addr);
	cmd->peer_state = __cpu_to_le32(arg->peer_state);

	ptr += sizeof(*tlv);
	ptr += sizeof(*cmd);

	tlv = ptr;
	tlv->tag = __cpu_to_le16(WMI_TLV_TAG_STRUCT_TDLS_PEER_CAPABILITIES);
	tlv->len = __cpu_to_le16(sizeof(*peer_cap));
	peer_cap = (void *)tlv->value;
	peer_qos = ath10k_wmi_tlv_prepare_peer_qos(cap->peer_uapsd_queues,
						   cap->peer_max_sp);
	peer_cap->peer_qos = __cpu_to_le32(peer_qos);
	peer_cap->buff_sta_support = __cpu_to_le32(cap->buff_sta_support);
	peer_cap->off_chan_support = __cpu_to_le32(cap->off_chan_support);
	peer_cap->peer_curr_operclass = __cpu_to_le32(cap->peer_curr_operclass);
	peer_cap->self_curr_operclass = __cpu_to_le32(cap->self_curr_operclass);
	peer_cap->peer_chan_len = __cpu_to_le32(cap->peer_chan_len);
	peer_cap->peer_operclass_len = __cpu_to_le32(cap->peer_operclass_len);

	for (i = 0; i < WMI_TDLS_MAX_SUPP_OPER_CLASSES; i++)
		peer_cap->peer_operclass[i] = cap->peer_operclass[i];

	peer_cap->is_peer_responder = __cpu_to_le32(cap->is_peer_responder);
	peer_cap->pref_offchan_num = __cpu_to_le32(cap->pref_offchan_num);
	peer_cap->pref_offchan_bw = __cpu_to_le32(cap->pref_offchan_bw);

	ptr += sizeof(*tlv);
	ptr += sizeof(*peer_cap);

	tlv = ptr;
	tlv->tag = __cpu_to_le16(WMI_TLV_TAG_ARRAY_STRUCT);
	tlv->len = __cpu_to_le16(cap->peer_chan_len * sizeof(*chan));

	ptr += sizeof(*tlv);

	for (i = 0; i < cap->peer_chan_len; i++) {
		tlv = ptr;
		tlv->tag = __cpu_to_le16(WMI_TLV_TAG_STRUCT_CHANNEL);
		tlv->len = __cpu_to_le16(sizeof(*chan));
		chan = (void *)tlv->value;
		ath10k_wmi_put_wmi_channel(chan, &chan_arg[i]);

		ptr += sizeof(*tlv);
		ptr += sizeof(*chan);
	}

	ath10k_dbg(ar, ATH10K_DBG_WMI,
		   "wmi tlv tdls peer update vdev %i state %d n_chans %u\n",
		   arg->vdev_id, arg->peer_state, cap->peer_chan_len);
	return skb;
}

static struct sk_buff *
ath10k_wmi_tlv_op_gen_wow_enable(struct ath10k *ar)
{
	struct wmi_tlv_wow_enable_cmd *cmd;
	struct wmi_tlv *tlv;
	struct sk_buff *skb;
	size_t len;

	len = sizeof(*tlv) + sizeof(*cmd);
	skb = ath10k_wmi_alloc_skb(ar, len);
	if (!skb)
		return ERR_PTR(-ENOMEM);

	tlv = (struct wmi_tlv *)skb->data;
	tlv->tag = __cpu_to_le16(WMI_TLV_TAG_STRUCT_WOW_ENABLE_CMD);
	tlv->len = __cpu_to_le16(sizeof(*cmd));
	cmd = (void *)tlv->value;

	cmd->enable = __cpu_to_le32(1);

	ath10k_dbg(ar, ATH10K_DBG_WMI, "wmi tlv wow enable\n");
	return skb;
}

static struct sk_buff *
ath10k_wmi_tlv_op_gen_wow_add_wakeup_event(struct ath10k *ar,
					   u32 vdev_id,
					   enum wmi_wow_wakeup_event event,
					   u32 enable)
{
	struct wmi_tlv_wow_add_del_event_cmd *cmd;
	struct wmi_tlv *tlv;
	struct sk_buff *skb;
	size_t len;

	len = sizeof(*tlv) + sizeof(*cmd);
	skb = ath10k_wmi_alloc_skb(ar, len);
	if (!skb)
		return ERR_PTR(-ENOMEM);

	tlv = (struct wmi_tlv *)skb->data;
	tlv->tag = __cpu_to_le16(WMI_TLV_TAG_STRUCT_WOW_ADD_DEL_EVT_CMD);
	tlv->len = __cpu_to_le16(sizeof(*cmd));
	cmd = (void *)tlv->value;

	cmd->vdev_id = __cpu_to_le32(vdev_id);
	cmd->is_add = __cpu_to_le32(enable);
	cmd->event_bitmap = __cpu_to_le32(1 << event);

	ath10k_dbg(ar, ATH10K_DBG_WMI, "wmi tlv wow add wakeup event %s enable %d vdev_id %d\n",
		   wow_wakeup_event(event), enable, vdev_id);
	return skb;
}

static struct sk_buff *
ath10k_wmi_tlv_gen_wow_host_wakeup_ind(struct ath10k *ar)
{
	struct wmi_tlv_wow_host_wakeup_ind *cmd;
	struct wmi_tlv *tlv;
	struct sk_buff *skb;
	size_t len;

	len = sizeof(*tlv) + sizeof(*cmd);
	skb = ath10k_wmi_alloc_skb(ar, len);
	if (!skb)
		return ERR_PTR(-ENOMEM);

	tlv = (struct wmi_tlv *)skb->data;
	tlv->tag = __cpu_to_le16(WMI_TLV_TAG_STRUCT_WOW_HOSTWAKEUP_FROM_SLEEP_CMD);
	tlv->len = __cpu_to_le16(sizeof(*cmd));
	cmd = (void *)tlv->value;

	ath10k_dbg(ar, ATH10K_DBG_WMI, "wmi tlv wow host wakeup ind\n");
	return skb;
}

static struct sk_buff *
ath10k_wmi_tlv_op_gen_wow_add_pattern(struct ath10k *ar, u32 vdev_id,
				      u32 pattern_id, const u8 *pattern,
				      const u8 *bitmask, int pattern_len,
				      int pattern_offset)
{
	struct wmi_tlv_wow_add_pattern_cmd *cmd;
	struct wmi_tlv_wow_bitmap_pattern *bitmap;
	struct wmi_tlv *tlv;
	struct sk_buff *skb;
	void *ptr;
	size_t len;

	len = sizeof(*tlv) + sizeof(*cmd) +
	      sizeof(*tlv) +			/* array struct */
	      sizeof(*tlv) + sizeof(*bitmap) +  /* bitmap */
	      sizeof(*tlv) +			/* empty ipv4 sync */
	      sizeof(*tlv) +			/* empty ipv6 sync */
	      sizeof(*tlv) +			/* empty magic */
	      sizeof(*tlv) +			/* empty info timeout */
	      sizeof(*tlv) + sizeof(u32);	/* ratelimit interval */

	skb = ath10k_wmi_alloc_skb(ar, len);
	if (!skb)
		return ERR_PTR(-ENOMEM);

	/* cmd */
	ptr = (void *)skb->data;
	tlv = ptr;
	tlv->tag = __cpu_to_le16(WMI_TLV_TAG_STRUCT_WOW_ADD_PATTERN_CMD);
	tlv->len = __cpu_to_le16(sizeof(*cmd));
	cmd = (void *)tlv->value;

	cmd->vdev_id = __cpu_to_le32(vdev_id);
	cmd->pattern_id = __cpu_to_le32(pattern_id);
	cmd->pattern_type = __cpu_to_le32(WOW_BITMAP_PATTERN);

	ptr += sizeof(*tlv);
	ptr += sizeof(*cmd);

	/* bitmap */
	tlv = ptr;
	tlv->tag = __cpu_to_le16(WMI_TLV_TAG_ARRAY_STRUCT);
	tlv->len = __cpu_to_le16(sizeof(*tlv) + sizeof(*bitmap));

	ptr += sizeof(*tlv);

	tlv = ptr;
	tlv->tag = __cpu_to_le16(WMI_TLV_TAG_STRUCT_WOW_BITMAP_PATTERN_T);
	tlv->len = __cpu_to_le16(sizeof(*bitmap));
	bitmap = (void *)tlv->value;

	memcpy(bitmap->patternbuf, pattern, pattern_len);
	memcpy(bitmap->bitmaskbuf, bitmask, pattern_len);
	bitmap->pattern_offset = __cpu_to_le32(pattern_offset);
	bitmap->pattern_len = __cpu_to_le32(pattern_len);
	bitmap->bitmask_len = __cpu_to_le32(pattern_len);
	bitmap->pattern_id = __cpu_to_le32(pattern_id);

	ptr += sizeof(*tlv);
	ptr += sizeof(*bitmap);

	/* ipv4 sync */
	tlv = ptr;
	tlv->tag = __cpu_to_le16(WMI_TLV_TAG_ARRAY_STRUCT);
	tlv->len = __cpu_to_le16(0);

	ptr += sizeof(*tlv);

	/* ipv6 sync */
	tlv = ptr;
	tlv->tag = __cpu_to_le16(WMI_TLV_TAG_ARRAY_STRUCT);
	tlv->len = __cpu_to_le16(0);

	ptr += sizeof(*tlv);

	/* magic */
	tlv = ptr;
	tlv->tag = __cpu_to_le16(WMI_TLV_TAG_ARRAY_STRUCT);
	tlv->len = __cpu_to_le16(0);

	ptr += sizeof(*tlv);

	/* pattern info timeout */
	tlv = ptr;
	tlv->tag = __cpu_to_le16(WMI_TLV_TAG_ARRAY_UINT32);
	tlv->len = __cpu_to_le16(0);

	ptr += sizeof(*tlv);

	/* ratelimit interval */
	tlv = ptr;
	tlv->tag = __cpu_to_le16(WMI_TLV_TAG_ARRAY_UINT32);
	tlv->len = __cpu_to_le16(sizeof(u32));

	ath10k_dbg(ar, ATH10K_DBG_WMI, "wmi tlv wow add pattern vdev_id %d pattern_id %d, pattern_offset %d\n",
		   vdev_id, pattern_id, pattern_offset);
	return skb;
}

static struct sk_buff *
ath10k_wmi_tlv_op_gen_wow_del_pattern(struct ath10k *ar, u32 vdev_id,
				      u32 pattern_id)
{
	struct wmi_tlv_wow_del_pattern_cmd *cmd;
	struct wmi_tlv *tlv;
	struct sk_buff *skb;
	size_t len;

	len = sizeof(*tlv) + sizeof(*cmd);
	skb = ath10k_wmi_alloc_skb(ar, len);
	if (!skb)
		return ERR_PTR(-ENOMEM);

	tlv = (struct wmi_tlv *)skb->data;
	tlv->tag = __cpu_to_le16(WMI_TLV_TAG_STRUCT_WOW_DEL_PATTERN_CMD);
	tlv->len = __cpu_to_le16(sizeof(*cmd));
	cmd = (void *)tlv->value;

	cmd->vdev_id = __cpu_to_le32(vdev_id);
	cmd->pattern_id = __cpu_to_le32(pattern_id);
	cmd->pattern_type = __cpu_to_le32(WOW_BITMAP_PATTERN);

	ath10k_dbg(ar, ATH10K_DBG_WMI, "wmi tlv wow del pattern vdev_id %d pattern_id %d\n",
		   vdev_id, pattern_id);
	return skb;
}

static struct sk_buff *
ath10k_wmi_tlv_op_gen_adaptive_qcs(struct ath10k *ar, bool enable)
{
	struct wmi_tlv_adaptive_qcs *cmd;
	struct wmi_tlv *tlv;
	struct sk_buff *skb;
	void *ptr;
	size_t len;

	len = sizeof(*tlv) + sizeof(*cmd);
	skb = ath10k_wmi_alloc_skb(ar, len);
	if (!skb)
		return ERR_PTR(-ENOMEM);

	ptr = (void *)skb->data;
	tlv = ptr;
	tlv->tag = __cpu_to_le16(WMI_TLV_TAG_STRUCT_RESMGR_ADAPTIVE_OCS_CMD);
	tlv->len = __cpu_to_le16(sizeof(*cmd));
	cmd = (void *)tlv->value;
	cmd->enable = __cpu_to_le32(enable ? 1 : 0);

	ptr += sizeof(*tlv);
	ptr += sizeof(*cmd);

	ath10k_dbg(ar, ATH10K_DBG_WMI, "wmi tlv adaptive qcs %d\n", enable);
	return skb;
}

static struct sk_buff *
ath10k_wmi_tlv_op_gen_echo(struct ath10k *ar, u32 value)
{
	struct wmi_echo_cmd *cmd;
	struct wmi_tlv *tlv;
	struct sk_buff *skb;
	void *ptr;
	size_t len;

	len = sizeof(*tlv) + sizeof(*cmd);
	skb = ath10k_wmi_alloc_skb(ar, len);
	if (!skb)
		return ERR_PTR(-ENOMEM);

	ptr = (void *)skb->data;
	tlv = ptr;
	tlv->tag = __cpu_to_le16(WMI_TLV_TAG_STRUCT_ECHO_CMD);
	tlv->len = __cpu_to_le16(sizeof(*cmd));
	cmd = (void *)tlv->value;
	cmd->value = cpu_to_le32(value);

	ptr += sizeof(*tlv);
	ptr += sizeof(*cmd);

	ath10k_dbg(ar, ATH10K_DBG_WMI, "wmi tlv echo value 0x%08x\n", value);
	return skb;
}

static struct sk_buff *
ath10k_wmi_tlv_op_gen_vdev_spectral_conf(struct ath10k *ar,
					 const struct wmi_vdev_spectral_conf_arg *arg)
{
	struct wmi_vdev_spectral_conf_cmd *cmd;
	struct sk_buff *skb;
	struct wmi_tlv *tlv;
	void *ptr;
	size_t len;

	len = sizeof(*tlv) + sizeof(*cmd);
	skb = ath10k_wmi_alloc_skb(ar, len);
	if (!skb)
		return ERR_PTR(-ENOMEM);

	ptr = (void *)skb->data;
	tlv = ptr;
	tlv->tag = __cpu_to_le16(WMI_TLV_TAG_STRUCT_VDEV_SPECTRAL_CONFIGURE_CMD);
	tlv->len = __cpu_to_le16(sizeof(*cmd));
	cmd = (void *)tlv->value;
	cmd->vdev_id = __cpu_to_le32(arg->vdev_id);
	cmd->scan_count = __cpu_to_le32(arg->scan_count);
	cmd->scan_period = __cpu_to_le32(arg->scan_period);
	cmd->scan_priority = __cpu_to_le32(arg->scan_priority);
	cmd->scan_fft_size = __cpu_to_le32(arg->scan_fft_size);
	cmd->scan_gc_ena = __cpu_to_le32(arg->scan_gc_ena);
	cmd->scan_restart_ena = __cpu_to_le32(arg->scan_restart_ena);
	cmd->scan_noise_floor_ref = __cpu_to_le32(arg->scan_noise_floor_ref);
	cmd->scan_init_delay = __cpu_to_le32(arg->scan_init_delay);
	cmd->scan_nb_tone_thr = __cpu_to_le32(arg->scan_nb_tone_thr);
	cmd->scan_str_bin_thr = __cpu_to_le32(arg->scan_str_bin_thr);
	cmd->scan_wb_rpt_mode = __cpu_to_le32(arg->scan_wb_rpt_mode);
	cmd->scan_rssi_rpt_mode = __cpu_to_le32(arg->scan_rssi_rpt_mode);
	cmd->scan_rssi_thr = __cpu_to_le32(arg->scan_rssi_thr);
	cmd->scan_pwr_format = __cpu_to_le32(arg->scan_pwr_format);
	cmd->scan_rpt_mode = __cpu_to_le32(arg->scan_rpt_mode);
	cmd->scan_bin_scale = __cpu_to_le32(arg->scan_bin_scale);
	cmd->scan_dbm_adj = __cpu_to_le32(arg->scan_dbm_adj);
	cmd->scan_chn_mask = __cpu_to_le32(arg->scan_chn_mask);

	return skb;
}

static struct sk_buff *
ath10k_wmi_tlv_op_gen_vdev_spectral_enable(struct ath10k *ar, u32 vdev_id,
					   u32 trigger, u32 enable)
{
	struct wmi_vdev_spectral_enable_cmd *cmd;
	struct sk_buff *skb;
	struct wmi_tlv *tlv;
	void *ptr;
	size_t len;

	len = sizeof(*tlv) + sizeof(*cmd);
	skb = ath10k_wmi_alloc_skb(ar, len);
	if (!skb)
		return ERR_PTR(-ENOMEM);

	ptr = (void *)skb->data;
	tlv = ptr;
	tlv->tag = __cpu_to_le16(WMI_TLV_TAG_STRUCT_VDEV_SPECTRAL_ENABLE_CMD);
	tlv->len = __cpu_to_le16(sizeof(*cmd));
	cmd = (void *)tlv->value;
	cmd->vdev_id = __cpu_to_le32(vdev_id);
	cmd->trigger_cmd = __cpu_to_le32(trigger);
	cmd->enable_cmd = __cpu_to_le32(enable);

	return skb;
}

/****************/
/* TLV mappings */
/****************/

static struct wmi_cmd_map wmi_tlv_cmd_map = {
	.init_cmdid = WMI_TLV_INIT_CMDID,
	.start_scan_cmdid = WMI_TLV_START_SCAN_CMDID,
	.stop_scan_cmdid = WMI_TLV_STOP_SCAN_CMDID,
	.scan_chan_list_cmdid = WMI_TLV_SCAN_CHAN_LIST_CMDID,
	.scan_sch_prio_tbl_cmdid = WMI_TLV_SCAN_SCH_PRIO_TBL_CMDID,
	.scan_prob_req_oui_cmdid = WMI_TLV_SCAN_PROB_REQ_OUI_CMDID,
	.pdev_set_regdomain_cmdid = WMI_TLV_PDEV_SET_REGDOMAIN_CMDID,
	.pdev_set_channel_cmdid = WMI_TLV_PDEV_SET_CHANNEL_CMDID,
	.pdev_set_param_cmdid = WMI_TLV_PDEV_SET_PARAM_CMDID,
	.pdev_pktlog_enable_cmdid = WMI_TLV_PDEV_PKTLOG_ENABLE_CMDID,
	.pdev_pktlog_disable_cmdid = WMI_TLV_PDEV_PKTLOG_DISABLE_CMDID,
	.pdev_set_wmm_params_cmdid = WMI_TLV_PDEV_SET_WMM_PARAMS_CMDID,
	.pdev_set_ht_cap_ie_cmdid = WMI_TLV_PDEV_SET_HT_CAP_IE_CMDID,
	.pdev_set_vht_cap_ie_cmdid = WMI_TLV_PDEV_SET_VHT_CAP_IE_CMDID,
	.pdev_set_dscp_tid_map_cmdid = WMI_TLV_PDEV_SET_DSCP_TID_MAP_CMDID,
	.pdev_set_quiet_mode_cmdid = WMI_TLV_PDEV_SET_QUIET_MODE_CMDID,
	.pdev_green_ap_ps_enable_cmdid = WMI_TLV_PDEV_GREEN_AP_PS_ENABLE_CMDID,
	.pdev_get_tpc_config_cmdid = WMI_TLV_PDEV_GET_TPC_CONFIG_CMDID,
	.pdev_set_base_macaddr_cmdid = WMI_TLV_PDEV_SET_BASE_MACADDR_CMDID,
	.vdev_create_cmdid = WMI_TLV_VDEV_CREATE_CMDID,
	.vdev_delete_cmdid = WMI_TLV_VDEV_DELETE_CMDID,
	.vdev_start_request_cmdid = WMI_TLV_VDEV_START_REQUEST_CMDID,
	.vdev_restart_request_cmdid = WMI_TLV_VDEV_RESTART_REQUEST_CMDID,
	.vdev_up_cmdid = WMI_TLV_VDEV_UP_CMDID,
	.vdev_stop_cmdid = WMI_TLV_VDEV_STOP_CMDID,
	.vdev_down_cmdid = WMI_TLV_VDEV_DOWN_CMDID,
	.vdev_set_param_cmdid = WMI_TLV_VDEV_SET_PARAM_CMDID,
	.vdev_install_key_cmdid = WMI_TLV_VDEV_INSTALL_KEY_CMDID,
	.peer_create_cmdid = WMI_TLV_PEER_CREATE_CMDID,
	.peer_delete_cmdid = WMI_TLV_PEER_DELETE_CMDID,
	.peer_flush_tids_cmdid = WMI_TLV_PEER_FLUSH_TIDS_CMDID,
	.peer_set_param_cmdid = WMI_TLV_PEER_SET_PARAM_CMDID,
	.peer_assoc_cmdid = WMI_TLV_PEER_ASSOC_CMDID,
	.peer_add_wds_entry_cmdid = WMI_TLV_PEER_ADD_WDS_ENTRY_CMDID,
	.peer_remove_wds_entry_cmdid = WMI_TLV_PEER_REMOVE_WDS_ENTRY_CMDID,
	.peer_mcast_group_cmdid = WMI_TLV_PEER_MCAST_GROUP_CMDID,
	.bcn_tx_cmdid = WMI_TLV_BCN_TX_CMDID,
	.pdev_send_bcn_cmdid = WMI_TLV_PDEV_SEND_BCN_CMDID,
	.bcn_tmpl_cmdid = WMI_TLV_BCN_TMPL_CMDID,
	.bcn_filter_rx_cmdid = WMI_TLV_BCN_FILTER_RX_CMDID,
	.prb_req_filter_rx_cmdid = WMI_TLV_PRB_REQ_FILTER_RX_CMDID,
	.mgmt_tx_cmdid = WMI_TLV_MGMT_TX_CMDID,
	.mgmt_tx_send_cmdid = WMI_TLV_MGMT_TX_SEND_CMD,
	.prb_tmpl_cmdid = WMI_TLV_PRB_TMPL_CMDID,
	.addba_clear_resp_cmdid = WMI_TLV_ADDBA_CLEAR_RESP_CMDID,
	.addba_send_cmdid = WMI_TLV_ADDBA_SEND_CMDID,
	.addba_status_cmdid = WMI_TLV_ADDBA_STATUS_CMDID,
	.delba_send_cmdid = WMI_TLV_DELBA_SEND_CMDID,
	.addba_set_resp_cmdid = WMI_TLV_ADDBA_SET_RESP_CMDID,
	.send_singleamsdu_cmdid = WMI_TLV_SEND_SINGLEAMSDU_CMDID,
	.sta_powersave_mode_cmdid = WMI_TLV_STA_POWERSAVE_MODE_CMDID,
	.sta_powersave_param_cmdid = WMI_TLV_STA_POWERSAVE_PARAM_CMDID,
	.sta_mimo_ps_mode_cmdid = WMI_TLV_STA_MIMO_PS_MODE_CMDID,
	.pdev_dfs_enable_cmdid = WMI_TLV_PDEV_DFS_ENABLE_CMDID,
	.pdev_dfs_disable_cmdid = WMI_TLV_PDEV_DFS_DISABLE_CMDID,
	.roam_scan_mode = WMI_TLV_ROAM_SCAN_MODE,
	.roam_scan_rssi_threshold = WMI_TLV_ROAM_SCAN_RSSI_THRESHOLD,
	.roam_scan_period = WMI_TLV_ROAM_SCAN_PERIOD,
	.roam_scan_rssi_change_threshold =
				WMI_TLV_ROAM_SCAN_RSSI_CHANGE_THRESHOLD,
	.roam_ap_profile = WMI_TLV_ROAM_AP_PROFILE,
	.ofl_scan_add_ap_profile = WMI_TLV_ROAM_AP_PROFILE,
	.ofl_scan_remove_ap_profile = WMI_TLV_OFL_SCAN_REMOVE_AP_PROFILE,
	.ofl_scan_period = WMI_TLV_OFL_SCAN_PERIOD,
	.p2p_dev_set_device_info = WMI_TLV_P2P_DEV_SET_DEVICE_INFO,
	.p2p_dev_set_discoverability = WMI_TLV_P2P_DEV_SET_DISCOVERABILITY,
	.p2p_go_set_beacon_ie = WMI_TLV_P2P_GO_SET_BEACON_IE,
	.p2p_go_set_probe_resp_ie = WMI_TLV_P2P_GO_SET_PROBE_RESP_IE,
	.p2p_set_vendor_ie_data_cmdid = WMI_TLV_P2P_SET_VENDOR_IE_DATA_CMDID,
	.ap_ps_peer_param_cmdid = WMI_TLV_AP_PS_PEER_PARAM_CMDID,
	.ap_ps_peer_uapsd_coex_cmdid = WMI_TLV_AP_PS_PEER_UAPSD_COEX_CMDID,
	.peer_rate_retry_sched_cmdid = WMI_TLV_PEER_RATE_RETRY_SCHED_CMDID,
	.wlan_profile_trigger_cmdid = WMI_TLV_WLAN_PROFILE_TRIGGER_CMDID,
	.wlan_profile_set_hist_intvl_cmdid =
				WMI_TLV_WLAN_PROFILE_SET_HIST_INTVL_CMDID,
	.wlan_profile_get_profile_data_cmdid =
				WMI_TLV_WLAN_PROFILE_GET_PROFILE_DATA_CMDID,
	.wlan_profile_enable_profile_id_cmdid =
				WMI_TLV_WLAN_PROFILE_ENABLE_PROFILE_ID_CMDID,
	.wlan_profile_list_profile_id_cmdid =
				WMI_TLV_WLAN_PROFILE_LIST_PROFILE_ID_CMDID,
	.pdev_suspend_cmdid = WMI_TLV_PDEV_SUSPEND_CMDID,
	.pdev_resume_cmdid = WMI_TLV_PDEV_RESUME_CMDID,
	.add_bcn_filter_cmdid = WMI_TLV_ADD_BCN_FILTER_CMDID,
	.rmv_bcn_filter_cmdid = WMI_TLV_RMV_BCN_FILTER_CMDID,
	.wow_add_wake_pattern_cmdid = WMI_TLV_WOW_ADD_WAKE_PATTERN_CMDID,
	.wow_del_wake_pattern_cmdid = WMI_TLV_WOW_DEL_WAKE_PATTERN_CMDID,
	.wow_enable_disable_wake_event_cmdid =
				WMI_TLV_WOW_ENABLE_DISABLE_WAKE_EVENT_CMDID,
	.wow_enable_cmdid = WMI_TLV_WOW_ENABLE_CMDID,
	.wow_hostwakeup_from_sleep_cmdid =
				WMI_TLV_WOW_HOSTWAKEUP_FROM_SLEEP_CMDID,
	.rtt_measreq_cmdid = WMI_TLV_RTT_MEASREQ_CMDID,
	.rtt_tsf_cmdid = WMI_TLV_RTT_TSF_CMDID,
	.vdev_spectral_scan_configure_cmdid = WMI_TLV_SPECTRAL_SCAN_CONF_CMDID,
	.vdev_spectral_scan_enable_cmdid = WMI_TLV_SPECTRAL_SCAN_ENABLE_CMDID,
	.request_stats_cmdid = WMI_TLV_REQUEST_STATS_CMDID,
	.set_arp_ns_offload_cmdid = WMI_TLV_SET_ARP_NS_OFFLOAD_CMDID,
	.network_list_offload_config_cmdid =
				WMI_TLV_NETWORK_LIST_OFFLOAD_CONFIG_CMDID,
	.gtk_offload_cmdid = WMI_TLV_GTK_OFFLOAD_CMDID,
	.csa_offload_enable_cmdid = WMI_TLV_CSA_OFFLOAD_ENABLE_CMDID,
	.csa_offload_chanswitch_cmdid = WMI_TLV_CSA_OFFLOAD_CHANSWITCH_CMDID,
	.chatter_set_mode_cmdid = WMI_TLV_CHATTER_SET_MODE_CMDID,
	.peer_tid_addba_cmdid = WMI_TLV_PEER_TID_ADDBA_CMDID,
	.peer_tid_delba_cmdid = WMI_TLV_PEER_TID_DELBA_CMDID,
	.sta_dtim_ps_method_cmdid = WMI_TLV_STA_DTIM_PS_METHOD_CMDID,
	.sta_uapsd_auto_trig_cmdid = WMI_TLV_STA_UAPSD_AUTO_TRIG_CMDID,
	.sta_keepalive_cmd = WMI_TLV_STA_KEEPALIVE_CMDID,
	.echo_cmdid = WMI_TLV_ECHO_CMDID,
	.pdev_utf_cmdid = WMI_TLV_PDEV_UTF_CMDID,
	.dbglog_cfg_cmdid = WMI_TLV_DBGLOG_CFG_CMDID,
	.pdev_qvit_cmdid = WMI_TLV_PDEV_QVIT_CMDID,
	.pdev_ftm_intg_cmdid = WMI_TLV_PDEV_FTM_INTG_CMDID,
	.vdev_set_keepalive_cmdid = WMI_TLV_VDEV_SET_KEEPALIVE_CMDID,
	.vdev_get_keepalive_cmdid = WMI_TLV_VDEV_GET_KEEPALIVE_CMDID,
	.force_fw_hang_cmdid = WMI_TLV_FORCE_FW_HANG_CMDID,
	.gpio_config_cmdid = WMI_TLV_GPIO_CONFIG_CMDID,
	.gpio_output_cmdid = WMI_TLV_GPIO_OUTPUT_CMDID,
	.pdev_get_temperature_cmdid = WMI_TLV_CMD_UNSUPPORTED,
	.vdev_set_wmm_params_cmdid = WMI_TLV_VDEV_SET_WMM_PARAMS_CMDID,
	.tdls_set_state_cmdid = WMI_TLV_TDLS_SET_STATE_CMDID,
	.tdls_peer_update_cmdid = WMI_TLV_TDLS_PEER_UPDATE_CMDID,
	.adaptive_qcs_cmdid = WMI_TLV_RESMGR_ADAPTIVE_OCS_CMDID,
	.scan_update_request_cmdid = WMI_CMD_UNSUPPORTED,
	.vdev_standby_response_cmdid = WMI_CMD_UNSUPPORTED,
	.vdev_resume_response_cmdid = WMI_CMD_UNSUPPORTED,
	.wlan_peer_caching_add_peer_cmdid = WMI_CMD_UNSUPPORTED,
	.wlan_peer_caching_evict_peer_cmdid = WMI_CMD_UNSUPPORTED,
	.wlan_peer_caching_restore_peer_cmdid = WMI_CMD_UNSUPPORTED,
	.wlan_peer_caching_print_all_peers_info_cmdid = WMI_CMD_UNSUPPORTED,
	.peer_update_wds_entry_cmdid = WMI_CMD_UNSUPPORTED,
	.peer_add_proxy_sta_entry_cmdid = WMI_CMD_UNSUPPORTED,
	.rtt_keepalive_cmdid = WMI_CMD_UNSUPPORTED,
	.oem_req_cmdid = WMI_CMD_UNSUPPORTED,
	.nan_cmdid = WMI_CMD_UNSUPPORTED,
	.vdev_ratemask_cmdid = WMI_CMD_UNSUPPORTED,
	.qboost_cfg_cmdid = WMI_CMD_UNSUPPORTED,
	.pdev_smart_ant_enable_cmdid = WMI_CMD_UNSUPPORTED,
	.pdev_smart_ant_set_rx_antenna_cmdid = WMI_CMD_UNSUPPORTED,
	.peer_smart_ant_set_tx_antenna_cmdid = WMI_CMD_UNSUPPORTED,
	.peer_smart_ant_set_train_info_cmdid = WMI_CMD_UNSUPPORTED,
	.peer_smart_ant_set_node_config_ops_cmdid = WMI_CMD_UNSUPPORTED,
	.pdev_set_antenna_switch_table_cmdid = WMI_CMD_UNSUPPORTED,
	.pdev_set_ctl_table_cmdid = WMI_CMD_UNSUPPORTED,
	.pdev_set_mimogain_table_cmdid = WMI_CMD_UNSUPPORTED,
	.pdev_ratepwr_table_cmdid = WMI_CMD_UNSUPPORTED,
	.pdev_ratepwr_chainmsk_table_cmdid = WMI_CMD_UNSUPPORTED,
	.pdev_fips_cmdid = WMI_CMD_UNSUPPORTED,
	.tt_set_conf_cmdid = WMI_CMD_UNSUPPORTED,
	.fwtest_cmdid = WMI_CMD_UNSUPPORTED,
	.vdev_atf_request_cmdid = WMI_CMD_UNSUPPORTED,
	.peer_atf_request_cmdid = WMI_CMD_UNSUPPORTED,
	.pdev_get_ani_cck_config_cmdid = WMI_CMD_UNSUPPORTED,
	.pdev_get_ani_ofdm_config_cmdid = WMI_CMD_UNSUPPORTED,
	.pdev_reserve_ast_entry_cmdid = WMI_CMD_UNSUPPORTED,
};

static struct wmi_pdev_param_map wmi_tlv_pdev_param_map = {
	.tx_chain_mask = WMI_TLV_PDEV_PARAM_TX_CHAIN_MASK,
	.rx_chain_mask = WMI_TLV_PDEV_PARAM_RX_CHAIN_MASK,
	.txpower_limit2g = WMI_TLV_PDEV_PARAM_TXPOWER_LIMIT2G,
	.txpower_limit5g = WMI_TLV_PDEV_PARAM_TXPOWER_LIMIT5G,
	.txpower_scale = WMI_TLV_PDEV_PARAM_TXPOWER_SCALE,
	.beacon_gen_mode = WMI_TLV_PDEV_PARAM_BEACON_GEN_MODE,
	.beacon_tx_mode = WMI_TLV_PDEV_PARAM_BEACON_TX_MODE,
	.resmgr_offchan_mode = WMI_TLV_PDEV_PARAM_RESMGR_OFFCHAN_MODE,
	.protection_mode = WMI_TLV_PDEV_PARAM_PROTECTION_MODE,
	.dynamic_bw = WMI_TLV_PDEV_PARAM_DYNAMIC_BW,
	.non_agg_sw_retry_th = WMI_TLV_PDEV_PARAM_NON_AGG_SW_RETRY_TH,
	.agg_sw_retry_th = WMI_TLV_PDEV_PARAM_AGG_SW_RETRY_TH,
	.sta_kickout_th = WMI_TLV_PDEV_PARAM_STA_KICKOUT_TH,
	.ac_aggrsize_scaling = WMI_TLV_PDEV_PARAM_AC_AGGRSIZE_SCALING,
	.ltr_enable = WMI_TLV_PDEV_PARAM_LTR_ENABLE,
	.ltr_ac_latency_be = WMI_TLV_PDEV_PARAM_LTR_AC_LATENCY_BE,
	.ltr_ac_latency_bk = WMI_TLV_PDEV_PARAM_LTR_AC_LATENCY_BK,
	.ltr_ac_latency_vi = WMI_TLV_PDEV_PARAM_LTR_AC_LATENCY_VI,
	.ltr_ac_latency_vo = WMI_TLV_PDEV_PARAM_LTR_AC_LATENCY_VO,
	.ltr_ac_latency_timeout = WMI_TLV_PDEV_PARAM_LTR_AC_LATENCY_TIMEOUT,
	.ltr_sleep_override = WMI_TLV_PDEV_PARAM_LTR_SLEEP_OVERRIDE,
	.ltr_rx_override = WMI_TLV_PDEV_PARAM_LTR_RX_OVERRIDE,
	.ltr_tx_activity_timeout = WMI_TLV_PDEV_PARAM_LTR_TX_ACTIVITY_TIMEOUT,
	.l1ss_enable = WMI_TLV_PDEV_PARAM_L1SS_ENABLE,
	.dsleep_enable = WMI_TLV_PDEV_PARAM_DSLEEP_ENABLE,
	.pcielp_txbuf_flush = WMI_TLV_PDEV_PARAM_PCIELP_TXBUF_FLUSH,
	.pcielp_txbuf_watermark = WMI_TLV_PDEV_PARAM_PCIELP_TXBUF_TMO_EN,
	.pcielp_txbuf_tmo_en = WMI_TLV_PDEV_PARAM_PCIELP_TXBUF_TMO_EN,
	.pcielp_txbuf_tmo_value = WMI_TLV_PDEV_PARAM_PCIELP_TXBUF_TMO_VALUE,
	.pdev_stats_update_period = WMI_TLV_PDEV_PARAM_PDEV_STATS_UPDATE_PERIOD,
	.vdev_stats_update_period = WMI_TLV_PDEV_PARAM_VDEV_STATS_UPDATE_PERIOD,
	.peer_stats_update_period = WMI_TLV_PDEV_PARAM_PEER_STATS_UPDATE_PERIOD,
	.bcnflt_stats_update_period =
				WMI_TLV_PDEV_PARAM_BCNFLT_STATS_UPDATE_PERIOD,
	.pmf_qos = WMI_TLV_PDEV_PARAM_PMF_QOS,
	.arp_ac_override = WMI_TLV_PDEV_PARAM_ARP_AC_OVERRIDE,
	.dcs = WMI_TLV_PDEV_PARAM_DCS,
	.ani_enable = WMI_TLV_PDEV_PARAM_ANI_ENABLE,
	.ani_poll_period = WMI_TLV_PDEV_PARAM_ANI_POLL_PERIOD,
	.ani_listen_period = WMI_TLV_PDEV_PARAM_ANI_LISTEN_PERIOD,
	.ani_ofdm_level = WMI_TLV_PDEV_PARAM_ANI_OFDM_LEVEL,
	.ani_cck_level = WMI_TLV_PDEV_PARAM_ANI_CCK_LEVEL,
	.dyntxchain = WMI_TLV_PDEV_PARAM_DYNTXCHAIN,
	.proxy_sta = WMI_TLV_PDEV_PARAM_PROXY_STA,
	.idle_ps_config = WMI_TLV_PDEV_PARAM_IDLE_PS_CONFIG,
	.power_gating_sleep = WMI_TLV_PDEV_PARAM_POWER_GATING_SLEEP,
	.fast_channel_reset = WMI_TLV_PDEV_PARAM_UNSUPPORTED,
	.burst_dur = WMI_TLV_PDEV_PARAM_BURST_DUR,
	.burst_enable = WMI_TLV_PDEV_PARAM_BURST_ENABLE,
	.cal_period = WMI_PDEV_PARAM_UNSUPPORTED,
	.aggr_burst = WMI_PDEV_PARAM_UNSUPPORTED,
	.rx_decap_mode = WMI_PDEV_PARAM_UNSUPPORTED,
	.smart_antenna_default_antenna = WMI_PDEV_PARAM_UNSUPPORTED,
	.igmpmld_override = WMI_PDEV_PARAM_UNSUPPORTED,
	.igmpmld_tid = WMI_PDEV_PARAM_UNSUPPORTED,
	.antenna_gain = WMI_PDEV_PARAM_UNSUPPORTED,
	.rx_filter = WMI_PDEV_PARAM_UNSUPPORTED,
	.set_mcast_to_ucast_tid = WMI_PDEV_PARAM_UNSUPPORTED,
	.proxy_sta_mode = WMI_PDEV_PARAM_UNSUPPORTED,
	.set_mcast2ucast_mode = WMI_PDEV_PARAM_UNSUPPORTED,
	.set_mcast2ucast_buffer = WMI_PDEV_PARAM_UNSUPPORTED,
	.remove_mcast2ucast_buffer = WMI_PDEV_PARAM_UNSUPPORTED,
	.peer_sta_ps_statechg_enable = WMI_PDEV_PARAM_UNSUPPORTED,
	.igmpmld_ac_override = WMI_PDEV_PARAM_UNSUPPORTED,
	.block_interbss = WMI_PDEV_PARAM_UNSUPPORTED,
	.set_disable_reset_cmdid = WMI_PDEV_PARAM_UNSUPPORTED,
	.set_msdu_ttl_cmdid = WMI_PDEV_PARAM_UNSUPPORTED,
	.set_ppdu_duration_cmdid = WMI_PDEV_PARAM_UNSUPPORTED,
	.txbf_sound_period_cmdid = WMI_PDEV_PARAM_UNSUPPORTED,
	.set_promisc_mode_cmdid = WMI_PDEV_PARAM_UNSUPPORTED,
	.set_burst_mode_cmdid = WMI_PDEV_PARAM_UNSUPPORTED,
	.en_stats = WMI_PDEV_PARAM_UNSUPPORTED,
	.mu_group_policy = WMI_PDEV_PARAM_UNSUPPORTED,
	.noise_detection = WMI_PDEV_PARAM_UNSUPPORTED,
	.noise_threshold = WMI_PDEV_PARAM_UNSUPPORTED,
	.dpd_enable = WMI_PDEV_PARAM_UNSUPPORTED,
	.set_mcast_bcast_echo = WMI_PDEV_PARAM_UNSUPPORTED,
	.atf_strict_sch = WMI_PDEV_PARAM_UNSUPPORTED,
	.atf_sched_duration = WMI_PDEV_PARAM_UNSUPPORTED,
	.ant_plzn = WMI_PDEV_PARAM_UNSUPPORTED,
	.mgmt_retry_limit = WMI_PDEV_PARAM_UNSUPPORTED,
	.sensitivity_level = WMI_PDEV_PARAM_UNSUPPORTED,
	.signed_txpower_2g = WMI_PDEV_PARAM_UNSUPPORTED,
	.signed_txpower_5g = WMI_PDEV_PARAM_UNSUPPORTED,
	.enable_per_tid_amsdu = WMI_PDEV_PARAM_UNSUPPORTED,
	.enable_per_tid_ampdu = WMI_PDEV_PARAM_UNSUPPORTED,
	.cca_threshold = WMI_PDEV_PARAM_UNSUPPORTED,
	.rts_fixed_rate = WMI_PDEV_PARAM_UNSUPPORTED,
	.pdev_reset = WMI_PDEV_PARAM_UNSUPPORTED,
	.wapi_mbssid_offset = WMI_PDEV_PARAM_UNSUPPORTED,
	.arp_srcaddr = WMI_PDEV_PARAM_UNSUPPORTED,
	.arp_dstaddr = WMI_PDEV_PARAM_UNSUPPORTED,
};

static struct wmi_vdev_param_map wmi_tlv_vdev_param_map = {
	.rts_threshold = WMI_TLV_VDEV_PARAM_RTS_THRESHOLD,
	.fragmentation_threshold = WMI_TLV_VDEV_PARAM_FRAGMENTATION_THRESHOLD,
	.beacon_interval = WMI_TLV_VDEV_PARAM_BEACON_INTERVAL,
	.listen_interval = WMI_TLV_VDEV_PARAM_LISTEN_INTERVAL,
	.multicast_rate = WMI_TLV_VDEV_PARAM_MULTICAST_RATE,
	.mgmt_tx_rate = WMI_TLV_VDEV_PARAM_MGMT_TX_RATE,
	.slot_time = WMI_TLV_VDEV_PARAM_SLOT_TIME,
	.preamble = WMI_TLV_VDEV_PARAM_PREAMBLE,
	.swba_time = WMI_TLV_VDEV_PARAM_SWBA_TIME,
	.wmi_vdev_stats_update_period = WMI_TLV_VDEV_STATS_UPDATE_PERIOD,
	.wmi_vdev_pwrsave_ageout_time = WMI_TLV_VDEV_PWRSAVE_AGEOUT_TIME,
	.wmi_vdev_host_swba_interval = WMI_TLV_VDEV_HOST_SWBA_INTERVAL,
	.dtim_period = WMI_TLV_VDEV_PARAM_DTIM_PERIOD,
	.wmi_vdev_oc_scheduler_air_time_limit =
				WMI_TLV_VDEV_OC_SCHEDULER_AIR_TIME_LIMIT,
	.wds = WMI_TLV_VDEV_PARAM_WDS,
	.atim_window = WMI_TLV_VDEV_PARAM_ATIM_WINDOW,
	.bmiss_count_max = WMI_TLV_VDEV_PARAM_BMISS_COUNT_MAX,
	.bmiss_first_bcnt = WMI_TLV_VDEV_PARAM_BMISS_FIRST_BCNT,
	.bmiss_final_bcnt = WMI_TLV_VDEV_PARAM_BMISS_FINAL_BCNT,
	.feature_wmm = WMI_TLV_VDEV_PARAM_FEATURE_WMM,
	.chwidth = WMI_TLV_VDEV_PARAM_CHWIDTH,
	.chextoffset = WMI_TLV_VDEV_PARAM_CHEXTOFFSET,
	.disable_htprotection =	WMI_TLV_VDEV_PARAM_DISABLE_HTPROTECTION,
	.sta_quickkickout = WMI_TLV_VDEV_PARAM_STA_QUICKKICKOUT,
	.mgmt_rate = WMI_TLV_VDEV_PARAM_MGMT_RATE,
	.protection_mode = WMI_TLV_VDEV_PARAM_PROTECTION_MODE,
	.fixed_rate = WMI_TLV_VDEV_PARAM_FIXED_RATE,
	.sgi = WMI_TLV_VDEV_PARAM_SGI,
	.ldpc = WMI_TLV_VDEV_PARAM_LDPC,
	.tx_stbc = WMI_TLV_VDEV_PARAM_TX_STBC,
	.rx_stbc = WMI_TLV_VDEV_PARAM_RX_STBC,
	.intra_bss_fwd = WMI_TLV_VDEV_PARAM_INTRA_BSS_FWD,
	.def_keyid = WMI_TLV_VDEV_PARAM_DEF_KEYID,
	.nss = WMI_TLV_VDEV_PARAM_NSS,
	.bcast_data_rate = WMI_TLV_VDEV_PARAM_BCAST_DATA_RATE,
	.mcast_data_rate = WMI_TLV_VDEV_PARAM_MCAST_DATA_RATE,
	.mcast_indicate = WMI_TLV_VDEV_PARAM_MCAST_INDICATE,
	.dhcp_indicate = WMI_TLV_VDEV_PARAM_DHCP_INDICATE,
	.unknown_dest_indicate = WMI_TLV_VDEV_PARAM_UNKNOWN_DEST_INDICATE,
	.ap_keepalive_min_idle_inactive_time_secs =
		WMI_TLV_VDEV_PARAM_AP_KEEPALIVE_MIN_IDLE_INACTIVE_TIME_SECS,
	.ap_keepalive_max_idle_inactive_time_secs =
		WMI_TLV_VDEV_PARAM_AP_KEEPALIVE_MAX_IDLE_INACTIVE_TIME_SECS,
	.ap_keepalive_max_unresponsive_time_secs =
		WMI_TLV_VDEV_PARAM_AP_KEEPALIVE_MAX_UNRESPONSIVE_TIME_SECS,
	.ap_enable_nawds = WMI_TLV_VDEV_PARAM_AP_ENABLE_NAWDS,
	.mcast2ucast_set = WMI_TLV_VDEV_PARAM_UNSUPPORTED,
	.enable_rtscts = WMI_TLV_VDEV_PARAM_ENABLE_RTSCTS,
	.txbf = WMI_TLV_VDEV_PARAM_TXBF,
	.packet_powersave = WMI_TLV_VDEV_PARAM_PACKET_POWERSAVE,
	.drop_unencry = WMI_TLV_VDEV_PARAM_DROP_UNENCRY,
	.tx_encap_type = WMI_TLV_VDEV_PARAM_TX_ENCAP_TYPE,
	.ap_detect_out_of_sync_sleeping_sta_time_secs =
					WMI_TLV_VDEV_PARAM_UNSUPPORTED,
	.rc_num_retries = WMI_VDEV_PARAM_UNSUPPORTED,
	.cabq_maxdur = WMI_VDEV_PARAM_UNSUPPORTED,
	.mfptest_set = WMI_VDEV_PARAM_UNSUPPORTED,
	.rts_fixed_rate = WMI_VDEV_PARAM_UNSUPPORTED,
	.vht_sgimask = WMI_VDEV_PARAM_UNSUPPORTED,
	.vht80_ratemask = WMI_VDEV_PARAM_UNSUPPORTED,
	.early_rx_adjust_enable = WMI_VDEV_PARAM_UNSUPPORTED,
	.early_rx_tgt_bmiss_num = WMI_VDEV_PARAM_UNSUPPORTED,
	.early_rx_bmiss_sample_cycle = WMI_VDEV_PARAM_UNSUPPORTED,
	.early_rx_slop_step = WMI_VDEV_PARAM_UNSUPPORTED,
	.early_rx_init_slop = WMI_VDEV_PARAM_UNSUPPORTED,
	.early_rx_adjust_pause = WMI_VDEV_PARAM_UNSUPPORTED,
	.proxy_sta = WMI_VDEV_PARAM_UNSUPPORTED,
	.meru_vc = WMI_VDEV_PARAM_UNSUPPORTED,
	.rx_decap_type = WMI_VDEV_PARAM_UNSUPPORTED,
	.bw_nss_ratemask = WMI_VDEV_PARAM_UNSUPPORTED,
};

static const struct wmi_ops wmi_tlv_ops = {
	.rx = ath10k_wmi_tlv_op_rx,
	.map_svc = wmi_tlv_svc_map,
	.map_svc_ext = wmi_tlv_svc_map_ext,

	.pull_scan = ath10k_wmi_tlv_op_pull_scan_ev,
	.pull_mgmt_rx = ath10k_wmi_tlv_op_pull_mgmt_rx_ev,
	.pull_ch_info = ath10k_wmi_tlv_op_pull_ch_info_ev,
	.pull_vdev_start = ath10k_wmi_tlv_op_pull_vdev_start_ev,
	.pull_peer_kick = ath10k_wmi_tlv_op_pull_peer_kick_ev,
	.pull_swba = ath10k_wmi_tlv_op_pull_swba_ev,
	.pull_phyerr_hdr = ath10k_wmi_tlv_op_pull_phyerr_ev_hdr,
	.pull_phyerr = ath10k_wmi_op_pull_phyerr_ev,
	.pull_svc_rdy = ath10k_wmi_tlv_op_pull_svc_rdy_ev,
	.pull_rdy = ath10k_wmi_tlv_op_pull_rdy_ev,
	.pull_svc_avail = ath10k_wmi_tlv_op_pull_svc_avail,
	.pull_fw_stats = ath10k_wmi_tlv_op_pull_fw_stats,
	.pull_roam_ev = ath10k_wmi_tlv_op_pull_roam_ev,
	.pull_wow_event = ath10k_wmi_tlv_op_pull_wow_ev,
	.pull_echo_ev = ath10k_wmi_tlv_op_pull_echo_ev,
	.get_txbf_conf_scheme = ath10k_wmi_tlv_txbf_conf_scheme,

	.gen_pdev_suspend = ath10k_wmi_tlv_op_gen_pdev_suspend,
	.gen_pdev_resume = ath10k_wmi_tlv_op_gen_pdev_resume,
	.gen_pdev_set_rd = ath10k_wmi_tlv_op_gen_pdev_set_rd,
	.gen_pdev_set_param = ath10k_wmi_tlv_op_gen_pdev_set_param,
	.gen_init = ath10k_wmi_tlv_op_gen_init,
	.gen_start_scan = ath10k_wmi_tlv_op_gen_start_scan,
	.gen_stop_scan = ath10k_wmi_tlv_op_gen_stop_scan,
	.gen_vdev_create = ath10k_wmi_tlv_op_gen_vdev_create,
	.gen_vdev_delete = ath10k_wmi_tlv_op_gen_vdev_delete,
	.gen_vdev_start = ath10k_wmi_tlv_op_gen_vdev_start,
	.gen_vdev_stop = ath10k_wmi_tlv_op_gen_vdev_stop,
	.gen_vdev_up = ath10k_wmi_tlv_op_gen_vdev_up,
	.gen_vdev_down = ath10k_wmi_tlv_op_gen_vdev_down,
	.gen_vdev_set_param = ath10k_wmi_tlv_op_gen_vdev_set_param,
	.gen_vdev_install_key = ath10k_wmi_tlv_op_gen_vdev_install_key,
	.gen_vdev_wmm_conf = ath10k_wmi_tlv_op_gen_vdev_wmm_conf,
	.gen_peer_create = ath10k_wmi_tlv_op_gen_peer_create,
	.gen_peer_delete = ath10k_wmi_tlv_op_gen_peer_delete,
	.gen_peer_flush = ath10k_wmi_tlv_op_gen_peer_flush,
	.gen_peer_set_param = ath10k_wmi_tlv_op_gen_peer_set_param,
	.gen_peer_assoc = ath10k_wmi_tlv_op_gen_peer_assoc,
	.gen_set_psmode = ath10k_wmi_tlv_op_gen_set_psmode,
	.gen_set_sta_ps = ath10k_wmi_tlv_op_gen_set_sta_ps,
	.gen_set_ap_ps = ath10k_wmi_tlv_op_gen_set_ap_ps,
	.gen_scan_chan_list = ath10k_wmi_tlv_op_gen_scan_chan_list,
	.gen_scan_prob_req_oui = ath10k_wmi_tlv_op_gen_scan_prob_req_oui,
	.gen_beacon_dma = ath10k_wmi_tlv_op_gen_beacon_dma,
	.gen_pdev_set_wmm = ath10k_wmi_tlv_op_gen_pdev_set_wmm,
	.gen_request_stats = ath10k_wmi_tlv_op_gen_request_stats,
	.gen_force_fw_hang = ath10k_wmi_tlv_op_gen_force_fw_hang,
	/* .gen_mgmt_tx = not implemented; HTT is used */
	.gen_mgmt_tx =  ath10k_wmi_tlv_op_gen_mgmt_tx,
	.gen_dbglog_cfg = ath10k_wmi_tlv_op_gen_dbglog_cfg,
	.gen_pktlog_enable = ath10k_wmi_tlv_op_gen_pktlog_enable,
	.gen_pktlog_disable = ath10k_wmi_tlv_op_gen_pktlog_disable,
	/* .gen_pdev_set_quiet_mode not implemented */
	/* .gen_pdev_get_temperature not implemented */
	/* .gen_addba_clear_resp not implemented */
	/* .gen_addba_send not implemented */
	/* .gen_addba_set_resp not implemented */
	/* .gen_delba_send not implemented */
	.gen_bcn_tmpl = ath10k_wmi_tlv_op_gen_bcn_tmpl,
	.gen_prb_tmpl = ath10k_wmi_tlv_op_gen_prb_tmpl,
	.gen_p2p_go_bcn_ie = ath10k_wmi_tlv_op_gen_p2p_go_bcn_ie,
	.gen_vdev_sta_uapsd = ath10k_wmi_tlv_op_gen_vdev_sta_uapsd,
	.gen_sta_keepalive = ath10k_wmi_tlv_op_gen_sta_keepalive,
	.gen_wow_enable = ath10k_wmi_tlv_op_gen_wow_enable,
	.gen_wow_add_wakeup_event = ath10k_wmi_tlv_op_gen_wow_add_wakeup_event,
	.gen_wow_host_wakeup_ind = ath10k_wmi_tlv_gen_wow_host_wakeup_ind,
	.gen_wow_add_pattern = ath10k_wmi_tlv_op_gen_wow_add_pattern,
	.gen_wow_del_pattern = ath10k_wmi_tlv_op_gen_wow_del_pattern,
	.gen_update_fw_tdls_state = ath10k_wmi_tlv_op_gen_update_fw_tdls_state,
	.gen_tdls_peer_update = ath10k_wmi_tlv_op_gen_tdls_peer_update,
	.gen_adaptive_qcs = ath10k_wmi_tlv_op_gen_adaptive_qcs,
	.fw_stats_fill = ath10k_wmi_main_op_fw_stats_fill,
	.get_vdev_subtype = ath10k_wmi_tlv_op_get_vdev_subtype,
	.gen_echo = ath10k_wmi_tlv_op_gen_echo,
	.gen_vdev_spectral_conf = ath10k_wmi_tlv_op_gen_vdev_spectral_conf,
	.gen_vdev_spectral_enable = ath10k_wmi_tlv_op_gen_vdev_spectral_enable,
};

static const struct wmi_peer_flags_map wmi_tlv_peer_flags_map = {
	.auth = WMI_TLV_PEER_AUTH,
	.qos = WMI_TLV_PEER_QOS,
	.need_ptk_4_way = WMI_TLV_PEER_NEED_PTK_4_WAY,
	.need_gtk_2_way = WMI_TLV_PEER_NEED_GTK_2_WAY,
	.apsd = WMI_TLV_PEER_APSD,
	.ht = WMI_TLV_PEER_HT,
	.bw40 = WMI_TLV_PEER_40MHZ,
	.stbc = WMI_TLV_PEER_STBC,
	.ldbc = WMI_TLV_PEER_LDPC,
	.dyn_mimops = WMI_TLV_PEER_DYN_MIMOPS,
	.static_mimops = WMI_TLV_PEER_STATIC_MIMOPS,
	.spatial_mux = WMI_TLV_PEER_SPATIAL_MUX,
	.vht = WMI_TLV_PEER_VHT,
	.bw80 = WMI_TLV_PEER_80MHZ,
	.pmf = WMI_TLV_PEER_PMF,
	.bw160 = WMI_TLV_PEER_160MHZ,
};

/************/
/* TLV init */
/************/

void ath10k_wmi_tlv_attach(struct ath10k *ar)
{
	ar->wmi.cmd = &wmi_tlv_cmd_map;
	ar->wmi.vdev_param = &wmi_tlv_vdev_param_map;
	ar->wmi.pdev_param = &wmi_tlv_pdev_param_map;
	ar->wmi.ops = &wmi_tlv_ops;
	ar->wmi.peer_flags = &wmi_tlv_peer_flags_map;
}<|MERGE_RESOLUTION|>--- conflicted
+++ resolved
@@ -1,10 +1,7 @@
 /*
  * Copyright (c) 2005-2011 Atheros Communications Inc.
  * Copyright (c) 2011-2017 Qualcomm Atheros, Inc.
-<<<<<<< HEAD
-=======
  * Copyright (c) 2018-2020, The Linux Foundation. All rights reserved.
->>>>>>> a1f19153
  *
  * Permission to use, copy, modify, and/or distribute this software for any
  * purpose with or without fee is hereby granted, provided that the above
@@ -2670,11 +2667,7 @@
 	     ieee80211_is_deauth(hdr->frame_control) ||
 	     ieee80211_is_disassoc(hdr->frame_control)) &&
 	     ieee80211_has_protected(hdr->frame_control)) {
-<<<<<<< HEAD
-		len += IEEE80211_CCMP_MIC_LEN;
-=======
 		skb_put(msdu, IEEE80211_CCMP_MIC_LEN);
->>>>>>> a1f19153
 		buf_len += IEEE80211_CCMP_MIC_LEN;
 	}
 
