/*
 * Copyright (c) 2005-2011 Atheros Communications Inc.
 * Copyright (c) 2011-2017 Qualcomm Atheros, Inc.
 *
 * Permission to use, copy, modify, and/or distribute this software for any
 * purpose with or without fee is hereby granted, provided that the above
 * copyright notice and this permission notice appear in all copies.
 *
 * THE SOFTWARE IS PROVIDED "AS IS" AND THE AUTHOR DISCLAIMS ALL WARRANTIES
 * WITH REGARD TO THIS SOFTWARE INCLUDING ALL IMPLIED WARRANTIES OF
 * MERCHANTABILITY AND FITNESS. IN NO EVENT SHALL THE AUTHOR BE LIABLE FOR
 * ANY SPECIAL, DIRECT, INDIRECT, OR CONSEQUENTIAL DAMAGES OR ANY DAMAGES
 * WHATSOEVER RESULTING FROM LOSS OF USE, DATA OR PROFITS, WHETHER IN AN
 * ACTION OF CONTRACT, NEGLIGENCE OR OTHER TORTIOUS ACTION, ARISING OUT OF
 * OR IN CONNECTION WITH THE USE OR PERFORMANCE OF THIS SOFTWARE.
 */

#include "mac.h"

#include <net/cfg80211.h>
#include <net/mac80211.h>
#include <linux/etherdevice.h>
#include <linux/acpi.h>

#include "hif.h"
#include "core.h"
#include "debug.h"
#include "wmi.h"
#include "htt.h"
#include "txrx.h"
#include "testmode.h"
#include "wmi.h"
#include "wmi-tlv.h"
#include "wmi-ops.h"
#include "wow.h"

/*********/
/* Rates */
/*********/

static struct ieee80211_rate ath10k_rates[] = {
	{ .bitrate = 10,
	  .hw_value = ATH10K_HW_RATE_CCK_LP_1M },
	{ .bitrate = 20,
	  .hw_value = ATH10K_HW_RATE_CCK_LP_2M,
	  .hw_value_short = ATH10K_HW_RATE_CCK_SP_2M,
	  .flags = IEEE80211_RATE_SHORT_PREAMBLE },
	{ .bitrate = 55,
	  .hw_value = ATH10K_HW_RATE_CCK_LP_5_5M,
	  .hw_value_short = ATH10K_HW_RATE_CCK_SP_5_5M,
	  .flags = IEEE80211_RATE_SHORT_PREAMBLE },
	{ .bitrate = 110,
	  .hw_value = ATH10K_HW_RATE_CCK_LP_11M,
	  .hw_value_short = ATH10K_HW_RATE_CCK_SP_11M,
	  .flags = IEEE80211_RATE_SHORT_PREAMBLE },

	{ .bitrate = 60, .hw_value = ATH10K_HW_RATE_OFDM_6M },
	{ .bitrate = 90, .hw_value = ATH10K_HW_RATE_OFDM_9M },
	{ .bitrate = 120, .hw_value = ATH10K_HW_RATE_OFDM_12M },
	{ .bitrate = 180, .hw_value = ATH10K_HW_RATE_OFDM_18M },
	{ .bitrate = 240, .hw_value = ATH10K_HW_RATE_OFDM_24M },
	{ .bitrate = 360, .hw_value = ATH10K_HW_RATE_OFDM_36M },
	{ .bitrate = 480, .hw_value = ATH10K_HW_RATE_OFDM_48M },
	{ .bitrate = 540, .hw_value = ATH10K_HW_RATE_OFDM_54M },
};

static struct ieee80211_rate ath10k_rates_rev2[] = {
	{ .bitrate = 10,
	  .hw_value = ATH10K_HW_RATE_REV2_CCK_LP_1M },
	{ .bitrate = 20,
	  .hw_value = ATH10K_HW_RATE_REV2_CCK_LP_2M,
	  .hw_value_short = ATH10K_HW_RATE_REV2_CCK_SP_2M,
	  .flags = IEEE80211_RATE_SHORT_PREAMBLE },
	{ .bitrate = 55,
	  .hw_value = ATH10K_HW_RATE_REV2_CCK_LP_5_5M,
	  .hw_value_short = ATH10K_HW_RATE_REV2_CCK_SP_5_5M,
	  .flags = IEEE80211_RATE_SHORT_PREAMBLE },
	{ .bitrate = 110,
	  .hw_value = ATH10K_HW_RATE_REV2_CCK_LP_11M,
	  .hw_value_short = ATH10K_HW_RATE_REV2_CCK_SP_11M,
	  .flags = IEEE80211_RATE_SHORT_PREAMBLE },

	{ .bitrate = 60, .hw_value = ATH10K_HW_RATE_OFDM_6M },
	{ .bitrate = 90, .hw_value = ATH10K_HW_RATE_OFDM_9M },
	{ .bitrate = 120, .hw_value = ATH10K_HW_RATE_OFDM_12M },
	{ .bitrate = 180, .hw_value = ATH10K_HW_RATE_OFDM_18M },
	{ .bitrate = 240, .hw_value = ATH10K_HW_RATE_OFDM_24M },
	{ .bitrate = 360, .hw_value = ATH10K_HW_RATE_OFDM_36M },
	{ .bitrate = 480, .hw_value = ATH10K_HW_RATE_OFDM_48M },
	{ .bitrate = 540, .hw_value = ATH10K_HW_RATE_OFDM_54M },
};

#define ATH10K_MAC_FIRST_OFDM_RATE_IDX 4

#define ath10k_a_rates (ath10k_rates + ATH10K_MAC_FIRST_OFDM_RATE_IDX)
#define ath10k_a_rates_size (ARRAY_SIZE(ath10k_rates) - \
			     ATH10K_MAC_FIRST_OFDM_RATE_IDX)
#define ath10k_g_rates (ath10k_rates + 0)
#define ath10k_g_rates_size (ARRAY_SIZE(ath10k_rates))

#define ath10k_g_rates_rev2 (ath10k_rates_rev2 + 0)
#define ath10k_g_rates_rev2_size (ARRAY_SIZE(ath10k_rates_rev2))

static bool ath10k_mac_bitrate_is_cck(int bitrate)
{
	switch (bitrate) {
	case 10:
	case 20:
	case 55:
	case 110:
		return true;
	}

	return false;
}

static u8 ath10k_mac_bitrate_to_rate(int bitrate)
{
	return DIV_ROUND_UP(bitrate, 5) |
	       (ath10k_mac_bitrate_is_cck(bitrate) ? BIT(7) : 0);
}

u8 ath10k_mac_hw_rate_to_idx(const struct ieee80211_supported_band *sband,
			     u8 hw_rate, bool cck)
{
	const struct ieee80211_rate *rate;
	int i;

	for (i = 0; i < sband->n_bitrates; i++) {
		rate = &sband->bitrates[i];

		if (ath10k_mac_bitrate_is_cck(rate->bitrate) != cck)
			continue;

		if (rate->hw_value == hw_rate)
			return i;
		else if (rate->flags & IEEE80211_RATE_SHORT_PREAMBLE &&
			 rate->hw_value_short == hw_rate)
			return i;
	}

	return 0;
}

u8 ath10k_mac_bitrate_to_idx(const struct ieee80211_supported_band *sband,
			     u32 bitrate)
{
	int i;

	for (i = 0; i < sband->n_bitrates; i++)
		if (sband->bitrates[i].bitrate == bitrate)
			return i;

	return 0;
}

static int ath10k_mac_get_max_vht_mcs_map(u16 mcs_map, int nss)
{
	switch ((mcs_map >> (2 * nss)) & 0x3) {
	case IEEE80211_VHT_MCS_SUPPORT_0_7: return BIT(8) - 1;
	case IEEE80211_VHT_MCS_SUPPORT_0_8: return BIT(9) - 1;
	case IEEE80211_VHT_MCS_SUPPORT_0_9: return BIT(10) - 1;
	}
	return 0;
}

static u32
ath10k_mac_max_ht_nss(const u8 ht_mcs_mask[IEEE80211_HT_MCS_MASK_LEN])
{
	int nss;

	for (nss = IEEE80211_HT_MCS_MASK_LEN - 1; nss >= 0; nss--)
		if (ht_mcs_mask[nss])
			return nss + 1;

	return 1;
}

static u32
ath10k_mac_max_vht_nss(const u16 vht_mcs_mask[NL80211_VHT_NSS_MAX])
{
	int nss;

	for (nss = NL80211_VHT_NSS_MAX - 1; nss >= 0; nss--)
		if (vht_mcs_mask[nss])
			return nss + 1;

	return 1;
}

int ath10k_mac_ext_resource_config(struct ath10k *ar, u32 val)
{
	enum wmi_host_platform_type platform_type;
	int ret;

	if (test_bit(WMI_SERVICE_TX_MODE_DYNAMIC, ar->wmi.svc_map))
		platform_type = WMI_HOST_PLATFORM_LOW_PERF;
	else
		platform_type = WMI_HOST_PLATFORM_HIGH_PERF;

	ret = ath10k_wmi_ext_resource_config(ar, platform_type, val);

	if (ret && ret != -EOPNOTSUPP) {
		ath10k_warn(ar, "failed to configure ext resource: %d\n", ret);
		return ret;
	}

	return 0;
}

/**********/
/* Crypto */
/**********/

static int ath10k_send_key(struct ath10k_vif *arvif,
			   struct ieee80211_key_conf *key,
			   enum set_key_cmd cmd,
			   const u8 *macaddr, u32 flags)
{
	struct ath10k *ar = arvif->ar;
	struct wmi_vdev_install_key_arg arg = {
		.vdev_id = arvif->vdev_id,
		.key_idx = key->keyidx,
		.key_len = key->keylen,
		.key_data = key->key,
		.key_flags = flags,
		.macaddr = macaddr,
	};

	lockdep_assert_held(&arvif->ar->conf_mutex);

	switch (key->cipher) {
	case WLAN_CIPHER_SUITE_CCMP:
		arg.key_cipher = ar->wmi_key_cipher[WMI_CIPHER_AES_CCM];
		key->flags |= IEEE80211_KEY_FLAG_GENERATE_IV_MGMT;
		break;
	case WLAN_CIPHER_SUITE_TKIP:
		arg.key_cipher = ar->wmi_key_cipher[WMI_CIPHER_TKIP];
		arg.key_txmic_len = 8;
		arg.key_rxmic_len = 8;
		break;
	case WLAN_CIPHER_SUITE_WEP40:
	case WLAN_CIPHER_SUITE_WEP104:
		arg.key_cipher = ar->wmi_key_cipher[WMI_CIPHER_WEP];
		break;
	case WLAN_CIPHER_SUITE_CCMP_256:
<<<<<<< HEAD
		arg.key_cipher = WMI_CIPHER_AES_CCM;
		break;
	case WLAN_CIPHER_SUITE_GCMP:
	case WLAN_CIPHER_SUITE_GCMP_256:
		arg.key_cipher = WMI_CIPHER_AES_GCM;
=======
		arg.key_cipher = ar->wmi_key_cipher[WMI_CIPHER_AES_CCM];
		break;
	case WLAN_CIPHER_SUITE_GCMP:
	case WLAN_CIPHER_SUITE_GCMP_256:
		arg.key_cipher = ar->wmi_key_cipher[WMI_CIPHER_AES_GCM];
>>>>>>> a1f19153
		break;
	case WLAN_CIPHER_SUITE_BIP_GMAC_128:
	case WLAN_CIPHER_SUITE_BIP_GMAC_256:
	case WLAN_CIPHER_SUITE_BIP_CMAC_256:
	case WLAN_CIPHER_SUITE_AES_CMAC:
		WARN_ON(1);
		return -EINVAL;
	default:
		ath10k_warn(ar, "cipher %d is not supported\n", key->cipher);
		return -EOPNOTSUPP;
	}

	if (test_bit(ATH10K_FLAG_RAW_MODE, &ar->dev_flags))
		key->flags |= IEEE80211_KEY_FLAG_GENERATE_IV;

	if (cmd == DISABLE_KEY) {
		arg.key_cipher = ar->wmi_key_cipher[WMI_CIPHER_NONE];
		arg.key_data = NULL;
	}

	return ath10k_wmi_vdev_install_key(arvif->ar, &arg);
}

static int ath10k_install_key(struct ath10k_vif *arvif,
			      struct ieee80211_key_conf *key,
			      enum set_key_cmd cmd,
			      const u8 *macaddr, u32 flags)
{
	struct ath10k *ar = arvif->ar;
	int ret;
	unsigned long time_left;

	lockdep_assert_held(&ar->conf_mutex);

	reinit_completion(&ar->install_key_done);

	if (arvif->nohwcrypt)
		return 1;

	ret = ath10k_send_key(arvif, key, cmd, macaddr, flags);
	if (ret)
		return ret;

	time_left = wait_for_completion_timeout(&ar->install_key_done, 3 * HZ);
	if (time_left == 0)
		return -ETIMEDOUT;

	return 0;
}

static int ath10k_install_peer_wep_keys(struct ath10k_vif *arvif,
					const u8 *addr)
{
	struct ath10k *ar = arvif->ar;
	struct ath10k_peer *peer;
	int ret;
	int i;
	u32 flags;

	lockdep_assert_held(&ar->conf_mutex);

	if (WARN_ON(arvif->vif->type != NL80211_IFTYPE_AP &&
		    arvif->vif->type != NL80211_IFTYPE_ADHOC &&
		    arvif->vif->type != NL80211_IFTYPE_MESH_POINT))
		return -EINVAL;

	spin_lock_bh(&ar->data_lock);
	peer = ath10k_peer_find(ar, arvif->vdev_id, addr);
	spin_unlock_bh(&ar->data_lock);

	if (!peer)
		return -ENOENT;

	for (i = 0; i < ARRAY_SIZE(arvif->wep_keys); i++) {
		if (arvif->wep_keys[i] == NULL)
			continue;

		switch (arvif->vif->type) {
		case NL80211_IFTYPE_AP:
			flags = WMI_KEY_PAIRWISE;

			if (arvif->def_wep_key_idx == i)
				flags |= WMI_KEY_TX_USAGE;

			ret = ath10k_install_key(arvif, arvif->wep_keys[i],
						 SET_KEY, addr, flags);
			if (ret < 0)
				return ret;
			break;
		case NL80211_IFTYPE_ADHOC:
			ret = ath10k_install_key(arvif, arvif->wep_keys[i],
						 SET_KEY, addr,
						 WMI_KEY_PAIRWISE);
			if (ret < 0)
				return ret;

			ret = ath10k_install_key(arvif, arvif->wep_keys[i],
						 SET_KEY, addr, WMI_KEY_GROUP);
			if (ret < 0)
				return ret;
			break;
		default:
			WARN_ON(1);
			return -EINVAL;
		}

		spin_lock_bh(&ar->data_lock);
		peer->keys[i] = arvif->wep_keys[i];
		spin_unlock_bh(&ar->data_lock);
	}

	/* In some cases (notably with static WEP IBSS with multiple keys)
	 * multicast Tx becomes broken. Both pairwise and groupwise keys are
	 * installed already. Using WMI_KEY_TX_USAGE in different combinations
	 * didn't seem help. Using def_keyid vdev parameter seems to be
	 * effective so use that.
	 *
	 * FIXME: Revisit. Perhaps this can be done in a less hacky way.
	 */
	if (arvif->vif->type != NL80211_IFTYPE_ADHOC)
		return 0;

	if (arvif->def_wep_key_idx == -1)
		return 0;

	ret = ath10k_wmi_vdev_set_param(arvif->ar,
					arvif->vdev_id,
					arvif->ar->wmi.vdev_param->def_keyid,
					arvif->def_wep_key_idx);
	if (ret) {
		ath10k_warn(ar, "failed to re-set def wpa key idxon vdev %i: %d\n",
			    arvif->vdev_id, ret);
		return ret;
	}

	return 0;
}

static int ath10k_clear_peer_keys(struct ath10k_vif *arvif,
				  const u8 *addr)
{
	struct ath10k *ar = arvif->ar;
	struct ath10k_peer *peer;
	int first_errno = 0;
	int ret;
	int i;
	u32 flags = 0;

	lockdep_assert_held(&ar->conf_mutex);

	spin_lock_bh(&ar->data_lock);
	peer = ath10k_peer_find(ar, arvif->vdev_id, addr);
	spin_unlock_bh(&ar->data_lock);

	if (!peer)
		return -ENOENT;

	for (i = 0; i < ARRAY_SIZE(peer->keys); i++) {
		if (peer->keys[i] == NULL)
			continue;

		/* key flags are not required to delete the key */
		ret = ath10k_install_key(arvif, peer->keys[i],
					 DISABLE_KEY, addr, flags);
		if (ret < 0 && first_errno == 0)
			first_errno = ret;

		if (ret < 0)
			ath10k_warn(ar, "failed to remove peer wep key %d: %d\n",
				    i, ret);

		spin_lock_bh(&ar->data_lock);
		peer->keys[i] = NULL;
		spin_unlock_bh(&ar->data_lock);
	}

	return first_errno;
}

bool ath10k_mac_is_peer_wep_key_set(struct ath10k *ar, const u8 *addr,
				    u8 keyidx)
{
	struct ath10k_peer *peer;
	int i;

	lockdep_assert_held(&ar->data_lock);

	/* We don't know which vdev this peer belongs to,
	 * since WMI doesn't give us that information.
	 *
	 * FIXME: multi-bss needs to be handled.
	 */
	peer = ath10k_peer_find(ar, 0, addr);
	if (!peer)
		return false;

	for (i = 0; i < ARRAY_SIZE(peer->keys); i++) {
		if (peer->keys[i] && peer->keys[i]->keyidx == keyidx)
			return true;
	}

	return false;
}

static int ath10k_clear_vdev_key(struct ath10k_vif *arvif,
				 struct ieee80211_key_conf *key)
{
	struct ath10k *ar = arvif->ar;
	struct ath10k_peer *peer;
	u8 addr[ETH_ALEN];
	int first_errno = 0;
	int ret;
	int i;
	u32 flags = 0;

	lockdep_assert_held(&ar->conf_mutex);

	for (;;) {
		/* since ath10k_install_key we can't hold data_lock all the
		 * time, so we try to remove the keys incrementally
		 */
		spin_lock_bh(&ar->data_lock);
		i = 0;
		list_for_each_entry(peer, &ar->peers, list) {
			for (i = 0; i < ARRAY_SIZE(peer->keys); i++) {
				if (peer->keys[i] == key) {
					ether_addr_copy(addr, peer->addr);
					peer->keys[i] = NULL;
					break;
				}
			}

			if (i < ARRAY_SIZE(peer->keys))
				break;
		}
		spin_unlock_bh(&ar->data_lock);

		if (i == ARRAY_SIZE(peer->keys))
			break;
		/* key flags are not required to delete the key */
		ret = ath10k_install_key(arvif, key, DISABLE_KEY, addr, flags);
		if (ret < 0 && first_errno == 0)
			first_errno = ret;

		if (ret)
			ath10k_warn(ar, "failed to remove key for %pM: %d\n",
				    addr, ret);
	}

	return first_errno;
}

static int ath10k_mac_vif_update_wep_key(struct ath10k_vif *arvif,
					 struct ieee80211_key_conf *key)
{
	struct ath10k *ar = arvif->ar;
	struct ath10k_peer *peer;
	int ret;

	lockdep_assert_held(&ar->conf_mutex);

	list_for_each_entry(peer, &ar->peers, list) {
		if (ether_addr_equal(peer->addr, arvif->vif->addr))
			continue;

		if (ether_addr_equal(peer->addr, arvif->bssid))
			continue;

		if (peer->keys[key->keyidx] == key)
			continue;

		ath10k_dbg(ar, ATH10K_DBG_MAC, "mac vif vdev %i update key %i needs update\n",
			   arvif->vdev_id, key->keyidx);

		ret = ath10k_install_peer_wep_keys(arvif, peer->addr);
		if (ret) {
			ath10k_warn(ar, "failed to update wep keys on vdev %i for peer %pM: %d\n",
				    arvif->vdev_id, peer->addr, ret);
			return ret;
		}
	}

	return 0;
}

/*********************/
/* General utilities */
/*********************/

static inline enum wmi_phy_mode
chan_to_phymode(const struct cfg80211_chan_def *chandef)
{
	enum wmi_phy_mode phymode = MODE_UNKNOWN;

	switch (chandef->chan->band) {
	case NL80211_BAND_2GHZ:
		switch (chandef->width) {
		case NL80211_CHAN_WIDTH_20_NOHT:
			if (chandef->chan->flags & IEEE80211_CHAN_NO_OFDM)
				phymode = MODE_11B;
			else
				phymode = MODE_11G;
			break;
		case NL80211_CHAN_WIDTH_20:
			phymode = MODE_11NG_HT20;
			break;
		case NL80211_CHAN_WIDTH_40:
			phymode = MODE_11NG_HT40;
			break;
		case NL80211_CHAN_WIDTH_5:
		case NL80211_CHAN_WIDTH_10:
		case NL80211_CHAN_WIDTH_80:
		case NL80211_CHAN_WIDTH_80P80:
		case NL80211_CHAN_WIDTH_160:
			phymode = MODE_UNKNOWN;
			break;
		}
		break;
	case NL80211_BAND_5GHZ:
		switch (chandef->width) {
		case NL80211_CHAN_WIDTH_20_NOHT:
			phymode = MODE_11A;
			break;
		case NL80211_CHAN_WIDTH_20:
			phymode = MODE_11NA_HT20;
			break;
		case NL80211_CHAN_WIDTH_40:
			phymode = MODE_11NA_HT40;
			break;
		case NL80211_CHAN_WIDTH_80:
			phymode = MODE_11AC_VHT80;
			break;
		case NL80211_CHAN_WIDTH_160:
			phymode = MODE_11AC_VHT160;
			break;
		case NL80211_CHAN_WIDTH_80P80:
			phymode = MODE_11AC_VHT80_80;
			break;
		case NL80211_CHAN_WIDTH_5:
		case NL80211_CHAN_WIDTH_10:
			phymode = MODE_UNKNOWN;
			break;
		}
		break;
	default:
		break;
	}

	WARN_ON(phymode == MODE_UNKNOWN);
	return phymode;
}

static u8 ath10k_parse_mpdudensity(u8 mpdudensity)
{
/*
 * 802.11n D2.0 defined values for "Minimum MPDU Start Spacing":
 *   0 for no restriction
 *   1 for 1/4 us
 *   2 for 1/2 us
 *   3 for 1 us
 *   4 for 2 us
 *   5 for 4 us
 *   6 for 8 us
 *   7 for 16 us
 */
	switch (mpdudensity) {
	case 0:
		return 0;
	case 1:
	case 2:
	case 3:
	/* Our lower layer calculations limit our precision to
	 * 1 microsecond
	 */
		return 1;
	case 4:
		return 2;
	case 5:
		return 4;
	case 6:
		return 8;
	case 7:
		return 16;
	default:
		return 0;
	}
}

int ath10k_mac_vif_chan(struct ieee80211_vif *vif,
			struct cfg80211_chan_def *def)
{
	struct ieee80211_chanctx_conf *conf;

	rcu_read_lock();
	conf = rcu_dereference(vif->chanctx_conf);
	if (!conf) {
		rcu_read_unlock();
		return -ENOENT;
	}

	*def = conf->def;
	rcu_read_unlock();

	return 0;
}

static void ath10k_mac_num_chanctxs_iter(struct ieee80211_hw *hw,
					 struct ieee80211_chanctx_conf *conf,
					 void *data)
{
	int *num = data;

	(*num)++;
}

static int ath10k_mac_num_chanctxs(struct ath10k *ar)
{
	int num = 0;

	ieee80211_iter_chan_contexts_atomic(ar->hw,
					    ath10k_mac_num_chanctxs_iter,
					    &num);

	return num;
}

static void
ath10k_mac_get_any_chandef_iter(struct ieee80211_hw *hw,
				struct ieee80211_chanctx_conf *conf,
				void *data)
{
	struct cfg80211_chan_def **def = data;

	*def = &conf->def;
}

static void ath10k_wait_for_peer_delete_done(struct ath10k *ar, u32 vdev_id,
					     const u8 *addr)
{
	unsigned long time_left;
	int ret;

	if (test_bit(WMI_SERVICE_SYNC_DELETE_CMDS, ar->wmi.svc_map)) {
		ret = ath10k_wait_for_peer_deleted(ar, vdev_id, addr);
		if (ret) {
			ath10k_warn(ar, "failed wait for peer deleted");
			return;
		}

		time_left = wait_for_completion_timeout(&ar->peer_delete_done,
							5 * HZ);
		if (!time_left)
			ath10k_warn(ar, "Timeout in receiving peer delete response\n");
	}
}

static int ath10k_peer_create(struct ath10k *ar,
			      struct ieee80211_vif *vif,
			      struct ieee80211_sta *sta,
			      u32 vdev_id,
			      const u8 *addr,
			      enum wmi_peer_type peer_type)
{
	struct ath10k_vif *arvif;
	struct ath10k_peer *peer;
	int num_peers = 0;
	int ret;

	lockdep_assert_held(&ar->conf_mutex);

	num_peers = ar->num_peers;

	/* Each vdev consumes a peer entry as well */
	list_for_each_entry(arvif, &ar->arvifs, list)
		num_peers++;

	if (num_peers >= ar->max_num_peers)
		return -ENOBUFS;

	ret = ath10k_wmi_peer_create(ar, vdev_id, addr, peer_type);
	if (ret) {
		ath10k_warn(ar, "failed to create wmi peer %pM on vdev %i: %i\n",
			    addr, vdev_id, ret);
		return ret;
	}

	ret = ath10k_wait_for_peer_created(ar, vdev_id, addr);
	if (ret) {
		ath10k_warn(ar, "failed to wait for created wmi peer %pM on vdev %i: %i\n",
			    addr, vdev_id, ret);
		return ret;
	}

	spin_lock_bh(&ar->data_lock);

	peer = ath10k_peer_find(ar, vdev_id, addr);
	if (!peer) {
		spin_unlock_bh(&ar->data_lock);
		ath10k_warn(ar, "failed to find peer %pM on vdev %i after creation\n",
			    addr, vdev_id);
		ath10k_wait_for_peer_delete_done(ar, vdev_id, addr);
		return -ENOENT;
	}

	peer->vif = vif;
	peer->sta = sta;

	spin_unlock_bh(&ar->data_lock);

	ar->num_peers++;

	return 0;
}

static int ath10k_mac_set_kickout(struct ath10k_vif *arvif)
{
	struct ath10k *ar = arvif->ar;
	u32 param;
	int ret;

	param = ar->wmi.pdev_param->sta_kickout_th;
	ret = ath10k_wmi_pdev_set_param(ar, param,
					ATH10K_KICKOUT_THRESHOLD);
	if (ret) {
		ath10k_warn(ar, "failed to set kickout threshold on vdev %i: %d\n",
			    arvif->vdev_id, ret);
		return ret;
	}

	param = ar->wmi.vdev_param->ap_keepalive_min_idle_inactive_time_secs;
	ret = ath10k_wmi_vdev_set_param(ar, arvif->vdev_id, param,
					ATH10K_KEEPALIVE_MIN_IDLE);
	if (ret) {
		ath10k_warn(ar, "failed to set keepalive minimum idle time on vdev %i: %d\n",
			    arvif->vdev_id, ret);
		return ret;
	}

	param = ar->wmi.vdev_param->ap_keepalive_max_idle_inactive_time_secs;
	ret = ath10k_wmi_vdev_set_param(ar, arvif->vdev_id, param,
					ATH10K_KEEPALIVE_MAX_IDLE);
	if (ret) {
		ath10k_warn(ar, "failed to set keepalive maximum idle time on vdev %i: %d\n",
			    arvif->vdev_id, ret);
		return ret;
	}

	param = ar->wmi.vdev_param->ap_keepalive_max_unresponsive_time_secs;
	ret = ath10k_wmi_vdev_set_param(ar, arvif->vdev_id, param,
					ATH10K_KEEPALIVE_MAX_UNRESPONSIVE);
	if (ret) {
		ath10k_warn(ar, "failed to set keepalive maximum unresponsive time on vdev %i: %d\n",
			    arvif->vdev_id, ret);
		return ret;
	}

	return 0;
}

static int ath10k_mac_set_rts(struct ath10k_vif *arvif, u32 value)
{
	struct ath10k *ar = arvif->ar;
	u32 vdev_param;

	vdev_param = ar->wmi.vdev_param->rts_threshold;
	return ath10k_wmi_vdev_set_param(ar, arvif->vdev_id, vdev_param, value);
}

static int ath10k_peer_delete(struct ath10k *ar, u32 vdev_id, const u8 *addr)
{
	int ret;

	lockdep_assert_held(&ar->conf_mutex);

	ret = ath10k_wmi_peer_delete(ar, vdev_id, addr);
	if (ret)
		return ret;

	ret = ath10k_wait_for_peer_deleted(ar, vdev_id, addr);
	if (ret)
		return ret;

	if (test_bit(WMI_SERVICE_SYNC_DELETE_CMDS, ar->wmi.svc_map)) {
		unsigned long time_left;

		time_left = wait_for_completion_timeout
			    (&ar->peer_delete_done, 5 * HZ);

		if (!time_left) {
			ath10k_warn(ar, "Timeout in receiving peer delete response\n");
			return -ETIMEDOUT;
		}
	}

	ar->num_peers--;

	return 0;
}

static void ath10k_peer_cleanup(struct ath10k *ar, u32 vdev_id)
{
	struct ath10k_peer *peer, *tmp;
	int peer_id;
	int i;

	lockdep_assert_held(&ar->conf_mutex);

	spin_lock_bh(&ar->data_lock);
	list_for_each_entry_safe(peer, tmp, &ar->peers, list) {
		if (peer->vdev_id != vdev_id)
			continue;

		ath10k_warn(ar, "removing stale peer %pM from vdev_id %d\n",
			    peer->addr, vdev_id);

		for_each_set_bit(peer_id, peer->peer_ids,
				 ATH10K_MAX_NUM_PEER_IDS) {
			ar->peer_map[peer_id] = NULL;
		}

		/* Double check that peer is properly un-referenced from
		 * the peer_map
		 */
		for (i = 0; i < ARRAY_SIZE(ar->peer_map); i++) {
			if (ar->peer_map[i] == peer) {
				ath10k_warn(ar, "removing stale peer_map entry for %pM (ptr %pK idx %d)\n",
					    peer->addr, peer, i);
				ar->peer_map[i] = NULL;
			}
		}

		list_del(&peer->list);
		kfree(peer);
		ar->num_peers--;
	}
	spin_unlock_bh(&ar->data_lock);
}

static void ath10k_peer_cleanup_all(struct ath10k *ar)
{
	struct ath10k_peer *peer, *tmp;
	int i;

	lockdep_assert_held(&ar->conf_mutex);

	spin_lock_bh(&ar->data_lock);
	list_for_each_entry_safe(peer, tmp, &ar->peers, list) {
		list_del(&peer->list);
		kfree(peer);
	}

	for (i = 0; i < ARRAY_SIZE(ar->peer_map); i++)
		ar->peer_map[i] = NULL;

	spin_unlock_bh(&ar->data_lock);

	ar->num_peers = 0;
	ar->num_stations = 0;
}

static int ath10k_mac_tdls_peer_update(struct ath10k *ar, u32 vdev_id,
				       struct ieee80211_sta *sta,
				       enum wmi_tdls_peer_state state)
{
	int ret;
	struct wmi_tdls_peer_update_cmd_arg arg = {};
	struct wmi_tdls_peer_capab_arg cap = {};
	struct wmi_channel_arg chan_arg = {};

	lockdep_assert_held(&ar->conf_mutex);

	arg.vdev_id = vdev_id;
	arg.peer_state = state;
	ether_addr_copy(arg.addr, sta->addr);

	cap.peer_max_sp = sta->max_sp;
	cap.peer_uapsd_queues = sta->uapsd_queues;

	if (state == WMI_TDLS_PEER_STATE_CONNECTED &&
	    !sta->tdls_initiator)
		cap.is_peer_responder = 1;

	ret = ath10k_wmi_tdls_peer_update(ar, &arg, &cap, &chan_arg);
	if (ret) {
		ath10k_warn(ar, "failed to update tdls peer %pM on vdev %i: %i\n",
			    arg.addr, vdev_id, ret);
		return ret;
	}

	return 0;
}

/************************/
/* Interface management */
/************************/

void ath10k_mac_vif_beacon_free(struct ath10k_vif *arvif)
{
	struct ath10k *ar = arvif->ar;

	lockdep_assert_held(&ar->data_lock);

	if (!arvif->beacon)
		return;

	if (!arvif->beacon_buf)
		dma_unmap_single(ar->dev, ATH10K_SKB_CB(arvif->beacon)->paddr,
				 arvif->beacon->len, DMA_TO_DEVICE);

	if (WARN_ON(arvif->beacon_state != ATH10K_BEACON_SCHEDULED &&
		    arvif->beacon_state != ATH10K_BEACON_SENT))
		return;

	dev_kfree_skb_any(arvif->beacon);

	arvif->beacon = NULL;
	arvif->beacon_state = ATH10K_BEACON_SCHEDULED;
}

static void ath10k_mac_vif_beacon_cleanup(struct ath10k_vif *arvif)
{
	struct ath10k *ar = arvif->ar;

	lockdep_assert_held(&ar->data_lock);

	ath10k_mac_vif_beacon_free(arvif);

	if (arvif->beacon_buf) {
		dma_free_coherent(ar->dev, IEEE80211_MAX_FRAME_LEN,
				  arvif->beacon_buf, arvif->beacon_paddr);
		arvif->beacon_buf = NULL;
	}
}

static inline int ath10k_vdev_setup_sync(struct ath10k *ar)
{
	unsigned long time_left;

	lockdep_assert_held(&ar->conf_mutex);

	if (test_bit(ATH10K_FLAG_CRASH_FLUSH, &ar->dev_flags))
		return -ESHUTDOWN;

	time_left = wait_for_completion_timeout(&ar->vdev_setup_done,
						ATH10K_VDEV_SETUP_TIMEOUT_HZ);
	if (time_left == 0)
		return -ETIMEDOUT;

	return ar->last_wmi_vdev_start_status;
}

static int ath10k_monitor_vdev_start(struct ath10k *ar, int vdev_id)
{
	struct cfg80211_chan_def *chandef = NULL;
	struct ieee80211_channel *channel = NULL;
	struct wmi_vdev_start_request_arg arg = {};
	int ret = 0;

	lockdep_assert_held(&ar->conf_mutex);

	ieee80211_iter_chan_contexts_atomic(ar->hw,
					    ath10k_mac_get_any_chandef_iter,
					    &chandef);
	if (WARN_ON_ONCE(!chandef))
		return -ENOENT;

	channel = chandef->chan;

	arg.vdev_id = vdev_id;
	arg.channel.freq = channel->center_freq;
	arg.channel.band_center_freq1 = chandef->center_freq1;
	arg.channel.band_center_freq2 = chandef->center_freq2;

	/* TODO setup this dynamically, what in case we
	 * don't have any vifs?
	 */
	arg.channel.mode = chan_to_phymode(chandef);
	arg.channel.chan_radar =
			!!(channel->flags & IEEE80211_CHAN_RADAR);

	arg.channel.min_power = 0;
	arg.channel.max_power = channel->max_power * 2;
	arg.channel.max_reg_power = channel->max_reg_power * 2;
	arg.channel.max_antenna_gain = channel->max_antenna_gain * 2;

	reinit_completion(&ar->vdev_setup_done);
	reinit_completion(&ar->vdev_delete_done);

	ret = ath10k_wmi_vdev_start(ar, &arg);
	if (ret) {
		ath10k_warn(ar, "failed to request monitor vdev %i start: %d\n",
			    vdev_id, ret);
		return ret;
	}

	ret = ath10k_vdev_setup_sync(ar);
	if (ret) {
		ath10k_warn(ar, "failed to synchronize setup for monitor vdev %i start: %d\n",
			    vdev_id, ret);
		return ret;
	}

	ret = ath10k_wmi_vdev_up(ar, vdev_id, 0, ar->mac_addr);
	if (ret) {
		ath10k_warn(ar, "failed to put up monitor vdev %i: %d\n",
			    vdev_id, ret);
		goto vdev_stop;
	}

	ar->monitor_vdev_id = vdev_id;

	ath10k_dbg(ar, ATH10K_DBG_MAC, "mac monitor vdev %i started\n",
		   ar->monitor_vdev_id);
	return 0;

vdev_stop:
	ret = ath10k_wmi_vdev_stop(ar, ar->monitor_vdev_id);
	if (ret)
		ath10k_warn(ar, "failed to stop monitor vdev %i after start failure: %d\n",
			    ar->monitor_vdev_id, ret);

	return ret;
}

static int ath10k_monitor_vdev_stop(struct ath10k *ar)
{
	int ret = 0;

	lockdep_assert_held(&ar->conf_mutex);

	ret = ath10k_wmi_vdev_down(ar, ar->monitor_vdev_id);
	if (ret)
		ath10k_warn(ar, "failed to put down monitor vdev %i: %d\n",
			    ar->monitor_vdev_id, ret);

	reinit_completion(&ar->vdev_setup_done);
	reinit_completion(&ar->vdev_delete_done);

	ret = ath10k_wmi_vdev_stop(ar, ar->monitor_vdev_id);
	if (ret)
		ath10k_warn(ar, "failed to to request monitor vdev %i stop: %d\n",
			    ar->monitor_vdev_id, ret);

	ret = ath10k_vdev_setup_sync(ar);
	if (ret)
		ath10k_warn(ar, "failed to synchronize monitor vdev %i stop: %d\n",
			    ar->monitor_vdev_id, ret);

	ath10k_dbg(ar, ATH10K_DBG_MAC, "mac monitor vdev %i stopped\n",
		   ar->monitor_vdev_id);
	return ret;
}

static int ath10k_monitor_vdev_create(struct ath10k *ar)
{
	int bit, ret = 0;

	lockdep_assert_held(&ar->conf_mutex);

	if (ar->free_vdev_map == 0) {
		ath10k_warn(ar, "failed to find free vdev id for monitor vdev\n");
		return -ENOMEM;
	}

	bit = __ffs64(ar->free_vdev_map);

	ar->monitor_vdev_id = bit;

	ret = ath10k_wmi_vdev_create(ar, ar->monitor_vdev_id,
				     WMI_VDEV_TYPE_MONITOR,
				     0, ar->mac_addr);
	if (ret) {
		ath10k_warn(ar, "failed to request monitor vdev %i creation: %d\n",
			    ar->monitor_vdev_id, ret);
		return ret;
	}

	ar->free_vdev_map &= ~(1LL << ar->monitor_vdev_id);
	ath10k_dbg(ar, ATH10K_DBG_MAC, "mac monitor vdev %d created\n",
		   ar->monitor_vdev_id);

	return 0;
}

static int ath10k_monitor_vdev_delete(struct ath10k *ar)
{
	int ret = 0;

	lockdep_assert_held(&ar->conf_mutex);

	ret = ath10k_wmi_vdev_delete(ar, ar->monitor_vdev_id);
	if (ret) {
		ath10k_warn(ar, "failed to request wmi monitor vdev %i removal: %d\n",
			    ar->monitor_vdev_id, ret);
		return ret;
	}

	ar->free_vdev_map |= 1LL << ar->monitor_vdev_id;

	ath10k_dbg(ar, ATH10K_DBG_MAC, "mac monitor vdev %d deleted\n",
		   ar->monitor_vdev_id);
	return ret;
}

static int ath10k_monitor_start(struct ath10k *ar)
{
	int ret;

	lockdep_assert_held(&ar->conf_mutex);

	ret = ath10k_monitor_vdev_create(ar);
	if (ret) {
		ath10k_warn(ar, "failed to create monitor vdev: %d\n", ret);
		return ret;
	}

	ret = ath10k_monitor_vdev_start(ar, ar->monitor_vdev_id);
	if (ret) {
		ath10k_warn(ar, "failed to start monitor vdev: %d\n", ret);
		ath10k_monitor_vdev_delete(ar);
		return ret;
	}

	ar->monitor_started = true;
	ath10k_dbg(ar, ATH10K_DBG_MAC, "mac monitor started\n");

	return 0;
}

static int ath10k_monitor_stop(struct ath10k *ar)
{
	int ret;

	lockdep_assert_held(&ar->conf_mutex);

	ret = ath10k_monitor_vdev_stop(ar);
	if (ret) {
		ath10k_warn(ar, "failed to stop monitor vdev: %d\n", ret);
		return ret;
	}

	ret = ath10k_monitor_vdev_delete(ar);
	if (ret) {
		ath10k_warn(ar, "failed to delete monitor vdev: %d\n", ret);
		return ret;
	}

	ar->monitor_started = false;
	ath10k_dbg(ar, ATH10K_DBG_MAC, "mac monitor stopped\n");

	return 0;
}

static bool ath10k_mac_monitor_vdev_is_needed(struct ath10k *ar)
{
	int num_ctx;

	/* At least one chanctx is required to derive a channel to start
	 * monitor vdev on.
	 */
	num_ctx = ath10k_mac_num_chanctxs(ar);
	if (num_ctx == 0)
		return false;

	/* If there's already an existing special monitor interface then don't
	 * bother creating another monitor vdev.
	 */
	if (ar->monitor_arvif)
		return false;

	return ar->monitor ||
	       (!test_bit(ATH10K_FW_FEATURE_ALLOWS_MESH_BCAST,
			  ar->running_fw->fw_file.fw_features) &&
		(ar->filter_flags & FIF_OTHER_BSS)) ||
	       test_bit(ATH10K_CAC_RUNNING, &ar->dev_flags);
}

static bool ath10k_mac_monitor_vdev_is_allowed(struct ath10k *ar)
{
	int num_ctx;

	num_ctx = ath10k_mac_num_chanctxs(ar);

	/* FIXME: Current interface combinations and cfg80211/mac80211 code
	 * shouldn't allow this but make sure to prevent handling the following
	 * case anyway since multi-channel DFS hasn't been tested at all.
	 */
	if (test_bit(ATH10K_CAC_RUNNING, &ar->dev_flags) && num_ctx > 1)
		return false;

	return true;
}

static int ath10k_monitor_recalc(struct ath10k *ar)
{
	bool needed;
	bool allowed;
	int ret;

	lockdep_assert_held(&ar->conf_mutex);

	needed = ath10k_mac_monitor_vdev_is_needed(ar);
	allowed = ath10k_mac_monitor_vdev_is_allowed(ar);

	ath10k_dbg(ar, ATH10K_DBG_MAC,
		   "mac monitor recalc started? %d needed? %d allowed? %d\n",
		   ar->monitor_started, needed, allowed);

	if (WARN_ON(needed && !allowed)) {
		if (ar->monitor_started) {
			ath10k_dbg(ar, ATH10K_DBG_MAC, "mac monitor stopping disallowed monitor\n");

			ret = ath10k_monitor_stop(ar);
			if (ret)
				ath10k_warn(ar, "failed to stop disallowed monitor: %d\n",
					    ret);
				/* not serious */
		}

		return -EPERM;
	}

	if (needed == ar->monitor_started)
		return 0;

	if (needed)
		return ath10k_monitor_start(ar);
	else
		return ath10k_monitor_stop(ar);
}

static bool ath10k_mac_can_set_cts_prot(struct ath10k_vif *arvif)
{
	struct ath10k *ar = arvif->ar;

	lockdep_assert_held(&ar->conf_mutex);

	if (!arvif->is_started) {
		ath10k_dbg(ar, ATH10K_DBG_MAC, "defer cts setup, vdev is not ready yet\n");
		return false;
	}

	return true;
}

static int ath10k_mac_set_cts_prot(struct ath10k_vif *arvif)
{
	struct ath10k *ar = arvif->ar;
	u32 vdev_param;

	lockdep_assert_held(&ar->conf_mutex);

	vdev_param = ar->wmi.vdev_param->protection_mode;

	ath10k_dbg(ar, ATH10K_DBG_MAC, "mac vdev %d cts_protection %d\n",
		   arvif->vdev_id, arvif->use_cts_prot);

	return ath10k_wmi_vdev_set_param(ar, arvif->vdev_id, vdev_param,
					 arvif->use_cts_prot ? 1 : 0);
}

static int ath10k_recalc_rtscts_prot(struct ath10k_vif *arvif)
{
	struct ath10k *ar = arvif->ar;
	u32 vdev_param, rts_cts = 0;

	lockdep_assert_held(&ar->conf_mutex);

	vdev_param = ar->wmi.vdev_param->enable_rtscts;

	rts_cts |= SM(WMI_RTSCTS_ENABLED, WMI_RTSCTS_SET);

	if (arvif->num_legacy_stations > 0)
		rts_cts |= SM(WMI_RTSCTS_ACROSS_SW_RETRIES,
			      WMI_RTSCTS_PROFILE);
	else
		rts_cts |= SM(WMI_RTSCTS_FOR_SECOND_RATESERIES,
			      WMI_RTSCTS_PROFILE);

	ath10k_dbg(ar, ATH10K_DBG_MAC, "mac vdev %d recalc rts/cts prot %d\n",
		   arvif->vdev_id, rts_cts);

	return ath10k_wmi_vdev_set_param(ar, arvif->vdev_id, vdev_param,
					 rts_cts);
}

static int ath10k_start_cac(struct ath10k *ar)
{
	int ret;

	lockdep_assert_held(&ar->conf_mutex);

	set_bit(ATH10K_CAC_RUNNING, &ar->dev_flags);

	ret = ath10k_monitor_recalc(ar);
	if (ret) {
		ath10k_warn(ar, "failed to start monitor (cac): %d\n", ret);
		clear_bit(ATH10K_CAC_RUNNING, &ar->dev_flags);
		return ret;
	}

	ath10k_dbg(ar, ATH10K_DBG_MAC, "mac cac start monitor vdev %d\n",
		   ar->monitor_vdev_id);

	return 0;
}

static int ath10k_stop_cac(struct ath10k *ar)
{
	lockdep_assert_held(&ar->conf_mutex);

	/* CAC is not running - do nothing */
	if (!test_bit(ATH10K_CAC_RUNNING, &ar->dev_flags))
		return 0;

	clear_bit(ATH10K_CAC_RUNNING, &ar->dev_flags);
	ath10k_monitor_stop(ar);

	ath10k_dbg(ar, ATH10K_DBG_MAC, "mac cac finished\n");

	return 0;
}

static void ath10k_mac_has_radar_iter(struct ieee80211_hw *hw,
				      struct ieee80211_chanctx_conf *conf,
				      void *data)
{
	bool *ret = data;

	if (!*ret && conf->radar_enabled)
		*ret = true;
}

static bool ath10k_mac_has_radar_enabled(struct ath10k *ar)
{
	bool has_radar = false;

	ieee80211_iter_chan_contexts_atomic(ar->hw,
					    ath10k_mac_has_radar_iter,
					    &has_radar);

	return has_radar;
}

static void ath10k_recalc_radar_detection(struct ath10k *ar)
{
	int ret;

	lockdep_assert_held(&ar->conf_mutex);

	ath10k_stop_cac(ar);

	if (!ath10k_mac_has_radar_enabled(ar))
		return;

	if (ar->num_started_vdevs > 0)
		return;

	ret = ath10k_start_cac(ar);
	if (ret) {
		/*
		 * Not possible to start CAC on current channel so starting
		 * radiation is not allowed, make this channel DFS_UNAVAILABLE
		 * by indicating that radar was detected.
		 */
		ath10k_warn(ar, "failed to start CAC: %d\n", ret);
		ieee80211_radar_detected(ar->hw);
	}
}

static int ath10k_vdev_stop(struct ath10k_vif *arvif)
{
	struct ath10k *ar = arvif->ar;
	int ret;

	lockdep_assert_held(&ar->conf_mutex);

	reinit_completion(&ar->vdev_setup_done);
	reinit_completion(&ar->vdev_delete_done);

	ret = ath10k_wmi_vdev_stop(ar, arvif->vdev_id);
	if (ret) {
		ath10k_warn(ar, "failed to stop WMI vdev %i: %d\n",
			    arvif->vdev_id, ret);
		return ret;
	}

	ret = ath10k_vdev_setup_sync(ar);
	if (ret) {
		ath10k_warn(ar, "failed to synchronize setup for vdev %i: %d\n",
			    arvif->vdev_id, ret);
		return ret;
	}

	WARN_ON(ar->num_started_vdevs == 0);

	if (ar->num_started_vdevs != 0) {
		ar->num_started_vdevs--;
		ath10k_recalc_radar_detection(ar);
	}

	return ret;
}

static int ath10k_vdev_start_restart(struct ath10k_vif *arvif,
				     const struct cfg80211_chan_def *chandef,
				     bool restart)
{
	struct ath10k *ar = arvif->ar;
	struct wmi_vdev_start_request_arg arg = {};
	int ret = 0;

	lockdep_assert_held(&ar->conf_mutex);

	reinit_completion(&ar->vdev_setup_done);
	reinit_completion(&ar->vdev_delete_done);

	arg.vdev_id = arvif->vdev_id;
	arg.dtim_period = arvif->dtim_period;
	arg.bcn_intval = arvif->beacon_interval;

	arg.channel.freq = chandef->chan->center_freq;
	arg.channel.band_center_freq1 = chandef->center_freq1;
	arg.channel.band_center_freq2 = chandef->center_freq2;
	arg.channel.mode = chan_to_phymode(chandef);

	arg.channel.min_power = 0;
	arg.channel.max_power = chandef->chan->max_power * 2;
	arg.channel.max_reg_power = chandef->chan->max_reg_power * 2;
	arg.channel.max_antenna_gain = chandef->chan->max_antenna_gain * 2;

	if (arvif->vdev_type == WMI_VDEV_TYPE_AP) {
		arg.ssid = arvif->u.ap.ssid;
		arg.ssid_len = arvif->u.ap.ssid_len;
		arg.hidden_ssid = arvif->u.ap.hidden_ssid;

		/* For now allow DFS for AP mode */
		arg.channel.chan_radar =
			!!(chandef->chan->flags & IEEE80211_CHAN_RADAR);
	} else if (arvif->vdev_type == WMI_VDEV_TYPE_IBSS) {
		arg.ssid = arvif->vif->bss_conf.ssid;
		arg.ssid_len = arvif->vif->bss_conf.ssid_len;
	}

	ath10k_dbg(ar, ATH10K_DBG_MAC,
		   "mac vdev %d start center_freq %d phymode %s\n",
		   arg.vdev_id, arg.channel.freq,
		   ath10k_wmi_phymode_str(arg.channel.mode));

	if (restart)
		ret = ath10k_wmi_vdev_restart(ar, &arg);
	else
		ret = ath10k_wmi_vdev_start(ar, &arg);

	if (ret) {
		ath10k_warn(ar, "failed to start WMI vdev %i: %d\n",
			    arg.vdev_id, ret);
		return ret;
	}

	ret = ath10k_vdev_setup_sync(ar);
	if (ret) {
		ath10k_warn(ar,
			    "failed to synchronize setup for vdev %i restart %d: %d\n",
			    arg.vdev_id, restart, ret);
		return ret;
	}

	ar->num_started_vdevs++;
	ath10k_recalc_radar_detection(ar);

	return ret;
}

static int ath10k_vdev_start(struct ath10k_vif *arvif,
			     const struct cfg80211_chan_def *def)
{
	return ath10k_vdev_start_restart(arvif, def, false);
}

static int ath10k_vdev_restart(struct ath10k_vif *arvif,
			       const struct cfg80211_chan_def *def)
{
	return ath10k_vdev_start_restart(arvif, def, true);
}

static int ath10k_mac_setup_bcn_p2p_ie(struct ath10k_vif *arvif,
				       struct sk_buff *bcn)
{
	struct ath10k *ar = arvif->ar;
	struct ieee80211_mgmt *mgmt;
	const u8 *p2p_ie;
	int ret;

	if (arvif->vif->type != NL80211_IFTYPE_AP || !arvif->vif->p2p)
		return 0;

	mgmt = (void *)bcn->data;
	p2p_ie = cfg80211_find_vendor_ie(WLAN_OUI_WFA, WLAN_OUI_TYPE_WFA_P2P,
					 mgmt->u.beacon.variable,
					 bcn->len - (mgmt->u.beacon.variable -
						     bcn->data));
	if (!p2p_ie)
		return -ENOENT;

	ret = ath10k_wmi_p2p_go_bcn_ie(ar, arvif->vdev_id, p2p_ie);
	if (ret) {
		ath10k_warn(ar, "failed to submit p2p go bcn ie for vdev %i: %d\n",
			    arvif->vdev_id, ret);
		return ret;
	}

	return 0;
}

static int ath10k_mac_remove_vendor_ie(struct sk_buff *skb, unsigned int oui,
				       u8 oui_type, size_t ie_offset)
{
	size_t len;
	const u8 *next;
	const u8 *end;
	u8 *ie;

	if (WARN_ON(skb->len < ie_offset))
		return -EINVAL;

	ie = (u8 *)cfg80211_find_vendor_ie(oui, oui_type,
					   skb->data + ie_offset,
					   skb->len - ie_offset);
	if (!ie)
		return -ENOENT;

	len = ie[1] + 2;
	end = skb->data + skb->len;
	next = ie + len;

	if (WARN_ON(next > end))
		return -EINVAL;

	memmove(ie, next, end - next);
	skb_trim(skb, skb->len - len);

	return 0;
}

static int ath10k_mac_setup_bcn_tmpl(struct ath10k_vif *arvif)
{
	struct ath10k *ar = arvif->ar;
	struct ieee80211_hw *hw = ar->hw;
	struct ieee80211_vif *vif = arvif->vif;
	struct ieee80211_mutable_offsets offs = {};
	struct sk_buff *bcn;
	int ret;

	if (!test_bit(WMI_SERVICE_BEACON_OFFLOAD, ar->wmi.svc_map))
		return 0;

	if (arvif->vdev_type != WMI_VDEV_TYPE_AP &&
	    arvif->vdev_type != WMI_VDEV_TYPE_IBSS)
		return 0;

	bcn = ieee80211_beacon_get_template(hw, vif, &offs);
	if (!bcn) {
		ath10k_warn(ar, "failed to get beacon template from mac80211\n");
		return -EPERM;
	}

	ret = ath10k_mac_setup_bcn_p2p_ie(arvif, bcn);
	if (ret) {
		ath10k_warn(ar, "failed to setup p2p go bcn ie: %d\n", ret);
		kfree_skb(bcn);
		return ret;
	}

	/* P2P IE is inserted by firmware automatically (as configured above)
	 * so remove it from the base beacon template to avoid duplicate P2P
	 * IEs in beacon frames.
	 */
	ath10k_mac_remove_vendor_ie(bcn, WLAN_OUI_WFA, WLAN_OUI_TYPE_WFA_P2P,
				    offsetof(struct ieee80211_mgmt,
					     u.beacon.variable));

	ret = ath10k_wmi_bcn_tmpl(ar, arvif->vdev_id, offs.tim_offset, bcn, 0,
				  0, NULL, 0);
	kfree_skb(bcn);

	if (ret) {
		ath10k_warn(ar, "failed to submit beacon template command: %d\n",
			    ret);
		return ret;
	}

	return 0;
}

static int ath10k_mac_setup_prb_tmpl(struct ath10k_vif *arvif)
{
	struct ath10k *ar = arvif->ar;
	struct ieee80211_hw *hw = ar->hw;
	struct ieee80211_vif *vif = arvif->vif;
	struct sk_buff *prb;
	int ret;

	if (!test_bit(WMI_SERVICE_BEACON_OFFLOAD, ar->wmi.svc_map))
		return 0;

	if (arvif->vdev_type != WMI_VDEV_TYPE_AP)
		return 0;

	 /* For mesh, probe response and beacon share the same template */
	if (ieee80211_vif_is_mesh(vif))
		return 0;

	prb = ieee80211_proberesp_get(hw, vif);
	if (!prb) {
		ath10k_warn(ar, "failed to get probe resp template from mac80211\n");
		return -EPERM;
	}

	ret = ath10k_wmi_prb_tmpl(ar, arvif->vdev_id, prb);
	kfree_skb(prb);

	if (ret) {
		ath10k_warn(ar, "failed to submit probe resp template command: %d\n",
			    ret);
		return ret;
	}

	return 0;
}

static int ath10k_mac_vif_fix_hidden_ssid(struct ath10k_vif *arvif)
{
	struct ath10k *ar = arvif->ar;
	struct cfg80211_chan_def def;
	int ret;

	/* When originally vdev is started during assign_vif_chanctx() some
	 * information is missing, notably SSID. Firmware revisions with beacon
	 * offloading require the SSID to be provided during vdev (re)start to
	 * handle hidden SSID properly.
	 *
	 * Vdev restart must be done after vdev has been both started and
	 * upped. Otherwise some firmware revisions (at least 10.2) fail to
	 * deliver vdev restart response event causing timeouts during vdev
	 * syncing in ath10k.
	 *
	 * Note: The vdev down/up and template reinstallation could be skipped
	 * since only wmi-tlv firmware are known to have beacon offload and
	 * wmi-tlv doesn't seem to misbehave like 10.2 wrt vdev restart
	 * response delivery. It's probably more robust to keep it as is.
	 */
	if (!test_bit(WMI_SERVICE_BEACON_OFFLOAD, ar->wmi.svc_map))
		return 0;

	if (WARN_ON(!arvif->is_started))
		return -EINVAL;

	if (WARN_ON(!arvif->is_up))
		return -EINVAL;

	if (WARN_ON(ath10k_mac_vif_chan(arvif->vif, &def)))
		return -EINVAL;

	ret = ath10k_wmi_vdev_down(ar, arvif->vdev_id);
	if (ret) {
		ath10k_warn(ar, "failed to bring down ap vdev %i: %d\n",
			    arvif->vdev_id, ret);
		return ret;
	}

	/* Vdev down reset beacon & presp templates. Reinstall them. Otherwise
	 * firmware will crash upon vdev up.
	 */

	ret = ath10k_mac_setup_bcn_tmpl(arvif);
	if (ret) {
		ath10k_warn(ar, "failed to update beacon template: %d\n", ret);
		return ret;
	}

	ret = ath10k_mac_setup_prb_tmpl(arvif);
	if (ret) {
		ath10k_warn(ar, "failed to update presp template: %d\n", ret);
		return ret;
	}

	ret = ath10k_vdev_restart(arvif, &def);
	if (ret) {
		ath10k_warn(ar, "failed to restart ap vdev %i: %d\n",
			    arvif->vdev_id, ret);
		return ret;
	}

	ret = ath10k_wmi_vdev_up(arvif->ar, arvif->vdev_id, arvif->aid,
				 arvif->bssid);
	if (ret) {
		ath10k_warn(ar, "failed to bring up ap vdev %i: %d\n",
			    arvif->vdev_id, ret);
		return ret;
	}

	return 0;
}

static void ath10k_control_beaconing(struct ath10k_vif *arvif,
				     struct ieee80211_bss_conf *info)
{
	struct ath10k *ar = arvif->ar;
	int ret = 0;

	lockdep_assert_held(&arvif->ar->conf_mutex);

	if (!info->enable_beacon) {
		ret = ath10k_wmi_vdev_down(ar, arvif->vdev_id);
		if (ret)
			ath10k_warn(ar, "failed to down vdev_id %i: %d\n",
				    arvif->vdev_id, ret);

		arvif->is_up = false;

		spin_lock_bh(&arvif->ar->data_lock);
		ath10k_mac_vif_beacon_free(arvif);
		spin_unlock_bh(&arvif->ar->data_lock);

		return;
	}

	arvif->tx_seq_no = 0x1000;

	arvif->aid = 0;
	ether_addr_copy(arvif->bssid, info->bssid);

	ret = ath10k_wmi_vdev_up(arvif->ar, arvif->vdev_id, arvif->aid,
				 arvif->bssid);
	if (ret) {
		ath10k_warn(ar, "failed to bring up vdev %d: %i\n",
			    arvif->vdev_id, ret);
		return;
	}

	arvif->is_up = true;

	ret = ath10k_mac_vif_fix_hidden_ssid(arvif);
	if (ret) {
		ath10k_warn(ar, "failed to fix hidden ssid for vdev %i, expect trouble: %d\n",
			    arvif->vdev_id, ret);
		return;
	}

	ath10k_dbg(ar, ATH10K_DBG_MAC, "mac vdev %d up\n", arvif->vdev_id);
}

static void ath10k_control_ibss(struct ath10k_vif *arvif,
				struct ieee80211_bss_conf *info,
				const u8 self_peer[ETH_ALEN])
{
	struct ath10k *ar = arvif->ar;
	u32 vdev_param;
	int ret = 0;

	lockdep_assert_held(&arvif->ar->conf_mutex);

	if (!info->ibss_joined) {
		if (is_zero_ether_addr(arvif->bssid))
			return;

		eth_zero_addr(arvif->bssid);

		return;
	}

	vdev_param = arvif->ar->wmi.vdev_param->atim_window;
	ret = ath10k_wmi_vdev_set_param(arvif->ar, arvif->vdev_id, vdev_param,
					ATH10K_DEFAULT_ATIM);
	if (ret)
		ath10k_warn(ar, "failed to set IBSS ATIM for vdev %d: %d\n",
			    arvif->vdev_id, ret);
}

static int ath10k_mac_vif_recalc_ps_wake_threshold(struct ath10k_vif *arvif)
{
	struct ath10k *ar = arvif->ar;
	u32 param;
	u32 value;
	int ret;

	lockdep_assert_held(&arvif->ar->conf_mutex);

	if (arvif->u.sta.uapsd)
		value = WMI_STA_PS_TX_WAKE_THRESHOLD_NEVER;
	else
		value = WMI_STA_PS_TX_WAKE_THRESHOLD_ALWAYS;

	param = WMI_STA_PS_PARAM_TX_WAKE_THRESHOLD;
	ret = ath10k_wmi_set_sta_ps_param(ar, arvif->vdev_id, param, value);
	if (ret) {
		ath10k_warn(ar, "failed to submit ps wake threshold %u on vdev %i: %d\n",
			    value, arvif->vdev_id, ret);
		return ret;
	}

	return 0;
}

static int ath10k_mac_vif_recalc_ps_poll_count(struct ath10k_vif *arvif)
{
	struct ath10k *ar = arvif->ar;
	u32 param;
	u32 value;
	int ret;

	lockdep_assert_held(&arvif->ar->conf_mutex);

	if (arvif->u.sta.uapsd)
		value = WMI_STA_PS_PSPOLL_COUNT_UAPSD;
	else
		value = WMI_STA_PS_PSPOLL_COUNT_NO_MAX;

	param = WMI_STA_PS_PARAM_PSPOLL_COUNT;
	ret = ath10k_wmi_set_sta_ps_param(ar, arvif->vdev_id,
					  param, value);
	if (ret) {
		ath10k_warn(ar, "failed to submit ps poll count %u on vdev %i: %d\n",
			    value, arvif->vdev_id, ret);
		return ret;
	}

	return 0;
}

static int ath10k_mac_num_vifs_started(struct ath10k *ar)
{
	struct ath10k_vif *arvif;
	int num = 0;

	lockdep_assert_held(&ar->conf_mutex);

	list_for_each_entry(arvif, &ar->arvifs, list)
		if (arvif->is_started)
			num++;

	return num;
}

static int ath10k_mac_vif_setup_ps(struct ath10k_vif *arvif)
{
	struct ath10k *ar = arvif->ar;
	struct ieee80211_vif *vif = arvif->vif;
	struct ieee80211_conf *conf = &ar->hw->conf;
	enum wmi_sta_powersave_param param;
	enum wmi_sta_ps_mode psmode;
	int ret;
	int ps_timeout;
	bool enable_ps;

	lockdep_assert_held(&arvif->ar->conf_mutex);

	if (arvif->vif->type != NL80211_IFTYPE_STATION)
		return 0;

	enable_ps = arvif->ps;

	if (enable_ps && ath10k_mac_num_vifs_started(ar) > 1 &&
	    !test_bit(ATH10K_FW_FEATURE_MULTI_VIF_PS_SUPPORT,
		      ar->running_fw->fw_file.fw_features)) {
		ath10k_warn(ar, "refusing to enable ps on vdev %i: not supported by fw\n",
			    arvif->vdev_id);
		enable_ps = false;
	}

	if (!arvif->is_started) {
		/* mac80211 can update vif powersave state while disconnected.
		 * Firmware doesn't behave nicely and consumes more power than
		 * necessary if PS is disabled on a non-started vdev. Hence
		 * force-enable PS for non-running vdevs.
		 */
		psmode = WMI_STA_PS_MODE_ENABLED;
	} else if (enable_ps) {
		psmode = WMI_STA_PS_MODE_ENABLED;
		param = WMI_STA_PS_PARAM_INACTIVITY_TIME;

		ps_timeout = conf->dynamic_ps_timeout;
		if (ps_timeout == 0) {
			/* Firmware doesn't like 0 */
			ps_timeout = ieee80211_tu_to_usec(
				vif->bss_conf.beacon_int) / 1000;
		}

		ret = ath10k_wmi_set_sta_ps_param(ar, arvif->vdev_id, param,
						  ps_timeout);
		if (ret) {
			ath10k_warn(ar, "failed to set inactivity time for vdev %d: %i\n",
				    arvif->vdev_id, ret);
			return ret;
		}
	} else {
		psmode = WMI_STA_PS_MODE_DISABLED;
	}

	ath10k_dbg(ar, ATH10K_DBG_MAC, "mac vdev %d psmode %s\n",
		   arvif->vdev_id, psmode ? "enable" : "disable");

	ret = ath10k_wmi_set_psmode(ar, arvif->vdev_id, psmode);
	if (ret) {
		ath10k_warn(ar, "failed to set PS Mode %d for vdev %d: %d\n",
			    psmode, arvif->vdev_id, ret);
		return ret;
	}

	return 0;
}

static int ath10k_mac_vif_disable_keepalive(struct ath10k_vif *arvif)
{
	struct ath10k *ar = arvif->ar;
	struct wmi_sta_keepalive_arg arg = {};
	int ret;

	lockdep_assert_held(&arvif->ar->conf_mutex);

	if (arvif->vdev_type != WMI_VDEV_TYPE_STA)
		return 0;

	if (!test_bit(WMI_SERVICE_STA_KEEP_ALIVE, ar->wmi.svc_map))
		return 0;

	/* Some firmware revisions have a bug and ignore the `enabled` field.
	 * Instead use the interval to disable the keepalive.
	 */
	arg.vdev_id = arvif->vdev_id;
	arg.enabled = 1;
	arg.method = WMI_STA_KEEPALIVE_METHOD_NULL_FRAME;
	arg.interval = WMI_STA_KEEPALIVE_INTERVAL_DISABLE;

	ret = ath10k_wmi_sta_keepalive(ar, &arg);
	if (ret) {
		ath10k_warn(ar, "failed to submit keepalive on vdev %i: %d\n",
			    arvif->vdev_id, ret);
		return ret;
	}

	return 0;
}

static void ath10k_mac_vif_ap_csa_count_down(struct ath10k_vif *arvif)
{
	struct ath10k *ar = arvif->ar;
	struct ieee80211_vif *vif = arvif->vif;
	int ret;

	lockdep_assert_held(&arvif->ar->conf_mutex);

	if (WARN_ON(!test_bit(WMI_SERVICE_BEACON_OFFLOAD, ar->wmi.svc_map)))
		return;

	if (arvif->vdev_type != WMI_VDEV_TYPE_AP)
		return;

	if (!vif->csa_active)
		return;

	if (!arvif->is_up)
		return;

	if (!ieee80211_csa_is_complete(vif)) {
		ieee80211_csa_update_counter(vif);

		ret = ath10k_mac_setup_bcn_tmpl(arvif);
		if (ret)
			ath10k_warn(ar, "failed to update bcn tmpl during csa: %d\n",
				    ret);

		ret = ath10k_mac_setup_prb_tmpl(arvif);
		if (ret)
			ath10k_warn(ar, "failed to update prb tmpl during csa: %d\n",
				    ret);
	} else {
		ieee80211_csa_finish(vif);
	}
}

static void ath10k_mac_vif_ap_csa_work(struct work_struct *work)
{
	struct ath10k_vif *arvif = container_of(work, struct ath10k_vif,
						ap_csa_work);
	struct ath10k *ar = arvif->ar;

	mutex_lock(&ar->conf_mutex);
	ath10k_mac_vif_ap_csa_count_down(arvif);
	mutex_unlock(&ar->conf_mutex);
}

static void ath10k_mac_handle_beacon_iter(void *data, u8 *mac,
					  struct ieee80211_vif *vif)
{
	struct sk_buff *skb = data;
	struct ieee80211_mgmt *mgmt = (void *)skb->data;
	struct ath10k_vif *arvif = (void *)vif->drv_priv;

	if (vif->type != NL80211_IFTYPE_STATION)
		return;

	if (!ether_addr_equal(mgmt->bssid, vif->bss_conf.bssid))
		return;

	cancel_delayed_work(&arvif->connection_loss_work);
}

void ath10k_mac_handle_beacon(struct ath10k *ar, struct sk_buff *skb)
{
	ieee80211_iterate_active_interfaces_atomic(ar->hw,
						   IEEE80211_IFACE_ITER_NORMAL,
						   ath10k_mac_handle_beacon_iter,
						   skb);
}

static void ath10k_mac_handle_beacon_miss_iter(void *data, u8 *mac,
					       struct ieee80211_vif *vif)
{
	u32 *vdev_id = data;
	struct ath10k_vif *arvif = (void *)vif->drv_priv;
	struct ath10k *ar = arvif->ar;
	struct ieee80211_hw *hw = ar->hw;

	if (arvif->vdev_id != *vdev_id)
		return;

	if (!arvif->is_up)
		return;

	ieee80211_beacon_loss(vif);

	/* Firmware doesn't report beacon loss events repeatedly. If AP probe
	 * (done by mac80211) succeeds but beacons do not resume then it
	 * doesn't make sense to continue operation. Queue connection loss work
	 * which can be cancelled when beacon is received.
	 */
	ieee80211_queue_delayed_work(hw, &arvif->connection_loss_work,
				     ATH10K_CONNECTION_LOSS_HZ);
}

void ath10k_mac_handle_beacon_miss(struct ath10k *ar, u32 vdev_id)
{
	ieee80211_iterate_active_interfaces_atomic(ar->hw,
						   IEEE80211_IFACE_ITER_NORMAL,
						   ath10k_mac_handle_beacon_miss_iter,
						   &vdev_id);
}

static void ath10k_mac_vif_sta_connection_loss_work(struct work_struct *work)
{
	struct ath10k_vif *arvif = container_of(work, struct ath10k_vif,
						connection_loss_work.work);
	struct ieee80211_vif *vif = arvif->vif;

	if (!arvif->is_up)
		return;

	ieee80211_connection_loss(vif);
}

/**********************/
/* Station management */
/**********************/

static u32 ath10k_peer_assoc_h_listen_intval(struct ath10k *ar,
					     struct ieee80211_vif *vif)
{
	/* Some firmware revisions have unstable STA powersave when listen
	 * interval is set too high (e.g. 5). The symptoms are firmware doesn't
	 * generate NullFunc frames properly even if buffered frames have been
	 * indicated in Beacon TIM. Firmware would seldom wake up to pull
	 * buffered frames. Often pinging the device from AP would simply fail.
	 *
	 * As a workaround set it to 1.
	 */
	if (vif->type == NL80211_IFTYPE_STATION)
		return 1;

	return ar->hw->conf.listen_interval;
}

static void ath10k_peer_assoc_h_basic(struct ath10k *ar,
				      struct ieee80211_vif *vif,
				      struct ieee80211_sta *sta,
				      struct wmi_peer_assoc_complete_arg *arg)
{
	struct ath10k_vif *arvif = (void *)vif->drv_priv;
	u32 aid;

	lockdep_assert_held(&ar->conf_mutex);

	if (vif->type == NL80211_IFTYPE_STATION)
		aid = vif->bss_conf.aid;
	else
		aid = sta->aid;

	ether_addr_copy(arg->addr, sta->addr);
	arg->vdev_id = arvif->vdev_id;
	arg->peer_aid = aid;
	arg->peer_flags |= arvif->ar->wmi.peer_flags->auth;
	arg->peer_listen_intval = ath10k_peer_assoc_h_listen_intval(ar, vif);
	arg->peer_num_spatial_streams = 1;
	arg->peer_caps = vif->bss_conf.assoc_capability;
}

static void ath10k_peer_assoc_h_crypto(struct ath10k *ar,
				       struct ieee80211_vif *vif,
				       struct ieee80211_sta *sta,
				       struct wmi_peer_assoc_complete_arg *arg)
{
	struct ieee80211_bss_conf *info = &vif->bss_conf;
	struct cfg80211_chan_def def;
	struct cfg80211_bss *bss;
	const u8 *rsnie = NULL;
	const u8 *wpaie = NULL;

	lockdep_assert_held(&ar->conf_mutex);

	if (WARN_ON(ath10k_mac_vif_chan(vif, &def)))
		return;

	bss = cfg80211_get_bss(ar->hw->wiphy, def.chan, info->bssid, NULL, 0,
			       IEEE80211_BSS_TYPE_ANY, IEEE80211_PRIVACY_ANY);
	if (bss) {
		const struct cfg80211_bss_ies *ies;

		rcu_read_lock();
		rsnie = ieee80211_bss_get_ie(bss, WLAN_EID_RSN);

		ies = rcu_dereference(bss->ies);

		wpaie = cfg80211_find_vendor_ie(WLAN_OUI_MICROSOFT,
						WLAN_OUI_TYPE_MICROSOFT_WPA,
						ies->data,
						ies->len);
		rcu_read_unlock();
		cfg80211_put_bss(ar->hw->wiphy, bss);
	}

	/* FIXME: base on RSN IE/WPA IE is a correct idea? */
	if (rsnie || wpaie) {
		ath10k_dbg(ar, ATH10K_DBG_WMI, "%s: rsn ie found\n", __func__);
		arg->peer_flags |= ar->wmi.peer_flags->need_ptk_4_way;
	}

	if (wpaie) {
		ath10k_dbg(ar, ATH10K_DBG_WMI, "%s: wpa ie found\n", __func__);
		arg->peer_flags |= ar->wmi.peer_flags->need_gtk_2_way;
	}

	if (sta->mfp &&
	    test_bit(ATH10K_FW_FEATURE_MFP_SUPPORT,
		     ar->running_fw->fw_file.fw_features)) {
		arg->peer_flags |= ar->wmi.peer_flags->pmf;
	}
}

static void ath10k_peer_assoc_h_rates(struct ath10k *ar,
				      struct ieee80211_vif *vif,
				      struct ieee80211_sta *sta,
				      struct wmi_peer_assoc_complete_arg *arg)
{
	struct ath10k_vif *arvif = (void *)vif->drv_priv;
	struct wmi_rate_set_arg *rateset = &arg->peer_legacy_rates;
	struct cfg80211_chan_def def;
	const struct ieee80211_supported_band *sband;
	const struct ieee80211_rate *rates;
	enum nl80211_band band;
	u32 ratemask;
	u8 rate;
	int i;

	lockdep_assert_held(&ar->conf_mutex);

	if (WARN_ON(ath10k_mac_vif_chan(vif, &def)))
		return;

	band = def.chan->band;
	sband = ar->hw->wiphy->bands[band];
	ratemask = sta->supp_rates[band];
	ratemask &= arvif->bitrate_mask.control[band].legacy;
	rates = sband->bitrates;

	rateset->num_rates = 0;

	for (i = 0; i < 32; i++, ratemask >>= 1, rates++) {
		if (!(ratemask & 1))
			continue;

		rate = ath10k_mac_bitrate_to_rate(rates->bitrate);
		rateset->rates[rateset->num_rates] = rate;
		rateset->num_rates++;
	}
}

static bool
ath10k_peer_assoc_h_ht_masked(const u8 ht_mcs_mask[IEEE80211_HT_MCS_MASK_LEN])
{
	int nss;

	for (nss = 0; nss < IEEE80211_HT_MCS_MASK_LEN; nss++)
		if (ht_mcs_mask[nss])
			return false;

	return true;
}

static bool
ath10k_peer_assoc_h_vht_masked(const u16 vht_mcs_mask[NL80211_VHT_NSS_MAX])
{
	int nss;

	for (nss = 0; nss < NL80211_VHT_NSS_MAX; nss++)
		if (vht_mcs_mask[nss])
			return false;

	return true;
}

static void ath10k_peer_assoc_h_ht(struct ath10k *ar,
				   struct ieee80211_vif *vif,
				   struct ieee80211_sta *sta,
				   struct wmi_peer_assoc_complete_arg *arg)
{
	const struct ieee80211_sta_ht_cap *ht_cap = &sta->ht_cap;
	struct ath10k_vif *arvif = (void *)vif->drv_priv;
	struct cfg80211_chan_def def;
	enum nl80211_band band;
	const u8 *ht_mcs_mask;
	const u16 *vht_mcs_mask;
	int i, n;
	u8 max_nss;
	u32 stbc;

	lockdep_assert_held(&ar->conf_mutex);

	if (WARN_ON(ath10k_mac_vif_chan(vif, &def)))
		return;

	if (!ht_cap->ht_supported)
		return;

	band = def.chan->band;
	ht_mcs_mask = arvif->bitrate_mask.control[band].ht_mcs;
	vht_mcs_mask = arvif->bitrate_mask.control[band].vht_mcs;

	if (ath10k_peer_assoc_h_ht_masked(ht_mcs_mask) &&
	    ath10k_peer_assoc_h_vht_masked(vht_mcs_mask))
		return;

	arg->peer_flags |= ar->wmi.peer_flags->ht;
	arg->peer_max_mpdu = (1 << (IEEE80211_HT_MAX_AMPDU_FACTOR +
				    ht_cap->ampdu_factor)) - 1;

	arg->peer_mpdu_density =
		ath10k_parse_mpdudensity(ht_cap->ampdu_density);

	arg->peer_ht_caps = ht_cap->cap;
	arg->peer_rate_caps |= WMI_RC_HT_FLAG;

	if (ht_cap->cap & IEEE80211_HT_CAP_LDPC_CODING)
		arg->peer_flags |= ar->wmi.peer_flags->ldbc;

	if (sta->bandwidth >= IEEE80211_STA_RX_BW_40) {
		arg->peer_flags |= ar->wmi.peer_flags->bw40;
		arg->peer_rate_caps |= WMI_RC_CW40_FLAG;
	}

	if (arvif->bitrate_mask.control[band].gi != NL80211_TXRATE_FORCE_LGI) {
		if (ht_cap->cap & IEEE80211_HT_CAP_SGI_20)
			arg->peer_rate_caps |= WMI_RC_SGI_FLAG;

		if (ht_cap->cap & IEEE80211_HT_CAP_SGI_40)
			arg->peer_rate_caps |= WMI_RC_SGI_FLAG;
	}

	if (ht_cap->cap & IEEE80211_HT_CAP_TX_STBC) {
		arg->peer_rate_caps |= WMI_RC_TX_STBC_FLAG;
		arg->peer_flags |= ar->wmi.peer_flags->stbc;
	}

	if (ht_cap->cap & IEEE80211_HT_CAP_RX_STBC) {
		stbc = ht_cap->cap & IEEE80211_HT_CAP_RX_STBC;
		stbc = stbc >> IEEE80211_HT_CAP_RX_STBC_SHIFT;
		stbc = stbc << WMI_RC_RX_STBC_FLAG_S;
		arg->peer_rate_caps |= stbc;
		arg->peer_flags |= ar->wmi.peer_flags->stbc;
	}

	if (ht_cap->mcs.rx_mask[1] && ht_cap->mcs.rx_mask[2])
		arg->peer_rate_caps |= WMI_RC_TS_FLAG;
	else if (ht_cap->mcs.rx_mask[1])
		arg->peer_rate_caps |= WMI_RC_DS_FLAG;

	for (i = 0, n = 0, max_nss = 0; i < IEEE80211_HT_MCS_MASK_LEN * 8; i++)
		if ((ht_cap->mcs.rx_mask[i / 8] & BIT(i % 8)) &&
		    (ht_mcs_mask[i / 8] & BIT(i % 8))) {
			max_nss = (i / 8) + 1;
			arg->peer_ht_rates.rates[n++] = i;
		}

	/*
	 * This is a workaround for HT-enabled STAs which break the spec
	 * and have no HT capabilities RX mask (no HT RX MCS map).
	 *
	 * As per spec, in section 20.3.5 Modulation and coding scheme (MCS),
	 * MCS 0 through 7 are mandatory in 20MHz with 800 ns GI at all STAs.
	 *
	 * Firmware asserts if such situation occurs.
	 */
	if (n == 0) {
		arg->peer_ht_rates.num_rates = 8;
		for (i = 0; i < arg->peer_ht_rates.num_rates; i++)
			arg->peer_ht_rates.rates[i] = i;
	} else {
		arg->peer_ht_rates.num_rates = n;
		arg->peer_num_spatial_streams = min(sta->rx_nss, max_nss);
	}

	ath10k_dbg(ar, ATH10K_DBG_MAC, "mac ht peer %pM mcs cnt %d nss %d\n",
		   arg->addr,
		   arg->peer_ht_rates.num_rates,
		   arg->peer_num_spatial_streams);
}

static int ath10k_peer_assoc_qos_ap(struct ath10k *ar,
				    struct ath10k_vif *arvif,
				    struct ieee80211_sta *sta)
{
	u32 uapsd = 0;
	u32 max_sp = 0;
	int ret = 0;

	lockdep_assert_held(&ar->conf_mutex);

	if (sta->wme && sta->uapsd_queues) {
		ath10k_dbg(ar, ATH10K_DBG_MAC, "mac uapsd_queues 0x%x max_sp %d\n",
			   sta->uapsd_queues, sta->max_sp);

		if (sta->uapsd_queues & IEEE80211_WMM_IE_STA_QOSINFO_AC_VO)
			uapsd |= WMI_AP_PS_UAPSD_AC3_DELIVERY_EN |
				 WMI_AP_PS_UAPSD_AC3_TRIGGER_EN;
		if (sta->uapsd_queues & IEEE80211_WMM_IE_STA_QOSINFO_AC_VI)
			uapsd |= WMI_AP_PS_UAPSD_AC2_DELIVERY_EN |
				 WMI_AP_PS_UAPSD_AC2_TRIGGER_EN;
		if (sta->uapsd_queues & IEEE80211_WMM_IE_STA_QOSINFO_AC_BK)
			uapsd |= WMI_AP_PS_UAPSD_AC1_DELIVERY_EN |
				 WMI_AP_PS_UAPSD_AC1_TRIGGER_EN;
		if (sta->uapsd_queues & IEEE80211_WMM_IE_STA_QOSINFO_AC_BE)
			uapsd |= WMI_AP_PS_UAPSD_AC0_DELIVERY_EN |
				 WMI_AP_PS_UAPSD_AC0_TRIGGER_EN;

		if (sta->max_sp < MAX_WMI_AP_PS_PEER_PARAM_MAX_SP)
			max_sp = sta->max_sp;

		ret = ath10k_wmi_set_ap_ps_param(ar, arvif->vdev_id,
						 sta->addr,
						 WMI_AP_PS_PEER_PARAM_UAPSD,
						 uapsd);
		if (ret) {
			ath10k_warn(ar, "failed to set ap ps peer param uapsd for vdev %i: %d\n",
				    arvif->vdev_id, ret);
			return ret;
		}

		ret = ath10k_wmi_set_ap_ps_param(ar, arvif->vdev_id,
						 sta->addr,
						 WMI_AP_PS_PEER_PARAM_MAX_SP,
						 max_sp);
		if (ret) {
			ath10k_warn(ar, "failed to set ap ps peer param max sp for vdev %i: %d\n",
				    arvif->vdev_id, ret);
			return ret;
		}

		/* TODO setup this based on STA listen interval and
		 * beacon interval. Currently we don't know
		 * sta->listen_interval - mac80211 patch required.
		 * Currently use 10 seconds
		 */
		ret = ath10k_wmi_set_ap_ps_param(ar, arvif->vdev_id, sta->addr,
						 WMI_AP_PS_PEER_PARAM_AGEOUT_TIME,
						 10);
		if (ret) {
			ath10k_warn(ar, "failed to set ap ps peer param ageout time for vdev %i: %d\n",
				    arvif->vdev_id, ret);
			return ret;
		}
	}

	return 0;
}

static u16
ath10k_peer_assoc_h_vht_limit(u16 tx_mcs_set,
			      const u16 vht_mcs_limit[NL80211_VHT_NSS_MAX])
{
	int idx_limit;
	int nss;
	u16 mcs_map;
	u16 mcs;

	for (nss = 0; nss < NL80211_VHT_NSS_MAX; nss++) {
		mcs_map = ath10k_mac_get_max_vht_mcs_map(tx_mcs_set, nss) &
			  vht_mcs_limit[nss];

		if (mcs_map)
			idx_limit = fls(mcs_map) - 1;
		else
			idx_limit = -1;

		switch (idx_limit) {
		case 0: /* fall through */
		case 1: /* fall through */
		case 2: /* fall through */
		case 3: /* fall through */
		case 4: /* fall through */
		case 5: /* fall through */
		case 6: /* fall through */
		default:
			/* see ath10k_mac_can_set_bitrate_mask() */
			WARN_ON(1);
			/* fall through */
		case -1:
			mcs = IEEE80211_VHT_MCS_NOT_SUPPORTED;
			break;
		case 7:
			mcs = IEEE80211_VHT_MCS_SUPPORT_0_7;
			break;
		case 8:
			mcs = IEEE80211_VHT_MCS_SUPPORT_0_8;
			break;
		case 9:
			mcs = IEEE80211_VHT_MCS_SUPPORT_0_9;
			break;
		}

		tx_mcs_set &= ~(0x3 << (nss * 2));
		tx_mcs_set |= mcs << (nss * 2);
	}

	return tx_mcs_set;
}

static void ath10k_peer_assoc_h_vht(struct ath10k *ar,
				    struct ieee80211_vif *vif,
				    struct ieee80211_sta *sta,
				    struct wmi_peer_assoc_complete_arg *arg)
{
	const struct ieee80211_sta_vht_cap *vht_cap = &sta->vht_cap;
	struct ath10k_vif *arvif = (void *)vif->drv_priv;
	struct cfg80211_chan_def def;
	enum nl80211_band band;
	const u16 *vht_mcs_mask;
	u8 ampdu_factor;
	u8 max_nss, vht_mcs;
	int i;

	if (WARN_ON(ath10k_mac_vif_chan(vif, &def)))
		return;

	if (!vht_cap->vht_supported)
		return;

	band = def.chan->band;
	vht_mcs_mask = arvif->bitrate_mask.control[band].vht_mcs;

	if (ath10k_peer_assoc_h_vht_masked(vht_mcs_mask))
		return;

	arg->peer_flags |= ar->wmi.peer_flags->vht;

	if (def.chan->band == NL80211_BAND_2GHZ)
		arg->peer_flags |= ar->wmi.peer_flags->vht_2g;

	arg->peer_vht_caps = vht_cap->cap;

	ampdu_factor = (vht_cap->cap &
			IEEE80211_VHT_CAP_MAX_A_MPDU_LENGTH_EXPONENT_MASK) >>
		       IEEE80211_VHT_CAP_MAX_A_MPDU_LENGTH_EXPONENT_SHIFT;

	/* Workaround: Some Netgear/Linksys 11ac APs set Rx A-MPDU factor to
	 * zero in VHT IE. Using it would result in degraded throughput.
	 * arg->peer_max_mpdu at this point contains HT max_mpdu so keep
	 * it if VHT max_mpdu is smaller.
	 */
	arg->peer_max_mpdu = max(arg->peer_max_mpdu,
				 (1U << (IEEE80211_HT_MAX_AMPDU_FACTOR +
					ampdu_factor)) - 1);

	if (sta->bandwidth == IEEE80211_STA_RX_BW_80)
		arg->peer_flags |= ar->wmi.peer_flags->bw80;

	if (sta->bandwidth == IEEE80211_STA_RX_BW_160)
		arg->peer_flags |= ar->wmi.peer_flags->bw160;

	/* Calculate peer NSS capability from VHT capabilities if STA
	 * supports VHT.
	 */
	for (i = 0, max_nss = 0, vht_mcs = 0; i < NL80211_VHT_NSS_MAX; i++) {
		vht_mcs = __le16_to_cpu(vht_cap->vht_mcs.rx_mcs_map) >>
			  (2 * i) & 3;

		if ((vht_mcs != IEEE80211_VHT_MCS_NOT_SUPPORTED) &&
		    vht_mcs_mask[i])
			max_nss = i + 1;
	}
	arg->peer_num_spatial_streams = min(sta->rx_nss, max_nss);
	arg->peer_vht_rates.rx_max_rate =
		__le16_to_cpu(vht_cap->vht_mcs.rx_highest);
	arg->peer_vht_rates.rx_mcs_set =
		__le16_to_cpu(vht_cap->vht_mcs.rx_mcs_map);
	arg->peer_vht_rates.tx_max_rate =
		__le16_to_cpu(vht_cap->vht_mcs.tx_highest);
	arg->peer_vht_rates.tx_mcs_set = ath10k_peer_assoc_h_vht_limit(
		__le16_to_cpu(vht_cap->vht_mcs.tx_mcs_map), vht_mcs_mask);

	ath10k_dbg(ar, ATH10K_DBG_MAC, "mac vht peer %pM max_mpdu %d flags 0x%x\n",
		   sta->addr, arg->peer_max_mpdu, arg->peer_flags);

	if (arg->peer_vht_rates.rx_max_rate &&
	    (sta->vht_cap.cap & IEEE80211_VHT_CAP_SUPP_CHAN_WIDTH_MASK)) {
		switch (arg->peer_vht_rates.rx_max_rate) {
		case 1560:
			/* Must be 2x2 at 160Mhz is all it can do. */
			arg->peer_bw_rxnss_override = 2;
			break;
		case 780:
			/* Can only do 1x1 at 160Mhz (Long Guard Interval) */
			arg->peer_bw_rxnss_override = 1;
			break;
		}
	}
}

static void ath10k_peer_assoc_h_qos(struct ath10k *ar,
				    struct ieee80211_vif *vif,
				    struct ieee80211_sta *sta,
				    struct wmi_peer_assoc_complete_arg *arg)
{
	struct ath10k_vif *arvif = (void *)vif->drv_priv;

	switch (arvif->vdev_type) {
	case WMI_VDEV_TYPE_AP:
		if (sta->wme)
			arg->peer_flags |= arvif->ar->wmi.peer_flags->qos;

		if (sta->wme && sta->uapsd_queues) {
			arg->peer_flags |= arvif->ar->wmi.peer_flags->apsd;
			arg->peer_rate_caps |= WMI_RC_UAPSD_FLAG;
		}
		break;
	case WMI_VDEV_TYPE_STA:
		if (sta->wme)
			arg->peer_flags |= arvif->ar->wmi.peer_flags->qos;
		break;
	case WMI_VDEV_TYPE_IBSS:
		if (sta->wme)
			arg->peer_flags |= arvif->ar->wmi.peer_flags->qos;
		break;
	default:
		break;
	}

	ath10k_dbg(ar, ATH10K_DBG_MAC, "mac peer %pM qos %d\n",
		   sta->addr, !!(arg->peer_flags &
		   arvif->ar->wmi.peer_flags->qos));
}

static bool ath10k_mac_sta_has_ofdm_only(struct ieee80211_sta *sta)
{
	return sta->supp_rates[NL80211_BAND_2GHZ] >>
	       ATH10K_MAC_FIRST_OFDM_RATE_IDX;
}

static enum wmi_phy_mode ath10k_mac_get_phymode_vht(struct ath10k *ar,
						    struct ieee80211_sta *sta)
{
	if (sta->bandwidth == IEEE80211_STA_RX_BW_160) {
		switch (sta->vht_cap.cap & IEEE80211_VHT_CAP_SUPP_CHAN_WIDTH_MASK) {
		case IEEE80211_VHT_CAP_SUPP_CHAN_WIDTH_160MHZ:
			return MODE_11AC_VHT160;
		case IEEE80211_VHT_CAP_SUPP_CHAN_WIDTH_160_80PLUS80MHZ:
			return MODE_11AC_VHT80_80;
		default:
			/* not sure if this is a valid case? */
			return MODE_11AC_VHT160;
		}
	}

	if (sta->bandwidth == IEEE80211_STA_RX_BW_80)
		return MODE_11AC_VHT80;

	if (sta->bandwidth == IEEE80211_STA_RX_BW_40)
		return MODE_11AC_VHT40;

	if (sta->bandwidth == IEEE80211_STA_RX_BW_20)
		return MODE_11AC_VHT20;

	return MODE_UNKNOWN;
}

static void ath10k_peer_assoc_h_phymode(struct ath10k *ar,
					struct ieee80211_vif *vif,
					struct ieee80211_sta *sta,
					struct wmi_peer_assoc_complete_arg *arg)
{
	struct ath10k_vif *arvif = (void *)vif->drv_priv;
	struct cfg80211_chan_def def;
	enum nl80211_band band;
	const u8 *ht_mcs_mask;
	const u16 *vht_mcs_mask;
	enum wmi_phy_mode phymode = MODE_UNKNOWN;

	if (WARN_ON(ath10k_mac_vif_chan(vif, &def)))
		return;

	band = def.chan->band;
	ht_mcs_mask = arvif->bitrate_mask.control[band].ht_mcs;
	vht_mcs_mask = arvif->bitrate_mask.control[band].vht_mcs;

	switch (band) {
	case NL80211_BAND_2GHZ:
		if (sta->vht_cap.vht_supported &&
		    !ath10k_peer_assoc_h_vht_masked(vht_mcs_mask)) {
			if (sta->bandwidth == IEEE80211_STA_RX_BW_40)
				phymode = MODE_11AC_VHT40;
			else
				phymode = MODE_11AC_VHT20;
		} else if (sta->ht_cap.ht_supported &&
			   !ath10k_peer_assoc_h_ht_masked(ht_mcs_mask)) {
			if (sta->bandwidth == IEEE80211_STA_RX_BW_40)
				phymode = MODE_11NG_HT40;
			else
				phymode = MODE_11NG_HT20;
		} else if (ath10k_mac_sta_has_ofdm_only(sta)) {
			phymode = MODE_11G;
		} else {
			phymode = MODE_11B;
		}

		break;
	case NL80211_BAND_5GHZ:
		/*
		 * Check VHT first.
		 */
		if (sta->vht_cap.vht_supported &&
		    !ath10k_peer_assoc_h_vht_masked(vht_mcs_mask)) {
			phymode = ath10k_mac_get_phymode_vht(ar, sta);
		} else if (sta->ht_cap.ht_supported &&
			   !ath10k_peer_assoc_h_ht_masked(ht_mcs_mask)) {
			if (sta->bandwidth >= IEEE80211_STA_RX_BW_40)
				phymode = MODE_11NA_HT40;
			else
				phymode = MODE_11NA_HT20;
		} else {
			phymode = MODE_11A;
		}

		break;
	default:
		break;
	}

	ath10k_dbg(ar, ATH10K_DBG_MAC, "mac peer %pM phymode %s\n",
		   sta->addr, ath10k_wmi_phymode_str(phymode));

	arg->peer_phymode = phymode;
	WARN_ON(phymode == MODE_UNKNOWN);
}

static int ath10k_peer_assoc_prepare(struct ath10k *ar,
				     struct ieee80211_vif *vif,
				     struct ieee80211_sta *sta,
				     struct wmi_peer_assoc_complete_arg *arg)
{
	lockdep_assert_held(&ar->conf_mutex);

	memset(arg, 0, sizeof(*arg));

	ath10k_peer_assoc_h_basic(ar, vif, sta, arg);
	ath10k_peer_assoc_h_crypto(ar, vif, sta, arg);
	ath10k_peer_assoc_h_rates(ar, vif, sta, arg);
	ath10k_peer_assoc_h_ht(ar, vif, sta, arg);
	ath10k_peer_assoc_h_vht(ar, vif, sta, arg);
	ath10k_peer_assoc_h_qos(ar, vif, sta, arg);
	ath10k_peer_assoc_h_phymode(ar, vif, sta, arg);

	return 0;
}

static const u32 ath10k_smps_map[] = {
	[WLAN_HT_CAP_SM_PS_STATIC] = WMI_PEER_SMPS_STATIC,
	[WLAN_HT_CAP_SM_PS_DYNAMIC] = WMI_PEER_SMPS_DYNAMIC,
	[WLAN_HT_CAP_SM_PS_INVALID] = WMI_PEER_SMPS_PS_NONE,
	[WLAN_HT_CAP_SM_PS_DISABLED] = WMI_PEER_SMPS_PS_NONE,
};

static int ath10k_setup_peer_smps(struct ath10k *ar, struct ath10k_vif *arvif,
				  const u8 *addr,
				  const struct ieee80211_sta_ht_cap *ht_cap)
{
	int smps;

	if (!ht_cap->ht_supported)
		return 0;

	smps = ht_cap->cap & IEEE80211_HT_CAP_SM_PS;
	smps >>= IEEE80211_HT_CAP_SM_PS_SHIFT;

	if (smps >= ARRAY_SIZE(ath10k_smps_map))
		return -EINVAL;

	return ath10k_wmi_peer_set_param(ar, arvif->vdev_id, addr,
					 WMI_PEER_SMPS_STATE,
					 ath10k_smps_map[smps]);
}

static int ath10k_mac_vif_recalc_txbf(struct ath10k *ar,
				      struct ieee80211_vif *vif,
				      struct ieee80211_sta_vht_cap vht_cap)
{
	struct ath10k_vif *arvif = (void *)vif->drv_priv;
	int ret;
	u32 param;
	u32 value;

	if (ath10k_wmi_get_txbf_conf_scheme(ar) != WMI_TXBF_CONF_AFTER_ASSOC)
		return 0;

	if (!(ar->vht_cap_info &
	      (IEEE80211_VHT_CAP_SU_BEAMFORMEE_CAPABLE |
	       IEEE80211_VHT_CAP_MU_BEAMFORMEE_CAPABLE |
	       IEEE80211_VHT_CAP_SU_BEAMFORMER_CAPABLE |
	       IEEE80211_VHT_CAP_MU_BEAMFORMER_CAPABLE)))
		return 0;

	param = ar->wmi.vdev_param->txbf;
	value = 0;

	if (WARN_ON(param == WMI_VDEV_PARAM_UNSUPPORTED))
		return 0;

	/* The following logic is correct. If a remote STA advertises support
	 * for being a beamformer then we should enable us being a beamformee.
	 */

	if (ar->vht_cap_info &
	    (IEEE80211_VHT_CAP_SU_BEAMFORMEE_CAPABLE |
	     IEEE80211_VHT_CAP_MU_BEAMFORMEE_CAPABLE)) {
		if (vht_cap.cap & IEEE80211_VHT_CAP_SU_BEAMFORMER_CAPABLE)
			value |= WMI_VDEV_PARAM_TXBF_SU_TX_BFEE;

		if (vht_cap.cap & IEEE80211_VHT_CAP_MU_BEAMFORMER_CAPABLE)
			value |= WMI_VDEV_PARAM_TXBF_MU_TX_BFEE;
	}

	if (ar->vht_cap_info &
	    (IEEE80211_VHT_CAP_SU_BEAMFORMER_CAPABLE |
	     IEEE80211_VHT_CAP_MU_BEAMFORMER_CAPABLE)) {
		if (vht_cap.cap & IEEE80211_VHT_CAP_SU_BEAMFORMEE_CAPABLE)
			value |= WMI_VDEV_PARAM_TXBF_SU_TX_BFER;

		if (vht_cap.cap & IEEE80211_VHT_CAP_MU_BEAMFORMEE_CAPABLE)
			value |= WMI_VDEV_PARAM_TXBF_MU_TX_BFER;
	}

	if (value & WMI_VDEV_PARAM_TXBF_MU_TX_BFEE)
		value |= WMI_VDEV_PARAM_TXBF_SU_TX_BFEE;

	if (value & WMI_VDEV_PARAM_TXBF_MU_TX_BFER)
		value |= WMI_VDEV_PARAM_TXBF_SU_TX_BFER;

	ret = ath10k_wmi_vdev_set_param(ar, arvif->vdev_id, param, value);
	if (ret) {
		ath10k_warn(ar, "failed to submit vdev param txbf 0x%x: %d\n",
			    value, ret);
		return ret;
	}

	return 0;
}

/* can be called only in mac80211 callbacks due to `key_count` usage */
static void ath10k_bss_assoc(struct ieee80211_hw *hw,
			     struct ieee80211_vif *vif,
			     struct ieee80211_bss_conf *bss_conf)
{
	struct ath10k *ar = hw->priv;
	struct ath10k_vif *arvif = (void *)vif->drv_priv;
	struct ieee80211_sta_ht_cap ht_cap;
	struct ieee80211_sta_vht_cap vht_cap;
	struct wmi_peer_assoc_complete_arg peer_arg;
	struct ieee80211_sta *ap_sta;
	int ret;

	lockdep_assert_held(&ar->conf_mutex);

	ath10k_dbg(ar, ATH10K_DBG_MAC, "mac vdev %i assoc bssid %pM aid %d\n",
		   arvif->vdev_id, arvif->bssid, arvif->aid);

	rcu_read_lock();

	ap_sta = ieee80211_find_sta(vif, bss_conf->bssid);
	if (!ap_sta) {
		ath10k_warn(ar, "failed to find station entry for bss %pM vdev %i\n",
			    bss_conf->bssid, arvif->vdev_id);
		rcu_read_unlock();
		return;
	}

	/* ap_sta must be accessed only within rcu section which must be left
	 * before calling ath10k_setup_peer_smps() which might sleep.
	 */
	ht_cap = ap_sta->ht_cap;
	vht_cap = ap_sta->vht_cap;

	ret = ath10k_peer_assoc_prepare(ar, vif, ap_sta, &peer_arg);
	if (ret) {
		ath10k_warn(ar, "failed to prepare peer assoc for %pM vdev %i: %d\n",
			    bss_conf->bssid, arvif->vdev_id, ret);
		rcu_read_unlock();
		return;
	}

	rcu_read_unlock();

	ret = ath10k_wmi_peer_assoc(ar, &peer_arg);
	if (ret) {
		ath10k_warn(ar, "failed to run peer assoc for %pM vdev %i: %d\n",
			    bss_conf->bssid, arvif->vdev_id, ret);
		return;
	}

	ret = ath10k_setup_peer_smps(ar, arvif, bss_conf->bssid, &ht_cap);
	if (ret) {
		ath10k_warn(ar, "failed to setup peer SMPS for vdev %i: %d\n",
			    arvif->vdev_id, ret);
		return;
	}

	ret = ath10k_mac_vif_recalc_txbf(ar, vif, vht_cap);
	if (ret) {
		ath10k_warn(ar, "failed to recalc txbf for vdev %i on bss %pM: %d\n",
			    arvif->vdev_id, bss_conf->bssid, ret);
		return;
	}

	ath10k_dbg(ar, ATH10K_DBG_MAC,
		   "mac vdev %d up (associated) bssid %pM aid %d\n",
		   arvif->vdev_id, bss_conf->bssid, bss_conf->aid);

	WARN_ON(arvif->is_up);

	arvif->aid = bss_conf->aid;
	ether_addr_copy(arvif->bssid, bss_conf->bssid);

	ret = ath10k_wmi_vdev_up(ar, arvif->vdev_id, arvif->aid, arvif->bssid);
	if (ret) {
		ath10k_warn(ar, "failed to set vdev %d up: %d\n",
			    arvif->vdev_id, ret);
		return;
	}

	arvif->is_up = true;

	/* Workaround: Some firmware revisions (tested with qca6174
	 * WLAN.RM.2.0-00073) have buggy powersave state machine and must be
	 * poked with peer param command.
	 */
	ret = ath10k_wmi_peer_set_param(ar, arvif->vdev_id, arvif->bssid,
					WMI_PEER_DUMMY_VAR, 1);
	if (ret) {
		ath10k_warn(ar, "failed to poke peer %pM param for ps workaround on vdev %i: %d\n",
			    arvif->bssid, arvif->vdev_id, ret);
		return;
	}
}

static void ath10k_bss_disassoc(struct ieee80211_hw *hw,
				struct ieee80211_vif *vif)
{
	struct ath10k *ar = hw->priv;
	struct ath10k_vif *arvif = (void *)vif->drv_priv;
	struct ieee80211_sta_vht_cap vht_cap = {};
	int ret;

	lockdep_assert_held(&ar->conf_mutex);

	ath10k_dbg(ar, ATH10K_DBG_MAC, "mac vdev %i disassoc bssid %pM\n",
		   arvif->vdev_id, arvif->bssid);

	ret = ath10k_wmi_vdev_down(ar, arvif->vdev_id);
	if (ret)
		ath10k_warn(ar, "failed to down vdev %i: %d\n",
			    arvif->vdev_id, ret);

	arvif->def_wep_key_idx = -1;

	ret = ath10k_mac_vif_recalc_txbf(ar, vif, vht_cap);
	if (ret) {
		ath10k_warn(ar, "failed to recalc txbf for vdev %i: %d\n",
			    arvif->vdev_id, ret);
		return;
	}

	arvif->is_up = false;

	cancel_delayed_work_sync(&arvif->connection_loss_work);
}

static int ath10k_station_assoc(struct ath10k *ar,
				struct ieee80211_vif *vif,
				struct ieee80211_sta *sta,
				bool reassoc)
{
	struct ath10k_vif *arvif = (void *)vif->drv_priv;
	struct wmi_peer_assoc_complete_arg peer_arg;
	int ret = 0;

	lockdep_assert_held(&ar->conf_mutex);

	ret = ath10k_peer_assoc_prepare(ar, vif, sta, &peer_arg);
	if (ret) {
		ath10k_warn(ar, "failed to prepare WMI peer assoc for %pM vdev %i: %i\n",
			    sta->addr, arvif->vdev_id, ret);
		return ret;
	}

	ret = ath10k_wmi_peer_assoc(ar, &peer_arg);
	if (ret) {
		ath10k_warn(ar, "failed to run peer assoc for STA %pM vdev %i: %d\n",
			    sta->addr, arvif->vdev_id, ret);
		return ret;
	}

	/* Re-assoc is run only to update supported rates for given station. It
	 * doesn't make much sense to reconfigure the peer completely.
	 */
	if (!reassoc) {
		ret = ath10k_setup_peer_smps(ar, arvif, sta->addr,
					     &sta->ht_cap);
		if (ret) {
			ath10k_warn(ar, "failed to setup peer SMPS for vdev %d: %d\n",
				    arvif->vdev_id, ret);
			return ret;
		}

		ret = ath10k_peer_assoc_qos_ap(ar, arvif, sta);
		if (ret) {
			ath10k_warn(ar, "failed to set qos params for STA %pM for vdev %i: %d\n",
				    sta->addr, arvif->vdev_id, ret);
			return ret;
		}

		if (!sta->wme) {
			arvif->num_legacy_stations++;
			ret  = ath10k_recalc_rtscts_prot(arvif);
			if (ret) {
				ath10k_warn(ar, "failed to recalculate rts/cts prot for vdev %d: %d\n",
					    arvif->vdev_id, ret);
				return ret;
			}
		}

		/* Plumb cached keys only for static WEP */
		if (arvif->def_wep_key_idx != -1) {
			ret = ath10k_install_peer_wep_keys(arvif, sta->addr);
			if (ret) {
				ath10k_warn(ar, "failed to install peer wep keys for vdev %i: %d\n",
					    arvif->vdev_id, ret);
				return ret;
			}
		}
	}

	return ret;
}

static int ath10k_station_disassoc(struct ath10k *ar,
				   struct ieee80211_vif *vif,
				   struct ieee80211_sta *sta)
{
	struct ath10k_vif *arvif = (void *)vif->drv_priv;
	int ret = 0;

	lockdep_assert_held(&ar->conf_mutex);

	if (!sta->wme) {
		arvif->num_legacy_stations--;
		ret = ath10k_recalc_rtscts_prot(arvif);
		if (ret) {
			ath10k_warn(ar, "failed to recalculate rts/cts prot for vdev %d: %d\n",
				    arvif->vdev_id, ret);
			return ret;
		}
	}

	ret = ath10k_clear_peer_keys(arvif, sta->addr);
	if (ret) {
		ath10k_warn(ar, "failed to clear all peer wep keys for vdev %i: %d\n",
			    arvif->vdev_id, ret);
		return ret;
	}

	return ret;
}

/**************/
/* Regulatory */
/**************/

static int ath10k_update_channel_list(struct ath10k *ar)
{
	struct ieee80211_hw *hw = ar->hw;
	struct ieee80211_supported_band **bands;
	enum nl80211_band band;
	struct ieee80211_channel *channel;
	struct wmi_scan_chan_list_arg arg = {0};
	struct wmi_channel_arg *ch;
	bool passive;
	int len;
	int ret;
	int i;

	lockdep_assert_held(&ar->conf_mutex);

	bands = hw->wiphy->bands;
	for (band = 0; band < NUM_NL80211_BANDS; band++) {
		if (!bands[band])
			continue;

		for (i = 0; i < bands[band]->n_channels; i++) {
			if (bands[band]->channels[i].flags &
			    IEEE80211_CHAN_DISABLED)
				continue;

			arg.n_channels++;
		}
	}

	len = sizeof(struct wmi_channel_arg) * arg.n_channels;
	arg.channels = kzalloc(len, GFP_KERNEL);
	if (!arg.channels)
		return -ENOMEM;

	ch = arg.channels;
	for (band = 0; band < NUM_NL80211_BANDS; band++) {
		if (!bands[band])
			continue;

		for (i = 0; i < bands[band]->n_channels; i++) {
			channel = &bands[band]->channels[i];

			if (channel->flags & IEEE80211_CHAN_DISABLED)
				continue;

			ch->allow_ht = true;

			/* FIXME: when should we really allow VHT? */
			ch->allow_vht = true;

			ch->allow_ibss =
				!(channel->flags & IEEE80211_CHAN_NO_IR);

			ch->ht40plus =
				!(channel->flags & IEEE80211_CHAN_NO_HT40PLUS);

			ch->chan_radar =
				!!(channel->flags & IEEE80211_CHAN_RADAR);

			passive = channel->flags & IEEE80211_CHAN_NO_IR;
			ch->passive = passive;

			/* the firmware is ignoring the "radar" flag of the
			 * channel and is scanning actively using Probe Requests
			 * on "Radar detection"/DFS channels which are not
			 * marked as "available"
			 */
			ch->passive |= ch->chan_radar;

			ch->freq = channel->center_freq;
			ch->band_center_freq1 = channel->center_freq;
			ch->min_power = 0;
			ch->max_power = channel->max_power * 2;
			ch->max_reg_power = channel->max_reg_power * 2;
			ch->max_antenna_gain = channel->max_antenna_gain * 2;
			ch->reg_class_id = 0; /* FIXME */

			/* FIXME: why use only legacy modes, why not any
			 * HT/VHT modes? Would that even make any
			 * difference?
			 */
			if (channel->band == NL80211_BAND_2GHZ)
				ch->mode = MODE_11G;
			else
				ch->mode = MODE_11A;

			if (WARN_ON_ONCE(ch->mode == MODE_UNKNOWN))
				continue;

			ath10k_dbg(ar, ATH10K_DBG_WMI,
				   "mac channel [%zd/%d] freq %d maxpower %d regpower %d antenna %d mode %d\n",
				    ch - arg.channels, arg.n_channels,
				   ch->freq, ch->max_power, ch->max_reg_power,
				   ch->max_antenna_gain, ch->mode);

			ch++;
		}
	}

	ret = ath10k_wmi_scan_chan_list(ar, &arg);
	kfree(arg.channels);

	return ret;
}

static enum wmi_dfs_region
ath10k_mac_get_dfs_region(enum nl80211_dfs_regions dfs_region)
{
	switch (dfs_region) {
	case NL80211_DFS_UNSET:
		return WMI_UNINIT_DFS_DOMAIN;
	case NL80211_DFS_FCC:
		return WMI_FCC_DFS_DOMAIN;
	case NL80211_DFS_ETSI:
		return WMI_ETSI_DFS_DOMAIN;
	case NL80211_DFS_JP:
		return WMI_MKK4_DFS_DOMAIN;
	}
	return WMI_UNINIT_DFS_DOMAIN;
}

static void ath10k_regd_update(struct ath10k *ar)
{
	struct reg_dmn_pair_mapping *regpair;
	int ret;
	enum wmi_dfs_region wmi_dfs_reg;
	enum nl80211_dfs_regions nl_dfs_reg;

	lockdep_assert_held(&ar->conf_mutex);

	ret = ath10k_update_channel_list(ar);
	if (ret)
		ath10k_warn(ar, "failed to update channel list: %d\n", ret);

	regpair = ar->ath_common.regulatory.regpair;

	if (IS_ENABLED(CONFIG_ATH10K_DFS_CERTIFIED) && ar->dfs_detector) {
		nl_dfs_reg = ar->dfs_detector->region;
		wmi_dfs_reg = ath10k_mac_get_dfs_region(nl_dfs_reg);
	} else {
		wmi_dfs_reg = WMI_UNINIT_DFS_DOMAIN;
	}

	/* Target allows setting up per-band regdomain but ath_common provides
	 * a combined one only
	 */
	ret = ath10k_wmi_pdev_set_regdomain(ar,
					    regpair->reg_domain,
					    regpair->reg_domain, /* 2ghz */
					    regpair->reg_domain, /* 5ghz */
					    regpair->reg_2ghz_ctl,
					    regpair->reg_5ghz_ctl,
					    wmi_dfs_reg);
	if (ret)
		ath10k_warn(ar, "failed to set pdev regdomain: %d\n", ret);
}

static void ath10k_mac_update_channel_list(struct ath10k *ar,
					   struct ieee80211_supported_band *band)
{
	int i;

	if (ar->low_5ghz_chan && ar->high_5ghz_chan) {
		for (i = 0; i < band->n_channels; i++) {
			if (band->channels[i].center_freq < ar->low_5ghz_chan ||
			    band->channels[i].center_freq > ar->high_5ghz_chan)
				band->channels[i].flags |=
					IEEE80211_CHAN_DISABLED;
		}
	}
}

static void ath10k_reg_notifier(struct wiphy *wiphy,
				struct regulatory_request *request)
{
	struct ieee80211_hw *hw = wiphy_to_ieee80211_hw(wiphy);
	struct ath10k *ar = hw->priv;
	bool result;

	ath_reg_notifier_apply(wiphy, request, &ar->ath_common.regulatory);

	if (IS_ENABLED(CONFIG_ATH10K_DFS_CERTIFIED) && ar->dfs_detector) {
		ath10k_dbg(ar, ATH10K_DBG_REGULATORY, "dfs region 0x%x\n",
			   request->dfs_region);
		result = ar->dfs_detector->set_dfs_domain(ar->dfs_detector,
							  request->dfs_region);
		if (!result)
			ath10k_warn(ar, "DFS region 0x%X not supported, will trigger radar for every pulse\n",
				    request->dfs_region);
	}

	mutex_lock(&ar->conf_mutex);
	if (ar->state == ATH10K_STATE_ON)
		ath10k_regd_update(ar);
	mutex_unlock(&ar->conf_mutex);

	if (ar->phy_capability & WHAL_WLAN_11A_CAPABILITY)
		ath10k_mac_update_channel_list(ar,
					       ar->hw->wiphy->bands[NL80211_BAND_5GHZ]);
}

/***************/
/* TX handlers */
/***************/

enum ath10k_mac_tx_path {
	ATH10K_MAC_TX_HTT,
	ATH10K_MAC_TX_HTT_MGMT,
	ATH10K_MAC_TX_WMI_MGMT,
	ATH10K_MAC_TX_UNKNOWN,
};

void ath10k_mac_tx_lock(struct ath10k *ar, int reason)
{
	lockdep_assert_held(&ar->htt.tx_lock);

	WARN_ON(reason >= ATH10K_TX_PAUSE_MAX);
	ar->tx_paused |= BIT(reason);
	ieee80211_stop_queues(ar->hw);
}

static void ath10k_mac_tx_unlock_iter(void *data, u8 *mac,
				      struct ieee80211_vif *vif)
{
	struct ath10k *ar = data;
	struct ath10k_vif *arvif = (void *)vif->drv_priv;

	if (arvif->tx_paused)
		return;

	ieee80211_wake_queue(ar->hw, arvif->vdev_id);
}

void ath10k_mac_tx_unlock(struct ath10k *ar, int reason)
{
	lockdep_assert_held(&ar->htt.tx_lock);

	WARN_ON(reason >= ATH10K_TX_PAUSE_MAX);
	ar->tx_paused &= ~BIT(reason);

	if (ar->tx_paused)
		return;

	ieee80211_iterate_active_interfaces_atomic(ar->hw,
						   IEEE80211_IFACE_ITER_RESUME_ALL,
						   ath10k_mac_tx_unlock_iter,
						   ar);

	ieee80211_wake_queue(ar->hw, ar->hw->offchannel_tx_hw_queue);
}

void ath10k_mac_vif_tx_lock(struct ath10k_vif *arvif, int reason)
{
	struct ath10k *ar = arvif->ar;

	lockdep_assert_held(&ar->htt.tx_lock);

	WARN_ON(reason >= BITS_PER_LONG);
	arvif->tx_paused |= BIT(reason);
	ieee80211_stop_queue(ar->hw, arvif->vdev_id);
}

void ath10k_mac_vif_tx_unlock(struct ath10k_vif *arvif, int reason)
{
	struct ath10k *ar = arvif->ar;

	lockdep_assert_held(&ar->htt.tx_lock);

	WARN_ON(reason >= BITS_PER_LONG);
	arvif->tx_paused &= ~BIT(reason);

	if (ar->tx_paused)
		return;

	if (arvif->tx_paused)
		return;

	ieee80211_wake_queue(ar->hw, arvif->vdev_id);
}

static void ath10k_mac_vif_handle_tx_pause(struct ath10k_vif *arvif,
					   enum wmi_tlv_tx_pause_id pause_id,
					   enum wmi_tlv_tx_pause_action action)
{
	struct ath10k *ar = arvif->ar;

	lockdep_assert_held(&ar->htt.tx_lock);

	switch (action) {
	case WMI_TLV_TX_PAUSE_ACTION_STOP:
		ath10k_mac_vif_tx_lock(arvif, pause_id);
		break;
	case WMI_TLV_TX_PAUSE_ACTION_WAKE:
		ath10k_mac_vif_tx_unlock(arvif, pause_id);
		break;
	default:
		ath10k_dbg(ar, ATH10K_DBG_BOOT,
			   "received unknown tx pause action %d on vdev %i, ignoring\n",
			    action, arvif->vdev_id);
		break;
	}
}

struct ath10k_mac_tx_pause {
	u32 vdev_id;
	enum wmi_tlv_tx_pause_id pause_id;
	enum wmi_tlv_tx_pause_action action;
};

static void ath10k_mac_handle_tx_pause_iter(void *data, u8 *mac,
					    struct ieee80211_vif *vif)
{
	struct ath10k_vif *arvif = (void *)vif->drv_priv;
	struct ath10k_mac_tx_pause *arg = data;

	if (arvif->vdev_id != arg->vdev_id)
		return;

	ath10k_mac_vif_handle_tx_pause(arvif, arg->pause_id, arg->action);
}

void ath10k_mac_handle_tx_pause_vdev(struct ath10k *ar, u32 vdev_id,
				     enum wmi_tlv_tx_pause_id pause_id,
				     enum wmi_tlv_tx_pause_action action)
{
	struct ath10k_mac_tx_pause arg = {
		.vdev_id = vdev_id,
		.pause_id = pause_id,
		.action = action,
	};

	spin_lock_bh(&ar->htt.tx_lock);
	ieee80211_iterate_active_interfaces_atomic(ar->hw,
						   IEEE80211_IFACE_ITER_RESUME_ALL,
						   ath10k_mac_handle_tx_pause_iter,
						   &arg);
	spin_unlock_bh(&ar->htt.tx_lock);
}

static enum ath10k_hw_txrx_mode
ath10k_mac_tx_h_get_txmode(struct ath10k *ar,
			   struct ieee80211_vif *vif,
			   struct ieee80211_sta *sta,
			   struct sk_buff *skb)
{
	const struct ieee80211_hdr *hdr = (void *)skb->data;
	__le16 fc = hdr->frame_control;

	if (!vif || vif->type == NL80211_IFTYPE_MONITOR)
		return ATH10K_HW_TXRX_RAW;

	if (ieee80211_is_mgmt(fc))
		return ATH10K_HW_TXRX_MGMT;

	/* Workaround:
	 *
	 * NullFunc frames are mostly used to ping if a client or AP are still
	 * reachable and responsive. This implies tx status reports must be
	 * accurate - otherwise either mac80211 or userspace (e.g. hostapd) can
	 * come to a conclusion that the other end disappeared and tear down
	 * BSS connection or it can never disconnect from BSS/client (which is
	 * the case).
	 *
	 * Firmware with HTT older than 3.0 delivers incorrect tx status for
	 * NullFunc frames to driver. However there's a HTT Mgmt Tx command
	 * which seems to deliver correct tx reports for NullFunc frames. The
	 * downside of using it is it ignores client powersave state so it can
	 * end up disconnecting sleeping clients in AP mode. It should fix STA
	 * mode though because AP don't sleep.
	 */
	if (ar->htt.target_version_major < 3 &&
	    (ieee80211_is_nullfunc(fc) || ieee80211_is_qos_nullfunc(fc)) &&
	    !test_bit(ATH10K_FW_FEATURE_HAS_WMI_MGMT_TX,
		      ar->running_fw->fw_file.fw_features))
		return ATH10K_HW_TXRX_MGMT;

	/* Workaround:
	 *
	 * Some wmi-tlv firmwares for qca6174 have broken Tx key selection for
	 * NativeWifi txmode - it selects AP key instead of peer key. It seems
	 * to work with Ethernet txmode so use it.
	 *
	 * FIXME: Check if raw mode works with TDLS.
	 */
	if (ieee80211_is_data_present(fc) && sta && sta->tdls)
		return ATH10K_HW_TXRX_ETHERNET;

	if (test_bit(ATH10K_FLAG_RAW_MODE, &ar->dev_flags))
		return ATH10K_HW_TXRX_RAW;

	return ATH10K_HW_TXRX_NATIVE_WIFI;
}

static bool ath10k_tx_h_use_hwcrypto(struct ieee80211_vif *vif,
				     struct sk_buff *skb)
{
	const struct ieee80211_tx_info *info = IEEE80211_SKB_CB(skb);
	const struct ieee80211_hdr *hdr = (void *)skb->data;
	const u32 mask = IEEE80211_TX_INTFL_DONT_ENCRYPT |
			 IEEE80211_TX_CTL_INJECTED;

	if (!ieee80211_has_protected(hdr->frame_control))
		return false;

	if ((info->flags & mask) == mask)
		return false;

	if (vif)
		return !((struct ath10k_vif *)vif->drv_priv)->nohwcrypt;

	return true;
}

/* HTT Tx uses Native Wifi tx mode which expects 802.11 frames without QoS
 * Control in the header.
 */
static void ath10k_tx_h_nwifi(struct ieee80211_hw *hw, struct sk_buff *skb)
{
	struct ieee80211_hdr *hdr = (void *)skb->data;
	struct ath10k_skb_cb *cb = ATH10K_SKB_CB(skb);
	u8 *qos_ctl;

	if (!ieee80211_is_data_qos(hdr->frame_control))
		return;

	qos_ctl = ieee80211_get_qos_ctl(hdr);
	memmove(skb->data + IEEE80211_QOS_CTL_LEN,
		skb->data, (void *)qos_ctl - (void *)skb->data);
	skb_pull(skb, IEEE80211_QOS_CTL_LEN);

	/* Some firmware revisions don't handle sending QoS NullFunc well.
	 * These frames are mainly used for CQM purposes so it doesn't really
	 * matter whether QoS NullFunc or NullFunc are sent.
	 */
	hdr = (void *)skb->data;
	if (ieee80211_is_qos_nullfunc(hdr->frame_control))
		cb->flags &= ~ATH10K_SKB_F_QOS;

	hdr->frame_control &= ~__cpu_to_le16(IEEE80211_STYPE_QOS_DATA);
}

static void ath10k_tx_h_8023(struct sk_buff *skb)
{
	struct ieee80211_hdr *hdr;
	struct rfc1042_hdr *rfc1042;
	struct ethhdr *eth;
	size_t hdrlen;
	u8 da[ETH_ALEN];
	u8 sa[ETH_ALEN];
	__be16 type;

	hdr = (void *)skb->data;
	hdrlen = ieee80211_hdrlen(hdr->frame_control);
	rfc1042 = (void *)skb->data + hdrlen;

	ether_addr_copy(da, ieee80211_get_DA(hdr));
	ether_addr_copy(sa, ieee80211_get_SA(hdr));
	type = rfc1042->snap_type;

	skb_pull(skb, hdrlen + sizeof(*rfc1042));
	skb_push(skb, sizeof(*eth));

	eth = (void *)skb->data;
	ether_addr_copy(eth->h_dest, da);
	ether_addr_copy(eth->h_source, sa);
	eth->h_proto = type;
}

static void ath10k_tx_h_add_p2p_noa_ie(struct ath10k *ar,
				       struct ieee80211_vif *vif,
				       struct sk_buff *skb)
{
	struct ieee80211_hdr *hdr = (struct ieee80211_hdr *)skb->data;
	struct ath10k_vif *arvif = (void *)vif->drv_priv;

	/* This is case only for P2P_GO */
	if (vif->type != NL80211_IFTYPE_AP || !vif->p2p)
		return;

	if (unlikely(ieee80211_is_probe_resp(hdr->frame_control))) {
		spin_lock_bh(&ar->data_lock);
		if (arvif->u.ap.noa_data)
			if (!pskb_expand_head(skb, 0, arvif->u.ap.noa_len,
					      GFP_ATOMIC))
				skb_put_data(skb, arvif->u.ap.noa_data,
					     arvif->u.ap.noa_len);
		spin_unlock_bh(&ar->data_lock);
	}
}

static void ath10k_mac_tx_h_fill_cb(struct ath10k *ar,
				    struct ieee80211_vif *vif,
				    struct ieee80211_txq *txq,
				    struct sk_buff *skb)
{
	struct ieee80211_hdr *hdr = (void *)skb->data;
	struct ath10k_skb_cb *cb = ATH10K_SKB_CB(skb);

	cb->flags = 0;
	if (!ath10k_tx_h_use_hwcrypto(vif, skb))
		cb->flags |= ATH10K_SKB_F_NO_HWCRYPT;

	if (ieee80211_is_mgmt(hdr->frame_control))
		cb->flags |= ATH10K_SKB_F_MGMT;

	if (ieee80211_is_data_qos(hdr->frame_control))
		cb->flags |= ATH10K_SKB_F_QOS;

	cb->vif = vif;
	cb->txq = txq;
}

bool ath10k_mac_tx_frm_has_freq(struct ath10k *ar)
{
	/* FIXME: Not really sure since when the behaviour changed. At some
	 * point new firmware stopped requiring creation of peer entries for
	 * offchannel tx (and actually creating them causes issues with wmi-htc
	 * tx credit replenishment and reliability). Assuming it's at least 3.4
	 * because that's when the `freq` was introduced to TX_FRM HTT command.
	 */
	return (ar->htt.target_version_major >= 3 &&
		ar->htt.target_version_minor >= 4 &&
		ar->running_fw->fw_file.htt_op_version == ATH10K_FW_HTT_OP_VERSION_TLV);
}

static int ath10k_mac_tx_wmi_mgmt(struct ath10k *ar, struct sk_buff *skb)
{
	struct sk_buff_head *q = &ar->wmi_mgmt_tx_queue;

	if (skb_queue_len_lockless(q) >= ATH10K_MAX_NUM_MGMT_PENDING) {
		ath10k_warn(ar, "wmi mgmt tx queue is full\n");
		return -ENOSPC;
	}

	skb_queue_tail(q, skb);
	ieee80211_queue_work(ar->hw, &ar->wmi_mgmt_tx_work);

	return 0;
}

static enum ath10k_mac_tx_path
ath10k_mac_tx_h_get_txpath(struct ath10k *ar,
			   struct sk_buff *skb,
			   enum ath10k_hw_txrx_mode txmode)
{
	switch (txmode) {
	case ATH10K_HW_TXRX_RAW:
	case ATH10K_HW_TXRX_NATIVE_WIFI:
	case ATH10K_HW_TXRX_ETHERNET:
		return ATH10K_MAC_TX_HTT;
	case ATH10K_HW_TXRX_MGMT:
		if (test_bit(ATH10K_FW_FEATURE_HAS_WMI_MGMT_TX,
			     ar->running_fw->fw_file.fw_features) ||
			     test_bit(WMI_SERVICE_MGMT_TX_WMI,
				      ar->wmi.svc_map))
			return ATH10K_MAC_TX_WMI_MGMT;
		else if (ar->htt.target_version_major >= 3)
			return ATH10K_MAC_TX_HTT;
		else
			return ATH10K_MAC_TX_HTT_MGMT;
	}

	return ATH10K_MAC_TX_UNKNOWN;
}

static int ath10k_mac_tx_submit(struct ath10k *ar,
				enum ath10k_hw_txrx_mode txmode,
				enum ath10k_mac_tx_path txpath,
				struct sk_buff *skb)
{
	struct ath10k_htt *htt = &ar->htt;
	int ret = -EINVAL;

	switch (txpath) {
	case ATH10K_MAC_TX_HTT:
		ret = htt->tx_ops->htt_tx(htt, txmode, skb);
		break;
	case ATH10K_MAC_TX_HTT_MGMT:
		ret = ath10k_htt_mgmt_tx(htt, skb);
		break;
	case ATH10K_MAC_TX_WMI_MGMT:
		ret = ath10k_mac_tx_wmi_mgmt(ar, skb);
		break;
	case ATH10K_MAC_TX_UNKNOWN:
		WARN_ON_ONCE(1);
		ret = -EINVAL;
		break;
	}

	if (ret) {
		ath10k_warn(ar, "failed to transmit packet, dropping: %d\n",
			    ret);
		ieee80211_free_txskb(ar->hw, skb);
	}

	return ret;
}

/* This function consumes the sk_buff regardless of return value as far as
 * caller is concerned so no freeing is necessary afterwards.
 */
static int ath10k_mac_tx(struct ath10k *ar,
			 struct ieee80211_vif *vif,
			 enum ath10k_hw_txrx_mode txmode,
			 enum ath10k_mac_tx_path txpath,
			 struct sk_buff *skb, bool noque_offchan)
{
	struct ieee80211_hw *hw = ar->hw;
	struct ieee80211_tx_info *info = IEEE80211_SKB_CB(skb);
	int ret;

	/* We should disable CCK RATE due to P2P */
	if (info->flags & IEEE80211_TX_CTL_NO_CCK_RATE)
		ath10k_dbg(ar, ATH10K_DBG_MAC, "IEEE80211_TX_CTL_NO_CCK_RATE\n");

	switch (txmode) {
	case ATH10K_HW_TXRX_MGMT:
	case ATH10K_HW_TXRX_NATIVE_WIFI:
		ath10k_tx_h_nwifi(hw, skb);
		ath10k_tx_h_add_p2p_noa_ie(ar, vif, skb);
		ath10k_tx_h_seq_no(vif, skb);
		break;
	case ATH10K_HW_TXRX_ETHERNET:
		ath10k_tx_h_8023(skb);
		break;
	case ATH10K_HW_TXRX_RAW:
		if (!test_bit(ATH10K_FLAG_RAW_MODE, &ar->dev_flags)) {
			WARN_ON_ONCE(1);
			ieee80211_free_txskb(hw, skb);
			return -ENOTSUPP;
		}
	}

	if (!noque_offchan && info->flags & IEEE80211_TX_CTL_TX_OFFCHAN) {
		if (!ath10k_mac_tx_frm_has_freq(ar)) {
			ath10k_dbg(ar, ATH10K_DBG_MAC, "mac queued offchannel skb %pK len %d\n",
				   skb, skb->len);

			skb_queue_tail(&ar->offchan_tx_queue, skb);
			ieee80211_queue_work(hw, &ar->offchan_tx_work);
			return 0;
		}
	}

	ret = ath10k_mac_tx_submit(ar, txmode, txpath, skb);
	if (ret) {
		ath10k_warn(ar, "failed to submit frame: %d\n", ret);
		return ret;
	}

	return 0;
}

void ath10k_offchan_tx_purge(struct ath10k *ar)
{
	struct sk_buff *skb;

	for (;;) {
		skb = skb_dequeue(&ar->offchan_tx_queue);
		if (!skb)
			break;

		ieee80211_free_txskb(ar->hw, skb);
	}
}

void ath10k_offchan_tx_work(struct work_struct *work)
{
	struct ath10k *ar = container_of(work, struct ath10k, offchan_tx_work);
	struct ath10k_peer *peer;
	struct ath10k_vif *arvif;
	enum ath10k_hw_txrx_mode txmode;
	enum ath10k_mac_tx_path txpath;
	struct ieee80211_hdr *hdr;
	struct ieee80211_vif *vif;
	struct ieee80211_sta *sta;
	struct sk_buff *skb;
	const u8 *peer_addr;
	int vdev_id;
	int ret;
	unsigned long time_left;
	bool tmp_peer_created = false;

	/* FW requirement: We must create a peer before FW will send out
	 * an offchannel frame. Otherwise the frame will be stuck and
	 * never transmitted. We delete the peer upon tx completion.
	 * It is unlikely that a peer for offchannel tx will already be
	 * present. However it may be in some rare cases so account for that.
	 * Otherwise we might remove a legitimate peer and break stuff.
	 */

	for (;;) {
		skb = skb_dequeue(&ar->offchan_tx_queue);
		if (!skb)
			break;

		mutex_lock(&ar->conf_mutex);

		ath10k_dbg(ar, ATH10K_DBG_MAC, "mac offchannel skb %pK len %d\n",
			   skb, skb->len);

		hdr = (struct ieee80211_hdr *)skb->data;
		peer_addr = ieee80211_get_DA(hdr);

		spin_lock_bh(&ar->data_lock);
		vdev_id = ar->scan.vdev_id;
		peer = ath10k_peer_find(ar, vdev_id, peer_addr);
		spin_unlock_bh(&ar->data_lock);

		if (peer)
			/* FIXME: should this use ath10k_warn()? */
			ath10k_dbg(ar, ATH10K_DBG_MAC, "peer %pM on vdev %d already present\n",
				   peer_addr, vdev_id);

		if (!peer) {
			ret = ath10k_peer_create(ar, NULL, NULL, vdev_id,
						 peer_addr,
						 WMI_PEER_TYPE_DEFAULT);
			if (ret)
				ath10k_warn(ar, "failed to create peer %pM on vdev %d: %d\n",
					    peer_addr, vdev_id, ret);
			tmp_peer_created = (ret == 0);
		}

		spin_lock_bh(&ar->data_lock);
		reinit_completion(&ar->offchan_tx_completed);
		ar->offchan_tx_skb = skb;
		spin_unlock_bh(&ar->data_lock);

		/* It's safe to access vif and sta - conf_mutex guarantees that
		 * sta_state() and remove_interface() are locked exclusively
		 * out wrt to this offchannel worker.
		 */
		arvif = ath10k_get_arvif(ar, vdev_id);
		if (arvif) {
			vif = arvif->vif;
			sta = ieee80211_find_sta(vif, peer_addr);
		} else {
			vif = NULL;
			sta = NULL;
		}

		txmode = ath10k_mac_tx_h_get_txmode(ar, vif, sta, skb);
		txpath = ath10k_mac_tx_h_get_txpath(ar, skb, txmode);

		ret = ath10k_mac_tx(ar, vif, txmode, txpath, skb, true);
		if (ret) {
			ath10k_warn(ar, "failed to transmit offchannel frame: %d\n",
				    ret);
			/* not serious */
		}

		time_left =
		wait_for_completion_timeout(&ar->offchan_tx_completed, 3 * HZ);
		if (time_left == 0)
			ath10k_warn(ar, "timed out waiting for offchannel skb %pK, len: %d\n",
				    skb, skb->len);

		if (!peer && tmp_peer_created) {
			ret = ath10k_peer_delete(ar, vdev_id, peer_addr);
			if (ret)
				ath10k_warn(ar, "failed to delete peer %pM on vdev %d: %d\n",
					    peer_addr, vdev_id, ret);
		}

		mutex_unlock(&ar->conf_mutex);
	}
}

void ath10k_mgmt_over_wmi_tx_purge(struct ath10k *ar)
{
	struct sk_buff *skb;

	for (;;) {
		skb = skb_dequeue(&ar->wmi_mgmt_tx_queue);
		if (!skb)
			break;

		ieee80211_free_txskb(ar->hw, skb);
	}
}

void ath10k_mgmt_over_wmi_tx_work(struct work_struct *work)
{
	struct ath10k *ar = container_of(work, struct ath10k, wmi_mgmt_tx_work);
	struct sk_buff *skb;
	int ret;

	for (;;) {
		skb = skb_dequeue(&ar->wmi_mgmt_tx_queue);
		if (!skb)
			break;

		ret = ath10k_wmi_mgmt_tx(ar, skb);
		if (ret) {
			ath10k_warn(ar, "failed to transmit management frame via WMI: %d\n",
				    ret);
			ieee80211_free_txskb(ar->hw, skb);
		}
	}
}

static void ath10k_mac_txq_init(struct ieee80211_txq *txq)
{
	struct ath10k_txq *artxq;

	if (!txq)
		return;

	artxq = (void *)txq->drv_priv;
	INIT_LIST_HEAD(&artxq->list);
}

static void ath10k_mac_txq_unref(struct ath10k *ar, struct ieee80211_txq *txq)
{
	struct ath10k_txq *artxq;
	struct ath10k_skb_cb *cb;
	struct sk_buff *msdu;
	int msdu_id;

	if (!txq)
		return;

	artxq = (void *)txq->drv_priv;
	spin_lock_bh(&ar->txqs_lock);
	if (!list_empty(&artxq->list))
		list_del_init(&artxq->list);
	spin_unlock_bh(&ar->txqs_lock);

	spin_lock_bh(&ar->htt.tx_lock);
	idr_for_each_entry(&ar->htt.pending_tx, msdu, msdu_id) {
		cb = ATH10K_SKB_CB(msdu);
		if (cb->txq == txq)
			cb->txq = NULL;
	}
	spin_unlock_bh(&ar->htt.tx_lock);
}

struct ieee80211_txq *ath10k_mac_txq_lookup(struct ath10k *ar,
					    u16 peer_id,
					    u8 tid)
{
	struct ath10k_peer *peer;

	lockdep_assert_held(&ar->data_lock);

	peer = ar->peer_map[peer_id];
	if (!peer)
		return NULL;

	if (peer->removed)
		return NULL;

	if (peer->sta)
		return peer->sta->txq[tid];
	else if (peer->vif)
		return peer->vif->txq;
	else
		return NULL;
}

static bool ath10k_mac_tx_can_push(struct ieee80211_hw *hw,
				   struct ieee80211_txq *txq)
{
	struct ath10k *ar = hw->priv;
	struct ath10k_txq *artxq = (void *)txq->drv_priv;

	/* No need to get locks */

	if (ar->htt.tx_q_state.mode == HTT_TX_MODE_SWITCH_PUSH)
		return true;

	if (ar->htt.num_pending_tx < ar->htt.tx_q_state.num_push_allowed)
		return true;

	if (artxq->num_fw_queued < artxq->num_push_allowed)
		return true;

	return false;
}

int ath10k_mac_tx_push_txq(struct ieee80211_hw *hw,
			   struct ieee80211_txq *txq)
{
	struct ath10k *ar = hw->priv;
	struct ath10k_htt *htt = &ar->htt;
	struct ath10k_txq *artxq = (void *)txq->drv_priv;
	struct ieee80211_vif *vif = txq->vif;
	struct ieee80211_sta *sta = txq->sta;
	enum ath10k_hw_txrx_mode txmode;
	enum ath10k_mac_tx_path txpath;
	struct sk_buff *skb;
	struct ieee80211_hdr *hdr;
	size_t skb_len;
	bool is_mgmt, is_presp;
	int ret;

	spin_lock_bh(&ar->htt.tx_lock);
	ret = ath10k_htt_tx_inc_pending(htt);
	spin_unlock_bh(&ar->htt.tx_lock);

	if (ret)
		return ret;

	skb = ieee80211_tx_dequeue(hw, txq);
	if (!skb) {
		spin_lock_bh(&ar->htt.tx_lock);
		ath10k_htt_tx_dec_pending(htt);
		spin_unlock_bh(&ar->htt.tx_lock);

		return -ENOENT;
	}

	ath10k_mac_tx_h_fill_cb(ar, vif, txq, skb);

	skb_len = skb->len;
	txmode = ath10k_mac_tx_h_get_txmode(ar, vif, sta, skb);
	txpath = ath10k_mac_tx_h_get_txpath(ar, skb, txmode);
	is_mgmt = (txpath == ATH10K_MAC_TX_HTT_MGMT);

	if (is_mgmt) {
		hdr = (struct ieee80211_hdr *)skb->data;
		is_presp = ieee80211_is_probe_resp(hdr->frame_control);

		spin_lock_bh(&ar->htt.tx_lock);
		ret = ath10k_htt_tx_mgmt_inc_pending(htt, is_mgmt, is_presp);

		if (ret) {
			ath10k_htt_tx_dec_pending(htt);
			spin_unlock_bh(&ar->htt.tx_lock);
			return ret;
		}
		spin_unlock_bh(&ar->htt.tx_lock);
	}

	ret = ath10k_mac_tx(ar, vif, txmode, txpath, skb, false);
	if (unlikely(ret)) {
		ath10k_warn(ar, "failed to push frame: %d\n", ret);

		spin_lock_bh(&ar->htt.tx_lock);
		ath10k_htt_tx_dec_pending(htt);
		if (is_mgmt)
			ath10k_htt_tx_mgmt_dec_pending(htt);
		spin_unlock_bh(&ar->htt.tx_lock);

		return ret;
	}

	spin_lock_bh(&ar->htt.tx_lock);
	artxq->num_fw_queued++;
	spin_unlock_bh(&ar->htt.tx_lock);

	return skb_len;
}

void ath10k_mac_tx_push_pending(struct ath10k *ar)
{
	struct ieee80211_hw *hw = ar->hw;
	struct ieee80211_txq *txq;
	struct ath10k_txq *artxq;
	struct ath10k_txq *last;
	int ret;
	int max;

	if (ar->htt.num_pending_tx >= (ar->htt.max_num_pending_tx / 2))
		return;

	spin_lock_bh(&ar->txqs_lock);
	rcu_read_lock();

	last = list_last_entry(&ar->txqs, struct ath10k_txq, list);
	while (!list_empty(&ar->txqs)) {
		artxq = list_first_entry(&ar->txqs, struct ath10k_txq, list);
		txq = container_of((void *)artxq, struct ieee80211_txq,
				   drv_priv);

		/* Prevent aggressive sta/tid taking over tx queue */
		max = 16;
		ret = 0;
		while (ath10k_mac_tx_can_push(hw, txq) && max--) {
			ret = ath10k_mac_tx_push_txq(hw, txq);
			if (ret < 0)
				break;
		}

		list_del_init(&artxq->list);
		if (ret != -ENOENT)
			list_add_tail(&artxq->list, &ar->txqs);

		ath10k_htt_tx_txq_update(hw, txq);

		if (artxq == last || (ret < 0 && ret != -ENOENT))
			break;
	}

	rcu_read_unlock();
	spin_unlock_bh(&ar->txqs_lock);
}
EXPORT_SYMBOL(ath10k_mac_tx_push_pending);

/************/
/* Scanning */
/************/

void __ath10k_scan_finish(struct ath10k *ar)
{
	lockdep_assert_held(&ar->data_lock);

	switch (ar->scan.state) {
	case ATH10K_SCAN_IDLE:
		break;
	case ATH10K_SCAN_RUNNING:
	case ATH10K_SCAN_ABORTING:
		if (!ar->scan.is_roc) {
			struct cfg80211_scan_info info = {
				.aborted = (ar->scan.state ==
					    ATH10K_SCAN_ABORTING),
			};

			ieee80211_scan_completed(ar->hw, &info);
		} else if (ar->scan.roc_notify) {
			ieee80211_remain_on_channel_expired(ar->hw);
		}
		/* fall through */
	case ATH10K_SCAN_STARTING:
		ar->scan.state = ATH10K_SCAN_IDLE;
		ar->scan_channel = NULL;
		ar->scan.roc_freq = 0;
		ath10k_offchan_tx_purge(ar);
		cancel_delayed_work(&ar->scan.timeout);
		complete(&ar->scan.completed);
		break;
	}
}

void ath10k_scan_finish(struct ath10k *ar)
{
	spin_lock_bh(&ar->data_lock);
	__ath10k_scan_finish(ar);
	spin_unlock_bh(&ar->data_lock);
}

static int ath10k_scan_stop(struct ath10k *ar)
{
	struct wmi_stop_scan_arg arg = {
		.req_id = 1, /* FIXME */
		.req_type = WMI_SCAN_STOP_ONE,
		.u.scan_id = ATH10K_SCAN_ID,
	};
	int ret;

	lockdep_assert_held(&ar->conf_mutex);

	ret = ath10k_wmi_stop_scan(ar, &arg);
	if (ret) {
		ath10k_warn(ar, "failed to stop wmi scan: %d\n", ret);
		goto out;
	}

	ret = wait_for_completion_timeout(&ar->scan.completed, 3 * HZ);
	if (ret == 0) {
		ath10k_warn(ar, "failed to receive scan abortion completion: timed out\n");
		ret = -ETIMEDOUT;
	} else if (ret > 0) {
		ret = 0;
	}

out:
	/* Scan state should be updated upon scan completion but in case
	 * firmware fails to deliver the event (for whatever reason) it is
	 * desired to clean up scan state anyway. Firmware may have just
	 * dropped the scan completion event delivery due to transport pipe
	 * being overflown with data and/or it can recover on its own before
	 * next scan request is submitted.
	 */
	spin_lock_bh(&ar->data_lock);
	if (ar->scan.state != ATH10K_SCAN_IDLE)
		__ath10k_scan_finish(ar);
	spin_unlock_bh(&ar->data_lock);

	return ret;
}

static void ath10k_scan_abort(struct ath10k *ar)
{
	int ret;

	lockdep_assert_held(&ar->conf_mutex);

	spin_lock_bh(&ar->data_lock);

	switch (ar->scan.state) {
	case ATH10K_SCAN_IDLE:
		/* This can happen if timeout worker kicked in and called
		 * abortion while scan completion was being processed.
		 */
		break;
	case ATH10K_SCAN_STARTING:
	case ATH10K_SCAN_ABORTING:
		ath10k_warn(ar, "refusing scan abortion due to invalid scan state: %s (%d)\n",
			    ath10k_scan_state_str(ar->scan.state),
			    ar->scan.state);
		break;
	case ATH10K_SCAN_RUNNING:
		ar->scan.state = ATH10K_SCAN_ABORTING;
		spin_unlock_bh(&ar->data_lock);

		ret = ath10k_scan_stop(ar);
		if (ret)
			ath10k_warn(ar, "failed to abort scan: %d\n", ret);

		spin_lock_bh(&ar->data_lock);
		break;
	}

	spin_unlock_bh(&ar->data_lock);
}

void ath10k_scan_timeout_work(struct work_struct *work)
{
	struct ath10k *ar = container_of(work, struct ath10k,
					 scan.timeout.work);

	mutex_lock(&ar->conf_mutex);
	ath10k_scan_abort(ar);
	mutex_unlock(&ar->conf_mutex);
}

static int ath10k_start_scan(struct ath10k *ar,
			     const struct wmi_start_scan_arg *arg)
{
	int ret;

	lockdep_assert_held(&ar->conf_mutex);

	ret = ath10k_wmi_start_scan(ar, arg);
	if (ret)
		return ret;

	ret = wait_for_completion_timeout(&ar->scan.started, 1 * HZ);
	if (ret == 0) {
		ret = ath10k_scan_stop(ar);
		if (ret)
			ath10k_warn(ar, "failed to stop scan: %d\n", ret);

		return -ETIMEDOUT;
	}

	/* If we failed to start the scan, return error code at
	 * this point.  This is probably due to some issue in the
	 * firmware, but no need to wedge the driver due to that...
	 */
	spin_lock_bh(&ar->data_lock);
	if (ar->scan.state == ATH10K_SCAN_IDLE) {
		spin_unlock_bh(&ar->data_lock);
		return -EINVAL;
	}
	spin_unlock_bh(&ar->data_lock);

	return 0;
}

/**********************/
/* mac80211 callbacks */
/**********************/

static void ath10k_mac_op_tx(struct ieee80211_hw *hw,
			     struct ieee80211_tx_control *control,
			     struct sk_buff *skb)
{
	struct ath10k *ar = hw->priv;
	struct ath10k_htt *htt = &ar->htt;
	struct ieee80211_tx_info *info = IEEE80211_SKB_CB(skb);
	struct ieee80211_vif *vif = info->control.vif;
	struct ieee80211_sta *sta = control->sta;
	struct ieee80211_txq *txq = NULL;
	struct ieee80211_hdr *hdr = (void *)skb->data;
	enum ath10k_hw_txrx_mode txmode;
	enum ath10k_mac_tx_path txpath;
	bool is_htt;
	bool is_mgmt;
	bool is_presp;
	int ret;

	ath10k_mac_tx_h_fill_cb(ar, vif, txq, skb);

	txmode = ath10k_mac_tx_h_get_txmode(ar, vif, sta, skb);
	txpath = ath10k_mac_tx_h_get_txpath(ar, skb, txmode);
	is_htt = (txpath == ATH10K_MAC_TX_HTT ||
		  txpath == ATH10K_MAC_TX_HTT_MGMT);
	is_mgmt = (txpath == ATH10K_MAC_TX_HTT_MGMT);

	if (is_htt) {
		spin_lock_bh(&ar->htt.tx_lock);
		is_presp = ieee80211_is_probe_resp(hdr->frame_control);

		ret = ath10k_htt_tx_inc_pending(htt);
		if (ret) {
			ath10k_warn(ar, "failed to increase tx pending count: %d, dropping\n",
				    ret);
			spin_unlock_bh(&ar->htt.tx_lock);
			ieee80211_free_txskb(ar->hw, skb);
			return;
		}

		ret = ath10k_htt_tx_mgmt_inc_pending(htt, is_mgmt, is_presp);
		if (ret) {
			ath10k_dbg(ar, ATH10K_DBG_MAC, "failed to increase tx mgmt pending count: %d, dropping\n",
				   ret);
			ath10k_htt_tx_dec_pending(htt);
			spin_unlock_bh(&ar->htt.tx_lock);
			ieee80211_free_txskb(ar->hw, skb);
			return;
		}
		spin_unlock_bh(&ar->htt.tx_lock);
	}

	ret = ath10k_mac_tx(ar, vif, txmode, txpath, skb, false);
	if (ret) {
		ath10k_warn(ar, "failed to transmit frame: %d\n", ret);
		if (is_htt) {
			spin_lock_bh(&ar->htt.tx_lock);
			ath10k_htt_tx_dec_pending(htt);
			if (is_mgmt)
				ath10k_htt_tx_mgmt_dec_pending(htt);
			spin_unlock_bh(&ar->htt.tx_lock);
		}
		return;
	}
}

static void ath10k_mac_op_wake_tx_queue(struct ieee80211_hw *hw,
					struct ieee80211_txq *txq)
{
	struct ath10k *ar = hw->priv;
	struct ath10k_txq *artxq = (void *)txq->drv_priv;
	struct ieee80211_txq *f_txq;
	struct ath10k_txq *f_artxq;
	int ret = 0;
	int max = 16;

	spin_lock_bh(&ar->txqs_lock);
	if (list_empty(&artxq->list))
		list_add_tail(&artxq->list, &ar->txqs);

	f_artxq = list_first_entry(&ar->txqs, struct ath10k_txq, list);
	f_txq = container_of((void *)f_artxq, struct ieee80211_txq, drv_priv);
	list_del_init(&f_artxq->list);

	while (ath10k_mac_tx_can_push(hw, f_txq) && max--) {
		ret = ath10k_mac_tx_push_txq(hw, f_txq);
		if (ret)
			break;
	}
	if (ret != -ENOENT)
		list_add_tail(&f_artxq->list, &ar->txqs);
	spin_unlock_bh(&ar->txqs_lock);

	ath10k_htt_tx_txq_update(hw, f_txq);
	ath10k_htt_tx_txq_update(hw, txq);
}

/* Must not be called with conf_mutex held as workers can use that also. */
void ath10k_drain_tx(struct ath10k *ar)
{
	/* make sure rcu-protected mac80211 tx path itself is drained */
	synchronize_net();

	ath10k_offchan_tx_purge(ar);
	ath10k_mgmt_over_wmi_tx_purge(ar);

	cancel_work_sync(&ar->offchan_tx_work);
	cancel_work_sync(&ar->wmi_mgmt_tx_work);
}

void ath10k_halt(struct ath10k *ar)
{
	struct ath10k_vif *arvif;

	lockdep_assert_held(&ar->conf_mutex);

	clear_bit(ATH10K_CAC_RUNNING, &ar->dev_flags);
	ar->filter_flags = 0;
	ar->monitor = false;
	ar->monitor_arvif = NULL;

	if (ar->monitor_started)
		ath10k_monitor_stop(ar);

	ar->monitor_started = false;
	ar->tx_paused = 0;

	ath10k_scan_finish(ar);
	ath10k_peer_cleanup_all(ar);
	ath10k_core_stop(ar);
	ath10k_hif_power_down(ar);

	spin_lock_bh(&ar->data_lock);
	list_for_each_entry(arvif, &ar->arvifs, list)
		ath10k_mac_vif_beacon_cleanup(arvif);
	spin_unlock_bh(&ar->data_lock);
}

static int ath10k_get_antenna(struct ieee80211_hw *hw, u32 *tx_ant, u32 *rx_ant)
{
	struct ath10k *ar = hw->priv;

	mutex_lock(&ar->conf_mutex);

	*tx_ant = ar->cfg_tx_chainmask;
	*rx_ant = ar->cfg_rx_chainmask;

	mutex_unlock(&ar->conf_mutex);

	return 0;
}

static void ath10k_check_chain_mask(struct ath10k *ar, u32 cm, const char *dbg)
{
	/* It is not clear that allowing gaps in chainmask
	 * is helpful.  Probably it will not do what user
	 * is hoping for, so warn in that case.
	 */
	if (cm == 15 || cm == 7 || cm == 3 || cm == 1 || cm == 0)
		return;

	ath10k_warn(ar, "mac %s antenna chainmask may be invalid: 0x%x.  Suggested values: 15, 7, 3, 1 or 0.\n",
		    dbg, cm);
}

static int ath10k_mac_get_vht_cap_bf_sts(struct ath10k *ar)
{
	int nsts = ar->vht_cap_info;

	nsts &= IEEE80211_VHT_CAP_BEAMFORMEE_STS_MASK;
	nsts >>= IEEE80211_VHT_CAP_BEAMFORMEE_STS_SHIFT;

	/* If firmware does not deliver to host number of space-time
	 * streams supported, assume it support up to 4 BF STS and return
	 * the value for VHT CAP: nsts-1)
	 */
	if (nsts == 0)
		return 3;

	return nsts;
}

static int ath10k_mac_get_vht_cap_bf_sound_dim(struct ath10k *ar)
{
	int sound_dim = ar->vht_cap_info;

	sound_dim &= IEEE80211_VHT_CAP_SOUNDING_DIMENSIONS_MASK;
	sound_dim >>= IEEE80211_VHT_CAP_SOUNDING_DIMENSIONS_SHIFT;

	/* If the sounding dimension is not advertised by the firmware,
	 * let's use a default value of 1
	 */
	if (sound_dim == 0)
		return 1;

	return sound_dim;
}

static struct ieee80211_sta_vht_cap ath10k_create_vht_cap(struct ath10k *ar)
{
	struct ieee80211_sta_vht_cap vht_cap = {0};
	struct ath10k_hw_params *hw = &ar->hw_params;
	u16 mcs_map;
	u32 val;
	int i;

	vht_cap.vht_supported = 1;
	vht_cap.cap = ar->vht_cap_info;

	if (ar->vht_cap_info & (IEEE80211_VHT_CAP_SU_BEAMFORMEE_CAPABLE |
				IEEE80211_VHT_CAP_MU_BEAMFORMEE_CAPABLE)) {
		val = ath10k_mac_get_vht_cap_bf_sts(ar);
		val <<= IEEE80211_VHT_CAP_BEAMFORMEE_STS_SHIFT;
		val &= IEEE80211_VHT_CAP_BEAMFORMEE_STS_MASK;

		vht_cap.cap |= val;
	}

	if (ar->vht_cap_info & (IEEE80211_VHT_CAP_SU_BEAMFORMER_CAPABLE |
				IEEE80211_VHT_CAP_MU_BEAMFORMER_CAPABLE)) {
		val = ath10k_mac_get_vht_cap_bf_sound_dim(ar);
		val <<= IEEE80211_VHT_CAP_SOUNDING_DIMENSIONS_SHIFT;
		val &= IEEE80211_VHT_CAP_SOUNDING_DIMENSIONS_MASK;

		vht_cap.cap |= val;
	}

	/* Currently the firmware seems to be buggy, don't enable 80+80
	 * mode until that's resolved.
	 */
	if ((ar->vht_cap_info & IEEE80211_VHT_CAP_SHORT_GI_160) &&
	    (ar->vht_cap_info & IEEE80211_VHT_CAP_SUPP_CHAN_WIDTH_MASK) == 0)
		vht_cap.cap |= IEEE80211_VHT_CAP_SUPP_CHAN_WIDTH_160MHZ;

	mcs_map = 0;
	for (i = 0; i < 8; i++) {
		if ((i < ar->num_rf_chains) && (ar->cfg_tx_chainmask & BIT(i)))
			mcs_map |= IEEE80211_VHT_MCS_SUPPORT_0_9 << (i * 2);
		else
			mcs_map |= IEEE80211_VHT_MCS_NOT_SUPPORTED << (i * 2);
	}

	if (ar->cfg_tx_chainmask <= 1)
		vht_cap.cap &= ~IEEE80211_VHT_CAP_TXSTBC;

	vht_cap.vht_mcs.rx_mcs_map = cpu_to_le16(mcs_map);
	vht_cap.vht_mcs.tx_mcs_map = cpu_to_le16(mcs_map);

	/* If we are supporting 160Mhz or 80+80, then the NIC may be able to do
	 * a restricted NSS for 160 or 80+80 vs what it can do for 80Mhz.  Give
	 * user-space a clue if that is the case.
	 */
	if ((vht_cap.cap & IEEE80211_VHT_CAP_SUPP_CHAN_WIDTH_MASK) &&
	    (hw->vht160_mcs_rx_highest != 0 ||
	     hw->vht160_mcs_tx_highest != 0)) {
		vht_cap.vht_mcs.rx_highest = cpu_to_le16(hw->vht160_mcs_rx_highest);
		vht_cap.vht_mcs.tx_highest = cpu_to_le16(hw->vht160_mcs_tx_highest);
	}

	return vht_cap;
}

static struct ieee80211_sta_ht_cap ath10k_get_ht_cap(struct ath10k *ar)
{
	int i;
	struct ieee80211_sta_ht_cap ht_cap = {0};

	if (!(ar->ht_cap_info & WMI_HT_CAP_ENABLED))
		return ht_cap;

	ht_cap.ht_supported = 1;
	ht_cap.ampdu_factor = IEEE80211_HT_MAX_AMPDU_64K;
	ht_cap.ampdu_density = IEEE80211_HT_MPDU_DENSITY_8;
	ht_cap.cap |= IEEE80211_HT_CAP_SUP_WIDTH_20_40;
	ht_cap.cap |= IEEE80211_HT_CAP_DSSSCCK40;
	ht_cap.cap |=
		WLAN_HT_CAP_SM_PS_DISABLED << IEEE80211_HT_CAP_SM_PS_SHIFT;

	if (ar->ht_cap_info & WMI_HT_CAP_HT20_SGI)
		ht_cap.cap |= IEEE80211_HT_CAP_SGI_20;

	if (ar->ht_cap_info & WMI_HT_CAP_HT40_SGI)
		ht_cap.cap |= IEEE80211_HT_CAP_SGI_40;

	if (ar->ht_cap_info & WMI_HT_CAP_DYNAMIC_SMPS) {
		u32 smps;

		smps   = WLAN_HT_CAP_SM_PS_DYNAMIC;
		smps <<= IEEE80211_HT_CAP_SM_PS_SHIFT;

		ht_cap.cap |= smps;
	}

	if (ar->ht_cap_info & WMI_HT_CAP_TX_STBC && (ar->cfg_tx_chainmask > 1))
		ht_cap.cap |= IEEE80211_HT_CAP_TX_STBC;

	if (ar->ht_cap_info & WMI_HT_CAP_RX_STBC) {
		u32 stbc;

		stbc   = ar->ht_cap_info;
		stbc  &= WMI_HT_CAP_RX_STBC;
		stbc >>= WMI_HT_CAP_RX_STBC_MASK_SHIFT;
		stbc <<= IEEE80211_HT_CAP_RX_STBC_SHIFT;
		stbc  &= IEEE80211_HT_CAP_RX_STBC;

		ht_cap.cap |= stbc;
	}

	if (ar->ht_cap_info & WMI_HT_CAP_LDPC)
		ht_cap.cap |= IEEE80211_HT_CAP_LDPC_CODING;

	if (ar->ht_cap_info & WMI_HT_CAP_L_SIG_TXOP_PROT)
		ht_cap.cap |= IEEE80211_HT_CAP_LSIG_TXOP_PROT;

	/* max AMSDU is implicitly taken from vht_cap_info */
	if (ar->vht_cap_info & WMI_VHT_CAP_MAX_MPDU_LEN_MASK)
		ht_cap.cap |= IEEE80211_HT_CAP_MAX_AMSDU;

	for (i = 0; i < ar->num_rf_chains; i++) {
		if (ar->cfg_rx_chainmask & BIT(i))
			ht_cap.mcs.rx_mask[i] = 0xFF;
	}

	ht_cap.mcs.tx_params |= IEEE80211_HT_MCS_TX_DEFINED;

	return ht_cap;
}

static void ath10k_mac_setup_ht_vht_cap(struct ath10k *ar)
{
	struct ieee80211_supported_band *band;
	struct ieee80211_sta_vht_cap vht_cap;
	struct ieee80211_sta_ht_cap ht_cap;

	ht_cap = ath10k_get_ht_cap(ar);
	vht_cap = ath10k_create_vht_cap(ar);

	if (ar->phy_capability & WHAL_WLAN_11G_CAPABILITY) {
		band = &ar->mac.sbands[NL80211_BAND_2GHZ];
		band->ht_cap = ht_cap;
	}
	if (ar->phy_capability & WHAL_WLAN_11A_CAPABILITY) {
		band = &ar->mac.sbands[NL80211_BAND_5GHZ];
		band->ht_cap = ht_cap;
		band->vht_cap = vht_cap;
	}
}

static int __ath10k_set_antenna(struct ath10k *ar, u32 tx_ant, u32 rx_ant)
{
	int ret;

	lockdep_assert_held(&ar->conf_mutex);

	ath10k_check_chain_mask(ar, tx_ant, "tx");
	ath10k_check_chain_mask(ar, rx_ant, "rx");

	ar->cfg_tx_chainmask = tx_ant;
	ar->cfg_rx_chainmask = rx_ant;

	if ((ar->state != ATH10K_STATE_ON) &&
	    (ar->state != ATH10K_STATE_RESTARTED))
		return 0;

	ret = ath10k_wmi_pdev_set_param(ar, ar->wmi.pdev_param->tx_chain_mask,
					tx_ant);
	if (ret) {
		ath10k_warn(ar, "failed to set tx-chainmask: %d, req 0x%x\n",
			    ret, tx_ant);
		return ret;
	}

	ret = ath10k_wmi_pdev_set_param(ar, ar->wmi.pdev_param->rx_chain_mask,
					rx_ant);
	if (ret) {
		ath10k_warn(ar, "failed to set rx-chainmask: %d, req 0x%x\n",
			    ret, rx_ant);
		return ret;
	}

	/* Reload HT/VHT capability */
	ath10k_mac_setup_ht_vht_cap(ar);

	return 0;
}

static int ath10k_set_antenna(struct ieee80211_hw *hw, u32 tx_ant, u32 rx_ant)
{
	struct ath10k *ar = hw->priv;
	int ret;

	mutex_lock(&ar->conf_mutex);
	ret = __ath10k_set_antenna(ar, tx_ant, rx_ant);
	mutex_unlock(&ar->conf_mutex);
	return ret;
}

static int ath10k_start(struct ieee80211_hw *hw)
{
	struct ath10k *ar = hw->priv;
	u32 param;
	int ret = 0;

	/*
	 * This makes sense only when restarting hw. It is harmless to call
	 * unconditionally. This is necessary to make sure no HTT/WMI tx
	 * commands will be submitted while restarting.
	 */
	ath10k_drain_tx(ar);

	mutex_lock(&ar->conf_mutex);

	switch (ar->state) {
	case ATH10K_STATE_OFF:
		ar->state = ATH10K_STATE_ON;
		break;
	case ATH10K_STATE_RESTARTING:
		ar->state = ATH10K_STATE_RESTARTED;
		break;
	case ATH10K_STATE_ON:
	case ATH10K_STATE_RESTARTED:
	case ATH10K_STATE_WEDGED:
		WARN_ON(1);
		ret = -EINVAL;
		goto err;
	case ATH10K_STATE_UTF:
		ret = -EBUSY;
		goto err;
	}

	ret = ath10k_hif_power_up(ar);
	if (ret) {
		ath10k_err(ar, "Could not init hif: %d\n", ret);
		goto err_off;
	}

	ret = ath10k_core_start(ar, ATH10K_FIRMWARE_MODE_NORMAL,
				&ar->normal_mode_fw);
	if (ret) {
		ath10k_err(ar, "Could not init core: %d\n", ret);
		goto err_power_down;
	}

	param = ar->wmi.pdev_param->pmf_qos;
	ret = ath10k_wmi_pdev_set_param(ar, param, 1);
	if (ret) {
		ath10k_warn(ar, "failed to enable PMF QOS: %d\n", ret);
		goto err_core_stop;
	}

	param = ar->wmi.pdev_param->dynamic_bw;
	ret = ath10k_wmi_pdev_set_param(ar, param, 1);
	if (ret) {
		ath10k_warn(ar, "failed to enable dynamic BW: %d\n", ret);
		goto err_core_stop;
	}

	if (test_bit(WMI_SERVICE_ADAPTIVE_OCS, ar->wmi.svc_map)) {
		ret = ath10k_wmi_adaptive_qcs(ar, true);
		if (ret) {
			ath10k_warn(ar, "failed to enable adaptive qcs: %d\n",
				    ret);
			goto err_core_stop;
		}
	}

	if (test_bit(WMI_SERVICE_BURST, ar->wmi.svc_map)) {
		param = ar->wmi.pdev_param->burst_enable;
		ret = ath10k_wmi_pdev_set_param(ar, param, 0);
		if (ret) {
			ath10k_warn(ar, "failed to disable burst: %d\n", ret);
			goto err_core_stop;
		}
	}

	__ath10k_set_antenna(ar, ar->cfg_tx_chainmask, ar->cfg_rx_chainmask);

	/*
	 * By default FW set ARP frames ac to voice (6). In that case ARP
	 * exchange is not working properly for UAPSD enabled AP. ARP requests
	 * which arrives with access category 0 are processed by network stack
	 * and send back with access category 0, but FW changes access category
	 * to 6. Set ARP frames access category to best effort (0) solves
	 * this problem.
	 */

	param = ar->wmi.pdev_param->arp_ac_override;
	ret = ath10k_wmi_pdev_set_param(ar, param, 0);
	if (ret) {
		ath10k_warn(ar, "failed to set arp ac override parameter: %d\n",
			    ret);
		goto err_core_stop;
	}

	if (test_bit(ATH10K_FW_FEATURE_SUPPORTS_ADAPTIVE_CCA,
		     ar->running_fw->fw_file.fw_features)) {
		ret = ath10k_wmi_pdev_enable_adaptive_cca(ar, 1,
							  WMI_CCA_DETECT_LEVEL_AUTO,
							  WMI_CCA_DETECT_MARGIN_AUTO);
		if (ret) {
			ath10k_warn(ar, "failed to enable adaptive cca: %d\n",
				    ret);
			goto err_core_stop;
		}
	}

	param = ar->wmi.pdev_param->ani_enable;
	ret = ath10k_wmi_pdev_set_param(ar, param, 1);
	if (ret) {
		ath10k_warn(ar, "failed to enable ani by default: %d\n",
			    ret);
		goto err_core_stop;
	}

	ar->ani_enabled = true;

	if (ath10k_peer_stats_enabled(ar)) {
		param = ar->wmi.pdev_param->peer_stats_update_period;
		ret = ath10k_wmi_pdev_set_param(ar, param,
						PEER_DEFAULT_STATS_UPDATE_PERIOD);
		if (ret) {
			ath10k_warn(ar,
				    "failed to set peer stats period : %d\n",
				    ret);
			goto err_core_stop;
		}
	}

	param = ar->wmi.pdev_param->enable_btcoex;
	if (test_bit(WMI_SERVICE_COEX_GPIO, ar->wmi.svc_map) &&
	    test_bit(ATH10K_FW_FEATURE_BTCOEX_PARAM,
		     ar->running_fw->fw_file.fw_features)) {
		ret = ath10k_wmi_pdev_set_param(ar, param, 0);
		if (ret) {
			ath10k_warn(ar,
				    "failed to set btcoex param: %d\n", ret);
			goto err_core_stop;
		}
		clear_bit(ATH10K_FLAG_BTCOEX, &ar->dev_flags);
	}

	ar->num_started_vdevs = 0;
	ath10k_regd_update(ar);

	ath10k_spectral_start(ar);
	ath10k_thermal_set_throttling(ar);

	mutex_unlock(&ar->conf_mutex);
	return 0;

err_core_stop:
	ath10k_core_stop(ar);

err_power_down:
	ath10k_hif_power_down(ar);

err_off:
	ar->state = ATH10K_STATE_OFF;

err:
	mutex_unlock(&ar->conf_mutex);
	return ret;
}

static void ath10k_stop(struct ieee80211_hw *hw)
{
	struct ath10k *ar = hw->priv;

	ath10k_drain_tx(ar);

	mutex_lock(&ar->conf_mutex);
	if (ar->state != ATH10K_STATE_OFF) {
		ath10k_halt(ar);
		ar->state = ATH10K_STATE_OFF;
	}
	mutex_unlock(&ar->conf_mutex);

	cancel_work_sync(&ar->set_coverage_class_work);
	cancel_delayed_work_sync(&ar->scan.timeout);
	cancel_work_sync(&ar->restart_work);
}

static int ath10k_config_ps(struct ath10k *ar)
{
	struct ath10k_vif *arvif;
	int ret = 0;

	lockdep_assert_held(&ar->conf_mutex);

	list_for_each_entry(arvif, &ar->arvifs, list) {
		ret = ath10k_mac_vif_setup_ps(arvif);
		if (ret) {
			ath10k_warn(ar, "failed to setup powersave: %d\n", ret);
			break;
		}
	}

	return ret;
}

static int ath10k_mac_txpower_setup(struct ath10k *ar, int txpower)
{
	int ret;
	u32 param;

	lockdep_assert_held(&ar->conf_mutex);

	ath10k_dbg(ar, ATH10K_DBG_MAC, "mac txpower %d\n", txpower);

	param = ar->wmi.pdev_param->txpower_limit2g;
	ret = ath10k_wmi_pdev_set_param(ar, param, txpower * 2);
	if (ret) {
		ath10k_warn(ar, "failed to set 2g txpower %d: %d\n",
			    txpower, ret);
		return ret;
	}

	param = ar->wmi.pdev_param->txpower_limit5g;
	ret = ath10k_wmi_pdev_set_param(ar, param, txpower * 2);
	if (ret) {
		ath10k_warn(ar, "failed to set 5g txpower %d: %d\n",
			    txpower, ret);
		return ret;
	}

	return 0;
}

static int ath10k_mac_txpower_recalc(struct ath10k *ar)
{
	struct ath10k_vif *arvif;
	int ret, txpower = -1;

	lockdep_assert_held(&ar->conf_mutex);

	list_for_each_entry(arvif, &ar->arvifs, list) {
		if (arvif->txpower <= 0)
			continue;

		if (txpower == -1)
			txpower = arvif->txpower;
		else
			txpower = min(txpower, arvif->txpower);
	}

	if (txpower == -1)
		return 0;

	ret = ath10k_mac_txpower_setup(ar, txpower);
	if (ret) {
		ath10k_warn(ar, "failed to setup tx power %d: %d\n",
			    txpower, ret);
		return ret;
	}

	return 0;
}

static int ath10k_config(struct ieee80211_hw *hw, u32 changed)
{
	struct ath10k *ar = hw->priv;
	struct ieee80211_conf *conf = &hw->conf;
	int ret = 0;

	mutex_lock(&ar->conf_mutex);

	if (changed & IEEE80211_CONF_CHANGE_PS)
		ath10k_config_ps(ar);

	if (changed & IEEE80211_CONF_CHANGE_MONITOR) {
		ar->monitor = conf->flags & IEEE80211_CONF_MONITOR;
		ret = ath10k_monitor_recalc(ar);
		if (ret)
			ath10k_warn(ar, "failed to recalc monitor: %d\n", ret);
	}

	mutex_unlock(&ar->conf_mutex);
	return ret;
}

static u32 get_nss_from_chainmask(u16 chain_mask)
{
	if ((chain_mask & 0xf) == 0xf)
		return 4;
	else if ((chain_mask & 0x7) == 0x7)
		return 3;
	else if ((chain_mask & 0x3) == 0x3)
		return 2;
	return 1;
}

static int ath10k_mac_set_txbf_conf(struct ath10k_vif *arvif)
{
	u32 value = 0;
	struct ath10k *ar = arvif->ar;
	int nsts;
	int sound_dim;

	if (ath10k_wmi_get_txbf_conf_scheme(ar) != WMI_TXBF_CONF_BEFORE_ASSOC)
		return 0;

	nsts = ath10k_mac_get_vht_cap_bf_sts(ar);
	if (ar->vht_cap_info & (IEEE80211_VHT_CAP_SU_BEAMFORMEE_CAPABLE |
				IEEE80211_VHT_CAP_MU_BEAMFORMEE_CAPABLE))
		value |= SM(nsts, WMI_TXBF_STS_CAP_OFFSET);

	sound_dim = ath10k_mac_get_vht_cap_bf_sound_dim(ar);
	if (ar->vht_cap_info & (IEEE80211_VHT_CAP_SU_BEAMFORMER_CAPABLE |
				IEEE80211_VHT_CAP_MU_BEAMFORMER_CAPABLE))
		value |= SM(sound_dim, WMI_BF_SOUND_DIM_OFFSET);

	if (!value)
		return 0;

	if (ar->vht_cap_info & IEEE80211_VHT_CAP_SU_BEAMFORMER_CAPABLE)
		value |= WMI_VDEV_PARAM_TXBF_SU_TX_BFER;

	if (ar->vht_cap_info & IEEE80211_VHT_CAP_MU_BEAMFORMER_CAPABLE)
		value |= (WMI_VDEV_PARAM_TXBF_MU_TX_BFER |
			  WMI_VDEV_PARAM_TXBF_SU_TX_BFER);

	if (ar->vht_cap_info & IEEE80211_VHT_CAP_SU_BEAMFORMEE_CAPABLE)
		value |= WMI_VDEV_PARAM_TXBF_SU_TX_BFEE;

	if (ar->vht_cap_info & IEEE80211_VHT_CAP_MU_BEAMFORMEE_CAPABLE)
		value |= (WMI_VDEV_PARAM_TXBF_MU_TX_BFEE |
			  WMI_VDEV_PARAM_TXBF_SU_TX_BFEE);

	return ath10k_wmi_vdev_set_param(ar, arvif->vdev_id,
					 ar->wmi.vdev_param->txbf, value);
}

/*
 * TODO:
 * Figure out how to handle WMI_VDEV_SUBTYPE_P2P_DEVICE,
 * because we will send mgmt frames without CCK. This requirement
 * for P2P_FIND/GO_NEG should be handled by checking CCK flag
 * in the TX packet.
 */
static int ath10k_add_interface(struct ieee80211_hw *hw,
				struct ieee80211_vif *vif)
{
	struct ath10k *ar = hw->priv;
	struct ath10k_vif *arvif = (void *)vif->drv_priv;
	struct ath10k_peer *peer;
	enum wmi_sta_powersave_param param;
	int ret = 0;
	u32 value;
	int bit;
	int i;
	u32 vdev_param;

	vif->driver_flags |= IEEE80211_VIF_SUPPORTS_UAPSD;

	mutex_lock(&ar->conf_mutex);

	memset(arvif, 0, sizeof(*arvif));
	ath10k_mac_txq_init(vif->txq);

	arvif->ar = ar;
	arvif->vif = vif;

	INIT_LIST_HEAD(&arvif->list);
	INIT_WORK(&arvif->ap_csa_work, ath10k_mac_vif_ap_csa_work);
	INIT_DELAYED_WORK(&arvif->connection_loss_work,
			  ath10k_mac_vif_sta_connection_loss_work);

	for (i = 0; i < ARRAY_SIZE(arvif->bitrate_mask.control); i++) {
		arvif->bitrate_mask.control[i].legacy = 0xffffffff;
		memset(arvif->bitrate_mask.control[i].ht_mcs, 0xff,
		       sizeof(arvif->bitrate_mask.control[i].ht_mcs));
		memset(arvif->bitrate_mask.control[i].vht_mcs, 0xff,
		       sizeof(arvif->bitrate_mask.control[i].vht_mcs));
	}

	if (ar->num_peers >= ar->max_num_peers) {
		ath10k_warn(ar, "refusing vdev creation due to insufficient peer entry resources in firmware\n");
		ret = -ENOBUFS;
		goto err;
	}

	if (ar->free_vdev_map == 0) {
		ath10k_warn(ar, "Free vdev map is empty, no more interfaces allowed.\n");
		ret = -EBUSY;
		goto err;
	}
	bit = __ffs64(ar->free_vdev_map);

	ath10k_dbg(ar, ATH10K_DBG_MAC, "mac create vdev %i map %llx\n",
		   bit, ar->free_vdev_map);

	arvif->vdev_id = bit;
	arvif->vdev_subtype =
		ath10k_wmi_get_vdev_subtype(ar, WMI_VDEV_SUBTYPE_NONE);

	switch (vif->type) {
	case NL80211_IFTYPE_P2P_DEVICE:
		arvif->vdev_type = WMI_VDEV_TYPE_STA;
		arvif->vdev_subtype = ath10k_wmi_get_vdev_subtype
					(ar, WMI_VDEV_SUBTYPE_P2P_DEVICE);
		break;
	case NL80211_IFTYPE_UNSPECIFIED:
	case NL80211_IFTYPE_STATION:
		arvif->vdev_type = WMI_VDEV_TYPE_STA;
		if (vif->p2p)
			arvif->vdev_subtype = ath10k_wmi_get_vdev_subtype
					(ar, WMI_VDEV_SUBTYPE_P2P_CLIENT);
		break;
	case NL80211_IFTYPE_ADHOC:
		arvif->vdev_type = WMI_VDEV_TYPE_IBSS;
		break;
	case NL80211_IFTYPE_MESH_POINT:
		if (test_bit(WMI_SERVICE_MESH_11S, ar->wmi.svc_map)) {
			arvif->vdev_subtype = ath10k_wmi_get_vdev_subtype
						(ar, WMI_VDEV_SUBTYPE_MESH_11S);
		} else if (!test_bit(ATH10K_FLAG_RAW_MODE, &ar->dev_flags)) {
			ret = -EINVAL;
			ath10k_warn(ar, "must load driver with rawmode=1 to add mesh interfaces\n");
			goto err;
		}
		arvif->vdev_type = WMI_VDEV_TYPE_AP;
		break;
	case NL80211_IFTYPE_AP:
		arvif->vdev_type = WMI_VDEV_TYPE_AP;

		if (vif->p2p)
			arvif->vdev_subtype = ath10k_wmi_get_vdev_subtype
						(ar, WMI_VDEV_SUBTYPE_P2P_GO);
		break;
	case NL80211_IFTYPE_MONITOR:
		arvif->vdev_type = WMI_VDEV_TYPE_MONITOR;
		break;
	default:
		WARN_ON(1);
		break;
	}

	/* Using vdev_id as queue number will make it very easy to do per-vif
	 * tx queue locking. This shouldn't wrap due to interface combinations
	 * but do a modulo for correctness sake and prevent using offchannel tx
	 * queues for regular vif tx.
	 */
	vif->cab_queue = arvif->vdev_id % (IEEE80211_MAX_QUEUES - 1);
	for (i = 0; i < ARRAY_SIZE(vif->hw_queue); i++)
		vif->hw_queue[i] = arvif->vdev_id % (IEEE80211_MAX_QUEUES - 1);

	/* Some firmware revisions don't wait for beacon tx completion before
	 * sending another SWBA event. This could lead to hardware using old
	 * (freed) beacon data in some cases, e.g. tx credit starvation
	 * combined with missed TBTT. This is very very rare.
	 *
	 * On non-IOMMU-enabled hosts this could be a possible security issue
	 * because hw could beacon some random data on the air.  On
	 * IOMMU-enabled hosts DMAR faults would occur in most cases and target
	 * device would crash.
	 *
	 * Since there are no beacon tx completions (implicit nor explicit)
	 * propagated to host the only workaround for this is to allocate a
	 * DMA-coherent buffer for a lifetime of a vif and use it for all
	 * beacon tx commands. Worst case for this approach is some beacons may
	 * become corrupted, e.g. have garbled IEs or out-of-date TIM bitmap.
	 */
	if (vif->type == NL80211_IFTYPE_ADHOC ||
	    vif->type == NL80211_IFTYPE_MESH_POINT ||
	    vif->type == NL80211_IFTYPE_AP) {
		arvif->beacon_buf = dma_zalloc_coherent(ar->dev,
							IEEE80211_MAX_FRAME_LEN,
							&arvif->beacon_paddr,
							GFP_ATOMIC);
		if (!arvif->beacon_buf) {
			ret = -ENOMEM;
			ath10k_warn(ar, "failed to allocate beacon buffer: %d\n",
				    ret);
			goto err;
		}
	}
	if (test_bit(ATH10K_FLAG_HW_CRYPTO_DISABLED, &ar->dev_flags))
		arvif->nohwcrypt = true;

	if (arvif->nohwcrypt &&
	    !test_bit(ATH10K_FLAG_RAW_MODE, &ar->dev_flags)) {
		ath10k_warn(ar, "cryptmode module param needed for sw crypto\n");
		goto err;
	}

	ath10k_dbg(ar, ATH10K_DBG_MAC, "mac vdev create %d (add interface) type %d subtype %d bcnmode %s\n",
		   arvif->vdev_id, arvif->vdev_type, arvif->vdev_subtype,
		   arvif->beacon_buf ? "single-buf" : "per-skb");

	ret = ath10k_wmi_vdev_create(ar, arvif->vdev_id, arvif->vdev_type,
				     arvif->vdev_subtype, vif->addr);
	if (ret) {
		ath10k_warn(ar, "failed to create WMI vdev %i: %d\n",
			    arvif->vdev_id, ret);
		goto err;
	}

	ar->free_vdev_map &= ~(1LL << arvif->vdev_id);
	spin_lock_bh(&ar->data_lock);
	list_add(&arvif->list, &ar->arvifs);
	spin_unlock_bh(&ar->data_lock);

	/* It makes no sense to have firmware do keepalives. mac80211 already
	 * takes care of this with idle connection polling.
	 */
	ret = ath10k_mac_vif_disable_keepalive(arvif);
	if (ret) {
		ath10k_warn(ar, "failed to disable keepalive on vdev %i: %d\n",
			    arvif->vdev_id, ret);
		goto err_vdev_delete;
	}

	arvif->def_wep_key_idx = -1;

	vdev_param = ar->wmi.vdev_param->tx_encap_type;
	ret = ath10k_wmi_vdev_set_param(ar, arvif->vdev_id, vdev_param,
					ATH10K_HW_TXRX_NATIVE_WIFI);
	/* 10.X firmware does not support this VDEV parameter. Do not warn */
	if (ret && ret != -EOPNOTSUPP) {
		ath10k_warn(ar, "failed to set vdev %i TX encapsulation: %d\n",
			    arvif->vdev_id, ret);
		goto err_vdev_delete;
	}

	/* Configuring number of spatial stream for monitor interface is causing
	 * target assert in qca9888 and qca6174.
	 */
	if (ar->cfg_tx_chainmask && (vif->type != NL80211_IFTYPE_MONITOR)) {
		u16 nss = get_nss_from_chainmask(ar->cfg_tx_chainmask);

		vdev_param = ar->wmi.vdev_param->nss;
		ret = ath10k_wmi_vdev_set_param(ar, arvif->vdev_id, vdev_param,
						nss);
		if (ret) {
			ath10k_warn(ar, "failed to set vdev %i chainmask 0x%x, nss %i: %d\n",
				    arvif->vdev_id, ar->cfg_tx_chainmask, nss,
				    ret);
			goto err_vdev_delete;
		}
	}

	if (arvif->vdev_type == WMI_VDEV_TYPE_AP ||
	    arvif->vdev_type == WMI_VDEV_TYPE_IBSS) {
		ret = ath10k_peer_create(ar, vif, NULL, arvif->vdev_id,
					 vif->addr, WMI_PEER_TYPE_DEFAULT);
		if (ret) {
			ath10k_warn(ar, "failed to create vdev %i peer for AP/IBSS: %d\n",
				    arvif->vdev_id, ret);
			goto err_vdev_delete;
		}

		spin_lock_bh(&ar->data_lock);

		peer = ath10k_peer_find(ar, arvif->vdev_id, vif->addr);
		if (!peer) {
			ath10k_warn(ar, "failed to lookup peer %pM on vdev %i\n",
				    vif->addr, arvif->vdev_id);
			spin_unlock_bh(&ar->data_lock);
			ret = -ENOENT;
			goto err_peer_delete;
		}

		arvif->peer_id = find_first_bit(peer->peer_ids,
						ATH10K_MAX_NUM_PEER_IDS);

		spin_unlock_bh(&ar->data_lock);
	} else {
		arvif->peer_id = HTT_INVALID_PEERID;
	}

	if (arvif->vdev_type == WMI_VDEV_TYPE_AP) {
		ret = ath10k_mac_set_kickout(arvif);
		if (ret) {
			ath10k_warn(ar, "failed to set vdev %i kickout parameters: %d\n",
				    arvif->vdev_id, ret);
			goto err_peer_delete;
		}
	}

	if (arvif->vdev_type == WMI_VDEV_TYPE_STA) {
		param = WMI_STA_PS_PARAM_RX_WAKE_POLICY;
		value = WMI_STA_PS_RX_WAKE_POLICY_WAKE;
		ret = ath10k_wmi_set_sta_ps_param(ar, arvif->vdev_id,
						  param, value);
		if (ret) {
			ath10k_warn(ar, "failed to set vdev %i RX wake policy: %d\n",
				    arvif->vdev_id, ret);
			goto err_peer_delete;
		}

		ret = ath10k_mac_vif_recalc_ps_wake_threshold(arvif);
		if (ret) {
			ath10k_warn(ar, "failed to recalc ps wake threshold on vdev %i: %d\n",
				    arvif->vdev_id, ret);
			goto err_peer_delete;
		}

		ret = ath10k_mac_vif_recalc_ps_poll_count(arvif);
		if (ret) {
			ath10k_warn(ar, "failed to recalc ps poll count on vdev %i: %d\n",
				    arvif->vdev_id, ret);
			goto err_peer_delete;
		}
	}

	ret = ath10k_mac_set_txbf_conf(arvif);
	if (ret) {
		ath10k_warn(ar, "failed to set txbf for vdev %d: %d\n",
			    arvif->vdev_id, ret);
		goto err_peer_delete;
	}

	ret = ath10k_mac_set_rts(arvif, ar->hw->wiphy->rts_threshold);
	if (ret) {
		ath10k_warn(ar, "failed to set rts threshold for vdev %d: %d\n",
			    arvif->vdev_id, ret);
		goto err_peer_delete;
	}

	arvif->txpower = vif->bss_conf.txpower;
	ret = ath10k_mac_txpower_recalc(ar);
	if (ret) {
		ath10k_warn(ar, "failed to recalc tx power: %d\n", ret);
		goto err_peer_delete;
	}

	if (vif->type == NL80211_IFTYPE_MONITOR) {
		ar->monitor_arvif = arvif;
		ret = ath10k_monitor_recalc(ar);
		if (ret) {
			ath10k_warn(ar, "failed to recalc monitor: %d\n", ret);
			goto err_peer_delete;
		}
	}

	spin_lock_bh(&ar->htt.tx_lock);
	if (!ar->tx_paused)
		ieee80211_wake_queue(ar->hw, arvif->vdev_id);
	spin_unlock_bh(&ar->htt.tx_lock);

	mutex_unlock(&ar->conf_mutex);
	return 0;

err_peer_delete:
	if (arvif->vdev_type == WMI_VDEV_TYPE_AP ||
	    arvif->vdev_type == WMI_VDEV_TYPE_IBSS) {
		ath10k_wmi_peer_delete(ar, arvif->vdev_id, vif->addr);
		ath10k_wait_for_peer_delete_done(ar, arvif->vdev_id,
						 vif->addr);
	}

err_vdev_delete:
	ath10k_wmi_vdev_delete(ar, arvif->vdev_id);
	ar->free_vdev_map |= 1LL << arvif->vdev_id;
	spin_lock_bh(&ar->data_lock);
	list_del(&arvif->list);
	spin_unlock_bh(&ar->data_lock);

err:
	if (arvif->beacon_buf) {
		dma_free_coherent(ar->dev, IEEE80211_MAX_FRAME_LEN,
				  arvif->beacon_buf, arvif->beacon_paddr);
		arvif->beacon_buf = NULL;
	}

	mutex_unlock(&ar->conf_mutex);

	return ret;
}

static void ath10k_mac_vif_tx_unlock_all(struct ath10k_vif *arvif)
{
	int i;

	for (i = 0; i < BITS_PER_LONG; i++)
		ath10k_mac_vif_tx_unlock(arvif, i);
}

static void ath10k_remove_interface(struct ieee80211_hw *hw,
				    struct ieee80211_vif *vif)
{
	struct ath10k *ar = hw->priv;
	struct ath10k_vif *arvif = (void *)vif->drv_priv;
	struct ath10k_peer *peer;
	unsigned long time_left;
	int ret;
	int i;

	cancel_work_sync(&arvif->ap_csa_work);
	cancel_delayed_work_sync(&arvif->connection_loss_work);

	mutex_lock(&ar->conf_mutex);

	spin_lock_bh(&ar->data_lock);
	ath10k_mac_vif_beacon_cleanup(arvif);
	spin_unlock_bh(&ar->data_lock);

	ret = ath10k_spectral_vif_stop(arvif);
	if (ret)
		ath10k_warn(ar, "failed to stop spectral for vdev %i: %d\n",
			    arvif->vdev_id, ret);

	ar->free_vdev_map |= 1LL << arvif->vdev_id;
	spin_lock_bh(&ar->data_lock);
	list_del(&arvif->list);
	spin_unlock_bh(&ar->data_lock);

	if (arvif->vdev_type == WMI_VDEV_TYPE_AP ||
	    arvif->vdev_type == WMI_VDEV_TYPE_IBSS) {
		ret = ath10k_wmi_peer_delete(arvif->ar, arvif->vdev_id,
					     vif->addr);
		if (ret)
			ath10k_warn(ar, "failed to submit AP/IBSS self-peer removal on vdev %i: %d\n",
				    arvif->vdev_id, ret);

		ath10k_wait_for_peer_delete_done(ar, arvif->vdev_id,
						 vif->addr);
		kfree(arvif->u.ap.noa_data);
	}

	ath10k_dbg(ar, ATH10K_DBG_MAC, "mac vdev %i delete (remove interface)\n",
		   arvif->vdev_id);

	ret = ath10k_wmi_vdev_delete(ar, arvif->vdev_id);
	if (ret)
		ath10k_warn(ar, "failed to delete WMI vdev %i: %d\n",
			    arvif->vdev_id, ret);

	if (test_bit(WMI_SERVICE_SYNC_DELETE_CMDS, ar->wmi.svc_map)) {
		time_left = wait_for_completion_timeout(&ar->vdev_delete_done,
							ATH10K_VDEV_DELETE_TIMEOUT_HZ);
		if (time_left == 0) {
			ath10k_warn(ar, "Timeout in receiving vdev delete response\n");
			goto out;
		}
	}

	/* Some firmware revisions don't notify host about self-peer removal
	 * until after associated vdev is deleted.
	 */
	if (arvif->vdev_type == WMI_VDEV_TYPE_AP ||
	    arvif->vdev_type == WMI_VDEV_TYPE_IBSS) {
		ret = ath10k_wait_for_peer_deleted(ar, arvif->vdev_id,
						   vif->addr);
		if (ret)
			ath10k_warn(ar, "failed to remove AP self-peer on vdev %i: %d\n",
				    arvif->vdev_id, ret);

		spin_lock_bh(&ar->data_lock);
		ar->num_peers--;
		spin_unlock_bh(&ar->data_lock);
	}

	spin_lock_bh(&ar->data_lock);
	for (i = 0; i < ARRAY_SIZE(ar->peer_map); i++) {
		peer = ar->peer_map[i];
		if (!peer)
			continue;

		if (peer->vif == vif) {
			ath10k_warn(ar, "found vif peer %pM entry on vdev %i after it was supposedly removed\n",
				    vif->addr, arvif->vdev_id);
			peer->vif = NULL;
		}
	}
	spin_unlock_bh(&ar->data_lock);

	ath10k_peer_cleanup(ar, arvif->vdev_id);
	ath10k_mac_txq_unref(ar, vif->txq);

	if (vif->type == NL80211_IFTYPE_MONITOR) {
		ar->monitor_arvif = NULL;
		ret = ath10k_monitor_recalc(ar);
		if (ret)
			ath10k_warn(ar, "failed to recalc monitor: %d\n", ret);
	}

	ret = ath10k_mac_txpower_recalc(ar);
	if (ret)
		ath10k_warn(ar, "failed to recalc tx power: %d\n", ret);

	spin_lock_bh(&ar->htt.tx_lock);
	ath10k_mac_vif_tx_unlock_all(arvif);
	spin_unlock_bh(&ar->htt.tx_lock);

	ath10k_mac_txq_unref(ar, vif->txq);

out:
	mutex_unlock(&ar->conf_mutex);
}

/*
 * FIXME: Has to be verified.
 */
#define SUPPORTED_FILTERS			\
	(FIF_ALLMULTI |				\
	FIF_CONTROL |				\
	FIF_PSPOLL |				\
	FIF_OTHER_BSS |				\
	FIF_BCN_PRBRESP_PROMISC |		\
	FIF_PROBE_REQ |				\
	FIF_FCSFAIL)

static void ath10k_configure_filter(struct ieee80211_hw *hw,
				    unsigned int changed_flags,
				    unsigned int *total_flags,
				    u64 multicast)
{
	struct ath10k *ar = hw->priv;
	int ret;

	mutex_lock(&ar->conf_mutex);

	changed_flags &= SUPPORTED_FILTERS;
	*total_flags &= SUPPORTED_FILTERS;
	ar->filter_flags = *total_flags;

	ret = ath10k_monitor_recalc(ar);
	if (ret)
		ath10k_warn(ar, "failed to recalc monitor: %d\n", ret);

	mutex_unlock(&ar->conf_mutex);
}

static void ath10k_bss_info_changed(struct ieee80211_hw *hw,
				    struct ieee80211_vif *vif,
				    struct ieee80211_bss_conf *info,
				    u32 changed)
{
	struct ath10k *ar = hw->priv;
	struct ath10k_vif *arvif = (void *)vif->drv_priv;
	int ret = 0;
	u32 vdev_param, pdev_param, slottime, preamble;

	mutex_lock(&ar->conf_mutex);

	if (changed & BSS_CHANGED_IBSS)
		ath10k_control_ibss(arvif, info, vif->addr);

	if (changed & BSS_CHANGED_BEACON_INT) {
		arvif->beacon_interval = info->beacon_int;
		vdev_param = ar->wmi.vdev_param->beacon_interval;
		ret = ath10k_wmi_vdev_set_param(ar, arvif->vdev_id, vdev_param,
						arvif->beacon_interval);
		ath10k_dbg(ar, ATH10K_DBG_MAC,
			   "mac vdev %d beacon_interval %d\n",
			   arvif->vdev_id, arvif->beacon_interval);

		if (ret)
			ath10k_warn(ar, "failed to set beacon interval for vdev %d: %i\n",
				    arvif->vdev_id, ret);
	}

	if (changed & BSS_CHANGED_BEACON) {
		ath10k_dbg(ar, ATH10K_DBG_MAC,
			   "vdev %d set beacon tx mode to staggered\n",
			   arvif->vdev_id);

		pdev_param = ar->wmi.pdev_param->beacon_tx_mode;
		ret = ath10k_wmi_pdev_set_param(ar, pdev_param,
						WMI_BEACON_STAGGERED_MODE);
		if (ret)
			ath10k_warn(ar, "failed to set beacon mode for vdev %d: %i\n",
				    arvif->vdev_id, ret);

		ret = ath10k_mac_setup_bcn_tmpl(arvif);
		if (ret)
			ath10k_warn(ar, "failed to update beacon template: %d\n",
				    ret);

		if (ieee80211_vif_is_mesh(vif)) {
			/* mesh doesn't use SSID but firmware needs it */
			strncpy(arvif->u.ap.ssid, "mesh",
				sizeof(arvif->u.ap.ssid));
			arvif->u.ap.ssid_len = 4;
		}
	}

	if (changed & BSS_CHANGED_AP_PROBE_RESP) {
		ret = ath10k_mac_setup_prb_tmpl(arvif);
		if (ret)
			ath10k_warn(ar, "failed to setup probe resp template on vdev %i: %d\n",
				    arvif->vdev_id, ret);
	}

	if (changed & (BSS_CHANGED_BEACON_INFO | BSS_CHANGED_BEACON)) {
		arvif->dtim_period = info->dtim_period;

		ath10k_dbg(ar, ATH10K_DBG_MAC,
			   "mac vdev %d dtim_period %d\n",
			   arvif->vdev_id, arvif->dtim_period);

		vdev_param = ar->wmi.vdev_param->dtim_period;
		ret = ath10k_wmi_vdev_set_param(ar, arvif->vdev_id, vdev_param,
						arvif->dtim_period);
		if (ret)
			ath10k_warn(ar, "failed to set dtim period for vdev %d: %i\n",
				    arvif->vdev_id, ret);
	}

	if (changed & BSS_CHANGED_SSID &&
	    vif->type == NL80211_IFTYPE_AP) {
		arvif->u.ap.ssid_len = info->ssid_len;
		if (info->ssid_len)
			memcpy(arvif->u.ap.ssid, info->ssid, info->ssid_len);
		arvif->u.ap.hidden_ssid = info->hidden_ssid;
	}

	if (changed & BSS_CHANGED_BSSID && !is_zero_ether_addr(info->bssid))
		ether_addr_copy(arvif->bssid, info->bssid);

	if (changed & BSS_CHANGED_BEACON_ENABLED)
		ath10k_control_beaconing(arvif, info);

	if (changed & BSS_CHANGED_ERP_CTS_PROT) {
		arvif->use_cts_prot = info->use_cts_prot;

		ret = ath10k_recalc_rtscts_prot(arvif);
		if (ret)
			ath10k_warn(ar, "failed to recalculate rts/cts prot for vdev %d: %d\n",
				    arvif->vdev_id, ret);

		if (ath10k_mac_can_set_cts_prot(arvif)) {
			ret = ath10k_mac_set_cts_prot(arvif);
			if (ret)
				ath10k_warn(ar, "failed to set cts protection for vdev %d: %d\n",
					    arvif->vdev_id, ret);
		}
	}

	if (changed & BSS_CHANGED_ERP_SLOT) {
		if (info->use_short_slot)
			slottime = WMI_VDEV_SLOT_TIME_SHORT; /* 9us */

		else
			slottime = WMI_VDEV_SLOT_TIME_LONG; /* 20us */

		ath10k_dbg(ar, ATH10K_DBG_MAC, "mac vdev %d slot_time %d\n",
			   arvif->vdev_id, slottime);

		vdev_param = ar->wmi.vdev_param->slot_time;
		ret = ath10k_wmi_vdev_set_param(ar, arvif->vdev_id, vdev_param,
						slottime);
		if (ret)
			ath10k_warn(ar, "failed to set erp slot for vdev %d: %i\n",
				    arvif->vdev_id, ret);
	}

	if (changed & BSS_CHANGED_ERP_PREAMBLE) {
		if (info->use_short_preamble)
			preamble = WMI_VDEV_PREAMBLE_SHORT;
		else
			preamble = WMI_VDEV_PREAMBLE_LONG;

		ath10k_dbg(ar, ATH10K_DBG_MAC,
			   "mac vdev %d preamble %dn",
			   arvif->vdev_id, preamble);

		vdev_param = ar->wmi.vdev_param->preamble;
		ret = ath10k_wmi_vdev_set_param(ar, arvif->vdev_id, vdev_param,
						preamble);
		if (ret)
			ath10k_warn(ar, "failed to set preamble for vdev %d: %i\n",
				    arvif->vdev_id, ret);
	}

	if (changed & BSS_CHANGED_ASSOC) {
		if (info->assoc) {
			/* Workaround: Make sure monitor vdev is not running
			 * when associating to prevent some firmware revisions
			 * (e.g. 10.1 and 10.2) from crashing.
			 */
			if (ar->monitor_started)
				ath10k_monitor_stop(ar);
			ath10k_bss_assoc(hw, vif, info);
			ath10k_monitor_recalc(ar);
		} else {
			ath10k_bss_disassoc(hw, vif);
		}
	}

	if (changed & BSS_CHANGED_TXPOWER) {
		ath10k_dbg(ar, ATH10K_DBG_MAC, "mac vdev_id %i txpower %d\n",
			   arvif->vdev_id, info->txpower);

		arvif->txpower = info->txpower;
		ret = ath10k_mac_txpower_recalc(ar);
		if (ret)
			ath10k_warn(ar, "failed to recalc tx power: %d\n", ret);
	}

	if (changed & BSS_CHANGED_PS) {
		arvif->ps = vif->bss_conf.ps;

		ret = ath10k_config_ps(ar);
		if (ret)
			ath10k_warn(ar, "failed to setup ps on vdev %i: %d\n",
				    arvif->vdev_id, ret);
	}

	mutex_unlock(&ar->conf_mutex);
}

static void ath10k_mac_op_set_coverage_class(struct ieee80211_hw *hw, s16 value)
{
	struct ath10k *ar = hw->priv;

	/* This function should never be called if setting the coverage class
	 * is not supported on this hardware.
	 */
	if (!ar->hw_params.hw_ops->set_coverage_class) {
		WARN_ON_ONCE(1);
		return;
	}
	ar->hw_params.hw_ops->set_coverage_class(ar, value);
}

static int ath10k_hw_scan(struct ieee80211_hw *hw,
			  struct ieee80211_vif *vif,
			  struct ieee80211_scan_request *hw_req)
{
	struct ath10k *ar = hw->priv;
	struct ath10k_vif *arvif = (void *)vif->drv_priv;
	struct cfg80211_scan_request *req = &hw_req->req;
	struct wmi_start_scan_arg arg;
	int ret = 0;
	int i;

	mutex_lock(&ar->conf_mutex);

	spin_lock_bh(&ar->data_lock);
	switch (ar->scan.state) {
	case ATH10K_SCAN_IDLE:
		reinit_completion(&ar->scan.started);
		reinit_completion(&ar->scan.completed);
		ar->scan.state = ATH10K_SCAN_STARTING;
		ar->scan.is_roc = false;
		ar->scan.vdev_id = arvif->vdev_id;
		ret = 0;
		break;
	case ATH10K_SCAN_STARTING:
	case ATH10K_SCAN_RUNNING:
	case ATH10K_SCAN_ABORTING:
		ret = -EBUSY;
		break;
	}
	spin_unlock_bh(&ar->data_lock);

	if (ret)
		goto exit;

	memset(&arg, 0, sizeof(arg));
	ath10k_wmi_start_scan_init(ar, &arg);
	arg.vdev_id = arvif->vdev_id;
	arg.scan_id = ATH10K_SCAN_ID;

	if (req->ie_len) {
		arg.ie_len = req->ie_len;
		memcpy(arg.ie, req->ie, arg.ie_len);
	}

	if (req->n_ssids) {
		arg.n_ssids = req->n_ssids;
		for (i = 0; i < arg.n_ssids; i++) {
			arg.ssids[i].len  = req->ssids[i].ssid_len;
			arg.ssids[i].ssid = req->ssids[i].ssid;
		}
	} else {
		arg.scan_ctrl_flags |= WMI_SCAN_FLAG_PASSIVE;
	}

	if (req->flags & NL80211_SCAN_FLAG_RANDOM_ADDR) {
		arg.scan_ctrl_flags |=  WMI_SCAN_ADD_SPOOFED_MAC_IN_PROBE_REQ;
		ether_addr_copy(arg.mac_addr.addr, req->mac_addr);
		ether_addr_copy(arg.mac_mask.addr, req->mac_addr_mask);
	}

	if (req->n_channels) {
		arg.n_channels = req->n_channels;
		for (i = 0; i < arg.n_channels; i++)
			arg.channels[i] = req->channels[i]->center_freq;
	}

	ret = ath10k_start_scan(ar, &arg);
	if (ret) {
		ath10k_warn(ar, "failed to start hw scan: %d\n", ret);
		spin_lock_bh(&ar->data_lock);
		ar->scan.state = ATH10K_SCAN_IDLE;
		spin_unlock_bh(&ar->data_lock);
	}

	/* Add a 200ms margin to account for event/command processing */
	ieee80211_queue_delayed_work(ar->hw, &ar->scan.timeout,
				     msecs_to_jiffies(arg.max_scan_time +
						      200));

exit:
	mutex_unlock(&ar->conf_mutex);
	return ret;
}

static void ath10k_cancel_hw_scan(struct ieee80211_hw *hw,
				  struct ieee80211_vif *vif)
{
	struct ath10k *ar = hw->priv;

	mutex_lock(&ar->conf_mutex);
	ath10k_scan_abort(ar);
	mutex_unlock(&ar->conf_mutex);

	cancel_delayed_work_sync(&ar->scan.timeout);
}

static void ath10k_set_key_h_def_keyidx(struct ath10k *ar,
					struct ath10k_vif *arvif,
					enum set_key_cmd cmd,
					struct ieee80211_key_conf *key)
{
	u32 vdev_param = arvif->ar->wmi.vdev_param->def_keyid;
	int ret;

	/* 10.1 firmware branch requires default key index to be set to group
	 * key index after installing it. Otherwise FW/HW Txes corrupted
	 * frames with multi-vif APs. This is not required for main firmware
	 * branch (e.g. 636).
	 *
	 * This is also needed for 636 fw for IBSS-RSN to work more reliably.
	 *
	 * FIXME: It remains unknown if this is required for multi-vif STA
	 * interfaces on 10.1.
	 */

	if (arvif->vdev_type != WMI_VDEV_TYPE_AP &&
	    arvif->vdev_type != WMI_VDEV_TYPE_IBSS)
		return;

	if (key->cipher == WLAN_CIPHER_SUITE_WEP40)
		return;

	if (key->cipher == WLAN_CIPHER_SUITE_WEP104)
		return;

	if (key->flags & IEEE80211_KEY_FLAG_PAIRWISE)
		return;

	if (cmd != SET_KEY)
		return;

	ret = ath10k_wmi_vdev_set_param(ar, arvif->vdev_id, vdev_param,
					key->keyidx);
	if (ret)
		ath10k_warn(ar, "failed to set vdev %i group key as default key: %d\n",
			    arvif->vdev_id, ret);
}

static int ath10k_set_key(struct ieee80211_hw *hw, enum set_key_cmd cmd,
			  struct ieee80211_vif *vif, struct ieee80211_sta *sta,
			  struct ieee80211_key_conf *key)
{
	struct ath10k *ar = hw->priv;
	struct ath10k_vif *arvif = (void *)vif->drv_priv;
	struct ath10k_peer *peer;
	const u8 *peer_addr;
	bool is_wep = key->cipher == WLAN_CIPHER_SUITE_WEP40 ||
		      key->cipher == WLAN_CIPHER_SUITE_WEP104;
	int ret = 0;
	int ret2;
	u32 flags = 0;
	u32 flags2;

	/* this one needs to be done in software */
	if (key->cipher == WLAN_CIPHER_SUITE_AES_CMAC ||
	    key->cipher == WLAN_CIPHER_SUITE_BIP_GMAC_128 ||
	    key->cipher == WLAN_CIPHER_SUITE_BIP_GMAC_256 ||
	    key->cipher == WLAN_CIPHER_SUITE_BIP_CMAC_256)
		return 1;

	if (arvif->nohwcrypt)
		return 1;

	if (key->keyidx > WMI_MAX_KEY_INDEX)
		return -ENOSPC;

	mutex_lock(&ar->conf_mutex);

	if (sta)
		peer_addr = sta->addr;
	else if (arvif->vdev_type == WMI_VDEV_TYPE_STA)
		peer_addr = vif->bss_conf.bssid;
	else
		peer_addr = vif->addr;

	key->hw_key_idx = key->keyidx;

	if (is_wep) {
		if (cmd == SET_KEY)
			arvif->wep_keys[key->keyidx] = key;
		else
			arvif->wep_keys[key->keyidx] = NULL;
	}

	/* the peer should not disappear in mid-way (unless FW goes awry) since
	 * we already hold conf_mutex. we just make sure its there now.
	 */
	spin_lock_bh(&ar->data_lock);
	peer = ath10k_peer_find(ar, arvif->vdev_id, peer_addr);
	spin_unlock_bh(&ar->data_lock);

	if (!peer) {
		if (cmd == SET_KEY) {
			ath10k_warn(ar, "failed to install key for non-existent peer %pM\n",
				    peer_addr);
			ret = -EOPNOTSUPP;
			goto exit;
		} else {
			/* if the peer doesn't exist there is no key to disable anymore */
			goto exit;
		}
	}

	if (key->flags & IEEE80211_KEY_FLAG_PAIRWISE)
		flags |= WMI_KEY_PAIRWISE;
	else
		flags |= WMI_KEY_GROUP;

	if (is_wep) {
		if (cmd == DISABLE_KEY)
			ath10k_clear_vdev_key(arvif, key);

		/* When WEP keys are uploaded it's possible that there are
		 * stations associated already (e.g. when merging) without any
		 * keys. Static WEP needs an explicit per-peer key upload.
		 */
		if (vif->type == NL80211_IFTYPE_ADHOC &&
		    cmd == SET_KEY)
			ath10k_mac_vif_update_wep_key(arvif, key);

		/* 802.1x never sets the def_wep_key_idx so each set_key()
		 * call changes default tx key.
		 *
		 * Static WEP sets def_wep_key_idx via .set_default_unicast_key
		 * after first set_key().
		 */
		if (cmd == SET_KEY && arvif->def_wep_key_idx == -1)
			flags |= WMI_KEY_TX_USAGE;
	}

	ret = ath10k_install_key(arvif, key, cmd, peer_addr, flags);
	if (ret) {
		WARN_ON(ret > 0);
		ath10k_warn(ar, "failed to install key for vdev %i peer %pM: %d\n",
			    arvif->vdev_id, peer_addr, ret);
		goto exit;
	}

	/* mac80211 sets static WEP keys as groupwise while firmware requires
	 * them to be installed twice as both pairwise and groupwise.
	 */
	if (is_wep && !sta && vif->type == NL80211_IFTYPE_STATION) {
		flags2 = flags;
		flags2 &= ~WMI_KEY_GROUP;
		flags2 |= WMI_KEY_PAIRWISE;

		ret = ath10k_install_key(arvif, key, cmd, peer_addr, flags2);
		if (ret) {
			WARN_ON(ret > 0);
			ath10k_warn(ar, "failed to install (ucast) key for vdev %i peer %pM: %d\n",
				    arvif->vdev_id, peer_addr, ret);
			ret2 = ath10k_install_key(arvif, key, DISABLE_KEY,
						  peer_addr, flags);
			if (ret2) {
				WARN_ON(ret2 > 0);
				ath10k_warn(ar, "failed to disable (mcast) key for vdev %i peer %pM: %d\n",
					    arvif->vdev_id, peer_addr, ret2);
			}
			goto exit;
		}
	}

	ath10k_set_key_h_def_keyidx(ar, arvif, cmd, key);

	spin_lock_bh(&ar->data_lock);
	peer = ath10k_peer_find(ar, arvif->vdev_id, peer_addr);
	if (peer && cmd == SET_KEY)
		peer->keys[key->keyidx] = key;
	else if (peer && cmd == DISABLE_KEY)
		peer->keys[key->keyidx] = NULL;
	else if (peer == NULL)
		/* impossible unless FW goes crazy */
		ath10k_warn(ar, "Peer %pM disappeared!\n", peer_addr);
	spin_unlock_bh(&ar->data_lock);

exit:
	mutex_unlock(&ar->conf_mutex);
	return ret;
}

static void ath10k_set_default_unicast_key(struct ieee80211_hw *hw,
					   struct ieee80211_vif *vif,
					   int keyidx)
{
	struct ath10k *ar = hw->priv;
	struct ath10k_vif *arvif = (void *)vif->drv_priv;
	int ret;

	mutex_lock(&arvif->ar->conf_mutex);

	if (arvif->ar->state != ATH10K_STATE_ON)
		goto unlock;

	ath10k_dbg(ar, ATH10K_DBG_MAC, "mac vdev %d set keyidx %d\n",
		   arvif->vdev_id, keyidx);

	ret = ath10k_wmi_vdev_set_param(arvif->ar,
					arvif->vdev_id,
					arvif->ar->wmi.vdev_param->def_keyid,
					keyidx);

	if (ret) {
		ath10k_warn(ar, "failed to update wep key index for vdev %d: %d\n",
			    arvif->vdev_id,
			    ret);
		goto unlock;
	}

	arvif->def_wep_key_idx = keyidx;

unlock:
	mutex_unlock(&arvif->ar->conf_mutex);
}

static void ath10k_sta_rc_update_wk(struct work_struct *wk)
{
	struct ath10k *ar;
	struct ath10k_vif *arvif;
	struct ath10k_sta *arsta;
	struct ieee80211_sta *sta;
	struct cfg80211_chan_def def;
	enum nl80211_band band;
	const u8 *ht_mcs_mask;
	const u16 *vht_mcs_mask;
	u32 changed, bw, nss, smps;
	int err;

	arsta = container_of(wk, struct ath10k_sta, update_wk);
	sta = container_of((void *)arsta, struct ieee80211_sta, drv_priv);
	arvif = arsta->arvif;
	ar = arvif->ar;

	if (WARN_ON(ath10k_mac_vif_chan(arvif->vif, &def)))
		return;

	band = def.chan->band;
	ht_mcs_mask = arvif->bitrate_mask.control[band].ht_mcs;
	vht_mcs_mask = arvif->bitrate_mask.control[band].vht_mcs;

	spin_lock_bh(&ar->data_lock);

	changed = arsta->changed;
	arsta->changed = 0;

	bw = arsta->bw;
	nss = arsta->nss;
	smps = arsta->smps;

	spin_unlock_bh(&ar->data_lock);

	mutex_lock(&ar->conf_mutex);

	nss = max_t(u32, 1, nss);
	nss = min(nss, max(ath10k_mac_max_ht_nss(ht_mcs_mask),
			   ath10k_mac_max_vht_nss(vht_mcs_mask)));

	if (changed & IEEE80211_RC_BW_CHANGED) {
		enum wmi_phy_mode mode;

		mode = chan_to_phymode(&def);
		ath10k_dbg(ar, ATH10K_DBG_MAC, "mac update sta %pM peer bw %d phymode %d\n",
				sta->addr, bw, mode);

		err = ath10k_wmi_peer_set_param(ar, arvif->vdev_id, sta->addr,
				WMI_PEER_PHYMODE, mode);
		if (err) {
			ath10k_warn(ar, "failed to update STA %pM peer phymode %d: %d\n",
					sta->addr, mode, err);
			goto exit;
		}

		err = ath10k_wmi_peer_set_param(ar, arvif->vdev_id, sta->addr,
						WMI_PEER_CHAN_WIDTH, bw);
		if (err)
			ath10k_warn(ar, "failed to update STA %pM peer bw %d: %d\n",
				    sta->addr, bw, err);
	}

	if (changed & IEEE80211_RC_NSS_CHANGED) {
		ath10k_dbg(ar, ATH10K_DBG_MAC, "mac update sta %pM nss %d\n",
			   sta->addr, nss);

		err = ath10k_wmi_peer_set_param(ar, arvif->vdev_id, sta->addr,
						WMI_PEER_NSS, nss);
		if (err)
			ath10k_warn(ar, "failed to update STA %pM nss %d: %d\n",
				    sta->addr, nss, err);
	}

	if (changed & IEEE80211_RC_SMPS_CHANGED) {
		ath10k_dbg(ar, ATH10K_DBG_MAC, "mac update sta %pM smps %d\n",
			   sta->addr, smps);

		err = ath10k_wmi_peer_set_param(ar, arvif->vdev_id, sta->addr,
						WMI_PEER_SMPS_STATE, smps);
		if (err)
			ath10k_warn(ar, "failed to update STA %pM smps %d: %d\n",
				    sta->addr, smps, err);
	}

	if (changed & IEEE80211_RC_SUPP_RATES_CHANGED) {
		ath10k_dbg(ar, ATH10K_DBG_MAC, "mac update sta %pM supp rates\n",
			   sta->addr);

		err = ath10k_station_assoc(ar, arvif->vif, sta, true);
		if (err)
			ath10k_warn(ar, "failed to reassociate station: %pM\n",
				    sta->addr);
	}

exit:
	mutex_unlock(&ar->conf_mutex);
}

static int ath10k_mac_inc_num_stations(struct ath10k_vif *arvif,
				       struct ieee80211_sta *sta)
{
	struct ath10k *ar = arvif->ar;

	lockdep_assert_held(&ar->conf_mutex);

	if (arvif->vdev_type == WMI_VDEV_TYPE_STA && !sta->tdls)
		return 0;

	if (ar->num_stations >= ar->max_num_stations)
		return -ENOBUFS;

	ar->num_stations++;

	return 0;
}

static void ath10k_mac_dec_num_stations(struct ath10k_vif *arvif,
					struct ieee80211_sta *sta)
{
	struct ath10k *ar = arvif->ar;

	lockdep_assert_held(&ar->conf_mutex);

	if (arvif->vdev_type == WMI_VDEV_TYPE_STA && !sta->tdls)
		return;

	ar->num_stations--;
}

struct ath10k_mac_tdls_iter_data {
	u32 num_tdls_stations;
	struct ieee80211_vif *curr_vif;
};

static void ath10k_mac_tdls_vif_stations_count_iter(void *data,
						    struct ieee80211_sta *sta)
{
	struct ath10k_mac_tdls_iter_data *iter_data = data;
	struct ath10k_sta *arsta = (struct ath10k_sta *)sta->drv_priv;
	struct ieee80211_vif *sta_vif = arsta->arvif->vif;

	if (sta->tdls && sta_vif == iter_data->curr_vif)
		iter_data->num_tdls_stations++;
}

static int ath10k_mac_tdls_vif_stations_count(struct ieee80211_hw *hw,
					      struct ieee80211_vif *vif)
{
	struct ath10k_mac_tdls_iter_data data = {};

	data.curr_vif = vif;

	ieee80211_iterate_stations_atomic(hw,
					  ath10k_mac_tdls_vif_stations_count_iter,
					  &data);
	return data.num_tdls_stations;
}

static void ath10k_mac_tdls_vifs_count_iter(void *data, u8 *mac,
					    struct ieee80211_vif *vif)
{
	struct ath10k_vif *arvif = (void *)vif->drv_priv;
	int *num_tdls_vifs = data;

	if (vif->type != NL80211_IFTYPE_STATION)
		return;

	if (ath10k_mac_tdls_vif_stations_count(arvif->ar->hw, vif) > 0)
		(*num_tdls_vifs)++;
}

static int ath10k_mac_tdls_vifs_count(struct ieee80211_hw *hw)
{
	int num_tdls_vifs = 0;

	ieee80211_iterate_active_interfaces_atomic(hw,
						   IEEE80211_IFACE_ITER_NORMAL,
						   ath10k_mac_tdls_vifs_count_iter,
						   &num_tdls_vifs);
	return num_tdls_vifs;
}

static int ath10k_sta_state(struct ieee80211_hw *hw,
			    struct ieee80211_vif *vif,
			    struct ieee80211_sta *sta,
			    enum ieee80211_sta_state old_state,
			    enum ieee80211_sta_state new_state)
{
	struct ath10k *ar = hw->priv;
	struct ath10k_vif *arvif = (void *)vif->drv_priv;
	struct ath10k_sta *arsta = (struct ath10k_sta *)sta->drv_priv;
	struct ath10k_peer *peer;
	int ret = 0;
	int i;

	if (old_state == IEEE80211_STA_NOTEXIST &&
	    new_state == IEEE80211_STA_NONE) {
		memset(arsta, 0, sizeof(*arsta));
		arsta->arvif = arvif;
		INIT_WORK(&arsta->update_wk, ath10k_sta_rc_update_wk);

		for (i = 0; i < ARRAY_SIZE(sta->txq); i++)
			ath10k_mac_txq_init(sta->txq[i]);
	}

	/* cancel must be done outside the mutex to avoid deadlock */
	if ((old_state == IEEE80211_STA_NONE &&
	     new_state == IEEE80211_STA_NOTEXIST))
		cancel_work_sync(&arsta->update_wk);

	mutex_lock(&ar->conf_mutex);

	if (old_state == IEEE80211_STA_NOTEXIST &&
	    new_state == IEEE80211_STA_NONE) {
		/*
		 * New station addition.
		 */
		enum wmi_peer_type peer_type = WMI_PEER_TYPE_DEFAULT;
		u32 num_tdls_stations;
		u32 num_tdls_vifs;

		ath10k_dbg(ar, ATH10K_DBG_MAC,
			   "mac vdev %d peer create %pM (new sta) sta %d / %d peer %d / %d\n",
			   arvif->vdev_id, sta->addr,
			   ar->num_stations + 1, ar->max_num_stations,
			   ar->num_peers + 1, ar->max_num_peers);

		num_tdls_stations = ath10k_mac_tdls_vif_stations_count(hw, vif);
		num_tdls_vifs = ath10k_mac_tdls_vifs_count(hw);

		if (sta->tdls) {
			if (num_tdls_stations >= ar->max_num_tdls_vdevs) {
				ath10k_warn(ar, "vdev %i exceeded maximum number of tdls vdevs %i\n",
					    arvif->vdev_id,
					    ar->max_num_tdls_vdevs);
				ret = -ELNRNG;
				goto exit;
			}
			peer_type = WMI_PEER_TYPE_TDLS;
		}

		ret = ath10k_mac_inc_num_stations(arvif, sta);
		if (ret) {
			ath10k_warn(ar, "refusing to associate station: too many connected already (%d)\n",
				    ar->max_num_stations);
			goto exit;
		}

		ret = ath10k_peer_create(ar, vif, sta, arvif->vdev_id,
					 sta->addr, peer_type);
		if (ret) {
			ath10k_warn(ar, "failed to add peer %pM for vdev %d when adding a new sta: %i\n",
				    sta->addr, arvif->vdev_id, ret);
			ath10k_mac_dec_num_stations(arvif, sta);
			goto exit;
		}

		spin_lock_bh(&ar->data_lock);

		peer = ath10k_peer_find(ar, arvif->vdev_id, sta->addr);
		if (!peer) {
			ath10k_warn(ar, "failed to lookup peer %pM on vdev %i\n",
				    vif->addr, arvif->vdev_id);
			spin_unlock_bh(&ar->data_lock);
			ath10k_peer_delete(ar, arvif->vdev_id, sta->addr);
			ath10k_mac_dec_num_stations(arvif, sta);
			ret = -ENOENT;
			goto exit;
		}

		arsta->peer_id = find_first_bit(peer->peer_ids,
						ATH10K_MAX_NUM_PEER_IDS);

		spin_unlock_bh(&ar->data_lock);

		if (!sta->tdls)
			goto exit;

		ret = ath10k_wmi_update_fw_tdls_state(ar, arvif->vdev_id,
						      WMI_TDLS_ENABLE_ACTIVE);
		if (ret) {
			ath10k_warn(ar, "failed to update fw tdls state on vdev %i: %i\n",
				    arvif->vdev_id, ret);
			ath10k_peer_delete(ar, arvif->vdev_id,
					   sta->addr);
			ath10k_mac_dec_num_stations(arvif, sta);
			goto exit;
		}

		ret = ath10k_mac_tdls_peer_update(ar, arvif->vdev_id, sta,
						  WMI_TDLS_PEER_STATE_PEERING);
		if (ret) {
			ath10k_warn(ar,
				    "failed to update tdls peer %pM for vdev %d when adding a new sta: %i\n",
				    sta->addr, arvif->vdev_id, ret);
			ath10k_peer_delete(ar, arvif->vdev_id, sta->addr);
			ath10k_mac_dec_num_stations(arvif, sta);

			if (num_tdls_stations != 0)
				goto exit;
			ath10k_wmi_update_fw_tdls_state(ar, arvif->vdev_id,
							WMI_TDLS_DISABLE);
		}
	} else if ((old_state == IEEE80211_STA_NONE &&
		    new_state == IEEE80211_STA_NOTEXIST)) {
		/*
		 * Existing station deletion.
		 */
		ath10k_dbg(ar, ATH10K_DBG_MAC,
			   "mac vdev %d peer delete %pM sta %pK (sta gone)\n",
			   arvif->vdev_id, sta->addr, sta);

		if (sta->tdls) {
			ret = ath10k_mac_tdls_peer_update(ar, arvif->vdev_id,
							  sta,
							  WMI_TDLS_PEER_STATE_TEARDOWN);
			if (ret)
				ath10k_warn(ar, "failed to update tdls peer state for %pM state %d: %i\n",
					    sta->addr,
					    WMI_TDLS_PEER_STATE_TEARDOWN, ret);
		}

		ret = ath10k_peer_delete(ar, arvif->vdev_id, sta->addr);
		if (ret)
			ath10k_warn(ar, "failed to delete peer %pM for vdev %d: %i\n",
				    sta->addr, arvif->vdev_id, ret);

		ath10k_mac_dec_num_stations(arvif, sta);

		spin_lock_bh(&ar->data_lock);
		for (i = 0; i < ARRAY_SIZE(ar->peer_map); i++) {
			peer = ar->peer_map[i];
			if (!peer)
				continue;

			if (peer->sta == sta) {
				ath10k_warn(ar, "found sta peer %pM (ptr %pK id %d) entry on vdev %i after it was supposedly removed\n",
					    sta->addr, peer, i, arvif->vdev_id);
				peer->sta = NULL;

				/* Clean up the peer object as well since we
				 * must have failed to do this above.
				 */
				list_del(&peer->list);
				ar->peer_map[i] = NULL;
				kfree(peer);
				ar->num_peers--;
			}
		}
		spin_unlock_bh(&ar->data_lock);

		for (i = 0; i < ARRAY_SIZE(sta->txq); i++)
			ath10k_mac_txq_unref(ar, sta->txq[i]);

		if (!sta->tdls)
			goto exit;

		if (ath10k_mac_tdls_vif_stations_count(hw, vif))
			goto exit;

		/* This was the last tdls peer in current vif */
		ret = ath10k_wmi_update_fw_tdls_state(ar, arvif->vdev_id,
						      WMI_TDLS_DISABLE);
		if (ret) {
			ath10k_warn(ar, "failed to update fw tdls state on vdev %i: %i\n",
				    arvif->vdev_id, ret);
		}
	} else if (old_state == IEEE80211_STA_AUTH &&
		   new_state == IEEE80211_STA_ASSOC &&
		   (vif->type == NL80211_IFTYPE_AP ||
		    vif->type == NL80211_IFTYPE_MESH_POINT ||
		    vif->type == NL80211_IFTYPE_ADHOC)) {
		/*
		 * New association.
		 */
		ath10k_dbg(ar, ATH10K_DBG_MAC, "mac sta %pM associated\n",
			   sta->addr);

		ret = ath10k_station_assoc(ar, vif, sta, false);
		if (ret)
			ath10k_warn(ar, "failed to associate station %pM for vdev %i: %i\n",
				    sta->addr, arvif->vdev_id, ret);
	} else if (old_state == IEEE80211_STA_ASSOC &&
		   new_state == IEEE80211_STA_AUTHORIZED &&
		   sta->tdls) {
		/*
		 * Tdls station authorized.
		 */
		ath10k_dbg(ar, ATH10K_DBG_MAC, "mac tdls sta %pM authorized\n",
			   sta->addr);

		ret = ath10k_station_assoc(ar, vif, sta, false);
		if (ret) {
			ath10k_warn(ar, "failed to associate tdls station %pM for vdev %i: %i\n",
				    sta->addr, arvif->vdev_id, ret);
			goto exit;
		}

		ret = ath10k_mac_tdls_peer_update(ar, arvif->vdev_id, sta,
						  WMI_TDLS_PEER_STATE_CONNECTED);
		if (ret)
			ath10k_warn(ar, "failed to update tdls peer %pM for vdev %i: %i\n",
				    sta->addr, arvif->vdev_id, ret);
	} else if (old_state == IEEE80211_STA_ASSOC &&
		    new_state == IEEE80211_STA_AUTH &&
		    (vif->type == NL80211_IFTYPE_AP ||
		     vif->type == NL80211_IFTYPE_MESH_POINT ||
		     vif->type == NL80211_IFTYPE_ADHOC)) {
		/*
		 * Disassociation.
		 */
		ath10k_dbg(ar, ATH10K_DBG_MAC, "mac sta %pM disassociated\n",
			   sta->addr);

		ret = ath10k_station_disassoc(ar, vif, sta);
		if (ret)
			ath10k_warn(ar, "failed to disassociate station: %pM vdev %i: %i\n",
				    sta->addr, arvif->vdev_id, ret);
	}
exit:
	mutex_unlock(&ar->conf_mutex);
	return ret;
}

static int ath10k_conf_tx_uapsd(struct ath10k *ar, struct ieee80211_vif *vif,
				u16 ac, bool enable)
{
	struct ath10k_vif *arvif = (void *)vif->drv_priv;
	struct wmi_sta_uapsd_auto_trig_arg arg = {};
	u32 prio = 0, acc = 0;
	u32 value = 0;
	int ret = 0;

	lockdep_assert_held(&ar->conf_mutex);

	if (arvif->vdev_type != WMI_VDEV_TYPE_STA)
		return 0;

	switch (ac) {
	case IEEE80211_AC_VO:
		value = WMI_STA_PS_UAPSD_AC3_DELIVERY_EN |
			WMI_STA_PS_UAPSD_AC3_TRIGGER_EN;
		prio = 7;
		acc = 3;
		break;
	case IEEE80211_AC_VI:
		value = WMI_STA_PS_UAPSD_AC2_DELIVERY_EN |
			WMI_STA_PS_UAPSD_AC2_TRIGGER_EN;
		prio = 5;
		acc = 2;
		break;
	case IEEE80211_AC_BE:
		value = WMI_STA_PS_UAPSD_AC1_DELIVERY_EN |
			WMI_STA_PS_UAPSD_AC1_TRIGGER_EN;
		prio = 2;
		acc = 1;
		break;
	case IEEE80211_AC_BK:
		value = WMI_STA_PS_UAPSD_AC0_DELIVERY_EN |
			WMI_STA_PS_UAPSD_AC0_TRIGGER_EN;
		prio = 0;
		acc = 0;
		break;
	}

	if (enable)
		arvif->u.sta.uapsd |= value;
	else
		arvif->u.sta.uapsd &= ~value;

	ret = ath10k_wmi_set_sta_ps_param(ar, arvif->vdev_id,
					  WMI_STA_PS_PARAM_UAPSD,
					  arvif->u.sta.uapsd);
	if (ret) {
		ath10k_warn(ar, "failed to set uapsd params: %d\n", ret);
		goto exit;
	}

	if (arvif->u.sta.uapsd)
		value = WMI_STA_PS_RX_WAKE_POLICY_POLL_UAPSD;
	else
		value = WMI_STA_PS_RX_WAKE_POLICY_WAKE;

	ret = ath10k_wmi_set_sta_ps_param(ar, arvif->vdev_id,
					  WMI_STA_PS_PARAM_RX_WAKE_POLICY,
					  value);
	if (ret)
		ath10k_warn(ar, "failed to set rx wake param: %d\n", ret);

	ret = ath10k_mac_vif_recalc_ps_wake_threshold(arvif);
	if (ret) {
		ath10k_warn(ar, "failed to recalc ps wake threshold on vdev %i: %d\n",
			    arvif->vdev_id, ret);
		return ret;
	}

	ret = ath10k_mac_vif_recalc_ps_poll_count(arvif);
	if (ret) {
		ath10k_warn(ar, "failed to recalc ps poll count on vdev %i: %d\n",
			    arvif->vdev_id, ret);
		return ret;
	}

	if (test_bit(WMI_SERVICE_STA_UAPSD_BASIC_AUTO_TRIG, ar->wmi.svc_map) ||
	    test_bit(WMI_SERVICE_STA_UAPSD_VAR_AUTO_TRIG, ar->wmi.svc_map)) {
		/* Only userspace can make an educated decision when to send
		 * trigger frame. The following effectively disables u-UAPSD
		 * autotrigger in firmware (which is enabled by default
		 * provided the autotrigger service is available).
		 */

		arg.wmm_ac = acc;
		arg.user_priority = prio;
		arg.service_interval = 0;
		arg.suspend_interval = WMI_STA_UAPSD_MAX_INTERVAL_MSEC;
		arg.delay_interval = WMI_STA_UAPSD_MAX_INTERVAL_MSEC;

		ret = ath10k_wmi_vdev_sta_uapsd(ar, arvif->vdev_id,
						arvif->bssid, &arg, 1);
		if (ret) {
			ath10k_warn(ar, "failed to set uapsd auto trigger %d\n",
				    ret);
			return ret;
		}
	}

exit:
	return ret;
}

static int ath10k_conf_tx(struct ieee80211_hw *hw,
			  struct ieee80211_vif *vif, u16 ac,
			  const struct ieee80211_tx_queue_params *params)
{
	struct ath10k *ar = hw->priv;
	struct ath10k_vif *arvif = (void *)vif->drv_priv;
	struct wmi_wmm_params_arg *p = NULL;
	int ret;

	mutex_lock(&ar->conf_mutex);

	switch (ac) {
	case IEEE80211_AC_VO:
		p = &arvif->wmm_params.ac_vo;
		break;
	case IEEE80211_AC_VI:
		p = &arvif->wmm_params.ac_vi;
		break;
	case IEEE80211_AC_BE:
		p = &arvif->wmm_params.ac_be;
		break;
	case IEEE80211_AC_BK:
		p = &arvif->wmm_params.ac_bk;
		break;
	}

	if (WARN_ON(!p)) {
		ret = -EINVAL;
		goto exit;
	}

	p->cwmin = params->cw_min;
	p->cwmax = params->cw_max;
	p->aifs = params->aifs;

	/*
	 * The channel time duration programmed in the HW is in absolute
	 * microseconds, while mac80211 gives the txop in units of
	 * 32 microseconds.
	 */
	p->txop = params->txop * 32;

	if (ar->wmi.ops->gen_vdev_wmm_conf) {
		ret = ath10k_wmi_vdev_wmm_conf(ar, arvif->vdev_id,
					       &arvif->wmm_params);
		if (ret) {
			ath10k_warn(ar, "failed to set vdev wmm params on vdev %i: %d\n",
				    arvif->vdev_id, ret);
			goto exit;
		}
	} else {
		/* This won't work well with multi-interface cases but it's
		 * better than nothing.
		 */
		ret = ath10k_wmi_pdev_set_wmm_params(ar, &arvif->wmm_params);
		if (ret) {
			ath10k_warn(ar, "failed to set wmm params: %d\n", ret);
			goto exit;
		}
	}

	ret = ath10k_conf_tx_uapsd(ar, vif, ac, params->uapsd);
	if (ret)
		ath10k_warn(ar, "failed to set sta uapsd: %d\n", ret);

exit:
	mutex_unlock(&ar->conf_mutex);
	return ret;
}

#define ATH10K_ROC_TIMEOUT_HZ (2 * HZ)

static int ath10k_remain_on_channel(struct ieee80211_hw *hw,
				    struct ieee80211_vif *vif,
				    struct ieee80211_channel *chan,
				    int duration,
				    enum ieee80211_roc_type type)
{
	struct ath10k *ar = hw->priv;
	struct ath10k_vif *arvif = (void *)vif->drv_priv;
	struct wmi_start_scan_arg arg;
	int ret = 0;
	u32 scan_time_msec;

	mutex_lock(&ar->conf_mutex);

	spin_lock_bh(&ar->data_lock);
	switch (ar->scan.state) {
	case ATH10K_SCAN_IDLE:
		reinit_completion(&ar->scan.started);
		reinit_completion(&ar->scan.completed);
		reinit_completion(&ar->scan.on_channel);
		ar->scan.state = ATH10K_SCAN_STARTING;
		ar->scan.is_roc = true;
		ar->scan.vdev_id = arvif->vdev_id;
		ar->scan.roc_freq = chan->center_freq;
		ar->scan.roc_notify = true;
		ret = 0;
		break;
	case ATH10K_SCAN_STARTING:
	case ATH10K_SCAN_RUNNING:
	case ATH10K_SCAN_ABORTING:
		ret = -EBUSY;
		break;
	}
	spin_unlock_bh(&ar->data_lock);

	if (ret)
		goto exit;

	scan_time_msec = ar->hw->wiphy->max_remain_on_channel_duration * 2;

	memset(&arg, 0, sizeof(arg));
	ath10k_wmi_start_scan_init(ar, &arg);
	arg.vdev_id = arvif->vdev_id;
	arg.scan_id = ATH10K_SCAN_ID;
	arg.n_channels = 1;
	arg.channels[0] = chan->center_freq;
	arg.dwell_time_active = scan_time_msec;
	arg.dwell_time_passive = scan_time_msec;
	arg.max_scan_time = scan_time_msec;
	arg.scan_ctrl_flags |= WMI_SCAN_FLAG_PASSIVE;
	arg.scan_ctrl_flags |= WMI_SCAN_FILTER_PROBE_REQ;
	arg.burst_duration_ms = duration;

	ret = ath10k_start_scan(ar, &arg);
	if (ret) {
		ath10k_warn(ar, "failed to start roc scan: %d\n", ret);
		spin_lock_bh(&ar->data_lock);
		ar->scan.state = ATH10K_SCAN_IDLE;
		spin_unlock_bh(&ar->data_lock);
		goto exit;
	}

	ret = wait_for_completion_timeout(&ar->scan.on_channel, 3 * HZ);
	if (ret == 0) {
		ath10k_warn(ar, "failed to switch to channel for roc scan\n");

		ret = ath10k_scan_stop(ar);
		if (ret)
			ath10k_warn(ar, "failed to stop scan: %d\n", ret);

		ret = -ETIMEDOUT;
		goto exit;
	}

	ieee80211_queue_delayed_work(ar->hw, &ar->scan.timeout,
				     msecs_to_jiffies(duration));

	ret = 0;
exit:
	mutex_unlock(&ar->conf_mutex);
	return ret;
}

static int ath10k_cancel_remain_on_channel(struct ieee80211_hw *hw)
{
	struct ath10k *ar = hw->priv;

	mutex_lock(&ar->conf_mutex);

	spin_lock_bh(&ar->data_lock);
	ar->scan.roc_notify = false;
	spin_unlock_bh(&ar->data_lock);

	ath10k_scan_abort(ar);

	mutex_unlock(&ar->conf_mutex);

	cancel_delayed_work_sync(&ar->scan.timeout);

	return 0;
}

/*
 * Both RTS and Fragmentation threshold are interface-specific
 * in ath10k, but device-specific in mac80211.
 */

static int ath10k_set_rts_threshold(struct ieee80211_hw *hw, u32 value)
{
	struct ath10k *ar = hw->priv;
	struct ath10k_vif *arvif;
	int ret = 0;

	mutex_lock(&ar->conf_mutex);
	list_for_each_entry(arvif, &ar->arvifs, list) {
		ath10k_dbg(ar, ATH10K_DBG_MAC, "mac vdev %d rts threshold %d\n",
			   arvif->vdev_id, value);

		ret = ath10k_mac_set_rts(arvif, value);
		if (ret) {
			ath10k_warn(ar, "failed to set rts threshold for vdev %d: %d\n",
				    arvif->vdev_id, ret);
			break;
		}
	}
	mutex_unlock(&ar->conf_mutex);

	return ret;
}

static int ath10k_mac_op_set_frag_threshold(struct ieee80211_hw *hw, u32 value)
{
	/* Even though there's a WMI enum for fragmentation threshold no known
	 * firmware actually implements it. Moreover it is not possible to rely
	 * frame fragmentation to mac80211 because firmware clears the "more
	 * fragments" bit in frame control making it impossible for remote
	 * devices to reassemble frames.
	 *
	 * Hence implement a dummy callback just to say fragmentation isn't
	 * supported. This effectively prevents mac80211 from doing frame
	 * fragmentation in software.
	 */
	return -EOPNOTSUPP;
}

static void ath10k_flush(struct ieee80211_hw *hw, struct ieee80211_vif *vif,
			 u32 queues, bool drop)
{
	struct ath10k *ar = hw->priv;
	bool skip;
	long time_left;

	/* mac80211 doesn't care if we really xmit queued frames or not
	 * we'll collect those frames either way if we stop/delete vdevs
	 */
	if (drop)
		return;

	mutex_lock(&ar->conf_mutex);

	if (ar->state == ATH10K_STATE_WEDGED)
		goto skip;

	time_left = wait_event_timeout(ar->htt.empty_tx_wq, ({
			bool empty;

			spin_lock_bh(&ar->htt.tx_lock);
			empty = (ar->htt.num_pending_tx == 0);
			spin_unlock_bh(&ar->htt.tx_lock);

			skip = (ar->state == ATH10K_STATE_WEDGED) ||
			       test_bit(ATH10K_FLAG_CRASH_FLUSH,
					&ar->dev_flags);

			(empty || skip);
		}), ATH10K_FLUSH_TIMEOUT_HZ);

	if (time_left == 0 || skip)
		ath10k_warn(ar, "failed to flush transmit queue (skip %i ar-state %i): %ld\n",
			    skip, ar->state, time_left);

skip:
	mutex_unlock(&ar->conf_mutex);
}

/* TODO: Implement this function properly
 * For now it is needed to reply to Probe Requests in IBSS mode.
 * Propably we need this information from FW.
 */
static int ath10k_tx_last_beacon(struct ieee80211_hw *hw)
{
	return 1;
}

static void ath10k_reconfig_complete(struct ieee80211_hw *hw,
				     enum ieee80211_reconfig_type reconfig_type)
{
	struct ath10k *ar = hw->priv;

	if (reconfig_type != IEEE80211_RECONFIG_TYPE_RESTART)
		return;

	mutex_lock(&ar->conf_mutex);

	/* If device failed to restart it will be in a different state, e.g.
	 * ATH10K_STATE_WEDGED
	 */
	if (ar->state == ATH10K_STATE_RESTARTED) {
		ath10k_info(ar, "device successfully recovered\n");
		ar->state = ATH10K_STATE_ON;
		ieee80211_wake_queues(ar->hw);
	}

	mutex_unlock(&ar->conf_mutex);
}

static void
ath10k_mac_update_bss_chan_survey(struct ath10k *ar,
				  struct ieee80211_channel *channel)
{
	int ret;
	enum wmi_bss_survey_req_type type = WMI_BSS_SURVEY_REQ_TYPE_READ;

	lockdep_assert_held(&ar->conf_mutex);

	if (!test_bit(WMI_SERVICE_BSS_CHANNEL_INFO_64, ar->wmi.svc_map) ||
	    (ar->rx_channel != channel))
		return;

	if (ar->scan.state != ATH10K_SCAN_IDLE) {
		ath10k_dbg(ar, ATH10K_DBG_MAC, "ignoring bss chan info request while scanning..\n");
		return;
	}

	reinit_completion(&ar->bss_survey_done);

	ret = ath10k_wmi_pdev_bss_chan_info_request(ar, type);
	if (ret) {
		ath10k_warn(ar, "failed to send pdev bss chan info request\n");
		return;
	}

	ret = wait_for_completion_timeout(&ar->bss_survey_done, 3 * HZ);
	if (!ret) {
		ath10k_warn(ar, "bss channel survey timed out\n");
		return;
	}
}

static int ath10k_get_survey(struct ieee80211_hw *hw, int idx,
			     struct survey_info *survey)
{
	struct ath10k *ar = hw->priv;
	struct ieee80211_supported_band *sband;
	struct survey_info *ar_survey = &ar->survey[idx];
	int ret = 0;

	mutex_lock(&ar->conf_mutex);

	sband = hw->wiphy->bands[NL80211_BAND_2GHZ];
	if (sband && idx >= sband->n_channels) {
		idx -= sband->n_channels;
		sband = NULL;
	}

	if (!sband)
		sband = hw->wiphy->bands[NL80211_BAND_5GHZ];

	if (!sband || idx >= sband->n_channels) {
		ret = -ENOENT;
		goto exit;
	}

	ath10k_mac_update_bss_chan_survey(ar, &sband->channels[idx]);

	spin_lock_bh(&ar->data_lock);
	memcpy(survey, ar_survey, sizeof(*survey));
	spin_unlock_bh(&ar->data_lock);

	survey->channel = &sband->channels[idx];

	if (ar->rx_channel == survey->channel)
		survey->filled |= SURVEY_INFO_IN_USE;

exit:
	mutex_unlock(&ar->conf_mutex);
	return ret;
}

static bool
ath10k_mac_bitrate_mask_has_single_rate(struct ath10k *ar,
					enum nl80211_band band,
					const struct cfg80211_bitrate_mask *mask)
{
	int num_rates = 0;
	int i;

	num_rates += hweight32(mask->control[band].legacy);

	for (i = 0; i < ARRAY_SIZE(mask->control[band].ht_mcs); i++)
		num_rates += hweight8(mask->control[band].ht_mcs[i]);

	for (i = 0; i < ARRAY_SIZE(mask->control[band].vht_mcs); i++)
		num_rates += hweight16(mask->control[band].vht_mcs[i]);

	return num_rates == 1;
}

static bool
ath10k_mac_bitrate_mask_get_single_nss(struct ath10k *ar,
				       enum nl80211_band band,
				       const struct cfg80211_bitrate_mask *mask,
				       int *nss)
{
	struct ieee80211_supported_band *sband = &ar->mac.sbands[band];
	u16 vht_mcs_map = le16_to_cpu(sband->vht_cap.vht_mcs.tx_mcs_map);
	u8 ht_nss_mask = 0;
	u8 vht_nss_mask = 0;
	int i;

	if (mask->control[band].legacy)
		return false;

	for (i = 0; i < ARRAY_SIZE(mask->control[band].ht_mcs); i++) {
		if (mask->control[band].ht_mcs[i] == 0)
			continue;
		else if (mask->control[band].ht_mcs[i] ==
			 sband->ht_cap.mcs.rx_mask[i])
			ht_nss_mask |= BIT(i);
		else
			return false;
	}

	for (i = 0; i < ARRAY_SIZE(mask->control[band].vht_mcs); i++) {
		if (mask->control[band].vht_mcs[i] == 0)
			continue;
		else if (mask->control[band].vht_mcs[i] ==
			 ath10k_mac_get_max_vht_mcs_map(vht_mcs_map, i))
			vht_nss_mask |= BIT(i);
		else
			return false;
	}

	if (ht_nss_mask != vht_nss_mask)
		return false;

	if (ht_nss_mask == 0)
		return false;

	if (BIT(fls(ht_nss_mask)) - 1 != ht_nss_mask)
		return false;

	*nss = fls(ht_nss_mask);

	return true;
}

static int
ath10k_mac_bitrate_mask_get_single_rate(struct ath10k *ar,
					enum nl80211_band band,
					const struct cfg80211_bitrate_mask *mask,
					u8 *rate, u8 *nss)
{
	struct ieee80211_supported_band *sband = &ar->mac.sbands[band];
	int rate_idx;
	int i;
	u16 bitrate;
	u8 preamble;
	u8 hw_rate;

	if (hweight32(mask->control[band].legacy) == 1) {
		rate_idx = ffs(mask->control[band].legacy) - 1;

		hw_rate = sband->bitrates[rate_idx].hw_value;
		bitrate = sband->bitrates[rate_idx].bitrate;

		if (ath10k_mac_bitrate_is_cck(bitrate))
			preamble = WMI_RATE_PREAMBLE_CCK;
		else
			preamble = WMI_RATE_PREAMBLE_OFDM;

		*nss = 1;
		*rate = preamble << 6 |
			(*nss - 1) << 4 |
			hw_rate << 0;

		return 0;
	}

	for (i = 0; i < ARRAY_SIZE(mask->control[band].ht_mcs); i++) {
		if (hweight8(mask->control[band].ht_mcs[i]) == 1) {
			*nss = i + 1;
			*rate = WMI_RATE_PREAMBLE_HT << 6 |
				(*nss - 1) << 4 |
				(ffs(mask->control[band].ht_mcs[i]) - 1);

			return 0;
		}
	}

	for (i = 0; i < ARRAY_SIZE(mask->control[band].vht_mcs); i++) {
		if (hweight16(mask->control[band].vht_mcs[i]) == 1) {
			*nss = i + 1;
			*rate = WMI_RATE_PREAMBLE_VHT << 6 |
				(*nss - 1) << 4 |
				(ffs(mask->control[band].vht_mcs[i]) - 1);

			return 0;
		}
	}

	return -EINVAL;
}

static int ath10k_mac_set_fixed_rate_params(struct ath10k_vif *arvif,
					    u8 rate, u8 nss, u8 sgi, u8 ldpc)
{
	struct ath10k *ar = arvif->ar;
	u32 vdev_param;
	int ret;

	lockdep_assert_held(&ar->conf_mutex);

	ath10k_dbg(ar, ATH10K_DBG_MAC, "mac set fixed rate params vdev %i rate 0x%02hhx nss %hhu sgi %hhu\n",
		   arvif->vdev_id, rate, nss, sgi);

	vdev_param = ar->wmi.vdev_param->fixed_rate;
	ret = ath10k_wmi_vdev_set_param(ar, arvif->vdev_id, vdev_param, rate);
	if (ret) {
		ath10k_warn(ar, "failed to set fixed rate param 0x%02x: %d\n",
			    rate, ret);
		return ret;
	}

	vdev_param = ar->wmi.vdev_param->nss;
	ret = ath10k_wmi_vdev_set_param(ar, arvif->vdev_id, vdev_param, nss);
	if (ret) {
		ath10k_warn(ar, "failed to set nss param %d: %d\n", nss, ret);
		return ret;
	}

	vdev_param = ar->wmi.vdev_param->sgi;
	ret = ath10k_wmi_vdev_set_param(ar, arvif->vdev_id, vdev_param, sgi);
	if (ret) {
		ath10k_warn(ar, "failed to set sgi param %d: %d\n", sgi, ret);
		return ret;
	}

	vdev_param = ar->wmi.vdev_param->ldpc;
	ret = ath10k_wmi_vdev_set_param(ar, arvif->vdev_id, vdev_param, ldpc);
	if (ret) {
		ath10k_warn(ar, "failed to set ldpc param %d: %d\n", ldpc, ret);
		return ret;
	}

	return 0;
}

static bool
ath10k_mac_can_set_bitrate_mask(struct ath10k *ar,
				enum nl80211_band band,
				const struct cfg80211_bitrate_mask *mask)
{
	int i;
	u16 vht_mcs;

	/* Due to firmware limitation in WMI_PEER_ASSOC_CMDID it is impossible
	 * to express all VHT MCS rate masks. Effectively only the following
	 * ranges can be used: none, 0-7, 0-8 and 0-9.
	 */
	for (i = 0; i < NL80211_VHT_NSS_MAX; i++) {
		vht_mcs = mask->control[band].vht_mcs[i];

		switch (vht_mcs) {
		case 0:
		case BIT(8) - 1:
		case BIT(9) - 1:
		case BIT(10) - 1:
			break;
		default:
			ath10k_warn(ar, "refusing bitrate mask with missing 0-7 VHT MCS rates\n");
			return false;
		}
	}

	return true;
}

static void ath10k_mac_set_bitrate_mask_iter(void *data,
					     struct ieee80211_sta *sta)
{
	struct ath10k_vif *arvif = data;
	struct ath10k_sta *arsta = (struct ath10k_sta *)sta->drv_priv;
	struct ath10k *ar = arvif->ar;

	if (arsta->arvif != arvif)
		return;

	spin_lock_bh(&ar->data_lock);
	arsta->changed |= IEEE80211_RC_SUPP_RATES_CHANGED;
	spin_unlock_bh(&ar->data_lock);

	ieee80211_queue_work(ar->hw, &arsta->update_wk);
}

static int ath10k_mac_op_set_bitrate_mask(struct ieee80211_hw *hw,
					  struct ieee80211_vif *vif,
					  const struct cfg80211_bitrate_mask *mask)
{
	struct ath10k_vif *arvif = (void *)vif->drv_priv;
	struct cfg80211_chan_def def;
	struct ath10k *ar = arvif->ar;
	enum nl80211_band band;
	const u8 *ht_mcs_mask;
	const u16 *vht_mcs_mask;
	u8 rate;
	u8 nss;
	u8 sgi;
	u8 ldpc;
	int single_nss;
	int ret;

	if (ath10k_mac_vif_chan(vif, &def))
		return -EPERM;

	band = def.chan->band;
	ht_mcs_mask = mask->control[band].ht_mcs;
	vht_mcs_mask = mask->control[band].vht_mcs;
	ldpc = !!(ar->ht_cap_info & WMI_HT_CAP_LDPC);

	sgi = mask->control[band].gi;
	if (sgi == NL80211_TXRATE_FORCE_LGI)
		return -EINVAL;

	if (ath10k_mac_bitrate_mask_has_single_rate(ar, band, mask)) {
		ret = ath10k_mac_bitrate_mask_get_single_rate(ar, band, mask,
							      &rate, &nss);
		if (ret) {
			ath10k_warn(ar, "failed to get single rate for vdev %i: %d\n",
				    arvif->vdev_id, ret);
			return ret;
		}
	} else if (ath10k_mac_bitrate_mask_get_single_nss(ar, band, mask,
							  &single_nss)) {
		rate = WMI_FIXED_RATE_NONE;
		nss = single_nss;
	} else {
		rate = WMI_FIXED_RATE_NONE;
		nss = min(ar->num_rf_chains,
			  max(ath10k_mac_max_ht_nss(ht_mcs_mask),
			      ath10k_mac_max_vht_nss(vht_mcs_mask)));

		if (!ath10k_mac_can_set_bitrate_mask(ar, band, mask))
			return -EINVAL;

		mutex_lock(&ar->conf_mutex);

		arvif->bitrate_mask = *mask;
		ieee80211_iterate_stations_atomic(ar->hw,
						  ath10k_mac_set_bitrate_mask_iter,
						  arvif);

		mutex_unlock(&ar->conf_mutex);
	}

	mutex_lock(&ar->conf_mutex);

	ret = ath10k_mac_set_fixed_rate_params(arvif, rate, nss, sgi, ldpc);
	if (ret) {
		ath10k_warn(ar, "failed to set fixed rate params on vdev %i: %d\n",
			    arvif->vdev_id, ret);
		goto exit;
	}

exit:
	mutex_unlock(&ar->conf_mutex);

	return ret;
}

static void ath10k_sta_rc_update(struct ieee80211_hw *hw,
				 struct ieee80211_vif *vif,
				 struct ieee80211_sta *sta,
				 u32 changed)
{
	struct ath10k *ar = hw->priv;
	struct ath10k_sta *arsta = (struct ath10k_sta *)sta->drv_priv;
	struct ath10k_vif *arvif = (void *)vif->drv_priv;
	struct ath10k_peer *peer;
	u32 bw, smps;

	spin_lock_bh(&ar->data_lock);

	peer = ath10k_peer_find(ar, arvif->vdev_id, sta->addr);
	if (!peer) {
		spin_unlock_bh(&ar->data_lock);
		ath10k_warn(ar, "mac sta rc update failed to find peer %pM on vdev %i\n",
			    sta->addr, arvif->vdev_id);
		return;
	}

	ath10k_dbg(ar, ATH10K_DBG_MAC,
		   "mac sta rc update for %pM changed %08x bw %d nss %d smps %d\n",
		   sta->addr, changed, sta->bandwidth, sta->rx_nss,
		   sta->smps_mode);

	if (changed & IEEE80211_RC_BW_CHANGED) {
		bw = WMI_PEER_CHWIDTH_20MHZ;

		switch (sta->bandwidth) {
		case IEEE80211_STA_RX_BW_20:
			bw = WMI_PEER_CHWIDTH_20MHZ;
			break;
		case IEEE80211_STA_RX_BW_40:
			bw = WMI_PEER_CHWIDTH_40MHZ;
			break;
		case IEEE80211_STA_RX_BW_80:
			bw = WMI_PEER_CHWIDTH_80MHZ;
			break;
		case IEEE80211_STA_RX_BW_160:
			bw = WMI_PEER_CHWIDTH_160MHZ;
			break;
		default:
			ath10k_warn(ar, "Invalid bandwidth %d in rc update for %pM\n",
				    sta->bandwidth, sta->addr);
			bw = WMI_PEER_CHWIDTH_20MHZ;
			break;
		}

		arsta->bw = bw;
	}

	if (changed & IEEE80211_RC_NSS_CHANGED)
		arsta->nss = sta->rx_nss;

	if (changed & IEEE80211_RC_SMPS_CHANGED) {
		smps = WMI_PEER_SMPS_PS_NONE;

		switch (sta->smps_mode) {
		case IEEE80211_SMPS_AUTOMATIC:
		case IEEE80211_SMPS_OFF:
			smps = WMI_PEER_SMPS_PS_NONE;
			break;
		case IEEE80211_SMPS_STATIC:
			smps = WMI_PEER_SMPS_STATIC;
			break;
		case IEEE80211_SMPS_DYNAMIC:
			smps = WMI_PEER_SMPS_DYNAMIC;
			break;
		case IEEE80211_SMPS_NUM_MODES:
			ath10k_warn(ar, "Invalid smps %d in sta rc update for %pM\n",
				    sta->smps_mode, sta->addr);
			smps = WMI_PEER_SMPS_PS_NONE;
			break;
		}

		arsta->smps = smps;
	}

	arsta->changed |= changed;

	spin_unlock_bh(&ar->data_lock);

	ieee80211_queue_work(hw, &arsta->update_wk);
}

static void ath10k_offset_tsf(struct ieee80211_hw *hw,
			      struct ieee80211_vif *vif, s64 tsf_offset)
{
	struct ath10k *ar = hw->priv;
	struct ath10k_vif *arvif = (void *)vif->drv_priv;
	u32 offset, vdev_param;
	int ret;

	if (tsf_offset < 0) {
		vdev_param = ar->wmi.vdev_param->dec_tsf;
		offset = -tsf_offset;
	} else {
		vdev_param = ar->wmi.vdev_param->inc_tsf;
		offset = tsf_offset;
	}

	ret = ath10k_wmi_vdev_set_param(ar, arvif->vdev_id,
					vdev_param, offset);

	if (ret && ret != -EOPNOTSUPP)
		ath10k_warn(ar, "failed to set tsf offset %d cmd %d: %d\n",
			    offset, vdev_param, ret);
}

static int ath10k_ampdu_action(struct ieee80211_hw *hw,
			       struct ieee80211_vif *vif,
			       struct ieee80211_ampdu_params *params)
{
	struct ath10k *ar = hw->priv;
	struct ath10k_vif *arvif = (void *)vif->drv_priv;
	struct ieee80211_sta *sta = params->sta;
	enum ieee80211_ampdu_mlme_action action = params->action;
	u16 tid = params->tid;

	ath10k_dbg(ar, ATH10K_DBG_MAC, "mac ampdu vdev_id %i sta %pM tid %hu action %d\n",
		   arvif->vdev_id, sta->addr, tid, action);

	switch (action) {
	case IEEE80211_AMPDU_RX_START:
	case IEEE80211_AMPDU_RX_STOP:
		/* HTT AddBa/DelBa events trigger mac80211 Rx BA session
		 * creation/removal. Do we need to verify this?
		 */
		return 0;
	case IEEE80211_AMPDU_TX_START:
	case IEEE80211_AMPDU_TX_STOP_CONT:
	case IEEE80211_AMPDU_TX_STOP_FLUSH:
	case IEEE80211_AMPDU_TX_STOP_FLUSH_CONT:
	case IEEE80211_AMPDU_TX_OPERATIONAL:
		/* Firmware offloads Tx aggregation entirely so deny mac80211
		 * Tx aggregation requests.
		 */
		return -EOPNOTSUPP;
	}

	return -EINVAL;
}

static void
ath10k_mac_update_rx_channel(struct ath10k *ar,
			     struct ieee80211_chanctx_conf *ctx,
			     struct ieee80211_vif_chanctx_switch *vifs,
			     int n_vifs)
{
	struct cfg80211_chan_def *def = NULL;

	/* Both locks are required because ar->rx_channel is modified. This
	 * allows readers to hold either lock.
	 */
	lockdep_assert_held(&ar->conf_mutex);
	lockdep_assert_held(&ar->data_lock);

	WARN_ON(ctx && vifs);
	WARN_ON(vifs && !n_vifs);

	/* FIXME: Sort of an optimization and a workaround. Peers and vifs are
	 * on a linked list now. Doing a lookup peer -> vif -> chanctx for each
	 * ppdu on Rx may reduce performance on low-end systems. It should be
	 * possible to make tables/hashmaps to speed the lookup up (be vary of
	 * cpu data cache lines though regarding sizes) but to keep the initial
	 * implementation simple and less intrusive fallback to the slow lookup
	 * only for multi-channel cases. Single-channel cases will remain to
	 * use the old channel derival and thus performance should not be
	 * affected much.
	 */
	rcu_read_lock();
	if (!ctx && ath10k_mac_num_chanctxs(ar) == 1) {
		ieee80211_iter_chan_contexts_atomic(ar->hw,
						    ath10k_mac_get_any_chandef_iter,
						    &def);

		if (vifs)
			def = &vifs[0].new_ctx->def;

		ar->rx_channel = def->chan;
	} else if ((ctx && ath10k_mac_num_chanctxs(ar) == 0) ||
		   (ctx && (ar->state == ATH10K_STATE_RESTARTED))) {
		/* During driver restart due to firmware assert, since mac80211
		 * already has valid channel context for given radio, channel
		 * context iteration return num_chanctx > 0. So fix rx_channel
		 * when restart is in progress.
		 */
		ar->rx_channel = ctx->def.chan;
	} else {
		ar->rx_channel = NULL;
	}
	rcu_read_unlock();
}

static void
ath10k_mac_update_vif_chan(struct ath10k *ar,
			   struct ieee80211_vif_chanctx_switch *vifs,
			   int n_vifs)
{
	struct ath10k_vif *arvif;
	int ret;
	int i;

	lockdep_assert_held(&ar->conf_mutex);

	/* First stop monitor interface. Some FW versions crash if there's a
	 * lone monitor interface.
	 */
	if (ar->monitor_started)
		ath10k_monitor_stop(ar);

	for (i = 0; i < n_vifs; i++) {
		arvif = (void *)vifs[i].vif->drv_priv;

		ath10k_dbg(ar, ATH10K_DBG_MAC,
			   "mac chanctx switch vdev_id %i freq %hu->%hu width %d->%d\n",
			   arvif->vdev_id,
			   vifs[i].old_ctx->def.chan->center_freq,
			   vifs[i].new_ctx->def.chan->center_freq,
			   vifs[i].old_ctx->def.width,
			   vifs[i].new_ctx->def.width);

		if (WARN_ON(!arvif->is_started))
			continue;

		if (WARN_ON(!arvif->is_up))
			continue;

		ret = ath10k_wmi_vdev_down(ar, arvif->vdev_id);
		if (ret) {
			ath10k_warn(ar, "failed to down vdev %d: %d\n",
				    arvif->vdev_id, ret);
			continue;
		}
	}

	/* All relevant vdevs are downed and associated channel resources
	 * should be available for the channel switch now.
	 */

	spin_lock_bh(&ar->data_lock);
	ath10k_mac_update_rx_channel(ar, NULL, vifs, n_vifs);
	spin_unlock_bh(&ar->data_lock);

	for (i = 0; i < n_vifs; i++) {
		arvif = (void *)vifs[i].vif->drv_priv;

		if (WARN_ON(!arvif->is_started))
			continue;

		if (WARN_ON(!arvif->is_up))
			continue;

		ret = ath10k_mac_setup_bcn_tmpl(arvif);
		if (ret)
			ath10k_warn(ar, "failed to update bcn tmpl during csa: %d\n",
				    ret);

		ret = ath10k_mac_setup_prb_tmpl(arvif);
		if (ret)
			ath10k_warn(ar, "failed to update prb tmpl during csa: %d\n",
				    ret);

		ret = ath10k_vdev_restart(arvif, &vifs[i].new_ctx->def);
		if (ret) {
			ath10k_warn(ar, "failed to restart vdev %d: %d\n",
				    arvif->vdev_id, ret);
			continue;
		}

		ret = ath10k_wmi_vdev_up(arvif->ar, arvif->vdev_id, arvif->aid,
					 arvif->bssid);
		if (ret) {
			ath10k_warn(ar, "failed to bring vdev up %d: %d\n",
				    arvif->vdev_id, ret);
			continue;
		}
	}

	ath10k_monitor_recalc(ar);
}

static int
ath10k_mac_op_add_chanctx(struct ieee80211_hw *hw,
			  struct ieee80211_chanctx_conf *ctx)
{
	struct ath10k *ar = hw->priv;

	ath10k_dbg(ar, ATH10K_DBG_MAC,
		   "mac chanctx add freq %hu width %d ptr %pK\n",
		   ctx->def.chan->center_freq, ctx->def.width, ctx);

	mutex_lock(&ar->conf_mutex);

	spin_lock_bh(&ar->data_lock);
	ath10k_mac_update_rx_channel(ar, ctx, NULL, 0);
	spin_unlock_bh(&ar->data_lock);

	ath10k_recalc_radar_detection(ar);
	ath10k_monitor_recalc(ar);

	mutex_unlock(&ar->conf_mutex);

	return 0;
}

static void
ath10k_mac_op_remove_chanctx(struct ieee80211_hw *hw,
			     struct ieee80211_chanctx_conf *ctx)
{
	struct ath10k *ar = hw->priv;

	ath10k_dbg(ar, ATH10K_DBG_MAC,
		   "mac chanctx remove freq %hu width %d ptr %pK\n",
		   ctx->def.chan->center_freq, ctx->def.width, ctx);

	mutex_lock(&ar->conf_mutex);

	spin_lock_bh(&ar->data_lock);
	ath10k_mac_update_rx_channel(ar, NULL, NULL, 0);
	spin_unlock_bh(&ar->data_lock);

	ath10k_recalc_radar_detection(ar);
	ath10k_monitor_recalc(ar);

	mutex_unlock(&ar->conf_mutex);
}

struct ath10k_mac_change_chanctx_arg {
	struct ieee80211_chanctx_conf *ctx;
	struct ieee80211_vif_chanctx_switch *vifs;
	int n_vifs;
	int next_vif;
};

static void
ath10k_mac_change_chanctx_cnt_iter(void *data, u8 *mac,
				   struct ieee80211_vif *vif)
{
	struct ath10k_mac_change_chanctx_arg *arg = data;

	if (rcu_access_pointer(vif->chanctx_conf) != arg->ctx)
		return;

	arg->n_vifs++;
}

static void
ath10k_mac_change_chanctx_fill_iter(void *data, u8 *mac,
				    struct ieee80211_vif *vif)
{
	struct ath10k_mac_change_chanctx_arg *arg = data;
	struct ieee80211_chanctx_conf *ctx;

	ctx = rcu_access_pointer(vif->chanctx_conf);
	if (ctx != arg->ctx)
		return;

	if (WARN_ON(arg->next_vif == arg->n_vifs))
		return;

	arg->vifs[arg->next_vif].vif = vif;
	arg->vifs[arg->next_vif].old_ctx = ctx;
	arg->vifs[arg->next_vif].new_ctx = ctx;
	arg->next_vif++;
}

static void
ath10k_mac_op_change_chanctx(struct ieee80211_hw *hw,
			     struct ieee80211_chanctx_conf *ctx,
			     u32 changed)
{
	struct ath10k *ar = hw->priv;
	struct ath10k_mac_change_chanctx_arg arg = { .ctx = ctx };

	mutex_lock(&ar->conf_mutex);

	ath10k_dbg(ar, ATH10K_DBG_MAC,
		   "mac chanctx change freq %hu width %d ptr %pK changed %x\n",
		   ctx->def.chan->center_freq, ctx->def.width, ctx, changed);

	/* This shouldn't really happen because channel switching should use
	 * switch_vif_chanctx().
	 */
	if (WARN_ON(changed & IEEE80211_CHANCTX_CHANGE_CHANNEL))
		goto unlock;

	if (changed & IEEE80211_CHANCTX_CHANGE_WIDTH) {
		ieee80211_iterate_active_interfaces_atomic(
					hw,
					IEEE80211_IFACE_ITER_NORMAL,
					ath10k_mac_change_chanctx_cnt_iter,
					&arg);
		if (arg.n_vifs == 0)
			goto radar;

		arg.vifs = kcalloc(arg.n_vifs, sizeof(arg.vifs[0]),
				   GFP_KERNEL);
		if (!arg.vifs)
			goto radar;

		ieee80211_iterate_active_interfaces_atomic(
					hw,
					IEEE80211_IFACE_ITER_NORMAL,
					ath10k_mac_change_chanctx_fill_iter,
					&arg);
		ath10k_mac_update_vif_chan(ar, arg.vifs, arg.n_vifs);
		kfree(arg.vifs);
	}

radar:
	ath10k_recalc_radar_detection(ar);

	/* FIXME: How to configure Rx chains properly? */

	/* No other actions are actually necessary. Firmware maintains channel
	 * definitions per vdev internally and there's no host-side channel
	 * context abstraction to configure, e.g. channel width.
	 */

unlock:
	mutex_unlock(&ar->conf_mutex);
}

static int
ath10k_mac_op_assign_vif_chanctx(struct ieee80211_hw *hw,
				 struct ieee80211_vif *vif,
				 struct ieee80211_chanctx_conf *ctx)
{
	struct ath10k *ar = hw->priv;
	struct ath10k_vif *arvif = (void *)vif->drv_priv;
	int ret;

	mutex_lock(&ar->conf_mutex);

	ath10k_dbg(ar, ATH10K_DBG_MAC,
		   "mac chanctx assign ptr %pK vdev_id %i\n",
		   ctx, arvif->vdev_id);

	if (WARN_ON(arvif->is_started)) {
		mutex_unlock(&ar->conf_mutex);
		return -EBUSY;
	}

	ret = ath10k_vdev_start(arvif, &ctx->def);
	if (ret) {
		ath10k_warn(ar, "failed to start vdev %i addr %pM on freq %d: %d\n",
			    arvif->vdev_id, vif->addr,
			    ctx->def.chan->center_freq, ret);
		goto err;
	}

	arvif->is_started = true;

	ret = ath10k_mac_vif_setup_ps(arvif);
	if (ret) {
		ath10k_warn(ar, "failed to update vdev %i ps: %d\n",
			    arvif->vdev_id, ret);
		goto err_stop;
	}

	if (vif->type == NL80211_IFTYPE_MONITOR) {
		ret = ath10k_wmi_vdev_up(ar, arvif->vdev_id, 0, vif->addr);
		if (ret) {
			ath10k_warn(ar, "failed to up monitor vdev %i: %d\n",
				    arvif->vdev_id, ret);
			goto err_stop;
		}

		arvif->is_up = true;
	}

	if (ath10k_mac_can_set_cts_prot(arvif)) {
		ret = ath10k_mac_set_cts_prot(arvif);
		if (ret)
			ath10k_warn(ar, "failed to set cts protection for vdev %d: %d\n",
				    arvif->vdev_id, ret);
	}

	if (ath10k_peer_stats_enabled(ar)) {
		ar->pktlog_filter |= ATH10K_PKTLOG_PEER_STATS;
		ret = ath10k_wmi_pdev_pktlog_enable(ar,
						    ar->pktlog_filter);
		if (ret) {
			ath10k_warn(ar, "failed to enable pktlog %d\n", ret);
			goto err_stop;
		}
	}

	mutex_unlock(&ar->conf_mutex);
	return 0;

err_stop:
	ath10k_vdev_stop(arvif);
	arvif->is_started = false;
	ath10k_mac_vif_setup_ps(arvif);

err:
	mutex_unlock(&ar->conf_mutex);
	return ret;
}

static void
ath10k_mac_op_unassign_vif_chanctx(struct ieee80211_hw *hw,
				   struct ieee80211_vif *vif,
				   struct ieee80211_chanctx_conf *ctx)
{
	struct ath10k *ar = hw->priv;
	struct ath10k_vif *arvif = (void *)vif->drv_priv;
	int ret;

	mutex_lock(&ar->conf_mutex);

	ath10k_dbg(ar, ATH10K_DBG_MAC,
		   "mac chanctx unassign ptr %pK vdev_id %i\n",
		   ctx, arvif->vdev_id);

	WARN_ON(!arvif->is_started);

	if (vif->type == NL80211_IFTYPE_MONITOR) {
		WARN_ON(!arvif->is_up);

		ret = ath10k_wmi_vdev_down(ar, arvif->vdev_id);
		if (ret)
			ath10k_warn(ar, "failed to down monitor vdev %i: %d\n",
				    arvif->vdev_id, ret);

		arvif->is_up = false;
	}

	ret = ath10k_vdev_stop(arvif);
	if (ret)
		ath10k_warn(ar, "failed to stop vdev %i: %d\n",
			    arvif->vdev_id, ret);

	arvif->is_started = false;

	mutex_unlock(&ar->conf_mutex);
}

static int
ath10k_mac_op_switch_vif_chanctx(struct ieee80211_hw *hw,
				 struct ieee80211_vif_chanctx_switch *vifs,
				 int n_vifs,
				 enum ieee80211_chanctx_switch_mode mode)
{
	struct ath10k *ar = hw->priv;

	mutex_lock(&ar->conf_mutex);

	ath10k_dbg(ar, ATH10K_DBG_MAC,
		   "mac chanctx switch n_vifs %d mode %d\n",
		   n_vifs, mode);
	ath10k_mac_update_vif_chan(ar, vifs, n_vifs);

	mutex_unlock(&ar->conf_mutex);
	return 0;
}

static void ath10k_mac_op_sta_pre_rcu_remove(struct ieee80211_hw *hw,
					     struct ieee80211_vif *vif,
					     struct ieee80211_sta *sta)
{
	struct ath10k *ar;
	struct ath10k_peer *peer;

	ar = hw->priv;

	list_for_each_entry(peer, &ar->peers, list)
		if (peer->sta == sta)
			peer->removed = true;
}

static void ath10k_sta_statistics(struct ieee80211_hw *hw,
				  struct ieee80211_vif *vif,
				  struct ieee80211_sta *sta,
				  struct station_info *sinfo)
{
	struct ath10k_sta *arsta = (struct ath10k_sta *)sta->drv_priv;
	struct ath10k *ar = arsta->arvif->ar;

	if (!ath10k_peer_stats_enabled(ar))
		return;

	sinfo->rx_duration = arsta->rx_duration;
	sinfo->filled |= 1ULL << NL80211_STA_INFO_RX_DURATION;

	if (!arsta->txrate.legacy && !arsta->txrate.nss)
		return;

	if (arsta->txrate.legacy) {
		sinfo->txrate.legacy = arsta->txrate.legacy;
	} else {
		sinfo->txrate.mcs = arsta->txrate.mcs;
		sinfo->txrate.nss = arsta->txrate.nss;
		sinfo->txrate.bw = arsta->txrate.bw;
	}
	sinfo->txrate.flags = arsta->txrate.flags;
	sinfo->filled |= 1ULL << NL80211_STA_INFO_TX_BITRATE;
}

static const struct ieee80211_ops ath10k_ops = {
	.tx				= ath10k_mac_op_tx,
	.wake_tx_queue			= ath10k_mac_op_wake_tx_queue,
	.start				= ath10k_start,
	.stop				= ath10k_stop,
	.config				= ath10k_config,
	.add_interface			= ath10k_add_interface,
	.remove_interface		= ath10k_remove_interface,
	.configure_filter		= ath10k_configure_filter,
	.bss_info_changed		= ath10k_bss_info_changed,
	.set_coverage_class		= ath10k_mac_op_set_coverage_class,
	.hw_scan			= ath10k_hw_scan,
	.cancel_hw_scan			= ath10k_cancel_hw_scan,
	.set_key			= ath10k_set_key,
	.set_default_unicast_key        = ath10k_set_default_unicast_key,
	.sta_state			= ath10k_sta_state,
	.conf_tx			= ath10k_conf_tx,
	.remain_on_channel		= ath10k_remain_on_channel,
	.cancel_remain_on_channel	= ath10k_cancel_remain_on_channel,
	.set_rts_threshold		= ath10k_set_rts_threshold,
	.set_frag_threshold		= ath10k_mac_op_set_frag_threshold,
	.flush				= ath10k_flush,
	.tx_last_beacon			= ath10k_tx_last_beacon,
	.set_antenna			= ath10k_set_antenna,
	.get_antenna			= ath10k_get_antenna,
	.reconfig_complete		= ath10k_reconfig_complete,
	.get_survey			= ath10k_get_survey,
	.set_bitrate_mask		= ath10k_mac_op_set_bitrate_mask,
	.sta_rc_update			= ath10k_sta_rc_update,
	.offset_tsf			= ath10k_offset_tsf,
	.ampdu_action			= ath10k_ampdu_action,
	.get_et_sset_count		= ath10k_debug_get_et_sset_count,
	.get_et_stats			= ath10k_debug_get_et_stats,
	.get_et_strings			= ath10k_debug_get_et_strings,
	.add_chanctx			= ath10k_mac_op_add_chanctx,
	.remove_chanctx			= ath10k_mac_op_remove_chanctx,
	.change_chanctx			= ath10k_mac_op_change_chanctx,
	.assign_vif_chanctx		= ath10k_mac_op_assign_vif_chanctx,
	.unassign_vif_chanctx		= ath10k_mac_op_unassign_vif_chanctx,
	.switch_vif_chanctx		= ath10k_mac_op_switch_vif_chanctx,
	.sta_pre_rcu_remove		= ath10k_mac_op_sta_pre_rcu_remove,
	.sta_statistics			= ath10k_sta_statistics,

	CFG80211_TESTMODE_CMD(ath10k_tm_cmd)

#ifdef CONFIG_PM
	.suspend			= ath10k_wow_op_suspend,
	.resume				= ath10k_wow_op_resume,
	.set_wakeup			= ath10k_wow_op_set_wakeup,
#endif
#ifdef CONFIG_MAC80211_DEBUGFS
	.sta_add_debugfs		= ath10k_sta_add_debugfs,
#endif
};

#define CHAN2G(_channel, _freq, _flags) { \
	.band			= NL80211_BAND_2GHZ, \
	.hw_value		= (_channel), \
	.center_freq		= (_freq), \
	.flags			= (_flags), \
	.max_antenna_gain	= 0, \
	.max_power		= 30, \
}

#define CHAN5G(_channel, _freq, _flags) { \
	.band			= NL80211_BAND_5GHZ, \
	.hw_value		= (_channel), \
	.center_freq		= (_freq), \
	.flags			= (_flags), \
	.max_antenna_gain	= 0, \
	.max_power		= 30, \
}

static const struct ieee80211_channel ath10k_2ghz_channels[] = {
	CHAN2G(1, 2412, 0),
	CHAN2G(2, 2417, 0),
	CHAN2G(3, 2422, 0),
	CHAN2G(4, 2427, 0),
	CHAN2G(5, 2432, 0),
	CHAN2G(6, 2437, 0),
	CHAN2G(7, 2442, 0),
	CHAN2G(8, 2447, 0),
	CHAN2G(9, 2452, 0),
	CHAN2G(10, 2457, 0),
	CHAN2G(11, 2462, 0),
	CHAN2G(12, 2467, 0),
	CHAN2G(13, 2472, 0),
	CHAN2G(14, 2484, 0),
};

static const struct ieee80211_channel ath10k_5ghz_channels[] = {
	CHAN5G(36, 5180, 0),
	CHAN5G(40, 5200, 0),
	CHAN5G(44, 5220, 0),
	CHAN5G(48, 5240, 0),
	CHAN5G(52, 5260, 0),
	CHAN5G(56, 5280, 0),
	CHAN5G(60, 5300, 0),
	CHAN5G(64, 5320, 0),
	CHAN5G(100, 5500, 0),
	CHAN5G(104, 5520, 0),
	CHAN5G(108, 5540, 0),
	CHAN5G(112, 5560, 0),
	CHAN5G(116, 5580, 0),
	CHAN5G(120, 5600, 0),
	CHAN5G(124, 5620, 0),
	CHAN5G(128, 5640, 0),
	CHAN5G(132, 5660, 0),
	CHAN5G(136, 5680, 0),
	CHAN5G(140, 5700, 0),
	CHAN5G(144, 5720, 0),
	CHAN5G(149, 5745, 0),
	CHAN5G(153, 5765, 0),
	CHAN5G(157, 5785, 0),
	CHAN5G(161, 5805, 0),
	CHAN5G(165, 5825, 0),
	CHAN5G(169, 5845, 0),
};

struct ath10k *ath10k_mac_create(size_t priv_size)
{
	struct ieee80211_hw *hw;
	struct ieee80211_ops *ops;
	struct ath10k *ar;

	ops = kmemdup(&ath10k_ops, sizeof(ath10k_ops), GFP_KERNEL);
	if (!ops)
		return NULL;

	hw = ieee80211_alloc_hw(sizeof(struct ath10k) + priv_size, ops);
	if (!hw) {
		kfree(ops);
		return NULL;
	}

	ar = hw->priv;
	ar->hw = hw;
	ar->ops = ops;

	return ar;
}

void ath10k_mac_destroy(struct ath10k *ar)
{
	struct ieee80211_ops *ops = ar->ops;

	ieee80211_free_hw(ar->hw);
	kfree(ops);
}

static const struct ieee80211_iface_limit ath10k_if_limits[] = {
	{
		.max	= 8,
		.types	= BIT(NL80211_IFTYPE_STATION)
			| BIT(NL80211_IFTYPE_P2P_CLIENT)
	},
	{
		.max	= 3,
		.types	= BIT(NL80211_IFTYPE_P2P_GO)
	},
	{
		.max	= 1,
		.types	= BIT(NL80211_IFTYPE_P2P_DEVICE)
	},
	{
		.max	= 7,
		.types	= BIT(NL80211_IFTYPE_AP)
#ifdef CONFIG_MAC80211_MESH
			| BIT(NL80211_IFTYPE_MESH_POINT)
#endif
	},
};

static const struct ieee80211_iface_limit ath10k_10x_if_limits[] = {
	{
		.max	= 8,
		.types	= BIT(NL80211_IFTYPE_AP)
#ifdef CONFIG_MAC80211_MESH
			| BIT(NL80211_IFTYPE_MESH_POINT)
#endif
	},
	{
		.max	= 1,
		.types	= BIT(NL80211_IFTYPE_STATION)
	},
};

static const struct ieee80211_iface_combination ath10k_if_comb[] = {
	{
		.limits = ath10k_if_limits,
		.n_limits = ARRAY_SIZE(ath10k_if_limits),
		.max_interfaces = 8,
		.num_different_channels = 1,
		.beacon_int_infra_match = true,
	},
};

static const struct ieee80211_iface_combination ath10k_10x_if_comb[] = {
	{
		.limits = ath10k_10x_if_limits,
		.n_limits = ARRAY_SIZE(ath10k_10x_if_limits),
		.max_interfaces = 8,
		.num_different_channels = 1,
		.beacon_int_infra_match = true,
		.beacon_int_min_gcd = 1,
#ifdef CONFIG_ATH10K_DFS_CERTIFIED
		.radar_detect_widths =	BIT(NL80211_CHAN_WIDTH_20_NOHT) |
					BIT(NL80211_CHAN_WIDTH_20) |
					BIT(NL80211_CHAN_WIDTH_40) |
					BIT(NL80211_CHAN_WIDTH_80),
#endif
	},
};

static const struct ieee80211_iface_limit ath10k_tlv_if_limit[] = {
	{
		.max = 2,
		.types = BIT(NL80211_IFTYPE_STATION),
	},
	{
		.max = 2,
		.types = BIT(NL80211_IFTYPE_AP) |
#ifdef CONFIG_MAC80211_MESH
			 BIT(NL80211_IFTYPE_MESH_POINT) |
#endif
			 BIT(NL80211_IFTYPE_P2P_CLIENT) |
			 BIT(NL80211_IFTYPE_P2P_GO),
	},
	{
		.max = 1,
		.types = BIT(NL80211_IFTYPE_P2P_DEVICE),
	},
};

static const struct ieee80211_iface_limit ath10k_tlv_qcs_if_limit[] = {
	{
		.max = 2,
		.types = BIT(NL80211_IFTYPE_STATION),
	},
	{
		.max = 2,
		.types = BIT(NL80211_IFTYPE_P2P_CLIENT),
	},
	{
		.max = 1,
		.types = BIT(NL80211_IFTYPE_AP) |
#ifdef CONFIG_MAC80211_MESH
			 BIT(NL80211_IFTYPE_MESH_POINT) |
#endif
			 BIT(NL80211_IFTYPE_P2P_GO),
	},
	{
		.max = 1,
		.types = BIT(NL80211_IFTYPE_P2P_DEVICE),
	},
};

static const struct ieee80211_iface_limit ath10k_tlv_if_limit_ibss[] = {
	{
		.max = 1,
		.types = BIT(NL80211_IFTYPE_STATION),
	},
	{
		.max = 1,
		.types = BIT(NL80211_IFTYPE_ADHOC),
	},
};

static const struct ieee80211_iface_limit ath10k_tlv_if_vap_limit[] = {
	{
		.max = 1,
		.types = BIT(NL80211_IFTYPE_STATION),
	},
	{
		.max = 3,
		.types = BIT(NL80211_IFTYPE_AP)
#ifdef CONFIG_MAC80211_MESH
			| BIT(NL80211_IFTYPE_MESH_POINT)
#endif
	},
};

/* FIXME: This is not thouroughly tested. These combinations may over- or
 * underestimate hw/fw capabilities.
 */
static struct ieee80211_iface_combination ath10k_tlv_if_comb[] = {
	{
		.limits = ath10k_tlv_if_limit,
		.num_different_channels = 1,
		.max_interfaces = 4,
		.n_limits = ARRAY_SIZE(ath10k_tlv_if_limit),
	},
	{
		.limits = ath10k_tlv_if_limit_ibss,
		.num_different_channels = 1,
		.max_interfaces = 2,
		.n_limits = ARRAY_SIZE(ath10k_tlv_if_limit_ibss),
	},
	{
		.limits = ath10k_tlv_if_vap_limit,
		.num_different_channels = 1,
		.max_interfaces = 4,
		.beacon_int_infra_match = true,
		.beacon_int_min_gcd = 1,
		.n_limits = ARRAY_SIZE(ath10k_tlv_if_vap_limit),
	},
};

static struct ieee80211_iface_combination ath10k_tlv_qcs_if_comb[] = {
	{
		.limits = ath10k_tlv_if_limit,
		.num_different_channels = 1,
		.max_interfaces = 4,
		.n_limits = ARRAY_SIZE(ath10k_tlv_if_limit),
	},
	{
		.limits = ath10k_tlv_qcs_if_limit,
		.num_different_channels = 2,
		.max_interfaces = 4,
		.n_limits = ARRAY_SIZE(ath10k_tlv_qcs_if_limit),
	},
	{
		.limits = ath10k_tlv_if_limit_ibss,
		.num_different_channels = 1,
		.max_interfaces = 2,
		.n_limits = ARRAY_SIZE(ath10k_tlv_if_limit_ibss),
	},
	{
		.limits = ath10k_tlv_if_vap_limit,
		.num_different_channels = 1,
		.max_interfaces = 4,
		.n_limits = ARRAY_SIZE(ath10k_tlv_if_vap_limit),
	},
};

static const struct ieee80211_iface_limit ath10k_10_4_if_limits[] = {
	{
		.max = 1,
		.types = BIT(NL80211_IFTYPE_STATION),
	},
	{
		.max	= 16,
		.types	= BIT(NL80211_IFTYPE_AP)
#ifdef CONFIG_MAC80211_MESH
			| BIT(NL80211_IFTYPE_MESH_POINT)
#endif
	},
};

static const struct ieee80211_iface_combination ath10k_10_4_if_comb[] = {
	{
		.limits = ath10k_10_4_if_limits,
		.n_limits = ARRAY_SIZE(ath10k_10_4_if_limits),
		.max_interfaces = 16,
		.num_different_channels = 1,
		.beacon_int_infra_match = true,
		.beacon_int_min_gcd = 1,
#ifdef CONFIG_ATH10K_DFS_CERTIFIED
		.radar_detect_widths =	BIT(NL80211_CHAN_WIDTH_20_NOHT) |
					BIT(NL80211_CHAN_WIDTH_20) |
					BIT(NL80211_CHAN_WIDTH_40) |
					BIT(NL80211_CHAN_WIDTH_80),
#endif
	},
};

static void ath10k_get_arvif_iter(void *data, u8 *mac,
				  struct ieee80211_vif *vif)
{
	struct ath10k_vif_iter *arvif_iter = data;
	struct ath10k_vif *arvif = (void *)vif->drv_priv;

	if (arvif->vdev_id == arvif_iter->vdev_id)
		arvif_iter->arvif = arvif;
}

struct ath10k_vif *ath10k_get_arvif(struct ath10k *ar, u32 vdev_id)
{
	struct ath10k_vif_iter arvif_iter;
	u32 flags;

	memset(&arvif_iter, 0, sizeof(struct ath10k_vif_iter));
	arvif_iter.vdev_id = vdev_id;

	flags = IEEE80211_IFACE_ITER_RESUME_ALL;
	ieee80211_iterate_active_interfaces_atomic(ar->hw,
						   flags,
						   ath10k_get_arvif_iter,
						   &arvif_iter);
	if (!arvif_iter.arvif) {
		ath10k_warn(ar, "No VIF found for vdev %d\n", vdev_id);
		return NULL;
	}

	return arvif_iter.arvif;
}

#define WRD_METHOD "WRDD"
#define WRDD_WIFI  (0x07)

static u32 ath10k_mac_wrdd_get_mcc(struct ath10k *ar, union acpi_object *wrdd)
{
	union acpi_object *mcc_pkg;
	union acpi_object *domain_type;
	union acpi_object *mcc_value;
	u32 i;

	if (wrdd->type != ACPI_TYPE_PACKAGE ||
	    wrdd->package.count < 2 ||
	    wrdd->package.elements[0].type != ACPI_TYPE_INTEGER ||
	    wrdd->package.elements[0].integer.value != 0) {
		ath10k_warn(ar, "ignoring malformed/unsupported wrdd structure\n");
		return 0;
	}

	for (i = 1; i < wrdd->package.count; ++i) {
		mcc_pkg = &wrdd->package.elements[i];

		if (mcc_pkg->type != ACPI_TYPE_PACKAGE)
			continue;
		if (mcc_pkg->package.count < 2)
			continue;
		if (mcc_pkg->package.elements[0].type != ACPI_TYPE_INTEGER ||
		    mcc_pkg->package.elements[1].type != ACPI_TYPE_INTEGER)
			continue;

		domain_type = &mcc_pkg->package.elements[0];
		if (domain_type->integer.value != WRDD_WIFI)
			continue;

		mcc_value = &mcc_pkg->package.elements[1];
		return mcc_value->integer.value;
	}
	return 0;
}

static int ath10k_mac_get_wrdd_regulatory(struct ath10k *ar, u16 *rd)
{
	struct pci_dev __maybe_unused *pdev = to_pci_dev(ar->dev);
	acpi_handle root_handle;
	acpi_handle handle;
	struct acpi_buffer wrdd = {ACPI_ALLOCATE_BUFFER, NULL};
	acpi_status status;
	u32 alpha2_code;
	char alpha2[3];

	root_handle = ACPI_HANDLE(&pdev->dev);
	if (!root_handle)
		return -EOPNOTSUPP;

	status = acpi_get_handle(root_handle, (acpi_string)WRD_METHOD, &handle);
	if (ACPI_FAILURE(status)) {
		ath10k_dbg(ar, ATH10K_DBG_BOOT,
			   "failed to get wrd method %d\n", status);
		return -EIO;
	}

	status = acpi_evaluate_object(handle, NULL, NULL, &wrdd);
	if (ACPI_FAILURE(status)) {
		ath10k_dbg(ar, ATH10K_DBG_BOOT,
			   "failed to call wrdc %d\n", status);
		return -EIO;
	}

	alpha2_code = ath10k_mac_wrdd_get_mcc(ar, wrdd.pointer);
	kfree(wrdd.pointer);
	if (!alpha2_code)
		return -EIO;

	alpha2[0] = (alpha2_code >> 8) & 0xff;
	alpha2[1] = (alpha2_code >> 0) & 0xff;
	alpha2[2] = '\0';

	ath10k_dbg(ar, ATH10K_DBG_BOOT,
		   "regulatory hint from WRDD (alpha2-code): %s\n", alpha2);

	*rd = ath_regd_find_country_by_name(alpha2);
	if (*rd == 0xffff)
		return -EIO;

	*rd |= COUNTRY_ERD_FLAG;
	return 0;
}

static int ath10k_mac_init_rd(struct ath10k *ar)
{
	int ret;
	u16 rd;

	ret = ath10k_mac_get_wrdd_regulatory(ar, &rd);
	if (ret) {
		ath10k_dbg(ar, ATH10K_DBG_BOOT,
			   "fallback to eeprom programmed regulatory settings\n");
		rd = ar->hw_eeprom_rd;
	}

	ar->ath_common.regulatory.current_rd = rd;
	return 0;
}

int ath10k_mac_register(struct ath10k *ar)
{
	static const u32 cipher_suites[] = {
		WLAN_CIPHER_SUITE_WEP40,
		WLAN_CIPHER_SUITE_WEP104,
		WLAN_CIPHER_SUITE_TKIP,
		WLAN_CIPHER_SUITE_CCMP,

		/* Do not add hardware supported ciphers before this line.
		 * Allow software encryption for all chips. Don't forget to
		 * update n_cipher_suites below.
		 */
		WLAN_CIPHER_SUITE_AES_CMAC,
		WLAN_CIPHER_SUITE_BIP_CMAC_256,
		WLAN_CIPHER_SUITE_BIP_GMAC_128,
		WLAN_CIPHER_SUITE_BIP_GMAC_256,

		/* Only QCA99x0 and QCA4019 varients support GCMP-128, GCMP-256
		 * and CCMP-256 in hardware.
		 */
		WLAN_CIPHER_SUITE_GCMP,
		WLAN_CIPHER_SUITE_GCMP_256,
		WLAN_CIPHER_SUITE_CCMP_256,
	};
	struct ieee80211_supported_band *band;
	void *channels;
	int ret;

	SET_IEEE80211_PERM_ADDR(ar->hw, ar->mac_addr);

	SET_IEEE80211_DEV(ar->hw, ar->dev);

	BUILD_BUG_ON((ARRAY_SIZE(ath10k_2ghz_channels) +
		      ARRAY_SIZE(ath10k_5ghz_channels)) !=
		     ATH10K_NUM_CHANS);

	if (ar->phy_capability & WHAL_WLAN_11G_CAPABILITY) {
		channels = kmemdup(ath10k_2ghz_channels,
				   sizeof(ath10k_2ghz_channels),
				   GFP_KERNEL);
		if (!channels) {
			ret = -ENOMEM;
			goto err_free;
		}

		band = &ar->mac.sbands[NL80211_BAND_2GHZ];
		band->n_channels = ARRAY_SIZE(ath10k_2ghz_channels);
		band->channels = channels;

		if (ar->hw_params.cck_rate_map_rev2) {
			band->n_bitrates = ath10k_g_rates_rev2_size;
			band->bitrates = ath10k_g_rates_rev2;
		} else {
			band->n_bitrates = ath10k_g_rates_size;
			band->bitrates = ath10k_g_rates;
		}

		ar->hw->wiphy->bands[NL80211_BAND_2GHZ] = band;
	}

	if (ar->phy_capability & WHAL_WLAN_11A_CAPABILITY) {
		channels = kmemdup(ath10k_5ghz_channels,
				   sizeof(ath10k_5ghz_channels),
				   GFP_KERNEL);
		if (!channels) {
			ret = -ENOMEM;
			goto err_free;
		}

		band = &ar->mac.sbands[NL80211_BAND_5GHZ];
		band->n_channels = ARRAY_SIZE(ath10k_5ghz_channels);
		band->channels = channels;
		band->n_bitrates = ath10k_a_rates_size;
		band->bitrates = ath10k_a_rates;
		ar->hw->wiphy->bands[NL80211_BAND_5GHZ] = band;
	}

	wiphy_read_of_freq_limits(ar->hw->wiphy);
	ath10k_mac_setup_ht_vht_cap(ar);

	ar->hw->wiphy->interface_modes =
		BIT(NL80211_IFTYPE_STATION) |
		BIT(NL80211_IFTYPE_AP) |
		BIT(NL80211_IFTYPE_MESH_POINT);

	ar->hw->wiphy->available_antennas_rx = ar->cfg_rx_chainmask;
	ar->hw->wiphy->available_antennas_tx = ar->cfg_tx_chainmask;

	if (!test_bit(ATH10K_FW_FEATURE_NO_P2P, ar->normal_mode_fw.fw_file.fw_features))
		ar->hw->wiphy->interface_modes |=
			BIT(NL80211_IFTYPE_P2P_DEVICE) |
			BIT(NL80211_IFTYPE_P2P_CLIENT) |
			BIT(NL80211_IFTYPE_P2P_GO);

	ieee80211_hw_set(ar->hw, SIGNAL_DBM);

	if (!test_bit(ATH10K_FW_FEATURE_NO_PS,
		      ar->running_fw->fw_file.fw_features)) {
		ieee80211_hw_set(ar->hw, SUPPORTS_PS);
		ieee80211_hw_set(ar->hw, SUPPORTS_DYNAMIC_PS);
	}

	ieee80211_hw_set(ar->hw, MFP_CAPABLE);
	ieee80211_hw_set(ar->hw, REPORTS_TX_ACK_STATUS);
	ieee80211_hw_set(ar->hw, HAS_RATE_CONTROL);
	ieee80211_hw_set(ar->hw, AP_LINK_PS);
	ieee80211_hw_set(ar->hw, SPECTRUM_MGMT);
	ieee80211_hw_set(ar->hw, SUPPORT_FAST_XMIT);
	ieee80211_hw_set(ar->hw, CONNECTION_MONITOR);
	ieee80211_hw_set(ar->hw, SUPPORTS_PER_STA_GTK);
	ieee80211_hw_set(ar->hw, WANT_MONITOR_VIF);
	ieee80211_hw_set(ar->hw, CHANCTX_STA_CSA);
	ieee80211_hw_set(ar->hw, QUEUE_CONTROL);
	ieee80211_hw_set(ar->hw, SUPPORTS_TX_FRAG);
	ieee80211_hw_set(ar->hw, REPORTS_LOW_ACK);

	if (!test_bit(ATH10K_FLAG_RAW_MODE, &ar->dev_flags))
		ieee80211_hw_set(ar->hw, SW_CRYPTO_CONTROL);

	ar->hw->wiphy->features |= NL80211_FEATURE_STATIC_SMPS;
	ar->hw->wiphy->flags |= WIPHY_FLAG_IBSS_RSN;

	if (ar->ht_cap_info & WMI_HT_CAP_DYNAMIC_SMPS)
		ar->hw->wiphy->features |= NL80211_FEATURE_DYNAMIC_SMPS;

	if (ar->ht_cap_info & WMI_HT_CAP_ENABLED) {
		ieee80211_hw_set(ar->hw, AMPDU_AGGREGATION);
		ieee80211_hw_set(ar->hw, TX_AMPDU_SETUP_IN_HW);
	}

	ar->hw->wiphy->max_scan_ssids = WLAN_SCAN_PARAMS_MAX_SSID;
	ar->hw->wiphy->max_scan_ie_len = WLAN_SCAN_PARAMS_MAX_IE_LEN;

	ar->hw->vif_data_size = sizeof(struct ath10k_vif);
	ar->hw->sta_data_size = sizeof(struct ath10k_sta);
	ar->hw->txq_data_size = sizeof(struct ath10k_txq);

	ar->hw->max_listen_interval = ATH10K_MAX_HW_LISTEN_INTERVAL;

	if (test_bit(WMI_SERVICE_BEACON_OFFLOAD, ar->wmi.svc_map)) {
		ar->hw->wiphy->flags |= WIPHY_FLAG_AP_PROBE_RESP_OFFLOAD;

		/* Firmware delivers WPS/P2P Probe Requests frames to driver so
		 * that userspace (e.g. wpa_supplicant/hostapd) can generate
		 * correct Probe Responses. This is more of a hack advert..
		 */
		ar->hw->wiphy->probe_resp_offload |=
			NL80211_PROBE_RESP_OFFLOAD_SUPPORT_WPS |
			NL80211_PROBE_RESP_OFFLOAD_SUPPORT_WPS2 |
			NL80211_PROBE_RESP_OFFLOAD_SUPPORT_P2P;
	}

	if (test_bit(WMI_SERVICE_TDLS, ar->wmi.svc_map) ||
	    test_bit(WMI_SERVICE_TDLS_EXPLICIT_MODE_ONLY, ar->wmi.svc_map)) {
		ar->hw->wiphy->flags |= WIPHY_FLAG_SUPPORTS_TDLS;
		if (test_bit(WMI_SERVICE_TDLS_WIDER_BANDWIDTH, ar->wmi.svc_map))
			ieee80211_hw_set(ar->hw, TDLS_WIDER_BW);
	}

	ar->hw->wiphy->flags |= WIPHY_FLAG_HAS_REMAIN_ON_CHANNEL;
	ar->hw->wiphy->flags |= WIPHY_FLAG_HAS_CHANNEL_SWITCH;
	ar->hw->wiphy->max_remain_on_channel_duration = 5000;

	ar->hw->wiphy->flags |= WIPHY_FLAG_AP_UAPSD;
	ar->hw->wiphy->features |= NL80211_FEATURE_AP_MODE_CHAN_WIDTH_CHANGE |
				   NL80211_FEATURE_AP_SCAN;

	ar->hw->wiphy->max_ap_assoc_sta = ar->max_num_stations;

	ret = ath10k_wow_init(ar);
	if (ret) {
		ath10k_warn(ar, "failed to init wow: %d\n", ret);
		goto err_free;
	}

	wiphy_ext_feature_set(ar->hw->wiphy, NL80211_EXT_FEATURE_VHT_IBSS);

	/*
	 * on LL hardware queues are managed entirely by the FW
	 * so we only advertise to mac we can do the queues thing
	 */
	ar->hw->queues = IEEE80211_MAX_QUEUES;

	/* vdev_ids are used as hw queue numbers. Make sure offchan tx queue is
	 * something that vdev_ids can't reach so that we don't stop the queue
	 * accidentally.
	 */
	ar->hw->offchannel_tx_hw_queue = IEEE80211_MAX_QUEUES - 1;

	switch (ar->running_fw->fw_file.wmi_op_version) {
	case ATH10K_FW_WMI_OP_VERSION_MAIN:
		ar->hw->wiphy->iface_combinations = ath10k_if_comb;
		ar->hw->wiphy->n_iface_combinations =
			ARRAY_SIZE(ath10k_if_comb);
		ar->hw->wiphy->interface_modes |= BIT(NL80211_IFTYPE_ADHOC);
		break;
	case ATH10K_FW_WMI_OP_VERSION_TLV:
		if (test_bit(WMI_SERVICE_ADAPTIVE_OCS, ar->wmi.svc_map)) {
			ar->hw->wiphy->iface_combinations =
				ath10k_tlv_qcs_if_comb;
			ar->hw->wiphy->n_iface_combinations =
				ARRAY_SIZE(ath10k_tlv_qcs_if_comb);
		} else {
			ar->hw->wiphy->iface_combinations = ath10k_tlv_if_comb;
			ar->hw->wiphy->n_iface_combinations =
				ARRAY_SIZE(ath10k_tlv_if_comb);
		}
		ar->hw->wiphy->interface_modes |= BIT(NL80211_IFTYPE_ADHOC);
		break;
	case ATH10K_FW_WMI_OP_VERSION_10_1:
	case ATH10K_FW_WMI_OP_VERSION_10_2:
	case ATH10K_FW_WMI_OP_VERSION_10_2_4:
		ar->hw->wiphy->iface_combinations = ath10k_10x_if_comb;
		ar->hw->wiphy->n_iface_combinations =
			ARRAY_SIZE(ath10k_10x_if_comb);
		break;
	case ATH10K_FW_WMI_OP_VERSION_10_4:
		ar->hw->wiphy->iface_combinations = ath10k_10_4_if_comb;
		ar->hw->wiphy->n_iface_combinations =
			ARRAY_SIZE(ath10k_10_4_if_comb);
		break;
	case ATH10K_FW_WMI_OP_VERSION_UNSET:
	case ATH10K_FW_WMI_OP_VERSION_MAX:
		WARN_ON(1);
		ret = -EINVAL;
		goto err_free;
	}

	if (!test_bit(ATH10K_FLAG_RAW_MODE, &ar->dev_flags))
		ar->hw->netdev_features = NETIF_F_HW_CSUM;

	if (IS_ENABLED(CONFIG_ATH10K_DFS_CERTIFIED)) {
		/* Init ath dfs pattern detector */
		ar->ath_common.debug_mask = ATH_DBG_DFS;
		ar->dfs_detector = dfs_pattern_detector_init(&ar->ath_common,
							     NL80211_DFS_UNSET);

		if (!ar->dfs_detector)
			ath10k_warn(ar, "failed to initialise DFS pattern detector\n");
	}

	ret = ath10k_mac_init_rd(ar);
	if (ret) {
		ath10k_err(ar, "failed to derive regdom: %d\n", ret);
		goto err_dfs_detector_exit;
	}

	/* Disable set_coverage_class for chipsets that do not support it. */
	if (!ar->hw_params.hw_ops->set_coverage_class)
		ar->ops->set_coverage_class = NULL;

	ret = ath_regd_init(&ar->ath_common.regulatory, ar->hw->wiphy,
			    ath10k_reg_notifier);
	if (ret) {
		ath10k_err(ar, "failed to initialise regulatory: %i\n", ret);
		goto err_dfs_detector_exit;
	}

	if (test_bit(WMI_SERVICE_SPOOF_MAC_SUPPORT, ar->wmi.svc_map)) {
		ret = ath10k_wmi_scan_prob_req_oui(ar, ar->mac_addr);
		if (ret) {
			ath10k_err(ar, "failed to set prob req oui: %i\n", ret);
			goto err_dfs_detector_exit;
		}

		ar->hw->wiphy->features |=
			NL80211_FEATURE_SCAN_RANDOM_MAC_ADDR;
	}

	ar->hw->wiphy->cipher_suites = cipher_suites;

	/* QCA988x and QCA6174 family chips do not support CCMP-256, GCMP-128
	 * and GCMP-256 ciphers in hardware. Fetch number of ciphers supported
	 * from chip specific hw_param table.
	 */
	if (!ar->hw_params.n_cipher_suites ||
	    ar->hw_params.n_cipher_suites > ARRAY_SIZE(cipher_suites)) {
		ath10k_err(ar, "invalid hw_params.n_cipher_suites %d\n",
			   ar->hw_params.n_cipher_suites);
		ar->hw_params.n_cipher_suites = 8;
	}
	ar->hw->wiphy->n_cipher_suites = ar->hw_params.n_cipher_suites;

	wiphy_ext_feature_set(ar->hw->wiphy, NL80211_EXT_FEATURE_CQM_RSSI_LIST);

	ret = ieee80211_register_hw(ar->hw);
	if (ret) {
		ath10k_err(ar, "failed to register ieee80211: %d\n", ret);
		goto err_dfs_detector_exit;
	}

	if (!ath_is_world_regd(&ar->ath_common.regulatory)) {
		ret = regulatory_hint(ar->hw->wiphy,
				      ar->ath_common.regulatory.alpha2);
		if (ret)
			goto err_unregister;
	}

	return 0;

err_unregister:
	ieee80211_unregister_hw(ar->hw);

err_dfs_detector_exit:
	if (IS_ENABLED(CONFIG_ATH10K_DFS_CERTIFIED) && ar->dfs_detector)
		ar->dfs_detector->exit(ar->dfs_detector);

err_free:
	kfree(ar->mac.sbands[NL80211_BAND_2GHZ].channels);
	kfree(ar->mac.sbands[NL80211_BAND_5GHZ].channels);

	SET_IEEE80211_DEV(ar->hw, NULL);
	return ret;
}

void ath10k_mac_unregister(struct ath10k *ar)
{
	ieee80211_unregister_hw(ar->hw);

	if (IS_ENABLED(CONFIG_ATH10K_DFS_CERTIFIED) && ar->dfs_detector)
		ar->dfs_detector->exit(ar->dfs_detector);

	kfree(ar->mac.sbands[NL80211_BAND_2GHZ].channels);
	kfree(ar->mac.sbands[NL80211_BAND_5GHZ].channels);

	SET_IEEE80211_DEV(ar->hw, NULL);
}<|MERGE_RESOLUTION|>--- conflicted
+++ resolved
@@ -244,19 +244,11 @@
 		arg.key_cipher = ar->wmi_key_cipher[WMI_CIPHER_WEP];
 		break;
 	case WLAN_CIPHER_SUITE_CCMP_256:
-<<<<<<< HEAD
-		arg.key_cipher = WMI_CIPHER_AES_CCM;
-		break;
-	case WLAN_CIPHER_SUITE_GCMP:
-	case WLAN_CIPHER_SUITE_GCMP_256:
-		arg.key_cipher = WMI_CIPHER_AES_GCM;
-=======
 		arg.key_cipher = ar->wmi_key_cipher[WMI_CIPHER_AES_CCM];
 		break;
 	case WLAN_CIPHER_SUITE_GCMP:
 	case WLAN_CIPHER_SUITE_GCMP_256:
 		arg.key_cipher = ar->wmi_key_cipher[WMI_CIPHER_AES_GCM];
->>>>>>> a1f19153
 		break;
 	case WLAN_CIPHER_SUITE_BIP_GMAC_128:
 	case WLAN_CIPHER_SUITE_BIP_GMAC_256:
