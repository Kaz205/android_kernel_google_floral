--- conflicted
+++ resolved
@@ -28,10 +28,7 @@
 #define WAIT_FOR_HALP_VOTE_MS 100
 #define WAIT_FOR_SCAN_ABORT_MS 1000
 #define WIL_DEFAULT_NUM_RX_STATUS_RINGS 1
-<<<<<<< HEAD
-=======
 #define WIL_BOARD_FILE_MAX_NAMELEN 128
->>>>>>> d8914c3a
 
 bool debug_fw; /* = false; */
 module_param(debug_fw, bool, 0444);
@@ -1570,11 +1567,6 @@
 			return -ENOTSUPP;
 		}
 
-		if  (wil->secured_boot) {
-			wil_err(wil, "secured boot is not supported\n");
-			return -ENOTSUPP;
-		}
-
 		if (!no_flash)
 			wil_bl_prepare_halt(wil);
 
