--- conflicted
+++ resolved
@@ -20,7 +20,6 @@
 #include <net/genetlink.h>
 #include <net/sock.h>
 #include <net/gro_cells.h>
-#include <linux/phy.h>
 #include <linux/if_arp.h>
 #include <linux/phy.h>
 
@@ -936,21 +935,15 @@
 		 * SecTAG, so we have to deduce which port to deliver to.
 		 */
 		if (macsec_get_ops(macsec, NULL) && netif_running(ndev)) {
-<<<<<<< HEAD
-=======
 			if (hdr->h_proto == htons(ETH_P_PAE))
 				continue;
 
->>>>>>> a1f19153
 			if (ndev->flags & IFF_PROMISC) {
 				nskb = skb_clone(skb, GFP_ATOMIC);
 				if (!nskb)
 					break;
 
-<<<<<<< HEAD
-=======
 				count_rx(ndev, nskb->len);
->>>>>>> a1f19153
 				nskb->dev = ndev;
 				netif_rx(nskb);
 			} else if (ether_addr_equal_64bits(hdr->h_dest,
@@ -958,10 +951,7 @@
 				/* HW offload enabled, divert skb */
 				skb->dev = ndev;
 				skb->pkt_type = PACKET_HOST;
-<<<<<<< HEAD
-=======
 				count_rx(ndev, skb->len);
->>>>>>> a1f19153
 				ret = RX_HANDLER_ANOTHER;
 				goto out;
 			} else if (is_multicast_ether_addr_64bits(hdr->h_dest)) {
@@ -976,10 +966,7 @@
 				else
 					nskb->pkt_type = PACKET_MULTICAST;
 
-<<<<<<< HEAD
-=======
 				count_rx(ndev, nskb->len);
->>>>>>> a1f19153
 				netif_rx(nskb);
 			}
 			continue;
@@ -3075,19 +3062,11 @@
 	struct macsec_dev *macsec = macsec_priv(dev);
 	struct net_device *real_dev = macsec->real_dev;
 	const struct macsec_ops *ops;
-<<<<<<< HEAD
 
 	ops = macsec_get_ops(netdev_priv(dev), NULL);
 	if (ops)
 		return REAL_DEV_FEATURES(real_dev);
 
-=======
-
-	ops = macsec_get_ops(netdev_priv(dev), NULL);
-	if (ops)
-		return REAL_DEV_FEATURES(real_dev);
-
->>>>>>> a1f19153
 	features &= (real_dev->features & SW_MACSEC_FEATURES) |
 		    NETIF_F_GSO_SOFTWARE | NETIF_F_SOFT_FEATURES;
 	features |= NETIF_F_LLTX;
@@ -3566,10 +3545,7 @@
 	const struct macsec_ops *ops;
 	u8 icv_len = DEFAULT_ICV_LEN;
 	rx_handler_func_t *rx_handler;
-	u8 icv_len = DEFAULT_ICV_LEN;
 	struct net_device *real_dev;
-	struct macsec_context ctx;
-	const struct macsec_ops *ops;
 	int err, mtu;
 	sci_t sci;
 
