--- conflicted
+++ resolved
@@ -15,21 +15,14 @@
 #include <linux/seq_file.h>
 #include <linux/debugfs.h>
 #include <linux/pm_wakeirq.h>
-<<<<<<< HEAD
-#include <linux/types.h>
-=======
 #include <linux/irq.h>
 #include <linux/interrupt.h>
 #include <linux/wakeup_reason.h>
->>>>>>> a1f19153
 #include <trace/events/power.h>
 #include <linux/irq.h>
 #include <linux/interrupt.h>
 #include <linux/irqdesc.h>
-<<<<<<< HEAD
 #include <linux/wakeup_reason.h>
-=======
->>>>>>> a1f19153
 
 #include "power.h"
 
@@ -952,10 +945,6 @@
 	spin_unlock_irqrestore(&events_lock, flags);
 
 	if (ret) {
-<<<<<<< HEAD
-		pr_info("PM: Wakeup pending, aborting suspend\n");
-=======
->>>>>>> a1f19153
 		pm_get_active_wakeup_sources(suspend_abort,
 					     MAX_SUSPEND_ABORT_LEN);
 		log_suspend_abort_reason(suspend_abort);
@@ -997,10 +986,7 @@
 			else if (desc->action && desc->action->name)
 				name = desc->action->name;
 
-<<<<<<< HEAD
 			log_base_wakeup_reason(irq_number);
-=======
->>>>>>> a1f19153
 			pr_warn("%s: %d triggered %s\n", __func__,
 					irq_number, name);
 
