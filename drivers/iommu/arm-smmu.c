/*
 * IOMMU API for ARM architected SMMU implementations.
 *
 * This program is free software; you can redistribute it and/or modify
 * it under the terms of the GNU General Public License version 2 as
 * published by the Free Software Foundation.
 *
 * This program is distributed in the hope that it will be useful,
 * but WITHOUT ANY WARRANTY; without even the implied warranty of
 * MERCHANTABILITY or FITNESS FOR A PARTICULAR PURPOSE.  See the
 * GNU General Public License for more details.
 *
 * You should have received a copy of the GNU General Public License
 * along with this program; if not, write to the Free Software
 * Foundation, Inc., 59 Temple Place - Suite 330, Boston, MA 02111-1307, USA.
 *
 * Copyright (C) 2013 ARM Limited
 *
 * Author: Will Deacon <will.deacon@arm.com>
 *
 * This driver currently supports:
 *	- SMMUv1 and v2 implementations
 *	- Stream-matching and stream-indexing
 *	- v7/v8 long-descriptor format
 *	- Non-secure access to the SMMU
 *	- Context fault reporting
 *	- Extended Stream ID (16 bit)
 */

#define pr_fmt(fmt) "arm-smmu: " fmt

#include <linux/acpi.h>
#include <linux/acpi_iort.h>
#include <linux/atomic.h>
#include <linux/delay.h>
#include <linux/dma-iommu.h>
#include <linux/dma-mapping.h>
#include <linux/err.h>
#include <linux/interrupt.h>
#include <linux/io.h>
#include <linux/io-64-nonatomic-hi-lo.h>
#include <linux/iommu.h>
#include <linux/iopoll.h>
#include <linux/module.h>
#include <linux/of.h>
#include <linux/of_address.h>
#include <linux/of_device.h>
#include <linux/of_iommu.h>
#include <linux/pci.h>
#include <linux/platform_device.h>
#include <linux/slab.h>
#include <linux/spinlock.h>
#include <soc/qcom/secure_buffer.h>
#include <linux/of_platform.h>
#include <linux/msm-bus.h>
#include <trace/events/iommu.h>
#include <dt-bindings/msm/msm-bus-ids.h>
#include <linux/irq.h>
#include <linux/wait.h>

#include <linux/amba/bus.h>

#include <soc/qcom/msm_tz_smmu.h>
#include <soc/qcom/scm.h>
#include "io-pgtable.h"
#include "arm-smmu-regs.h"
#include "arm-smmu-debug.h"
#include <linux/debugfs.h>
#include <linux/uaccess.h>

/*
 * Apparently, some Qualcomm arm64 platforms which appear to expose their SMMU
 * global register space are still, in fact, using a hypervisor to mediate it
 * by trapping and emulating register accesses. Sadly, some deployed versions
 * of said trapping code have bugs wherein they go horribly wrong for stores
 * using r31 (i.e. XZR/WZR) as the source register.
 */
#define QCOM_DUMMY_VAL -1

#define ARM_MMU500_ACTLR_CPRE		(1 << 1)

#define ARM_MMU500_ACR_CACHE_LOCK	(1 << 26)
#define ARM_MMU500_ACR_SMTNMB_TLBEN	(1 << 8)

#define TLB_LOOP_TIMEOUT		500000	/* 500ms */
#define TLB_LOOP_INC_MAX		1000      /*1ms*/

#define ARM_SMMU_IMPL_DEF0(smmu) \
	((smmu)->base + (2 * (1 << (smmu)->pgshift)))
#define ARM_SMMU_IMPL_DEF1(smmu) \
	((smmu)->base + (6 * (1 << (smmu)->pgshift)))

/* Maximum number of context banks per SMMU */
#define ARM_SMMU_MAX_CBS		128

/* SMMU global address space */
#define ARM_SMMU_GR0(smmu)		((smmu)->base)
#define ARM_SMMU_GR1(smmu)		((smmu)->base + (1 << (smmu)->pgshift))

/*
 * SMMU global address space with conditional offset to access secure
 * aliases of non-secure registers (e.g. nsCR0: 0x400, nsGFSR: 0x448,
 * nsGFSYNR0: 0x450)
 */
#define ARM_SMMU_GR0_NS(smmu)						\
	((smmu)->base +							\
		((smmu->options & ARM_SMMU_OPT_SECURE_CFG_ACCESS)	\
			? 0x400 : 0))

/*
 * Some 64-bit registers only make sense to write atomically, but in such
 * cases all the data relevant to AArch32 formats lies within the lower word,
 * therefore this actually makes more sense than it might first appear.
 */
#ifdef CONFIG_64BIT
#define smmu_write_atomic_lq		writeq_relaxed
#else
#define smmu_write_atomic_lq		writel_relaxed
#endif

/* Translation context bank */
#define ARM_SMMU_CB(smmu, n)	((smmu)->cb_base + ((n) << (smmu)->pgshift))

#define MSI_IOVA_BASE			0x8000000
#define MSI_IOVA_LENGTH			0x100000

static int force_stage;
module_param(force_stage, int, S_IRUGO);
MODULE_PARM_DESC(force_stage,
	"Force SMMU mappings to be installed at a particular stage of translation. A value of '1' or '2' forces the corresponding stage. All other values are ignored (i.e. no stage is forced). Note that selecting a specific stage will disable support for nested translation.");
static bool disable_bypass = true;
module_param(disable_bypass, bool, S_IRUGO);
MODULE_PARM_DESC(disable_bypass,
	"Disable bypass streams such that incoming transactions from devices that are not attached to an iommu domain will report an abort back to the device and will not be allowed to pass through the SMMU.");

enum arm_smmu_arch_version {
	ARM_SMMU_V1,
	ARM_SMMU_V1_64K,
	ARM_SMMU_V2,
};

enum arm_smmu_implementation {
	GENERIC_SMMU,
	ARM_MMU500,
	CAVIUM_SMMUV2,
	QCOM_SMMUV2,
	QCOM_SMMUV500,
};

struct arm_smmu_impl_def_reg {
	u32 offset;
	u32 value;
};

/* Until ACPICA headers cover IORT rev. C */
#ifndef ACPI_IORT_SMMU_CORELINK_MMU401
#define ACPI_IORT_SMMU_CORELINK_MMU401	0x4
#endif
#ifndef ACPI_IORT_SMMU_CAVIUM_THUNDERX
#define ACPI_IORT_SMMU_CAVIUM_THUNDERX	0x5
#endif

/*
 * attach_count
 *	The SMR and S2CR registers are only programmed when the number of
 *	devices attached to the iommu using these registers is > 0. This
 *	is required for the "SID switch" use case for secure display.
 *	Protected by stream_map_mutex.
 */
struct arm_smmu_s2cr {
	struct iommu_group		*group;
	int				count;
	int				attach_count;
	enum arm_smmu_s2cr_type		type;
	enum arm_smmu_s2cr_privcfg	privcfg;
	u8				cbndx;
	bool				cb_handoff;
};

#define s2cr_init_val (struct arm_smmu_s2cr){				\
	.type = disable_bypass ? S2CR_TYPE_FAULT : S2CR_TYPE_BYPASS,	\
	.cb_handoff = false,						\
}

struct arm_smmu_smr {
	u16				mask;
	u16				id;
	bool				valid;
};

struct arm_smmu_cb {
	u64				ttbr[2];
	u32				tcr[2];
	u32				mair[2];
	struct arm_smmu_cfg		*cfg;
	u32				actlr;
};

struct arm_smmu_master_cfg {
	struct arm_smmu_device		*smmu;
	s16				smendx[];
};
#define INVALID_SMENDX			-1
#define __fwspec_cfg(fw) ((struct arm_smmu_master_cfg *)fw->iommu_priv)
#define fwspec_smmu(fw)  (__fwspec_cfg(fw)->smmu)
#define fwspec_smendx(fw, i) \
	(i >= fw->num_ids ? INVALID_SMENDX : __fwspec_cfg(fw)->smendx[i])
#define for_each_cfg_sme(fw, i, idx) \
	for (i = 0; idx = fwspec_smendx(fw, i), i < fw->num_ids; ++i)

/*
 * Describes resources required for on/off power operation.
 * Separate reference count is provided for atomic/nonatomic
 * operations.
 */
struct arm_smmu_power_resources {
	struct platform_device		*pdev;
	struct device			*dev;

	struct clk			**clocks;
	int				num_clocks;

	struct regulator_bulk_data	*gdscs;
	int				num_gdscs;

	uint32_t			bus_client;
	struct msm_bus_scale_pdata	*bus_dt_data;

	/* Protects power_count */
	struct mutex			power_lock;
	int				power_count;

	/* Protects clock_refs_count */
	spinlock_t			clock_refs_lock;
	int				clock_refs_count;
	int				regulator_defer;
};

struct arm_smmu_arch_ops;
struct arm_smmu_device {
	struct device			*dev;

	void __iomem			*base;
	void __iomem			*cb_base;
	unsigned long			size;
	phys_addr_t			phys_addr;
	unsigned long			pgshift;

#define ARM_SMMU_FEAT_COHERENT_WALK	(1 << 0)
#define ARM_SMMU_FEAT_STREAM_MATCH	(1 << 1)
#define ARM_SMMU_FEAT_TRANS_S1		(1 << 2)
#define ARM_SMMU_FEAT_TRANS_S2		(1 << 3)
#define ARM_SMMU_FEAT_TRANS_NESTED	(1 << 4)
#define ARM_SMMU_FEAT_TRANS_OPS		(1 << 5)
#define ARM_SMMU_FEAT_VMID16		(1 << 6)
#define ARM_SMMU_FEAT_FMT_AARCH64_4K	(1 << 7)
#define ARM_SMMU_FEAT_FMT_AARCH64_16K	(1 << 8)
#define ARM_SMMU_FEAT_FMT_AARCH64_64K	(1 << 9)
#define ARM_SMMU_FEAT_FMT_AARCH32_L	(1 << 10)
#define ARM_SMMU_FEAT_FMT_AARCH32_S	(1 << 11)
#define ARM_SMMU_FEAT_EXIDS		(1 << 12)
	u32				features;

#define ARM_SMMU_OPT_SECURE_CFG_ACCESS (1 << 0)
#define ARM_SMMU_OPT_FATAL_ASF		(1 << 1)
#define ARM_SMMU_OPT_SKIP_INIT		(1 << 2)
#define ARM_SMMU_OPT_DYNAMIC		(1 << 3)
#define ARM_SMMU_OPT_3LVL_TABLES	(1 << 4)
#define ARM_SMMU_OPT_NO_ASID_RETENTION	(1 << 5)
#define ARM_SMMU_OPT_STATIC_CB		(1 << 6)
#define ARM_SMMU_OPT_DISABLE_ATOS	(1 << 7)
#define ARM_SMMU_OPT_MIN_IOVA_ALIGN	(1 << 8)
#define ARM_SMMU_OPT_NO_DYNAMIC_ASID	(1 << 9)
	u32				options;
	enum arm_smmu_arch_version	version;
	enum arm_smmu_implementation	model;

	u32				num_context_banks;
	u32				num_s2_context_banks;
	DECLARE_BITMAP(context_map, ARM_SMMU_MAX_CBS);
	struct arm_smmu_cb		*cbs;
	atomic_t			irptndx;

	u32				num_mapping_groups;
	u16				streamid_mask;
	u16				smr_mask_mask;
	struct arm_smmu_smr		*smrs;
	struct arm_smmu_s2cr		*s2crs;
	struct mutex			stream_map_mutex;
	struct mutex			iommu_group_mutex;
	unsigned long			va_size;
	unsigned long			ipa_size;
	unsigned long			pa_size;
	unsigned long			pgsize_bitmap;

	u32				num_global_irqs;
	u32				num_context_irqs;
	unsigned int			*irqs;

	struct list_head		list;

	u32				cavium_id_base; /* Specific to Cavium */

	spinlock_t			global_sync_lock;

	/* IOMMU core code handle */
	struct iommu_device		iommu;

	/* Specific to QCOM */
	struct arm_smmu_impl_def_reg	*impl_def_attach_registers;
	unsigned int			num_impl_def_attach_registers;

	struct arm_smmu_power_resources *pwr;

	spinlock_t			atos_lock;

	/* protects idr */
	struct mutex			idr_mutex;
	struct idr			asid_idr;

	struct arm_smmu_arch_ops	*arch_ops;
	void				*archdata;
	bool				smmu_restore;
	enum tz_smmu_device_id		sec_id;
};

enum arm_smmu_context_fmt {
	ARM_SMMU_CTX_FMT_NONE,
	ARM_SMMU_CTX_FMT_AARCH64,
	ARM_SMMU_CTX_FMT_AARCH32_L,
	ARM_SMMU_CTX_FMT_AARCH32_S,
};

struct arm_smmu_cfg {
	u8				cbndx;
	u8				irptndx;
	union {
		u16			asid;
		u16			vmid;
	};
	u32				cbar;
	u32				procid;
	enum arm_smmu_context_fmt	fmt;
};
#define INVALID_IRPTNDX			0xff
#define INVALID_CBNDX			0xff
#define INVALID_ASID			0xffff
/*
 * In V7L and V8L with TTBCR2.AS == 0, ASID is 8 bits.
 * V8L 16 with TTBCR2.AS == 1 (16 bit ASID) isn't supported yet.
 */
#define MAX_ASID			0xff

#define ARM_SMMU_CB_ASID(smmu, cfg)		((cfg)->asid)
#define ARM_SMMU_CB_VMID(smmu, cfg) ((u16)(smmu)->cavium_id_base + \
							(cfg)->cbndx + 1)

#define TCU_TESTBUS_SEL_ALL 0x3
#define TBU_TESTBUS_SEL_ALL 0xf

static int tbu_testbus_sel = TBU_TESTBUS_SEL_ALL;
static int tcu_testbus_sel = TCU_TESTBUS_SEL_ALL;
static struct dentry *debugfs_testbus_dir;
static DEFINE_SPINLOCK(testbus_lock);
static struct dentry *debugfs_capturebus_dir;

module_param_named(tcu_testbus_sel, tcu_testbus_sel, int, 0644);
module_param_named(tbu_testbus_sel, tbu_testbus_sel, int, 0644);

enum arm_smmu_domain_stage {
	ARM_SMMU_DOMAIN_S1 = 0,
	ARM_SMMU_DOMAIN_S2,
	ARM_SMMU_DOMAIN_NESTED,
	ARM_SMMU_DOMAIN_BYPASS,
};

struct arm_smmu_pte_info {
	void *virt_addr;
	size_t size;
	struct list_head entry;
};

struct arm_smmu_domain {
	struct arm_smmu_device		*smmu;
	struct device			*dev;
	struct io_pgtable_ops		*pgtbl_ops;

	struct arm_smmu_cfg		cfg;
	enum arm_smmu_domain_stage	stage;
	struct mutex			init_mutex; /* Protects smmu pointer */
	spinlock_t			cb_lock; /* Serialises ATS1* ops */
	spinlock_t			sync_lock; /* Serialises TLB syncs */
	struct io_pgtable_cfg		pgtbl_cfg;
	enum io_pgtable_fmt		pgtbl_fmt;
	u32 attributes;
	bool				slave_side_secure;
	u32				secure_vmid;
	struct list_head		pte_info_list;
	struct list_head		unassign_list;
	struct mutex			assign_lock;
	struct list_head		secure_pool_list;
	/* nonsecure pool protected by pgtbl_lock */
	struct list_head		nonsecure_pool;
	struct iommu_domain		domain;
	bool				qsmmuv500_errata1_min_iova_align;
};

struct arm_smmu_option_prop {
	u32 opt;
	const char *prop;
};

struct actlr_setting {
	struct arm_smmu_smr smr;
	u32 actlr;
};

struct qsmmuv500_archdata {
	struct list_head		tbus;
	void __iomem			*tcu_base;
	u32				version;
	struct actlr_setting		*actlrs;
	u32				actlr_tbl_size;
	u32				testbus_version;
};

#define get_qsmmuv500_archdata(smmu)				\
	((struct qsmmuv500_archdata *)(smmu->archdata))

struct qsmmuv500_tbu_device {
	struct list_head		list;
	struct device			*dev;
	struct arm_smmu_device		*smmu;
	void __iomem			*base;
	void __iomem			*status_reg;

	struct arm_smmu_power_resources *pwr;
	u32				sid_start;
	u32				num_sids;

	/* Protects halt count */
	spinlock_t			halt_lock;
	u32				halt_count;
	unsigned int			*irqs;
};

static atomic_t cavium_smmu_context_count = ATOMIC_INIT(0);

static bool using_legacy_binding, using_generic_binding;

static struct arm_smmu_option_prop arm_smmu_options[] = {
	{ ARM_SMMU_OPT_SECURE_CFG_ACCESS, "calxeda,smmu-secure-config-access" },
	{ ARM_SMMU_OPT_FATAL_ASF, "qcom,fatal-asf" },
	{ ARM_SMMU_OPT_SKIP_INIT, "qcom,skip-init" },
	{ ARM_SMMU_OPT_DYNAMIC, "qcom,dynamic" },
	{ ARM_SMMU_OPT_3LVL_TABLES, "qcom,use-3-lvl-tables" },
	{ ARM_SMMU_OPT_NO_ASID_RETENTION, "qcom,no-asid-retention" },
	{ ARM_SMMU_OPT_STATIC_CB, "qcom,enable-static-cb"},
	{ ARM_SMMU_OPT_DISABLE_ATOS, "qcom,disable-atos" },
	{ ARM_SMMU_OPT_MIN_IOVA_ALIGN, "qcom,min-iova-align" },
	{ ARM_SMMU_OPT_NO_DYNAMIC_ASID, "qcom,no-dynamic-asid" },
	{ 0, NULL},
};

static phys_addr_t arm_smmu_iova_to_phys(struct iommu_domain *domain,
					dma_addr_t iova);
static phys_addr_t arm_smmu_iova_to_phys_hard(struct iommu_domain *domain,
					      dma_addr_t iova);
static void arm_smmu_destroy_domain_context(struct iommu_domain *domain);

static int arm_smmu_prepare_pgtable(void *addr, void *cookie);
static void arm_smmu_unprepare_pgtable(void *cookie, void *addr, size_t size);
static int arm_smmu_assign_table(struct arm_smmu_domain *smmu_domain);
static void arm_smmu_unassign_table(struct arm_smmu_domain *smmu_domain);

static uint64_t arm_smmu_iova_to_pte(struct iommu_domain *domain,
				    dma_addr_t iova);

static int arm_smmu_enable_s1_translations(struct arm_smmu_domain *smmu_domain);

static int arm_smmu_alloc_cb(struct iommu_domain *domain,
				struct arm_smmu_device *smmu,
				struct device *dev);

static bool arm_smmu_is_static_cb(struct arm_smmu_device *smmu);
static bool arm_smmu_is_master_side_secure(struct arm_smmu_domain *smmu_domain);
static bool arm_smmu_is_slave_side_secure(struct arm_smmu_domain *smmu_domain);

static int msm_secure_smmu_map(struct iommu_domain *domain, unsigned long iova,
			       phys_addr_t paddr, size_t size, int prot);
static size_t msm_secure_smmu_unmap(struct iommu_domain *domain,
				    unsigned long iova,
				    size_t size);
static size_t msm_secure_smmu_map_sg(struct iommu_domain *domain,
				     unsigned long iova,
				     struct scatterlist *sg,
				     unsigned int nents, int prot);

static struct arm_smmu_domain *to_smmu_domain(struct iommu_domain *dom)
{
	return container_of(dom, struct arm_smmu_domain, domain);
}

static struct arm_smmu_domain *cb_cfg_to_smmu_domain(struct arm_smmu_cfg *cfg)
{
	return container_of(cfg, struct arm_smmu_domain, cfg);
}

static void parse_driver_options(struct arm_smmu_device *smmu)
{
	int i = 0;

	do {
		if (of_property_read_bool(smmu->dev->of_node,
						arm_smmu_options[i].prop)) {
			smmu->options |= arm_smmu_options[i].opt;
			dev_dbg(smmu->dev, "option %s\n",
				arm_smmu_options[i].prop);
		}
	} while (arm_smmu_options[++i].opt);
}

static bool is_dynamic_domain(struct iommu_domain *domain)
{
	struct arm_smmu_domain *smmu_domain = to_smmu_domain(domain);

	return !!(smmu_domain->attributes & (1 << DOMAIN_ATTR_DYNAMIC));
}

static int arm_smmu_restore_sec_cfg(struct arm_smmu_device *smmu, u32 cb)
{
	int ret;
	int scm_ret = 0;

	if (!arm_smmu_is_static_cb(smmu))
		return 0;

	ret = scm_restore_sec_cfg(smmu->sec_id, cb, &scm_ret);
	if (ret || scm_ret) {
		pr_err("scm call IOMMU_SECURE_CFG failed\n");
		return -EINVAL;
	}

	return 0;
}
static bool is_iommu_pt_coherent(struct arm_smmu_domain *smmu_domain)
{
	if (smmu_domain->attributes &
			(1 << DOMAIN_ATTR_PAGE_TABLE_FORCE_COHERENT))
		return true;
	else if (smmu_domain->smmu && smmu_domain->smmu->dev)
		return smmu_domain->smmu->dev->archdata.dma_coherent;
	else
		return false;
}

static bool arm_smmu_is_static_cb(struct arm_smmu_device *smmu)
{
	return smmu->options & ARM_SMMU_OPT_STATIC_CB;
}

static bool arm_smmu_has_secure_vmid(struct arm_smmu_domain *smmu_domain)
{
	return (smmu_domain->secure_vmid != VMID_INVAL);
}

static bool arm_smmu_is_slave_side_secure(struct arm_smmu_domain *smmu_domain)
{
	return arm_smmu_has_secure_vmid(smmu_domain) &&
			smmu_domain->slave_side_secure;
}

static bool arm_smmu_is_master_side_secure(struct arm_smmu_domain *smmu_domain)
{
	return arm_smmu_has_secure_vmid(smmu_domain)
			&& !smmu_domain->slave_side_secure;
}

static void arm_smmu_secure_domain_lock(struct arm_smmu_domain *smmu_domain)
{
	if (arm_smmu_is_master_side_secure(smmu_domain))
		mutex_lock(&smmu_domain->assign_lock);
}

static void arm_smmu_secure_domain_unlock(struct arm_smmu_domain *smmu_domain)
{
	if (arm_smmu_is_master_side_secure(smmu_domain))
		mutex_unlock(&smmu_domain->assign_lock);
}

#ifdef CONFIG_ARM_SMMU_SELFTEST

static int selftest;
module_param_named(selftest, selftest, int, 0644);
static int irq_count;

static DECLARE_WAIT_QUEUE_HEAD(wait_int);
static irqreturn_t arm_smmu_cf_selftest(int irq, void *cb_base)
{
	u32 fsr;
	struct irq_data *irq_data = irq_get_irq_data(irq);
	unsigned long hwirq = ULONG_MAX;

	fsr = readl_relaxed(cb_base + ARM_SMMU_CB_FSR);

	irq_count++;
	if (irq_data)
		hwirq = irq_data->hwirq;
	pr_info("Interrupt (irq:%d hwirq:%ld) received, fsr:0x%x\n",
				irq, hwirq, fsr);

	writel_relaxed(fsr, cb_base + ARM_SMMU_CB_FSR);

	wake_up(&wait_int);
	return IRQ_HANDLED;
}

static void arm_smmu_interrupt_selftest(struct arm_smmu_device *smmu)
{
	int cb;
	int cb_count = 0;

	if (!selftest)
		return;

	if (arm_smmu_is_static_cb(smmu))
		return;

	cb = smmu->num_s2_context_banks;

	if (smmu->version < ARM_SMMU_V2)
		return;

	for_each_clear_bit_from(cb, smmu->context_map,
				smmu->num_context_banks) {
		int irq;
		int ret;
		void *cb_base;
		u32 reg;
		u32 reg_orig;
		int irq_cnt;

		irq = smmu->irqs[smmu->num_global_irqs + cb];
		cb_base = ARM_SMMU_CB(smmu, cb);

		ret = devm_request_threaded_irq(smmu->dev, irq, NULL,
				arm_smmu_cf_selftest,
				IRQF_ONESHOT | IRQF_SHARED,
				"arm-smmu-context-fault", cb_base);
		if (ret < 0) {
			dev_err(smmu->dev,
				"Failed to request cntx IRQ %d (%u)\n",
				cb, irq);
			continue;
		}

		cb_count++;
		irq_cnt = irq_count;

		reg_orig = readl_relaxed(cb_base + ARM_SMMU_CB_SCTLR);
		reg = reg_orig | SCTLR_CFIE | SCTLR_CFRE;

		writel_relaxed(reg, cb_base + ARM_SMMU_CB_SCTLR);
		dev_info(smmu->dev, "Testing cntx %d irq %d\n", cb, irq);

		/* Make sure ARM_SMMU_CB_SCTLR is configured */
		wmb();
		writel_relaxed(FSR_TF, cb_base + ARM_SMMU_CB_FSRRESTORE);

		wait_event_timeout(wait_int, (irq_count > irq_cnt),
			msecs_to_jiffies(1000));

		/* Make sure ARM_SMMU_CB_FSRRESTORE is written to */
		wmb();
		writel_relaxed(reg_orig, cb_base + ARM_SMMU_CB_SCTLR);
		devm_free_irq(smmu->dev, irq, cb_base);
	}

	dev_info(smmu->dev,
			"Interrupt selftest completed...\n");
	dev_info(smmu->dev,
			"Tested %d contexts, received %d interrupts\n",
			cb_count, irq_count);
	WARN_ON(cb_count != irq_count);
	irq_count = 0;
}
#else
static void arm_smmu_interrupt_selftest(struct arm_smmu_device *smmu)
{
}
#endif

/*
 * init()
 * Hook for additional device tree parsing at probe time.
 *
 * device_reset()
 * Hook for one-time architecture-specific register settings.
 *
 * iova_to_phys_hard()
 * Provides debug information. May be called from the context fault irq handler.
 *
 * init_context_bank()
 * Hook for architecture-specific settings which require knowledge of the
 * dynamically allocated context bank number.
 *
 * device_group()
 * Hook for checking whether a device is compatible with a said group.
 */
struct arm_smmu_arch_ops {
	int (*init)(struct arm_smmu_device *smmu);
	void (*device_reset)(struct arm_smmu_device *smmu);
	phys_addr_t (*iova_to_phys_hard)(struct iommu_domain *domain,
					 dma_addr_t iova);
	void (*init_context_bank)(struct arm_smmu_domain *smmu_domain,
					struct device *dev);
	int (*device_group)(struct device *dev, struct iommu_group *group);
};

static int arm_smmu_arch_init(struct arm_smmu_device *smmu)
{
	if (!smmu->arch_ops)
		return 0;
	if (!smmu->arch_ops->init)
		return 0;
	return smmu->arch_ops->init(smmu);
}

static void arm_smmu_arch_device_reset(struct arm_smmu_device *smmu)
{
	if (!smmu->arch_ops)
		return;
	if (!smmu->arch_ops->device_reset)
		return;
	return smmu->arch_ops->device_reset(smmu);
}

static void arm_smmu_arch_init_context_bank(
		struct arm_smmu_domain *smmu_domain, struct device *dev)
{
	struct arm_smmu_device *smmu = smmu_domain->smmu;

	if (!smmu->arch_ops)
		return;
	if (!smmu->arch_ops->init_context_bank)
		return;
	return smmu->arch_ops->init_context_bank(smmu_domain, dev);
}

static int arm_smmu_arch_device_group(struct device *dev,
					struct iommu_group *group)
{
	struct iommu_fwspec *fwspec = dev->iommu_fwspec;
	struct arm_smmu_device *smmu = fwspec_smmu(fwspec);

	if (!smmu->arch_ops)
		return 0;
	if (!smmu->arch_ops->device_group)
		return 0;
	return smmu->arch_ops->device_group(dev, group);
}

static void arm_smmu_arch_write_sync(struct arm_smmu_device *smmu)
{
	u32 id;

	if (!smmu)
		return;

	/* Read to complete prior write transcations */
	id = readl_relaxed(ARM_SMMU_GR0(smmu) + ARM_SMMU_GR0_ID0);

	/* Wait for read to complete before off */
	rmb();
}

static struct device_node *dev_get_dev_node(struct device *dev)
{
	if (dev_is_pci(dev)) {
		struct pci_bus *bus = to_pci_dev(dev)->bus;

		while (!pci_is_root_bus(bus))
			bus = bus->parent;
		return of_node_get(bus->bridge->parent->of_node);
	}

	return of_node_get(dev->of_node);
}

static int __arm_smmu_get_pci_sid(struct pci_dev *pdev, u16 alias, void *data)
{
	*((__be32 *)data) = cpu_to_be32(alias);
	return 0; /* Continue walking */
}

static int __find_legacy_master_phandle(struct device *dev, void *data)
{
	struct of_phandle_iterator *it = *(void **)data;
	struct device_node *np = it->node;
	int err;

	of_for_each_phandle(it, err, dev->of_node, "mmu-masters",
			    "#stream-id-cells", 0)
		if (it->node == np) {
			*(void **)data = dev;
			return 1;
		}
	it->node = np;
	return err == -ENOENT ? 0 : err;
}

static struct platform_driver arm_smmu_driver;
static struct iommu_ops arm_smmu_ops;

static int arm_smmu_register_legacy_master(struct device *dev,
					   struct arm_smmu_device **smmu)
{
	struct device *smmu_dev;
	struct device_node *np;
	struct of_phandle_iterator it;
	void *data = &it;
	u32 *sids;
	__be32 pci_sid;
	int err = 0;

	memset(&it, 0, sizeof(it));
	np = dev_get_dev_node(dev);
	if (!np || !of_find_property(np, "#stream-id-cells", NULL)) {
		of_node_put(np);
		return -ENODEV;
	}

	it.node = np;
	err = driver_for_each_device(&arm_smmu_driver.driver, NULL, &data,
				     __find_legacy_master_phandle);
	smmu_dev = data;
	of_node_put(np);
	if (err == 0)
		return -ENODEV;
	if (err < 0)
		return err;

	if (dev_is_pci(dev)) {
		/* "mmu-masters" assumes Stream ID == Requester ID */
		pci_for_each_dma_alias(to_pci_dev(dev), __arm_smmu_get_pci_sid,
				       &pci_sid);
		it.cur = &pci_sid;
		it.cur_count = 1;
	}

	err = iommu_fwspec_init(dev, &smmu_dev->of_node->fwnode,
				&arm_smmu_ops);
	if (err)
		return err;

	sids = kcalloc(it.cur_count, sizeof(*sids), GFP_KERNEL);
	if (!sids)
		return -ENOMEM;

	*smmu = dev_get_drvdata(smmu_dev);
	of_phandle_iterator_args(&it, sids, it.cur_count);
	err = iommu_fwspec_add_ids(dev, sids, it.cur_count);
	kfree(sids);
	return err;
}

static int __arm_smmu_alloc_bitmap(unsigned long *map, int start, int end)
{
	int idx;

	do {
		idx = find_next_zero_bit(map, end, start);
		if (idx == end)
			return -ENOSPC;
	} while (test_and_set_bit(idx, map));

	return idx;
}

static void __arm_smmu_free_bitmap(unsigned long *map, int idx)
{
	clear_bit(idx, map);
}

static int arm_smmu_prepare_clocks(struct arm_smmu_power_resources *pwr)
{
	int i, ret = 0;

	for (i = 0; i < pwr->num_clocks; ++i) {
		ret = clk_prepare(pwr->clocks[i]);
		if (ret) {
			dev_err(pwr->dev, "Couldn't prepare clock #%d\n", i);
			while (i--)
				clk_unprepare(pwr->clocks[i]);
			break;
		}
	}
	return ret;
}

static void arm_smmu_unprepare_clocks(struct arm_smmu_power_resources *pwr)
{
	int i;

	for (i = pwr->num_clocks; i; --i)
		clk_unprepare(pwr->clocks[i - 1]);
}

static int arm_smmu_enable_clocks(struct arm_smmu_power_resources *pwr)
{
	int i, ret = 0;

	for (i = 0; i < pwr->num_clocks; ++i) {
		ret = clk_enable(pwr->clocks[i]);
		if (ret) {
			dev_err(pwr->dev, "Couldn't enable clock #%d\n", i);
			while (i--)
				clk_disable(pwr->clocks[i]);
			break;
		}
	}

	return ret;
}

static void arm_smmu_disable_clocks(struct arm_smmu_power_resources *pwr)
{
	int i;

	for (i = pwr->num_clocks; i; --i)
		clk_disable(pwr->clocks[i - 1]);
}

static int arm_smmu_request_bus(struct arm_smmu_power_resources *pwr)
{
	if (!pwr->bus_client)
		return 0;
	return msm_bus_scale_client_update_request(pwr->bus_client, 1);
}

static void arm_smmu_unrequest_bus(struct arm_smmu_power_resources *pwr)
{
	if (!pwr->bus_client)
		return;
	WARN_ON(msm_bus_scale_client_update_request(pwr->bus_client, 0));
}

static int arm_smmu_enable_regulators(struct arm_smmu_power_resources *pwr)
{
	struct regulator_bulk_data *consumers;
	int num_consumers, ret;
	int i;

	num_consumers = pwr->num_gdscs;
	consumers = pwr->gdscs;
	for (i = 0; i < num_consumers; i++) {
		ret = regulator_enable(consumers[i].consumer);
		if (ret)
			goto out;
	}
	return 0;

out:
	i -= 1;
	for (; i >= 0; i--)
		regulator_disable(consumers[i].consumer);
	return ret;
}

static int arm_smmu_disable_regulators(struct arm_smmu_power_resources *pwr)
{
	struct regulator_bulk_data *consumers;
	int i;
	int num_consumers, ret, r;

	num_consumers = pwr->num_gdscs;
	consumers = pwr->gdscs;
	for (i = num_consumers - 1; i >= 0; --i) {
		ret = regulator_disable_deferred(consumers[i].consumer,
						 pwr->regulator_defer);
		if (ret != 0)
			goto err;
	}

	return 0;

err:
	pr_err("Failed to disable %s: %d\n", consumers[i].supply, ret);
	for (++i; i < num_consumers; ++i) {
		r = regulator_enable(consumers[i].consumer);
		if (r != 0)
			pr_err("Failed to rename %s: %d\n",
			       consumers[i].supply, r);
	}

	return ret;
}

/* Clocks must be prepared before this (arm_smmu_prepare_clocks) */
static int arm_smmu_power_on_atomic(struct arm_smmu_power_resources *pwr)
{
	int ret = 0;
	unsigned long flags;

	spin_lock_irqsave(&pwr->clock_refs_lock, flags);
	if (pwr->clock_refs_count > 0) {
		pwr->clock_refs_count++;
		spin_unlock_irqrestore(&pwr->clock_refs_lock, flags);
		return 0;
	}

	ret = arm_smmu_enable_clocks(pwr);
	if (!ret)
		pwr->clock_refs_count = 1;

	spin_unlock_irqrestore(&pwr->clock_refs_lock, flags);
	return ret;
}

/* Clocks should be unprepared after this (arm_smmu_unprepare_clocks) */
static void arm_smmu_power_off_atomic(struct arm_smmu_power_resources *pwr)
{
	unsigned long flags;
	struct arm_smmu_device *smmu = pwr->dev->driver_data;

	arm_smmu_arch_write_sync(smmu);

	spin_lock_irqsave(&pwr->clock_refs_lock, flags);
	if (pwr->clock_refs_count == 0) {
		WARN(1, "%s: bad clock_ref_count\n", dev_name(pwr->dev));
		spin_unlock_irqrestore(&pwr->clock_refs_lock, flags);
		return;

	} else if (pwr->clock_refs_count > 1) {
		pwr->clock_refs_count--;
		spin_unlock_irqrestore(&pwr->clock_refs_lock, flags);
		return;
	}

	arm_smmu_disable_clocks(pwr);

	pwr->clock_refs_count = 0;
	spin_unlock_irqrestore(&pwr->clock_refs_lock, flags);
}

static int arm_smmu_power_on_slow(struct arm_smmu_power_resources *pwr)
{
	int ret;

	mutex_lock(&pwr->power_lock);
	if (pwr->power_count > 0) {
		pwr->power_count += 1;
		mutex_unlock(&pwr->power_lock);
		return 0;
	}

	ret = arm_smmu_request_bus(pwr);
	if (ret)
		goto out_unlock;

	ret = arm_smmu_enable_regulators(pwr);
	if (ret)
		goto out_disable_bus;

	ret = arm_smmu_prepare_clocks(pwr);
	if (ret)
		goto out_disable_regulators;

	pwr->power_count = 1;
	mutex_unlock(&pwr->power_lock);
	return 0;

out_disable_regulators:
	regulator_bulk_disable(pwr->num_gdscs, pwr->gdscs);
out_disable_bus:
	arm_smmu_unrequest_bus(pwr);
out_unlock:
	mutex_unlock(&pwr->power_lock);
	return ret;
}

static void arm_smmu_power_off_slow(struct arm_smmu_power_resources *pwr)
{
	mutex_lock(&pwr->power_lock);
	if (pwr->power_count == 0) {
		WARN(1, "%s: Bad power count\n", dev_name(pwr->dev));
		mutex_unlock(&pwr->power_lock);
		return;

	} else if (pwr->power_count > 1) {
		pwr->power_count--;
		mutex_unlock(&pwr->power_lock);
		return;
	}

	arm_smmu_unprepare_clocks(pwr);
	arm_smmu_disable_regulators(pwr);
	arm_smmu_unrequest_bus(pwr);
	pwr->power_count = 0;
	mutex_unlock(&pwr->power_lock);
}

static int arm_smmu_power_on(struct arm_smmu_power_resources *pwr)
{
	int ret;

	ret = arm_smmu_power_on_slow(pwr);
	if (ret)
		return ret;

	ret = arm_smmu_power_on_atomic(pwr);
	if (ret)
		goto out_disable;

	return 0;

out_disable:
	arm_smmu_power_off_slow(pwr);
	return ret;
}

static void arm_smmu_power_off(struct arm_smmu_power_resources *pwr)
{
	arm_smmu_power_off_atomic(pwr);
	arm_smmu_power_off_slow(pwr);
}

/*
 * Must be used instead of arm_smmu_power_on if it may be called from
 * atomic context
 */
static int arm_smmu_domain_power_on(struct iommu_domain *domain,
				struct arm_smmu_device *smmu)
{
	struct arm_smmu_domain *smmu_domain = to_smmu_domain(domain);
	int atomic_domain = smmu_domain->attributes & (1 << DOMAIN_ATTR_ATOMIC);

	if (atomic_domain)
		return arm_smmu_power_on_atomic(smmu->pwr);

	return arm_smmu_power_on(smmu->pwr);
}

/*
 * Must be used instead of arm_smmu_power_on if it may be called from
 * atomic context
 */
static void arm_smmu_domain_power_off(struct iommu_domain *domain,
				struct arm_smmu_device *smmu)
{
	struct arm_smmu_domain *smmu_domain = to_smmu_domain(domain);
	int atomic_domain = smmu_domain->attributes & (1 << DOMAIN_ATTR_ATOMIC);

	if (atomic_domain) {
		arm_smmu_power_off_atomic(smmu->pwr);
		return;
	}

	arm_smmu_power_off(smmu->pwr);
}

static struct qsmmuv500_tbu_device *qsmmuv500_find_tbu(
	struct arm_smmu_device *smmu, u32 sid)
{
	struct qsmmuv500_tbu_device *tbu = NULL;
	struct qsmmuv500_archdata *data = get_qsmmuv500_archdata(smmu);

	list_for_each_entry(tbu, &data->tbus, list) {
		if (tbu->sid_start <= sid &&
		    sid < tbu->sid_start + tbu->num_sids)
			return tbu;
	}
	return NULL;
}

static void arm_smmu_testbus_dump(struct arm_smmu_device *smmu, u16 sid)
{
	if (smmu->model == QCOM_SMMUV500 &&
	    IS_ENABLED(CONFIG_ARM_SMMU_TESTBUS_DUMP)) {
		struct qsmmuv500_archdata *data;
		struct qsmmuv500_tbu_device *tbu;

		data = smmu->archdata;
		tbu = qsmmuv500_find_tbu(smmu, sid);
		spin_lock(&testbus_lock);
		if (tbu)
			arm_smmu_debug_dump_tbu_testbus(tbu->dev,
							tbu->base,
							data->tcu_base,
							tbu_testbus_sel,
							data->testbus_version);
<<<<<<< HEAD

		arm_smmu_debug_dump_tcu_testbus(smmu->dev, ARM_SMMU_GR0(smmu),
						data->tcu_base,
						tcu_testbus_sel);
		spin_unlock(&testbus_lock);
	}
}
=======
		else
			arm_smmu_debug_dump_tcu_testbus(smmu->dev,
							ARM_SMMU_GR0(smmu),
							data->tcu_base,
							tcu_testbus_sel);
		spin_unlock(&testbus_lock);
	}
}

static void __arm_smmu_tlb_sync_timeout(struct arm_smmu_device *smmu)
{
	u32 sync_inv_ack, tbu_pwr_status, sync_inv_progress;
	u32 tbu_inv_pending = 0, tbu_sync_pending = 0;
	u32 tbu_inv_acked = 0, tbu_sync_acked = 0;
	u32 tcu_inv_pending = 0, tcu_sync_pending = 0;
	u32 tbu_ids = 0;
	phys_addr_t base_phys = smmu->phys_addr;


	static DEFINE_RATELIMIT_STATE(_rs,
				      DEFAULT_RATELIMIT_INTERVAL,
				      DEFAULT_RATELIMIT_BURST);

	sync_inv_ack = scm_io_read(base_phys + ARM_SMMU_STATS_SYNC_INV_TBU_ACK);
	tbu_pwr_status = scm_io_read(base_phys + ARM_SMMU_TBU_PWR_STATUS);
	sync_inv_progress = scm_io_read(base_phys +
					ARM_SMMU_MMU2QSS_AND_SAFE_WAIT_CNTR);

	if (sync_inv_ack) {
		tbu_inv_pending = (sync_inv_ack >> TBU_INV_REQ_SHIFT) &
			TBU_INV_REQ_MASK;
		tbu_inv_acked = (sync_inv_ack >> TBU_INV_ACK_SHIFT) &
			TBU_INV_ACK_MASK;
		tbu_sync_pending = (sync_inv_ack >> TBU_SYNC_REQ_SHIFT) &
			TBU_SYNC_REQ_MASK;
		tbu_sync_acked = (sync_inv_ack >> TBU_SYNC_ACK_SHIFT) &
			TBU_SYNC_ACK_MASK;
	}

	if (tbu_pwr_status) {
		if (tbu_sync_pending)
			tbu_ids = tbu_pwr_status & ~tbu_sync_acked;
		else if (tbu_inv_pending)
			tbu_ids = tbu_pwr_status & ~tbu_inv_acked;
	}

	tcu_inv_pending = (sync_inv_progress >> TCU_INV_IN_PRGSS_SHIFT) &
		TCU_INV_IN_PRGSS_MASK;
	tcu_sync_pending = (sync_inv_progress >> TCU_SYNC_IN_PRGSS_SHIFT) &
		TCU_SYNC_IN_PRGSS_MASK;

	if (__ratelimit(&_rs)) {
		unsigned long tbu_id, tbus_t = tbu_ids;

		dev_err(smmu->dev,
			"TLB sync timed out -- SMMU may be deadlocked\n"
			"TBU ACK 0x%x TBU PWR 0x%x TCU sync_inv 0x%x\n",
			sync_inv_ack, tbu_pwr_status, sync_inv_progress);
		dev_err(smmu->dev,
			"TCU invalidation %s, TCU sync %s\n",
			tcu_inv_pending?"pending":"completed",
			tcu_sync_pending?"pending":"completed");

		dev_err(smmu->dev, "TBU PWR status 0x%x\n", tbu_pwr_status);

		while (tbus_t) {
			struct qsmmuv500_tbu_device *tbu;

			tbu_id = __ffs(tbus_t);
			tbus_t = tbus_t & ~(1 << tbu_id);
			tbu = qsmmuv500_find_tbu(smmu,
						 (u16)(tbu_id << TBUID_SHIFT));
			if (tbu) {
				dev_err(smmu->dev,
					"TBU %s ack pending for TBU %s, %s\n",
					tbu_sync_pending?"sync" : "inv",
					dev_name(tbu->dev),
					tbu_sync_pending ?
					"check pending transactions on TBU"
					: "check for TBU power status");
				arm_smmu_testbus_dump(smmu,
						(u16)(tbu_id << TBUID_SHIFT));
			}
		}

		/*dump TCU testbus*/
		arm_smmu_testbus_dump(smmu, U16_MAX);
	}

	BUG_ON(IS_ENABLED(CONFIG_IOMMU_TLBSYNC_DEBUG));
}

>>>>>>> 15457316
/* Wait for any pending TLB invalidations to complete */
static int __arm_smmu_tlb_sync(struct arm_smmu_device *smmu,
			void __iomem *sync, void __iomem *status)
{
<<<<<<< HEAD
	unsigned int spin_cnt, delay;
	u32 sync_inv_ack, tbu_pwr_status, sync_inv_progress;

	writel_relaxed(QCOM_DUMMY_VAL, sync);
	for (delay = 1; delay < TLB_LOOP_TIMEOUT; delay *= 2) {
		for (spin_cnt = TLB_SPIN_COUNT; spin_cnt > 0; spin_cnt--) {
			if (!(readl_relaxed(status) & sTLBGSTATUS_GSACTIVE))
				return 0;
			cpu_relax();
		}
		udelay(delay);
	}
	sync_inv_ack = scm_io_read((unsigned long)(smmu->phys_addr +
				     ARM_SMMU_STATS_SYNC_INV_TBU_ACK));
	tbu_pwr_status = scm_io_read((unsigned long)(smmu->phys_addr +
				     ARM_SMMU_TBU_PWR_STATUS));
	sync_inv_progress = scm_io_read((unsigned long)(smmu->phys_addr +
					ARM_SMMU_MMU2QSS_AND_SAFE_WAIT_CNTR));
	trace_tlbsync_timeout(smmu->dev, 0);
	dev_err_ratelimited(smmu->dev,
			    "TLB sync timed out -- SMMU may be deadlocked ack 0x%x pwr 0x%x sync and invalidation progress 0x%x\n",
			    sync_inv_ack, tbu_pwr_status, sync_inv_progress);
=======
	unsigned int inc, delay;

	writel_relaxed(QCOM_DUMMY_VAL, sync);
	for (delay = 1, inc = 1; delay < TLB_LOOP_TIMEOUT; delay += inc) {
		if (!(readl_relaxed(status) & sTLBGSTATUS_GSACTIVE))
			return 0;

		cpu_relax();
		udelay(inc);
		if (inc < TLB_LOOP_INC_MAX)
			inc *= 2;
	}
	trace_tlbsync_timeout(smmu->dev, 0);
	__arm_smmu_tlb_sync_timeout(smmu);
>>>>>>> 15457316
	return -EINVAL;
}

static void arm_smmu_tlb_sync_global(struct arm_smmu_device *smmu)
{
	void __iomem *base = ARM_SMMU_GR0(smmu);
	unsigned long flags;

	spin_lock_irqsave(&smmu->global_sync_lock, flags);
	if (__arm_smmu_tlb_sync(smmu, base + ARM_SMMU_GR0_sTLBGSYNC,
				base + ARM_SMMU_GR0_sTLBGSTATUS)) {
		dev_err_ratelimited(smmu->dev,
				    "TLB global sync failed!\n");
<<<<<<< HEAD
		arm_smmu_testbus_dump(smmu, U16_MAX);
		BUG_ON(IS_ENABLED(CONFIG_IOMMU_TLBSYNC_DEBUG));
=======
>>>>>>> 15457316
	}
	spin_unlock_irqrestore(&smmu->global_sync_lock, flags);
}

static void arm_smmu_tlb_sync_context(void *cookie)
{
	struct arm_smmu_domain *smmu_domain = cookie;
	struct arm_smmu_device *smmu = smmu_domain->smmu;
	struct iommu_fwspec *fwspec = smmu_domain->dev->iommu_fwspec;
	void __iomem *base = ARM_SMMU_CB(smmu, smmu_domain->cfg.cbndx);
	unsigned long flags;

	spin_lock_irqsave(&smmu_domain->sync_lock, flags);
	if (__arm_smmu_tlb_sync(smmu, base + ARM_SMMU_CB_TLBSYNC,
				base + ARM_SMMU_CB_TLBSTATUS)) {
		dev_err_ratelimited(smmu->dev,
<<<<<<< HEAD
				"TLB sync on cb%d failed for device %s\n",
				smmu_domain->cfg.cbndx,
				dev_name(smmu_domain->dev));
		arm_smmu_testbus_dump(smmu, (u16)fwspec->ids[0]);
		BUG_ON(IS_ENABLED(CONFIG_IOMMU_TLBSYNC_DEBUG));
=======
				    "TLB sync on cb%d failed for device %s\n",
				    smmu_domain->cfg.cbndx,
				    dev_name(smmu_domain->dev));
>>>>>>> 15457316
	}
	spin_unlock_irqrestore(&smmu_domain->sync_lock, flags);
}

static void arm_smmu_tlb_sync_vmid(void *cookie)
{
	struct arm_smmu_domain *smmu_domain = cookie;

	arm_smmu_tlb_sync_global(smmu_domain->smmu);
}

static void arm_smmu_tlb_inv_context_s1(void *cookie)
{
	struct arm_smmu_domain *smmu_domain = cookie;
	struct device *dev = smmu_domain->dev;
	struct arm_smmu_cfg *cfg = &smmu_domain->cfg;
	struct arm_smmu_device *smmu = smmu_domain->smmu;
	void __iomem *base = ARM_SMMU_CB(smmu_domain->smmu, cfg->cbndx);
	bool use_tlbiall = smmu->options & ARM_SMMU_OPT_NO_ASID_RETENTION;
	ktime_t cur = ktime_get();

	trace_tlbi_start(dev, 0);

	if (!use_tlbiall)
		writel_relaxed(cfg->asid, base + ARM_SMMU_CB_S1_TLBIASID);
	else
		writel_relaxed(0, base + ARM_SMMU_CB_S1_TLBIALL);

	arm_smmu_tlb_sync_context(cookie);
	trace_tlbi_end(dev, ktime_us_delta(ktime_get(), cur));
}

static void arm_smmu_tlb_inv_context_s2(void *cookie)
{
	struct arm_smmu_domain *smmu_domain = cookie;
	struct arm_smmu_device *smmu = smmu_domain->smmu;
	void __iomem *base = ARM_SMMU_GR0(smmu);

	writel_relaxed(smmu_domain->cfg.vmid, base + ARM_SMMU_GR0_TLBIVMID);
	arm_smmu_tlb_sync_global(smmu);
}

static void arm_smmu_tlb_inv_range_nosync(unsigned long iova, size_t size,
					  size_t granule, bool leaf, void *cookie)
{
	struct arm_smmu_domain *smmu_domain = cookie;
	struct arm_smmu_cfg *cfg = &smmu_domain->cfg;
	struct arm_smmu_device *smmu = smmu_domain->smmu;
	bool stage1 = cfg->cbar != CBAR_TYPE_S2_TRANS;
	void __iomem *reg = ARM_SMMU_CB(smmu_domain->smmu, cfg->cbndx);
	bool use_tlbiall = smmu->options & ARM_SMMU_OPT_NO_ASID_RETENTION;

	if (smmu_domain->smmu->features & ARM_SMMU_FEAT_COHERENT_WALK)
		wmb();

	if (stage1 && !use_tlbiall) {
		reg += leaf ? ARM_SMMU_CB_S1_TLBIVAL : ARM_SMMU_CB_S1_TLBIVA;

		if (cfg->fmt != ARM_SMMU_CTX_FMT_AARCH64) {
			iova &= ~12UL;
			iova |= cfg->asid;
			do {
				writel_relaxed(iova, reg);
				iova += granule;
			} while (size -= granule);
		} else {
			iova >>= 12;
			iova |= (u64)cfg->asid << 48;
			do {
				writeq_relaxed(iova, reg);
				iova += granule >> 12;
			} while (size -= granule);
		}
	} else if (stage1 && use_tlbiall) {
		reg += ARM_SMMU_CB_S1_TLBIALL;
		writel_relaxed(0, reg);
	} else {
		reg += leaf ? ARM_SMMU_CB_S2_TLBIIPAS2L :
			      ARM_SMMU_CB_S2_TLBIIPAS2;
		iova >>= 12;
		do {
			smmu_write_atomic_lq(iova, reg);
			iova += granule >> 12;
		} while (size -= granule);
	}
}

/*
 * On MMU-401 at least, the cost of firing off multiple TLBIVMIDs appears
 * almost negligible, but the benefit of getting the first one in as far ahead
 * of the sync as possible is significant, hence we don't just make this a
 * no-op and set .tlb_sync to arm_smmu_inv_context_s2() as you might think.
 */
static void arm_smmu_tlb_inv_vmid_nosync(unsigned long iova, size_t size,
					 size_t granule, bool leaf, void *cookie)
{
	struct arm_smmu_domain *smmu_domain = cookie;
	void __iomem *base = ARM_SMMU_GR0(smmu_domain->smmu);

	if (smmu_domain->smmu->features & ARM_SMMU_FEAT_COHERENT_WALK)
		wmb();

	writel_relaxed(smmu_domain->cfg.vmid, base + ARM_SMMU_GR0_TLBIVMID);
}

struct arm_smmu_secure_pool_chunk {
	void *addr;
	size_t size;
	struct list_head list;
};

static void *arm_smmu_secure_pool_remove(struct arm_smmu_domain *smmu_domain,
					size_t size)
{
	struct arm_smmu_secure_pool_chunk *it;

	list_for_each_entry(it, &smmu_domain->secure_pool_list, list) {
		if (it->size == size) {
			void *addr = it->addr;

			list_del(&it->list);
			kfree(it);
			return addr;
		}
	}

	return NULL;
}

static int arm_smmu_secure_pool_add(struct arm_smmu_domain *smmu_domain,
				     void *addr, size_t size)
{
	struct arm_smmu_secure_pool_chunk *chunk;

	chunk = kmalloc(sizeof(*chunk), GFP_ATOMIC);
	if (!chunk)
		return -ENOMEM;

	chunk->addr = addr;
	chunk->size = size;
	memset(addr, 0, size);
	list_add(&chunk->list, &smmu_domain->secure_pool_list);

	return 0;
}

static void arm_smmu_secure_pool_destroy(struct arm_smmu_domain *smmu_domain)
{
	struct arm_smmu_secure_pool_chunk *it, *i;

	list_for_each_entry_safe(it, i, &smmu_domain->secure_pool_list, list) {
		arm_smmu_unprepare_pgtable(smmu_domain, it->addr, it->size);
		/* pages will be freed later (after being unassigned) */
		list_del(&it->list);
		kfree(it);
	}
}

static void *arm_smmu_alloc_pages_exact(void *cookie,
					size_t size, gfp_t gfp_mask)
{
	int ret;
	void *page;
	struct arm_smmu_domain *smmu_domain = cookie;

	if (!arm_smmu_is_master_side_secure(smmu_domain)) {
		struct page *pg;
		/* size is expected to be 4K with current configuration */
		if (size == PAGE_SIZE) {
			pg = list_first_entry_or_null(
				&smmu_domain->nonsecure_pool, struct page, lru);
			if (pg) {
				list_del_init(&pg->lru);
				return page_address(pg);
			}
		}
		return alloc_pages_exact(size, gfp_mask);
	}

	page = arm_smmu_secure_pool_remove(smmu_domain, size);
	if (page)
		return page;

	page = alloc_pages_exact(size, gfp_mask);
	if (page) {
		ret = arm_smmu_prepare_pgtable(page, cookie);
		if (ret) {
			free_pages_exact(page, size);
			return NULL;
		}
	}

	return page;
}

static void arm_smmu_free_pages_exact(void *cookie, void *virt, size_t size)
{
	struct arm_smmu_domain *smmu_domain = cookie;

	if (!arm_smmu_is_master_side_secure(smmu_domain)) {
		free_pages_exact(virt, size);
		return;
	}

	if (arm_smmu_secure_pool_add(smmu_domain, virt, size))
		arm_smmu_unprepare_pgtable(smmu_domain, virt, size);
}

static const struct iommu_gather_ops arm_smmu_s1_tlb_ops = {
	.tlb_flush_all	= arm_smmu_tlb_inv_context_s1,
	.tlb_add_flush	= arm_smmu_tlb_inv_range_nosync,
	.tlb_sync	= arm_smmu_tlb_sync_context,
	.alloc_pages_exact = arm_smmu_alloc_pages_exact,
	.free_pages_exact = arm_smmu_free_pages_exact,
};

static const struct iommu_gather_ops arm_smmu_s2_tlb_ops_v2 = {
	.tlb_flush_all	= arm_smmu_tlb_inv_context_s2,
	.tlb_add_flush	= arm_smmu_tlb_inv_range_nosync,
	.tlb_sync	= arm_smmu_tlb_sync_context,
	.alloc_pages_exact = arm_smmu_alloc_pages_exact,
	.free_pages_exact = arm_smmu_free_pages_exact,
};

static const struct iommu_gather_ops arm_smmu_s2_tlb_ops_v1 = {
	.tlb_flush_all	= arm_smmu_tlb_inv_context_s2,
	.tlb_add_flush	= arm_smmu_tlb_inv_vmid_nosync,
	.tlb_sync	= arm_smmu_tlb_sync_vmid,
	.alloc_pages_exact = arm_smmu_alloc_pages_exact,
	.free_pages_exact = arm_smmu_free_pages_exact,
};

static void msm_smmu_tlb_inv_context(void *cookie)
{
}

static void msm_smmu_tlb_inv_range_nosync(unsigned long iova, size_t size,
					  size_t granule, bool leaf,
					  void *cookie)
{
}

static void msm_smmu_tlb_sync(void *cookie)
{
}

static struct iommu_gather_ops msm_smmu_gather_ops = {
	.tlb_flush_all	= msm_smmu_tlb_inv_context,
	.tlb_add_flush	= msm_smmu_tlb_inv_range_nosync,
	.tlb_sync	= msm_smmu_tlb_sync,
	.alloc_pages_exact = arm_smmu_alloc_pages_exact,
	.free_pages_exact = arm_smmu_free_pages_exact,
};

static void print_ctx_regs(struct arm_smmu_device *smmu, struct arm_smmu_cfg
			   *cfg, unsigned int fsr)
{
	u32 fsynr0;
	void __iomem *cb_base = ARM_SMMU_CB(smmu, cfg->cbndx);
	void __iomem *gr1_base = ARM_SMMU_GR1(smmu);
	bool stage1 = cfg->cbar != CBAR_TYPE_S2_TRANS;

	fsynr0 = readl_relaxed(cb_base + ARM_SMMU_CB_FSYNR0);

	dev_err(smmu->dev, "FAR    = 0x%016llx\n",
		readq_relaxed(cb_base + ARM_SMMU_CB_FAR));
	dev_err(smmu->dev, "PAR    = 0x%pK\n",
		readq_relaxed(cb_base + ARM_SMMU_CB_PAR));

	dev_err(smmu->dev,
		"FSR    = 0x%08x [%s%s%s%s%s%s%s%s%s%s]\n",
		fsr,
		(fsr & 0x02) ?  (fsynr0 & 0x10 ?
				 "TF W " : "TF R ") : "",
		(fsr & 0x04) ? "AFF " : "",
		(fsr & 0x08) ? (fsynr0 & 0x10 ?
				"PF W " : "PF R ") : "",
		(fsr & 0x10) ? "EF " : "",
		(fsr & 0x20) ? "TLBMCF " : "",
		(fsr & 0x40) ? "TLBLKF " : "",
		(fsr & 0x80) ? "MHF " : "",
		(fsr & 0x100) ? "UUT " : "",
		(fsr & 0x40000000) ? "SS " : "",
		(fsr & 0x80000000) ? "MULTI " : "");

	if (cfg->fmt == ARM_SMMU_CTX_FMT_AARCH32_S) {
		dev_err(smmu->dev, "TTBR0  = 0x%pK\n",
			readl_relaxed(cb_base + ARM_SMMU_CB_TTBR0));
		dev_err(smmu->dev, "TTBR1  = 0x%pK\n",
			readl_relaxed(cb_base + ARM_SMMU_CB_TTBR1));
	} else {
		dev_err(smmu->dev, "TTBR0  = 0x%pK\n",
			readq_relaxed(cb_base + ARM_SMMU_CB_TTBR0));
		if (stage1)
			dev_err(smmu->dev, "TTBR1  = 0x%pK\n",
				readq_relaxed(cb_base + ARM_SMMU_CB_TTBR1));
	}


	dev_err(smmu->dev, "SCTLR  = 0x%08x ACTLR  = 0x%08x\n",
	       readl_relaxed(cb_base + ARM_SMMU_CB_SCTLR),
	       readl_relaxed(cb_base + ARM_SMMU_CB_ACTLR));
	dev_err(smmu->dev, "CBAR  = 0x%08x\n",
	       readl_relaxed(gr1_base + ARM_SMMU_GR1_CBAR(cfg->cbndx)));
	dev_err(smmu->dev, "MAIR0   = 0x%08x MAIR1   = 0x%08x\n",
	       readl_relaxed(cb_base + ARM_SMMU_CB_S1_MAIR0),
	       readl_relaxed(cb_base + ARM_SMMU_CB_S1_MAIR1));

}

static phys_addr_t arm_smmu_verify_fault(struct iommu_domain *domain,
					 dma_addr_t iova, u32 fsr)
{
	struct arm_smmu_domain *smmu_domain = to_smmu_domain(domain);
	struct arm_smmu_device *smmu = smmu_domain->smmu;
	phys_addr_t phys;
	phys_addr_t phys_post_tlbiall;

	phys = arm_smmu_iova_to_phys_hard(domain, iova);
	smmu_domain->pgtbl_cfg.tlb->tlb_flush_all(smmu_domain);
	phys_post_tlbiall = arm_smmu_iova_to_phys_hard(domain, iova);

	if (phys != phys_post_tlbiall) {
		dev_err(smmu->dev,
			"ATOS results differed across TLBIALL...\n"
			"Before: %pa After: %pa\n", &phys, &phys_post_tlbiall);
	}

	return (phys == 0 ? phys_post_tlbiall : phys);
}

static irqreturn_t arm_smmu_context_fault(int irq, void *dev)
{
	int flags, ret, tmp;
	u32 fsr, fsynr0, fsynr1, frsynra, resume;
	unsigned long iova;
	struct iommu_domain *domain = dev;
	struct arm_smmu_domain *smmu_domain = to_smmu_domain(domain);
	struct arm_smmu_cfg *cfg = &smmu_domain->cfg;
	struct arm_smmu_device *smmu = smmu_domain->smmu;
	void __iomem *cb_base;
	void __iomem *gr1_base;
	bool fatal_asf = smmu->options & ARM_SMMU_OPT_FATAL_ASF;
	phys_addr_t phys_soft;
	uint64_t pte;
	bool non_fatal_fault = !!(smmu_domain->attributes &
					(1 << DOMAIN_ATTR_NON_FATAL_FAULTS));

	static DEFINE_RATELIMIT_STATE(_rs,
				      DEFAULT_RATELIMIT_INTERVAL,
				      DEFAULT_RATELIMIT_BURST);

	ret = arm_smmu_power_on(smmu->pwr);
	if (ret)
		return IRQ_NONE;

	gr1_base = ARM_SMMU_GR1(smmu);
	cb_base = ARM_SMMU_CB(smmu, cfg->cbndx);
	fsr = readl_relaxed(cb_base + ARM_SMMU_CB_FSR);

	if (!(fsr & FSR_FAULT)) {
		ret = IRQ_NONE;
		goto out_power_off;
	}

	if (fatal_asf && (fsr & FSR_ASF)) {
		dev_err(smmu->dev,
			"Took an address size fault.  Refusing to recover.\n");
		BUG();
	}

	fsynr0 = readl_relaxed(cb_base + ARM_SMMU_CB_FSYNR0);
	fsynr1 = readl_relaxed(cb_base + ARM_SMMU_CB_FSYNR1);
	flags = fsynr0 & FSYNR0_WNR ? IOMMU_FAULT_WRITE : IOMMU_FAULT_READ;
	if (fsr & FSR_TF)
		flags |= IOMMU_FAULT_TRANSLATION;
	if (fsr & FSR_PF)
		flags |= IOMMU_FAULT_PERMISSION;
	if (fsr & FSR_EF)
		flags |= IOMMU_FAULT_EXTERNAL;
	if (fsr & FSR_SS)
		flags |= IOMMU_FAULT_TRANSACTION_STALLED;

	iova = readq_relaxed(cb_base + ARM_SMMU_CB_FAR);
	phys_soft = arm_smmu_iova_to_phys(domain, iova);
	frsynra = readl_relaxed(gr1_base + ARM_SMMU_GR1_CBFRSYNRA(cfg->cbndx));
	frsynra &= CBFRSYNRA_SID_MASK;
	tmp = report_iommu_fault(domain, smmu->dev, iova, flags);
	if (!tmp || (tmp == -EBUSY)) {
		dev_dbg(smmu->dev,
			"Context fault handled by client: iova=0x%08lx, cb=%d, fsr=0x%x, fsynr0=0x%x, fsynr1=0x%x\n",
			iova, cfg->cbndx, fsr, fsynr0, fsynr1);
		dev_dbg(smmu->dev,
			"soft iova-to-phys=%pa\n", &phys_soft);
		ret = IRQ_HANDLED;
		resume = RESUME_TERMINATE;
	} else {
		if (__ratelimit(&_rs)) {
			phys_addr_t phys_atos;

			print_ctx_regs(smmu, cfg, fsr);
			phys_atos = arm_smmu_verify_fault(domain, iova, fsr);
			dev_err(smmu->dev,
				"Unhandled context fault: iova=0x%08lx, cb=%d, fsr=0x%x, fsynr0=0x%x, fsynr1=0x%x\n",
				iova, cfg->cbndx, fsr, fsynr0, fsynr1);


			dev_err(smmu->dev,
				"soft iova-to-phys=%pa\n", &phys_soft);
			if (!phys_soft)
				dev_err(smmu->dev,
					"SOFTWARE TABLE WALK FAILED! Looks like %s accessed an unmapped address!\n",
					dev_name(smmu->dev));
			else {
				pte = arm_smmu_iova_to_pte(domain, iova);
				dev_err(smmu->dev, "PTE = %016llx\n", pte);
			}
			if (phys_atos)
				dev_err(smmu->dev, "hard iova-to-phys (ATOS)=%pa\n",
					&phys_atos);
			else
				dev_err(smmu->dev, "hard iova-to-phys (ATOS) failed\n");
			dev_err(smmu->dev, "SID=0x%x\n", frsynra);
		}
		ret = IRQ_NONE;
		resume = RESUME_TERMINATE;
		if (!non_fatal_fault) {
			dev_err(smmu->dev,
				"Unhandled arm-smmu context fault!\n");
			BUG();
		}
	}

	/*
	 * If the client returns -EBUSY, do not clear FSR and do not RESUME
	 * if stalled. This is required to keep the IOMMU client stalled on
	 * the outstanding fault. This gives the client a chance to take any
	 * debug action and then terminate the stalled transaction.
	 * So, the sequence in case of stall on fault should be:
	 * 1) Do not clear FSR or write to RESUME here
	 * 2) Client takes any debug action
	 * 3) Client terminates the stalled transaction and resumes the IOMMU
	 * 4) Client clears FSR. The FSR should only be cleared after 3) and
	 *    not before so that the fault remains outstanding. This ensures
	 *    SCTLR.HUPCF has the desired effect if subsequent transactions also
	 *    need to be terminated.
	 */
	if (tmp != -EBUSY) {
		/* Clear the faulting FSR */
		writel_relaxed(fsr, cb_base + ARM_SMMU_CB_FSR);

		/*
		 * Barrier required to ensure that the FSR is cleared
		 * before resuming SMMU operation
		 */
		wmb();

		/* Retry or terminate any stalled transactions */
		if (fsr & FSR_SS)
			writel_relaxed(resume, cb_base + ARM_SMMU_CB_RESUME);
	}

out_power_off:
	arm_smmu_power_off(smmu->pwr);

	return ret;
}

static irqreturn_t arm_smmu_global_fault(int irq, void *dev)
{
	u32 gfsr, gfsynr0, gfsynr1, gfsynr2;
	struct arm_smmu_device *smmu = dev;
	void __iomem *gr0_base = ARM_SMMU_GR0_NS(smmu);

	if (arm_smmu_power_on(smmu->pwr))
		return IRQ_NONE;

	gfsr = readl_relaxed(gr0_base + ARM_SMMU_GR0_sGFSR);
	gfsynr0 = readl_relaxed(gr0_base + ARM_SMMU_GR0_sGFSYNR0);
	gfsynr1 = readl_relaxed(gr0_base + ARM_SMMU_GR0_sGFSYNR1);
	gfsynr2 = readl_relaxed(gr0_base + ARM_SMMU_GR0_sGFSYNR2);

	if (!gfsr) {
		arm_smmu_power_off(smmu->pwr);
		return IRQ_NONE;
	}

	dev_err_ratelimited(smmu->dev,
		"Unexpected global fault, this could be serious\n");
	dev_err_ratelimited(smmu->dev,
		"\tGFSR 0x%08x, GFSYNR0 0x%08x, GFSYNR1 0x%08x, GFSYNR2 0x%08x\n",
		gfsr, gfsynr0, gfsynr1, gfsynr2);

	writel(gfsr, gr0_base + ARM_SMMU_GR0_sGFSR);
	arm_smmu_power_off(smmu->pwr);
	return IRQ_HANDLED;
}

static bool arm_smmu_master_attached(struct arm_smmu_device *smmu,
				     struct iommu_fwspec *fwspec)
{
	int i, idx;

	for_each_cfg_sme(fwspec, i, idx) {
		if (smmu->s2crs[idx].attach_count)
			return true;
	}

	return false;
}

static int arm_smmu_set_pt_format(struct arm_smmu_domain *smmu_domain,
				  struct io_pgtable_cfg *pgtbl_cfg)
{
	struct arm_smmu_device *smmu = smmu_domain->smmu;
	struct arm_smmu_cfg *cfg = &smmu_domain->cfg;
	int ret = 0;

	if ((smmu->version > ARM_SMMU_V1) &&
	    (cfg->fmt == ARM_SMMU_CTX_FMT_AARCH64) &&
	    !arm_smmu_has_secure_vmid(smmu_domain) &&
	    arm_smmu_is_static_cb(smmu)) {
		ret = msm_tz_set_cb_format(smmu->sec_id, cfg->cbndx);
	}
	return ret;
}

static void arm_smmu_init_context_bank(struct arm_smmu_domain *smmu_domain,
				       struct io_pgtable_cfg *pgtbl_cfg)
{
	struct arm_smmu_cfg *cfg = &smmu_domain->cfg;
	struct arm_smmu_cb *cb = &smmu_domain->smmu->cbs[cfg->cbndx];
	bool stage1 = cfg->cbar != CBAR_TYPE_S2_TRANS;

	cb->cfg = cfg;

	/* TTBCR */
	if (stage1) {
		if (cfg->fmt == ARM_SMMU_CTX_FMT_AARCH32_S) {
			cb->tcr[0] = pgtbl_cfg->arm_v7s_cfg.tcr;
		} else {
			cb->tcr[0] = pgtbl_cfg->arm_lpae_s1_cfg.tcr;
			cb->tcr[1] = pgtbl_cfg->arm_lpae_s1_cfg.tcr >> 32;
			cb->tcr[1] |= TTBCR2_SEP_UPSTREAM;
			if (cfg->fmt == ARM_SMMU_CTX_FMT_AARCH64)
				cb->tcr[1] |= TTBCR2_AS;
		}
	} else {
		cb->tcr[0] = pgtbl_cfg->arm_lpae_s2_cfg.vtcr;
	}

	/* TTBRs */
	if (stage1) {
		if (cfg->fmt == ARM_SMMU_CTX_FMT_AARCH32_S) {
			cb->ttbr[0] = pgtbl_cfg->arm_v7s_cfg.ttbr[0];
			cb->ttbr[1] = pgtbl_cfg->arm_v7s_cfg.ttbr[1];
		} else {
			cb->ttbr[0] = pgtbl_cfg->arm_lpae_s1_cfg.ttbr[0];
			cb->ttbr[0] |= (u64)cfg->asid << TTBRn_ASID_SHIFT;
			cb->ttbr[1] = pgtbl_cfg->arm_lpae_s1_cfg.ttbr[1];
			cb->ttbr[1] |= (u64)cfg->asid << TTBRn_ASID_SHIFT;
		}
	} else {
		cb->ttbr[0] = pgtbl_cfg->arm_lpae_s2_cfg.vttbr;
	}

	/* MAIRs (stage-1 only) */
	if (stage1) {
		if (cfg->fmt == ARM_SMMU_CTX_FMT_AARCH32_S) {
			cb->mair[0] = pgtbl_cfg->arm_v7s_cfg.prrr;
			cb->mair[1] = pgtbl_cfg->arm_v7s_cfg.nmrr;
		} else {
			cb->mair[0] = pgtbl_cfg->arm_lpae_s1_cfg.mair[0];
			cb->mair[1] = pgtbl_cfg->arm_lpae_s1_cfg.mair[1];
		}
	}
}

static void arm_smmu_write_context_bank(struct arm_smmu_device *smmu, int idx,
					u32 attributes)
{
	u32 reg;
	bool stage1;
	struct arm_smmu_cb *cb = &smmu->cbs[idx];
	struct arm_smmu_cfg *cfg = cb->cfg;
	void __iomem *cb_base, *gr1_base;
	struct arm_smmu_domain *smmu_domain;

	cb_base = ARM_SMMU_CB(smmu, idx);

	/* Unassigned context banks only need disabling */
	if (!cfg) {
		writel_relaxed(0, cb_base + ARM_SMMU_CB_SCTLR);
		return;
	}

	gr1_base = ARM_SMMU_GR1(smmu);
	stage1 = cfg->cbar != CBAR_TYPE_S2_TRANS;

	/* CBA2R */
	if (smmu->version > ARM_SMMU_V1) {
		if (cfg->fmt == ARM_SMMU_CTX_FMT_AARCH64)
			reg = CBA2R_RW64_64BIT;
		else
			reg = CBA2R_RW64_32BIT;
		/* 16-bit VMIDs live in CBA2R */
		if (smmu->features & ARM_SMMU_FEAT_VMID16)
			reg |= cfg->vmid << CBA2R_VMID_SHIFT;

		writel_relaxed(reg, gr1_base + ARM_SMMU_GR1_CBA2R(idx));
	}

	/* CBAR */
	reg = cfg->cbar;
	if (smmu->version < ARM_SMMU_V2)
		reg |= cfg->irptndx << CBAR_IRPTNDX_SHIFT;

	/*
	 * Use the weakest shareability/memory types, so they are
	 * overridden by the ttbcr/pte.
	 */
	if (stage1) {
		reg |= (CBAR_S1_BPSHCFG_NSH << CBAR_S1_BPSHCFG_SHIFT) |
			(CBAR_S1_MEMATTR_WB << CBAR_S1_MEMATTR_SHIFT);
	} else if (!(smmu->features & ARM_SMMU_FEAT_VMID16)) {
		/* 8-bit VMIDs live in CBAR */
		reg |= cfg->vmid << CBAR_VMID_SHIFT;
	}
	writel_relaxed(reg, gr1_base + ARM_SMMU_GR1_CBAR(idx));

	/*
	 * TTBCR
	 * We must write this before the TTBRs, since it determines the
	 * access behaviour of some fields (in particular, ASID[15:8]).
	 */
	if (stage1 && smmu->version > ARM_SMMU_V1)
		writel_relaxed(cb->tcr[1], cb_base + ARM_SMMU_CB_TTBCR2);
	writel_relaxed(cb->tcr[0], cb_base + ARM_SMMU_CB_TTBCR);

	/* TTBRs */
	if (cfg->fmt == ARM_SMMU_CTX_FMT_AARCH32_S) {
		writel_relaxed(cfg->asid, cb_base + ARM_SMMU_CB_CONTEXTIDR);
		writel_relaxed(cb->ttbr[0], cb_base + ARM_SMMU_CB_TTBR0);
		writel_relaxed(cb->ttbr[1], cb_base + ARM_SMMU_CB_TTBR1);
	} else {
		writeq_relaxed(cb->ttbr[0], cb_base + ARM_SMMU_CB_TTBR0);
		if (stage1)
			writeq_relaxed(cb->ttbr[1], cb_base + ARM_SMMU_CB_TTBR1);
	}

	/* MAIRs (stage-1 only) */
	if (stage1) {
		writel_relaxed(cb->mair[0], cb_base + ARM_SMMU_CB_S1_MAIR0);
		writel_relaxed(cb->mair[1], cb_base + ARM_SMMU_CB_S1_MAIR1);
	}

	/* ACTLR (implementation defined) */
	writel_relaxed(cb->actlr, cb_base + ARM_SMMU_CB_ACTLR);

	/* SCTLR */
	reg = SCTLR_CFCFG | SCTLR_CFIE | SCTLR_CFRE | SCTLR_AFE | SCTLR_TRE;

	/* Ensure bypass transactions are Non-shareable */
	reg |= SCTLR_SHCFG_NSH << SCTLR_SHCFG_SHIFT;
	if (smmu->smmu_restore) {
		smmu_domain = container_of(cfg, struct arm_smmu_domain, cfg);
		attributes = smmu_domain->attributes;
	}
	if (attributes & (1 << DOMAIN_ATTR_CB_STALL_DISABLE)) {
		reg &= ~SCTLR_CFCFG;
		reg |= SCTLR_HUPCF;
	}

	if (attributes & (1 << DOMAIN_ATTR_NO_CFRE))
		reg &= ~SCTLR_CFRE;

	if ((!(attributes & (1 << DOMAIN_ATTR_S1_BYPASS)) &&
	     !(attributes & (1 << DOMAIN_ATTR_EARLY_MAP))) || !stage1)
		reg |= SCTLR_M;
	if (stage1)
		reg |= SCTLR_S1_ASIDPNE;
	if (IS_ENABLED(CONFIG_CPU_BIG_ENDIAN))
		reg |= SCTLR_E;

	writel_relaxed(reg, cb_base + ARM_SMMU_CB_SCTLR);
}

static int arm_smmu_init_asid(struct iommu_domain *domain,
				struct arm_smmu_device *smmu)
{
	struct arm_smmu_domain *smmu_domain = to_smmu_domain(domain);
	struct arm_smmu_cfg *cfg = &smmu_domain->cfg;
	bool dynamic = is_dynamic_domain(domain);
	int ret;

	if (!dynamic || (smmu->options & ARM_SMMU_OPT_NO_DYNAMIC_ASID)) {
		cfg->asid = cfg->cbndx + 1;
	} else {
		mutex_lock(&smmu->idr_mutex);
		ret = idr_alloc_cyclic(&smmu->asid_idr, domain,
				smmu->num_context_banks + 2,
				MAX_ASID + 1, GFP_KERNEL);

		mutex_unlock(&smmu->idr_mutex);
		if (ret < 0) {
			dev_err(smmu->dev, "dynamic ASID allocation failed: %d\n",
				ret);
			return ret;
		}
		cfg->asid = ret;
	}
	return 0;
}

static void arm_smmu_free_asid(struct iommu_domain *domain)
{
	struct arm_smmu_domain *smmu_domain = to_smmu_domain(domain);
	struct arm_smmu_device *smmu = smmu_domain->smmu;
	struct arm_smmu_cfg *cfg = &smmu_domain->cfg;
	bool dynamic = is_dynamic_domain(domain);

	if (cfg->asid == INVALID_ASID || !dynamic)
		return;

	mutex_lock(&smmu->idr_mutex);
	idr_remove(&smmu->asid_idr, cfg->asid);
	mutex_unlock(&smmu->idr_mutex);
}

static int arm_smmu_init_domain_context(struct iommu_domain *domain,
					struct arm_smmu_device *smmu,
					struct device *dev)
{
	int irq, start, ret = 0;
	unsigned long ias, oas;
	struct io_pgtable_ops *pgtbl_ops;
	enum io_pgtable_fmt fmt;
	struct arm_smmu_domain *smmu_domain = to_smmu_domain(domain);
	struct arm_smmu_cfg *cfg = &smmu_domain->cfg;
	const struct iommu_gather_ops *tlb_ops;
	bool is_fast = smmu_domain->attributes & (1 << DOMAIN_ATTR_FAST);
	unsigned long quirks = 0;
	bool dynamic;

	mutex_lock(&smmu_domain->init_mutex);
	if (smmu_domain->smmu)
		goto out_unlock;

	if (domain->type == IOMMU_DOMAIN_IDENTITY) {
		smmu_domain->stage = ARM_SMMU_DOMAIN_BYPASS;
		smmu_domain->smmu = smmu;
		smmu_domain->cfg.irptndx = INVALID_IRPTNDX;
		smmu_domain->cfg.asid = INVALID_ASID;
	}

	dynamic = is_dynamic_domain(domain);
	if (dynamic && !(smmu->options & ARM_SMMU_OPT_DYNAMIC)) {
		dev_err(smmu->dev, "dynamic domains not supported\n");
		ret = -EPERM;

		goto out_unlock;
	}

	/*
	 * Mapping the requested stage onto what we support is surprisingly
	 * complicated, mainly because the spec allows S1+S2 SMMUs without
	 * support for nested translation. That means we end up with the
	 * following table:
	 *
	 * Requested        Supported        Actual
	 *     S1               N              S1
	 *     S1             S1+S2            S1
	 *     S1               S2             S2
	 *     S1               S1             S1
	 *     N                N              N
	 *     N              S1+S2            S2
	 *     N                S2             S2
	 *     N                S1             S1
	 *
	 * Note that you can't actually request stage-2 mappings.
	 */
	if (!(smmu->features & ARM_SMMU_FEAT_TRANS_S1))
		smmu_domain->stage = ARM_SMMU_DOMAIN_S2;
	if (!(smmu->features & ARM_SMMU_FEAT_TRANS_S2))
		smmu_domain->stage = ARM_SMMU_DOMAIN_S1;

	/*
	 * Choosing a suitable context format is even more fiddly. Until we
	 * grow some way for the caller to express a preference, and/or move
	 * the decision into the io-pgtable code where it arguably belongs,
	 * just aim for the closest thing to the rest of the system, and hope
	 * that the hardware isn't esoteric enough that we can't assume AArch64
	 * support to be a superset of AArch32 support...
	 */
	if (smmu->features & ARM_SMMU_FEAT_FMT_AARCH32_L)
		cfg->fmt = ARM_SMMU_CTX_FMT_AARCH32_L;
	if (IS_ENABLED(CONFIG_IOMMU_IO_PGTABLE_ARMV7S) &&
	    !IS_ENABLED(CONFIG_64BIT) && !IS_ENABLED(CONFIG_ARM_LPAE) &&
	    (smmu->features & ARM_SMMU_FEAT_FMT_AARCH32_S) &&
	    (smmu_domain->stage == ARM_SMMU_DOMAIN_S1))
		cfg->fmt = ARM_SMMU_CTX_FMT_AARCH32_S;
	if ((IS_ENABLED(CONFIG_64BIT) || cfg->fmt == ARM_SMMU_CTX_FMT_NONE) &&
	    (smmu->features & (ARM_SMMU_FEAT_FMT_AARCH64_64K |
			       ARM_SMMU_FEAT_FMT_AARCH64_16K |
			       ARM_SMMU_FEAT_FMT_AARCH64_4K)))
		cfg->fmt = ARM_SMMU_CTX_FMT_AARCH64;

	if (cfg->fmt == ARM_SMMU_CTX_FMT_NONE) {
		ret = -EINVAL;
		goto out_unlock;
	}

	switch (smmu_domain->stage) {
	case ARM_SMMU_DOMAIN_S1:
		cfg->cbar = CBAR_TYPE_S1_TRANS_S2_BYPASS;
		start = smmu->num_s2_context_banks;
		ias = smmu->va_size;
		oas = smmu->ipa_size;
		if (cfg->fmt == ARM_SMMU_CTX_FMT_AARCH64) {
			fmt = ARM_64_LPAE_S1;
			if (smmu->options & ARM_SMMU_OPT_3LVL_TABLES)
				ias = min(ias, 39UL);
		} else if (cfg->fmt == ARM_SMMU_CTX_FMT_AARCH32_L) {
			fmt = ARM_32_LPAE_S1;
			ias = min(ias, 32UL);
			oas = min(oas, 40UL);
		} else {
			fmt = ARM_V7S;
			ias = min(ias, 32UL);
			oas = min(oas, 32UL);
		}
		tlb_ops = &arm_smmu_s1_tlb_ops;
		break;
	case ARM_SMMU_DOMAIN_NESTED:
		/*
		 * We will likely want to change this if/when KVM gets
		 * involved.
		 */
	case ARM_SMMU_DOMAIN_S2:
		cfg->cbar = CBAR_TYPE_S2_TRANS;
		start = 0;
		ias = smmu->ipa_size;
		oas = smmu->pa_size;
		if (cfg->fmt == ARM_SMMU_CTX_FMT_AARCH64) {
			fmt = ARM_64_LPAE_S2;
		} else {
			fmt = ARM_32_LPAE_S2;
			ias = min(ias, 40UL);
			oas = min(oas, 40UL);
		}
		if (smmu->version == ARM_SMMU_V2)
			tlb_ops = &arm_smmu_s2_tlb_ops_v2;
		else
			tlb_ops = &arm_smmu_s2_tlb_ops_v1;
		break;
	default:
		ret = -EINVAL;
		goto out_unlock;
	}

	if (is_fast)
		fmt = ARM_V8L_FAST;

	if (smmu_domain->attributes & (1 << DOMAIN_ATTR_USE_UPSTREAM_HINT))
		quirks |= IO_PGTABLE_QUIRK_QCOM_USE_UPSTREAM_HINT;
	if (is_iommu_pt_coherent(smmu_domain))
		quirks |= IO_PGTABLE_QUIRK_NO_DMA;
	if (smmu_domain->attributes & (1 << DOMAIN_ATTR_USE_LLC_NWA))
		quirks |= IO_PGTABLE_QUIRK_QCOM_USE_LLC_NWA;
	if (((quirks & IO_PGTABLE_QUIRK_QCOM_USE_UPSTREAM_HINT) ||
	     (quirks & IO_PGTABLE_QUIRK_QCOM_USE_LLC_NWA)) &&
		(smmu->model == QCOM_SMMUV500))
		quirks |= IO_PGTABLE_QUIRK_QSMMUV500_NON_SHAREABLE;

	if (arm_smmu_is_slave_side_secure(smmu_domain))
		tlb_ops = &msm_smmu_gather_ops;

	ret = arm_smmu_alloc_cb(domain, smmu, dev);
	if (ret < 0)
		goto out_unlock;

	cfg->cbndx = ret;

	if (arm_smmu_is_slave_side_secure(smmu_domain)) {
		smmu_domain->pgtbl_cfg = (struct io_pgtable_cfg) {
			.quirks         = quirks,
			.pgsize_bitmap  = smmu->pgsize_bitmap,
			.arm_msm_secure_cfg = {
				.sec_id = smmu->sec_id,
				.cbndx = cfg->cbndx,
			},
			.tlb		= tlb_ops,
			.iommu_dev      = smmu->dev,
		};
		fmt = ARM_MSM_SECURE;
	} else  {
		smmu_domain->pgtbl_cfg = (struct io_pgtable_cfg) {
			.quirks		= quirks,
			.pgsize_bitmap	= smmu->pgsize_bitmap,
			.ias		= ias,
			.oas		= oas,
			.tlb		= tlb_ops,
			.iommu_dev	= smmu->dev,
		};
	}

	smmu_domain->smmu = smmu;
	smmu_domain->dev = dev;
	pgtbl_ops = alloc_io_pgtable_ops(fmt, &smmu_domain->pgtbl_cfg,
					smmu_domain);
	if (!pgtbl_ops) {
		ret = -ENOMEM;
		goto out_clear_smmu;
	}

	/*
	 * assign any page table memory that might have been allocated
	 * during alloc_io_pgtable_ops
	 */
	arm_smmu_secure_domain_lock(smmu_domain);
	arm_smmu_assign_table(smmu_domain);
	arm_smmu_secure_domain_unlock(smmu_domain);

	/* Update the domain's page sizes to reflect the page table format */
	domain->pgsize_bitmap = smmu_domain->pgtbl_cfg.pgsize_bitmap;
	domain->geometry.aperture_end = (1UL << ias) - 1;
	domain->geometry.force_aperture = true;

	/* Assign an asid */
	ret = arm_smmu_init_asid(domain, smmu);
	if (ret)
		goto out_clear_smmu;

	if (!dynamic) {
		/* Initialise the context bank with our page table cfg */
		arm_smmu_init_context_bank(smmu_domain,
						&smmu_domain->pgtbl_cfg);
		arm_smmu_arch_init_context_bank(smmu_domain, dev);
		arm_smmu_write_context_bank(smmu, cfg->cbndx,
						smmu_domain->attributes );
		/* for slave side secure, we may have to force the pagetable
		 * format to V8L.
		 */
		ret = arm_smmu_set_pt_format(smmu_domain,
					     &smmu_domain->pgtbl_cfg);
		if (ret)
			goto out_clear_smmu;

		if (smmu->version < ARM_SMMU_V2) {
			cfg->irptndx = atomic_inc_return(&smmu->irptndx);
			cfg->irptndx %= smmu->num_context_irqs;
		} else {
			cfg->irptndx = cfg->cbndx;
		}

		/*
		 * Request context fault interrupt. Do this last to avoid the
		 * handler seeing a half-initialised domain state.
		 */
		irq = smmu->irqs[smmu->num_global_irqs + cfg->irptndx];
		ret = devm_request_threaded_irq(smmu->dev, irq, NULL,
			arm_smmu_context_fault, IRQF_ONESHOT | IRQF_SHARED,
			"arm-smmu-context-fault", domain);
		if (ret < 0) {
			dev_err(smmu->dev, "failed to request context IRQ %d (%u)\n",
				cfg->irptndx, irq);
			cfg->irptndx = INVALID_IRPTNDX;
			goto out_clear_smmu;
		}
	} else {
		cfg->irptndx = INVALID_IRPTNDX;
	}
	mutex_unlock(&smmu_domain->init_mutex);

	smmu_domain->pgtbl_fmt = fmt;
	/* Publish page table ops for map/unmap */
	smmu_domain->pgtbl_ops = pgtbl_ops;
	if (arm_smmu_is_slave_side_secure(smmu_domain) &&
			!arm_smmu_master_attached(smmu, dev->iommu_fwspec))
		arm_smmu_restore_sec_cfg(smmu, cfg->cbndx);

	return 0;

out_clear_smmu:
	arm_smmu_destroy_domain_context(domain);
	smmu_domain->smmu = NULL;
out_unlock:
	mutex_unlock(&smmu_domain->init_mutex);
	return ret;
}

static void arm_smmu_domain_reinit(struct arm_smmu_domain *smmu_domain)
{
	smmu_domain->cfg.irptndx = INVALID_IRPTNDX;
	smmu_domain->cfg.cbndx = INVALID_CBNDX;
	smmu_domain->secure_vmid = VMID_INVAL;
}

static void arm_smmu_destroy_domain_context(struct iommu_domain *domain)
{
	struct arm_smmu_domain *smmu_domain = to_smmu_domain(domain);
	struct arm_smmu_device *smmu = smmu_domain->smmu;
	struct arm_smmu_cfg *cfg = &smmu_domain->cfg;
	void __iomem *cb_base;
	int irq;
	bool dynamic;
	int ret;

	if (!smmu || domain->type == IOMMU_DOMAIN_IDENTITY)
		return;

	ret = arm_smmu_power_on(smmu->pwr);
	if (ret) {
		WARN_ONCE(ret, "Woops, powering on smmu %p failed. Leaking context bank\n",
				smmu);
		return;
	}

	dynamic = is_dynamic_domain(domain);
	if (dynamic) {
		arm_smmu_free_asid(domain);
		free_io_pgtable_ops(smmu_domain->pgtbl_ops);
		arm_smmu_power_off(smmu->pwr);
		arm_smmu_secure_domain_lock(smmu_domain);
		arm_smmu_secure_pool_destroy(smmu_domain);
		arm_smmu_unassign_table(smmu_domain);
		arm_smmu_secure_domain_unlock(smmu_domain);
		arm_smmu_domain_reinit(smmu_domain);
		return;
	}

	/*
	 * Disable the context bank and free the page tables before freeing
	 * it.
	 */
	smmu->cbs[cfg->cbndx].cfg = NULL;
	cb_base = ARM_SMMU_CB(smmu, cfg->cbndx);
	writel_relaxed(0, cb_base + ARM_SMMU_CB_SCTLR);

	if (cfg->irptndx != INVALID_IRPTNDX) {
		irq = smmu->irqs[smmu->num_global_irqs + cfg->irptndx];
		devm_free_irq(smmu->dev, irq, domain);
	}

	free_io_pgtable_ops(smmu_domain->pgtbl_ops);
	arm_smmu_secure_domain_lock(smmu_domain);
	arm_smmu_secure_pool_destroy(smmu_domain);
	arm_smmu_unassign_table(smmu_domain);
	arm_smmu_secure_domain_unlock(smmu_domain);
	__arm_smmu_free_bitmap(smmu->context_map, cfg->cbndx);

	arm_smmu_power_off(smmu->pwr);
	arm_smmu_domain_reinit(smmu_domain);
}

static struct iommu_domain *arm_smmu_domain_alloc(unsigned type)
{
	struct arm_smmu_domain *smmu_domain;

	/* Do not support DOMAIN_DMA for now */
	if (type != IOMMU_DOMAIN_UNMANAGED &&
	    type != IOMMU_DOMAIN_IDENTITY)
		return NULL;
	/*
	 * Allocate the domain and initialise some of its data structures.
	 * We can't really do anything meaningful until we've added a
	 * master.
	 */
	smmu_domain = kzalloc(sizeof(*smmu_domain), GFP_KERNEL);
	if (!smmu_domain)
		return NULL;

	if (type == IOMMU_DOMAIN_DMA && (using_legacy_binding ||
	    iommu_get_dma_cookie(&smmu_domain->domain))) {
		kfree(smmu_domain);
		return NULL;
	}

	mutex_init(&smmu_domain->init_mutex);
	spin_lock_init(&smmu_domain->cb_lock);
	spin_lock_init(&smmu_domain->sync_lock);
	INIT_LIST_HEAD(&smmu_domain->pte_info_list);
	INIT_LIST_HEAD(&smmu_domain->unassign_list);
	mutex_init(&smmu_domain->assign_lock);
	INIT_LIST_HEAD(&smmu_domain->secure_pool_list);
	INIT_LIST_HEAD(&smmu_domain->nonsecure_pool);
	arm_smmu_domain_reinit(smmu_domain);

	return &smmu_domain->domain;
}

static void arm_smmu_domain_free(struct iommu_domain *domain)
{
	struct arm_smmu_domain *smmu_domain = to_smmu_domain(domain);

	/*
	 * Free the domain resources. We assume that all devices have
	 * already been detached.
	 */
	iommu_put_dma_cookie(domain);
	arm_smmu_destroy_domain_context(domain);
	kfree(smmu_domain);
}

static void arm_smmu_write_smr(struct arm_smmu_device *smmu, int idx)
{
	struct arm_smmu_smr *smr = smmu->smrs + idx;
	u32 reg = smr->id << SMR_ID_SHIFT | smr->mask << SMR_MASK_SHIFT;

	if (!(smmu->features & ARM_SMMU_FEAT_EXIDS) && smr->valid)
		reg |= SMR_VALID;
	writel_relaxed(reg, ARM_SMMU_GR0(smmu) + ARM_SMMU_GR0_SMR(idx));
}

static void arm_smmu_write_s2cr(struct arm_smmu_device *smmu, int idx)
{
	struct arm_smmu_s2cr *s2cr = smmu->s2crs + idx;
	u32 reg = (s2cr->type & S2CR_TYPE_MASK) << S2CR_TYPE_SHIFT |
		  (s2cr->cbndx & S2CR_CBNDX_MASK) << S2CR_CBNDX_SHIFT |
		  (s2cr->privcfg & S2CR_PRIVCFG_MASK) << S2CR_PRIVCFG_SHIFT |
		  S2CR_SHCFG_NSH << S2CR_SHCFG_SHIFT;

	if (smmu->features & ARM_SMMU_FEAT_EXIDS && smmu->smrs &&
	    smmu->smrs[idx].valid)
		reg |= S2CR_EXIDVALID;
	writel_relaxed(reg, ARM_SMMU_GR0(smmu) + ARM_SMMU_GR0_S2CR(idx));
}

static void arm_smmu_write_sme(struct arm_smmu_device *smmu, int idx)
{
	arm_smmu_write_s2cr(smmu, idx);
	if (smmu->smrs)
		arm_smmu_write_smr(smmu, idx);
}

/*
 * The width of SMR's mask field depends on sCR0_EXIDENABLE, so this function
 * should be called after sCR0 is written.
 */
static void arm_smmu_test_smr_masks(struct arm_smmu_device *smmu)
{
	unsigned long size;
	void __iomem *gr0_base = ARM_SMMU_GR0(smmu);
	u32 smr, id;
	int idx;

	/* Check if Stream Match Register support is included */
	if (!smmu->smrs)
		return;

	/* For slave side secure targets, as we can't write to the
	 * global space, set the sme mask values to default.
	 */
	if (arm_smmu_is_static_cb(smmu)) {
		smmu->streamid_mask = SID_MASK;
		smmu->smr_mask_mask = SMR_MASK_MASK;
		return;
	}

	/* ID0 */
	id = readl_relaxed(gr0_base + ARM_SMMU_GR0_ID0);
	size = (id >> ID0_NUMSMRG_SHIFT) & ID0_NUMSMRG_MASK;

	/*
	 * Few SMR registers may be inuse before the smmu driver
	 * probes(say by the bootloader). Find a SMR register
	 * which is not inuse.
	 */
	for (idx = 0; idx < size; idx++) {
		smr = readl_relaxed(gr0_base + ARM_SMMU_GR0_SMR(idx));
		if (!(smr & SMR_VALID))
			break;
	}
	if (idx == size) {
		dev_err(smmu->dev,
				"Unable to compute streamid_masks\n");
		return;
	}

	/*
	 * SMR.ID bits may not be preserved if the corresponding MASK
	 * bits are set, so check each one separately. We can reject
	 * masters later if they try to claim IDs outside these masks.
	 */
	smr = smmu->streamid_mask << SMR_ID_SHIFT;
	writel_relaxed(smr, gr0_base + ARM_SMMU_GR0_SMR(idx));
	smr = readl_relaxed(gr0_base + ARM_SMMU_GR0_SMR(idx));
	smmu->streamid_mask = smr >> SMR_ID_SHIFT;

	smr = smmu->streamid_mask << SMR_MASK_SHIFT;
	writel_relaxed(smr, gr0_base + ARM_SMMU_GR0_SMR(idx));
	smr = readl_relaxed(gr0_base + ARM_SMMU_GR0_SMR(idx));
	smmu->smr_mask_mask = smr >> SMR_MASK_SHIFT;
}

static int arm_smmu_find_sme(struct arm_smmu_device *smmu, u16 id, u16 mask)
{
	struct arm_smmu_smr *smrs = smmu->smrs;
	int i, free_idx = -ENOSPC;

	/* Stream indexing is blissfully easy */
	if (!smrs)
		return id;

	/* Validating SMRs is... less so */
	for (i = 0; i < smmu->num_mapping_groups; ++i) {
		if (!smrs[i].valid) {
			/*
			 * Note the first free entry we come across, which
			 * we'll claim in the end if nothing else matches.
			 */
			if (free_idx < 0)
				free_idx = i;
			continue;
		}
		/*
		 * If the new entry is _entirely_ matched by an existing entry,
		 * then reuse that, with the guarantee that there also cannot
		 * be any subsequent conflicting entries. In normal use we'd
		 * expect simply identical entries for this case, but there's
		 * no harm in accommodating the generalisation.
		 */
		if ((mask & smrs[i].mask) == mask &&
		    !((id ^ smrs[i].id) & ~smrs[i].mask))
			return i;
		/*
		 * If the new entry has any other overlap with an existing one,
		 * though, then there always exists at least one stream ID
		 * which would cause a conflict, and we can't allow that risk.
		 */
		if (!((id ^ smrs[i].id) & ~(smrs[i].mask | mask)))
			return -EINVAL;
	}

	return free_idx;
}

static bool arm_smmu_free_sme(struct arm_smmu_device *smmu, int idx)
{
	if (--smmu->s2crs[idx].count)
		return false;

	smmu->s2crs[idx] = s2cr_init_val;
	if (smmu->smrs)
		smmu->smrs[idx].valid = false;

	return true;
}

static int arm_smmu_master_alloc_smes(struct device *dev)
{
	struct iommu_fwspec *fwspec = dev->iommu_fwspec;
	struct arm_smmu_master_cfg *cfg = fwspec->iommu_priv;
	struct arm_smmu_device *smmu = cfg->smmu;
	struct arm_smmu_smr *smrs = smmu->smrs;
	struct iommu_group *group;
	int i, idx, ret;

	mutex_lock(&smmu->iommu_group_mutex);
	mutex_lock(&smmu->stream_map_mutex);
	/* Figure out a viable stream map entry allocation */
	for_each_cfg_sme(fwspec, i, idx) {
		u16 sid = fwspec->ids[i];
		u16 mask = fwspec->ids[i] >> SMR_MASK_SHIFT;

		if (idx != INVALID_SMENDX) {
			ret = -EEXIST;
			goto sme_err;
		}

		ret = arm_smmu_find_sme(smmu, sid, mask);
		if (ret < 0)
			goto sme_err;

		idx = ret;
		if (smrs && smmu->s2crs[idx].count == 0) {
			smrs[idx].id = sid;
			smrs[idx].mask = mask;
			smrs[idx].valid = true;
		}
		smmu->s2crs[idx].count++;
		cfg->smendx[i] = (s16)idx;
	}
	mutex_unlock(&smmu->stream_map_mutex);

	group = iommu_group_get_for_dev(dev);
	if (!group)
		group = ERR_PTR(-ENOMEM);
	if (IS_ERR(group)) {
		ret = PTR_ERR(group);
		goto iommu_group_err;
	}
	iommu_group_put(group);

	/* It worked! Don't poke the actual hardware until we've attached */
	for_each_cfg_sme(fwspec, i, idx)
		smmu->s2crs[idx].group = group;

	mutex_unlock(&smmu->iommu_group_mutex);
	return 0;

iommu_group_err:
	mutex_lock(&smmu->stream_map_mutex);

sme_err:
	while (i--) {
		arm_smmu_free_sme(smmu, cfg->smendx[i]);
		cfg->smendx[i] = INVALID_SMENDX;
	}
	mutex_unlock(&smmu->stream_map_mutex);
	mutex_unlock(&smmu->iommu_group_mutex);
	return ret;
}

static void arm_smmu_master_free_smes(struct iommu_fwspec *fwspec)
{
	struct arm_smmu_device *smmu = fwspec_smmu(fwspec);
	struct arm_smmu_master_cfg *cfg = fwspec->iommu_priv;
	int i, idx;

	mutex_lock(&smmu->stream_map_mutex);
	for_each_cfg_sme(fwspec, i, idx) {
		if (arm_smmu_free_sme(smmu, idx))
			arm_smmu_write_sme(smmu, idx);
		cfg->smendx[i] = INVALID_SMENDX;
	}
	mutex_unlock(&smmu->stream_map_mutex);
}

static void arm_smmu_domain_remove_master(struct arm_smmu_domain *smmu_domain,
					  struct iommu_fwspec *fwspec)
{
	struct arm_smmu_device *smmu = smmu_domain->smmu;
	struct arm_smmu_s2cr *s2cr = smmu->s2crs;
	int i, idx;
	const struct iommu_gather_ops *tlb;

	tlb = smmu_domain->pgtbl_cfg.tlb;

	mutex_lock(&smmu->stream_map_mutex);
	for_each_cfg_sme(fwspec, i, idx) {
		if (WARN_ON(s2cr[idx].attach_count == 0)) {
			mutex_unlock(&smmu->stream_map_mutex);
			return;
		}
		s2cr[idx].attach_count -= 1;

		if (s2cr[idx].attach_count > 0)
			continue;

		writel_relaxed(0, ARM_SMMU_GR0(smmu) + ARM_SMMU_GR0_SMR(idx));
		writel_relaxed(0, ARM_SMMU_GR0(smmu) + ARM_SMMU_GR0_S2CR(idx));
	}
	mutex_unlock(&smmu->stream_map_mutex);

	/* Ensure there are no stale mappings for this context bank */
	tlb->tlb_flush_all(smmu_domain);
}

static int arm_smmu_domain_add_master(struct arm_smmu_domain *smmu_domain,
				      struct iommu_fwspec *fwspec)
{
	struct arm_smmu_device *smmu = smmu_domain->smmu;
	struct arm_smmu_s2cr *s2cr = smmu->s2crs;
	u8 cbndx = smmu_domain->cfg.cbndx;
	enum arm_smmu_s2cr_type type;
	int i, idx;

	if (smmu_domain->stage == ARM_SMMU_DOMAIN_BYPASS)
		type = S2CR_TYPE_BYPASS;
	else
		type = S2CR_TYPE_TRANS;

	mutex_lock(&smmu->stream_map_mutex);
	for_each_cfg_sme(fwspec, i, idx) {
		if (s2cr[idx].attach_count++ > 0)
			continue;

		s2cr[idx].type = type;
		s2cr[idx].privcfg = S2CR_PRIVCFG_DEFAULT;
		s2cr[idx].cbndx = cbndx;
		arm_smmu_write_sme(smmu, idx);
	}
	mutex_unlock(&smmu->stream_map_mutex);

	return 0;
}

static void arm_smmu_detach_dev(struct iommu_domain *domain,
				struct device *dev)
{
	struct arm_smmu_domain *smmu_domain = to_smmu_domain(domain);
	struct arm_smmu_device *smmu = smmu_domain->smmu;
	struct iommu_fwspec *fwspec = dev->iommu_fwspec;
	int dynamic = smmu_domain->attributes & (1 << DOMAIN_ATTR_DYNAMIC);
	int atomic_domain = smmu_domain->attributes & (1 << DOMAIN_ATTR_ATOMIC);

	if (dynamic)
		return;

	if (!smmu) {
		dev_err(dev, "Domain not attached; cannot detach!\n");
		return;
	}

	if (atomic_domain)
		arm_smmu_power_on_atomic(smmu->pwr);
	else
		arm_smmu_power_on(smmu->pwr);

	arm_smmu_domain_remove_master(smmu_domain, fwspec);
	arm_smmu_power_off(smmu->pwr);
}

static int arm_smmu_assign_table(struct arm_smmu_domain *smmu_domain)
{
	int ret = 0;
	int dest_vmids[2] = {VMID_HLOS, smmu_domain->secure_vmid};
	int dest_perms[2] = {PERM_READ | PERM_WRITE, PERM_READ};
	int source_vmid = VMID_HLOS;
	struct arm_smmu_pte_info *pte_info, *temp;

	if (!arm_smmu_is_master_side_secure(smmu_domain))
		return ret;

	list_for_each_entry(pte_info, &smmu_domain->pte_info_list, entry) {
		ret = hyp_assign_phys(virt_to_phys(pte_info->virt_addr),
				      PAGE_SIZE, &source_vmid, 1,
				      dest_vmids, dest_perms, 2);
		if (WARN_ON(ret))
			break;
	}

	list_for_each_entry_safe(pte_info, temp, &smmu_domain->pte_info_list,
								entry) {
		list_del(&pte_info->entry);
		kfree(pte_info);
	}
	return ret;
}

static void arm_smmu_unassign_table(struct arm_smmu_domain *smmu_domain)
{
	int ret;
	int dest_vmids = VMID_HLOS;
	int dest_perms = PERM_READ | PERM_WRITE | PERM_EXEC;
	int source_vmlist[2] = {VMID_HLOS, smmu_domain->secure_vmid};
	struct arm_smmu_pte_info *pte_info, *temp;

	if (!arm_smmu_is_master_side_secure(smmu_domain))
		return;

	list_for_each_entry(pte_info, &smmu_domain->unassign_list, entry) {
		ret = hyp_assign_phys(virt_to_phys(pte_info->virt_addr),
				      PAGE_SIZE, source_vmlist, 2,
				      &dest_vmids, &dest_perms, 1);
		if (WARN_ON(ret))
			break;
		free_pages_exact(pte_info->virt_addr, pte_info->size);
	}

	list_for_each_entry_safe(pte_info, temp, &smmu_domain->unassign_list,
				 entry) {
		list_del(&pte_info->entry);
		kfree(pte_info);
	}
}

static void arm_smmu_unprepare_pgtable(void *cookie, void *addr, size_t size)
{
	struct arm_smmu_domain *smmu_domain = cookie;
	struct arm_smmu_pte_info *pte_info;

	if (smmu_domain->slave_side_secure ||
	    !arm_smmu_has_secure_vmid(smmu_domain)) {
		if (smmu_domain->slave_side_secure)
			WARN(1, "slave side secure is enforced\n");
		else
			WARN(1, "Invalid VMID is set !!\n");
		return;
	}

	pte_info = kzalloc(sizeof(struct arm_smmu_pte_info), GFP_ATOMIC);
	if (!pte_info)
		return;

	pte_info->virt_addr = addr;
	pte_info->size = size;
	list_add_tail(&pte_info->entry, &smmu_domain->unassign_list);
}

static int arm_smmu_prepare_pgtable(void *addr, void *cookie)
{
	struct arm_smmu_domain *smmu_domain = cookie;
	struct arm_smmu_pte_info *pte_info;

	if (smmu_domain->slave_side_secure ||
	    !arm_smmu_has_secure_vmid(smmu_domain)) {
		if (smmu_domain->slave_side_secure)
			WARN(1, "slave side secure is enforced\n");
		else
			WARN(1, "Invalid VMID is set !!\n");
		return -EINVAL;
	}

	pte_info = kzalloc(sizeof(struct arm_smmu_pte_info), GFP_ATOMIC);
	if (!pte_info)
		return -ENOMEM;
	pte_info->virt_addr = addr;
	list_add_tail(&pte_info->entry, &smmu_domain->pte_info_list);
	return 0;
}

static void arm_smmu_prealloc_memory(struct arm_smmu_domain *smmu_domain,
					size_t size, struct list_head *pool)
{
	int i;
	u32 nr = 0;
	struct page *page;

	if ((smmu_domain->attributes & (1 << DOMAIN_ATTR_ATOMIC)) ||
			arm_smmu_has_secure_vmid(smmu_domain))
		return;

	/* number of 2nd level pagetable entries */
	nr += round_up(size, SZ_1G) >> 30;
	/* number of 3rd level pagetabel entries */
	nr += round_up(size, SZ_2M) >> 21;

	/* Retry later with atomic allocation on error */
	for (i = 0; i < nr; i++) {
		page = alloc_pages(GFP_KERNEL | __GFP_ZERO, 0);
		if (!page)
			break;
		list_add(&page->lru, pool);
	}
}

static void arm_smmu_prealloc_memory_sg(struct arm_smmu_domain *smmu_domain,
					struct scatterlist *sgl, int nents,
					struct list_head *pool)
{
	int i;
	size_t size = 0;
	struct scatterlist *sg;

	if ((smmu_domain->attributes & (1 << DOMAIN_ATTR_ATOMIC)) ||
			arm_smmu_has_secure_vmid(smmu_domain))
		return;

	for_each_sg(sgl, sg, nents, i)
		size += sg->length;

	arm_smmu_prealloc_memory(smmu_domain, size, pool);
}

static void arm_smmu_release_prealloc_memory(
		struct arm_smmu_domain *smmu_domain, struct list_head *list)
{
	struct page *page, *tmp;

	list_for_each_entry_safe(page, tmp, list, lru) {
		list_del(&page->lru);
		__free_pages(page, 0);
	}
}

static int arm_smmu_attach_dev(struct iommu_domain *domain, struct device *dev)
{
	int ret;
	struct iommu_fwspec *fwspec = dev->iommu_fwspec;
	struct arm_smmu_device *smmu;
	struct arm_smmu_domain *smmu_domain = to_smmu_domain(domain);
	int atomic_domain = smmu_domain->attributes & (1 << DOMAIN_ATTR_ATOMIC);

	if (!fwspec || fwspec->ops != &arm_smmu_ops) {
		dev_err(dev, "cannot attach to SMMU, is it on the same bus?\n");
		return -ENXIO;
	}

	/*
	 * FIXME: The arch/arm DMA API code tries to attach devices to its own
	 * domains between of_xlate() and add_device() - we have no way to cope
	 * with that, so until ARM gets converted to rely on groups and default
	 * domains, just say no (but more politely than by dereferencing NULL).
	 * This should be at least a WARN_ON once that's sorted.
	 */
	if (!fwspec->iommu_priv)
		return -ENODEV;

	smmu = fwspec_smmu(fwspec);

	/* Enable Clocks and Power */
	ret = arm_smmu_power_on(smmu->pwr);
	if (ret)
		return ret;

	/* Ensure that the domain is finalised */
	ret = arm_smmu_init_domain_context(domain, smmu, dev);
	if (ret < 0)
		goto out_power_off;

	/* Do not modify the SIDs, HW is still running */
	if (is_dynamic_domain(domain)) {
		ret = 0;
		goto out_power_off;
	}

	/*
	 * Sanity check the domain. We don't support domains across
	 * different SMMUs.
	 */
	if (smmu_domain->smmu != smmu) {
		dev_err(dev,
			"cannot attach to SMMU %s whilst already attached to domain on SMMU %s\n",
			dev_name(smmu_domain->smmu->dev), dev_name(smmu->dev));
		ret = -EINVAL;
		goto out_power_off;
	}

	/* Looks ok, so add the device to the domain */
	ret = arm_smmu_domain_add_master(smmu_domain, fwspec);

out_power_off:
	/*
	 * Keep an additional vote for non-atomic power until domain is
	 * detached
	 */
	if (!ret && atomic_domain) {
		WARN_ON(arm_smmu_power_on(smmu->pwr));
		arm_smmu_power_off_atomic(smmu->pwr);
	}

	arm_smmu_power_off(smmu->pwr);

	return ret;
}

static int arm_smmu_map(struct iommu_domain *domain, unsigned long iova,
			phys_addr_t paddr, size_t size, int prot)
{
	int ret;
	unsigned long flags;
	struct arm_smmu_domain *smmu_domain = to_smmu_domain(domain);
	struct io_pgtable_ops *ops = to_smmu_domain(domain)->pgtbl_ops;
	LIST_HEAD(nonsecure_pool);

	if (!ops)
		return -ENODEV;

	if (arm_smmu_is_slave_side_secure(smmu_domain))
		return msm_secure_smmu_map(domain, iova, paddr, size, prot);

	arm_smmu_prealloc_memory(smmu_domain, size, &nonsecure_pool);
	arm_smmu_secure_domain_lock(smmu_domain);

	spin_lock_irqsave(&smmu_domain->cb_lock, flags);
	list_splice_init(&nonsecure_pool, &smmu_domain->nonsecure_pool);
	ret = ops->map(ops, iova, paddr, size, prot);
	list_splice_init(&smmu_domain->nonsecure_pool, &nonsecure_pool);
	spin_unlock_irqrestore(&smmu_domain->cb_lock, flags);

	arm_smmu_assign_table(smmu_domain);
	arm_smmu_secure_domain_unlock(smmu_domain);

	arm_smmu_release_prealloc_memory(smmu_domain, &nonsecure_pool);
	return ret;
}

static uint64_t arm_smmu_iova_to_pte(struct iommu_domain *domain,
	      dma_addr_t iova)
{
	uint64_t ret;
	unsigned long flags;
	struct arm_smmu_domain *smmu_domain = to_smmu_domain(domain);
	struct io_pgtable_ops *ops = smmu_domain->pgtbl_ops;

	if (!ops || !ops->iova_to_pte)
		return 0;

	spin_lock_irqsave(&smmu_domain->cb_lock, flags);
	ret = ops->iova_to_pte(ops, iova);
	spin_unlock_irqrestore(&smmu_domain->cb_lock, flags);
	return ret;
}

static size_t arm_smmu_unmap(struct iommu_domain *domain, unsigned long iova,
			     size_t size)
{
	size_t ret;
	struct arm_smmu_domain *smmu_domain = to_smmu_domain(domain);
	struct io_pgtable_ops *ops = smmu_domain->pgtbl_ops;
	unsigned long flags;

	if (!ops)
		return 0;

	if (arm_smmu_is_slave_side_secure(smmu_domain))
		return msm_secure_smmu_unmap(domain, iova, size);

	ret = arm_smmu_domain_power_on(domain, smmu_domain->smmu);
	if (ret)
		return ret;

	arm_smmu_secure_domain_lock(smmu_domain);

	spin_lock_irqsave(&smmu_domain->cb_lock, flags);
	ret = ops->unmap(ops, iova, size);
	spin_unlock_irqrestore(&smmu_domain->cb_lock, flags);

	arm_smmu_domain_power_off(domain, smmu_domain->smmu);
	/*
	 * While splitting up block mappings, we might allocate page table
	 * memory during unmap, so the vmids needs to be assigned to the
	 * memory here as well.
	 */
	arm_smmu_assign_table(smmu_domain);
	/* Also unassign any pages that were free'd during unmap */
	arm_smmu_unassign_table(smmu_domain);
	arm_smmu_secure_domain_unlock(smmu_domain);
	return ret;
}

#define MAX_MAP_SG_BATCH_SIZE (SZ_4M)
static size_t arm_smmu_map_sg(struct iommu_domain *domain, unsigned long iova,
			   struct scatterlist *sg, unsigned int nents, int prot)
{
	int ret;
	size_t size, batch_size, size_to_unmap = 0;
	unsigned long flags;
	struct arm_smmu_domain *smmu_domain = to_smmu_domain(domain);
	struct io_pgtable_ops *ops = smmu_domain->pgtbl_ops;
	unsigned int idx_start, idx_end;
	struct scatterlist *sg_start, *sg_end;
	unsigned long __saved_iova_start;
	LIST_HEAD(nonsecure_pool);

	if (!ops)
		return -ENODEV;

	if (arm_smmu_is_slave_side_secure(smmu_domain))
		return msm_secure_smmu_map_sg(domain, iova, sg, nents, prot);

	arm_smmu_prealloc_memory_sg(smmu_domain, sg, nents, &nonsecure_pool);
	arm_smmu_secure_domain_lock(smmu_domain);

	__saved_iova_start = iova;
	idx_start = idx_end = 0;
	sg_start = sg_end = sg;
	while (idx_end < nents) {
		batch_size = sg_end->length;
		sg_end = sg_next(sg_end);
		idx_end++;
		while ((idx_end < nents) &&
		       (batch_size + sg_end->length < MAX_MAP_SG_BATCH_SIZE)) {

			batch_size += sg_end->length;
			sg_end = sg_next(sg_end);
			idx_end++;
		}

		spin_lock_irqsave(&smmu_domain->cb_lock, flags);
		list_splice_init(&nonsecure_pool, &smmu_domain->nonsecure_pool);
		ret = ops->map_sg(ops, iova, sg_start, idx_end - idx_start,
				  prot, &size);
		list_splice_init(&smmu_domain->nonsecure_pool, &nonsecure_pool);
		spin_unlock_irqrestore(&smmu_domain->cb_lock, flags);

		/* Returns 0 on error */
		if (!ret) {
			size_to_unmap = iova + size - __saved_iova_start;
			goto out;
		}

		iova += batch_size;
		idx_start = idx_end;
		sg_start = sg_end;
	}

out:
	arm_smmu_assign_table(smmu_domain);

	if (size_to_unmap) {
		arm_smmu_unmap(domain, __saved_iova_start, size_to_unmap);
		iova = __saved_iova_start;
	}
	arm_smmu_secure_domain_unlock(smmu_domain);
	arm_smmu_release_prealloc_memory(smmu_domain, &nonsecure_pool);
	return iova - __saved_iova_start;
}

static phys_addr_t __arm_smmu_iova_to_phys_hard(struct iommu_domain *domain,
					      dma_addr_t iova)
{
	struct arm_smmu_domain *smmu_domain = to_smmu_domain(domain);
	struct arm_smmu_device *smmu = smmu_domain->smmu;
	struct arm_smmu_cfg *cfg = &smmu_domain->cfg;
	struct io_pgtable_ops *ops= smmu_domain->pgtbl_ops;
	struct device *dev = smmu->dev;
	void __iomem *cb_base;
	u32 tmp;
	u64 phys;
	unsigned long va;

	cb_base = ARM_SMMU_CB(smmu, cfg->cbndx);

	/* ATS1 registers can only be written atomically */
	va = iova & ~0xfffUL;
	if (smmu->version == ARM_SMMU_V2)
		smmu_write_atomic_lq(va, cb_base + ARM_SMMU_CB_ATS1PR);
	else /* Register is only 32-bit in v1 */
		writel_relaxed(va, cb_base + ARM_SMMU_CB_ATS1PR);

	if (readl_poll_timeout_atomic(cb_base + ARM_SMMU_CB_ATSR, tmp,
				      !(tmp & ATSR_ACTIVE), 5, 50)) {
		phys = ops->iova_to_phys(ops, iova);
		dev_err(dev,
			"iova to phys timed out on %pad. software table walk result=%pa.\n",
			&iova, &phys);
		phys = 0;
		return phys;
	}

	phys = readq_relaxed(cb_base + ARM_SMMU_CB_PAR);
	if (phys & CB_PAR_F) {
		dev_err(dev, "translation fault!\n");
		dev_err(dev, "PAR = 0x%llx\n", phys);
		phys = 0;
	} else {
		phys = (phys & (PHYS_MASK & ~0xfffULL)) | (iova & 0xfff);
	}

	return phys;
}

static phys_addr_t arm_smmu_iova_to_phys(struct iommu_domain *domain,
					dma_addr_t iova)
{
	phys_addr_t ret;
	unsigned long flags;
	struct arm_smmu_domain *smmu_domain = to_smmu_domain(domain);
	struct io_pgtable_ops *ops = smmu_domain->pgtbl_ops;

	if (domain->type == IOMMU_DOMAIN_IDENTITY)
		return iova;

	if (!ops)
		return 0;

	spin_lock_irqsave(&smmu_domain->cb_lock, flags);
	ret = ops->iova_to_phys(ops, iova);
	spin_unlock_irqrestore(&smmu_domain->cb_lock, flags);

	return ret;
}

/*
 * This function can sleep, and cannot be called from atomic context. Will
 * power on register block if required. This restriction does not apply to the
 * original iova_to_phys() op.
 */
static phys_addr_t arm_smmu_iova_to_phys_hard(struct iommu_domain *domain,
					dma_addr_t iova)
{
	phys_addr_t ret = 0;
	unsigned long flags;
	struct arm_smmu_domain *smmu_domain = to_smmu_domain(domain);
	struct arm_smmu_device *smmu = smmu_domain->smmu;

	if (smmu->options & ARM_SMMU_OPT_DISABLE_ATOS)
		return 0;

	if (arm_smmu_power_on(smmu_domain->smmu->pwr))
		return 0;

	if (smmu_domain->smmu->arch_ops &&
	    smmu_domain->smmu->arch_ops->iova_to_phys_hard) {
		ret = smmu_domain->smmu->arch_ops->iova_to_phys_hard(
						domain, iova);
		goto out;
	}

	spin_lock_irqsave(&smmu_domain->cb_lock, flags);
	if (smmu_domain->smmu->features & ARM_SMMU_FEAT_TRANS_OPS &&
			smmu_domain->stage == ARM_SMMU_DOMAIN_S1)
		ret = __arm_smmu_iova_to_phys_hard(domain, iova);

	spin_unlock_irqrestore(&smmu_domain->cb_lock, flags);

out:
	arm_smmu_power_off(smmu_domain->smmu->pwr);

	return ret;
}

static bool arm_smmu_capable(enum iommu_cap cap)
{
	switch (cap) {
	case IOMMU_CAP_CACHE_COHERENCY:
		/*
		 * Return true here as the SMMU can always send out coherent
		 * requests.
		 */
		return true;
	case IOMMU_CAP_NOEXEC:
		return true;
	default:
		return false;
	}
}

static int arm_smmu_match_node(struct device *dev, void *data)
{
	return dev->fwnode == data;
}

static
struct arm_smmu_device *arm_smmu_get_by_fwnode(struct fwnode_handle *fwnode)
{
	struct device *dev = driver_find_device(&arm_smmu_driver.driver, NULL,
						fwnode, arm_smmu_match_node);
	put_device(dev);
	return dev ? dev_get_drvdata(dev) : NULL;
}

#ifdef CONFIG_MSM_TZ_SMMU
static int msm_secure_smmu_map(struct iommu_domain *domain, unsigned long iova,
			       phys_addr_t paddr, size_t size, int prot)
{
	size_t ret;
	struct arm_smmu_domain *smmu_domain = to_smmu_domain(domain);
	struct io_pgtable_ops *ops = smmu_domain->pgtbl_ops;

	ret = ops->map(ops, iova, paddr, size, prot);

	return ret;
}

static size_t msm_secure_smmu_unmap(struct iommu_domain *domain,
				    unsigned long iova,
				    size_t size)
{
	size_t ret;
	struct arm_smmu_domain *smmu_domain = to_smmu_domain(domain);
	struct io_pgtable_ops *ops = smmu_domain->pgtbl_ops;

	ret = arm_smmu_domain_power_on(domain, smmu_domain->smmu);
	if (ret)
		return ret;

	ret = ops->unmap(ops, iova, size);

	arm_smmu_domain_power_off(domain, smmu_domain->smmu);

	return ret;
}

static size_t msm_secure_smmu_map_sg(struct iommu_domain *domain,
				     unsigned long iova,
				     struct scatterlist *sg,
				     unsigned int nents, int prot)
{
	int ret;
	size_t size;
	struct arm_smmu_domain *smmu_domain = to_smmu_domain(domain);
	struct io_pgtable_ops *ops = smmu_domain->pgtbl_ops;

	ret = ops->map_sg(ops, iova, sg, nents, prot, &size);

	if (!ret)
		msm_secure_smmu_unmap(domain, iova, size);

	return ret;
}

#endif

static int arm_smmu_add_device(struct device *dev)
{
	struct arm_smmu_device *smmu;
	struct arm_smmu_master_cfg *cfg;
	struct iommu_fwspec *fwspec = dev->iommu_fwspec;
	int i, ret;

	if (using_legacy_binding) {
		ret = arm_smmu_register_legacy_master(dev, &smmu);

		/*
		 * If dev->iommu_fwspec is initally NULL, arm_smmu_register_legacy_master()
		 * will allocate/initialise a new one. Thus we need to update fwspec for
		 * later use.
		 */
		fwspec = dev->iommu_fwspec;
		if (ret)
			goto out_free;
	} else if (fwspec && fwspec->ops == &arm_smmu_ops) {
		smmu = arm_smmu_get_by_fwnode(fwspec->iommu_fwnode);
		if (!smmu)
			return -ENODEV;
	} else {
		return -ENODEV;
	}

	ret = arm_smmu_power_on(smmu->pwr);
	if (ret)
		goto out_free;

	ret = -EINVAL;
	for (i = 0; i < fwspec->num_ids; i++) {
		u16 sid = fwspec->ids[i];
		u16 mask = fwspec->ids[i] >> SMR_MASK_SHIFT;

		if (sid & ~smmu->streamid_mask) {
			dev_err(dev, "stream ID 0x%x out of range for SMMU (0x%x)\n",
				sid, smmu->streamid_mask);
			goto out_pwr_off;
		}
		if (mask & ~smmu->smr_mask_mask) {
			dev_err(dev, "SMR mask 0x%x out of range for SMMU (0x%x)\n",
				mask, smmu->smr_mask_mask);
			goto out_pwr_off;
		}
	}

	ret = -ENOMEM;
	cfg = kzalloc(offsetof(struct arm_smmu_master_cfg, smendx[i]),
		      GFP_KERNEL);
	if (!cfg)
		goto out_pwr_off;

	cfg->smmu = smmu;
	fwspec->iommu_priv = cfg;
	while (i--)
		cfg->smendx[i] = INVALID_SMENDX;

	ret = arm_smmu_master_alloc_smes(dev);
	if (ret)
		goto out_cfg_free;

	arm_smmu_power_off(smmu->pwr);
	return 0;

out_cfg_free:
	kfree(cfg);
out_pwr_off:
	arm_smmu_power_off(smmu->pwr);
out_free:
	iommu_fwspec_free(dev);
	return ret;
}

static void arm_smmu_remove_device(struct device *dev)
{
	struct iommu_fwspec *fwspec = dev->iommu_fwspec;
	struct arm_smmu_device *smmu;

	if (!fwspec || fwspec->ops != &arm_smmu_ops)
		return;

	smmu = fwspec_smmu(fwspec);
	if (arm_smmu_power_on(smmu->pwr)) {
		WARN_ON(1);
		return;
	}

	arm_smmu_master_free_smes(fwspec);
	iommu_group_remove_device(dev);
	kfree(fwspec->iommu_priv);
	iommu_fwspec_free(dev);
	arm_smmu_power_off(smmu->pwr);
}

static struct iommu_group *arm_smmu_device_group(struct device *dev)
{
	struct iommu_fwspec *fwspec = dev->iommu_fwspec;
	struct arm_smmu_device *smmu = fwspec_smmu(fwspec);
	struct iommu_group *group = NULL;
	int i, idx;

	for_each_cfg_sme(fwspec, i, idx) {
		if (group && smmu->s2crs[idx].group &&
		    group != smmu->s2crs[idx].group)
			return ERR_PTR(-EINVAL);

		group = smmu->s2crs[idx].group;
	}

	if (group)
		iommu_group_ref_get(group);
	else {
		if (dev_is_pci(dev))
			group = pci_device_group(dev);
		else
			group = generic_device_group(dev);

		if (IS_ERR(group))
			return NULL;
	}

	if (arm_smmu_arch_device_group(dev, group)) {
		iommu_group_put(group);
		return ERR_PTR(-EINVAL);
	}

	return group;
}

static int arm_smmu_domain_get_attr(struct iommu_domain *domain,
				    enum iommu_attr attr, void *data)
{
	struct arm_smmu_domain *smmu_domain = to_smmu_domain(domain);
	int ret = 0;

	if (domain->type != IOMMU_DOMAIN_UNMANAGED)
		return -EINVAL;

	mutex_lock(&smmu_domain->init_mutex);
	switch (attr) {
	case DOMAIN_ATTR_NESTING:
		*(int *)data = (smmu_domain->stage == ARM_SMMU_DOMAIN_NESTED);
		ret = 0;
		break;
	case DOMAIN_ATTR_PT_BASE_ADDR:
		*((phys_addr_t *)data) =
			smmu_domain->pgtbl_cfg.arm_lpae_s1_cfg.ttbr[0];
		ret = 0;
		break;
	case DOMAIN_ATTR_CONTEXT_BANK:
		/* context bank index isn't valid until we are attached */
		if (smmu_domain->smmu == NULL) {
			ret = -ENODEV;
			break;
		}
		*((unsigned int *) data) = smmu_domain->cfg.cbndx;
		ret = 0;
		break;
	case DOMAIN_ATTR_TTBR0: {
		u64 val;
		struct arm_smmu_device *smmu = smmu_domain->smmu;
		/* not valid until we are attached */
		if (smmu == NULL) {
			ret = -ENODEV;
			break;
		}
		val = smmu_domain->pgtbl_cfg.arm_lpae_s1_cfg.ttbr[0];
		if (smmu_domain->cfg.cbar != CBAR_TYPE_S2_TRANS)
			val |= (u64)ARM_SMMU_CB_ASID(smmu, &smmu_domain->cfg)
					<< (TTBRn_ASID_SHIFT);
		*((u64 *)data) = val;
		ret = 0;
		break;
	}
	case DOMAIN_ATTR_CONTEXTIDR:
		/* not valid until attached */
		if (smmu_domain->smmu == NULL) {
			ret = -ENODEV;
			break;
		}
		*((u32 *)data) = smmu_domain->cfg.procid;
		ret = 0;
		break;
	case DOMAIN_ATTR_PROCID:
		*((u32 *)data) = smmu_domain->cfg.procid;
		ret = 0;
		break;
	case DOMAIN_ATTR_DYNAMIC:
		*((int *)data) = !!(smmu_domain->attributes
					& (1 << DOMAIN_ATTR_DYNAMIC));
		ret = 0;
		break;
	case DOMAIN_ATTR_NON_FATAL_FAULTS:
		*((int *)data) = !!(smmu_domain->attributes
				    & (1 << DOMAIN_ATTR_NON_FATAL_FAULTS));
		ret = 0;
		break;
	case DOMAIN_ATTR_S1_BYPASS:
		*((int *)data) = !!(smmu_domain->attributes
				    & (1 << DOMAIN_ATTR_S1_BYPASS));
		ret = 0;
		break;
	case DOMAIN_ATTR_SECURE_VMID:
		*((int *)data) = smmu_domain->secure_vmid;
		ret = 0;
		break;
	case DOMAIN_ATTR_PGTBL_INFO: {
		struct iommu_pgtbl_info *info = data;

		if (!(smmu_domain->attributes & (1 << DOMAIN_ATTR_FAST))) {
			ret = -ENODEV;
			break;
		}
		info->pmds = smmu_domain->pgtbl_cfg.av8l_fast_cfg.pmds;
		ret = 0;
		break;
	}
	case DOMAIN_ATTR_FAST:
		*((int *)data) = !!(smmu_domain->attributes
					& (1 << DOMAIN_ATTR_FAST));
		ret = 0;
		break;
	case DOMAIN_ATTR_USE_UPSTREAM_HINT:
		*((int *)data) = !!(smmu_domain->attributes &
				   (1 << DOMAIN_ATTR_USE_UPSTREAM_HINT));
		ret = 0;
		break;
	case DOMAIN_ATTR_USE_LLC_NWA:
		*((int *)data) = !!(smmu_domain->attributes &
				   (1 << DOMAIN_ATTR_USE_LLC_NWA));
		ret = 0;
		break;
	case DOMAIN_ATTR_EARLY_MAP:
		*((int *)data) = !!(smmu_domain->attributes
				    & (1 << DOMAIN_ATTR_EARLY_MAP));
		ret = 0;
		break;
	case DOMAIN_ATTR_BITMAP_IOVA_ALLOCATOR:
		*((int *)data) = !!(smmu_domain->attributes
				& (1 << DOMAIN_ATTR_BITMAP_IOVA_ALLOCATOR));
		ret = 0;
		break;
	case DOMAIN_ATTR_PAGE_TABLE_IS_COHERENT:
		if (!smmu_domain->smmu) {
			ret = -ENODEV;
			break;
		}
		*((int *)data) = is_iommu_pt_coherent(smmu_domain);
		ret = 0;
		break;
	case DOMAIN_ATTR_PAGE_TABLE_FORCE_COHERENT:
		*((int *)data) = !!(smmu_domain->attributes
			& (1 << DOMAIN_ATTR_PAGE_TABLE_FORCE_COHERENT));
		ret = 0;
		break;
	case DOMAIN_ATTR_CB_STALL_DISABLE:
		*((int *)data) = !!(smmu_domain->attributes
			& (1 << DOMAIN_ATTR_CB_STALL_DISABLE));
		ret = 0;
		break;
	case DOMAIN_ATTR_NO_CFRE:
		*((int *)data) = !!(smmu_domain->attributes
			& (1 << DOMAIN_ATTR_NO_CFRE));
		ret = 0;
		break;
	case DOMAIN_ATTR_QCOM_MMU500_ERRATA_MIN_IOVA_ALIGN:
		*((int *)data) = smmu_domain->qsmmuv500_errata1_min_iova_align;
		ret = 0;
		break;
	default:
		ret = -ENODEV;
		break;
	}
	mutex_unlock(&smmu_domain->init_mutex);
	return ret;
}

static int arm_smmu_domain_set_attr(struct iommu_domain *domain,
				    enum iommu_attr attr, void *data)
{
	int ret = 0;
	struct arm_smmu_domain *smmu_domain = to_smmu_domain(domain);

	if (domain->type != IOMMU_DOMAIN_UNMANAGED)
		return -EINVAL;

	mutex_lock(&smmu_domain->init_mutex);

	switch (attr) {
	case DOMAIN_ATTR_NESTING:
		if (smmu_domain->smmu) {
			ret = -EPERM;
			goto out_unlock;
		}

		if (*(int *)data)
			smmu_domain->stage = ARM_SMMU_DOMAIN_NESTED;
		else
			smmu_domain->stage = ARM_SMMU_DOMAIN_S1;

		break;
	case DOMAIN_ATTR_PROCID:
		if (smmu_domain->smmu != NULL) {
			dev_err(smmu_domain->smmu->dev,
			  "cannot change procid attribute while attached\n");
			ret = -EBUSY;
			break;
		}
		smmu_domain->cfg.procid = *((u32 *)data);
		ret = 0;
		break;
	case DOMAIN_ATTR_DYNAMIC: {
		int dynamic = *((int *)data);

		if (smmu_domain->smmu != NULL) {
			dev_err(smmu_domain->smmu->dev,
			  "cannot change dynamic attribute while attached\n");
			ret = -EBUSY;
			break;
		}

		if (dynamic)
			smmu_domain->attributes |= 1 << DOMAIN_ATTR_DYNAMIC;
		else
			smmu_domain->attributes &= ~(1 << DOMAIN_ATTR_DYNAMIC);
		ret = 0;
		break;
	}
	case DOMAIN_ATTR_CONTEXT_BANK:
		/* context bank can't be set while attached */
		if (smmu_domain->smmu != NULL) {
			ret = -EBUSY;
			break;
		}
		/* ... and it can only be set for dynamic contexts. */
		if (!(smmu_domain->attributes & (1 << DOMAIN_ATTR_DYNAMIC))) {
			ret = -EINVAL;
			break;
		}

		/* this will be validated during attach */
		smmu_domain->cfg.cbndx = *((unsigned int *)data);
		ret = 0;
		break;
	case DOMAIN_ATTR_NON_FATAL_FAULTS: {
		u32 non_fatal_faults = *((int *)data);

		if (non_fatal_faults)
			smmu_domain->attributes |=
					1 << DOMAIN_ATTR_NON_FATAL_FAULTS;
		else
			smmu_domain->attributes &=
					~(1 << DOMAIN_ATTR_NON_FATAL_FAULTS);
		ret = 0;
		break;
	}
	case DOMAIN_ATTR_S1_BYPASS: {
		int bypass = *((int *)data);

		/* bypass can't be changed while attached */
		if (smmu_domain->smmu != NULL) {
			ret = -EBUSY;
			break;
		}
		if (bypass)
			smmu_domain->attributes |= 1 << DOMAIN_ATTR_S1_BYPASS;
		else
			smmu_domain->attributes &=
					~(1 << DOMAIN_ATTR_S1_BYPASS);

		ret = 0;
		break;
	}
	case DOMAIN_ATTR_ATOMIC:
	{
		int atomic_ctx = *((int *)data);

		/* can't be changed while attached */
		if (smmu_domain->smmu != NULL) {
			ret = -EBUSY;
			break;
		}
		if (atomic_ctx)
			smmu_domain->attributes |= (1 << DOMAIN_ATTR_ATOMIC);
		else
			smmu_domain->attributes &= ~(1 << DOMAIN_ATTR_ATOMIC);
		break;
	}
	case DOMAIN_ATTR_SECURE_VMID:
		if (smmu_domain->secure_vmid != VMID_INVAL) {
			ret = -ENODEV;
			WARN(1, "secure vmid already set!");
			break;
		}
		smmu_domain->secure_vmid = *((int *)data);
		break;
		/*
		 * fast_smmu_unmap_page() and fast_smmu_alloc_iova() both
		 * expect that the bus/clock/regulator are already on. Thus also
		 * force DOMAIN_ATTR_ATOMIC to bet set.
		 */
	case DOMAIN_ATTR_FAST:
		if (*((int *)data)) {
			smmu_domain->attributes |= 1 << DOMAIN_ATTR_FAST;
			smmu_domain->attributes |= 1 << DOMAIN_ATTR_ATOMIC;
		}
		ret = 0;
		break;
	case DOMAIN_ATTR_USE_UPSTREAM_HINT:
		/* can't be changed while attached */
		if (smmu_domain->smmu != NULL) {
			ret = -EBUSY;
			break;
		}
		if (*((int *)data))
			smmu_domain->attributes |=
				1 << DOMAIN_ATTR_USE_UPSTREAM_HINT;
		ret = 0;
		break;
	case DOMAIN_ATTR_USE_LLC_NWA:
		/* can't be changed while attached */
		if (smmu_domain->smmu != NULL) {
			ret = -EBUSY;
			break;
		}
		if (*((int *)data))
			smmu_domain->attributes |=
				1 << DOMAIN_ATTR_USE_LLC_NWA;
		ret = 0;
		break;
	case DOMAIN_ATTR_EARLY_MAP: {
		int early_map = *((int *)data);

		ret = 0;
		if (early_map) {
			smmu_domain->attributes |=
						1 << DOMAIN_ATTR_EARLY_MAP;
		} else {
			if (smmu_domain->smmu)
				ret = arm_smmu_enable_s1_translations(
								smmu_domain);

			if (!ret)
				smmu_domain->attributes &=
					~(1 << DOMAIN_ATTR_EARLY_MAP);
		}
		break;
	}
	case DOMAIN_ATTR_BITMAP_IOVA_ALLOCATOR:
		if (*((int *)data))
			smmu_domain->attributes |=
				1 << DOMAIN_ATTR_BITMAP_IOVA_ALLOCATOR;
		ret = 0;
		break;
	case DOMAIN_ATTR_PAGE_TABLE_FORCE_COHERENT: {
		int force_coherent = *((int *)data);

		if (smmu_domain->smmu != NULL) {
			dev_err(smmu_domain->smmu->dev,
			  "cannot change force coherent attribute while attached\n");
			ret = -EBUSY;
			break;
		}

		if (force_coherent)
			smmu_domain->attributes |=
			    1 << DOMAIN_ATTR_PAGE_TABLE_FORCE_COHERENT;
		else
			smmu_domain->attributes &=
			    ~(1 << DOMAIN_ATTR_PAGE_TABLE_FORCE_COHERENT);

		ret = 0;
		break;
	}

	case DOMAIN_ATTR_CB_STALL_DISABLE:
		if (*((int *)data))
			smmu_domain->attributes |=
				1 << DOMAIN_ATTR_CB_STALL_DISABLE;
		ret = 0;
		break;
	case DOMAIN_ATTR_NO_CFRE:
		if (*((int *)data))
			smmu_domain->attributes |=
				1 << DOMAIN_ATTR_NO_CFRE;
		ret = 0;
		break;
	default:
		ret = -ENODEV;
	}

out_unlock:
	mutex_unlock(&smmu_domain->init_mutex);
	return ret;
}

static int arm_smmu_of_xlate(struct device *dev, struct of_phandle_args *args)
{
	u32 mask, fwid = 0;

	if (args->args_count > 0)
		fwid |= (u16)args->args[0];

	if (args->args_count > 1)
		fwid |= (u16)args->args[1] << SMR_MASK_SHIFT;
	else if (!of_property_read_u32(args->np, "stream-match-mask", &mask))
		fwid |= (u16)mask << SMR_MASK_SHIFT;

	return iommu_fwspec_add_ids(dev, &fwid, 1);
}

static void arm_smmu_get_resv_regions(struct device *dev,
				      struct list_head *head)
{
	struct iommu_resv_region *region;
	int prot = IOMMU_WRITE | IOMMU_NOEXEC | IOMMU_MMIO;

	region = iommu_alloc_resv_region(MSI_IOVA_BASE, MSI_IOVA_LENGTH,
					 prot, IOMMU_RESV_SW_MSI);
	if (!region)
		return;

	list_add_tail(&region->list, head);

	iommu_dma_get_resv_regions(dev, head);
}

static void arm_smmu_put_resv_regions(struct device *dev,
				      struct list_head *head)
{
	struct iommu_resv_region *entry, *next;

	list_for_each_entry_safe(entry, next, head, list)
		kfree(entry);
}
static int arm_smmu_enable_s1_translations(struct arm_smmu_domain *smmu_domain)
{
	struct arm_smmu_cfg *cfg = &smmu_domain->cfg;
	struct arm_smmu_device *smmu = smmu_domain->smmu;
	void __iomem *cb_base;
	u32 reg;
	int ret;

	cb_base = ARM_SMMU_CB(smmu, cfg->cbndx);
	ret = arm_smmu_power_on(smmu->pwr);
	if (ret)
		return ret;

	reg = readl_relaxed(cb_base + ARM_SMMU_CB_SCTLR);
	reg |= SCTLR_M;
#ifdef CONFIG_HIBERNATION
	smmu_domain->attributes &= ~(1 << DOMAIN_ATTR_S1_BYPASS);
#endif
	writel_relaxed(reg, cb_base + ARM_SMMU_CB_SCTLR);
	arm_smmu_power_off(smmu->pwr);
	return ret;
}

static bool arm_smmu_is_iova_coherent(struct iommu_domain *domain,
					 dma_addr_t iova)
{
	bool ret;
	unsigned long flags;
	struct arm_smmu_domain *smmu_domain = to_smmu_domain(domain);
	struct io_pgtable_ops *ops = smmu_domain->pgtbl_ops;

	if (!ops)
		return false;

	spin_lock_irqsave(&smmu_domain->cb_lock, flags);
	ret = ops->is_iova_coherent(ops, iova);
	spin_unlock_irqrestore(&smmu_domain->cb_lock, flags);
	return ret;
}

static void arm_smmu_trigger_fault(struct iommu_domain *domain,
					unsigned long flags)
{
	struct arm_smmu_domain *smmu_domain = to_smmu_domain(domain);
	struct arm_smmu_cfg *cfg = &smmu_domain->cfg;
	struct arm_smmu_device *smmu;
	void __iomem *cb_base;

	if (!smmu_domain->smmu) {
		pr_err("Can't trigger faults on non-attached domains\n");
		return;
	}

	smmu = smmu_domain->smmu;
	if (arm_smmu_power_on(smmu->pwr))
		return;

	cb_base = ARM_SMMU_CB(smmu, cfg->cbndx);
	dev_err(smmu->dev, "Writing 0x%lx to FSRRESTORE on cb %d\n",
		flags, cfg->cbndx);
	writel_relaxed(flags, cb_base + ARM_SMMU_CB_FSRRESTORE);
	/* give the interrupt time to fire... */
	msleep(1000);

	arm_smmu_power_off(smmu->pwr);
}

static unsigned long arm_smmu_reg_read(struct iommu_domain *domain,
				       unsigned long offset)
{
	struct arm_smmu_domain *smmu_domain = to_smmu_domain(domain);
	struct arm_smmu_device *smmu;
	struct arm_smmu_cfg *cfg = &smmu_domain->cfg;
	void __iomem *cb_base;
	unsigned long val;

	if (offset >= SZ_4K) {
		pr_err("Invalid offset: 0x%lx\n", offset);
		return 0;
	}

	smmu = smmu_domain->smmu;
	if (!smmu) {
		WARN(1, "Can't read registers of a detached domain\n");
		val = 0;
		return val;
	}

	if (arm_smmu_power_on(smmu->pwr))
		return 0;

	cb_base = ARM_SMMU_CB(smmu, cfg->cbndx);
	val = readl_relaxed(cb_base + offset);

	arm_smmu_power_off(smmu->pwr);
	return val;
}

static void arm_smmu_reg_write(struct iommu_domain *domain,
			       unsigned long offset, unsigned long val)
{
	struct arm_smmu_domain *smmu_domain = to_smmu_domain(domain);
	struct arm_smmu_device *smmu;
	struct arm_smmu_cfg *cfg = &smmu_domain->cfg;
	void __iomem *cb_base;

	if (offset >= SZ_4K) {
		pr_err("Invalid offset: 0x%lx\n", offset);
		return;
	}

	smmu = smmu_domain->smmu;
	if (!smmu) {
		WARN(1, "Can't read registers of a detached domain\n");
		return;
	}

	if (arm_smmu_power_on(smmu->pwr))
		return;

	cb_base = ARM_SMMU_CB(smmu, cfg->cbndx);
	writel_relaxed(val, cb_base + offset);

	arm_smmu_power_off(smmu->pwr);
}

static void arm_smmu_tlbi_domain(struct iommu_domain *domain)
{
	arm_smmu_tlb_inv_context_s1(to_smmu_domain(domain));
}

static int arm_smmu_enable_config_clocks(struct iommu_domain *domain)
{
	struct arm_smmu_domain *smmu_domain = to_smmu_domain(domain);

	return arm_smmu_power_on(smmu_domain->smmu->pwr);
}

static void arm_smmu_disable_config_clocks(struct iommu_domain *domain)
{
	struct arm_smmu_domain *smmu_domain = to_smmu_domain(domain);

	arm_smmu_power_off(smmu_domain->smmu->pwr);
}

static struct iommu_ops arm_smmu_ops = {
	.capable		= arm_smmu_capable,
	.domain_alloc		= arm_smmu_domain_alloc,
	.domain_free		= arm_smmu_domain_free,
	.attach_dev		= arm_smmu_attach_dev,
	.detach_dev		= arm_smmu_detach_dev,
	.map			= arm_smmu_map,
	.unmap			= arm_smmu_unmap,
	.map_sg			= arm_smmu_map_sg,
	.iova_to_phys		= arm_smmu_iova_to_phys,
	.iova_to_phys_hard	= arm_smmu_iova_to_phys_hard,
	.add_device		= arm_smmu_add_device,
	.remove_device		= arm_smmu_remove_device,
	.device_group		= arm_smmu_device_group,
	.domain_get_attr	= arm_smmu_domain_get_attr,
	.domain_set_attr	= arm_smmu_domain_set_attr,
	.of_xlate		= arm_smmu_of_xlate,
	.get_resv_regions	= arm_smmu_get_resv_regions,
	.put_resv_regions	= arm_smmu_put_resv_regions,
	.pgsize_bitmap		= -1UL, /* Restricted during device attach */
	.trigger_fault		= arm_smmu_trigger_fault,
	.reg_read		= arm_smmu_reg_read,
	.reg_write		= arm_smmu_reg_write,
	.tlbi_domain		= arm_smmu_tlbi_domain,
	.enable_config_clocks	= arm_smmu_enable_config_clocks,
	.disable_config_clocks	= arm_smmu_disable_config_clocks,
	.is_iova_coherent	= arm_smmu_is_iova_coherent,
	.iova_to_pte = arm_smmu_iova_to_pte,
};

#define IMPL_DEF1_MICRO_MMU_CTRL	0
#define MICRO_MMU_CTRL_LOCAL_HALT_REQ	(1 << 2)
#define MICRO_MMU_CTRL_IDLE		(1 << 3)

/* Definitions for implementation-defined registers */
#define ACTLR_QCOM_OSH_SHIFT		28
#define ACTLR_QCOM_OSH			1

#define ACTLR_QCOM_ISH_SHIFT		29
#define ACTLR_QCOM_ISH			1

#define ACTLR_QCOM_NSH_SHIFT		30
#define ACTLR_QCOM_NSH			1

static int qsmmuv2_wait_for_halt(struct arm_smmu_device *smmu)
{
	void __iomem *impl_def1_base = ARM_SMMU_IMPL_DEF1(smmu);
	u32 tmp;

	if (readl_poll_timeout_atomic(impl_def1_base + IMPL_DEF1_MICRO_MMU_CTRL,
					tmp, (tmp & MICRO_MMU_CTRL_IDLE),
					0, 30000)) {
		dev_err(smmu->dev, "Couldn't halt SMMU!\n");
		return -EBUSY;
	}

	return 0;
}

static int __qsmmuv2_halt(struct arm_smmu_device *smmu, bool wait)
{
	void __iomem *impl_def1_base = ARM_SMMU_IMPL_DEF1(smmu);
	u32 reg;

	reg = readl_relaxed(impl_def1_base + IMPL_DEF1_MICRO_MMU_CTRL);
	reg |= MICRO_MMU_CTRL_LOCAL_HALT_REQ;

	if (arm_smmu_is_static_cb(smmu)) {
		phys_addr_t impl_def1_base_phys = impl_def1_base - smmu->base +
							smmu->phys_addr;

		if (scm_io_write(impl_def1_base_phys +
					IMPL_DEF1_MICRO_MMU_CTRL, reg)) {
			dev_err(smmu->dev,
				"scm_io_write fail. SMMU might not be halted");
			return -EINVAL;
		}
	} else {
		writel_relaxed(reg, impl_def1_base + IMPL_DEF1_MICRO_MMU_CTRL);
	}

	return wait ? qsmmuv2_wait_for_halt(smmu) : 0;
}

static int qsmmuv2_halt(struct arm_smmu_device *smmu)
{
	return __qsmmuv2_halt(smmu, true);
}

static int qsmmuv2_halt_nowait(struct arm_smmu_device *smmu)
{
	return __qsmmuv2_halt(smmu, false);
}

static void qsmmuv2_resume(struct arm_smmu_device *smmu)
{
	void __iomem *impl_def1_base = ARM_SMMU_IMPL_DEF1(smmu);
	u32 reg;

	reg = readl_relaxed(impl_def1_base + IMPL_DEF1_MICRO_MMU_CTRL);
	reg &= ~MICRO_MMU_CTRL_LOCAL_HALT_REQ;

	if (arm_smmu_is_static_cb(smmu)) {
		phys_addr_t impl_def1_base_phys = impl_def1_base - smmu->base +
							smmu->phys_addr;

		if (scm_io_write(impl_def1_base_phys +
				IMPL_DEF1_MICRO_MMU_CTRL, reg))
			dev_err(smmu->dev,
				"scm_io_write fail. SMMU might not be resumed");
	} else {
		writel_relaxed(reg, impl_def1_base + IMPL_DEF1_MICRO_MMU_CTRL);
	}
}

static void qsmmuv2_device_reset(struct arm_smmu_device *smmu)
{
	int i;
	u32 val;
	struct arm_smmu_impl_def_reg *regs = smmu->impl_def_attach_registers;
	/*
	 * SCTLR.M must be disabled here per ARM SMMUv2 spec
	 * to prevent table walks with an inconsistent state.
	 */
	for (i = 0; i < smmu->num_context_banks; ++i) {
		struct arm_smmu_cb *cb = &smmu->cbs[i];

		val = ACTLR_QCOM_ISH << ACTLR_QCOM_ISH_SHIFT |
		ACTLR_QCOM_OSH << ACTLR_QCOM_OSH_SHIFT |
		ACTLR_QCOM_NSH << ACTLR_QCOM_NSH_SHIFT;
		cb->actlr = val;
	}

	/* Program implementation defined registers */
	qsmmuv2_halt(smmu);
	for (i = 0; i < smmu->num_impl_def_attach_registers; ++i)
		writel_relaxed(regs[i].value,
			ARM_SMMU_GR0(smmu) + regs[i].offset);
	qsmmuv2_resume(smmu);
}

static phys_addr_t qsmmuv2_iova_to_phys_hard(struct iommu_domain *domain,
				dma_addr_t iova)
{
	struct arm_smmu_domain *smmu_domain = to_smmu_domain(domain);
	struct arm_smmu_device *smmu = smmu_domain->smmu;
	int ret;
	phys_addr_t phys = 0;
	unsigned long flags;
	u32 sctlr, sctlr_orig, fsr;
	void __iomem *cb_base;

	ret = arm_smmu_power_on(smmu_domain->smmu->pwr);
	if (ret)
		return ret;

	spin_lock_irqsave(&smmu->atos_lock, flags);
	cb_base = ARM_SMMU_CB(smmu, smmu_domain->cfg.cbndx);

	qsmmuv2_halt_nowait(smmu);
	writel_relaxed(RESUME_TERMINATE, cb_base + ARM_SMMU_CB_RESUME);
	qsmmuv2_wait_for_halt(smmu);

	/* clear FSR to allow ATOS to log any faults */
	fsr = readl_relaxed(cb_base + ARM_SMMU_CB_FSR);
	writel_relaxed(fsr, cb_base + ARM_SMMU_CB_FSR);

	/* disable stall mode momentarily */
	sctlr_orig = readl_relaxed(cb_base + ARM_SMMU_CB_SCTLR);
	sctlr = sctlr_orig & ~SCTLR_CFCFG;
	writel_relaxed(sctlr, cb_base + ARM_SMMU_CB_SCTLR);

	phys = __arm_smmu_iova_to_phys_hard(domain, iova);

	/* restore SCTLR */
	writel_relaxed(sctlr_orig, cb_base + ARM_SMMU_CB_SCTLR);

	qsmmuv2_resume(smmu);
	spin_unlock_irqrestore(&smmu->atos_lock, flags);

	arm_smmu_power_off(smmu_domain->smmu->pwr);
	return phys;
}

struct arm_smmu_arch_ops qsmmuv2_arch_ops = {
	.device_reset = qsmmuv2_device_reset,
	.iova_to_phys_hard = qsmmuv2_iova_to_phys_hard,
};

static void arm_smmu_context_bank_reset(struct arm_smmu_device *smmu)
{
	int i;
	u32 reg, major;
	void __iomem *gr0_base = ARM_SMMU_GR0(smmu);
	void __iomem *cb_base;

	if (smmu->model == ARM_MMU500) {
		/*
		 * Before clearing ARM_MMU500_ACTLR_CPRE, need to
		 * clear CACHE_LOCK bit of ACR first. And, CACHE_LOCK
		 * bit is only present in MMU-500r2 onwards.
		 */
		reg = readl_relaxed(gr0_base + ARM_SMMU_GR0_ID7);
		major = (reg >> ID7_MAJOR_SHIFT) & ID7_MAJOR_MASK;
		reg = readl_relaxed(gr0_base + ARM_SMMU_GR0_sACR);
		if (major >= 2)
			reg &= ~ARM_MMU500_ACR_CACHE_LOCK;
		/*
		 * Allow unmatched Stream IDs to allocate bypass
		 * TLB entries for reduced latency.
		 */
		reg |= ARM_MMU500_ACR_SMTNMB_TLBEN;
		writel_relaxed(reg, gr0_base + ARM_SMMU_GR0_sACR);
	}

	/* Make sure all context banks are disabled and clear CB_FSR  */
	for (i = 0; i < smmu->num_context_banks; ++i) {
		cb_base = ARM_SMMU_CB(smmu, i);

		arm_smmu_write_context_bank(smmu, i, 0);
		writel_relaxed(FSR_FAULT, cb_base + ARM_SMMU_CB_FSR);
		/*
		 * Disable MMU-500's not-particularly-beneficial next-page
		 * prefetcher for the sake of errata #841119 and #826419.
		 */
		if (smmu->model == ARM_MMU500) {
			reg = readl_relaxed(cb_base + ARM_SMMU_CB_ACTLR);
			reg &= ~ARM_MMU500_ACTLR_CPRE;
			writel_relaxed(reg, cb_base + ARM_SMMU_CB_ACTLR);
		}
	}
}

static void arm_smmu_device_reset(struct arm_smmu_device *smmu)
{
	void __iomem *gr0_base = ARM_SMMU_GR0(smmu);
	int i;
	u32 reg;
	void __iomem *cb_base;
	u32 fsr;

	/* clear global FSR */
	reg = readl_relaxed(ARM_SMMU_GR0_NS(smmu) + ARM_SMMU_GR0_sGFSR);
	writel_relaxed(reg, ARM_SMMU_GR0_NS(smmu) + ARM_SMMU_GR0_sGFSR);

	for (i = 0; i < smmu->num_context_banks; ++i) {
		cb_base = ARM_SMMU_CB(smmu, i);

		fsr = readl_relaxed(cb_base + ARM_SMMU_CB_FSR);
		if (fsr & FSR_FAULT) {
			writel_relaxed(fsr & FSR_FAULT, cb_base +
				       ARM_SMMU_CB_FSR);
			pr_err("CB %d, FSR 0x%x reset\n", i, fsr);
		}
	}

	/*
	 * Barrier required to ensure fault registers are cleared.
	 */
	wmb();

	/*
	 * Reset stream mapping groups: Initial values mark all SMRn as
	 * invalid and all S2CRn as bypass unless overridden.
	 */
	if (!(smmu->options & ARM_SMMU_OPT_SKIP_INIT) ||
		 (IS_ENABLED(CONFIG_HIBERNATION) && smmu->smmu_restore)) {
		for (i = 0; i < smmu->num_mapping_groups; ++i)
			arm_smmu_write_sme(smmu, i);

		arm_smmu_context_bank_reset(smmu);
	}

	/* Invalidate the TLB, just in case */
	writel_relaxed(QCOM_DUMMY_VAL, gr0_base + ARM_SMMU_GR0_TLBIALLH);
	writel_relaxed(QCOM_DUMMY_VAL, gr0_base + ARM_SMMU_GR0_TLBIALLNSNH);

	reg = readl_relaxed(ARM_SMMU_GR0_NS(smmu) + ARM_SMMU_GR0_sCR0);

	/* Enable fault reporting */
	reg |= (sCR0_GFRE | sCR0_GFIE | sCR0_GCFGFRE | sCR0_GCFGFIE);

	/* Disable TLB broadcasting. */
	reg |= (sCR0_VMIDPNE | sCR0_PTM);

	/* Enable client access, handling unmatched streams as appropriate */
	reg &= ~sCR0_CLIENTPD;
	if (disable_bypass)
		reg |= sCR0_USFCFG;
	else
		reg &= ~sCR0_USFCFG;

	/* Disable forced broadcasting */
	reg &= ~sCR0_FB;

	/* Don't upgrade barriers */
	reg &= ~(sCR0_BSU_MASK << sCR0_BSU_SHIFT);

	if (smmu->features & ARM_SMMU_FEAT_VMID16)
		reg |= sCR0_VMID16EN;

	if (smmu->features & ARM_SMMU_FEAT_EXIDS)
		reg |= sCR0_EXIDENABLE;

	/* Force bypass transaction to be Non-Shareable & not io-coherent */
	reg &= ~(sCR0_SHCFG_MASK << sCR0_SHCFG_SHIFT);
	reg |= sCR0_SHCFG_NSH << sCR0_SHCFG_SHIFT;

	/* Push the button */
	arm_smmu_tlb_sync_global(smmu);
	writel(reg, ARM_SMMU_GR0_NS(smmu) + ARM_SMMU_GR0_sCR0);

	/* Manage any implementation defined features */
	arm_smmu_arch_device_reset(smmu);
}

static int arm_smmu_id_size_to_bits(int size)
{
	switch (size) {
	case 0:
		return 32;
	case 1:
		return 36;
	case 2:
		return 40;
	case 3:
		return 42;
	case 4:
		return 44;
	case 5:
	default:
		return 48;
	}
}


/*
 * Some context banks needs to be transferred from bootloader to HLOS in a way
 * that allows ongoing traffic. The current expectation is that these context
 * banks operate in bypass mode.
 * Additionally, there must be exactly one device in devicetree with stream-ids
 * overlapping those used by the bootloader.
 */
static int arm_smmu_alloc_cb(struct iommu_domain *domain,
				struct arm_smmu_device *smmu,
				struct device *dev)
{
	struct iommu_fwspec *fwspec = dev->iommu_fwspec;
	struct arm_smmu_domain *smmu_domain = to_smmu_domain(domain);
	u32 i, idx;
	int cb = -EINVAL;
	bool dynamic;

	/*
	 * Dynamic domains have already set cbndx through domain attribute.
	 * Verify that they picked a valid value.
	 */
	dynamic = is_dynamic_domain(domain);
	if (dynamic) {
		cb = smmu_domain->cfg.cbndx;
		if (cb < smmu->num_context_banks)
			return cb;
		else
			return -EINVAL;
	}

	mutex_lock(&smmu->stream_map_mutex);
	for_each_cfg_sme(fwspec, i, idx) {
		if (smmu->s2crs[idx].cb_handoff)
			cb = smmu->s2crs[idx].cbndx;
	}

	if (cb >= 0 && arm_smmu_is_static_cb(smmu))
		smmu_domain->slave_side_secure = true;

	if (cb < 0 && !arm_smmu_is_static_cb(smmu)) {
		mutex_unlock(&smmu->stream_map_mutex);
		return __arm_smmu_alloc_bitmap(smmu->context_map,
						smmu->num_s2_context_banks,
						smmu->num_context_banks);
	}

	for (i = 0; i < smmu->num_mapping_groups; i++) {
		if (smmu->s2crs[i].cb_handoff && smmu->s2crs[i].cbndx == cb) {
			if (!arm_smmu_is_static_cb(smmu))
				smmu->s2crs[i].cb_handoff = false;
			smmu->s2crs[i].count -= 1;
		}
	}
	mutex_unlock(&smmu->stream_map_mutex);

	return cb;
}

static int arm_smmu_handoff_cbs(struct arm_smmu_device *smmu)
{
	u32 i, raw_smr, raw_s2cr;
	struct arm_smmu_smr smr;
	struct arm_smmu_s2cr s2cr;

	for (i = 0; i < smmu->num_mapping_groups; i++) {
		raw_smr = readl_relaxed(ARM_SMMU_GR0(smmu) +
					ARM_SMMU_GR0_SMR(i));
		if (!(raw_smr & SMR_VALID))
			continue;

		smr.mask = (raw_smr >> SMR_MASK_SHIFT) & SMR_MASK_MASK;
		smr.id = (u16)raw_smr;
		smr.valid = true;

		raw_s2cr = readl_relaxed(ARM_SMMU_GR0(smmu) +
					ARM_SMMU_GR0_S2CR(i));
		memset(&s2cr, 0, sizeof(s2cr));
		s2cr.group = NULL;
		s2cr.count = 1;
		s2cr.type = (raw_s2cr >> S2CR_TYPE_SHIFT) & S2CR_TYPE_MASK;
		s2cr.privcfg = (raw_s2cr >> S2CR_PRIVCFG_SHIFT) &
				S2CR_PRIVCFG_MASK;
		s2cr.cbndx = (u8)raw_s2cr;
		s2cr.cb_handoff = true;

		if (s2cr.type != S2CR_TYPE_TRANS)
			continue;

		smmu->smrs[i] = smr;
		smmu->s2crs[i] = s2cr;
		bitmap_set(smmu->context_map, s2cr.cbndx, 1);
		dev_dbg(smmu->dev, "Handoff smr: %x s2cr: %x cb: %d\n",
			raw_smr, raw_s2cr, s2cr.cbndx);
	}

	return 0;
}

static int arm_smmu_parse_impl_def_registers(struct arm_smmu_device *smmu)
{
	struct device *dev = smmu->dev;
	int i, ntuples, ret;
	u32 *tuples;
	struct arm_smmu_impl_def_reg *regs, *regit;

	if (!of_find_property(dev->of_node, "attach-impl-defs", &ntuples))
		return 0;

	ntuples /= sizeof(u32);
	if (ntuples % 2) {
		dev_err(dev,
			"Invalid number of attach-impl-defs registers: %d\n",
			ntuples);
		return -EINVAL;
	}

	regs = devm_kmalloc(
		dev, sizeof(*smmu->impl_def_attach_registers) * ntuples,
		GFP_KERNEL);
	if (!regs)
		return -ENOMEM;

	tuples = devm_kmalloc(dev, sizeof(u32) * ntuples * 2, GFP_KERNEL);
	if (!tuples)
		return -ENOMEM;

	ret = of_property_read_u32_array(dev->of_node, "attach-impl-defs",
					tuples, ntuples);
	if (ret)
		return ret;

	for (i = 0, regit = regs; i < ntuples; i += 2, ++regit) {
		regit->offset = tuples[i];
		regit->value = tuples[i + 1];
	}

	devm_kfree(dev, tuples);

	smmu->impl_def_attach_registers = regs;
	smmu->num_impl_def_attach_registers = ntuples / 2;

	return 0;
}


static int arm_smmu_init_clocks(struct arm_smmu_power_resources *pwr)
{
	const char *cname;
	struct property *prop;
	int i;
	struct device *dev = pwr->dev;

	pwr->num_clocks =
		of_property_count_strings(dev->of_node, "clock-names");

	if (pwr->num_clocks < 1) {
		pwr->num_clocks = 0;
		return 0;
	}

	pwr->clocks = devm_kzalloc(
		dev, sizeof(*pwr->clocks) * pwr->num_clocks,
		GFP_KERNEL);

	if (!pwr->clocks)
		return -ENOMEM;

	i = 0;
	of_property_for_each_string(dev->of_node, "clock-names",
				prop, cname) {
		struct clk *c = devm_clk_get(dev, cname);

		if (IS_ERR(c)) {
			dev_err(dev, "Couldn't get clock: %s",
				cname);
			return PTR_ERR(c);
		}

		if (clk_get_rate(c) == 0) {
			long rate = clk_round_rate(c, 1000);

			clk_set_rate(c, rate);
		}

		pwr->clocks[i] = c;

		++i;
	}
	return 0;
}

static int arm_smmu_init_regulators(struct arm_smmu_power_resources *pwr)
{
	const char *cname;
	struct property *prop;
	int i, ret = 0;
	struct device *dev = pwr->dev;

	pwr->num_gdscs =
		of_property_count_strings(dev->of_node, "qcom,regulator-names");

	if (pwr->num_gdscs < 1) {
		pwr->num_gdscs = 0;
		return 0;
	}

	pwr->gdscs = devm_kzalloc(
			dev, sizeof(*pwr->gdscs) * pwr->num_gdscs, GFP_KERNEL);

	if (!pwr->gdscs)
		return -ENOMEM;

	if (!of_property_read_u32(dev->of_node,
				  "qcom,deferred-regulator-disable-delay",
				  &(pwr->regulator_defer)))
		dev_info(dev, "regulator defer delay %d\n",
			pwr->regulator_defer);

	i = 0;
	of_property_for_each_string(dev->of_node, "qcom,regulator-names",
				prop, cname)
		pwr->gdscs[i++].supply = cname;

	ret = devm_regulator_bulk_get(dev, pwr->num_gdscs, pwr->gdscs);
	return ret;
}

static int arm_smmu_init_bus_scaling(struct arm_smmu_power_resources *pwr)
{
	struct device *dev = pwr->dev;

	/* We don't want the bus APIs to print an error message */
	if (!of_find_property(dev->of_node, "qcom,msm-bus,name", NULL)) {
		dev_dbg(dev, "No bus scaling info\n");
		return 0;
	}

	pwr->bus_dt_data = msm_bus_cl_get_pdata(pwr->pdev);
	if (!pwr->bus_dt_data) {
		dev_err(dev, "Unable to read bus-scaling from devicetree\n");
		return -EINVAL;
	}

	pwr->bus_client = msm_bus_scale_register_client(pwr->bus_dt_data);
	if (!pwr->bus_client) {
		dev_err(dev, "Bus client registration failed\n");
		return -EPROBE_DEFER;
	}

	return 0;
}

/*
 * Cleanup done by devm. Any non-devm resources must clean up themselves.
 */
static struct arm_smmu_power_resources *arm_smmu_init_power_resources(
						struct platform_device *pdev)
{
	struct arm_smmu_power_resources *pwr;
	int ret;

	pwr = devm_kzalloc(&pdev->dev, sizeof(*pwr), GFP_KERNEL);
	if (!pwr)
		return ERR_PTR(-ENOMEM);

	pwr->dev = &pdev->dev;
	pwr->pdev = pdev;
	mutex_init(&pwr->power_lock);
	spin_lock_init(&pwr->clock_refs_lock);

	ret = arm_smmu_init_clocks(pwr);
	if (ret)
		return ERR_PTR(ret);

	ret = arm_smmu_init_regulators(pwr);
	if (ret)
		return ERR_PTR(ret);

	ret = arm_smmu_init_bus_scaling(pwr);
	if (ret)
		return ERR_PTR(ret);

	return pwr;
}

/*
 * Bus APIs are devm-safe.
 */
static void arm_smmu_exit_power_resources(struct arm_smmu_power_resources *pwr)
{
	msm_bus_scale_unregister_client(pwr->bus_client);
}

static int arm_smmu_device_cfg_probe(struct arm_smmu_device *smmu)
{
	unsigned long size;
	void __iomem *gr0_base = ARM_SMMU_GR0(smmu);
	u32 id;
	bool cttw_reg, cttw_fw = smmu->features & ARM_SMMU_FEAT_COHERENT_WALK;
	int i;

	if (arm_smmu_restore_sec_cfg(smmu, 0))
		return -ENODEV;

	dev_dbg(smmu->dev, "probing hardware configuration...\n");
	dev_dbg(smmu->dev, "SMMUv%d with:\n",
			smmu->version == ARM_SMMU_V2 ? 2 : 1);

	/* ID0 */
	id = readl_relaxed(gr0_base + ARM_SMMU_GR0_ID0);

	/* Restrict available stages based on module parameter */
	if (force_stage == 1)
		id &= ~(ID0_S2TS | ID0_NTS);
	else if (force_stage == 2)
		id &= ~(ID0_S1TS | ID0_NTS);

	if (id & ID0_S1TS) {
		smmu->features |= ARM_SMMU_FEAT_TRANS_S1;
		dev_dbg(smmu->dev, "\tstage 1 translation\n");
	}

	if (id & ID0_S2TS) {
		smmu->features |= ARM_SMMU_FEAT_TRANS_S2;
		dev_dbg(smmu->dev, "\tstage 2 translation\n");
	}

	if (id & ID0_NTS) {
		smmu->features |= ARM_SMMU_FEAT_TRANS_NESTED;
		dev_dbg(smmu->dev, "\tnested translation\n");
	}

	if (!(smmu->features &
		(ARM_SMMU_FEAT_TRANS_S1 | ARM_SMMU_FEAT_TRANS_S2))) {
		dev_err(smmu->dev, "\tno translation support!\n");
		return -ENODEV;
	}

	if ((id & ID0_S1TS) &&
		((smmu->version < ARM_SMMU_V2) || !(id & ID0_ATOSNS))) {
		smmu->features |= ARM_SMMU_FEAT_TRANS_OPS;
		dev_dbg(smmu->dev, "\taddress translation ops\n");
	}

	/*
	 * In order for DMA API calls to work properly, we must defer to what
	 * the FW says about coherency, regardless of what the hardware claims.
	 * Fortunately, this also opens up a workaround for systems where the
	 * ID register value has ended up configured incorrectly.
	 */
	cttw_reg = !!(id & ID0_CTTW);
	if (cttw_fw || cttw_reg)
		dev_notice(smmu->dev, "\t%scoherent table walk\n",
			   cttw_fw ? "" : "non-");
	if (cttw_fw != cttw_reg)
		dev_notice(smmu->dev,
			   "\t(IDR0.CTTW overridden by FW configuration)\n");

	/* Max. number of entries we have for stream matching/indexing */
	if (smmu->version == ARM_SMMU_V2 && id & ID0_EXIDS) {
		smmu->features |= ARM_SMMU_FEAT_EXIDS;
		size = 1 << 16;
	} else {
		size = 1 << ((id >> ID0_NUMSIDB_SHIFT) & ID0_NUMSIDB_MASK);
	}
	smmu->streamid_mask = size - 1;
	if (id & ID0_SMS) {

		smmu->features |= ARM_SMMU_FEAT_STREAM_MATCH;
		size = (id >> ID0_NUMSMRG_SHIFT) & ID0_NUMSMRG_MASK;
		if (size == 0) {
			dev_err(smmu->dev,
				"stream-matching supported, but no SMRs present!\n");
			return -ENODEV;
		}

		/* Zero-initialised to mark as invalid */
		smmu->smrs = devm_kcalloc(smmu->dev, size, sizeof(*smmu->smrs),
					  GFP_KERNEL);
		if (!smmu->smrs)
			return -ENOMEM;

		dev_notice(smmu->dev,
			   "\tstream matching with %lu register groups", size);
	}
	/* s2cr->type == 0 means translation, so initialise explicitly */
	smmu->s2crs = devm_kmalloc_array(smmu->dev, size, sizeof(*smmu->s2crs),
					 GFP_KERNEL);
	if (!smmu->s2crs)
		return -ENOMEM;
	for (i = 0; i < size; i++)
		smmu->s2crs[i] = s2cr_init_val;

	smmu->num_mapping_groups = size;
	mutex_init(&smmu->stream_map_mutex);
	mutex_init(&smmu->iommu_group_mutex);
	spin_lock_init(&smmu->global_sync_lock);

	if (smmu->version < ARM_SMMU_V2 || !(id & ID0_PTFS_NO_AARCH32)) {
		smmu->features |= ARM_SMMU_FEAT_FMT_AARCH32_L;
		if (!(id & ID0_PTFS_NO_AARCH32S))
			smmu->features |= ARM_SMMU_FEAT_FMT_AARCH32_S;
	}

	/* ID1 */
	id = readl_relaxed(gr0_base + ARM_SMMU_GR0_ID1);
	smmu->pgshift = (id & ID1_PAGESIZE) ? 16 : 12;

	/* Check for size mismatch of SMMU address space from mapped region */
	size = 1 << (((id >> ID1_NUMPAGENDXB_SHIFT) & ID1_NUMPAGENDXB_MASK) + 1);
	size <<= smmu->pgshift;
	if (smmu->cb_base != gr0_base + size)
		dev_warn(smmu->dev,
			"SMMU address space size (0x%lx) differs from mapped region size (0x%tx)!\n",
			size * 2, (smmu->cb_base - gr0_base) * 2);

	smmu->num_s2_context_banks = (id >> ID1_NUMS2CB_SHIFT) & ID1_NUMS2CB_MASK;
	smmu->num_context_banks = (id >> ID1_NUMCB_SHIFT) & ID1_NUMCB_MASK;
	if (smmu->num_s2_context_banks > smmu->num_context_banks) {
		dev_err(smmu->dev, "impossible number of S2 context banks!\n");
		return -ENODEV;
	}
	dev_dbg(smmu->dev, "\t%u context banks (%u stage-2 only)\n",
		   smmu->num_context_banks, smmu->num_s2_context_banks);
	/*
	 * Cavium CN88xx erratum #27704.
	 * Ensure ASID and VMID allocation is unique across all SMMUs in
	 * the system.
	 */
	if (smmu->model == CAVIUM_SMMUV2) {
		smmu->cavium_id_base =
			atomic_add_return(smmu->num_context_banks,
					  &cavium_smmu_context_count);
		smmu->cavium_id_base -= smmu->num_context_banks;
		dev_notice(smmu->dev, "\tenabling workaround for Cavium erratum 27704\n");
	}
	smmu->cbs = devm_kcalloc(smmu->dev, smmu->num_context_banks,
				 sizeof(*smmu->cbs), GFP_KERNEL);
	if (!smmu->cbs)
		return -ENOMEM;
	for (i = 0; i < smmu->num_context_banks; i++) {
		void __iomem *cb_base;

		cb_base = ARM_SMMU_CB(smmu, i);
		smmu->cbs[i].actlr = readl_relaxed(cb_base + ARM_SMMU_CB_ACTLR);
	}

	/* ID2 */
	id = readl_relaxed(gr0_base + ARM_SMMU_GR0_ID2);
	size = arm_smmu_id_size_to_bits((id >> ID2_IAS_SHIFT) & ID2_IAS_MASK);
	smmu->ipa_size = size;

	/* The output mask is also applied for bypass */
	size = arm_smmu_id_size_to_bits((id >> ID2_OAS_SHIFT) & ID2_OAS_MASK);
	smmu->pa_size = size;

	if (id & ID2_VMID16)
		smmu->features |= ARM_SMMU_FEAT_VMID16;

	/*
	 * What the page table walker can address actually depends on which
	 * descriptor format is in use, but since a) we don't know that yet,
	 * and b) it can vary per context bank, this will have to do...
	 */
	if (dma_set_mask_and_coherent(smmu->dev, DMA_BIT_MASK(size)))
		dev_warn(smmu->dev,
			 "failed to set DMA mask for table walker\n");

	if (smmu->version < ARM_SMMU_V2) {
		smmu->va_size = smmu->ipa_size;
		if (smmu->version == ARM_SMMU_V1_64K)
			smmu->features |= ARM_SMMU_FEAT_FMT_AARCH64_64K;
	} else {
		size = (id >> ID2_UBS_SHIFT) & ID2_UBS_MASK;
		smmu->va_size = arm_smmu_id_size_to_bits(size);
		if (id & ID2_PTFS_4K)
			smmu->features |= ARM_SMMU_FEAT_FMT_AARCH64_4K;
		if (id & ID2_PTFS_16K)
			smmu->features |= ARM_SMMU_FEAT_FMT_AARCH64_16K;
		if (id & ID2_PTFS_64K)
			smmu->features |= ARM_SMMU_FEAT_FMT_AARCH64_64K;
	}

	/* Now we've corralled the various formats, what'll it do? */
	if (smmu->features & ARM_SMMU_FEAT_FMT_AARCH32_S)
		smmu->pgsize_bitmap |= SZ_4K | SZ_64K | SZ_1M | SZ_16M;
	if (smmu->features &
	    (ARM_SMMU_FEAT_FMT_AARCH32_L | ARM_SMMU_FEAT_FMT_AARCH64_4K))
		smmu->pgsize_bitmap |= SZ_4K | SZ_2M | SZ_1G;
	if (smmu->features & ARM_SMMU_FEAT_FMT_AARCH64_16K)
		smmu->pgsize_bitmap |= SZ_16K | SZ_32M;
	if (smmu->features & ARM_SMMU_FEAT_FMT_AARCH64_64K)
		smmu->pgsize_bitmap |= SZ_64K | SZ_512M;

	if (arm_smmu_ops.pgsize_bitmap == -1UL)
		arm_smmu_ops.pgsize_bitmap = smmu->pgsize_bitmap;
	else
		arm_smmu_ops.pgsize_bitmap |= smmu->pgsize_bitmap;
	dev_dbg(smmu->dev, "\tSupported page sizes: 0x%08lx\n",
		   smmu->pgsize_bitmap);


	if (smmu->features & ARM_SMMU_FEAT_TRANS_S1)
		dev_dbg(smmu->dev, "\tStage-1: %lu-bit VA -> %lu-bit IPA\n",
			smmu->va_size, smmu->ipa_size);

	if (smmu->features & ARM_SMMU_FEAT_TRANS_S2)
		dev_dbg(smmu->dev, "\tStage-2: %lu-bit IPA -> %lu-bit PA\n",
			smmu->ipa_size, smmu->pa_size);

	return 0;
}

struct arm_smmu_match_data {
	enum arm_smmu_arch_version version;
	enum arm_smmu_implementation model;
	struct arm_smmu_arch_ops *arch_ops;
};

#define ARM_SMMU_MATCH_DATA(name, ver, imp, ops)	\
static struct arm_smmu_match_data name = {		\
.version = ver,						\
.model = imp,						\
.arch_ops = ops,					\
}							\

struct arm_smmu_arch_ops qsmmuv500_arch_ops;

ARM_SMMU_MATCH_DATA(smmu_generic_v1, ARM_SMMU_V1, GENERIC_SMMU, NULL);
ARM_SMMU_MATCH_DATA(smmu_generic_v2, ARM_SMMU_V2, GENERIC_SMMU, NULL);
ARM_SMMU_MATCH_DATA(arm_mmu401, ARM_SMMU_V1_64K, GENERIC_SMMU, NULL);
ARM_SMMU_MATCH_DATA(arm_mmu500, ARM_SMMU_V2, ARM_MMU500, NULL);
ARM_SMMU_MATCH_DATA(cavium_smmuv2, ARM_SMMU_V2, CAVIUM_SMMUV2, NULL);
ARM_SMMU_MATCH_DATA(qcom_smmuv2, ARM_SMMU_V2, QCOM_SMMUV2, &qsmmuv2_arch_ops);
ARM_SMMU_MATCH_DATA(qcom_smmuv500, ARM_SMMU_V2, QCOM_SMMUV500,
		    &qsmmuv500_arch_ops);

static const struct of_device_id arm_smmu_of_match[] = {
	{ .compatible = "arm,smmu-v1", .data = &smmu_generic_v1 },
	{ .compatible = "arm,smmu-v2", .data = &smmu_generic_v2 },
	{ .compatible = "arm,mmu-400", .data = &smmu_generic_v1 },
	{ .compatible = "arm,mmu-401", .data = &arm_mmu401 },
	{ .compatible = "arm,mmu-500", .data = &arm_mmu500 },
	{ .compatible = "cavium,smmu-v2", .data = &cavium_smmuv2 },
	{ .compatible = "qcom,smmu-v2", .data = &qcom_smmuv2 },
	{ .compatible = "qcom,qsmmu-v500", .data = &qcom_smmuv500 },
	{ },
};
MODULE_DEVICE_TABLE(of, arm_smmu_of_match);

#ifdef CONFIG_MSM_TZ_SMMU
int register_iommu_sec_ptbl(void)
{
	struct device_node *np;

	for_each_matching_node(np, arm_smmu_of_match)
		if (of_find_property(np, "qcom,tz-device-id", NULL) &&
				of_device_is_available(np))
			break;
	if (!np)
		return -ENODEV;

	of_node_put(np);

	return msm_iommu_sec_pgtbl_init();
}
#endif

#ifdef CONFIG_ACPI
static int acpi_smmu_get_data(u32 model, struct arm_smmu_device *smmu)
{
	int ret = 0;

	switch (model) {
	case ACPI_IORT_SMMU_V1:
	case ACPI_IORT_SMMU_CORELINK_MMU400:
		smmu->version = ARM_SMMU_V1;
		smmu->model = GENERIC_SMMU;
		break;
	case ACPI_IORT_SMMU_CORELINK_MMU401:
		smmu->version = ARM_SMMU_V1_64K;
		smmu->model = GENERIC_SMMU;
		break;
	case ACPI_IORT_SMMU_V2:
		smmu->version = ARM_SMMU_V2;
		smmu->model = GENERIC_SMMU;
		break;
	case ACPI_IORT_SMMU_CORELINK_MMU500:
		smmu->version = ARM_SMMU_V2;
		smmu->model = ARM_MMU500;
		break;
	case ACPI_IORT_SMMU_CAVIUM_THUNDERX:
		smmu->version = ARM_SMMU_V2;
		smmu->model = CAVIUM_SMMUV2;
		break;
	default:
		ret = -ENODEV;
	}

	return ret;
}

static int arm_smmu_device_acpi_probe(struct platform_device *pdev,
				      struct arm_smmu_device *smmu)
{
	struct device *dev = smmu->dev;
	struct acpi_iort_node *node =
		*(struct acpi_iort_node **)dev_get_platdata(dev);
	struct acpi_iort_smmu *iort_smmu;
	int ret;

	/* Retrieve SMMU1/2 specific data */
	iort_smmu = (struct acpi_iort_smmu *)node->node_data;

	ret = acpi_smmu_get_data(iort_smmu->model, smmu);
	if (ret < 0)
		return ret;

	/* Ignore the configuration access interrupt */
	smmu->num_global_irqs = 1;

	if (iort_smmu->flags & ACPI_IORT_SMMU_COHERENT_WALK)
		smmu->features |= ARM_SMMU_FEAT_COHERENT_WALK;

	return 0;
}
#else
static inline int arm_smmu_device_acpi_probe(struct platform_device *pdev,
					     struct arm_smmu_device *smmu)
{
	return -ENODEV;
}
#endif

static void arm_smmu_bus_init(void)
{
	/* Oh, for a proper bus abstraction */
	if (!iommu_present(&platform_bus_type))
		bus_set_iommu(&platform_bus_type, &arm_smmu_ops);
#ifdef CONFIG_ARM_AMBA
	if (!iommu_present(&amba_bustype))
		bus_set_iommu(&amba_bustype, &arm_smmu_ops);
#endif
#ifdef CONFIG_PCI
	if (!iommu_present(&pci_bus_type)) {
		pci_request_acs();
		bus_set_iommu(&pci_bus_type, &arm_smmu_ops);
	}
#endif
}

static int qsmmuv500_tbu_register(struct device *dev, void *data);
static int arm_smmu_device_dt_probe(struct platform_device *pdev)
{
	const struct arm_smmu_match_data *data;
	struct resource *res;
	struct arm_smmu_device *smmu;
	struct device *dev = &pdev->dev;
	int num_irqs, i, err;
	bool legacy_binding;

	legacy_binding = of_find_property(dev->of_node, "mmu-masters", NULL);
	if (legacy_binding && !using_generic_binding) {
		if (!using_legacy_binding)
			pr_notice("deprecated \"mmu-masters\" DT property in use; DMA API support unavailable\n");
		using_legacy_binding = true;
	} else if (!legacy_binding && !using_legacy_binding) {
		using_generic_binding = true;
	} else {
		dev_err(dev, "not probing due to mismatched DT properties\n");
		return -ENODEV;
	}

	smmu = devm_kzalloc(dev, sizeof(*smmu), GFP_KERNEL);
	if (!smmu) {
		dev_err(dev, "failed to allocate arm_smmu_device\n");
		return -ENOMEM;
	}
	smmu->dev = dev;
	spin_lock_init(&smmu->atos_lock);
	idr_init(&smmu->asid_idr);
	mutex_init(&smmu->idr_mutex);

	data = of_device_get_match_data(dev);
	smmu->version = data->version;
	smmu->model = data->model;
	smmu->arch_ops = data->arch_ops;

	if (of_dma_is_coherent(dev->of_node))
		smmu->features |= ARM_SMMU_FEAT_COHERENT_WALK;

	res = platform_get_resource(pdev, IORESOURCE_MEM, 0);
	if (res == NULL) {
		dev_err(dev, "no MEM resource info\n");
		return -EINVAL;
	}

	smmu->phys_addr = res->start;
	smmu->base = devm_ioremap_resource(dev, res);
	if (IS_ERR(smmu->base))
		return PTR_ERR(smmu->base);
	smmu->cb_base = smmu->base + resource_size(res) / 2;
	smmu->size = resource_size(res);

	if (of_property_read_u32(dev->of_node, "#global-interrupts",
				 &smmu->num_global_irqs)) {
		dev_err(dev, "missing #global-interrupts property\n");
		return -ENODEV;
	}

	num_irqs = 0;
	while ((res = platform_get_resource(pdev, IORESOURCE_IRQ, num_irqs))) {
		num_irqs++;
		if (num_irqs > smmu->num_global_irqs)
			smmu->num_context_irqs++;
	}

	if (!smmu->num_context_irqs) {
		dev_err(dev, "found %d interrupts but expected at least %d\n",
			num_irqs, smmu->num_global_irqs + 1);
		return -ENODEV;
	}

	smmu->irqs = devm_kzalloc(dev, sizeof(*smmu->irqs) * num_irqs,
				  GFP_KERNEL);
	if (!smmu->irqs) {
		dev_err(dev, "failed to allocate %d irqs\n", num_irqs);
		return -ENOMEM;
	}

	for (i = 0; i < num_irqs; ++i) {
		int irq = platform_get_irq(pdev, i);

		if (irq < 0) {
			dev_err(dev, "failed to get irq index %d\n", i);
			return -ENODEV;
		}
		smmu->irqs[i] = irq;
	}

	parse_driver_options(smmu);

	smmu->pwr = arm_smmu_init_power_resources(pdev);
	if (IS_ERR(smmu->pwr))
		return PTR_ERR(smmu->pwr);

	err = arm_smmu_power_on(smmu->pwr);
	if (err)
		goto out_exit_power_resources;

	smmu->sec_id = msm_dev_to_device_id(dev);
	err = arm_smmu_device_cfg_probe(smmu);
	if (err)
		goto out_power_off;

	err = arm_smmu_handoff_cbs(smmu);
	if (err)
		goto out_power_off;

	err = arm_smmu_parse_impl_def_registers(smmu);
	if (err)
		goto out_power_off;

	if (smmu->version == ARM_SMMU_V2) {
		if (smmu->num_context_banks > smmu->num_context_irqs) {
			dev_err(dev,
				"found %d context irq(s) but have %d context banks. assuming %d context interrupts.\n",
				smmu->num_context_irqs, smmu->num_context_banks,
				smmu->num_context_banks);
		}

		/* Ignore superfluous interrupts */
		smmu->num_context_irqs = smmu->num_context_banks;
	}

	for (i = 0; i < smmu->num_global_irqs; ++i) {
		err = devm_request_threaded_irq(smmu->dev, smmu->irqs[i],
					NULL, arm_smmu_global_fault,
					IRQF_ONESHOT | IRQF_SHARED,
					"arm-smmu global fault", smmu);
		if (err) {
			dev_err(dev, "failed to request global IRQ %d (%u)\n",
				i, smmu->irqs[i]);
			goto out_power_off;
		}
	}

	err = arm_smmu_arch_init(smmu);
	if (err)
		goto out_power_off;

	iommu_device_set_ops(&smmu->iommu, &arm_smmu_ops);
	iommu_device_set_fwnode(&smmu->iommu, dev->fwnode);

	err = iommu_device_register(&smmu->iommu);

	if (err) {
		dev_err(dev, "Failed to register iommu\n");
		return err;
	}
	platform_set_drvdata(pdev, smmu);
	arm_smmu_device_reset(smmu);
	arm_smmu_test_smr_masks(smmu);
	arm_smmu_interrupt_selftest(smmu);
	arm_smmu_power_off(smmu->pwr);

	/*
	 * For ACPI and generic DT bindings, an SMMU will be probed before
	 * any device which might need it, so we want the bus ops in place
	 * ready to handle default domain setup as soon as any SMMU exists.
	 */
	if (!using_legacy_binding)
		arm_smmu_bus_init();

	return 0;

out_power_off:
	arm_smmu_power_off(smmu->pwr);

out_exit_power_resources:
	arm_smmu_exit_power_resources(smmu->pwr);

	return err;
}

/*
 * With the legacy DT binding in play, though, we have no guarantees about
 * probe order, but then we're also not doing default domains, so we can
 * delay setting bus ops until we're sure every possible SMMU is ready,
 * and that way ensure that no add_device() calls get missed.
 */
static int arm_smmu_legacy_bus_init(void)
{
	if (using_legacy_binding)
		arm_smmu_bus_init();
	return 0;
}
device_initcall_sync(arm_smmu_legacy_bus_init);

static int arm_smmu_device_remove(struct platform_device *pdev)
{
	struct arm_smmu_device *smmu = platform_get_drvdata(pdev);

	if (!smmu)
		return -ENODEV;

	if (arm_smmu_power_on(smmu->pwr))
		return -EINVAL;

	if (!bitmap_empty(smmu->context_map, ARM_SMMU_MAX_CBS))
		dev_err(&pdev->dev, "removing device with active domains!\n");

	idr_destroy(&smmu->asid_idr);

	/* Turn the thing off */
	writel(sCR0_CLIENTPD, ARM_SMMU_GR0_NS(smmu) + ARM_SMMU_GR0_sCR0);
	arm_smmu_power_off(smmu->pwr);

	arm_smmu_exit_power_resources(smmu->pwr);

	return 0;
}

static int __maybe_unused arm_smmu_pm_resume(struct device *dev)
{
	struct arm_smmu_device *smmu = dev_get_drvdata(dev);
	int ret;

	ret = arm_smmu_power_on(smmu->pwr);
	if (ret)
		return ret;

	arm_smmu_device_reset(smmu);
	arm_smmu_power_off(smmu->pwr);
	return 0;
}

static int __maybe_unused arm_smmu_pm_restore_early(struct device *dev)
{
	struct arm_smmu_device *smmu = dev_get_drvdata(dev);
	struct arm_smmu_domain *smmu_domain;
	struct io_pgtable_ops *pgtbl_ops;
	struct arm_smmu_cb *cb;
	int idx, ret;

	/* restore the secure pools */
	for (idx = 0; idx < smmu->num_context_banks; idx++) {
		cb = &smmu->cbs[idx];
		if (!cb->cfg)
			continue;

		smmu_domain = cb_cfg_to_smmu_domain(cb->cfg);
		if (!arm_smmu_has_secure_vmid(smmu_domain))
			continue;

		pgtbl_ops = alloc_io_pgtable_ops(smmu_domain->pgtbl_fmt,
					  &smmu_domain->pgtbl_cfg,
					  smmu_domain);
		if (!pgtbl_ops) {
			dev_err(smmu->dev, "failed to allocate page tables during pm restore for cxt %d\n",
				idx, dev_name(dev));
			return -ENOMEM;
		}
		smmu_domain->pgtbl_ops = pgtbl_ops;
		arm_smmu_secure_domain_lock(smmu_domain);
		arm_smmu_assign_table(smmu_domain);
		arm_smmu_secure_domain_unlock(smmu_domain);
		arm_smmu_init_context_bank(smmu_domain,
					&smmu_domain->pgtbl_cfg);
	}
	smmu->smmu_restore = true;
	ret = arm_smmu_pm_resume(dev);
	smmu->smmu_restore = false;
	return ret;
}

static int __maybe_unused arm_smmu_pm_freeze_late(struct device *dev)
{
	struct arm_smmu_device *smmu = dev_get_drvdata(dev);
	struct arm_smmu_domain *smmu_domain;
	struct arm_smmu_cb *cb;
	int idx, ret;

	ret = arm_smmu_power_on(smmu->pwr);
	if (ret) {
		dev_err(smmu->dev, "Whoops! Couldn't power on the smmu during pm freeze !!\n");
		return ret;
	}

	/* destroy the secure pools */
	for (idx = 0; idx < smmu->num_context_banks; idx++) {
		cb = &smmu->cbs[idx];
		if (cb && cb->cfg) {
			smmu_domain = cb_cfg_to_smmu_domain(cb->cfg);
			if (smmu_domain &&
			    arm_smmu_has_secure_vmid(smmu_domain)) {
				free_io_pgtable_ops(smmu_domain->pgtbl_ops);
				arm_smmu_secure_domain_lock(smmu_domain);
				arm_smmu_secure_pool_destroy(smmu_domain);
				arm_smmu_unassign_table(smmu_domain);
				arm_smmu_secure_domain_unlock(smmu_domain);
			}
		}
	}
	arm_smmu_power_off(smmu->pwr);
	return 0;
}

static const struct dev_pm_ops arm_smmu_pm_ops = {
	.resume = arm_smmu_pm_resume,
<<<<<<< HEAD
	.thaw_early = arm_smmu_pm_resume,
	.restore_early = arm_smmu_pm_resume,
=======
	.thaw_early = arm_smmu_pm_restore_early,
	.freeze_late = arm_smmu_pm_freeze_late,
	.restore_early = arm_smmu_pm_restore_early,
>>>>>>> 15457316
};

static struct platform_driver arm_smmu_driver = {
	.driver	= {
		.name		= "arm-smmu",
		.of_match_table	= of_match_ptr(arm_smmu_of_match),
		.pm		= &arm_smmu_pm_ops,
		.suppress_bind_attrs = true,
	},
	.probe	= arm_smmu_device_dt_probe,
	.remove	= arm_smmu_device_remove,
};

static struct platform_driver qsmmuv500_tbu_driver;
static int __init arm_smmu_init(void)
{
	static bool registered;
	int ret = 0;
	ktime_t cur;

	if (registered)
		return 0;

	cur = ktime_get();
	ret = platform_driver_register(&qsmmuv500_tbu_driver);
	if (ret)
		return ret;

	ret = platform_driver_register(&arm_smmu_driver);
#ifdef CONFIG_MSM_TZ_SMMU
	ret = register_iommu_sec_ptbl();
#endif
	registered = !ret;
	trace_smmu_init(ktime_us_delta(ktime_get(), cur));

	return ret;
}

static void __exit arm_smmu_exit(void)
{
	return platform_driver_unregister(&arm_smmu_driver);
}

subsys_initcall(arm_smmu_init);
module_exit(arm_smmu_exit);

static int __init arm_smmu_of_init(struct device_node *np)
{
	int ret = arm_smmu_init();

	if (ret)
		return ret;

	if (!of_platform_device_create(np, NULL, platform_bus_type.dev_root))
		return -ENODEV;

	return 0;
}
IOMMU_OF_DECLARE(arm_smmuv1, "arm,smmu-v1", arm_smmu_of_init);
IOMMU_OF_DECLARE(arm_smmuv2, "arm,smmu-v2", arm_smmu_of_init);
IOMMU_OF_DECLARE(arm_mmu400, "arm,mmu-400", arm_smmu_of_init);
IOMMU_OF_DECLARE(arm_mmu401, "arm,mmu-401", arm_smmu_of_init);
IOMMU_OF_DECLARE(arm_mmu500, "arm,mmu-500", arm_smmu_of_init);
IOMMU_OF_DECLARE(cavium_smmuv2, "cavium,smmu-v2", arm_smmu_of_init);

#define TCU_HW_VERSION_HLOS1		(0x18)

#define DEBUG_SID_HALT_REG		0x0
#define DEBUG_SID_HALT_VAL		(0x1 << 16)
#define DEBUG_SID_HALT_SID_MASK		0x3ff

#define DEBUG_VA_ADDR_REG		0x8

#define DEBUG_TXN_TRIGG_REG		0x18
#define DEBUG_TXN_AXPROT_SHIFT		6
#define DEBUG_TXN_AXCACHE_SHIFT		2
#define DEBUG_TRX_WRITE			(0x1 << 1)
#define DEBUG_TXN_READ			(0x0 << 1)
#define DEBUG_TXN_TRIGGER		0x1

#define DEBUG_SR_HALT_ACK_REG		0x20
#define DEBUG_SR_HALT_ACK_VAL		(0x1 << 1)
#define DEBUG_SR_ECATS_RUNNING_VAL	(0x1 << 0)

#define DEBUG_PAR_REG			0x28
#define DEBUG_PAR_PA_MASK		((0x1ULL << 36) - 1)
#define DEBUG_PAR_PA_SHIFT		12
#define DEBUG_PAR_FAULT_VAL		0x1

#define DEBUG_AXUSER_REG		0x30
#define DEBUG_AXUSER_CDMID_MASK         0xff
#define DEBUG_AXUSER_CDMID_SHIFT        36
#define DEBUG_AXUSER_CDMID_VAL          255

#define TBU_DBG_TIMEOUT_US		100

#define QSMMUV500_ACTLR_DEEP_PREFETCH_MASK	0x3
#define QSMMUV500_ACTLR_DEEP_PREFETCH_SHIFT	0x8

struct qsmmuv500_group_iommudata {
	bool has_actlr;
	u32 actlr;
};
#define to_qsmmuv500_group_iommudata(group)				\
	((struct qsmmuv500_group_iommudata *)				\
		(iommu_group_get_iommudata(group)))


static bool arm_smmu_fwspec_match_smr(struct iommu_fwspec *fwspec,
				      struct arm_smmu_smr *smr)
{
	struct arm_smmu_smr *smr2;
	struct arm_smmu_device *smmu = fwspec_smmu(fwspec);
	int i, idx;

	for_each_cfg_sme(fwspec, i, idx) {
		smr2 = &smmu->smrs[idx];
		/* Continue if table entry does not match */
		if ((smr->id ^ smr2->id) & ~(smr->mask | smr2->mask))
			continue;
		return true;
	}
	return false;
}

static int qsmmuv500_tbu_halt(struct qsmmuv500_tbu_device *tbu,
				struct arm_smmu_domain *smmu_domain)
{
	unsigned long flags;
	u32 halt, fsr, status;
	void __iomem *tbu_base, *cb_base;

	if (of_property_read_bool(tbu->dev->of_node,
						"qcom,opt-out-tbu-halting")) {
		dev_notice(tbu->dev, "TBU opted-out for halting!\n");
		return -EBUSY;
	}

	spin_lock_irqsave(&tbu->halt_lock, flags);
	if (tbu->halt_count) {
		tbu->halt_count++;
		spin_unlock_irqrestore(&tbu->halt_lock, flags);
		return 0;
	}

	cb_base = ARM_SMMU_CB(smmu_domain->smmu, smmu_domain->cfg.cbndx);
	tbu_base = tbu->base;
	halt = readl_relaxed(tbu_base + DEBUG_SID_HALT_REG);
	halt |= DEBUG_SID_HALT_VAL;
	writel_relaxed(halt, tbu_base + DEBUG_SID_HALT_REG);

	fsr = readl_relaxed(cb_base + ARM_SMMU_CB_FSR);
	if ((fsr & FSR_FAULT) && (fsr & FSR_SS)) {
		u32 sctlr_orig, sctlr;
		/*
		 * We are in a fault; Our request to halt the bus will not
		 * complete until transactions in front of us (such as the fault
		 * itself) have completed. Disable iommu faults and terminate
		 * any existing transactions.
		 */
		sctlr_orig = readl_relaxed(cb_base + ARM_SMMU_CB_SCTLR);
		sctlr = sctlr_orig & ~(SCTLR_CFCFG | SCTLR_CFIE);
		writel_relaxed(sctlr, cb_base + ARM_SMMU_CB_SCTLR);

		writel_relaxed(fsr, cb_base + ARM_SMMU_CB_FSR);
		/*
		 * Barrier required to ensure that the FSR is cleared
		 * before resuming SMMU operation
		 */
		wmb();
		writel_relaxed(RESUME_TERMINATE, cb_base +
			       ARM_SMMU_CB_RESUME);

		writel_relaxed(sctlr_orig, cb_base + ARM_SMMU_CB_SCTLR);
	}

	if (readl_poll_timeout_atomic(tbu_base + DEBUG_SR_HALT_ACK_REG, status,
					(status & DEBUG_SR_HALT_ACK_VAL),
					0, TBU_DBG_TIMEOUT_US)) {
		dev_err(tbu->dev, "Couldn't halt TBU!\n");

		halt = readl_relaxed(tbu_base + DEBUG_SID_HALT_REG);
		halt &= ~DEBUG_SID_HALT_VAL;
		writel_relaxed(halt, tbu_base + DEBUG_SID_HALT_REG);

		spin_unlock_irqrestore(&tbu->halt_lock, flags);
		return -ETIMEDOUT;
	}

	tbu->halt_count = 1;
	spin_unlock_irqrestore(&tbu->halt_lock, flags);
	return 0;
}

static void qsmmuv500_tbu_resume(struct qsmmuv500_tbu_device *tbu)
{
	unsigned long flags;
	u32 val;
	void __iomem *base;

	spin_lock_irqsave(&tbu->halt_lock, flags);
	if (!tbu->halt_count) {
		WARN(1, "%s: bad tbu->halt_count", dev_name(tbu->dev));
		spin_unlock_irqrestore(&tbu->halt_lock, flags);
		return;

	} else if (tbu->halt_count > 1) {
		tbu->halt_count--;
		spin_unlock_irqrestore(&tbu->halt_lock, flags);
		return;
	}

	base = tbu->base;
	val = readl_relaxed(base + DEBUG_SID_HALT_REG);
	val &= ~DEBUG_SID_HALT_VAL;
	writel_relaxed(val, base + DEBUG_SID_HALT_REG);

	tbu->halt_count = 0;
	spin_unlock_irqrestore(&tbu->halt_lock, flags);
}


static int qsmmuv500_ecats_lock(struct arm_smmu_domain *smmu_domain,
				struct qsmmuv500_tbu_device *tbu,
				unsigned long *flags)
{
	struct arm_smmu_device *smmu = tbu->smmu;
	struct qsmmuv500_archdata *data = get_qsmmuv500_archdata(smmu);
	u32 val;

	spin_lock_irqsave(&smmu->atos_lock, *flags);
	/* The status register is not accessible on version 1.0 */
	if (data->version == 0x01000000)
		return 0;

	if (readl_poll_timeout_atomic(tbu->status_reg,
					val, (val == 0x1), 0,
					TBU_DBG_TIMEOUT_US)) {
		dev_err(tbu->dev, "ECATS hw busy!\n");
		spin_unlock_irqrestore(&smmu->atos_lock, *flags);
		return  -ETIMEDOUT;
	}

	return 0;
}

static void qsmmuv500_ecats_unlock(struct arm_smmu_domain *smmu_domain,
					struct qsmmuv500_tbu_device *tbu,
					unsigned long *flags)
{
	struct arm_smmu_device *smmu = tbu->smmu;
	struct qsmmuv500_archdata *data = get_qsmmuv500_archdata(smmu);

	/* The status register is not accessible on version 1.0 */
	if (data->version != 0x01000000)
		writel_relaxed(0, tbu->status_reg);
	spin_unlock_irqrestore(&smmu->atos_lock, *flags);
}

/*
 * Zero means failure.
 */
static phys_addr_t qsmmuv500_iova_to_phys(
		struct iommu_domain *domain, dma_addr_t iova, u32 sid)
{
	struct arm_smmu_domain *smmu_domain = to_smmu_domain(domain);
	struct arm_smmu_device *smmu = smmu_domain->smmu;
	struct arm_smmu_cfg *cfg = &smmu_domain->cfg;
	struct qsmmuv500_tbu_device *tbu;
	int ret;
	phys_addr_t phys = 0;
	u64 val, fsr;
	unsigned long flags;
	void __iomem *cb_base;
	u32 sctlr_orig, sctlr;
	int needs_redo = 0;
	ktime_t timeout;

	/* only 36 bit iova is supported */
	if (iova >= (1ULL << 36)) {
		dev_err_ratelimited(smmu->dev, "ECATS: address too large: %pad\n",
					&iova);
		return 0;
	}

	cb_base = ARM_SMMU_CB(smmu, cfg->cbndx);
	tbu = qsmmuv500_find_tbu(smmu, sid);
	if (!tbu)
		return 0;

	ret = arm_smmu_power_on(tbu->pwr);
	if (ret)
		return 0;

	/* Only one concurrent atos operation */
	ret = qsmmuv500_ecats_lock(smmu_domain, tbu, &flags);
	if (ret)
		goto out_power_off;

	ret = qsmmuv500_tbu_halt(tbu, smmu_domain);
	if (ret)
		goto out_ecats_unlock;

	/*
	 * ECATS can trigger the fault interrupt, so disable it temporarily
	 * and check for an interrupt manually.
	 */
	sctlr_orig = readl_relaxed(cb_base + ARM_SMMU_CB_SCTLR);
	sctlr = sctlr_orig & ~(SCTLR_CFCFG | SCTLR_CFIE);
	writel_relaxed(sctlr, cb_base + ARM_SMMU_CB_SCTLR);

	fsr = readl_relaxed(cb_base + ARM_SMMU_CB_FSR);
	if (fsr & FSR_FAULT) {
		/* Clear pending interrupts */
		writel_relaxed(fsr, cb_base + ARM_SMMU_CB_FSR);
		/*
		 * Barrier required to ensure that the FSR is cleared
		 * before resuming SMMU operation.
		 */
		wmb();

		/*
		 * TBU halt takes care of resuming any stalled transcation.
		 * Kept it here for completeness sake.
		 */
		if (fsr & FSR_SS)
			writel_relaxed(RESUME_TERMINATE, cb_base +
				       ARM_SMMU_CB_RESUME);
	}
<<<<<<< HEAD

	/* Only one concurrent atos operation */
	ret = qsmmuv500_ecats_lock(smmu_domain, tbu, &flags);
	if (ret)
		goto out_resume;
=======
>>>>>>> 15457316

redo:
	/* Set address and stream-id */
	val = readq_relaxed(tbu->base + DEBUG_SID_HALT_REG);
	val &= ~DEBUG_SID_HALT_SID_MASK;
	val |= sid & DEBUG_SID_HALT_SID_MASK;
	writeq_relaxed(val, tbu->base + DEBUG_SID_HALT_REG);
	writeq_relaxed(iova, tbu->base + DEBUG_VA_ADDR_REG);
	val = (u64)(DEBUG_AXUSER_CDMID_VAL & DEBUG_AXUSER_CDMID_MASK) <<
		DEBUG_AXUSER_CDMID_SHIFT;
	writeq_relaxed(val, tbu->base + DEBUG_AXUSER_REG);

	/*
	 * Write-back Read and Write-Allocate
	 * Priviledged, nonsecure, data transaction
	 * Read operation.
	 */
	val = 0xF << DEBUG_TXN_AXCACHE_SHIFT;
	val |= 0x3 << DEBUG_TXN_AXPROT_SHIFT;
	val |= DEBUG_TXN_TRIGGER;
	writeq_relaxed(val, tbu->base + DEBUG_TXN_TRIGG_REG);

	ret = 0;
	timeout = ktime_add_us(ktime_get(), TBU_DBG_TIMEOUT_US);
	for (;;) {
		val = readl_relaxed(tbu->base + DEBUG_SR_HALT_ACK_REG);
		if (!(val & DEBUG_SR_ECATS_RUNNING_VAL))
			break;
		val = readl_relaxed(cb_base + ARM_SMMU_CB_FSR);
		if (val & FSR_FAULT)
			break;
		if (ktime_compare(ktime_get(), timeout) > 0) {
			dev_err(tbu->dev, "ECATS translation timed out!\n");
			ret = -ETIMEDOUT;
			break;
		}
	}

	val = readq_relaxed(tbu->base + DEBUG_PAR_REG);
	fsr = readl_relaxed(cb_base + ARM_SMMU_CB_FSR);
	if (val & DEBUG_PAR_FAULT_VAL) {
		dev_err(tbu->dev, "ECATS generated a fault interrupt! FSR = %llx, SID=0x%x\n",
			fsr, sid);

		dev_err(tbu->dev, "ECATS translation failed! PAR = %llx\n",
			val);
		/* Clear pending interrupts */
		writel_relaxed(fsr, cb_base + ARM_SMMU_CB_FSR);
		/*
		 * Barrier required to ensure that the FSR is cleared
		 * before resuming SMMU operation.
		 */
		wmb();

		if (fsr & FSR_SS)
			writel_relaxed(RESUME_TERMINATE, cb_base +
				       ARM_SMMU_CB_RESUME);

		ret = -EINVAL;
	}

	phys = (val >> DEBUG_PAR_PA_SHIFT) & DEBUG_PAR_PA_MASK;
	if (ret < 0)
		phys = 0;

	/* Reset hardware */
	writeq_relaxed(0, tbu->base + DEBUG_TXN_TRIGG_REG);
	writeq_relaxed(0, tbu->base + DEBUG_VA_ADDR_REG);
	val = readl_relaxed(tbu->base + DEBUG_SID_HALT_REG);
	val &= ~DEBUG_SID_HALT_SID_MASK;
	writel_relaxed(val, tbu->base + DEBUG_SID_HALT_REG);

	/*
	 * After a failed translation, the next successful translation will
	 * incorrectly be reported as a failure.
	 */
	if (!phys && needs_redo++ < 2)
		goto redo;

	writel_relaxed(sctlr_orig, cb_base + ARM_SMMU_CB_SCTLR);
	qsmmuv500_tbu_resume(tbu);

out_ecats_unlock:
	qsmmuv500_ecats_unlock(smmu_domain, tbu, &flags);

out_power_off:
	/* Read to complete prior write transcations */
	val = readl_relaxed(tbu->base + DEBUG_SR_HALT_ACK_REG);

	/* Wait for read to complete before off */
	rmb();

	arm_smmu_power_off(tbu->pwr);

	return phys;
}

static phys_addr_t qsmmuv500_iova_to_phys_hard(
		struct iommu_domain *domain, dma_addr_t iova)
{
	u16 sid;
	struct arm_smmu_domain *smmu_domain = to_smmu_domain(domain);
	struct arm_smmu_cfg *cfg = &smmu_domain->cfg;
	struct arm_smmu_device *smmu = smmu_domain->smmu;
	struct iommu_fwspec *fwspec;
	void __iomem *gr1_base;
	u32 frsynra;


	/* Check to see if the domain is associated with the test
	 * device. If the domain belongs to the test device, then
	 * pick the SID from fwspec.
	 */
	if (domain->is_debug_domain) {
		fwspec = smmu_domain->dev->iommu_fwspec;
		sid    = (u16)fwspec->ids[0];
	} else {

		/* If the domain belongs to an actual device, read
		 * SID from the corresponding frsynra register
		 */
		gr1_base = ARM_SMMU_GR1(smmu);
		frsynra  = readl_relaxed(gr1_base +
				ARM_SMMU_GR1_CBFRSYNRA(cfg->cbndx));
		frsynra &= CBFRSYNRA_SID_MASK;
		sid      = frsynra;
	}
	return qsmmuv500_iova_to_phys(domain, iova, sid);
}

static void qsmmuv500_release_group_iommudata(void *data)
{
	kfree(data);
}

/* If a device has a valid actlr, it must match */
static int qsmmuv500_device_group(struct device *dev,
				struct iommu_group *group)
{
	struct iommu_fwspec *fwspec = dev->iommu_fwspec;
	struct arm_smmu_device *smmu = fwspec_smmu(fwspec);
	struct qsmmuv500_archdata *data = get_qsmmuv500_archdata(smmu);
	struct qsmmuv500_group_iommudata *iommudata;
	u32 actlr, i;
	struct arm_smmu_smr *smr;

	iommudata = to_qsmmuv500_group_iommudata(group);
	if (!iommudata) {
		iommudata = kzalloc(sizeof(*iommudata), GFP_KERNEL);
		if (!iommudata)
			return -ENOMEM;

		iommu_group_set_iommudata(group, iommudata,
				qsmmuv500_release_group_iommudata);
	}

	for (i = 0; i < data->actlr_tbl_size; i++) {
		smr = &data->actlrs[i].smr;
		actlr = data->actlrs[i].actlr;

		if (!arm_smmu_fwspec_match_smr(fwspec, smr))
			continue;

		if (!iommudata->has_actlr) {
			iommudata->actlr = actlr;
			iommudata->has_actlr = true;
		} else if (iommudata->actlr != actlr) {
			return -EINVAL;
		}
	}

	return 0;
}

static void qsmmuv500_init_cb(struct arm_smmu_domain *smmu_domain,
				struct device *dev)
{
	struct arm_smmu_device *smmu = smmu_domain->smmu;
	struct arm_smmu_cb *cb = &smmu->cbs[smmu_domain->cfg.cbndx];
	struct qsmmuv500_group_iommudata *iommudata =
		to_qsmmuv500_group_iommudata(dev->iommu_group);

	if (!iommudata->has_actlr)
		return;

	cb->actlr = iommudata->actlr;
	/*
	 * Prefetch only works properly if the start and end of all
	 * buffers in the page table are aligned to ARM_SMMU_MIN_IOVA_ALIGN.
	 */
	if (((iommudata->actlr >> QSMMUV500_ACTLR_DEEP_PREFETCH_SHIFT) &
			QSMMUV500_ACTLR_DEEP_PREFETCH_MASK) &&
				  (smmu->options & ARM_SMMU_OPT_MIN_IOVA_ALIGN))
		smmu_domain->qsmmuv500_errata1_min_iova_align = true;
}

static int qsmmuv500_tbu_register(struct device *dev, void *cookie)
{
	struct arm_smmu_device *smmu = cookie;
	struct qsmmuv500_tbu_device *tbu;
	struct qsmmuv500_archdata *data = get_qsmmuv500_archdata(smmu);

	if (!dev->driver) {
		dev_err(dev, "TBU failed probe, QSMMUV500 cannot continue!\n");
		return -EINVAL;
	}

	tbu = dev_get_drvdata(dev);

	INIT_LIST_HEAD(&tbu->list);
	tbu->smmu = smmu;
	list_add(&tbu->list, &data->tbus);
	return 0;
}

static int qsmmuv500_read_actlr_tbl(struct arm_smmu_device *smmu)
{
	int len, i;
	struct device *dev = smmu->dev;
	struct qsmmuv500_archdata *data = get_qsmmuv500_archdata(smmu);
	struct actlr_setting *actlrs;
	const __be32 *cell;

	cell = of_get_property(dev->of_node, "qcom,actlr", NULL);
	if (!cell)
		return 0;

	len = of_property_count_elems_of_size(dev->of_node, "qcom,actlr",
						sizeof(u32) * 3);
	if (len < 0)
		return 0;

	actlrs = devm_kzalloc(dev, sizeof(*actlrs) * len, GFP_KERNEL);
	if (!actlrs)
		return -ENOMEM;

	for (i = 0; i < len; i++) {
		actlrs[i].smr.id = of_read_number(cell++, 1);
		actlrs[i].smr.mask = of_read_number(cell++, 1);
		actlrs[i].actlr = of_read_number(cell++, 1);
	}

	data->actlrs = actlrs;
	data->actlr_tbl_size = len;
	return 0;
}

static int qsmmuv500_get_testbus_version(struct arm_smmu_device *smmu)
{
	struct device *dev = smmu->dev;
	struct qsmmuv500_archdata *data = get_qsmmuv500_archdata(smmu);
	u32 testbus_version;
	const __be32 *cell;

	cell = of_get_property(dev->of_node, "qcom,testbus-version", NULL);
	if (!cell)
		return 0;

	testbus_version = of_read_number(cell, 1);

	data->testbus_version = testbus_version;
	return 0;
}
static ssize_t arm_smmu_debug_testbus_read(struct file *file,
		char __user *ubuf, size_t count, loff_t *offset,
		enum testbus_sel tbu, enum testbus_ops ops)

{
	char buf[100];
	ssize_t retval;
	size_t buflen;
	int buf_len = sizeof(buf);

	if (*offset)
		return 0;

	memset(buf, 0, buf_len);

	if (tbu == SEL_TBU) {
		struct qsmmuv500_tbu_device *tbu = file->private_data;
		struct arm_smmu_device *smmu = tbu->smmu;
		void __iomem *tbu_base = tbu->base;
		struct qsmmuv500_archdata *data = smmu->archdata;
		void __iomem *tcu_base = data->tcu_base;
		u32 testbus_version = data->testbus_version;
		struct arm_smmu_power_resources *pwr;
		long val;

		if (testbus_version == 1)
			pwr = smmu->pwr;
		else
			pwr = tbu->pwr;

		arm_smmu_power_on(pwr);

		if (ops == TESTBUS_SELECT)
			val = arm_smmu_debug_tbu_testbus_select(tbu_base,
					tcu_base, testbus_version, READ, 0);
		else
			val = arm_smmu_debug_tbu_testbus_output(tbu_base,
							testbus_version);
		arm_smmu_power_off(pwr);

		snprintf(buf, buf_len, "0x%0x\n", val);
	} else {

		struct arm_smmu_device *smmu = file->private_data;
		struct qsmmuv500_archdata *data = smmu->archdata;
		void __iomem *base = ARM_SMMU_GR0(smmu);
		void __iomem *tcu_base = data->tcu_base;

		arm_smmu_power_on(smmu->pwr);

		if (ops == TESTBUS_SELECT) {
			snprintf(buf, buf_len, "TCU clk testbus sel: 0x%0x\n",
				arm_smmu_debug_tcu_testbus_select(base,
					tcu_base, CLK_TESTBUS, READ, 0));
			snprintf(buf + strlen(buf), buf_len - strlen(buf),
				 "TCU testbus sel : 0x%0x\n",
				 arm_smmu_debug_tcu_testbus_select(base,
					 tcu_base, PTW_AND_CACHE_TESTBUS,
					 READ, 0));
		} else {
			snprintf(buf, buf_len, "0x%0x\n",
				 arm_smmu_debug_tcu_testbus_output(base));
		}

		arm_smmu_power_off(smmu->pwr);
	}
	buflen = min(count, strlen(buf));
	if (copy_to_user(ubuf, buf, buflen)) {
		pr_err_ratelimited("Couldn't copy_to_user\n");
		retval = -EFAULT;
	} else {
		*offset = 1;
		retval = buflen;
	}

	return retval;
}
static ssize_t arm_smmu_debug_tcu_testbus_sel_write(struct file *file,
		const char __user *ubuf, size_t count, loff_t *offset)
{
	struct arm_smmu_device *smmu = file->private_data;
	struct qsmmuv500_archdata *data = smmu->archdata;
	void __iomem *tcu_base = data->tcu_base;
	void __iomem *base = ARM_SMMU_GR0(smmu);
	char *comma;
	char buf[100];
	u64 sel, val;

	if (count >= 100) {
		pr_err_ratelimited("Value too large\n");
		return -EINVAL;
	}

	memset(buf, 0, 100);

	if (copy_from_user(buf, ubuf, count)) {
		pr_err_ratelimited("Couldn't copy from user\n");
		return -EFAULT;
	}

	comma = strnchr(buf, count, ',');
	if (!comma)
		goto invalid_format;

	/* split up the words */
	*comma = '\0';

	if (kstrtou64(buf, 0, &sel))
		goto invalid_format;

<<<<<<< HEAD
=======
	if (sel != 1 && sel != 2)
		goto invalid_format;

>>>>>>> 15457316
	if (kstrtou64(comma + 1, 0, &val))
		goto invalid_format;

	arm_smmu_power_on(smmu->pwr);

	if (sel == 1)
		arm_smmu_debug_tcu_testbus_select(base,
				tcu_base, CLK_TESTBUS, WRITE, val);
	else if (sel == 2)
		arm_smmu_debug_tcu_testbus_select(base,
				tcu_base, PTW_AND_CACHE_TESTBUS, WRITE, val);
<<<<<<< HEAD
	else
		goto invalid_format;
=======
>>>>>>> 15457316

	arm_smmu_power_off(smmu->pwr);

	return count;

invalid_format:
	pr_err_ratelimited("Invalid format. Expected: <1, testbus select> for tcu CLK testbus (or) <2, testbus select> for tcu PTW/CACHE testbuses\n");
	return -EINVAL;
}

static ssize_t arm_smmu_debug_tcu_testbus_sel_read(struct file *file,
		char __user *ubuf, size_t count, loff_t *offset)
{
	return arm_smmu_debug_testbus_read(file, ubuf,
			count, offset, SEL_TCU, TESTBUS_SELECT);
}

static const struct file_operations arm_smmu_debug_tcu_testbus_sel_fops = {
	.open	= simple_open,
	.write	= arm_smmu_debug_tcu_testbus_sel_write,
	.read	= arm_smmu_debug_tcu_testbus_sel_read,
};

static ssize_t arm_smmu_debug_tcu_testbus_read(struct file *file,
		char __user *ubuf, size_t count, loff_t *offset)
{
	return arm_smmu_debug_testbus_read(file, ubuf,
			count, offset, SEL_TCU, TESTBUS_OUTPUT);
}

static const struct file_operations arm_smmu_debug_tcu_testbus_fops = {
	.open	= simple_open,
	.read	= arm_smmu_debug_tcu_testbus_read,
};

static int qsmmuv500_tcu_testbus_init(struct arm_smmu_device *smmu)
{
	struct dentry *testbus_dir;

	if (!debugfs_testbus_dir) {
		debugfs_testbus_dir = debugfs_create_dir("testbus",
						       iommu_debugfs_top);
		if (!debugfs_testbus_dir) {
			pr_err_ratelimited("Couldn't create iommu/testbus debugfs directory\n");
			return -ENODEV;
		}
	}

	testbus_dir = debugfs_create_dir(dev_name(smmu->dev),
				debugfs_testbus_dir);

	if (!testbus_dir) {
		pr_err_ratelimited("Couldn't create iommu/testbus/%s debugfs directory\n",
		       dev_name(smmu->dev));
		goto err;
	}

	if (!debugfs_create_file("tcu_testbus_sel", 0400, testbus_dir, smmu,
			&arm_smmu_debug_tcu_testbus_sel_fops)) {
		pr_err_ratelimited("Couldn't create iommu/testbus/%s/tcu_testbus_sel debugfs file\n",
		       dev_name(smmu->dev));
		goto err_rmdir;
	}

	if (!debugfs_create_file("tcu_testbus_output", 0400, testbus_dir, smmu,
			&arm_smmu_debug_tcu_testbus_fops)) {
		pr_err_ratelimited("Couldn't create iommu/testbus/%s/tcu_testbus_output debugfs file\n",
		       dev_name(smmu->dev));
		goto err_rmdir;
	}

	return 0;
err_rmdir:
	debugfs_remove_recursive(testbus_dir);
err:
	return 0;
}

static ssize_t arm_smmu_debug_tbu_testbus_sel_write(struct file *file,
		const char __user *ubuf, size_t count, loff_t *offset)
{
	struct qsmmuv500_tbu_device *tbu = file->private_data;
	void __iomem *tbu_base = tbu->base;
	struct arm_smmu_device *smmu = tbu->smmu;
	struct arm_smmu_power_resources *pwr;
	struct qsmmuv500_archdata *data = smmu->archdata;
	void __iomem *tcu_base = data->tcu_base;
	u32 testbus_version = data->testbus_version;
	u64 val;

	if (kstrtoull_from_user(ubuf, count, 0, &val)) {
		pr_err_ratelimited("Invalid format for tbu testbus select\n");
		return -EINVAL;
	}

	if (testbus_version == 1)
		pwr = smmu->pwr;
	else
		pwr = tbu->pwr;

	arm_smmu_power_on(pwr);
	arm_smmu_debug_tbu_testbus_select(tbu_base, tcu_base,
			testbus_version, WRITE, val);
	arm_smmu_power_off(pwr);

	return count;
}

static ssize_t arm_smmu_debug_tbu_testbus_sel_read(struct file *file,
		char __user *ubuf, size_t count, loff_t *offset)
{
	return arm_smmu_debug_testbus_read(file, ubuf,
			count, offset, SEL_TBU, TESTBUS_SELECT);
}

static const struct file_operations arm_smmu_debug_tbu_testbus_sel_fops = {
	.open	= simple_open,
	.write	= arm_smmu_debug_tbu_testbus_sel_write,
	.read	= arm_smmu_debug_tbu_testbus_sel_read,
};

static ssize_t arm_smmu_debug_tbu_testbus_read(struct file *file,
		char __user *ubuf, size_t count, loff_t *offset)
{
	return arm_smmu_debug_testbus_read(file, ubuf,
			count, offset, SEL_TBU, TESTBUS_OUTPUT);
}

static const struct file_operations arm_smmu_debug_tbu_testbus_fops = {
	.open	= simple_open,
	.read	= arm_smmu_debug_tbu_testbus_read,
};

static int qsmmuv500_tbu_testbus_init(struct qsmmuv500_tbu_device *tbu)
{
	struct dentry *testbus_dir;

	if (!debugfs_testbus_dir) {
		debugfs_testbus_dir = debugfs_create_dir("testbus",
						       iommu_debugfs_top);
		if (!debugfs_testbus_dir) {
			pr_err_ratelimited("Couldn't create iommu/testbus debugfs directory\n");
			return -ENODEV;
		}
	}

	testbus_dir = debugfs_create_dir(dev_name(tbu->dev),
				debugfs_testbus_dir);

	if (!testbus_dir) {
		pr_err_ratelimited("Couldn't create iommu/testbus/%s debugfs directory\n",
				dev_name(tbu->dev));
		goto err;
	}

	if (!debugfs_create_file("tbu_testbus_sel", 0400, testbus_dir, tbu,
			&arm_smmu_debug_tbu_testbus_sel_fops)) {
		pr_err_ratelimited("Couldn't create iommu/testbus/%s/tbu_testbus_sel debugfs file\n",
				dev_name(tbu->dev));
		goto err_rmdir;
	}

	if (!debugfs_create_file("tbu_testbus_output", 0400, testbus_dir, tbu,
			&arm_smmu_debug_tbu_testbus_fops)) {
		pr_err_ratelimited("Couldn't create iommu/testbus/%s/tbu_testbus_output debugfs file\n",
				dev_name(tbu->dev));
		goto err_rmdir;
	}

	return 0;
err_rmdir:
	debugfs_remove_recursive(testbus_dir);
err:
	return 0;
}

static ssize_t arm_smmu_debug_capturebus_snapshot_read(struct file *file,
		char __user *ubuf, size_t count, loff_t *offset)
{
	struct qsmmuv500_tbu_device *tbu = file->private_data;
	struct arm_smmu_device *smmu = tbu->smmu;
	void __iomem *tbu_base = tbu->base;
	u64 snapshot[NO_OF_CAPTURE_POINTS][REGS_PER_CAPTURE_POINT];
	char buf[400];
	ssize_t retval;
	size_t buflen;
	int buf_len = sizeof(buf);
	int i, j;

	if (*offset)
		return 0;

	memset(buf, 0, buf_len);

	arm_smmu_power_on(smmu->pwr);
	arm_smmu_power_on(tbu->pwr);

	arm_smmu_debug_get_capture_snapshot(tbu_base, snapshot);

	arm_smmu_power_off(tbu->pwr);
	arm_smmu_power_off(smmu->pwr);

	for (i = 0; i < NO_OF_CAPTURE_POINTS ; ++i) {
		for (j = 0; j < REGS_PER_CAPTURE_POINT; ++j) {
			snprintf(buf + strlen(buf), buf_len - strlen(buf),
				 "Capture_%d_Snapshot_%d : 0x%0llx\n",
				  i+1, j+1, snapshot[i][j]);
		}
	}

	buflen = min(count, strlen(buf));
	if (copy_to_user(ubuf, buf, buflen)) {
		pr_err_ratelimited("Couldn't copy_to_user\n");
		retval = -EFAULT;
	} else {
		*offset = 1;
		retval = buflen;
	}

	return retval;
}
static const struct file_operations arm_smmu_debug_capturebus_snapshot_fops = {
	.open	= simple_open,
	.read	= arm_smmu_debug_capturebus_snapshot_read,
};

static ssize_t arm_smmu_debug_capturebus_config_write(struct file *file,
		const char __user *ubuf, size_t count, loff_t *offset)
{
	struct qsmmuv500_tbu_device *tbu = file->private_data;
	struct arm_smmu_device *smmu = tbu->smmu;
	void __iomem *tbu_base = tbu->base;
	char *comma1, *comma2;
	char buf[100];
	u64 sel, mask, match, val;

	if (count >= 100) {
		pr_err_ratelimited("Input too large\n");
		goto invalid_format;
	}

	memset(buf, 0, 100);

	if (copy_from_user(buf, ubuf, count)) {
		pr_err_ratelimited("Couldn't copy from user\n");
		return -EFAULT;
	}

	comma1 = strnchr(buf, count, ',');
	if (!comma1)
		goto invalid_format;

	*comma1  = '\0';

	if (kstrtou64(buf, 0, &sel))
		goto invalid_format;

	if (sel > 4) {
		goto invalid_format;
	} else if (sel == 4) {
		if (kstrtou64(comma1 + 1, 0, &val))
			goto invalid_format;
		goto program_capturebus;
	}

	comma2 = strnchr(comma1 + 1, count, ',');
	if (!comma2)
		goto invalid_format;

	/* split up the words */
	*comma2 = '\0';

	if (kstrtou64(comma1 + 1, 0, &mask))
		goto invalid_format;

	if (kstrtou64(comma2 + 1, 0, &match))
		goto invalid_format;

program_capturebus:
	arm_smmu_power_on(smmu->pwr);
	arm_smmu_power_on(tbu->pwr);

	if (sel == 4)
		arm_smmu_debug_set_tnx_tcr_cntl(tbu_base, val);
	else
		arm_smmu_debug_set_mask_and_match(tbu_base, sel, mask, match);

	arm_smmu_power_off(tbu->pwr);
	arm_smmu_power_off(smmu->pwr);
	return count;

invalid_format:
	pr_err_ratelimited("Invalid format. Expected: <1/2/3,Mask,Match> (or) <4,TNX_TCR_CNTL>>\n");
	return -EINVAL;
}
static ssize_t arm_smmu_debug_capturebus_config_read(struct file *file,
		char __user *ubuf, size_t count, loff_t *offset)
{
	struct qsmmuv500_tbu_device *tbu = file->private_data;
	struct arm_smmu_device *smmu = tbu->smmu;
	void __iomem *tbu_base = tbu->base;
	unsigned long val;
	u64 mask[NO_OF_MASK_AND_MATCH], match[NO_OF_MASK_AND_MATCH];
	char buf[400];
	ssize_t retval;
	size_t buflen;
	int buf_len = sizeof(buf);
	int i;

	if (*offset)
		return 0;

	memset(buf, 0, buf_len);

	arm_smmu_power_on(smmu->pwr);
	arm_smmu_power_on(tbu->pwr);

	arm_smmu_debug_get_mask_and_match(tbu_base,
					mask, match);
	val = arm_smmu_debug_get_tnx_tcr_cntl(tbu_base);

	arm_smmu_power_off(tbu->pwr);
	arm_smmu_power_off(smmu->pwr);

	for (i = 0; i < NO_OF_MASK_AND_MATCH; ++i) {
		snprintf(buf + strlen(buf), buf_len - strlen(buf),
				"Mask_%d : 0x%0llx\t", i+1, mask[i]);
		snprintf(buf + strlen(buf), buf_len - strlen(buf),
				"Match_%d : 0x%0llx\n", i+1, match[i]);
	}
	snprintf(buf + strlen(buf), buf_len - strlen(buf), "0x%0x\n", val);

	buflen = min(count, strlen(buf));
	if (copy_to_user(ubuf, buf, buflen)) {
		pr_err_ratelimited("Couldn't copy_to_user\n");
		retval = -EFAULT;
	} else {
		*offset = 1;
		retval = buflen;
	}

	return retval;
}

static const struct file_operations arm_smmu_debug_capturebus_config_fops = {
	.open	= simple_open,
	.write	= arm_smmu_debug_capturebus_config_write,
	.read	= arm_smmu_debug_capturebus_config_read,
};

static int qsmmuv500_capturebus_init(struct qsmmuv500_tbu_device *tbu)
{
	struct dentry *capturebus_dir;

	if (!debugfs_capturebus_dir) {
		debugfs_capturebus_dir = debugfs_create_dir(
					 "capturebus", iommu_debugfs_top);
		if (!debugfs_capturebus_dir) {
			pr_err_ratelimited("Couldn't create iommu/capturebus debugfs directory\n");
			return -ENODEV;
		}
	}
	capturebus_dir = debugfs_create_dir(dev_name(tbu->dev),
				debugfs_capturebus_dir);
	if (!capturebus_dir) {
		pr_err_ratelimited("Couldn't create iommu/capturebus/%s debugfs directory\n",
				dev_name(tbu->dev));
		goto err;
	}

	if (!debugfs_create_file("config", 0400, capturebus_dir, tbu,
			&arm_smmu_debug_capturebus_config_fops)) {
		pr_err_ratelimited("Couldn't create iommu/capturebus/%s/config debugfs file\n",
				dev_name(tbu->dev));
		goto err_rmdir;
	}

	if (!debugfs_create_file("snapshot", 0400, capturebus_dir, tbu,
			&arm_smmu_debug_capturebus_snapshot_fops)) {
		pr_err_ratelimited("Couldn't create iommu/capturebus/%s/snapshot debugfs file\n",
				dev_name(tbu->dev));
		goto err_rmdir;
	}
	return 0;
err_rmdir:
	debugfs_remove_recursive(capturebus_dir);
err:
	return 0;
}

static irqreturn_t arm_smmu_debug_capture_bus_match(int irq, void *dev)
{
	struct qsmmuv500_tbu_device *tbu = dev;
	struct arm_smmu_device *smmu = tbu->smmu;
	void __iomem *tbu_base = tbu->base;
	u64 mask[NO_OF_MASK_AND_MATCH], match[NO_OF_MASK_AND_MATCH];
	u64 snapshot[NO_OF_CAPTURE_POINTS][REGS_PER_CAPTURE_POINT];
	int i, j, val;

	if (arm_smmu_power_on(smmu->pwr) || arm_smmu_power_on(tbu->pwr))
		return IRQ_NONE;

	val = arm_smmu_debug_get_tnx_tcr_cntl(tbu_base);
	arm_smmu_debug_get_mask_and_match(tbu_base, mask, match);
	arm_smmu_debug_get_capture_snapshot(tbu_base, snapshot);
	arm_smmu_debug_clear_intr_and_validbits(tbu_base);

	arm_smmu_power_off(tbu->pwr);
	arm_smmu_power_off(smmu->pwr);

	dev_info(tbu->dev, "TNX_TCR_CNTL : 0x%0llx\n", val);

	for (i = 0; i < NO_OF_MASK_AND_MATCH; ++i) {
		dev_info(tbu->dev,
				"Mask_%d : 0x%0llx\n", i+1, mask[i]);
		dev_info(tbu->dev,
				"Match_%d : 0x%0llx\n", i+1, match[i]);
	}

	for (i = 0; i < NO_OF_CAPTURE_POINTS ; ++i) {
		for (j = 0; j < REGS_PER_CAPTURE_POINT; ++j) {
			dev_info(tbu->dev,
					"Capture_%d_Snapshot_%d : 0x%0llx\n",
					i+1, j+1, snapshot[i][j]);
		}
	}

	return IRQ_HANDLED;
}

static int qsmmuv500_arch_init(struct arm_smmu_device *smmu)
{
	struct resource *res;
	struct device *dev = smmu->dev;
	struct qsmmuv500_archdata *data;
	struct platform_device *pdev;
	int ret;
	u32 val;
	void __iomem *reg;

	data = devm_kzalloc(dev, sizeof(*data), GFP_KERNEL);
	if (!data)
		return -ENOMEM;

	INIT_LIST_HEAD(&data->tbus);

	pdev = container_of(dev, struct platform_device, dev);
	res = platform_get_resource_byname(pdev, IORESOURCE_MEM, "tcu-base");
	if (!res) {
		dev_err(dev, "Unable to get the tcu-base\n");
		return -EINVAL;
	}
	data->tcu_base = devm_ioremap(dev, res->start, resource_size(res));
	if (IS_ERR(data->tcu_base))
		return PTR_ERR(data->tcu_base);

	data->version = readl_relaxed(data->tcu_base + TCU_HW_VERSION_HLOS1);
	smmu->archdata = data;

	ret = qsmmuv500_get_testbus_version(smmu);
	if (ret)
		return ret;

	qsmmuv500_tcu_testbus_init(smmu);

	if (arm_smmu_is_static_cb(smmu))
		return 0;

	ret = qsmmuv500_read_actlr_tbl(smmu);
	if (ret)
		return ret;

	reg = ARM_SMMU_GR0(smmu);
	val = readl_relaxed(reg + ARM_SMMU_GR0_sACR);
	val &= ~ARM_MMU500_ACR_CACHE_LOCK;
	writel_relaxed(val, reg + ARM_SMMU_GR0_sACR);
	val = readl_relaxed(reg + ARM_SMMU_GR0_sACR);
	/*
	 * Modifiying the nonsecure copy of the sACR register is only
	 * allowed if permission is given in the secure sACR register.
	 * Attempt to detect if we were able to update the value.
	 */
	WARN_ON(val & ARM_MMU500_ACR_CACHE_LOCK);

	ret = of_platform_populate(dev->of_node, NULL, NULL, dev);
	if (ret)
		return ret;

	/* Attempt to register child devices */
	ret = device_for_each_child(dev, smmu, qsmmuv500_tbu_register);
	if (ret)
		return -EPROBE_DEFER;

	return 0;
}

struct arm_smmu_arch_ops qsmmuv500_arch_ops = {
	.init = qsmmuv500_arch_init,
	.iova_to_phys_hard = qsmmuv500_iova_to_phys_hard,
	.init_context_bank = qsmmuv500_init_cb,
	.device_group = qsmmuv500_device_group,
};

static const struct of_device_id qsmmuv500_tbu_of_match[] = {
	{.compatible = "qcom,qsmmuv500-tbu"},
	{}
};

static int qsmmuv500_tbu_probe(struct platform_device *pdev)
{
	struct resource *res;
	struct device *dev = &pdev->dev;
	struct qsmmuv500_tbu_device *tbu;
	const __be32 *cell;
	int len, i, err, num_irqs = 0;

	tbu = devm_kzalloc(dev, sizeof(*tbu), GFP_KERNEL);
	if (!tbu)
		return -ENOMEM;

	INIT_LIST_HEAD(&tbu->list);
	tbu->dev = dev;
	spin_lock_init(&tbu->halt_lock);

	res = platform_get_resource_byname(pdev, IORESOURCE_MEM, "base");
	tbu->base = devm_ioremap_resource(dev, res);
	if (IS_ERR(tbu->base))
		return PTR_ERR(tbu->base);

	res = platform_get_resource_byname(pdev, IORESOURCE_MEM, "status-reg");
	tbu->status_reg = devm_ioremap_resource(dev, res);
	if (IS_ERR(tbu->status_reg))
		return PTR_ERR(tbu->status_reg);

	cell = of_get_property(dev->of_node, "qcom,stream-id-range", &len);
	if (!cell || len < 8)
		return -EINVAL;

	tbu->sid_start = of_read_number(cell, 1);
	tbu->num_sids = of_read_number(cell + 1, 1);

	while ((res = platform_get_resource(pdev, IORESOURCE_IRQ, num_irqs)))
		num_irqs++;

	tbu->irqs = devm_kzalloc(dev, sizeof(*tbu->irqs) * num_irqs,
				  GFP_KERNEL);
	if (!tbu->irqs)
		return -ENOMEM;

	for (i = 0; i < num_irqs; ++i) {
		int irq = platform_get_irq(pdev, i);

		if (irq < 0) {
			dev_err(dev, "failed to get irq index %d\n", i);
			return -ENODEV;
		}
		tbu->irqs[i] = irq;

		err = devm_request_threaded_irq(tbu->dev, tbu->irqs[i],
					NULL, arm_smmu_debug_capture_bus_match,
					IRQF_ONESHOT | IRQF_SHARED,
					"capture bus", tbu);
		if (err) {
			dev_err(dev, "failed to request capture bus irq%d (%u)\n",
				i, tbu->irqs[i]);
			return err;
		}
	}

	tbu->pwr = arm_smmu_init_power_resources(pdev);
	if (IS_ERR(tbu->pwr))
		return PTR_ERR(tbu->pwr);

	dev_set_drvdata(dev, tbu);

	qsmmuv500_tbu_testbus_init(tbu);
	qsmmuv500_capturebus_init(tbu);

	return 0;
}

static struct platform_driver qsmmuv500_tbu_driver = {
	.driver	= {
		.name		= "qsmmuv500-tbu",
		.of_match_table	= of_match_ptr(qsmmuv500_tbu_of_match),
		.probe_type	= PROBE_FORCE_SYNCHRONOUS,
	},
	.probe	= qsmmuv500_tbu_probe,
};

MODULE_DESCRIPTION("IOMMU API for ARM architected SMMU implementations");
MODULE_AUTHOR("Will Deacon <will.deacon@arm.com>");
MODULE_LICENSE("GPL v2");<|MERGE_RESOLUTION|>--- conflicted
+++ resolved
@@ -1189,15 +1189,6 @@
 							data->tcu_base,
 							tbu_testbus_sel,
 							data->testbus_version);
-<<<<<<< HEAD
-
-		arm_smmu_debug_dump_tcu_testbus(smmu->dev, ARM_SMMU_GR0(smmu),
-						data->tcu_base,
-						tcu_testbus_sel);
-		spin_unlock(&testbus_lock);
-	}
-}
-=======
 		else
 			arm_smmu_debug_dump_tcu_testbus(smmu->dev,
 							ARM_SMMU_GR0(smmu),
@@ -1289,36 +1280,10 @@
 
 	BUG_ON(IS_ENABLED(CONFIG_IOMMU_TLBSYNC_DEBUG));
 }
-
->>>>>>> 15457316
 /* Wait for any pending TLB invalidations to complete */
 static int __arm_smmu_tlb_sync(struct arm_smmu_device *smmu,
 			void __iomem *sync, void __iomem *status)
 {
-<<<<<<< HEAD
-	unsigned int spin_cnt, delay;
-	u32 sync_inv_ack, tbu_pwr_status, sync_inv_progress;
-
-	writel_relaxed(QCOM_DUMMY_VAL, sync);
-	for (delay = 1; delay < TLB_LOOP_TIMEOUT; delay *= 2) {
-		for (spin_cnt = TLB_SPIN_COUNT; spin_cnt > 0; spin_cnt--) {
-			if (!(readl_relaxed(status) & sTLBGSTATUS_GSACTIVE))
-				return 0;
-			cpu_relax();
-		}
-		udelay(delay);
-	}
-	sync_inv_ack = scm_io_read((unsigned long)(smmu->phys_addr +
-				     ARM_SMMU_STATS_SYNC_INV_TBU_ACK));
-	tbu_pwr_status = scm_io_read((unsigned long)(smmu->phys_addr +
-				     ARM_SMMU_TBU_PWR_STATUS));
-	sync_inv_progress = scm_io_read((unsigned long)(smmu->phys_addr +
-					ARM_SMMU_MMU2QSS_AND_SAFE_WAIT_CNTR));
-	trace_tlbsync_timeout(smmu->dev, 0);
-	dev_err_ratelimited(smmu->dev,
-			    "TLB sync timed out -- SMMU may be deadlocked ack 0x%x pwr 0x%x sync and invalidation progress 0x%x\n",
-			    sync_inv_ack, tbu_pwr_status, sync_inv_progress);
-=======
 	unsigned int inc, delay;
 
 	writel_relaxed(QCOM_DUMMY_VAL, sync);
@@ -1333,7 +1298,6 @@
 	}
 	trace_tlbsync_timeout(smmu->dev, 0);
 	__arm_smmu_tlb_sync_timeout(smmu);
->>>>>>> 15457316
 	return -EINVAL;
 }
 
@@ -1347,11 +1311,6 @@
 				base + ARM_SMMU_GR0_sTLBGSTATUS)) {
 		dev_err_ratelimited(smmu->dev,
 				    "TLB global sync failed!\n");
-<<<<<<< HEAD
-		arm_smmu_testbus_dump(smmu, U16_MAX);
-		BUG_ON(IS_ENABLED(CONFIG_IOMMU_TLBSYNC_DEBUG));
-=======
->>>>>>> 15457316
 	}
 	spin_unlock_irqrestore(&smmu->global_sync_lock, flags);
 }
@@ -1360,7 +1319,6 @@
 {
 	struct arm_smmu_domain *smmu_domain = cookie;
 	struct arm_smmu_device *smmu = smmu_domain->smmu;
-	struct iommu_fwspec *fwspec = smmu_domain->dev->iommu_fwspec;
 	void __iomem *base = ARM_SMMU_CB(smmu, smmu_domain->cfg.cbndx);
 	unsigned long flags;
 
@@ -1368,17 +1326,9 @@
 	if (__arm_smmu_tlb_sync(smmu, base + ARM_SMMU_CB_TLBSYNC,
 				base + ARM_SMMU_CB_TLBSTATUS)) {
 		dev_err_ratelimited(smmu->dev,
-<<<<<<< HEAD
 				"TLB sync on cb%d failed for device %s\n",
 				smmu_domain->cfg.cbndx,
 				dev_name(smmu_domain->dev));
-		arm_smmu_testbus_dump(smmu, (u16)fwspec->ids[0]);
-		BUG_ON(IS_ENABLED(CONFIG_IOMMU_TLBSYNC_DEBUG));
-=======
-				    "TLB sync on cb%d failed for device %s\n",
-				    smmu_domain->cfg.cbndx,
-				    dev_name(smmu_domain->dev));
->>>>>>> 15457316
 	}
 	spin_unlock_irqrestore(&smmu_domain->sync_lock, flags);
 }
@@ -5323,14 +5273,9 @@
 
 static const struct dev_pm_ops arm_smmu_pm_ops = {
 	.resume = arm_smmu_pm_resume,
-<<<<<<< HEAD
-	.thaw_early = arm_smmu_pm_resume,
-	.restore_early = arm_smmu_pm_resume,
-=======
 	.thaw_early = arm_smmu_pm_restore_early,
 	.freeze_late = arm_smmu_pm_freeze_late,
 	.restore_early = arm_smmu_pm_restore_early,
->>>>>>> 15457316
 };
 
 static struct platform_driver arm_smmu_driver = {
@@ -5660,14 +5605,6 @@
 			writel_relaxed(RESUME_TERMINATE, cb_base +
 				       ARM_SMMU_CB_RESUME);
 	}
-<<<<<<< HEAD
-
-	/* Only one concurrent atos operation */
-	ret = qsmmuv500_ecats_lock(smmu_domain, tbu, &flags);
-	if (ret)
-		goto out_resume;
-=======
->>>>>>> 15457316
 
 redo:
 	/* Set address and stream-id */
@@ -6041,12 +5978,9 @@
 	if (kstrtou64(buf, 0, &sel))
 		goto invalid_format;
 
-<<<<<<< HEAD
-=======
 	if (sel != 1 && sel != 2)
 		goto invalid_format;
 
->>>>>>> 15457316
 	if (kstrtou64(comma + 1, 0, &val))
 		goto invalid_format;
 
@@ -6058,11 +5992,6 @@
 	else if (sel == 2)
 		arm_smmu_debug_tcu_testbus_select(base,
 				tcu_base, PTW_AND_CACHE_TESTBUS, WRITE, val);
-<<<<<<< HEAD
-	else
-		goto invalid_format;
-=======
->>>>>>> 15457316
 
 	arm_smmu_power_off(smmu->pwr);
 
