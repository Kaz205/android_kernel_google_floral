/*
 * Copyright (C) 2007-2008 Advanced Micro Devices, Inc.
 * Author: Joerg Roedel <jroedel@suse.de>
 *
 * This program is free software; you can redistribute it and/or modify it
 * under the terms of the GNU General Public License version 2 as published
 * by the Free Software Foundation.
 *
 * This program is distributed in the hope that it will be useful,
 * but WITHOUT ANY WARRANTY; without even the implied warranty of
 * MERCHANTABILITY or FITNESS FOR A PARTICULAR PURPOSE.  See the
 * GNU General Public License for more details.
 *
 * You should have received a copy of the GNU General Public License
 * along with this program; if not, write to the Free Software
 * Foundation, Inc., 59 Temple Place, Suite 330, Boston, MA  02111-1307 USA
 */

#define pr_fmt(fmt)    "iommu: " fmt

#include <linux/device.h>
#include <linux/kernel.h>
#include <linux/bug.h>
#include <linux/types.h>
#include <linux/module.h>
#include <linux/slab.h>
#include <linux/errno.h>
#include <linux/iommu.h>
#include <linux/idr.h>
#include <linux/notifier.h>
#include <linux/err.h>
#include <linux/pci.h>
#include <linux/bitops.h>
#include <linux/debugfs.h>
#include <linux/property.h>
#include <trace/events/iommu.h>

#include "iommu-debug.h"

static struct kset *iommu_group_kset;
static DEFINE_IDA(iommu_group_ida);
static unsigned int iommu_def_domain_type = IOMMU_DOMAIN_DMA;

struct iommu_callback_data {
	const struct iommu_ops *ops;
};

struct iommu_group {
	struct kobject kobj;
	struct kobject *devices_kobj;
	struct list_head devices;
	struct mutex mutex;
	struct blocking_notifier_head notifier;
	void *iommu_data;
	void (*iommu_data_release)(void *iommu_data);
	char *name;
	int id;
	struct iommu_domain *default_domain;
	struct iommu_domain *domain;
};

struct group_device {
	struct list_head list;
	struct device *dev;
	char *name;
};

struct iommu_group_attribute {
	struct attribute attr;
	ssize_t (*show)(struct iommu_group *group, char *buf);
	ssize_t (*store)(struct iommu_group *group,
			 const char *buf, size_t count);
};

static const char * const iommu_group_resv_type_string[] = {
	[IOMMU_RESV_DIRECT]	= "direct",
	[IOMMU_RESV_RESERVED]	= "reserved",
	[IOMMU_RESV_MSI]	= "msi",
	[IOMMU_RESV_SW_MSI]	= "msi",
};

#define IOMMU_GROUP_ATTR(_name, _mode, _show, _store)		\
struct iommu_group_attribute iommu_group_attr_##_name =		\
	__ATTR(_name, _mode, _show, _store)

#define to_iommu_group_attr(_attr)	\
	container_of(_attr, struct iommu_group_attribute, attr)
#define to_iommu_group(_kobj)		\
	container_of(_kobj, struct iommu_group, kobj)

static LIST_HEAD(iommu_device_list);
static DEFINE_SPINLOCK(iommu_device_lock);

int iommu_device_register(struct iommu_device *iommu)
{
	spin_lock(&iommu_device_lock);
	list_add_tail(&iommu->list, &iommu_device_list);
	spin_unlock(&iommu_device_lock);

	return 0;
}

void iommu_device_unregister(struct iommu_device *iommu)
{
	spin_lock(&iommu_device_lock);
	list_del(&iommu->list);
	spin_unlock(&iommu_device_lock);
}

static struct iommu_domain *__iommu_domain_alloc(struct bus_type *bus,
						 unsigned type);
static int __iommu_attach_device(struct iommu_domain *domain,
				 struct device *dev);
static int __iommu_attach_group(struct iommu_domain *domain,
				struct iommu_group *group);
static void __iommu_detach_group(struct iommu_domain *domain,
				 struct iommu_group *group);

static int __init iommu_set_def_domain_type(char *str)
{
	bool pt;

	if (!str || strtobool(str, &pt))
		return -EINVAL;

	iommu_def_domain_type = pt ? IOMMU_DOMAIN_IDENTITY : IOMMU_DOMAIN_DMA;
	return 0;
}
early_param("iommu.passthrough", iommu_set_def_domain_type);

static ssize_t iommu_group_attr_show(struct kobject *kobj,
				     struct attribute *__attr, char *buf)
{
	struct iommu_group_attribute *attr = to_iommu_group_attr(__attr);
	struct iommu_group *group = to_iommu_group(kobj);
	ssize_t ret = -EIO;

	if (attr->show)
		ret = attr->show(group, buf);
	return ret;
}

static ssize_t iommu_group_attr_store(struct kobject *kobj,
				      struct attribute *__attr,
				      const char *buf, size_t count)
{
	struct iommu_group_attribute *attr = to_iommu_group_attr(__attr);
	struct iommu_group *group = to_iommu_group(kobj);
	ssize_t ret = -EIO;

	if (attr->store)
		ret = attr->store(group, buf, count);
	return ret;
}

static const struct sysfs_ops iommu_group_sysfs_ops = {
	.show = iommu_group_attr_show,
	.store = iommu_group_attr_store,
};

static int iommu_group_create_file(struct iommu_group *group,
				   struct iommu_group_attribute *attr)
{
	return sysfs_create_file(&group->kobj, &attr->attr);
}

static void iommu_group_remove_file(struct iommu_group *group,
				    struct iommu_group_attribute *attr)
{
	sysfs_remove_file(&group->kobj, &attr->attr);
}

static ssize_t iommu_group_show_name(struct iommu_group *group, char *buf)
{
	return sprintf(buf, "%s\n", group->name);
}

/**
 * iommu_insert_resv_region - Insert a new region in the
 * list of reserved regions.
 * @new: new region to insert
 * @regions: list of regions
 *
 * The new element is sorted by address with respect to the other
 * regions of the same type. In case it overlaps with another
 * region of the same type, regions are merged. In case it
 * overlaps with another region of different type, regions are
 * not merged.
 */
static int iommu_insert_resv_region(struct iommu_resv_region *new,
				    struct list_head *regions)
{
	struct iommu_resv_region *region;
	phys_addr_t start = new->start;
	phys_addr_t end = new->start + new->length - 1;
	struct list_head *pos = regions->next;

	while (pos != regions) {
		struct iommu_resv_region *entry =
			list_entry(pos, struct iommu_resv_region, list);
		phys_addr_t a = entry->start;
		phys_addr_t b = entry->start + entry->length - 1;
		int type = entry->type;

		if (end < a) {
			goto insert;
		} else if (start > b) {
			pos = pos->next;
		} else if ((start >= a) && (end <= b)) {
			if (new->type == type)
				goto done;
			else
				pos = pos->next;
		} else {
			if (new->type == type) {
				phys_addr_t new_start = min(a, start);
				phys_addr_t new_end = max(b, end);

				list_del(&entry->list);
				entry->start = new_start;
				entry->length = new_end - new_start + 1;
				iommu_insert_resv_region(entry, regions);
			} else {
				pos = pos->next;
			}
		}
	}
insert:
	region = iommu_alloc_resv_region(new->start, new->length,
					 new->prot, new->type);
	if (!region)
		return -ENOMEM;

	list_add_tail(&region->list, pos);
done:
	return 0;
}

static int
iommu_insert_device_resv_regions(struct list_head *dev_resv_regions,
				 struct list_head *group_resv_regions)
{
	struct iommu_resv_region *entry;
	int ret = 0;

	list_for_each_entry(entry, dev_resv_regions, list) {
		ret = iommu_insert_resv_region(entry, group_resv_regions);
		if (ret)
			break;
	}
	return ret;
}

int iommu_get_group_resv_regions(struct iommu_group *group,
				 struct list_head *head)
{
	struct group_device *device;
	int ret = 0;

	mutex_lock(&group->mutex);
	list_for_each_entry(device, &group->devices, list) {
		struct list_head dev_resv_regions;

		INIT_LIST_HEAD(&dev_resv_regions);
		iommu_get_resv_regions(device->dev, &dev_resv_regions);
		ret = iommu_insert_device_resv_regions(&dev_resv_regions, head);
		iommu_put_resv_regions(device->dev, &dev_resv_regions);
		if (ret)
			break;
	}
	mutex_unlock(&group->mutex);
	return ret;
}
EXPORT_SYMBOL_GPL(iommu_get_group_resv_regions);

static ssize_t iommu_group_show_resv_regions(struct iommu_group *group,
					     char *buf)
{
	struct iommu_resv_region *region, *next;
	struct list_head group_resv_regions;
	char *str = buf;

	INIT_LIST_HEAD(&group_resv_regions);
	iommu_get_group_resv_regions(group, &group_resv_regions);

	list_for_each_entry_safe(region, next, &group_resv_regions, list) {
		str += sprintf(str, "0x%016llx 0x%016llx %s\n",
			       (long long int)region->start,
			       (long long int)(region->start +
						region->length - 1),
			       iommu_group_resv_type_string[region->type]);
		kfree(region);
	}

	return (str - buf);
}

static IOMMU_GROUP_ATTR(name, S_IRUGO, iommu_group_show_name, NULL);

static IOMMU_GROUP_ATTR(reserved_regions, 0444,
			iommu_group_show_resv_regions, NULL);

static void iommu_group_release(struct kobject *kobj)
{
	struct iommu_group *group = to_iommu_group(kobj);

	pr_debug("Releasing group %d\n", group->id);

	if (group->iommu_data_release)
		group->iommu_data_release(group->iommu_data);

	ida_simple_remove(&iommu_group_ida, group->id);

	if (group->default_domain)
		iommu_domain_free(group->default_domain);

	kfree(group->name);
	kfree(group);
}

static struct kobj_type iommu_group_ktype = {
	.sysfs_ops = &iommu_group_sysfs_ops,
	.release = iommu_group_release,
};

/**
 * iommu_group_alloc - Allocate a new group
 * @name: Optional name to associate with group, visible in sysfs
 *
 * This function is called by an iommu driver to allocate a new iommu
 * group.  The iommu group represents the minimum granularity of the iommu.
 * Upon successful return, the caller holds a reference to the supplied
 * group in order to hold the group until devices are added.  Use
 * iommu_group_put() to release this extra reference count, allowing the
 * group to be automatically reclaimed once it has no devices or external
 * references.
 */
struct iommu_group *iommu_group_alloc(void)
{
	struct iommu_group *group;
	int ret;

	group = kzalloc(sizeof(*group), GFP_KERNEL);
	if (!group)
		return ERR_PTR(-ENOMEM);

	group->kobj.kset = iommu_group_kset;
	mutex_init(&group->mutex);
	INIT_LIST_HEAD(&group->devices);
	BLOCKING_INIT_NOTIFIER_HEAD(&group->notifier);

	ret = ida_simple_get(&iommu_group_ida, 0, 0, GFP_KERNEL);
	if (ret < 0) {
		kfree(group);
		return ERR_PTR(ret);
	}
	group->id = ret;

	ret = kobject_init_and_add(&group->kobj, &iommu_group_ktype,
				   NULL, "%d", group->id);
	if (ret) {
		ida_simple_remove(&iommu_group_ida, group->id);
		kfree(group);
		return ERR_PTR(ret);
	}

	group->devices_kobj = kobject_create_and_add("devices", &group->kobj);
	if (!group->devices_kobj) {
		kobject_put(&group->kobj); /* triggers .release & free */
		return ERR_PTR(-ENOMEM);
	}

	/*
	 * The devices_kobj holds a reference on the group kobject, so
	 * as long as that exists so will the group.  We can therefore
	 * use the devices_kobj for reference counting.
	 */
	kobject_put(&group->kobj);

	ret = iommu_group_create_file(group,
				      &iommu_group_attr_reserved_regions);
	if (ret)
		return ERR_PTR(ret);

	pr_debug("Allocated group %d\n", group->id);

	return group;
}
EXPORT_SYMBOL_GPL(iommu_group_alloc);

struct iommu_group *iommu_group_get_by_id(int id)
{
	struct kobject *group_kobj;
	struct iommu_group *group;
	const char *name;

	if (!iommu_group_kset)
		return NULL;

	name = kasprintf(GFP_KERNEL, "%d", id);
	if (!name)
		return NULL;

	group_kobj = kset_find_obj(iommu_group_kset, name);
	kfree(name);

	if (!group_kobj)
		return NULL;

	group = container_of(group_kobj, struct iommu_group, kobj);
	BUG_ON(group->id != id);

	kobject_get(group->devices_kobj);
	kobject_put(&group->kobj);

	return group;
}
EXPORT_SYMBOL_GPL(iommu_group_get_by_id);

/**
 * iommu_group_get_iommudata - retrieve iommu_data registered for a group
 * @group: the group
 *
 * iommu drivers can store data in the group for use when doing iommu
 * operations.  This function provides a way to retrieve it.  Caller
 * should hold a group reference.
 */
void *iommu_group_get_iommudata(struct iommu_group *group)
{
	return group->iommu_data;
}
EXPORT_SYMBOL_GPL(iommu_group_get_iommudata);

/**
 * iommu_group_set_iommudata - set iommu_data for a group
 * @group: the group
 * @iommu_data: new data
 * @release: release function for iommu_data
 *
 * iommu drivers can store data in the group for use when doing iommu
 * operations.  This function provides a way to set the data after
 * the group has been allocated.  Caller should hold a group reference.
 */
void iommu_group_set_iommudata(struct iommu_group *group, void *iommu_data,
			       void (*release)(void *iommu_data))
{
	group->iommu_data = iommu_data;
	group->iommu_data_release = release;
}
EXPORT_SYMBOL_GPL(iommu_group_set_iommudata);

/**
 * iommu_group_set_name - set name for a group
 * @group: the group
 * @name: name
 *
 * Allow iommu driver to set a name for a group.  When set it will
 * appear in a name attribute file under the group in sysfs.
 */
int iommu_group_set_name(struct iommu_group *group, const char *name)
{
	int ret;

	if (group->name) {
		iommu_group_remove_file(group, &iommu_group_attr_name);
		kfree(group->name);
		group->name = NULL;
		if (!name)
			return 0;
	}

	group->name = kstrdup(name, GFP_KERNEL);
	if (!group->name)
		return -ENOMEM;

	ret = iommu_group_create_file(group, &iommu_group_attr_name);
	if (ret) {
		kfree(group->name);
		group->name = NULL;
		return ret;
	}

	return 0;
}
EXPORT_SYMBOL_GPL(iommu_group_set_name);

static int iommu_group_create_direct_mappings(struct iommu_group *group,
					      struct device *dev)
{
	struct iommu_domain *domain = group->default_domain;
	struct iommu_resv_region *entry;
	struct list_head mappings;
	unsigned long pg_size;
	int ret = 0;

	if (!domain || domain->type != IOMMU_DOMAIN_DMA)
		return 0;

	BUG_ON(!domain->pgsize_bitmap);

	pg_size = 1UL << __ffs(domain->pgsize_bitmap);
	INIT_LIST_HEAD(&mappings);

	iommu_get_resv_regions(dev, &mappings);

	/* We need to consider overlapping regions for different devices */
	list_for_each_entry(entry, &mappings, list) {
		dma_addr_t start, end, addr;

		if (domain->ops->apply_resv_region)
			domain->ops->apply_resv_region(dev, domain, entry);

		start = ALIGN(entry->start, pg_size);
		end   = ALIGN(entry->start + entry->length, pg_size);

		if (entry->type != IOMMU_RESV_DIRECT)
			continue;

		for (addr = start; addr < end; addr += pg_size) {
			phys_addr_t phys_addr;

			phys_addr = iommu_iova_to_phys(domain, addr);
			if (phys_addr)
				continue;

			ret = iommu_map(domain, addr, addr, pg_size, entry->prot);
			if (ret)
				goto out;
		}

	}

	iommu_flush_tlb_all(domain);

out:
	iommu_put_resv_regions(dev, &mappings);

	return ret;
}

/**
 * iommu_group_add_device - add a device to an iommu group
 * @group: the group into which to add the device (reference should be held)
 * @dev: the device
 *
 * This function is called by an iommu driver to add a device into a
 * group.  Adding a device increments the group reference count.
 */
int iommu_group_add_device(struct iommu_group *group, struct device *dev)
{
	int ret, i = 0;
	struct group_device *device;

	device = kzalloc(sizeof(*device), GFP_KERNEL);
	if (!device)
		return -ENOMEM;

	device->dev = dev;

	ret = sysfs_create_link(&dev->kobj, &group->kobj, "iommu_group");
	if (ret)
		goto err_free_device;

	device->name = kasprintf(GFP_KERNEL, "%s", kobject_name(&dev->kobj));
rename:
	if (!device->name) {
		ret = -ENOMEM;
		goto err_remove_link;
	}

	ret = sysfs_create_link_nowarn(group->devices_kobj,
				       &dev->kobj, device->name);
	if (ret) {
		if (ret == -EEXIST && i >= 0) {
			/*
			 * Account for the slim chance of collision
			 * and append an instance to the name.
			 */
			kfree(device->name);
			device->name = kasprintf(GFP_KERNEL, "%s.%d",
						 kobject_name(&dev->kobj), i++);
			goto rename;
		}
		goto err_free_name;
	}

	kobject_get(group->devices_kobj);

	dev->iommu_group = group;

	iommu_group_create_direct_mappings(group, dev);

	mutex_lock(&group->mutex);
	list_add_tail(&device->list, &group->devices);
	if (group->domain)
		ret = __iommu_attach_device(group->domain, dev);
	mutex_unlock(&group->mutex);
	if (ret)
		goto err_put_group;

	/* Notify any listeners about change to group. */
	blocking_notifier_call_chain(&group->notifier,
				     IOMMU_GROUP_NOTIFY_ADD_DEVICE, dev);

	trace_add_device_to_group(group->id, dev);

	pr_info("Adding device %s to group %d\n", dev_name(dev), group->id);

	return 0;

err_put_group:
	mutex_lock(&group->mutex);
	list_del(&device->list);
	mutex_unlock(&group->mutex);
	dev->iommu_group = NULL;
	kobject_put(group->devices_kobj);
err_free_name:
	kfree(device->name);
err_remove_link:
	sysfs_remove_link(&dev->kobj, "iommu_group");
err_free_device:
	kfree(device);
	pr_err("Failed to add device %s to group %d: %d\n", dev_name(dev), group->id, ret);
	return ret;
}
EXPORT_SYMBOL_GPL(iommu_group_add_device);

/**
 * iommu_group_remove_device - remove a device from it's current group
 * @dev: device to be removed
 *
 * This function is called by an iommu driver to remove the device from
 * it's current group.  This decrements the iommu group reference count.
 */
void iommu_group_remove_device(struct device *dev)
{
	struct iommu_group *group = dev->iommu_group;
	struct group_device *tmp_device, *device = NULL;

	pr_info("Removing device %s from group %d\n", dev_name(dev), group->id);

	/* Pre-notify listeners that a device is being removed. */
	blocking_notifier_call_chain(&group->notifier,
				     IOMMU_GROUP_NOTIFY_DEL_DEVICE, dev);

	mutex_lock(&group->mutex);
	list_for_each_entry(tmp_device, &group->devices, list) {
		if (tmp_device->dev == dev) {
			device = tmp_device;
			list_del(&device->list);
			break;
		}
	}
	mutex_unlock(&group->mutex);

	if (!device)
		return;

	sysfs_remove_link(group->devices_kobj, device->name);
	sysfs_remove_link(&dev->kobj, "iommu_group");

	trace_remove_device_from_group(group->id, dev);

	kfree(device->name);
	kfree(device);
	dev->iommu_group = NULL;
	kobject_put(group->devices_kobj);
}
EXPORT_SYMBOL_GPL(iommu_group_remove_device);

static int iommu_group_device_count(struct iommu_group *group)
{
	struct group_device *entry;
	int ret = 0;

	list_for_each_entry(entry, &group->devices, list)
		ret++;

	return ret;
}

/**
 * iommu_group_for_each_dev - iterate over each device in the group
 * @group: the group
 * @data: caller opaque data to be passed to callback function
 * @fn: caller supplied callback function
 *
 * This function is called by group users to iterate over group devices.
 * Callers should hold a reference count to the group during callback.
 * The group->mutex is held across callbacks, which will block calls to
 * iommu_group_add/remove_device.
 */
static int __iommu_group_for_each_dev(struct iommu_group *group, void *data,
				      int (*fn)(struct device *, void *))
{
	struct group_device *device;
	int ret = 0;

	list_for_each_entry(device, &group->devices, list) {
		ret = fn(device->dev, data);
		if (ret)
			break;
	}
	return ret;
}


int iommu_group_for_each_dev(struct iommu_group *group, void *data,
			     int (*fn)(struct device *, void *))
{
	int ret;

	mutex_lock(&group->mutex);
	ret = __iommu_group_for_each_dev(group, data, fn);
	mutex_unlock(&group->mutex);

	return ret;
}
EXPORT_SYMBOL_GPL(iommu_group_for_each_dev);

/**
 * iommu_group_get - Return the group for a device and increment reference
 * @dev: get the group that this device belongs to
 *
 * This function is called by iommu drivers and users to get the group
 * for the specified device.  If found, the group is returned and the group
 * reference in incremented, else NULL.
 */
struct iommu_group *iommu_group_get(struct device *dev)
{
	struct iommu_group *group = dev->iommu_group;

	if (group)
		kobject_get(group->devices_kobj);

	return group;
}
EXPORT_SYMBOL_GPL(iommu_group_get);

/**
 * iommu_group_ref_get - Increment reference on a group
 * @group: the group to use, must not be NULL
 *
 * This function is called by iommu drivers to take additional references on an
 * existing group.  Returns the given group for convenience.
 */
struct iommu_group *iommu_group_ref_get(struct iommu_group *group)
{
	kobject_get(group->devices_kobj);
	return group;
}

/**
 * iommu_group_put - Decrement group reference
 * @group: the group to use
 *
 * This function is called by iommu drivers and users to release the
 * iommu group.  Once the reference count is zero, the group is released.
 */
void iommu_group_put(struct iommu_group *group)
{
	if (group)
		kobject_put(group->devices_kobj);
}
EXPORT_SYMBOL_GPL(iommu_group_put);

/**
 * iommu_group_register_notifier - Register a notifier for group changes
 * @group: the group to watch
 * @nb: notifier block to signal
 *
 * This function allows iommu group users to track changes in a group.
 * See include/linux/iommu.h for actions sent via this notifier.  Caller
 * should hold a reference to the group throughout notifier registration.
 */
int iommu_group_register_notifier(struct iommu_group *group,
				  struct notifier_block *nb)
{
	return blocking_notifier_chain_register(&group->notifier, nb);
}
EXPORT_SYMBOL_GPL(iommu_group_register_notifier);

/**
 * iommu_group_unregister_notifier - Unregister a notifier
 * @group: the group to watch
 * @nb: notifier block to signal
 *
 * Unregister a previously registered group notifier block.
 */
int iommu_group_unregister_notifier(struct iommu_group *group,
				    struct notifier_block *nb)
{
	return blocking_notifier_chain_unregister(&group->notifier, nb);
}
EXPORT_SYMBOL_GPL(iommu_group_unregister_notifier);

/**
 * iommu_group_id - Return ID for a group
 * @group: the group to ID
 *
 * Return the unique ID for the group matching the sysfs group number.
 */
int iommu_group_id(struct iommu_group *group)
{
	return group->id;
}
EXPORT_SYMBOL_GPL(iommu_group_id);

static struct iommu_group *get_pci_alias_group(struct pci_dev *pdev,
					       unsigned long *devfns);

/*
 * To consider a PCI device isolated, we require ACS to support Source
 * Validation, Request Redirection, Completer Redirection, and Upstream
 * Forwarding.  This effectively means that devices cannot spoof their
 * requester ID, requests and completions cannot be redirected, and all
 * transactions are forwarded upstream, even as it passes through a
 * bridge where the target device is downstream.
 */
#define REQ_ACS_FLAGS   (PCI_ACS_SV | PCI_ACS_RR | PCI_ACS_CR | PCI_ACS_UF)

/*
 * For multifunction devices which are not isolated from each other, find
 * all the other non-isolated functions and look for existing groups.  For
 * each function, we also need to look for aliases to or from other devices
 * that may already have a group.
 */
static struct iommu_group *get_pci_function_alias_group(struct pci_dev *pdev,
							unsigned long *devfns)
{
	struct pci_dev *tmp = NULL;
	struct iommu_group *group;

	if (!pdev->multifunction || pci_acs_enabled(pdev, REQ_ACS_FLAGS))
		return NULL;

	for_each_pci_dev(tmp) {
		if (tmp == pdev || tmp->bus != pdev->bus ||
		    PCI_SLOT(tmp->devfn) != PCI_SLOT(pdev->devfn) ||
		    pci_acs_enabled(tmp, REQ_ACS_FLAGS))
			continue;

		group = get_pci_alias_group(tmp, devfns);
		if (group) {
			pci_dev_put(tmp);
			return group;
		}
	}

	return NULL;
}

/*
 * Look for aliases to or from the given device for existing groups. DMA
 * aliases are only supported on the same bus, therefore the search
 * space is quite small (especially since we're really only looking at pcie
 * device, and therefore only expect multiple slots on the root complex or
 * downstream switch ports).  It's conceivable though that a pair of
 * multifunction devices could have aliases between them that would cause a
 * loop.  To prevent this, we use a bitmap to track where we've been.
 */
static struct iommu_group *get_pci_alias_group(struct pci_dev *pdev,
					       unsigned long *devfns)
{
	struct pci_dev *tmp = NULL;
	struct iommu_group *group;

	if (test_and_set_bit(pdev->devfn & 0xff, devfns))
		return NULL;

	group = iommu_group_get(&pdev->dev);
	if (group)
		return group;

	for_each_pci_dev(tmp) {
		if (tmp == pdev || tmp->bus != pdev->bus)
			continue;

		/* We alias them or they alias us */
		if (pci_devs_are_dma_aliases(pdev, tmp)) {
			group = get_pci_alias_group(tmp, devfns);
			if (group) {
				pci_dev_put(tmp);
				return group;
			}

			group = get_pci_function_alias_group(tmp, devfns);
			if (group) {
				pci_dev_put(tmp);
				return group;
			}
		}
	}

	return NULL;
}

struct group_for_pci_data {
	struct pci_dev *pdev;
	struct iommu_group *group;
};

/*
 * DMA alias iterator callback, return the last seen device.  Stop and return
 * the IOMMU group if we find one along the way.
 */
static int get_pci_alias_or_group(struct pci_dev *pdev, u16 alias, void *opaque)
{
	struct group_for_pci_data *data = opaque;

	data->pdev = pdev;
	data->group = iommu_group_get(&pdev->dev);

	return data->group != NULL;
}

/*
 * Generic device_group call-back function. It just allocates one
 * iommu-group per device.
 */
struct iommu_group *generic_device_group(struct device *dev)
{
	return iommu_group_alloc();
}

/*
 * Use standard PCI bus topology, isolation features, and DMA alias quirks
 * to find or create an IOMMU group for a device.
 */
struct iommu_group *pci_device_group(struct device *dev)
{
	struct pci_dev *pdev = to_pci_dev(dev);
	struct group_for_pci_data data;
	struct pci_bus *bus;
	struct iommu_group *group = NULL;
	u64 devfns[4] = { 0 };

	if (WARN_ON(!dev_is_pci(dev)))
		return ERR_PTR(-EINVAL);

	/*
	 * Find the upstream DMA alias for the device.  A device must not
	 * be aliased due to topology in order to have its own IOMMU group.
	 * If we find an alias along the way that already belongs to a
	 * group, use it.
	 */
	if (pci_for_each_dma_alias(pdev, get_pci_alias_or_group, &data))
		return data.group;

	pdev = data.pdev;

	/*
	 * Continue upstream from the point of minimum IOMMU granularity
	 * due to aliases to the point where devices are protected from
	 * peer-to-peer DMA by PCI ACS.  Again, if we find an existing
	 * group, use it.
	 */
	for (bus = pdev->bus; !pci_is_root_bus(bus); bus = bus->parent) {
		if (!bus->self)
			continue;

		if (pci_acs_path_enabled(bus->self, NULL, REQ_ACS_FLAGS))
			break;

		pdev = bus->self;

		group = iommu_group_get(&pdev->dev);
		if (group)
			return group;
	}

	/*
	 * Look for existing groups on device aliases.  If we alias another
	 * device or another device aliases us, use the same group.
	 */
	group = get_pci_alias_group(pdev, (unsigned long *)devfns);
	if (group)
		return group;

	/*
	 * Look for existing groups on non-isolated functions on the same
	 * slot and aliases of those funcions, if any.  No need to clear
	 * the search bitmap, the tested devfns are still valid.
	 */
	group = get_pci_function_alias_group(pdev, (unsigned long *)devfns);
	if (group)
		return group;

	/* No shared group found, allocate new */
	return iommu_group_alloc();
}

/**
 * iommu_group_get_for_dev - Find or create the IOMMU group for a device
 * @dev: target device
 *
 * This function is intended to be called by IOMMU drivers and extended to
 * support common, bus-defined algorithms when determining or creating the
 * IOMMU group for a device.  On success, the caller will hold a reference
 * to the returned IOMMU group, which will already include the provided
 * device.  The reference should be released with iommu_group_put().
 */
struct iommu_group *iommu_group_get_for_dev(struct device *dev)
{
	const struct iommu_ops *ops = dev->bus->iommu_ops;
	struct iommu_group *group;
	int ret;

	group = iommu_group_get(dev);
	if (group)
		return group;

	if (!ops)
		return ERR_PTR(-EINVAL);

	group = ops->device_group(dev);
	if (WARN_ON_ONCE(group == NULL))
		return ERR_PTR(-EINVAL);

	if (IS_ERR(group))
		return group;

	/*
	 * Try to allocate a default domain - needs support from the
	 * IOMMU driver.
	 */
	if (!group->default_domain) {
		struct iommu_domain *dom;

		dom = __iommu_domain_alloc(dev->bus, iommu_def_domain_type);
		if (!dom && iommu_def_domain_type != IOMMU_DOMAIN_DMA) {
			dev_warn(dev,
				 "failed to allocate default IOMMU domain of type %u; falling back to IOMMU_DOMAIN_DMA",
				 iommu_def_domain_type);
			dom = __iommu_domain_alloc(dev->bus, IOMMU_DOMAIN_DMA);
		}

		group->default_domain = dom;
		if (!group->domain)
			group->domain = dom;
	}

	ret = iommu_group_add_device(group, dev);
	if (ret) {
		iommu_group_put(group);
		return ERR_PTR(ret);
	}

	return group;
}

struct iommu_domain *iommu_group_default_domain(struct iommu_group *group)
{
	return group->default_domain;
}

static int add_iommu_group(struct device *dev, void *data)
{
	struct iommu_callback_data *cb = data;
	const struct iommu_ops *ops = cb->ops;
	int ret;

	if (!ops->add_device)
		return 0;

	WARN_ON(dev->iommu_group);

	ret = ops->add_device(dev);

	/*
	 * We ignore -ENODEV errors for now, as they just mean that the
	 * device is not translated by an IOMMU. We still care about
	 * other errors and fail to initialize when they happen.
	 */
	if (ret == -ENODEV)
		ret = 0;

	return ret;
}

static int remove_iommu_group(struct device *dev, void *data)
{
	struct iommu_callback_data *cb = data;
	const struct iommu_ops *ops = cb->ops;

	if (ops->remove_device && dev->iommu_group)
		ops->remove_device(dev);

	return 0;
}

static int iommu_bus_notifier(struct notifier_block *nb,
			      unsigned long action, void *data)
{
	struct device *dev = data;
	const struct iommu_ops *ops = dev->bus->iommu_ops;
	struct iommu_group *group;
	unsigned long group_action = 0;

	/*
	 * ADD/DEL call into iommu driver ops if provided, which may
	 * result in ADD/DEL notifiers to group->notifier
	 */
	if (action == BUS_NOTIFY_ADD_DEVICE) {
		if (ops->add_device) {
			int ret;

			ret = ops->add_device(dev);
			return (ret) ? NOTIFY_DONE : NOTIFY_OK;
		}
	} else if (action == BUS_NOTIFY_REMOVED_DEVICE) {
		if (ops->remove_device && dev->iommu_group) {
			ops->remove_device(dev);
			return 0;
		}
	}

	/*
	 * Remaining BUS_NOTIFYs get filtered and republished to the
	 * group, if anyone is listening
	 */
	group = iommu_group_get(dev);
	if (!group)
		return 0;

	switch (action) {
	case BUS_NOTIFY_BIND_DRIVER:
		group_action = IOMMU_GROUP_NOTIFY_BIND_DRIVER;
		break;
	case BUS_NOTIFY_BOUND_DRIVER:
		group_action = IOMMU_GROUP_NOTIFY_BOUND_DRIVER;
		break;
	case BUS_NOTIFY_UNBIND_DRIVER:
		group_action = IOMMU_GROUP_NOTIFY_UNBIND_DRIVER;
		break;
	case BUS_NOTIFY_UNBOUND_DRIVER:
		group_action = IOMMU_GROUP_NOTIFY_UNBOUND_DRIVER;
		break;
	}

	if (group_action)
		blocking_notifier_call_chain(&group->notifier,
					     group_action, dev);

	iommu_group_put(group);
	return 0;
}

static int iommu_bus_init(struct bus_type *bus, const struct iommu_ops *ops)
{
	int err;
	struct notifier_block *nb;
	struct iommu_callback_data cb = {
		.ops = ops,
	};

	nb = kzalloc(sizeof(struct notifier_block), GFP_KERNEL);
	if (!nb)
		return -ENOMEM;

	nb->notifier_call = iommu_bus_notifier;

	err = bus_register_notifier(bus, nb);
	if (err)
		goto out_free;

	err = bus_for_each_dev(bus, NULL, &cb, add_iommu_group);
	if (err)
		goto out_err;

	return 0;

out_err:
	/* Clean up */
	bus_for_each_dev(bus, NULL, &cb, remove_iommu_group);
	bus_unregister_notifier(bus, nb);

out_free:
	kfree(nb);

	return err;
}

/**
 * bus_set_iommu - set iommu-callbacks for the bus
 * @bus: bus.
 * @ops: the callbacks provided by the iommu-driver
 *
 * This function is called by an iommu driver to set the iommu methods
 * used for a particular bus. Drivers for devices on that bus can use
 * the iommu-api after these ops are registered.
 * This special function is needed because IOMMUs are usually devices on
 * the bus itself, so the iommu drivers are not initialized when the bus
 * is set up. With this function the iommu-driver can set the iommu-ops
 * afterwards.
 */
int bus_set_iommu(struct bus_type *bus, const struct iommu_ops *ops)
{
	int err;

	if (bus->iommu_ops != NULL)
		return -EBUSY;

	bus->iommu_ops = ops;

	/* Do IOMMU specific setup for this bus-type */
	err = iommu_bus_init(bus, ops);
	if (err)
		bus->iommu_ops = NULL;

	return err;
}
EXPORT_SYMBOL_GPL(bus_set_iommu);

bool iommu_present(struct bus_type *bus)
{
	return bus->iommu_ops != NULL;
}
EXPORT_SYMBOL_GPL(iommu_present);

bool iommu_capable(struct bus_type *bus, enum iommu_cap cap)
{
	if (!bus->iommu_ops || !bus->iommu_ops->capable)
		return false;

	return bus->iommu_ops->capable(cap);
}
EXPORT_SYMBOL_GPL(iommu_capable);

/**
 * iommu_set_fault_handler() - set a fault handler for an iommu domain
 * @domain: iommu domain
 * @handler: fault handler
 * @token: user data, will be passed back to the fault handler
 *
 * This function should be used by IOMMU users which want to be notified
 * whenever an IOMMU fault happens.
 *
 * The fault handler itself should return 0 on success, and an appropriate
 * error code otherwise.
 */
void iommu_set_fault_handler(struct iommu_domain *domain,
					iommu_fault_handler_t handler,
					void *token)
{
	BUG_ON(!domain);

	domain->handler = handler;
	domain->handler_token = token;
}
EXPORT_SYMBOL_GPL(iommu_set_fault_handler);

static struct iommu_domain *__iommu_domain_alloc(struct bus_type *bus,
						 unsigned type)
{
	struct iommu_domain *domain;

	if (bus == NULL || bus->iommu_ops == NULL)
		return NULL;

	domain = bus->iommu_ops->domain_alloc(type);
	if (!domain)
		return NULL;

	domain->ops  = bus->iommu_ops;
	domain->type = type;
	/* Assume all sizes by default; the driver may override this later */
	domain->pgsize_bitmap  = bus->iommu_ops->pgsize_bitmap;

	return domain;
}

struct iommu_domain *iommu_domain_alloc(struct bus_type *bus)
{
	return __iommu_domain_alloc(bus, IOMMU_DOMAIN_UNMANAGED);
}
EXPORT_SYMBOL_GPL(iommu_domain_alloc);

void iommu_domain_free(struct iommu_domain *domain)
{
	iommu_debug_domain_remove(domain);
	domain->ops->domain_free(domain);
}
EXPORT_SYMBOL_GPL(iommu_domain_free);

static int __iommu_attach_device(struct iommu_domain *domain,
				 struct device *dev)
{
	int ret;
	if ((domain->ops->is_attach_deferred != NULL) &&
	    domain->ops->is_attach_deferred(domain, dev))
		return 0;

	if (unlikely(domain->ops->attach_dev == NULL))
		return -ENODEV;

	ret = domain->ops->attach_dev(domain, dev);
	if (!ret) {
		trace_attach_device_to_domain(dev);
		iommu_debug_attach_device(domain, dev);
	}
	return ret;
}

int iommu_attach_device(struct iommu_domain *domain, struct device *dev)
{
	struct iommu_group *group;
	int ret;

	group = iommu_group_get(dev);
	/*
	 * Lock the group to make sure the device-count doesn't
	 * change while we are attaching
	 */
	mutex_lock(&group->mutex);
	ret = -EINVAL;
	if (iommu_group_device_count(group) != 1)
		goto out_unlock;

	ret = __iommu_attach_group(domain, group);

out_unlock:
	mutex_unlock(&group->mutex);
	iommu_group_put(group);

	return ret;
}
EXPORT_SYMBOL_GPL(iommu_attach_device);

static void __iommu_detach_device(struct iommu_domain *domain,
				  struct device *dev)
{
	if ((domain->ops->is_attach_deferred != NULL) &&
	    domain->ops->is_attach_deferred(domain, dev))
		return;

	if (unlikely(domain->ops->detach_dev == NULL))
		return;

	domain->ops->detach_dev(domain, dev);
	trace_detach_device_from_domain(dev);
}

void iommu_detach_device(struct iommu_domain *domain, struct device *dev)
{
	struct iommu_group *group;

	group = iommu_group_get(dev);

	mutex_lock(&group->mutex);
	if (iommu_group_device_count(group) != 1) {
		WARN_ON(1);
		goto out_unlock;
	}

	__iommu_detach_group(domain, group);

out_unlock:
	mutex_unlock(&group->mutex);
	iommu_group_put(group);
}
EXPORT_SYMBOL_GPL(iommu_detach_device);

struct iommu_domain *iommu_get_domain_for_dev(struct device *dev)
{
	struct iommu_domain *domain;
	struct iommu_group *group;

	group = iommu_group_get(dev);
	if (!group)
		return NULL;

	domain = group->domain;

	iommu_group_put(group);

	return domain;
}
EXPORT_SYMBOL_GPL(iommu_get_domain_for_dev);

/*
 * IOMMU groups are really the natrual working unit of the IOMMU, but
 * the IOMMU API works on domains and devices.  Bridge that gap by
 * iterating over the devices in a group.  Ideally we'd have a single
 * device which represents the requestor ID of the group, but we also
 * allow IOMMU drivers to create policy defined minimum sets, where
 * the physical hardware may be able to distiguish members, but we
 * wish to group them at a higher level (ex. untrusted multi-function
 * PCI devices).  Thus we attach each device.
 */
static int iommu_group_do_attach_device(struct device *dev, void *data)
{
	struct iommu_domain *domain = data;

	return __iommu_attach_device(domain, dev);
}

static int __iommu_attach_group(struct iommu_domain *domain,
				struct iommu_group *group)
{
	int ret;

	if (group->default_domain && group->domain != group->default_domain)
		return -EBUSY;

	ret = __iommu_group_for_each_dev(group, domain,
					 iommu_group_do_attach_device);
	if (ret == 0)
		group->domain = domain;

	return ret;
}

int iommu_attach_group(struct iommu_domain *domain, struct iommu_group *group)
{
	int ret;

	mutex_lock(&group->mutex);
	ret = __iommu_attach_group(domain, group);
	mutex_unlock(&group->mutex);

	return ret;
}
EXPORT_SYMBOL_GPL(iommu_attach_group);

static int iommu_group_do_detach_device(struct device *dev, void *data)
{
	struct iommu_domain *domain = data;

	__iommu_detach_device(domain, dev);

	return 0;
}

static void __iommu_detach_group(struct iommu_domain *domain,
				 struct iommu_group *group)
{
	int ret;

	if (!group->default_domain) {
		__iommu_group_for_each_dev(group, domain,
					   iommu_group_do_detach_device);
		group->domain = NULL;
		return;
	}

	if (group->domain == group->default_domain)
		return;

	/* Detach by re-attaching to the default domain */
	ret = __iommu_group_for_each_dev(group, group->default_domain,
					 iommu_group_do_attach_device);
	if (ret != 0)
		WARN_ON(1);
	else
		group->domain = group->default_domain;
}

void iommu_detach_group(struct iommu_domain *domain, struct iommu_group *group)
{
	mutex_lock(&group->mutex);
	__iommu_detach_group(domain, group);
	mutex_unlock(&group->mutex);
}
EXPORT_SYMBOL_GPL(iommu_detach_group);

phys_addr_t iommu_iova_to_phys(struct iommu_domain *domain, dma_addr_t iova)
{
	if (unlikely(domain->ops->iova_to_phys == NULL))
		return 0;

	return domain->ops->iova_to_phys(domain, iova);
}
EXPORT_SYMBOL_GPL(iommu_iova_to_phys);

phys_addr_t iommu_iova_to_phys_hard(struct iommu_domain *domain,
				    dma_addr_t iova)
{
	if (unlikely(domain->ops->iova_to_phys_hard == NULL))
		return 0;

	return domain->ops->iova_to_phys_hard(domain, iova);
}

uint64_t iommu_iova_to_pte(struct iommu_domain *domain,
				    dma_addr_t iova)
{
	if (unlikely(domain->ops->iova_to_pte == NULL))
		return 0;

	return domain->ops->iova_to_pte(domain, iova);
}

bool iommu_is_iova_coherent(struct iommu_domain *domain, dma_addr_t iova)
{
	if (unlikely(domain->ops->is_iova_coherent == NULL))
		return 0;

	return domain->ops->is_iova_coherent(domain, iova);
}

size_t iommu_pgsize(unsigned long pgsize_bitmap,
		    unsigned long addr_merge, size_t size)
{
	unsigned int pgsize_idx;
	size_t pgsize;

	/* Max page size that still fits into 'size' */
	pgsize_idx = __fls(size);

	/* need to consider alignment requirements ? */
	if (likely(addr_merge)) {
		/* Max page size allowed by address */
		unsigned int align_pgsize_idx = __ffs(addr_merge);
		pgsize_idx = min(pgsize_idx, align_pgsize_idx);
	}

	/* build a mask of acceptable page sizes */
	pgsize = (1UL << (pgsize_idx + 1)) - 1;

	/* throw away page sizes not supported by the hardware */
	pgsize &= pgsize_bitmap;

	/* make sure we're still sane */
	if (!pgsize) {
		pr_err("invalid pgsize/addr/size! 0x%lx 0x%lx 0x%zx\n",
		       pgsize_bitmap, addr_merge, size);
		BUG();
	}

	/* pick the biggest page */
	pgsize_idx = __fls(pgsize);
	pgsize = 1UL << pgsize_idx;

	return pgsize;
}

int iommu_map(struct iommu_domain *domain, unsigned long iova,
	      phys_addr_t paddr, size_t size, int prot)
{
	unsigned long orig_iova = iova;
	unsigned int min_pagesz;
	size_t orig_size = size;
	phys_addr_t orig_paddr = paddr;
	int ret = 0;

	if (unlikely(domain->ops->map == NULL ||
		     domain->pgsize_bitmap == 0UL))
		return -ENODEV;

	if (unlikely(!(domain->type & __IOMMU_DOMAIN_PAGING)))
		return -EINVAL;

	/* find out the minimum page size supported */
	min_pagesz = 1 << __ffs(domain->pgsize_bitmap);

	/*
	 * both the virtual address and the physical one, as well as
	 * the size of the mapping, must be aligned (at least) to the
	 * size of the smallest page supported by the hardware
	 */
	if (!IS_ALIGNED(iova | paddr | size, min_pagesz)) {
		pr_err("unaligned: iova 0x%lx pa %pa size 0x%zx min_pagesz 0x%x\n",
		       iova, &paddr, size, min_pagesz);
		return -EINVAL;
	}

	pr_debug("map: iova 0x%lx pa %pa size 0x%zx\n", iova, &paddr, size);

	while (size) {
		size_t pgsize = iommu_pgsize(domain->pgsize_bitmap,
						iova | paddr, size);

		pr_debug("mapping: iova 0x%lx pa %pa pgsize 0x%zx\n",
			 iova, &paddr, pgsize);

		ret = domain->ops->map(domain, iova, paddr, pgsize, prot);
		if (ret)
			break;

		iova += pgsize;
		paddr += pgsize;
		size -= pgsize;
	}

	/* unroll mapping in case something went wrong */
	if (ret)
		iommu_unmap(domain, orig_iova, orig_size - size);
	else
		trace_map(orig_iova, orig_paddr, orig_size);

	return ret;
}
EXPORT_SYMBOL_GPL(iommu_map);

static size_t __iommu_unmap(struct iommu_domain *domain,
			    unsigned long iova, size_t size,
			    bool sync)
{
	const struct iommu_ops *ops = domain->ops;
	size_t unmapped_page, unmapped = 0;
	unsigned long orig_iova = iova;
	unsigned int min_pagesz;

	if (unlikely(ops->unmap == NULL ||
		     domain->pgsize_bitmap == 0UL))
		return -ENODEV;

	if (unlikely(!(domain->type & __IOMMU_DOMAIN_PAGING)))
		return -EINVAL;

	/* find out the minimum page size supported */
	min_pagesz = 1 << __ffs(domain->pgsize_bitmap);

	/*
	 * The virtual address, as well as the size of the mapping, must be
	 * aligned (at least) to the size of the smallest page supported
	 * by the hardware
	 */
	if (!IS_ALIGNED(iova | size, min_pagesz)) {
		pr_err("unaligned: iova 0x%lx size 0x%zx min_pagesz 0x%x\n",
		       iova, size, min_pagesz);
		return -EINVAL;
	}

	pr_debug("unmap this: iova 0x%lx size 0x%zx\n", iova, size);

	/*
	 * Keep iterating until we either unmap 'size' bytes (or more)
	 * or we hit an area that isn't mapped.
	 */
	while (unmapped < size) {
		size_t left = size - unmapped;

<<<<<<< HEAD
		unmapped_page = domain->ops->unmap(domain, iova, left);
=======
		unmapped_page = ops->unmap(domain, iova, pgsize);
>>>>>>> 2bd6bf03
		if (!unmapped_page)
			break;

		if (sync && ops->iotlb_range_add)
			ops->iotlb_range_add(domain, iova, pgsize);

		pr_debug("unmapped: iova 0x%lx size 0x%zx\n",
			 iova, unmapped_page);

		iova += unmapped_page;
		unmapped += unmapped_page;
	}

	if (sync && ops->iotlb_sync)
		ops->iotlb_sync(domain);

	trace_unmap(orig_iova, size, unmapped);
	return unmapped;
}

size_t iommu_unmap(struct iommu_domain *domain,
		   unsigned long iova, size_t size)
{
	return __iommu_unmap(domain, iova, size, true);
}
EXPORT_SYMBOL_GPL(iommu_unmap);

size_t iommu_unmap_fast(struct iommu_domain *domain,
			unsigned long iova, size_t size)
{
	return __iommu_unmap(domain, iova, size, false);
}
EXPORT_SYMBOL_GPL(iommu_unmap_fast);

size_t default_iommu_map_sg(struct iommu_domain *domain, unsigned long iova,
			 struct scatterlist *sg, unsigned int nents, int prot)
{
	struct scatterlist *s;
	size_t mapped = 0;
	unsigned int i, min_pagesz;
	int ret;

	if (unlikely(domain->pgsize_bitmap == 0UL))
		return 0;

	min_pagesz = 1 << __ffs(domain->pgsize_bitmap);

	for_each_sg(sg, s, nents, i) {
		phys_addr_t phys = page_to_phys(sg_page(s)) + s->offset;

		/*
		 * We are mapping on IOMMU page boundaries, so offset within
		 * the page must be 0. However, the IOMMU may support pages
		 * smaller than PAGE_SIZE, so s->offset may still represent
		 * an offset of that boundary within the CPU page.
		 */
		if (!IS_ALIGNED(s->offset, min_pagesz))
			goto out_err;

		ret = iommu_map(domain, iova + mapped, phys, s->length, prot);
		if (ret)
			goto out_err;

		mapped += s->length;
	}

	return mapped;

out_err:
	/* undo mappings already done */
	iommu_unmap(domain, iova, mapped);

	return 0;

}
EXPORT_SYMBOL_GPL(default_iommu_map_sg);

int iommu_domain_window_enable(struct iommu_domain *domain, u32 wnd_nr,
			       phys_addr_t paddr, u64 size, int prot)
{
	if (unlikely(domain->ops->domain_window_enable == NULL))
		return -ENODEV;

	return domain->ops->domain_window_enable(domain, wnd_nr, paddr, size,
						 prot);
}
EXPORT_SYMBOL_GPL(iommu_domain_window_enable);

void iommu_domain_window_disable(struct iommu_domain *domain, u32 wnd_nr)
{
	if (unlikely(domain->ops->domain_window_disable == NULL))
		return;

	return domain->ops->domain_window_disable(domain, wnd_nr);
}
EXPORT_SYMBOL_GPL(iommu_domain_window_disable);

/**
 * report_iommu_fault() - report about an IOMMU fault to the IOMMU framework
 * @domain: the iommu domain where the fault has happened
 * @dev: the device where the fault has happened
 * @iova: the faulting address
 * @flags: mmu fault flags (e.g. IOMMU_FAULT_READ/IOMMU_FAULT_WRITE/...)
 *
 * This function should be called by the low-level IOMMU implementations
 * whenever IOMMU faults happen, to allow high-level users, that are
 * interested in such events, to know about them.
 *
 * This event may be useful for several possible use cases:
 * - mere logging of the event
 * - dynamic TLB/PTE loading
 * - if restarting of the faulting device is required
 *
 * Returns 0 on success and an appropriate error code otherwise (if dynamic
 * PTE/TLB loading will one day be supported, implementations will be able
 * to tell whether it succeeded or not according to this return value).
 *
 * Specifically, -ENOSYS is returned if a fault handler isn't installed
 * (though fault handlers can also return -ENOSYS, in case they want to
 * elicit the default behavior of the IOMMU drivers).
 */
int report_iommu_fault(struct iommu_domain *domain, struct device *dev,
		       unsigned long iova, int flags)
{
	int ret = -ENOSYS;

	/*
	 * if upper layers showed interest and installed a fault handler,
	 * invoke it.
	 */
	if (domain->handler)
		ret = domain->handler(domain, dev, iova, flags,
						domain->handler_token);

	trace_io_page_fault(dev, iova, flags);
	return ret;
}
EXPORT_SYMBOL_GPL(report_iommu_fault);

struct dentry *iommu_debugfs_top;

static int __init iommu_init(void)
{
	iommu_group_kset = kset_create_and_add("iommu_groups",
					       NULL, kernel_kobj);
	BUG_ON(!iommu_group_kset);

	iommu_debugfs_top = debugfs_create_dir("iommu", NULL);
	if (!iommu_debugfs_top) {
		pr_err("Couldn't create iommu debugfs directory\n");
		return -ENODEV;
	}

	return 0;
}
core_initcall(iommu_init);

int iommu_domain_get_attr(struct iommu_domain *domain,
			  enum iommu_attr attr, void *data)
{
	struct iommu_domain_geometry *geometry;
	bool *paging;
	int ret = 0;
	u32 *count;

	switch (attr) {
	case DOMAIN_ATTR_GEOMETRY:
		geometry  = data;
		*geometry = domain->geometry;

		break;
	case DOMAIN_ATTR_PAGING:
		paging  = data;
		*paging = (domain->pgsize_bitmap != 0UL);
		break;
	case DOMAIN_ATTR_WINDOWS:
		count = data;

		if (domain->ops->domain_get_windows != NULL)
			*count = domain->ops->domain_get_windows(domain);
		else
			ret = -ENODEV;

		break;
	default:
		if (!domain->ops->domain_get_attr)
			return -EINVAL;

		ret = domain->ops->domain_get_attr(domain, attr, data);
	}

	return ret;
}
EXPORT_SYMBOL_GPL(iommu_domain_get_attr);

int iommu_domain_set_attr(struct iommu_domain *domain,
			  enum iommu_attr attr, void *data)
{
	int ret = 0;
	u32 *count;

	switch (attr) {
	case DOMAIN_ATTR_WINDOWS:
		count = data;

		if (domain->ops->domain_set_windows != NULL)
			ret = domain->ops->domain_set_windows(domain, *count);
		else
			ret = -ENODEV;

		break;
	default:
		if (domain->ops->domain_set_attr == NULL)
			return -EINVAL;

		ret = domain->ops->domain_set_attr(domain, attr, data);
	}

	return ret;
}
EXPORT_SYMBOL_GPL(iommu_domain_set_attr);

void iommu_get_resv_regions(struct device *dev, struct list_head *list)
{
	const struct iommu_ops *ops = dev->bus->iommu_ops;

	if (ops && ops->get_resv_regions)
		ops->get_resv_regions(dev, list);
}

void iommu_put_resv_regions(struct device *dev, struct list_head *list)
{
	const struct iommu_ops *ops = dev->bus->iommu_ops;

	if (ops && ops->put_resv_regions)
		ops->put_resv_regions(dev, list);
}

/**
 * iommu_trigger_fault() - trigger an IOMMU fault
 * @domain: iommu domain
 *
 * Triggers a fault on the device to which this domain is attached.
 *
 * This function should only be used for debugging purposes, for obvious
 * reasons.
 */
void iommu_trigger_fault(struct iommu_domain *domain, unsigned long flags)
{
	if (domain->ops->trigger_fault)
		domain->ops->trigger_fault(domain, flags);
}

/**
 * iommu_reg_read() - read an IOMMU register
 *
 * Reads the IOMMU register at the given offset.
 */
unsigned long iommu_reg_read(struct iommu_domain *domain, unsigned long offset)
{
	if (domain->ops->reg_read)
		return domain->ops->reg_read(domain, offset);
	return 0;
}

/**
 * iommu_reg_write() - write an IOMMU register
 *
 * Writes the given value to the IOMMU register at the given offset.
 */
void iommu_reg_write(struct iommu_domain *domain, unsigned long offset,
		     unsigned long val)
{
	if (domain->ops->reg_write)
		domain->ops->reg_write(domain, offset, val);
}


struct iommu_resv_region *iommu_alloc_resv_region(phys_addr_t start,
						  size_t length, int prot,
						  enum iommu_resv_type type)
{
	struct iommu_resv_region *region;

	region = kzalloc(sizeof(*region), GFP_KERNEL);
	if (!region)
		return NULL;

	INIT_LIST_HEAD(&region->list);
	region->start = start;
	region->length = length;
	region->prot = prot;
	region->type = type;
	return region;
}

/* Request that a device is direct mapped by the IOMMU */
int iommu_request_dm_for_dev(struct device *dev)
{
	struct iommu_domain *dm_domain;
	struct iommu_group *group;
	int ret;

	/* Device must already be in a group before calling this function */
	group = iommu_group_get_for_dev(dev);
	if (IS_ERR(group))
		return PTR_ERR(group);

	mutex_lock(&group->mutex);

	/* Check if the default domain is already direct mapped */
	ret = 0;
	if (group->default_domain &&
	    group->default_domain->type == IOMMU_DOMAIN_IDENTITY)
		goto out;

	/* Don't change mappings of existing devices */
	ret = -EBUSY;
	if (iommu_group_device_count(group) != 1)
		goto out;

	/* Allocate a direct mapped domain */
	ret = -ENOMEM;
	dm_domain = __iommu_domain_alloc(dev->bus, IOMMU_DOMAIN_IDENTITY);
	if (!dm_domain)
		goto out;

	/* Attach the device to the domain */
	ret = __iommu_attach_group(dm_domain, group);
	if (ret) {
		iommu_domain_free(dm_domain);
		goto out;
	}

	/* Make the direct mapped domain the default for this group */
	if (group->default_domain)
		iommu_domain_free(group->default_domain);
	group->default_domain = dm_domain;

	pr_info("Using direct mapping for device %s\n", dev_name(dev));

	ret = 0;
out:
	mutex_unlock(&group->mutex);
	iommu_group_put(group);

	return ret;
}

const struct iommu_ops *iommu_ops_from_fwnode(struct fwnode_handle *fwnode)
{
	const struct iommu_ops *ops = NULL;
	struct iommu_device *iommu;

	spin_lock(&iommu_device_lock);
	list_for_each_entry(iommu, &iommu_device_list, list)
		if (iommu->fwnode == fwnode) {
			ops = iommu->ops;
			break;
		}
	spin_unlock(&iommu_device_lock);
	return ops;
}

int iommu_fwspec_init(struct device *dev, struct fwnode_handle *iommu_fwnode,
		      const struct iommu_ops *ops)
{
	struct iommu_fwspec *fwspec = dev->iommu_fwspec;

	if (fwspec)
		return ops == fwspec->ops ? 0 : -EINVAL;

	fwspec = kzalloc(sizeof(*fwspec), GFP_KERNEL);
	if (!fwspec)
		return -ENOMEM;

	of_node_get(to_of_node(iommu_fwnode));
	fwspec->iommu_fwnode = iommu_fwnode;
	fwspec->ops = ops;
	dev->iommu_fwspec = fwspec;
	return 0;
}
EXPORT_SYMBOL_GPL(iommu_fwspec_init);

void iommu_fwspec_free(struct device *dev)
{
	struct iommu_fwspec *fwspec = dev->iommu_fwspec;

	if (fwspec) {
		fwnode_handle_put(fwspec->iommu_fwnode);
		kfree(fwspec);
		dev->iommu_fwspec = NULL;
	}
}
EXPORT_SYMBOL_GPL(iommu_fwspec_free);

int iommu_fwspec_add_ids(struct device *dev, u32 *ids, int num_ids)
{
	struct iommu_fwspec *fwspec = dev->iommu_fwspec;
	size_t size;
	int i;

	if (!fwspec)
		return -EINVAL;

	size = offsetof(struct iommu_fwspec, ids[fwspec->num_ids + num_ids]);
	if (size > sizeof(*fwspec)) {
		fwspec = krealloc(dev->iommu_fwspec, size, GFP_KERNEL);
		if (!fwspec)
			return -ENOMEM;

		dev->iommu_fwspec = fwspec;
	}

	for (i = 0; i < num_ids; i++)
		fwspec->ids[fwspec->num_ids + i] = ids[i];

	fwspec->num_ids += num_ids;
	return 0;
}
EXPORT_SYMBOL_GPL(iommu_fwspec_add_ids);

/*
 * Return the id asoociated with a pci device.
 */
int iommu_fwspec_get_id(struct device *dev, u32 *id)
{
	struct iommu_fwspec *fwspec = dev->iommu_fwspec;

	if (!fwspec)
		return -EINVAL;

	if (!dev_is_pci(dev))
		return -EINVAL;

	if (fwspec->num_ids != 1)
		return -EINVAL;

	*id = fwspec->ids[0];
	return 0;
}<|MERGE_RESOLUTION|>--- conflicted
+++ resolved
@@ -1632,16 +1632,12 @@
 	while (unmapped < size) {
 		size_t left = size - unmapped;
 
-<<<<<<< HEAD
-		unmapped_page = domain->ops->unmap(domain, iova, left);
-=======
-		unmapped_page = ops->unmap(domain, iova, pgsize);
->>>>>>> 2bd6bf03
+		unmapped_page = ops->unmap(domain, iova, left);
 		if (!unmapped_page)
 			break;
 
 		if (sync && ops->iotlb_range_add)
-			ops->iotlb_range_add(domain, iova, pgsize);
+			ops->iotlb_range_add(domain, iova, left);
 
 		pr_debug("unmapped: iova 0x%lx size 0x%zx\n",
 			 iova, unmapped_page);
