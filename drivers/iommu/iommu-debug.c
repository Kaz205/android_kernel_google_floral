/*
 * Copyright (c) 2015-2019, The Linux Foundation. All rights reserved.
 *
 * This program is free software; you can redistribute it and/or modify
 * it under the terms of the GNU General Public License version 2 and
 * only version 2 as published by the Free Software Foundation.
 *
 * This program is distributed in the hope that it will be useful,
 * but WITHOUT ANY WARRANTY; without even the implied warranty of
 * MERCHANTABILITY or FITNESS FOR A PARTICULAR PURPOSE.  See the
 * GNU General Public License for more details.
 *
 */

#define pr_fmt(fmt) "iommu-debug: %s: " fmt, __func__

#include <linux/debugfs.h>
#include <linux/device.h>
#include <linux/iommu.h>
#include <linux/of.h>
#include <linux/platform_device.h>
#include <linux/slab.h>
#include <linux/module.h>
#include <linux/uaccess.h>
#include <linux/dma-contiguous.h>
#include <soc/qcom/secure_buffer.h>
#include <linux/dma-mapping.h>
#include <asm/cacheflush.h>
#include <asm/dma-iommu.h>

#ifdef CONFIG_ARM64_PTDUMP_CORE
#include <asm/ptdump.h>
#endif

#if defined(CONFIG_IOMMU_TESTS)

static const char *iommu_debug_attr_to_string(enum iommu_attr attr)
{
	switch (attr) {
	case DOMAIN_ATTR_GEOMETRY:
		return "DOMAIN_ATTR_GEOMETRY";
	case DOMAIN_ATTR_PAGING:
		return "DOMAIN_ATTR_PAGING";
	case DOMAIN_ATTR_WINDOWS:
		return "DOMAIN_ATTR_WINDOWS";
	case DOMAIN_ATTR_FSL_PAMU_STASH:
		return "DOMAIN_ATTR_FSL_PAMU_STASH";
	case DOMAIN_ATTR_FSL_PAMU_ENABLE:
		return "DOMAIN_ATTR_FSL_PAMU_ENABLE";
	case DOMAIN_ATTR_FSL_PAMUV1:
		return "DOMAIN_ATTR_FSL_PAMUV1";
	case DOMAIN_ATTR_NESTING:
		return "DOMAIN_ATTR_NESTING";
	case DOMAIN_ATTR_PT_BASE_ADDR:
		return "DOMAIN_ATTR_PT_BASE_ADDR";
	case DOMAIN_ATTR_SECURE_VMID:
		return "DOMAIN_ATTR_SECURE_VMID";
	case DOMAIN_ATTR_ATOMIC:
		return "DOMAIN_ATTR_ATOMIC";
	case DOMAIN_ATTR_CONTEXT_BANK:
		return "DOMAIN_ATTR_CONTEXT_BANK";
	case DOMAIN_ATTR_TTBR0:
		return "DOMAIN_ATTR_TTBR0";
	case DOMAIN_ATTR_CONTEXTIDR:
		return "DOMAIN_ATTR_CONTEXTIDR";
	case DOMAIN_ATTR_PROCID:
		return "DOMAIN_ATTR_PROCID";
	case DOMAIN_ATTR_DYNAMIC:
		return "DOMAIN_ATTR_DYNAMIC";
	case DOMAIN_ATTR_NON_FATAL_FAULTS:
		return "DOMAIN_ATTR_NON_FATAL_FAULTS";
	case DOMAIN_ATTR_S1_BYPASS:
		return "DOMAIN_ATTR_S1_BYPASS";
	case DOMAIN_ATTR_FAST:
		return "DOMAIN_ATTR_FAST";
	case DOMAIN_ATTR_EARLY_MAP:
		return "DOMAIN_ATTR_EARLY_MAP";
	case DOMAIN_ATTR_CB_STALL_DISABLE:
		return "DOMAIN_ATTR_CB_STALL_DISABLE";
	default:
		return "Unknown attr!";
	}
}
#endif

#ifdef CONFIG_IOMMU_DEBUG_TRACKING

static DEFINE_MUTEX(iommu_debug_attachments_lock);
static LIST_HEAD(iommu_debug_attachments);

/*
 * Each group may have more than one domain; but each domain may
 * only have one group.
 * Used by debug tools to display the name of the device(s) associated
 * with a particular domain.
 */
struct iommu_debug_attachment {
	struct iommu_domain *domain;
	struct iommu_group *group;
	struct list_head list;
};

void iommu_debug_attach_device(struct iommu_domain *domain,
			       struct device *dev)
{
	struct iommu_debug_attachment *attach;
	struct iommu_group *group;

	group = dev->iommu_group;
	if (!group)
		return;

	mutex_lock(&iommu_debug_attachments_lock);
	list_for_each_entry(attach, &iommu_debug_attachments, list)
		if ((attach->domain == domain) && (attach->group == group))
			goto out;

	attach = kzalloc(sizeof(*attach), GFP_KERNEL);
	if (!attach)
		goto out;

	attach->domain = domain;
	attach->group = group;
	INIT_LIST_HEAD(&attach->list);

	list_add(&attach->list, &iommu_debug_attachments);
out:
	mutex_unlock(&iommu_debug_attachments_lock);
}

void iommu_debug_domain_remove(struct iommu_domain *domain)
{
	struct iommu_debug_attachment *it, *tmp;

	mutex_lock(&iommu_debug_attachments_lock);
	list_for_each_entry_safe(it, tmp, &iommu_debug_attachments, list) {
		if (it->domain != domain)
			continue;
		list_del(&it->list);
		kfree(it);
	}

	mutex_unlock(&iommu_debug_attachments_lock);
}

#endif

#ifdef CONFIG_IOMMU_TESTS

#ifdef CONFIG_64BIT

#define kstrtoux kstrtou64
#define kstrtox_from_user kstrtoull_from_user
#define kstrtosize_t kstrtoul

#else

#define kstrtoux kstrtou32
#define kstrtox_from_user kstrtouint_from_user
#define kstrtosize_t kstrtouint

#endif

static LIST_HEAD(iommu_debug_devices);
static struct dentry *debugfs_tests_dir;
static u32 iters_per_op = 1;
static void *test_virt_addr;

struct iommu_debug_device {
	struct device *dev;
	struct iommu_domain *domain;
	struct dma_iommu_mapping *mapping;
	u64 iova;
	u64 phys;
	size_t len;
	struct list_head list;
	struct mutex clk_lock;
	unsigned int clk_count;
	struct mutex debug_dev_lock;
#ifdef CONFIG_ARM64_PTDUMP_CORE
	struct ptdump_info pt_info;
#endif
};

static int iommu_debug_build_phoney_sg_table(struct device *dev,
					     struct sg_table *table,
					     unsigned long total_size,
					     unsigned long chunk_size)
{
	unsigned long nents = total_size / chunk_size;
	struct scatterlist *sg;
	int i, j;
	struct page *page;

	if (!IS_ALIGNED(total_size, PAGE_SIZE))
		return -EINVAL;
	if (!IS_ALIGNED(total_size, chunk_size))
		return -EINVAL;
	if (sg_alloc_table(table, nents, GFP_KERNEL))
		return -EINVAL;

	for_each_sg(table->sgl, sg, table->nents, i) {
		page = alloc_pages(GFP_KERNEL, get_order(chunk_size));
		if (!page)
			goto free_pages;
		sg_set_page(sg, page, chunk_size, 0);
	}

	return 0;
free_pages:
	for_each_sg(table->sgl, sg, i--, j)
		__free_pages(sg_page(sg), get_order(chunk_size));
	sg_free_table(table);
	return -ENOMEM;
}

static void iommu_debug_destroy_phoney_sg_table(struct device *dev,
						struct sg_table *table,
						unsigned long chunk_size)
{
	struct scatterlist *sg;
	int i;

	for_each_sg(table->sgl, sg, table->nents, i)
		__free_pages(sg_page(sg), get_order(chunk_size));
	sg_free_table(table);
}

static const char * const _size_to_string(unsigned long size)
{
	switch (size) {
	case SZ_4K:
		return "4K";
	case SZ_8K:
		return "8K";
	case SZ_16K:
		return "16K";
	case SZ_64K:
		return "64K";
	case SZ_1M:
		return "1M";
	case SZ_2M:
		return "2M";
	case SZ_1M * 12:
		return "12M";
	case SZ_1M * 20:
		return "20M";
	case SZ_1M * 24:
		return "24M";
	case SZ_1M * 32:
		return "32M";
	}
	return "unknown size, please add to %s function", __func__;
}

static int nr_iters_set(void *data, u64 val)
{
	if (!val)
		val = 1;
	if (val > 10000)
		val = 10000;
	*(u32 *)data = val;
	return 0;
}

static int nr_iters_get(void *data, u64 *val)
{
	*val = *(u32 *)data;
	return 0;
}

DEFINE_SIMPLE_ATTRIBUTE(iommu_debug_nr_iters_ops,
			nr_iters_get, nr_iters_set, "%llu\n");

static void iommu_debug_device_profiling(struct seq_file *s, struct device *dev,
					 enum iommu_attr attrs[],
					 void *attr_values[], int nattrs,
					 const size_t sizes[])
{
	int i;
	const size_t *sz;
	struct iommu_domain *domain;
	unsigned long iova = 0x10000;
	phys_addr_t paddr = 0xa000;

	domain = iommu_domain_alloc(&platform_bus_type);
	if (!domain) {
		seq_puts(s, "Couldn't allocate domain\n");
		return;
	}

	seq_puts(s, "Domain attributes: [ ");
	for (i = 0; i < nattrs; ++i) {
		/* not all attrs are ints, but this will get us by for now */
		seq_printf(s, "%s=%d%s", iommu_debug_attr_to_string(attrs[i]),
			   *((int *)attr_values[i]),
			   i < nattrs ? " " : "");
	}
	seq_puts(s, "]\n");
	for (i = 0; i < nattrs; ++i) {
		if (iommu_domain_set_attr(domain, attrs[i], attr_values[i])) {
			seq_printf(s, "Couldn't set %d to the value at %p\n",
				 attrs[i], attr_values[i]);
			goto out_domain_free;
		}
	}

	domain->is_debug_domain = true;
	if (iommu_attach_group(domain, dev->iommu_group)) {
		seq_puts(s,
			 "Couldn't attach new domain to device. Is it already attached?\n");
		goto out_domain_free;
	}

	seq_printf(s, "(average over %d iterations)\n", iters_per_op);
	seq_printf(s, "%8s %19s %16s\n", "size", "iommu_map", "iommu_unmap");
	for (sz = sizes; *sz; ++sz) {
		size_t size = *sz;
		size_t unmapped;
		u64 map_elapsed_ns = 0, unmap_elapsed_ns = 0;
		u64 map_elapsed_us = 0, unmap_elapsed_us = 0;
		u32 map_elapsed_rem = 0, unmap_elapsed_rem = 0;
		struct timespec tbefore, tafter, diff;
		int i;

		for (i = 0; i < iters_per_op; ++i) {
			getnstimeofday(&tbefore);
			if (iommu_map(domain, iova, paddr, size,
				      IOMMU_READ | IOMMU_WRITE)) {
				seq_puts(s, "Failed to map\n");
				continue;
			}
			getnstimeofday(&tafter);
			diff = timespec_sub(tafter, tbefore);
			map_elapsed_ns += timespec_to_ns(&diff);

			getnstimeofday(&tbefore);
			unmapped = iommu_unmap(domain, iova, size);
			if (unmapped != size) {
				seq_printf(s,
					   "Only unmapped %zx instead of %zx\n",
					   unmapped, size);
				continue;
			}
			getnstimeofday(&tafter);
			diff = timespec_sub(tafter, tbefore);
			unmap_elapsed_ns += timespec_to_ns(&diff);
		}

		map_elapsed_ns = div_u64_rem(map_elapsed_ns, iters_per_op,
				&map_elapsed_rem);
		unmap_elapsed_ns = div_u64_rem(unmap_elapsed_ns, iters_per_op,
				&unmap_elapsed_rem);

		map_elapsed_us = div_u64_rem(map_elapsed_ns, 1000,
						&map_elapsed_rem);
		unmap_elapsed_us = div_u64_rem(unmap_elapsed_ns, 1000,
						&unmap_elapsed_rem);

		seq_printf(s, "%8s %12lld.%03d us %9lld.%03d us\n",
			_size_to_string(size),
			map_elapsed_us, map_elapsed_rem,
			unmap_elapsed_us, unmap_elapsed_rem);
	}

	seq_putc(s, '\n');
	seq_printf(s, "%8s %19s %16s\n", "size", "iommu_map_sg", "iommu_unmap");
	for (sz = sizes; *sz; ++sz) {
		size_t size = *sz;
		size_t unmapped;
		u64 map_elapsed_ns = 0, unmap_elapsed_ns = 0;
		u64 map_elapsed_us = 0, unmap_elapsed_us = 0;
		u32 map_elapsed_rem = 0, unmap_elapsed_rem = 0;
		struct timespec tbefore, tafter, diff;
		struct sg_table table;
		unsigned long chunk_size = SZ_4K;
		int i;

		if (iommu_debug_build_phoney_sg_table(dev, &table, size,
						      chunk_size)) {
			seq_puts(s,
				"couldn't build phoney sg table! bailing...\n");
			goto out_detach;
		}

		for (i = 0; i < iters_per_op; ++i) {
			getnstimeofday(&tbefore);
			if (iommu_map_sg(domain, iova, table.sgl, table.nents,
					 IOMMU_READ | IOMMU_WRITE) != size) {
				seq_puts(s, "Failed to map_sg\n");
				goto next;
			}
			getnstimeofday(&tafter);
			diff = timespec_sub(tafter, tbefore);
			map_elapsed_ns += timespec_to_ns(&diff);

			getnstimeofday(&tbefore);
			unmapped = iommu_unmap(domain, iova, size);
			if (unmapped != size) {
				seq_printf(s,
					   "Only unmapped %zx instead of %zx\n",
					   unmapped, size);
				goto next;
			}
			getnstimeofday(&tafter);
			diff = timespec_sub(tafter, tbefore);
			unmap_elapsed_ns += timespec_to_ns(&diff);
		}

		map_elapsed_ns = div_u64_rem(map_elapsed_ns, iters_per_op,
				&map_elapsed_rem);
		unmap_elapsed_ns = div_u64_rem(unmap_elapsed_ns, iters_per_op,
				&unmap_elapsed_rem);

		map_elapsed_us = div_u64_rem(map_elapsed_ns, 1000,
						&map_elapsed_rem);
		unmap_elapsed_us = div_u64_rem(unmap_elapsed_ns, 1000,
						&unmap_elapsed_rem);

		seq_printf(s, "%8s %12lld.%03d us %9lld.%03d us\n",
			_size_to_string(size),
			map_elapsed_us, map_elapsed_rem,
			unmap_elapsed_us, unmap_elapsed_rem);

next:
		iommu_debug_destroy_phoney_sg_table(dev, &table, chunk_size);
	}

out_detach:
	iommu_detach_group(domain, dev->iommu_group);
out_domain_free:
	iommu_domain_free(domain);
}

static int iommu_debug_profiling_show(struct seq_file *s, void *ignored)
{
	struct iommu_debug_device *ddev = s->private;
	const size_t sizes[] = { SZ_4K, SZ_64K, SZ_1M, SZ_2M, SZ_1M * 12,
					SZ_1M * 24, SZ_1M * 32, 0 };
	enum iommu_attr attrs[] = {
		DOMAIN_ATTR_ATOMIC,
	};
	int htw_disable = 1, atomic = 1;
	void *attr_values[] = { &htw_disable, &atomic };

	mutex_lock(&ddev->debug_dev_lock);
	iommu_debug_device_profiling(s, ddev->dev, attrs, attr_values,
				     ARRAY_SIZE(attrs), sizes);
	mutex_unlock(&ddev->debug_dev_lock);

	return 0;
}

static int iommu_debug_profiling_open(struct inode *inode, struct file *file)
{
	return single_open(file, iommu_debug_profiling_show, inode->i_private);
}

static const struct file_operations iommu_debug_profiling_fops = {
	.open	 = iommu_debug_profiling_open,
	.read	 = seq_read,
	.llseek	 = seq_lseek,
	.release = single_release,
};

static int iommu_debug_secure_profiling_show(struct seq_file *s, void *ignored)
{
	struct iommu_debug_device *ddev = s->private;
	const size_t sizes[] = { SZ_4K, SZ_64K, SZ_1M, SZ_2M, SZ_1M * 12,
					SZ_1M * 24, SZ_1M * 32, 0 };

	enum iommu_attr attrs[] = {
		DOMAIN_ATTR_ATOMIC,
		DOMAIN_ATTR_SECURE_VMID,
	};
	int one = 1, secure_vmid = VMID_CP_PIXEL;
	void *attr_values[] = { &one, &secure_vmid };

	mutex_lock(&ddev->debug_dev_lock);
	iommu_debug_device_profiling(s, ddev->dev, attrs, attr_values,
				     ARRAY_SIZE(attrs), sizes);
	mutex_unlock(&ddev->debug_dev_lock);
	return 0;
}

static int iommu_debug_secure_profiling_open(struct inode *inode,
					     struct file *file)
{
	return single_open(file, iommu_debug_secure_profiling_show,
			   inode->i_private);
}

static const struct file_operations iommu_debug_secure_profiling_fops = {
	.open	 = iommu_debug_secure_profiling_open,
	.read	 = seq_read,
	.llseek	 = seq_lseek,
	.release = single_release,
};

static int iommu_debug_profiling_fast_show(struct seq_file *s, void *ignored)
{
	struct iommu_debug_device *ddev = s->private;
	size_t sizes[] = {SZ_4K, SZ_8K, SZ_16K, SZ_64K, 0};
	enum iommu_attr attrs[] = {
		DOMAIN_ATTR_FAST,
		DOMAIN_ATTR_ATOMIC,
	};
	int one = 1;
	void *attr_values[] = { &one, &one };

	mutex_lock(&ddev->debug_dev_lock);
	iommu_debug_device_profiling(s, ddev->dev, attrs, attr_values,
				     ARRAY_SIZE(attrs), sizes);
	mutex_unlock(&ddev->debug_dev_lock);
	return 0;
}

static int iommu_debug_profiling_fast_open(struct inode *inode,
					   struct file *file)
{
	return single_open(file, iommu_debug_profiling_fast_show,
			   inode->i_private);
}

static const struct file_operations iommu_debug_profiling_fast_fops = {
	.open	 = iommu_debug_profiling_fast_open,
	.read	 = seq_read,
	.llseek	 = seq_lseek,
	.release = single_release,
};

static int iommu_debug_profiling_fast_dma_api_show(struct seq_file *s,
						 void *ignored)
{
	int i, experiment;
	struct iommu_debug_device *ddev = s->private;
	struct device *dev = ddev->dev;
	u64 map_elapsed_ns[10], unmap_elapsed_ns[10];
	struct dma_iommu_mapping *mapping;
	dma_addr_t dma_addr;
	void *virt;
	int fast = 1;
	const char * const extra_labels[] = {
		"not coherent",
		"coherent",
	};
	unsigned long extra_attrs[] = {
		0,
		DMA_ATTR_SKIP_CPU_SYNC,
	};

	virt = kmalloc(1518, GFP_KERNEL);
	if (!virt)
		goto out;

	mapping = arm_iommu_create_mapping(&platform_bus_type, 0, SZ_1G * 4ULL);
	if (!mapping) {
		seq_puts(s, "fast_smmu_create_mapping failed\n");
		goto out_kfree;
	}

	if (iommu_domain_set_attr(mapping->domain, DOMAIN_ATTR_FAST, &fast)) {
		seq_puts(s, "iommu_domain_set_attr failed\n");
		goto out_release_mapping;
	}

	mapping->domain->is_debug_domain = true;
	if (arm_iommu_attach_device(dev, mapping)) {
		seq_puts(s, "fast_smmu_attach_device failed\n");
		goto out_release_mapping;
	}

	if (iommu_enable_config_clocks(mapping->domain)) {
		seq_puts(s, "Couldn't enable clocks\n");
		goto out_detach;
	}
	for (experiment = 0; experiment < 2; ++experiment) {
		size_t map_avg = 0, unmap_avg = 0;

		for (i = 0; i < 10; ++i) {
			struct timespec tbefore, tafter, diff;
			u64 ns;

			getnstimeofday(&tbefore);
			dma_addr = dma_map_single_attrs(
				dev, virt, SZ_4K, DMA_TO_DEVICE,
				extra_attrs[experiment]);
			getnstimeofday(&tafter);
			diff = timespec_sub(tafter, tbefore);
			ns = timespec_to_ns(&diff);
			if (dma_mapping_error(dev, dma_addr)) {
				seq_puts(s, "dma_map_single failed\n");
				goto out_disable_config_clocks;
			}
			map_elapsed_ns[i] = ns;

			getnstimeofday(&tbefore);
			dma_unmap_single_attrs(
				dev, dma_addr, SZ_4K, DMA_TO_DEVICE,
				extra_attrs[experiment]);
			getnstimeofday(&tafter);
			diff = timespec_sub(tafter, tbefore);
			ns = timespec_to_ns(&diff);
			unmap_elapsed_ns[i] = ns;
		}

		seq_printf(s, "%13s %24s (ns): [", extra_labels[experiment],
			   "dma_map_single_attrs");
		for (i = 0; i < 10; ++i) {
			map_avg += map_elapsed_ns[i];
			seq_printf(s, "%5llu%s", map_elapsed_ns[i],
				   i < 9 ? ", " : "");
		}
		map_avg /= 10;
		seq_printf(s, "] (avg: %zu)\n", map_avg);

		seq_printf(s, "%13s %24s (ns): [", extra_labels[experiment],
			   "dma_unmap_single_attrs");
		for (i = 0; i < 10; ++i) {
			unmap_avg += unmap_elapsed_ns[i];
			seq_printf(s, "%5llu%s", unmap_elapsed_ns[i],
				   i < 9 ? ", " : "");
		}
		unmap_avg /= 10;
		seq_printf(s, "] (avg: %zu)\n", unmap_avg);
	}

out_disable_config_clocks:
	iommu_disable_config_clocks(mapping->domain);
out_detach:
	arm_iommu_detach_device(dev);
out_release_mapping:
	arm_iommu_release_mapping(mapping);
out_kfree:
	kfree(virt);
out:
	return 0;
}

static int iommu_debug_profiling_fast_dma_api_open(struct inode *inode,
						 struct file *file)
{
	return single_open(file, iommu_debug_profiling_fast_dma_api_show,
			   inode->i_private);
}

static const struct file_operations iommu_debug_profiling_fast_dma_api_fops = {
	.open	 = iommu_debug_profiling_fast_dma_api_open,
	.read	 = seq_read,
	.llseek	 = seq_lseek,
	.release = single_release,
};

static int __tlb_stress_sweep(struct device *dev, struct seq_file *s)
{
	int i, ret = 0;
	u64 iova;
	const u64  max = SZ_1G * 4ULL - 1;
	void *virt;
	phys_addr_t phys;
	dma_addr_t dma_addr;

	/*
	 * we'll be doing 4K and 8K mappings.  Need to own an entire 8K
	 * chunk that we can work with.
	 */
	virt = (void *)__get_free_pages(GFP_KERNEL, get_order(SZ_8K));
	phys = virt_to_phys(virt);

	/* fill the whole 4GB space */
	for (iova = 0, i = 0; iova < max; iova += SZ_8K, ++i) {
		dma_addr = dma_map_single(dev, virt, SZ_8K, DMA_TO_DEVICE);
		if (dma_addr == DMA_ERROR_CODE) {
			dev_err_ratelimited(dev, "Failed map on iter %d\n", i);
			ret = -EINVAL;
			goto out;
		}
	}

	if (dma_map_single(dev, virt, SZ_4K, DMA_TO_DEVICE) != DMA_ERROR_CODE) {
		dev_err_ratelimited(dev,
			"dma_map_single unexpectedly (VA should have been exhausted)\n");
		ret = -EINVAL;
		goto out;
	}

	/*
	 * free up 4K at the very beginning, then leave one 4K mapping,
	 * then free up 8K.  This will result in the next 8K map to skip
	 * over the 4K hole and take the 8K one.
	 */
	dma_unmap_single(dev, 0, SZ_4K, DMA_TO_DEVICE);
	dma_unmap_single(dev, SZ_8K, SZ_4K, DMA_TO_DEVICE);
	dma_unmap_single(dev, SZ_8K + SZ_4K, SZ_4K, DMA_TO_DEVICE);

	/* remap 8K */
	dma_addr = dma_map_single(dev, virt, SZ_8K, DMA_TO_DEVICE);
	if (dma_addr != SZ_8K) {
		dma_addr_t expected = SZ_8K;

		dev_err_ratelimited(dev, "Unexpected dma_addr. got: %pa expected: %pa\n",
			&dma_addr, &expected);
		ret = -EINVAL;
		goto out;
	}

	/*
	 * now remap 4K.  We should get the first 4K chunk that was skipped
	 * over during the previous 8K map.  If we missed a TLB invalidate
	 * at that point this should explode.
	 */
	dma_addr = dma_map_single(dev, virt, SZ_4K, DMA_TO_DEVICE);
	if (dma_addr != 0) {
		dma_addr_t expected = 0;

		dev_err_ratelimited(dev, "Unexpected dma_addr. got: %pa expected: %pa\n",
			&dma_addr, &expected);
		ret = -EINVAL;
		goto out;
	}

	if (dma_map_single(dev, virt, SZ_4K, DMA_TO_DEVICE) != DMA_ERROR_CODE) {
		dev_err_ratelimited(dev,
			"dma_map_single unexpectedly after remaps (VA should have been exhausted)\n");
		ret = -EINVAL;
		goto out;
	}

	/* we're all full again. unmap everything. */
	for (iova = 0; iova < max; iova += SZ_8K)
		dma_unmap_single(dev, (dma_addr_t)iova, SZ_8K, DMA_TO_DEVICE);

out:
	free_pages((unsigned long)virt, get_order(SZ_8K));
	return ret;
}

struct fib_state {
	unsigned long cur;
	unsigned long prev;
};

static void fib_init(struct fib_state *f)
{
	f->cur = f->prev = 1;
}

static unsigned long get_next_fib(struct fib_state *f)
{
	int next = f->cur + f->prev;

	f->prev = f->cur;
	f->cur = next;
	return next;
}

/*
 * Not actually random.  Just testing the fibs (and max - the fibs).
 */
static int __rand_va_sweep(struct device *dev, struct seq_file *s,
			   const size_t size)
{
	u64 iova;
	const u64 max = SZ_1G * 4ULL - 1;
	int i, remapped, unmapped, ret = 0;
	void *virt;
	dma_addr_t dma_addr, dma_addr2;
	struct fib_state fib;

	virt = (void *)__get_free_pages(GFP_KERNEL, get_order(size));
	if (!virt) {
		if (size > SZ_8K) {
			dev_err_ratelimited(dev,
				"Failed to allocate %s of memory, which is a lot. Skipping test for this size\n",
				_size_to_string(size));
			return 0;
		}
		return -ENOMEM;
	}

	/* fill the whole 4GB space */
	for (iova = 0, i = 0; iova < max; iova += size, ++i) {
		dma_addr = dma_map_single(dev, virt, size, DMA_TO_DEVICE);
		if (dma_addr == DMA_ERROR_CODE) {
			dev_err_ratelimited(dev, "Failed map on iter %d\n", i);
			ret = -EINVAL;
			goto out;
		}
	}

	/* now unmap "random" iovas */
	unmapped = 0;
	fib_init(&fib);
	for (iova = get_next_fib(&fib) * size;
	     iova < max - size;
	     iova = (u64)get_next_fib(&fib) * size) {
		dma_addr = (dma_addr_t)(iova);
		dma_addr2 = (dma_addr_t)((max + 1) - size - iova);
		if (dma_addr == dma_addr2) {
			WARN(1,
			"%s test needs update! The random number sequence is folding in on itself and should be changed.\n",
			__func__);
			return -EINVAL;
		}
		dma_unmap_single(dev, dma_addr, size, DMA_TO_DEVICE);
		dma_unmap_single(dev, dma_addr2, size, DMA_TO_DEVICE);
		unmapped += 2;
	}

	/* and map until everything fills back up */
	for (remapped = 0; ; ++remapped) {
		dma_addr = dma_map_single(dev, virt, size, DMA_TO_DEVICE);
		if (dma_addr == DMA_ERROR_CODE)
			break;
	}

	if (unmapped != remapped) {
		dev_err_ratelimited(dev,
			"Unexpected random remap count! Unmapped %d but remapped %d\n",
			unmapped, remapped);
		ret = -EINVAL;
	}

	for (iova = 0; iova < max; iova += size)
		dma_unmap_single(dev, (dma_addr_t)iova, size, DMA_TO_DEVICE);

out:
	free_pages((unsigned long)virt, get_order(size));
	return ret;
}

static int __check_mapping(struct device *dev, struct iommu_domain *domain,
			   dma_addr_t iova, phys_addr_t expected)
{
	phys_addr_t res = iommu_iova_to_phys_hard(domain, iova);
	phys_addr_t res2 = iommu_iova_to_phys(domain, iova);

	WARN(res != res2, "hard/soft iova_to_phys fns don't agree...");

	if (res != expected) {
		dev_err_ratelimited(dev,
				    "Bad translation for %pa! Expected: %pa Got: %pa\n",
				    &iova, &expected, &res);
		return -EINVAL;
	}

	return 0;
}

static int __full_va_sweep(struct device *dev, struct seq_file *s,
			   const size_t size, struct iommu_domain *domain)
{
	u64 iova;
	dma_addr_t dma_addr;
	void *virt;
	phys_addr_t phys;
	const u64 max = SZ_1G * 4ULL - 1;
	int ret = 0, i;

	virt = (void *)__get_free_pages(GFP_KERNEL, get_order(size));
	if (!virt) {
		if (size > SZ_8K) {
			dev_err_ratelimited(dev,
				"Failed to allocate %s of memory, which is a lot. Skipping test for this size\n",
				_size_to_string(size));
			return 0;
		}
		return -ENOMEM;
	}
	phys = virt_to_phys(virt);

	for (iova = 0, i = 0; iova < max; iova += size, ++i) {
		unsigned long expected = iova;

		dma_addr = dma_map_single(dev, virt, size, DMA_TO_DEVICE);
		if (dma_addr != expected) {
			dev_err_ratelimited(dev,
					    "Unexpected iova on iter %d (expected: 0x%lx got: 0x%lx)\n",
					    i, expected,
					    (unsigned long)dma_addr);
			ret = -EINVAL;
			goto out;
		}
	}

	if (domain) {
		/* check every mapping from 0..6M */
		for (iova = 0, i = 0; iova < SZ_2M * 3; iova += size, ++i) {
			phys_addr_t expected = phys;

			if (__check_mapping(dev, domain, iova, expected)) {
				dev_err_ratelimited(dev, "iter: %d\n", i);
				ret = -EINVAL;
				goto out;
			}
		}
		/* and from 4G..4G-6M */
		for (iova = 0, i = 0; iova < SZ_2M * 3; iova += size, ++i) {
			phys_addr_t expected = phys;
			unsigned long theiova = ((SZ_1G * 4ULL) - size) - iova;

			if (__check_mapping(dev, domain, theiova, expected)) {
				dev_err_ratelimited(dev, "iter: %d\n", i);
				ret = -EINVAL;
				goto out;
			}
		}
	}

	/* at this point, our VA space should be full */
	dma_addr = dma_map_single(dev, virt, size, DMA_TO_DEVICE);
	if (dma_addr != DMA_ERROR_CODE) {
		dev_err_ratelimited(dev,
				    "dma_map_single succeeded when it should have failed. Got iova: 0x%lx\n",
				    (unsigned long)dma_addr);
		ret = -EINVAL;
	}

out:
	for (iova = 0; iova < max; iova += size)
		dma_unmap_single(dev, (dma_addr_t)iova, size, DMA_TO_DEVICE);

	free_pages((unsigned long)virt, get_order(size));
	return ret;
}

#define ds_printf(d, s, fmt, ...) ({				\
			dev_err(d, fmt, ##__VA_ARGS__);		\
			seq_printf(s, fmt, ##__VA_ARGS__);	\
		})

static int __functional_dma_api_va_test(struct device *dev, struct seq_file *s,
				     struct iommu_domain *domain, void *priv)
{
	int i, j, ret = 0;
	size_t *sz, *sizes = priv;

	for (j = 0; j < 1; ++j) {
		for (sz = sizes; *sz; ++sz) {
			for (i = 0; i < 2; ++i) {
				ds_printf(dev, s, "Full VA sweep @%s %d",
					       _size_to_string(*sz), i);
				if (__full_va_sweep(dev, s, *sz, domain)) {
					ds_printf(dev, s, "  -> FAILED\n");
					ret = -EINVAL;
				} else {
					ds_printf(dev, s, "  -> SUCCEEDED\n");
				}
			}
		}
	}

	ds_printf(dev, s, "bonus map:");
	if (__full_va_sweep(dev, s, SZ_4K, domain)) {
		ds_printf(dev, s, "  -> FAILED\n");
		ret = -EINVAL;
	} else {
		ds_printf(dev, s, "  -> SUCCEEDED\n");
	}

	for (sz = sizes; *sz; ++sz) {
		for (i = 0; i < 2; ++i) {
			ds_printf(dev, s, "Rand VA sweep @%s %d",
				   _size_to_string(*sz), i);
			if (__rand_va_sweep(dev, s, *sz)) {
				ds_printf(dev, s, "  -> FAILED\n");
				ret = -EINVAL;
			} else {
				ds_printf(dev, s, "  -> SUCCEEDED\n");
			}
		}
	}

	ds_printf(dev, s, "TLB stress sweep");
	if (__tlb_stress_sweep(dev, s)) {
		ds_printf(dev, s, "  -> FAILED\n");
		ret = -EINVAL;
	} else {
		ds_printf(dev, s, "  -> SUCCEEDED\n");
	}

	ds_printf(dev, s, "second bonus map:");
	if (__full_va_sweep(dev, s, SZ_4K, domain)) {
		ds_printf(dev, s, "  -> FAILED\n");
		ret = -EINVAL;
	} else {
		ds_printf(dev, s, "  -> SUCCEEDED\n");
	}

	return ret;
}

static int __functional_dma_api_alloc_test(struct device *dev,
					   struct seq_file *s,
					   struct iommu_domain *domain,
					   void *ignored)
{
	size_t size = SZ_1K * 742;
	int ret = 0;
	u8 *data;
	dma_addr_t iova;

	/* Make sure we can allocate and use a buffer */
	ds_printf(dev, s, "Allocating coherent buffer");
	data = dma_alloc_coherent(dev, size, &iova, GFP_KERNEL);
	if (!data) {
		ds_printf(dev, s, "  -> FAILED\n");
		ret = -EINVAL;
	} else {
		int i;

		ds_printf(dev, s, "  -> SUCCEEDED\n");
		ds_printf(dev, s, "Using coherent buffer");
		for (i = 0; i < 742; ++i) {
			int ind = SZ_1K * i;
			u8 *p = data + ind;
			u8 val = i % 255;

			memset(data, 0xa5, size);
			*p = val;
			(*p)++;
			if ((*p) != val + 1) {
				ds_printf(dev, s,
					  "  -> FAILED on iter %d since %d != %d\n",
					  i, *p, val + 1);
				ret = -EINVAL;
			}
		}
		if (!ret)
			ds_printf(dev, s, "  -> SUCCEEDED\n");
		dma_free_coherent(dev, size, data, iova);
	}

	return ret;
}

static int __functional_dma_api_basic_test(struct device *dev,
					   struct seq_file *s,
					   struct iommu_domain *domain,
					   void *ignored)
{
	size_t size = 1518;
	int i, j, ret = 0;
	u8 *data;
	dma_addr_t iova;
	phys_addr_t pa, pa2;

	ds_printf(dev, s, "Basic DMA API test");
	/* Make sure we can allocate and use a buffer */
	for (i = 0; i < 1000; ++i) {
		data = kmalloc(size, GFP_KERNEL);
		if (!data) {
			ds_printf(dev, s, "  -> FAILED\n");
			ret = -EINVAL;
			goto out;
		}
		memset(data, 0xa5, size);
		iova = dma_map_single(dev, data, size, DMA_TO_DEVICE);
		pa = iommu_iova_to_phys(domain, iova);
		pa2 = iommu_iova_to_phys_hard(domain, iova);
		if (pa != pa2) {
			dev_err_ratelimited(dev,
				"iova_to_phys doesn't match iova_to_phys_hard: %pa != %pa\n",
				&pa, &pa2);
			ret = -EINVAL;
			goto out;
		}
		pa2 = virt_to_phys(data);
		if (pa != pa2) {
			dev_err_ratelimited(dev,
				"iova_to_phys doesn't match virt_to_phys: %pa != %pa\n",
				&pa, &pa2);
			ret = -EINVAL;
			goto out;
		}
		dma_unmap_single(dev, iova, size, DMA_TO_DEVICE);
		for (j = 0; j < size; ++j) {
			if (data[j] != 0xa5) {
				dev_err_ratelimited(dev,
						"data[%d] != 0xa5\n", data[j]);
				ret = -EINVAL;
				goto out;
			}
		}
		kfree(data);
	}

out:
	if (ret)
		ds_printf(dev, s, "  -> FAILED\n");
	else
		ds_printf(dev, s, "  -> SUCCEEDED\n");

	return ret;
}

static int __functional_dma_api_map_sg_test(struct device *dev,
					   struct seq_file *s,
					   struct iommu_domain *domain,
					   size_t sizes[])
{
	const size_t *sz;
	int i, ret = 0, count = 0;
	dma_addr_t iova;
	phys_addr_t pa, pa2;

	ds_printf(dev, s, "Map SG DMA API test\n");

	for (sz = sizes; *sz; ++sz) {
		size_t size = *sz;
		struct sg_table table;
		unsigned long chunk_size = SZ_4K;
		struct scatterlist *sg;

		/* Build us a table */
		ret = iommu_debug_build_phoney_sg_table(dev, &table, size,
				chunk_size);
		if (ret) {
			seq_puts(s,
				"couldn't build phoney sg table! bailing...\n");
			goto out;
		}
		count = dma_map_sg(dev, table.sgl, table.nents,
				DMA_BIDIRECTIONAL);
		if (!count) {
			ret = -EINVAL;
			goto destroy_table;
		}
		/* Check mappings... */
		for_each_sg(table.sgl, sg, count, i) {
			iova = sg_dma_address(sg);
			pa = iommu_iova_to_phys(domain, iova);
			pa2 = iommu_iova_to_phys_hard(domain, iova);
			if (pa != pa2) {
				dev_err_ratelimited(dev,
					"iova_to_phys doesn't match iova_to_phys_hard: %pa != %pa\n",
					&pa, &pa2);
				ret = -EINVAL;
				goto unmap;
			}
			/* check mappings at end of buffer */
			iova += sg_dma_len(sg) - 1;
			pa = iommu_iova_to_phys(domain, iova);
			pa2 = iommu_iova_to_phys_hard(domain, iova);
			if (pa != pa2) {
				dev_err_ratelimited(dev,
					"iova_to_phys doesn't match iova_to_phys_hard: %pa != %pa\n",
					&pa, &pa2);
				ret = -EINVAL;
				goto unmap;
			}
		}
unmap:
		dma_unmap_sg(dev, table.sgl, table.nents, DMA_BIDIRECTIONAL);
destroy_table:
		iommu_debug_destroy_phoney_sg_table(dev, &table, chunk_size);
	}
out:
	if (ret)
		ds_printf(dev, s, "  -> FAILED\n");
	else
		ds_printf(dev, s, "  -> SUCCEEDED\n");

	return ret;
}

/* Creates a fresh fast mapping and applies @fn to it */
static int __apply_to_new_mapping(struct seq_file *s,
				    int (*fn)(struct device *dev,
					      struct seq_file *s,
					      struct iommu_domain *domain,
					      void *priv),
				    void *priv)
{
	struct dma_iommu_mapping *mapping;
	struct iommu_debug_device *ddev = s->private;
	struct device *dev = ddev->dev;
	int ret = -EINVAL, fast = 1;
	phys_addr_t pt_phys;

	mapping = arm_iommu_create_mapping(&platform_bus_type, 0,
						(SZ_1G * 4ULL));
	if (!mapping)
		goto out;

	if (iommu_domain_set_attr(mapping->domain, DOMAIN_ATTR_FAST, &fast)) {
		seq_puts(s, "iommu_domain_set_attr failed\n");
		goto out_release_mapping;
	}

	mapping->domain->is_debug_domain = true;
	if (arm_iommu_attach_device(dev, mapping))
		goto out_release_mapping;

	if (iommu_domain_get_attr(mapping->domain, DOMAIN_ATTR_PT_BASE_ADDR,
				  &pt_phys)) {
		ds_printf(dev, s, "Couldn't get page table base address\n");
		goto out_release_mapping;
	}

	dev_err_ratelimited(dev, "testing with pgtables at %pa\n", &pt_phys);
	if (iommu_enable_config_clocks(mapping->domain)) {
		ds_printf(dev, s, "Couldn't enable clocks\n");
		goto out_release_mapping;
	}
	ret = fn(dev, s, mapping->domain, priv);
	iommu_disable_config_clocks(mapping->domain);

	arm_iommu_detach_device(dev);
out_release_mapping:
	arm_iommu_release_mapping(mapping);
out:
	seq_printf(s, "%s\n", ret ? "FAIL" : "SUCCESS");
	return 0;
}

static int iommu_debug_functional_fast_dma_api_show(struct seq_file *s,
						    void *ignored)
{
	size_t sizes[] = {SZ_4K, SZ_8K, SZ_16K, SZ_64K, 0};
	int ret = 0;

	ret |= __apply_to_new_mapping(s, __functional_dma_api_alloc_test, NULL);
	ret |= __apply_to_new_mapping(s, __functional_dma_api_basic_test, NULL);
	ret |= __apply_to_new_mapping(s, __functional_dma_api_va_test, sizes);
	return ret;
}

static int iommu_debug_functional_fast_dma_api_open(struct inode *inode,
						    struct file *file)
{
	return single_open(file, iommu_debug_functional_fast_dma_api_show,
			   inode->i_private);
}

static const struct file_operations iommu_debug_functional_fast_dma_api_fops = {
	.open	 = iommu_debug_functional_fast_dma_api_open,
	.read	 = seq_read,
	.llseek	 = seq_lseek,
	.release = single_release,
};

static int iommu_debug_functional_arm_dma_api_show(struct seq_file *s,
						   void *ignored)
{
	struct dma_iommu_mapping *mapping;
	struct iommu_debug_device *ddev = s->private;
	struct device *dev = ddev->dev;
	size_t sizes[] = {SZ_4K, SZ_64K, SZ_2M, SZ_1M * 12, 0};
	int ret = -EINVAL;

	/* Make the size equal to MAX_ULONG */
	mapping = arm_iommu_create_mapping(&platform_bus_type, 0,
						(SZ_1G * 4ULL - 1));
	if (!mapping)
		goto out;

	mapping->domain->is_debug_domain = true;
	if (arm_iommu_attach_device(dev, mapping))
		goto out_release_mapping;

	ret = __functional_dma_api_alloc_test(dev, s, mapping->domain, sizes);
	ret |= __functional_dma_api_basic_test(dev, s, mapping->domain, sizes);
	ret |= __functional_dma_api_map_sg_test(dev, s, mapping->domain, sizes);

	arm_iommu_detach_device(dev);
out_release_mapping:
	arm_iommu_release_mapping(mapping);
out:
	seq_printf(s, "%s\n", ret ? "FAIL" : "SUCCESS");
	return 0;
}

static int iommu_debug_functional_arm_dma_api_open(struct inode *inode,
						   struct file *file)
{
	return single_open(file, iommu_debug_functional_arm_dma_api_show,
			   inode->i_private);
}

static const struct file_operations iommu_debug_functional_arm_dma_api_fops = {
	.open	 = iommu_debug_functional_arm_dma_api_open,
	.read	 = seq_read,
	.llseek	 = seq_lseek,
	.release = single_release,
};

static int iommu_debug_attach_do_attach(struct iommu_debug_device *ddev,
					int val, bool is_secure)
{
	struct iommu_group *group = ddev->dev->iommu_group;

	ddev->domain = iommu_domain_alloc(&platform_bus_type);
	if (!ddev->domain) {
		pr_err_ratelimited("Couldn't allocate domain\n");
		return -ENOMEM;
	}

	ddev->domain->is_debug_domain = true;
	val = VMID_CP_CAMERA;
	if (is_secure && iommu_domain_set_attr(ddev->domain,
					       DOMAIN_ATTR_SECURE_VMID,
					       &val)) {
		pr_err_ratelimited("Couldn't set secure vmid to %d\n", val);
		goto out_domain_free;
	}

	if (iommu_attach_group(ddev->domain, group)) {
		dev_err_ratelimited(ddev->dev, "Couldn't attach new domain to device\n");
		goto out_domain_free;
	}

	return 0;

out_domain_free:
	iommu_domain_free(ddev->domain);
	ddev->domain = NULL;
	return -EIO;
}

static ssize_t __iommu_debug_dma_attach_write(struct file *file,
					  const char __user *ubuf,
					  size_t count, loff_t *offset)
{
	struct iommu_debug_device *ddev = file->private_data;
	struct device *dev = ddev->dev;
	struct dma_iommu_mapping *dma_mapping;
	ssize_t retval = -EINVAL;
	int val;

	mutex_lock(&ddev->debug_dev_lock);
	if (kstrtoint_from_user(ubuf, count, 0, &val)) {
		pr_err_ratelimited("Invalid format. Expected a hex or decimal integer");
		retval = -EFAULT;
		goto out;
	}

	if (val) {
		if (dev->archdata.mapping)
			if (dev->archdata.mapping->domain) {
				pr_err_ratelimited("Already attached.\n");
				retval = -EINVAL;
				goto out;
			}
		if (WARN(dev->archdata.iommu,
			"Attachment tracking out of sync with device\n")) {
			retval = -EINVAL;
			goto out;
		}

		dma_mapping = arm_iommu_create_mapping(&platform_bus_type, 0,
				(SZ_1G * 4ULL));

		if (!dma_mapping)
			goto out;

		dma_mapping->domain->is_debug_domain = true;

		if (arm_iommu_attach_device(dev, dma_mapping))
			goto out_release_mapping;

		ddev->mapping = dma_mapping;
		pr_err_ratelimited("Attached\n");
	} else {
		if (!dev->archdata.mapping) {
			pr_err_ratelimited("No mapping. Did you already attach?\n");
			retval = -EINVAL;
			goto out;
		}
		if (!dev->archdata.mapping->domain) {
			pr_err_ratelimited("No domain. Did you already attach?\n");
			retval = -EINVAL;
			goto out;
		}
		arm_iommu_detach_device(dev);
		arm_iommu_release_mapping(ddev->mapping);
		pr_err_ratelimited("Detached\n");
	}
	retval = count;
	mutex_unlock(&ddev->debug_dev_lock);
	return retval;

out_release_mapping:
	arm_iommu_release_mapping(dma_mapping);
out:
	mutex_unlock(&ddev->debug_dev_lock);
	return retval;
}

static ssize_t __iommu_debug_attach_write(struct file *file,
					  const char __user *ubuf,
					  size_t count, loff_t *offset,
					  bool is_secure)
{
	struct iommu_debug_device *ddev = file->private_data;
	struct device *dev = ddev->dev;
	struct iommu_domain *domain;
	ssize_t retval;
	int val;

	mutex_lock(&ddev->debug_dev_lock);
	if (kstrtoint_from_user(ubuf, count, 0, &val)) {
		pr_err_ratelimited("Invalid format. Expected a hex or decimal integer");
		retval = -EFAULT;
		goto out;
	}

	if (val) {
		if (ddev->domain) {
			pr_err_ratelimited("Iommu-Debug is already attached?\n");
			retval = -EINVAL;
			goto out;
		}

		domain = iommu_get_domain_for_dev(dev);
		if (domain) {
			pr_err_ratelimited("Another driver is using this device's iommu\n"
				"Iommu-Debug cannot be used concurrently\n");
			retval = -EINVAL;
			goto out;
		}
		if (iommu_debug_attach_do_attach(ddev, val, is_secure)) {
			retval = -EIO;
			goto out;
		}
		pr_err_ratelimited("Attached\n");
	} else {
		if (!ddev->domain) {
			pr_err_ratelimited("Iommu-Debug is not attached?\n");
			retval = -EINVAL;
			goto out;
		}
		iommu_detach_group(ddev->domain, dev->iommu_group);
		iommu_domain_free(ddev->domain);
		ddev->domain = NULL;
		pr_err_ratelimited("Detached\n");
	}

	retval = count;
out:
	mutex_unlock(&ddev->debug_dev_lock);
	return retval;
}

static ssize_t iommu_debug_dma_attach_write(struct file *file,
					  const char __user *ubuf,
					  size_t count, loff_t *offset)
{
	return __iommu_debug_dma_attach_write(file, ubuf, count, offset);

}

static ssize_t iommu_debug_dma_attach_read(struct file *file, char __user *ubuf,
				       size_t count, loff_t *offset)
{
	struct iommu_debug_device *ddev = file->private_data;
	struct device *dev = ddev->dev;
	char c[2];
	size_t buflen = sizeof(c);

	if (*offset)
		return 0;

	if (!dev->archdata.mapping)
		c[0] = '0';
	else
		c[0] = dev->archdata.mapping->domain ? '1' : '0';

	c[1] = '\n';
	buflen = min(count, buflen);
	if (copy_to_user(ubuf, &c, buflen)) {
		pr_err_ratelimited("copy_to_user failed\n");
		return -EFAULT;
	}
	*offset = 1;		/* non-zero means we're done */

	return buflen;
}

static const struct file_operations iommu_debug_dma_attach_fops = {
	.open	= simple_open,
	.write	= iommu_debug_dma_attach_write,
	.read	= iommu_debug_dma_attach_read,
};

static ssize_t iommu_debug_test_virt_addr_read(struct file *file,
					       char __user *ubuf,
					       size_t count, loff_t *offset)
{
	char buf[100];
	ssize_t retval;
	size_t buflen;
	int buf_len = sizeof(buf);

	if (*offset)
		return 0;

	memset(buf, 0, buf_len);

	if (!test_virt_addr)
		strlcpy(buf, "FAIL\n", buf_len);
	else
		snprintf(buf, buf_len, "0x%pK\n", test_virt_addr);

	buflen = min(count, strlen(buf));
	if (copy_to_user(ubuf, buf, buflen)) {
		pr_err_ratelimited("Couldn't copy_to_user\n");
		retval = -EFAULT;
	} else {
		*offset = 1;	/* non-zero means we're done */
		retval = buflen;
	}

	return retval;
}

static const struct file_operations iommu_debug_test_virt_addr_fops = {
	.open	= simple_open,
	.read	= iommu_debug_test_virt_addr_read,
};

static ssize_t iommu_debug_attach_write(struct file *file,
					  const char __user *ubuf,
					  size_t count, loff_t *offset)
{
	return __iommu_debug_attach_write(file, ubuf, count, offset,
					  false);

}

static ssize_t iommu_debug_attach_read(struct file *file, char __user *ubuf,
				       size_t count, loff_t *offset)
{
	struct iommu_debug_device *ddev = file->private_data;
	char c[2];
	size_t buflen = sizeof(c);

	if (*offset)
		return 0;

	c[0] = ddev->domain ? '1' : '0';
	c[1] = '\n';
	buflen = min(count, buflen);
	if (copy_to_user(ubuf, &c, buflen)) {
		pr_err_ratelimited("copy_to_user failed\n");
		return -EFAULT;
	}
	*offset = 1;		/* non-zero means we're done */

	return buflen;
}

static const struct file_operations iommu_debug_attach_fops = {
	.open	= simple_open,
	.write	= iommu_debug_attach_write,
	.read	= iommu_debug_attach_read,
};

static ssize_t iommu_debug_attach_write_secure(struct file *file,
					       const char __user *ubuf,
					       size_t count, loff_t *offset)
{
	return __iommu_debug_attach_write(file, ubuf, count, offset,
					  true);
}

static const struct file_operations iommu_debug_secure_attach_fops = {
	.open	= simple_open,
	.write	= iommu_debug_attach_write_secure,
	.read	= iommu_debug_attach_read,
};

static ssize_t iommu_debug_pte_write(struct file *file,
				      const char __user *ubuf,
				      size_t count, loff_t *offset)
{
	struct iommu_debug_device *ddev = file->private_data;
	dma_addr_t iova;

	if (kstrtox_from_user(ubuf, count, 0, &iova)) {
		pr_err_ratelimited("Invalid format for iova\n");
		ddev->iova = 0;
		return -EINVAL;
	}

	ddev->iova = iova;
	pr_err_ratelimited("Saved iova=%pa for future PTE commands\n", &iova);
	return count;
}


static ssize_t iommu_debug_pte_read(struct file *file, char __user *ubuf,
				     size_t count, loff_t *offset)
{
	struct iommu_debug_device *ddev = file->private_data;
	struct device *dev = ddev->dev;
	uint64_t pte;
	char buf[100];
	ssize_t retval;
	size_t buflen;

	if (kptr_restrict != 0) {
		pr_err_ratelimited("kptr_restrict needs to be disabled.\n");
		return -EPERM;
	}

	mutex_lock(&ddev->debug_dev_lock);
	if (!dev->archdata.mapping) {
		pr_err_ratelimited("No mapping. Did you already attach?\n");
		mutex_unlock(&ddev->debug_dev_lock);
		return -EINVAL;
	}
	if (!dev->archdata.mapping->domain) {
		pr_err_ratelimited("No domain. Did you already attach?\n");
		mutex_unlock(&ddev->debug_dev_lock);
		return -EINVAL;
	}

	if (*offset) {
		mutex_unlock(&ddev->debug_dev_lock);
		return 0;
	}

	memset(buf, 0, sizeof(buf));

	pte = iommu_iova_to_pte(dev->archdata.mapping->domain,
			ddev->iova);

	if (!pte)
		strlcpy(buf, "FAIL\n", sizeof(buf));
	else
		snprintf(buf, sizeof(buf), "pte=%016llx\n", pte);

	buflen = min(count, strlen(buf));
	if (copy_to_user(ubuf, buf, buflen)) {
		pr_err_ratelimited("Couldn't copy_to_user\n");
		retval = -EFAULT;
	} else {
		*offset = 1;	/* non-zero means we're done */
		retval = buflen;
	}
	mutex_unlock(&ddev->debug_dev_lock);
	return retval;
}

static const struct file_operations iommu_debug_pte_fops = {
	.open	= simple_open,
	.write	= iommu_debug_pte_write,
	.read	= iommu_debug_pte_read,
};

static ssize_t iommu_debug_atos_write(struct file *file,
				      const char __user *ubuf,
				      size_t count, loff_t *offset)
{
	struct iommu_debug_device *ddev = file->private_data;
	dma_addr_t iova;
	phys_addr_t phys;
	unsigned long pfn;

	if (kstrtox_from_user(ubuf, count, 0, &iova)) {
		pr_err_ratelimited("Invalid format for iova\n");
		ddev->iova = 0;
		return -EINVAL;
	}

	ddev->iova = iova;
<<<<<<< HEAD
=======
	phys = iommu_iova_to_phys(ddev->domain, ddev->iova);
	pfn = __phys_to_pfn(phys);
	if (!pfn_valid(pfn)) {
		dev_err(ddev->dev, "Invalid ATOS operation page %pa\n", &phys);
		return -EINVAL;
	}

>>>>>>> 15457316
	pr_err_ratelimited("Saved iova=%pa for future ATOS commands\n", &iova);
	return count;
}

static ssize_t iommu_debug_atos_read(struct file *file, char __user *ubuf,
				     size_t count, loff_t *offset)
{
	struct iommu_debug_device *ddev = file->private_data;
	phys_addr_t phys;
	char buf[100];
	ssize_t retval;
	size_t buflen;

	if (kptr_restrict != 0) {
		pr_err_ratelimited("kptr_restrict needs to be disabled.\n");
		return -EPERM;
	}

	mutex_lock(&ddev->debug_dev_lock);
	if (!ddev->domain) {
		pr_err_ratelimited("No domain. Did you already attach?\n");
		mutex_unlock(&ddev->debug_dev_lock);
		return -EINVAL;
	}

	if (*offset) {
		mutex_unlock(&ddev->debug_dev_lock);
		return 0;
	}

	memset(buf, 0, 100);

	phys = iommu_iova_to_phys_hard(ddev->domain, ddev->iova);
	if (!phys) {
		strlcpy(buf, "FAIL\n", 100);
		phys = iommu_iova_to_phys(ddev->domain, ddev->iova);
		dev_err_ratelimited(ddev->dev, "ATOS for %pa failed. Software walk returned: %pa\n",
			&ddev->iova, &phys);
	} else {
		snprintf(buf, 100, "%pa\n", &phys);
	}

	buflen = min(count, strlen(buf));
	if (copy_to_user(ubuf, buf, buflen)) {
		pr_err_ratelimited("Couldn't copy_to_user\n");
		retval = -EFAULT;
	} else {
		*offset = 1;	/* non-zero means we're done */
		retval = buflen;
	}

	mutex_unlock(&ddev->debug_dev_lock);
	return retval;
}

static const struct file_operations iommu_debug_atos_fops = {
	.open	= simple_open,
	.write	= iommu_debug_atos_write,
	.read	= iommu_debug_atos_read,
};

static ssize_t iommu_debug_dma_atos_read(struct file *file, char __user *ubuf,
				     size_t count, loff_t *offset)
{
	struct iommu_debug_device *ddev = file->private_data;
	struct device *dev = ddev->dev;
	phys_addr_t phys;
	char buf[100];
	ssize_t retval;
	size_t buflen;

	if (kptr_restrict != 0) {
		pr_err_ratelimited("kptr_restrict needs to be disabled.\n");
		return -EPERM;
	}

	mutex_lock(&ddev->debug_dev_lock);
	if (!dev->archdata.mapping) {
		pr_err_ratelimited("No mapping. Did you already attach?\n");
		mutex_unlock(&ddev->debug_dev_lock);
		return -EINVAL;
	}
	if (!dev->archdata.mapping->domain) {
		pr_err_ratelimited("No domain. Did you already attach?\n");
		mutex_unlock(&ddev->debug_dev_lock);
		return -EINVAL;
	}

	if (*offset) {
		mutex_unlock(&ddev->debug_dev_lock);
		return 0;
	}
	memset(buf, 0, sizeof(buf));

	phys = iommu_iova_to_phys_hard(dev->archdata.mapping->domain,
			ddev->iova);
	if (!phys)
		strlcpy(buf, "FAIL\n", sizeof(buf));
	else
		snprintf(buf, sizeof(buf), "%pa\n", &phys);

	buflen = min(count, strlen(buf));
	if (copy_to_user(ubuf, buf, buflen)) {
		pr_err_ratelimited("Couldn't copy_to_user\n");
		retval = -EFAULT;
	} else {
		*offset = 1;	/* non-zero means we're done */
		retval = buflen;
	}
	mutex_unlock(&ddev->debug_dev_lock);
	return retval;
}

static const struct file_operations iommu_debug_dma_atos_fops = {
	.open	= simple_open,
	.write	= iommu_debug_atos_write,
	.read	= iommu_debug_dma_atos_read,
};

static ssize_t iommu_debug_map_write(struct file *file, const char __user *ubuf,
				     size_t count, loff_t *offset)
{
	ssize_t retval = -EINVAL;
	int ret;
	char *comma1, *comma2, *comma3;
	char buf[100];
	dma_addr_t iova;
	phys_addr_t phys;
	size_t size;
	int prot;
	struct iommu_debug_device *ddev = file->private_data;

	if (count >= 100) {
		pr_err_ratelimited("Value too large\n");
		return -EINVAL;
	}

	mutex_lock(&ddev->debug_dev_lock);
	if (!ddev->domain) {
		pr_err_ratelimited("No domain. Did you already attach?\n");
		mutex_unlock(&ddev->debug_dev_lock);
		return -EINVAL;
	}

	memset(buf, 0, 100);

	if (copy_from_user(buf, ubuf, count)) {
		pr_err_ratelimited("Couldn't copy from user\n");
		retval = -EFAULT;
	}

	comma1 = strnchr(buf, count, ',');
	if (!comma1)
		goto invalid_format;

	comma2 = strnchr(comma1 + 1, count, ',');
	if (!comma2)
		goto invalid_format;

	comma3 = strnchr(comma2 + 1, count, ',');
	if (!comma3)
		goto invalid_format;

	/* split up the words */
	*comma1 = *comma2 = *comma3 = '\0';

	if (kstrtoux(buf, 0, &iova))
		goto invalid_format;

	if (kstrtoux(comma1 + 1, 0, &phys))
		goto invalid_format;

	if (kstrtosize_t(comma2 + 1, 0, &size))
		goto invalid_format;

	if (kstrtoint(comma3 + 1, 0, &prot))
		goto invalid_format;

	ret = iommu_map(ddev->domain, iova, phys, size, prot);
	if (ret) {
		pr_err_ratelimited("iommu_map failed with %d\n", ret);
		retval = -EIO;
		goto out;
	}

	retval = count;
	pr_err_ratelimited("Mapped %pa to %pa (len=0x%zx, prot=0x%x)\n",
	       &iova, &phys, size, prot);
out:
	mutex_unlock(&ddev->debug_dev_lock);
	return retval;

invalid_format:
	pr_err_ratelimited("Invalid format. Expected: iova,phys,len,prot where `prot' is the bitwise OR of IOMMU_READ, IOMMU_WRITE, etc.\n");
	mutex_unlock(&ddev->debug_dev_lock);
	return -EINVAL;
}

static const struct file_operations iommu_debug_map_fops = {
	.open	= simple_open,
	.write	= iommu_debug_map_write,
};

/*
 * Performs DMA mapping of a given virtual address and size to an iova address.
 * User input format: (addr,len,dma attr) where dma attr is:
 *				0: normal mapping
 *				1: force coherent mapping
 *				2: force non-cohernet mapping
 *				3: use system cache
 */
static ssize_t iommu_debug_dma_map_write(struct file *file,
		const char __user *ubuf, size_t count, loff_t *offset)
{
	ssize_t retval = -EINVAL;
	int ret;
	char *comma1, *comma2;
	char buf[100];
	unsigned long addr;
	void *v_addr;
	dma_addr_t iova;
	size_t size;
	unsigned int attr;
	unsigned long dma_attrs;
	struct iommu_debug_device *ddev = file->private_data;
	struct device *dev = ddev->dev;

	if (count >= sizeof(buf)) {
		pr_err_ratelimited("Value too large\n");
		return -EINVAL;
	}

	mutex_lock(&ddev->debug_dev_lock);
	if (!dev->archdata.mapping) {
		pr_err_ratelimited("No mapping. Did you already attach?\n");
		retval = -EINVAL;
		goto out;
	}
	if (!dev->archdata.mapping->domain) {
		pr_err_ratelimited("No domain. Did you already attach?\n");
		retval = -EINVAL;
		goto out;
	}

	memset(buf, 0, sizeof(buf));

	if (copy_from_user(buf, ubuf, count)) {
		pr_err_ratelimited("Couldn't copy from user\n");
		retval = -EFAULT;
		goto out;
	}

	comma1 = strnchr(buf, count, ',');
	if (!comma1)
		goto invalid_format;

	comma2 = strnchr(comma1 + 1, count, ',');
	if (!comma2)
		goto invalid_format;

	*comma1 = *comma2 = '\0';

	if (kstrtoul(buf, 0, &addr))
		goto invalid_format;
	v_addr = (void *)addr;

	if (kstrtosize_t(comma1 + 1, 0, &size))
		goto invalid_format;

	if (kstrtouint(comma2 + 1, 0, &attr))
		goto invalid_format;

	if (v_addr < test_virt_addr || v_addr + size > test_virt_addr + SZ_1M)
		goto invalid_addr;

	if (attr == 0)
		dma_attrs = 0;
	else if (attr == 1)
		dma_attrs = DMA_ATTR_FORCE_COHERENT;
	else if (attr == 2)
		dma_attrs = DMA_ATTR_FORCE_NON_COHERENT;
	else if (attr == 3)
		dma_attrs = DMA_ATTR_IOMMU_USE_UPSTREAM_HINT;
	else
		goto invalid_format;

	iova = dma_map_single_attrs(dev, v_addr, size,
					DMA_TO_DEVICE, dma_attrs);

	if (dma_mapping_error(dev, iova)) {
		pr_err_ratelimited("Failed to perform dma_map_single\n");
		ret = -EINVAL;
		goto out;
	}

	retval = count;
	pr_err_ratelimited("Mapped 0x%p to %pa (len=0x%zx)\n",
			v_addr, &iova, size);
	ddev->iova = iova;
		pr_err_ratelimited("Saved iova=%pa for future PTE commands\n",
			&iova);
out:
	mutex_unlock(&ddev->debug_dev_lock);
	return retval;

invalid_format:
	pr_err_ratelimited("Invalid format. Expected: addr,len,dma attr where 'dma attr' is\n0: normal mapping\n1: force coherent\n2: force non-cohernet\n3: use system cache\n");
	mutex_unlock(&ddev->debug_dev_lock);
	return retval;

invalid_addr:
	pr_err_ratelimited("Invalid addr given! Address should be within 1MB size from start addr returned by doing 'cat test_virt_addr'.\n");
	mutex_unlock(&ddev->debug_dev_lock);
	return retval;
}

static ssize_t iommu_debug_dma_map_read(struct file *file, char __user *ubuf,
	     size_t count, loff_t *offset)
{
	struct iommu_debug_device *ddev = file->private_data;
	struct device *dev = ddev->dev;
	char buf[100];
	ssize_t retval;
	size_t buflen;
	dma_addr_t iova;

	if (!dev->archdata.mapping) {
		pr_err_ratelimited("No mapping. Did you already attach?\n");
		return -EINVAL;
	}
	if (!dev->archdata.mapping->domain) {
		pr_err_ratelimited("No domain. Did you already attach?\n");
		return -EINVAL;
	}

	if (*offset)
		return 0;

	memset(buf, 0, sizeof(buf));

	iova = ddev->iova;
	snprintf(buf, sizeof(buf), "%pa\n", &iova);

	buflen = min(count, strlen(buf));
	if (copy_to_user(ubuf, buf, buflen)) {
		pr_err_ratelimited("Couldn't copy_to_user\n");
		retval = -EFAULT;
	} else {
		*offset = 1;	/* non-zero means we're done */
		retval = buflen;
	}

	return retval;
}

static const struct file_operations iommu_debug_dma_map_fops = {
	.open	= simple_open,
	.write	= iommu_debug_dma_map_write,
	.read	= iommu_debug_dma_map_read,
};

static ssize_t iommu_debug_unmap_write(struct file *file,
				       const char __user *ubuf,
				       size_t count, loff_t *offset)
{
	ssize_t retval = 0;
	char *comma1;
	char buf[100];
	dma_addr_t iova;
	size_t size;
	size_t unmapped;
	struct iommu_debug_device *ddev = file->private_data;

	if (count >= 100) {
		pr_err_ratelimited("Value too large\n");
		return -EINVAL;
	}

	mutex_lock(&ddev->debug_dev_lock);
	if (!ddev->domain) {
		pr_err_ratelimited("No domain. Did you already attach?\n");
		mutex_unlock(&ddev->debug_dev_lock);
		return -EINVAL;
	}

	memset(buf, 0, 100);

	if (copy_from_user(buf, ubuf, count)) {
		pr_err_ratelimited("Couldn't copy from user\n");
		retval = -EFAULT;
		goto out;
	}

	comma1 = strnchr(buf, count, ',');
	if (!comma1)
		goto invalid_format;

	/* split up the words */
	*comma1 = '\0';

	if (kstrtoux(buf, 0, &iova))
		goto invalid_format;

	if (kstrtosize_t(comma1 + 1, 0, &size))
		goto invalid_format;

	unmapped = iommu_unmap(ddev->domain, iova, size);
	if (unmapped != size) {
		pr_err_ratelimited("iommu_unmap failed. Expected to unmap: 0x%zx, unmapped: 0x%zx",
		       size, unmapped);
		mutex_unlock(&ddev->debug_dev_lock);
		return -EIO;
	}

	retval = count;
	pr_err_ratelimited("Unmapped %pa (len=0x%zx)\n", &iova, size);
out:
	mutex_unlock(&ddev->debug_dev_lock);
	return retval;

invalid_format:
	pr_err_ratelimited("Invalid format. Expected: iova,len\n");
	mutex_unlock(&ddev->debug_dev_lock);
	return -EINVAL;
}

static const struct file_operations iommu_debug_unmap_fops = {
	.open	= simple_open,
	.write	= iommu_debug_unmap_write,
};

static ssize_t iommu_debug_dma_unmap_write(struct file *file,
				       const char __user *ubuf,
				       size_t count, loff_t *offset)
{
	ssize_t retval = 0;
	char *comma1, *comma2;
	char buf[100];
	size_t size;
	unsigned int attr;
	dma_addr_t iova;
	unsigned long dma_attrs;
	struct iommu_debug_device *ddev = file->private_data;
	struct device *dev = ddev->dev;

	if (count >= sizeof(buf)) {
		pr_err_ratelimited("Value too large\n");
		return -EINVAL;
	}

	mutex_lock(&ddev->debug_dev_lock);
	if (!dev->archdata.mapping) {
		pr_err_ratelimited("No mapping. Did you already attach?\n");
		retval = -EINVAL;
		goto out;
	}
	if (!dev->archdata.mapping->domain) {
		pr_err_ratelimited("No domain. Did you already attach?\n");
		retval = -EINVAL;
		goto out;
	}

	memset(buf, 0, sizeof(buf));

	if (copy_from_user(buf, ubuf, count)) {
		pr_err_ratelimited("Couldn't copy from user\n");
		retval = -EFAULT;
		goto out;
	}

	comma1 = strnchr(buf, count, ',');
	if (!comma1)
		goto invalid_format;

	comma2 = strnchr(comma1 + 1, count, ',');
	if (!comma2)
		goto invalid_format;

	*comma1 = *comma2 = '\0';

	if (kstrtoux(buf, 0, &iova))
		goto invalid_format;

	if (kstrtosize_t(comma1 + 1, 0, &size))
		goto invalid_format;

	if (kstrtouint(comma2 + 1, 0, &attr))
		goto invalid_format;

	if (attr == 0)
		dma_attrs = 0;
	else if (attr == 1)
		dma_attrs = DMA_ATTR_FORCE_COHERENT;
	else if (attr == 2)
		dma_attrs = DMA_ATTR_FORCE_NON_COHERENT;
	else if (attr == 3)
		dma_attrs = DMA_ATTR_IOMMU_USE_UPSTREAM_HINT;
	else
		goto invalid_format;

	dma_unmap_single_attrs(dev, iova, size, DMA_TO_DEVICE, dma_attrs);

	retval = count;
	pr_err_ratelimited("Unmapped %pa (len=0x%zx)\n", &iova, size);
out:
	mutex_unlock(&ddev->debug_dev_lock);
	return retval;

invalid_format:
	pr_err_ratelimited("Invalid format. Expected: iova,len, dma attr\n");
	mutex_unlock(&ddev->debug_dev_lock);
	return retval;
}

static const struct file_operations iommu_debug_dma_unmap_fops = {
	.open	= simple_open,
	.write	= iommu_debug_dma_unmap_write,
};

static ssize_t iommu_debug_config_clocks_write(struct file *file,
					       const char __user *ubuf,
					       size_t count, loff_t *offset)
{
	char buf;
	struct iommu_debug_device *ddev = file->private_data;
	struct device *dev = ddev->dev;

	/* we're expecting a single character plus (optionally) a newline */
	if (count > 2) {
		dev_err_ratelimited(dev, "Invalid value\n");
		return -EINVAL;
	}

	mutex_lock(&ddev->debug_dev_lock);
	if (!ddev->domain) {
		dev_err_ratelimited(dev, "No domain. Did you already attach?\n");
		mutex_unlock(&ddev->debug_dev_lock);
		return -EINVAL;
	}

	if (copy_from_user(&buf, ubuf, 1)) {
		dev_err_ratelimited(dev, "Couldn't copy from user\n");
		mutex_unlock(&ddev->debug_dev_lock);
		return -EFAULT;
	}

	mutex_lock(&ddev->clk_lock);
	switch (buf) {
	case '0':
		if (ddev->clk_count == 0) {
			dev_err_ratelimited(dev, "Config clocks already disabled\n");
			break;
		}

		if (--ddev->clk_count > 0)
			break;

		dev_err_ratelimited(dev, "Disabling config clocks\n");
		iommu_disable_config_clocks(ddev->domain);
		break;
	case '1':
		if (ddev->clk_count++ > 0)
			break;

		dev_err_ratelimited(dev, "Enabling config clocks\n");
		if (iommu_enable_config_clocks(ddev->domain))
			dev_err_ratelimited(dev, "Failed!\n");
		break;
	default:
		dev_err_ratelimited(dev, "Invalid value. Should be 0 or 1.\n");
		mutex_unlock(&ddev->clk_lock);
		mutex_unlock(&ddev->debug_dev_lock);
		return -EINVAL;
	}
	mutex_unlock(&ddev->clk_lock);
	mutex_unlock(&ddev->debug_dev_lock);
	return count;
}

static const struct file_operations iommu_debug_config_clocks_fops = {
	.open	= simple_open,
	.write	= iommu_debug_config_clocks_write,
};

static ssize_t iommu_debug_trigger_fault_write(
		struct file *file, const char __user *ubuf, size_t count,
		loff_t *offset)
{
	struct iommu_debug_device *ddev = file->private_data;
	unsigned long flags;

	mutex_lock(&ddev->debug_dev_lock);
	if (!ddev->domain) {
		pr_err_ratelimited("No domain. Did you already attach?\n");
		mutex_unlock(&ddev->debug_dev_lock);
		return -EINVAL;
	}

	if (kstrtoul_from_user(ubuf, count, 0, &flags)) {
		pr_err_ratelimited("Invalid flags format\n");
		mutex_unlock(&ddev->debug_dev_lock);
		return -EFAULT;
	}

	iommu_trigger_fault(ddev->domain, flags);
	mutex_unlock(&ddev->debug_dev_lock);

	return count;
}

static const struct file_operations iommu_debug_trigger_fault_fops = {
	.open	= simple_open,
	.write	= iommu_debug_trigger_fault_write,
};

#ifdef CONFIG_ARM64_PTDUMP_CORE
static int ptdump_show(struct seq_file *s, void *v)
{
	struct iommu_debug_device *ddev = s->private;
	struct ptdump_info *info = &(ddev->pt_info);
	struct mm_struct		mm;
	phys_addr_t phys;

	info->markers = (struct addr_marker[]){
		{ 0,		"start" },
	};
	info->base_addr	= 0;
	info->mm = &mm;

	if (ddev->domain) {
		iommu_domain_get_attr(ddev->domain, DOMAIN_ATTR_PT_BASE_ADDR,
			  &(phys));

		info->mm->pgd = (pgd_t *)phys_to_virt(phys);
		ptdump_walk_pgd(s, info);
	}
	return 0;
}

static int ptdump_open(struct inode *inode, struct file *file)
{
	return single_open(file, ptdump_show, inode->i_private);
}

static const struct file_operations ptdump_fops = {
	.open		= ptdump_open,
	.read		= seq_read,
	.llseek		= seq_lseek,
	.release	= single_release,
};
#endif

/*
 * The following will only work for drivers that implement the generic
 * device tree bindings described in
 * Documentation/devicetree/bindings/iommu/iommu.txt
 */
static int snarf_iommu_devices(struct device *dev, void *ignored)
{
	struct iommu_debug_device *ddev;
	struct dentry *dir;

	if (!of_find_property(dev->of_node, "iommus", NULL))
		return 0;

	if (!of_device_is_compatible(dev->of_node, "iommu-debug-test"))
		return 0;

	/* Hold a reference count */
	if (!iommu_group_get(dev))
		return 0;

	ddev = kzalloc(sizeof(*ddev), GFP_KERNEL);
	if (!ddev)
		return -ENODEV;

	mutex_init(&ddev->clk_lock);
	mutex_init(&ddev->debug_dev_lock);
	ddev->dev = dev;
	dir = debugfs_create_dir(dev_name(dev), debugfs_tests_dir);
	if (!dir) {
		pr_err_ratelimited("Couldn't create iommu/devices/%s debugfs dir\n",
		       dev_name(dev));
		goto err;
	}

	if (!debugfs_create_file("nr_iters", 0400, dir, &iters_per_op,
				&iommu_debug_nr_iters_ops)) {
		pr_err_ratelimited("Couldn't create iommu/devices/%s/nr_iters debugfs file\n",
		       dev_name(dev));
		goto err_rmdir;
	}

	if (!debugfs_create_file("test_virt_addr", 0400, dir, ddev,
				&iommu_debug_test_virt_addr_fops)) {
		pr_err_ratelimited("Couldn't create iommu/devices/%s/test_virt_addr debugfs file\n",
		       dev_name(dev));
		goto err_rmdir;
	}

	if (!debugfs_create_file("profiling", 0400, dir, ddev,
				 &iommu_debug_profiling_fops)) {
		pr_err_ratelimited("Couldn't create iommu/devices/%s/profiling debugfs file\n",
		       dev_name(dev));
		goto err_rmdir;
	}

	if (!debugfs_create_file("secure_profiling", 0400, dir, ddev,
				 &iommu_debug_secure_profiling_fops)) {
		pr_err_ratelimited("Couldn't create iommu/devices/%s/secure_profiling debugfs file\n",
		       dev_name(dev));
		goto err_rmdir;
	}

	if (!debugfs_create_file("profiling_fast", 0400, dir, ddev,
				 &iommu_debug_profiling_fast_fops)) {
		pr_err_ratelimited("Couldn't create iommu/devices/%s/profiling_fast debugfs file\n",
		       dev_name(dev));
		goto err_rmdir;
	}

	if (!debugfs_create_file("profiling_fast_dma_api", 0400, dir, ddev,
				 &iommu_debug_profiling_fast_dma_api_fops)) {
		pr_err_ratelimited("Couldn't create iommu/devices/%s/profiling_fast_dma_api debugfs file\n",
		       dev_name(dev));
		goto err_rmdir;
	}

	if (!debugfs_create_file("functional_fast_dma_api", 0400, dir, ddev,
				 &iommu_debug_functional_fast_dma_api_fops)) {
		pr_err_ratelimited("Couldn't create iommu/devices/%s/functional_fast_dma_api debugfs file\n",
		       dev_name(dev));
		goto err_rmdir;
	}

	if (!debugfs_create_file("functional_arm_dma_api", 0400, dir, ddev,
				 &iommu_debug_functional_arm_dma_api_fops)) {
		pr_err_ratelimited("Couldn't create iommu/devices/%s/functional_arm_dma_api debugfs file\n",
		       dev_name(dev));
		goto err_rmdir;
	}

	if (!debugfs_create_file("dma_attach", 0600, dir, ddev,
				 &iommu_debug_dma_attach_fops)) {
		pr_err_ratelimited("Couldn't create iommu/devices/%s/dma_attach debugfs file\n",
		       dev_name(dev));
		goto err_rmdir;
	}

	if (!debugfs_create_file("attach", 0400, dir, ddev,
				 &iommu_debug_attach_fops)) {
		pr_err_ratelimited("Couldn't create iommu/devices/%s/attach debugfs file\n",
		       dev_name(dev));
		goto err_rmdir;
	}

	if (!debugfs_create_file("secure_attach", 0400, dir, ddev,
				 &iommu_debug_secure_attach_fops)) {
		pr_err_ratelimited("Couldn't create iommu/devices/%s/secure_attach debugfs file\n",
		       dev_name(dev));
		goto err_rmdir;
	}

	if (!debugfs_create_file("atos", 0200, dir, ddev,
				 &iommu_debug_atos_fops)) {
		pr_err_ratelimited("Couldn't create iommu/devices/%s/atos debugfs file\n",
		       dev_name(dev));
		goto err_rmdir;
	}

	if (!debugfs_create_file("dma_atos", 0600, dir, ddev,
				 &iommu_debug_dma_atos_fops)) {
		pr_err_ratelimited("Couldn't create iommu/devices/%s/dma_atos debugfs file\n",
		       dev_name(dev));
		goto err_rmdir;
	}

	if (!debugfs_create_file("map", 0200, dir, ddev,
				 &iommu_debug_map_fops)) {
		pr_err_ratelimited("Couldn't create iommu/devices/%s/map debugfs file\n",
		       dev_name(dev));
		goto err_rmdir;
	}

	if (!debugfs_create_file("dma_map", 0600, dir, ddev,
					 &iommu_debug_dma_map_fops)) {
		pr_err_ratelimited("Couldn't create iommu/devices/%s/dma_map debugfs file\n",
		       dev_name(dev));
			goto err_rmdir;
	}

	if (!debugfs_create_file("unmap", 0200, dir, ddev,
				 &iommu_debug_unmap_fops)) {
		pr_err_ratelimited("Couldn't create iommu/devices/%s/unmap debugfs file\n",
		       dev_name(dev));
		goto err_rmdir;
	}

	if (!debugfs_create_file("dma_unmap", 0200, dir, ddev,
					 &iommu_debug_dma_unmap_fops)) {
		pr_err_ratelimited("Couldn't create iommu/devices/%s/dma_unmap debugfs file\n",
		       dev_name(dev));
			goto err_rmdir;
	}

	if (!debugfs_create_file("pte", 0600, dir, ddev,
			&iommu_debug_pte_fops)) {
		pr_err_ratelimited("Couldn't create iommu/devices/%s/pte debugfs file\n",
		       dev_name(dev));
		goto err_rmdir;
	}

	if (!debugfs_create_file("config_clocks", 0200, dir, ddev,
				 &iommu_debug_config_clocks_fops)) {
		pr_err_ratelimited("Couldn't create iommu/devices/%s/config_clocks debugfs file\n",
		       dev_name(dev));
		goto err_rmdir;
	}

	if (!debugfs_create_file("trigger-fault", 0200, dir, ddev,
				 &iommu_debug_trigger_fault_fops)) {
		pr_err_ratelimited("Couldn't create iommu/devices/%s/trigger-fault debugfs file\n",
<<<<<<< HEAD
=======
		       dev_name(dev));
		goto err_rmdir;
	}

#ifdef CONFIG_ARM64_PTDUMP_CORE
	if (!debugfs_create_file("iommu_page_tables", 0200, dir, ddev,
			   &ptdump_fops)) {
		pr_err_ratelimited("Couldn't create iommu/devices/%s/trigger-fault debugfs file\n",
>>>>>>> 15457316
		       dev_name(dev));
		goto err_rmdir;
	}
#endif

#ifdef CONFIG_ARM64_PTDUMP_CORE
	if (!debugfs_create_file("iommu_page_tables", 0200, dir, ddev,
			   &ptdump_fops)) {
		pr_err_ratelimited("Couldn't create iommu/devices/%s/trigger-fault debugfs file\n",
		       dev_name(dev));
		goto err_rmdir;
	}
#endif

	list_add(&ddev->list, &iommu_debug_devices);
	return 0;

err_rmdir:
	debugfs_remove_recursive(dir);
err:
	kfree(ddev);
	return 0;
}

static int iommu_debug_init_tests(void)
{
	debugfs_tests_dir = debugfs_create_dir("tests",
					       iommu_debugfs_top);
	if (!debugfs_tests_dir) {
		pr_err_ratelimited("Couldn't create iommu/tests debugfs directory\n");
		return -ENODEV;
	}

	test_virt_addr = kzalloc(SZ_1M, GFP_KERNEL);

	if (!test_virt_addr)
		return -ENOMEM;

	return bus_for_each_dev(&platform_bus_type, NULL, NULL,
				snarf_iommu_devices);
}

static void iommu_debug_destroy_tests(void)
{
	debugfs_remove_recursive(debugfs_tests_dir);
}
#else
static inline int iommu_debug_init_tests(void) { return 0; }
static inline void iommu_debug_destroy_tests(void) { }
#endif

/*
 * This isn't really a "driver", we just need something in the device tree
 * so that our tests can run without any client drivers, and our tests rely
 * on parsing the device tree for nodes with the `iommus' property.
 */
static int iommu_debug_pass(struct platform_device *pdev)
{
	return 0;
}

static const struct of_device_id iommu_debug_of_match[] = {
	{ .compatible = "iommu-debug-test" },
	{ },
};

static struct platform_driver iommu_debug_driver = {
	.probe = iommu_debug_pass,
	.remove = iommu_debug_pass,
	.driver = {
		.name = "iommu-debug",
		.of_match_table = iommu_debug_of_match,
	},
};

static int iommu_debug_init(void)
{
	if (platform_driver_register(&iommu_debug_driver))
		return -ENODEV;

	if (iommu_debug_init_tests())
		return -ENODEV;

	return 0;
}

static void iommu_debug_exit(void)
{
	platform_driver_unregister(&iommu_debug_driver);
	iommu_debug_destroy_tests();
}

module_init(iommu_debug_init);
module_exit(iommu_debug_exit);<|MERGE_RESOLUTION|>--- conflicted
+++ resolved
@@ -1665,8 +1665,6 @@
 	}
 
 	ddev->iova = iova;
-<<<<<<< HEAD
-=======
 	phys = iommu_iova_to_phys(ddev->domain, ddev->iova);
 	pfn = __phys_to_pfn(phys);
 	if (!pfn_valid(pfn)) {
@@ -1674,7 +1672,6 @@
 		return -EINVAL;
 	}
 
->>>>>>> 15457316
 	pr_err_ratelimited("Saved iova=%pa for future ATOS commands\n", &iova);
 	return count;
 }
@@ -2497,21 +2494,9 @@
 	if (!debugfs_create_file("trigger-fault", 0200, dir, ddev,
 				 &iommu_debug_trigger_fault_fops)) {
 		pr_err_ratelimited("Couldn't create iommu/devices/%s/trigger-fault debugfs file\n",
-<<<<<<< HEAD
-=======
 		       dev_name(dev));
 		goto err_rmdir;
 	}
-
-#ifdef CONFIG_ARM64_PTDUMP_CORE
-	if (!debugfs_create_file("iommu_page_tables", 0200, dir, ddev,
-			   &ptdump_fops)) {
-		pr_err_ratelimited("Couldn't create iommu/devices/%s/trigger-fault debugfs file\n",
->>>>>>> 15457316
-		       dev_name(dev));
-		goto err_rmdir;
-	}
-#endif
 
 #ifdef CONFIG_ARM64_PTDUMP_CORE
 	if (!debugfs_create_file("iommu_page_tables", 0200, dir, ddev,
