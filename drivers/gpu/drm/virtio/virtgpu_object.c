--- conflicted
+++ resolved
@@ -107,11 +107,7 @@
 
 	u32 cache_type = (vgbo->blob_mem & VIRTGPU_BLOB_MEM_CACHE_MASK);
 	bool has_guest = (vgbo->blob_mem == VIRTGPU_BLOB_MEM_GUEST ||
-<<<<<<< HEAD
-			  vgbo->blob_mem == VIRTGPU_BLOB_MEM_HOST_GUEST);
-=======
 			  vgbo->blob_mem == VIRTGPU_BLOB_MEM_HOST3D_GUEST);
->>>>>>> 31d81621
 
 	vgbo->placement.placement = &vgbo->placement_code;
 	vgbo->placement.busy_placement = &vgbo->placement_code;
