--- conflicted
+++ resolved
@@ -663,7 +663,6 @@
 	}
 	spin_unlock(&vgdev->display_info_lock);
 	wake_up_all(&vgdev->resp_wq);
-<<<<<<< HEAD
 }
 
 static int virtio_get_edid_block(void *data, u8 *buf,
@@ -678,22 +677,6 @@
 	return 0;
 }
 
-=======
-}
-
-static int virtio_get_edid_block(void *data, u8 *buf,
-				 unsigned int block, size_t len)
-{
-	struct virtio_gpu_resp_edid *resp = data;
-	size_t start = block * EDID_LENGTH;
-
-	if (start + len > le32_to_cpu(resp->size))
-		return -1;
-	memcpy(buf, resp->edid + start, len);
-	return 0;
-}
-
->>>>>>> 31d81621
 static void virtio_gpu_cmd_get_edid_cb(struct virtio_gpu_device *vgdev,
 				       struct virtio_gpu_vbuffer *vbuf)
 {
@@ -1194,20 +1177,14 @@
 	struct virtio_gpu_vbuffer *vbuf;
 	struct virtio_gpu_resp_map_info *resp_buf;
 
-<<<<<<< HEAD
-=======
 	/* gets freed when the ring has consumed it */
->>>>>>> 31d81621
 	resp_buf = kzalloc(sizeof(*resp_buf), GFP_KERNEL);
 	if (!resp_buf) {
 		DRM_ERROR("allocation failure\n");
 		return;
 	}
 
-<<<<<<< HEAD
-=======
 	/* gets freed when the ring has consumed it */
->>>>>>> 31d81621
 	cmd_p = virtio_gpu_alloc_cmd_resp(vgdev,
 		virtio_gpu_cmd_resource_map_cb, &vbuf, sizeof(*cmd_p),
 		sizeof(struct virtio_gpu_resp_map_info), resp_buf);
@@ -1226,10 +1203,7 @@
 	struct virtio_gpu_resource_unmap *cmd_p;
 	struct virtio_gpu_vbuffer *vbuf;
 
-<<<<<<< HEAD
-=======
 	/* gets freed when the ring has consumed it */
->>>>>>> 31d81621
 	cmd_p = virtio_gpu_alloc_cmd(vgdev, &vbuf, sizeof(*cmd_p));
 	memset(cmd_p, 0, sizeof(*cmd_p));
 
@@ -1250,10 +1224,7 @@
 	struct virtio_gpu_resource_create_blob *cmd_p;
 	struct virtio_gpu_vbuffer *vbuf;
 
-<<<<<<< HEAD
-=======
 	/* gets freed when the ring has consumed it */
->>>>>>> 31d81621
 	cmd_p = virtio_gpu_alloc_cmd(vgdev, &vbuf, sizeof(*cmd_p));
 	memset(cmd_p, 0, sizeof(*cmd_p));
 
