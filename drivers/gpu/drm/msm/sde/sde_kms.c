/*
 * Copyright (c) 2014-2019, The Linux Foundation. All rights reserved.
 * Copyright (C) 2013 Red Hat
 * Author: Rob Clark <robdclark@gmail.com>
 *
 * This program is free software; you can redistribute it and/or modify it
 * under the terms of the GNU General Public License version 2 as published by
 * the Free Software Foundation.
 *
 * This program is distributed in the hope that it will be useful, but WITHOUT
 * ANY WARRANTY; without even the implied warranty of MERCHANTABILITY or
 * FITNESS FOR A PARTICULAR PURPOSE.  See the GNU General Public License for
 * more details.
 *
 * You should have received a copy of the GNU General Public License along with
 * this program.  If not, see <http://www.gnu.org/licenses/>.
 */

#define pr_fmt(fmt)	"[drm:%s:%d] " fmt, __func__, __LINE__

#include <drm/drm_crtc.h>
#include <linux/debugfs.h>
#include <linux/of_address.h>
#include <linux/of_irq.h>
#include <linux/dma-buf.h>
#include <linux/memblock.h>
#include <linux/bootmem.h>
#include <linux/msm_drm_notify.h>

#include "msm_drv.h"
#include "msm_mmu.h"
#include "msm_gem.h"

#include "dsi_display.h"
#include "dsi_drm.h"
#include "sde_wb.h"
#include "dp_display.h"
#include "dp_drm.h"

#include "sde_kms.h"
#include "sde_core_irq.h"
#include "sde_formats.h"
#include "sde_hw_vbif.h"
#include "sde_vbif.h"
#include "sde_encoder.h"
#include "sde_plane.h"
#include "sde_crtc.h"
#include "sde_reg_dma.h"

#include <soc/qcom/scm.h>
#include "soc/qcom/secure_buffer.h"

#define CREATE_TRACE_POINTS
#include "sde_trace.h"

/* defines for secure channel call */
#define MEM_PROTECT_SD_CTRL_SWITCH 0x18
#define MDP_DEVICE_ID            0x1A

#define PANEL_INFO_CLASS_NAME "panel_info"

static const char * const iommu_ports[] = {
		"mdp_0",
};

/**
 * Controls size of event log buffer. Specified as a power of 2.
 */
#define SDE_EVTLOG_SIZE	1024

/*
 * To enable overall DRM driver logging
 * # echo 0x2 > /sys/module/drm/parameters/debug
 *
 * To enable DRM driver h/w logging
 * # echo <mask> > /sys/kernel/debug/dri/0/debug/hw_log_mask
 *
 * See sde_hw_mdss.h for h/w logging mask definitions (search for SDE_DBG_MASK_)
 */
#define SDE_DEBUGFS_DIR "msm_sde"
#define SDE_DEBUGFS_HWMASKNAME "hw_log_mask"

#define SDE_KMS_MODESET_LOCK_TIMEOUT_US 500
#define SDE_KMS_MODESET_LOCK_MAX_TRIALS 20

/**
 * sdecustom - enable certain driver customizations for sde clients
 *	Enabling this modifies the standard DRM behavior slightly and assumes
 *	that the clients have specific knowledge about the modifications that
 *	are involved, so don't enable this unless you know what you're doing.
 *
 *	Parts of the driver that are affected by this setting may be located by
 *	searching for invocations of the 'sde_is_custom_client()' function.
 *
 *	This is disabled by default.
 */
static bool sdecustom = true;
module_param(sdecustom, bool, 0400);
MODULE_PARM_DESC(sdecustom, "Enable customizations for sde clients");

static int sde_kms_hw_init(struct msm_kms *kms);
static int _sde_kms_mmu_destroy(struct sde_kms *sde_kms);
static int _sde_kms_mmu_init(struct sde_kms *sde_kms);
static int _sde_kms_register_events(struct msm_kms *kms,
		struct drm_mode_object *obj, u32 event, bool en);

static int panel_info_dev_create(struct sde_kms *sde_kms);
static void panel_info_dev_release(struct sde_kms *sde_kms);
static struct class *panel_info_class;

bool sde_is_custom_client(void)
{
	return sdecustom;
}

#ifdef CONFIG_DEBUG_FS
static int _sde_danger_signal_status(struct seq_file *s,
		bool danger_status)
{
	struct sde_kms *kms = (struct sde_kms *)s->private;
	struct msm_drm_private *priv;
	struct sde_danger_safe_status status;
	int i;
	int rc;

	if (!kms || !kms->dev || !kms->dev->dev_private || !kms->hw_mdp) {
		SDE_ERROR("invalid arg(s)\n");
		return 0;
	}

	priv = kms->dev->dev_private;
	memset(&status, 0, sizeof(struct sde_danger_safe_status));

	rc = sde_power_resource_enable(&priv->phandle, kms->core_client, true);
	if (rc) {
		SDE_ERROR("failed to enable power resource %d\n", rc);
		SDE_EVT32(rc, SDE_EVTLOG_ERROR);
		return rc;
	}

	if (danger_status) {
		seq_puts(s, "\nDanger signal status:\n");
		if (kms->hw_mdp->ops.get_danger_status)
			kms->hw_mdp->ops.get_danger_status(kms->hw_mdp,
					&status);
	} else {
		seq_puts(s, "\nSafe signal status:\n");
		if (kms->hw_mdp->ops.get_danger_status)
			kms->hw_mdp->ops.get_danger_status(kms->hw_mdp,
					&status);
	}
	sde_power_resource_enable(&priv->phandle, kms->core_client, false);

	seq_printf(s, "MDP     :  0x%x\n", status.mdp);

	for (i = SSPP_VIG0; i < SSPP_MAX; i++)
		seq_printf(s, "SSPP%d   :  0x%x  \t", i - SSPP_VIG0,
				status.sspp[i]);
	seq_puts(s, "\n");

	for (i = WB_0; i < WB_MAX; i++)
		seq_printf(s, "WB%d     :  0x%x  \t", i - WB_0,
				status.wb[i]);
	seq_puts(s, "\n");

	return 0;
}

#define DEFINE_SDE_DEBUGFS_SEQ_FOPS(__prefix)				\
static int __prefix ## _open(struct inode *inode, struct file *file)	\
{									\
	return single_open(file, __prefix ## _show, inode->i_private);	\
}									\
static const struct file_operations __prefix ## _fops = {		\
	.owner = THIS_MODULE,						\
	.open = __prefix ## _open,					\
	.release = single_release,					\
	.read = seq_read,						\
	.llseek = seq_lseek,						\
}

static int sde_debugfs_danger_stats_show(struct seq_file *s, void *v)
{
	return _sde_danger_signal_status(s, true);
}
DEFINE_SDE_DEBUGFS_SEQ_FOPS(sde_debugfs_danger_stats);

static int sde_debugfs_safe_stats_show(struct seq_file *s, void *v)
{
	return _sde_danger_signal_status(s, false);
}
DEFINE_SDE_DEBUGFS_SEQ_FOPS(sde_debugfs_safe_stats);

static void sde_debugfs_danger_destroy(struct sde_kms *sde_kms)
{
	debugfs_remove_recursive(sde_kms->debugfs_danger);
	sde_kms->debugfs_danger = NULL;
}

static int sde_debugfs_danger_init(struct sde_kms *sde_kms,
		struct dentry *parent)
{
	sde_kms->debugfs_danger = debugfs_create_dir("danger",
			parent);
	if (!sde_kms->debugfs_danger) {
		SDE_ERROR("failed to create danger debugfs\n");
		return -EINVAL;
	}

	debugfs_create_file("danger_status", 0600, sde_kms->debugfs_danger,
			sde_kms, &sde_debugfs_danger_stats_fops);
	debugfs_create_file("safe_status", 0600, sde_kms->debugfs_danger,
			sde_kms, &sde_debugfs_safe_stats_fops);

	return 0;
}

static int _sde_debugfs_show_regset32(struct seq_file *s, void *data)
{
	struct sde_debugfs_regset32 *regset;
	struct sde_kms *sde_kms;
	struct drm_device *dev;
	struct msm_drm_private *priv;
	void __iomem *base;
	uint32_t i, addr;

	if (!s || !s->private)
		return 0;

	regset = s->private;

	sde_kms = regset->sde_kms;
	if (!sde_kms || !sde_kms->mmio)
		return 0;

	dev = sde_kms->dev;
	if (!dev)
		return 0;

	priv = dev->dev_private;
	if (!priv)
		return 0;

	base = sde_kms->mmio + regset->offset;

	/* insert padding spaces, if needed */
	if (regset->offset & 0xF) {
		seq_printf(s, "[%x]", regset->offset & ~0xF);
		for (i = 0; i < (regset->offset & 0xF); i += 4)
			seq_puts(s, "         ");
	}

	if (sde_power_resource_enable(&priv->phandle,
				sde_kms->core_client, true)) {
		seq_puts(s, "failed to enable sde clocks\n");
		return 0;
	}

	/* main register output */
	for (i = 0; i < regset->blk_len; i += 4) {
		addr = regset->offset + i;
		if ((addr & 0xF) == 0x0)
			seq_printf(s, i ? "\n[%x]" : "[%x]", addr);
		seq_printf(s, " %08x", readl_relaxed(base + i));
	}
	seq_puts(s, "\n");
	sde_power_resource_enable(&priv->phandle, sde_kms->core_client, false);

	return 0;
}

static int sde_debugfs_open_regset32(struct inode *inode,
		struct file *file)
{
	return single_open(file, _sde_debugfs_show_regset32, inode->i_private);
}

static const struct file_operations sde_fops_regset32 = {
	.open =		sde_debugfs_open_regset32,
	.read =		seq_read,
	.llseek =	seq_lseek,
	.release =	single_release,
};

void sde_debugfs_setup_regset32(struct sde_debugfs_regset32 *regset,
		uint32_t offset, uint32_t length, struct sde_kms *sde_kms)
{
	if (regset) {
		regset->offset = offset;
		regset->blk_len = length;
		regset->sde_kms = sde_kms;
	}
}

void *sde_debugfs_create_regset32(const char *name, umode_t mode,
		void *parent, struct sde_debugfs_regset32 *regset)
{
	if (!name || !regset || !regset->sde_kms || !regset->blk_len)
		return NULL;

	/* make sure offset is a multiple of 4 */
	regset->offset = round_down(regset->offset, 4);

	return debugfs_create_file(name, mode, parent,
			regset, &sde_fops_regset32);
}

void *sde_debugfs_get_root(struct sde_kms *sde_kms)
{
	struct msm_drm_private *priv;

	if (!sde_kms || !sde_kms->dev || !sde_kms->dev->dev_private)
		return NULL;

	priv = sde_kms->dev->dev_private;
	return priv->debug_root;
}

static int _sde_debugfs_init(struct sde_kms *sde_kms)
{
	void *p;
	int rc;
	void *debugfs_root;

	p = sde_hw_util_get_log_mask_ptr();

	if (!sde_kms || !p)
		return -EINVAL;

	debugfs_root = sde_debugfs_get_root(sde_kms);
	if (!debugfs_root)
		return -EINVAL;

	/* allow debugfs_root to be NULL */
	debugfs_create_x32(SDE_DEBUGFS_HWMASKNAME, 0600, debugfs_root, p);

	(void) sde_debugfs_danger_init(sde_kms, debugfs_root);
	(void) sde_debugfs_vbif_init(sde_kms, debugfs_root);
	(void) sde_debugfs_core_irq_init(sde_kms, debugfs_root);

	rc = sde_core_perf_debugfs_init(&sde_kms->perf, debugfs_root);
	if (rc) {
		SDE_ERROR("failed to init perf %d\n", rc);
		return rc;
	}

	if (sde_kms->catalog->qdss_count)
		debugfs_create_u32("qdss", 0600, debugfs_root,
				(u32 *)&sde_kms->qdss_enabled);

	return 0;
}

static void _sde_debugfs_destroy(struct sde_kms *sde_kms)
{
	/* don't need to NULL check debugfs_root */
	if (sde_kms) {
		sde_debugfs_vbif_destroy(sde_kms);
		sde_debugfs_danger_destroy(sde_kms);
		sde_debugfs_core_irq_destroy(sde_kms);
	}
}
#else
static int _sde_debugfs_init(struct sde_kms *sde_kms)
{
	return 0;
}

static void _sde_debugfs_destroy(struct sde_kms *sde_kms)
{
}
#endif

static int sde_kms_enable_vblank(struct msm_kms *kms, struct drm_crtc *crtc)
{
	int ret = 0;
	struct sde_kms *sde_kms;
	struct msm_drm_private *priv;
	struct sde_crtc *sde_crtc;
	struct drm_encoder *drm_enc;

	sde_kms = to_sde_kms(kms);
	priv = sde_kms->dev->dev_private;
	sde_crtc = to_sde_crtc(crtc);

	SDE_ATRACE_BEGIN("sde_kms_enable_vblank");

	if (sde_crtc->vblank_requested == false) {
		SDE_ATRACE_BEGIN("sde_encoder_trigger_early_wakeup");
		drm_for_each_encoder(drm_enc, crtc->dev)
			sde_encoder_trigger_early_wakeup(drm_enc);

		if (sde_kms->first_kickoff) {
			sde_power_scale_reg_bus(&priv->phandle,
					sde_kms->core_client,
					VOTE_INDEX_HIGH, false);
		}
		SDE_ATRACE_END("sde_encoder_trigger_early_wakeup");
	}

	ret = sde_crtc_vblank(crtc, true);

	SDE_ATRACE_END("sde_kms_enable_vblank");

	return ret;
}

static void sde_kms_disable_vblank(struct msm_kms *kms, struct drm_crtc *crtc)
{
	SDE_ATRACE_BEGIN("sde_kms_disable_vblank");
	sde_crtc_vblank(crtc, false);
	SDE_ATRACE_END("sde_kms_disable_vblank");
}

static void sde_kms_wait_for_frame_transfer_complete(struct msm_kms *kms,
		struct drm_crtc *crtc)
{
	struct drm_encoder *encoder;
	struct drm_device *dev;
	int ret;

	if (!kms || !crtc || !crtc->state || !crtc->dev) {
		SDE_ERROR("invalid params\n");
		return;
	}

	if (!crtc->state->enable) {
		SDE_DEBUG("[crtc:%d] not enable\n", crtc->base.id);
		return;
	}

	if (!crtc->state->active) {
		SDE_DEBUG("[crtc:%d] not active\n", crtc->base.id);
		return;
	}

	dev = crtc->dev;

	list_for_each_entry(encoder, &dev->mode_config.encoder_list, head) {
		if (encoder->crtc != crtc)
			continue;
		/*
		 * Video Mode - Wait for VSYNC
		 * Cmd Mode   - Wait for PP_DONE. Will be no-op if transfer is
		 *              complete
		 */
		SDE_EVT32_VERBOSE(DRMID(crtc));
		ret = sde_encoder_wait_for_event(encoder, MSM_ENC_TX_COMPLETE);
		if (ret && ret != -EWOULDBLOCK) {
			SDE_ERROR(
			"[crtc: %d][enc: %d] wait for commit done returned %d\n",
			crtc->base.id, encoder->base.id, ret);
			break;
		}
	}
}

static int _sde_kms_secure_ctrl_xin_clients(struct sde_kms *sde_kms,
			struct drm_crtc *crtc, bool enable)
{
	struct drm_device *dev;
	struct msm_drm_private *priv;
	struct sde_mdss_cfg *sde_cfg;
	struct drm_plane *plane;
	int i, ret;

	dev = sde_kms->dev;
	priv = dev->dev_private;
	sde_cfg = sde_kms->catalog;

	ret = sde_vbif_halt_xin_mask(sde_kms,
			sde_cfg->sui_block_xin_mask, enable);
	if (ret) {
		SDE_ERROR("failed to halt some xin-clients, ret:%d\n", ret);
		return ret;
	}

	if (enable) {
		for (i = 0; i < priv->num_planes; i++) {
			plane = priv->planes[i];
			sde_plane_secure_ctrl_xin_client(plane, crtc);
		}
	}

	return 0;
}

/**
 * _sde_kms_scm_call - makes secure channel call to switch the VMIDs
 * @sde_kms: Pointer to sde_kms struct
 * @vimd: switch the stage 2 translation to this VMID
 */
static int _sde_kms_scm_call(struct sde_kms *sde_kms, int vmid)
{
	struct scm_desc desc = {0};
	uint32_t num_sids;
	uint32_t *sec_sid;
	uint32_t mem_protect_sd_ctrl_id = MEM_PROTECT_SD_CTRL_SWITCH;
	struct sde_mdss_cfg *sde_cfg = sde_kms->catalog;
	int ret = 0, i;

	num_sids = sde_cfg->sec_sid_mask_count;
	if (!num_sids) {
		SDE_ERROR("secure SID masks not configured, vmid 0x%x\n", vmid);
		return -EINVAL;
	}

	sec_sid = kcalloc(num_sids, sizeof(uint32_t), GFP_KERNEL);
	if (!sec_sid)
		return -ENOMEM;

	for (i = 0; i < num_sids; i++) {
		sec_sid[i] = sde_cfg->sec_sid_mask[i];
		SDE_DEBUG("sid_mask[%d]: %d\n", i, sec_sid[i]);
	}
	dmac_flush_range(sec_sid, sec_sid + num_sids);

	SDE_DEBUG("calling scm_call for vmid 0x%x, num_sids %d",
				vmid, num_sids);

	desc.arginfo = SCM_ARGS(4, SCM_VAL, SCM_RW, SCM_VAL, SCM_VAL);
	desc.args[0] = MDP_DEVICE_ID;
	desc.args[1] = SCM_BUFFER_PHYS(sec_sid);
	desc.args[2] = sizeof(uint32_t) * num_sids;
	desc.args[3] =  vmid;

	ret = scm_call2(SCM_SIP_FNID(SCM_SVC_MP,
				mem_protect_sd_ctrl_id), &desc);
	if (ret)
		SDE_ERROR("Error:scm_call2, vmid %lld, ret%d\n",
				desc.args[3], ret);
	SDE_EVT32(mem_protect_sd_ctrl_id,
			desc.args[0], desc.args[3], num_sids, ret);

	kfree(sec_sid);
	return ret;
}

static int _sde_kms_detach_all_cb(struct sde_kms *sde_kms, u32 vmid)
{
	u32 ret = 0;

	if (atomic_inc_return(&sde_kms->detach_all_cb) > 1)
		goto end;

	/* detach_all_contexts */
	ret = sde_kms_mmu_detach(sde_kms, false);
	if (ret) {
		SDE_ERROR("failed to detach all cb ret:%d\n", ret);
		goto end;
	}

	ret = _sde_kms_scm_call(sde_kms, vmid);
	if (ret)
		goto end;

end:
	return ret;
}

static int _sde_kms_attach_all_cb(struct sde_kms *sde_kms, int vmid)
{
	u32 ret = 0;

	if (atomic_dec_return(&sde_kms->detach_all_cb) != 0)
		goto end;

	ret = _sde_kms_scm_call(sde_kms, vmid);
	if (ret)
		goto end;

	/* attach_all_contexts */
	ret = sde_kms_mmu_attach(sde_kms, false);
	if (ret) {
		SDE_ERROR("failed to attach all cb ret:%d\n", ret);
		goto end;
	}

end:
	return ret;
}

static int _sde_kms_detach_sec_cb(struct sde_kms *sde_kms, int vmid)
{
	u32 ret = 0;

	if (atomic_inc_return(&sde_kms->detach_sec_cb) > 1)
		goto end;

	/* detach secure_context */
	ret = sde_kms_mmu_detach(sde_kms, true);
	if (ret) {
		SDE_ERROR("failed to detach sec cb ret:%d\n", ret);
		goto end;
	}

	ret = _sde_kms_scm_call(sde_kms, vmid);
	if (ret)
		goto end;

end:
	return ret;
}

static int _sde_kms_attach_sec_cb(struct sde_kms *sde_kms, int vmid)
{
	u32 ret = 0;

	if (atomic_dec_return(&sde_kms->detach_sec_cb) != 0)
		goto end;

	ret = _sde_kms_scm_call(sde_kms, vmid);
	if (ret)
		goto end;

	ret = sde_kms_mmu_attach(sde_kms, true);
	if (ret) {
		SDE_ERROR("failed to attach sec cb ret:%d\n", ret);
		goto end;
	}

end:
	return ret;
}

static int _sde_kms_sui_misr_ctrl(struct sde_kms *sde_kms,
		struct drm_crtc *crtc, bool enable)
{
	struct drm_device *dev = sde_kms->dev;
	struct msm_drm_private *priv = dev->dev_private;
	int ret;

	if (enable) {
		ret = sde_power_resource_enable(&priv->phandle,
					sde_kms->core_client, true);
		if (ret) {
			SDE_ERROR("failed to enable resource, ret:%d\n", ret);
			return ret;
		}

		sde_crtc_misr_setup(crtc, true, 1);

		ret = _sde_kms_secure_ctrl_xin_clients(sde_kms, crtc, true);
		if (ret) {
			sde_power_resource_enable(&priv->phandle,
					sde_kms->core_client, false);
			return ret;
		}

	} else {
		_sde_kms_secure_ctrl_xin_clients(sde_kms, crtc, false);
		sde_crtc_misr_setup(crtc, false, 0);
		sde_power_resource_enable(&priv->phandle,
					sde_kms->core_client, false);
	}

	return 0;
}

static int _sde_kms_secure_ctrl(struct sde_kms *sde_kms, struct drm_crtc *crtc,
		bool post_commit)
{
	struct sde_kms_smmu_state_data *smmu_state = &sde_kms->smmu_state;
	int old_smmu_state = smmu_state->state;
	int ret = 0;
	u32 vmid;

	if (!sde_kms || !crtc) {
		SDE_ERROR("invalid argument(s)\n");
		return -EINVAL;
	}

	SDE_EVT32(DRMID(crtc), smmu_state->state, smmu_state->transition_type,
			post_commit, smmu_state->sui_misr_state,
			smmu_state->secure_level, SDE_EVTLOG_FUNC_ENTRY);

	if ((!smmu_state->transition_type) ||
	    ((smmu_state->transition_type == POST_COMMIT) && !post_commit))
		/* Bail out */
		return 0;

	/* enable sui misr if requested, before the transition */
	if (smmu_state->sui_misr_state == SUI_MISR_ENABLE_REQ) {
		ret = _sde_kms_sui_misr_ctrl(sde_kms, crtc, true);
		if (ret)
			goto end;
	}

	mutex_lock(&sde_kms->secure_transition_lock);
	switch (smmu_state->state) {
	case DETACH_ALL_REQ:
		ret = _sde_kms_detach_all_cb(sde_kms, VMID_CP_SEC_DISPLAY);
		if (!ret)
			smmu_state->state = DETACHED;
		break;

	case ATTACH_ALL_REQ:
		ret = _sde_kms_attach_all_cb(sde_kms, VMID_CP_PIXEL);
		if (!ret) {
			smmu_state->state = ATTACHED;
			smmu_state->secure_level = SDE_DRM_SEC_NON_SEC;
		}
		break;

	case DETACH_SEC_REQ:
		vmid = (smmu_state->secure_level == SDE_DRM_SEC_ONLY) ?
				VMID_CP_SEC_DISPLAY : VMID_CP_CAMERA_PREVIEW;

		ret = _sde_kms_detach_sec_cb(sde_kms, vmid);
		if (!ret)
			smmu_state->state = DETACHED_SEC;
		break;

	case ATTACH_SEC_REQ:
		ret = _sde_kms_attach_sec_cb(sde_kms, VMID_CP_PIXEL);
		if (!ret) {
			smmu_state->state = ATTACHED;
			smmu_state->secure_level = SDE_DRM_SEC_NON_SEC;
		}
		break;

	default:
		SDE_ERROR("crtc%d: invalid smmu state %d transition type %d\n",
			DRMID(crtc), smmu_state->state,
			smmu_state->transition_type);
		ret = -EINVAL;
		break;
	}
	mutex_unlock(&sde_kms->secure_transition_lock);

	/* disable sui misr if requested, after the transition */
	if (!ret && (smmu_state->sui_misr_state == SUI_MISR_DISABLE_REQ)) {
		ret = _sde_kms_sui_misr_ctrl(sde_kms, crtc, false);
		if (ret)
			goto end;
	}

end:
	smmu_state->sui_misr_state = NONE;
	smmu_state->transition_type = NONE;
	smmu_state->transition_error = ret ? true : false;

	SDE_DEBUG("crtc %d: old_state %d, new_state %d, sec_lvl %d, ret %d\n",
			DRMID(crtc), old_smmu_state, smmu_state->state,
			smmu_state->secure_level, ret);
	SDE_EVT32(DRMID(crtc), smmu_state->state, smmu_state->transition_type,
			smmu_state->transition_error, smmu_state->secure_level,
			smmu_state->sui_misr_state, ret, SDE_EVTLOG_FUNC_EXIT);

	return ret;
}

static int sde_kms_prepare_secure_transition(struct msm_kms *kms,
		struct drm_atomic_state *state)
{
	struct drm_crtc *crtc;
	struct drm_crtc_state *old_crtc_state;

	struct drm_plane *plane;
	struct drm_plane_state *plane_state;
	struct sde_kms *sde_kms = to_sde_kms(kms);
	struct drm_device *dev = sde_kms->dev;
	int i, ops = 0, ret = 0;
	bool old_valid_fb = false;

	for_each_crtc_in_state(state, crtc, old_crtc_state, i) {
		if (!crtc->state || !crtc->state->active)
			continue;
		/*
		 * It is safe to assume only one active crtc,
		 * and compatible translation modes on the
		 * planes staged on this crtc.
		 * otherwise validation would have failed.
		 * For this CRTC,
		 */

		/*
		 * 1. Check if old state on the CRTC has planes
		 * staged with valid fbs
		 */
		for_each_plane_in_state(state, plane, plane_state, i) {
			if (!plane_state->crtc)
				continue;
			if (plane_state->fb) {
				old_valid_fb = true;
				break;
			}
		}

		/*
		 * 2.Get the operations needed to be performed before
		 * secure transition can be initiated.
		 */
		ops = sde_crtc_get_secure_transition_ops(crtc,
				old_crtc_state, old_valid_fb);
		if (ops < 0) {
			SDE_ERROR("invalid secure operations %x\n", ops);
			return ops;
		}

		if (!ops)
			goto no_ops;

		SDE_DEBUG("%d:secure operations(%x) started on state:%pK\n",
				crtc->base.id, ops, crtc->state);
		SDE_EVT32(DRMID(crtc), ops, crtc->state, old_valid_fb);

		/* 3. Perform operations needed for secure transition */
		if  (ops & SDE_KMS_OPS_WAIT_FOR_TX_DONE) {
			SDE_DEBUG("wait_for_transfer_done\n");
			sde_kms_wait_for_frame_transfer_complete(kms, crtc);
		}
		if (ops & SDE_KMS_OPS_CLEANUP_PLANE_FB) {
			SDE_DEBUG("cleanup planes\n");
			drm_atomic_helper_cleanup_planes(dev, state);
		}
		if (ops & SDE_KMS_OPS_SECURE_STATE_CHANGE) {
			SDE_DEBUG("secure ctrl\n");
			_sde_kms_secure_ctrl(sde_kms, crtc, false);
		}
		if (ops & SDE_KMS_OPS_PREPARE_PLANE_FB) {
			SDE_DEBUG("prepare planes %d",
					crtc->state->plane_mask);
			drm_atomic_crtc_for_each_plane(plane,
					crtc) {
				const struct drm_plane_helper_funcs *funcs;

				plane_state = plane->state;
				funcs = plane->helper_private;

				SDE_DEBUG("psde:%d FB[%u]\n",
						plane->base.id,
						plane->fb->base.id);
				if (!funcs)
					continue;

				if (funcs->prepare_fb(plane, plane_state)) {
					ret = funcs->prepare_fb(plane,
							plane_state);
					if (ret)
						return ret;
				}
			}
		}
		SDE_EVT32(DRMID(crtc), SDE_EVTLOG_FUNC_EXIT);
		SDE_DEBUG("secure operations completed\n");
	}

no_ops:
	return 0;
}

static int _sde_kms_release_splash_buffer(unsigned int mem_addr,
					unsigned int splash_buffer_size,
					unsigned int ramdump_base,
					unsigned int ramdump_buffer_size)
{
	unsigned long pfn_start, pfn_end, pfn_idx;
	int ret = 0;

	if (!mem_addr || !splash_buffer_size) {
		SDE_ERROR("invalid params\n");
		return -EINVAL;
	}

	/* leave ramdump memory only if base address matches */
	if (ramdump_base == mem_addr &&
			ramdump_buffer_size <= splash_buffer_size) {
		mem_addr +=  ramdump_buffer_size;
		splash_buffer_size -= ramdump_buffer_size;
	}

	pfn_start = mem_addr >> PAGE_SHIFT;
	pfn_end = (mem_addr + splash_buffer_size) >> PAGE_SHIFT;

	ret = memblock_free(mem_addr, splash_buffer_size);
	if (ret) {
		SDE_ERROR("continuous splash memory free failed:%d\n", ret);
		return ret;
	}
	for (pfn_idx = pfn_start; pfn_idx < pfn_end; pfn_idx++)
		free_reserved_page(pfn_to_page(pfn_idx));

	return ret;

}

static int _sde_kms_splash_mem_get(struct sde_kms *sde_kms,
		struct sde_splash_mem *splash)
{
	struct msm_mmu *mmu = NULL;
	int ret = 0;

	if (!sde_kms->aspace[0]) {
		SDE_ERROR("aspace not found for sde kms node\n");
		return -EINVAL;
	}

	mmu = sde_kms->aspace[0]->mmu;
	if (!mmu) {
		SDE_ERROR("mmu not found for aspace\n");
		return -EINVAL;
	}

	if (!splash || !mmu->funcs || !mmu->funcs->one_to_one_map) {
		SDE_ERROR("invalid input params for map\n");
		return -EINVAL;
	}

	if (!splash->ref_cnt) {
		ret = mmu->funcs->one_to_one_map(mmu, splash->splash_buf_base,
				splash->splash_buf_base,
				splash->splash_buf_size,
				IOMMU_READ | IOMMU_NOEXEC);
		if (ret)
			SDE_ERROR("splash memory smmu map failed:%d\n", ret);
	}

	splash->ref_cnt++;
	SDE_DEBUG("one2one mapping done for base:%lx size:%x ref_cnt:%d\n",
				splash->splash_buf_base,
				splash->splash_buf_size,
				splash->ref_cnt);

	return ret;
}

static int _sde_kms_map_all_splash_regions(struct sde_kms *sde_kms)
{
	int i = 0;
	int ret = 0;

	if (!sde_kms)
		return -EINVAL;

	for (i = 0; i < sde_kms->splash_data.num_splash_displays; i++) {
		ret = _sde_kms_splash_mem_get(sde_kms,
				sde_kms->splash_data.splash_display[i].splash);
		if (ret)
			return ret;
	}

	return ret;
}

static int _sde_kms_splash_mem_put(struct sde_kms *sde_kms,
		struct sde_splash_mem *splash)
{
	struct msm_mmu *mmu = NULL;
	int rc = 0;

	if (!sde_kms)
		return -EINVAL;

	if (!sde_kms->aspace[0]) {
		SDE_ERROR("aspace not found for sde kms node\n");
		return -EINVAL;
	}

	mmu = sde_kms->aspace[0]->mmu;
	if (!mmu) {
		SDE_ERROR("mmu not found for aspace\n");
		return -EINVAL;
	}

	if (!splash || !mmu->funcs || !mmu->funcs->one_to_one_unmap)
		return -EINVAL;

	splash->ref_cnt--;

	SDE_DEBUG("splash base:%lx refcnt:%d\n",
			splash->splash_buf_base, splash->ref_cnt);

	if (!splash->ref_cnt) {
		mmu->funcs->one_to_one_unmap(mmu, splash->splash_buf_base,
				splash->splash_buf_size);
		rc = _sde_kms_release_splash_buffer(splash->splash_buf_base,
				splash->splash_buf_size, splash->ramdump_base,
				splash->ramdump_size);
		splash->splash_buf_base = 0;
		splash->splash_buf_size = 0;
	}

	return rc;
}

static int _sde_kms_get_blank(struct drm_crtc_state *crtc_state,
			      struct drm_connector_state *conn_state)
{
	int lp_mode, blank;

	if (crtc_state->active)
		lp_mode = sde_connector_get_property(conn_state,
						     CONNECTOR_PROP_LP);
	else
		lp_mode = SDE_MODE_DPMS_OFF;

	switch (lp_mode) {
	case SDE_MODE_DPMS_ON:
		blank = MSM_DRM_BLANK_UNBLANK;
		break;
	case SDE_MODE_DPMS_LP1:
	case SDE_MODE_DPMS_LP2:
		blank = MSM_DRM_BLANK_LP;
		break;
	case SDE_MODE_DPMS_OFF:
	default:
		blank = MSM_DRM_BLANK_POWERDOWN;
		break;
	}

	return blank;
}

static void _sde_kms_drm_check_dpms(struct drm_atomic_state *old_state,
				   unsigned long event)
{
	struct drm_connector *connector;
	struct drm_connector_state *old_conn_state;
	struct drm_crtc_state *old_crtc_state;
	int i, old_mode, new_mode, old_fps, new_fps;

	for_each_connector_in_state(old_state, connector, old_conn_state, i) {
		if (!connector->state->crtc)
			continue;

		new_fps = connector->state->crtc->state->mode.vrefresh;
		new_mode = _sde_kms_get_blank(connector->state->crtc->state,
					      connector->state);
		if (old_conn_state->crtc) {
			old_crtc_state = drm_atomic_get_existing_crtc_state(
					old_state, old_conn_state->crtc);

			old_fps = old_crtc_state->mode.vrefresh;
			old_mode = _sde_kms_get_blank(old_crtc_state,
						      old_conn_state);
		} else {
			old_fps = 0;
			old_mode = MSM_DRM_BLANK_POWERDOWN;
		}

		if ((old_mode != new_mode) || (old_fps != new_fps)) {
			struct msm_drm_notifier notifier_data;

			pr_debug("change detected (power mode %d->%d, fps %d->%d)\n",
				 old_mode, new_mode, old_fps, new_fps);

			notifier_data.data = &new_mode;
			notifier_data.id = connector->state->crtc->index;
			notifier_data.refresh_rate = new_fps;

			msm_drm_notifier_call_chain(event, &notifier_data);
		}
	}
}

static int _sde_kms_unmap_all_splash_regions(struct sde_kms *sde_kms)
{
	int i = 0;
	int ret = 0;

	if (!sde_kms)
		return -EINVAL;

	for (i = 0; i < sde_kms->splash_data.num_splash_displays; i++) {
		ret = _sde_kms_splash_mem_put(sde_kms,
				sde_kms->splash_data.splash_display[i].splash);
		if (ret)
			return ret;
	}

	return ret;
}

static void sde_kms_prepare_commit(struct msm_kms *kms,
		struct drm_atomic_state *state)
{
	struct sde_kms *sde_kms;
	struct msm_drm_private *priv;
	struct drm_device *dev;
	struct drm_encoder *encoder;
	struct drm_crtc *crtc;
	struct drm_crtc_state *crtc_state;
	int i, rc = 0;

	if (!kms)
		return;
	sde_kms = to_sde_kms(kms);
	dev = sde_kms->dev;

	if (!dev || !dev->dev_private)
		return;
	priv = dev->dev_private;

	SDE_ATRACE_BEGIN("prepare_commit");
	rc = sde_power_resource_enable(&priv->phandle, sde_kms->core_client,
			true);
	if (rc) {
		SDE_ERROR("failed to enable power resource %d\n", rc);
		SDE_EVT32(rc, SDE_EVTLOG_ERROR);
		goto end;
	}

	if (sde_kms->first_kickoff) {
		sde_power_scale_reg_bus(&priv->phandle, sde_kms->core_client,
			VOTE_INDEX_HIGH, false);
		sde_kms->first_kickoff = false;
	}

	for_each_crtc_in_state(state, crtc, crtc_state, i) {
		list_for_each_entry(encoder, &dev->mode_config.encoder_list,
				head) {
			if (encoder->crtc != crtc)
				continue;

			sde_encoder_prepare_commit(encoder);
		}
	}

	/*
	 * NOTE: for secure use cases we want to apply the new HW
	 * configuration only after completing preparation for secure
	 * transitions prepare below if any transtions is required.
	 */
	sde_kms_prepare_secure_transition(kms, state);

	_sde_kms_drm_check_dpms(state, MSM_DRM_EARLY_EVENT_BLANK);
end:
	SDE_ATRACE_END("prepare_commit");
}

static void sde_kms_commit(struct msm_kms *kms,
		struct drm_atomic_state *old_state)
{
	struct sde_kms *sde_kms;
	struct drm_crtc *crtc;
	struct drm_crtc_state *old_crtc_state;
	int i;

	if (!kms || !old_state)
		return;
	sde_kms = to_sde_kms(kms);

	if (!sde_kms_power_resource_is_enabled(sde_kms->dev)) {
		SDE_ERROR("power resource is not enabled\n");
		return;
	}

	SDE_ATRACE_BEGIN("sde_kms_commit");
	for_each_crtc_in_state(old_state, crtc, old_crtc_state, i) {
		if (crtc->state->active) {
			SDE_EVT32(DRMID(crtc));
			sde_crtc_commit_kickoff(crtc, old_crtc_state);
		}
	}

	SDE_ATRACE_END("sde_kms_commit");
}

void sde_kms_release_splash_resource(struct sde_kms *sde_kms,
		struct drm_crtc *crtc)
{
	struct msm_drm_private *priv;
	struct sde_splash_display *splash_display;
	int i;

	if (!sde_kms || !crtc)
		return;

	priv = sde_kms->dev->dev_private;

	SDE_EVT32(crtc->base.id, crtc->state->active,
			sde_kms->splash_data.num_splash_displays);
	if (!crtc->state->active || !sde_kms->splash_data.num_splash_displays)
		return;

	for (i = 0; i < MAX_DSI_DISPLAYS; i++) {
		splash_display = &sde_kms->splash_data.splash_display[i];
		if (splash_display->encoder &&
				crtc == splash_display->encoder->crtc)
			break;
	}

	if (i >= MAX_DSI_DISPLAYS)
		return;

	_sde_kms_splash_mem_put(sde_kms, splash_display->splash);

	if (splash_display->cont_splash_enabled) {
		sde_encoder_update_caps_for_cont_splash(splash_display->encoder,
				splash_display, false);
		splash_display->cont_splash_enabled = false;
		sde_kms->splash_data.num_splash_displays--;
		SDE_DEBUG("cont_splash handoff done for dpy:%d remaining:%d\n",
				i, sde_kms->splash_data.num_splash_displays);
		memset(splash_display, 0x0, sizeof(struct sde_splash_display));

	}

	/* remove the votes if all displays are done with splash */
	if (!sde_kms->splash_data.num_splash_displays) {
		for (i = 0; i < SDE_POWER_HANDLE_DBUS_ID_MAX; i++)
			sde_power_data_bus_set_quota(&priv->phandle,
					sde_kms->core_client,
					SDE_POWER_HANDLE_DATA_BUS_CLIENT_RT, i,
					SDE_POWER_HANDLE_ENABLE_BUS_AB_QUOTA,
					SDE_POWER_HANDLE_ENABLE_BUS_IB_QUOTA);

		sde_power_resource_enable(&priv->phandle,
				sde_kms->core_client, false);
	}
}

static void sde_kms_complete_commit(struct msm_kms *kms,
		struct drm_atomic_state *old_state)
{
	struct sde_kms *sde_kms;
	struct msm_drm_private *priv;
	struct drm_crtc *crtc;
	struct drm_crtc_state *old_crtc_state;
	struct drm_connector *connector;
	struct drm_connector_state *old_conn_state;
	struct msm_display_conn_params params;

	int i, rc = 0;

	if (!kms || !old_state)
		return;
	sde_kms = to_sde_kms(kms);

	if (!sde_kms->dev || !sde_kms->dev->dev_private)
		return;
	priv = sde_kms->dev->dev_private;

	if (!sde_kms_power_resource_is_enabled(sde_kms->dev)) {
		SDE_ERROR("power resource is not enabled\n");
		return;
	}

	SDE_ATRACE_BEGIN("sde_kms_complete_commit");

	for_each_crtc_in_state(old_state, crtc, old_crtc_state, i) {
		sde_crtc_complete_commit(crtc, old_crtc_state);

		/* complete secure transitions if any */
		if (sde_kms->smmu_state.transition_type == POST_COMMIT)
			_sde_kms_secure_ctrl(sde_kms, crtc, true);
	}

	for_each_connector_in_state(old_state, connector, old_conn_state, i) {
		struct sde_connector *c_conn;

		c_conn = to_sde_connector(connector);
		if (!c_conn->ops.post_kickoff)
			continue;

		memset(&params, 0, sizeof(params));

		if (c_conn->qsync_updated &&
			(c_conn->qsync_mode == SDE_RM_QSYNC_ONE_SHOT_MODE)) {
			/* Reset qsync states if mode is one shot */
			params.qsync_mode = c_conn->qsync_mode = 0;
			params.qsync_update = true;
			SDE_EVT32(connector->base.id, c_conn->qsync_mode);
		}

		rc = c_conn->ops.post_kickoff(connector, &params);
		if (rc) {
			pr_err("Connector Post kickoff failed rc=%d\n",
					 rc);
		}
	}

	_sde_kms_drm_check_dpms(old_state, MSM_DRM_EVENT_BLANK);

	sde_power_resource_enable(&priv->phandle, sde_kms->core_client, false);

	for_each_crtc_in_state(old_state, crtc, old_crtc_state, i)
		sde_kms_release_splash_resource(sde_kms, crtc);

	SDE_EVT32_VERBOSE(SDE_EVTLOG_FUNC_EXIT);
	SDE_ATRACE_END("sde_kms_complete_commit");
}

static void sde_kms_wait_for_commit_done(struct msm_kms *kms,
		struct drm_crtc *crtc)
{
	struct drm_encoder *encoder;
	struct drm_device *dev;
	int ret;

	if (!kms || !crtc || !crtc->state) {
		SDE_ERROR("invalid params\n");
		return;
	}

	dev = crtc->dev;

	if (!crtc->state->enable) {
		SDE_DEBUG("[crtc:%d] not enable\n", crtc->base.id);
		return;
	}

	if (!crtc->state->active) {
		SDE_DEBUG("[crtc:%d] not active\n", crtc->base.id);
		return;
	}

	if (!sde_kms_power_resource_is_enabled(crtc->dev)) {
		SDE_ERROR("power resource is not enabled\n");
		return;
	}

	SDE_ATRACE_BEGIN("sde_kms_wait_for_commit_done");
	list_for_each_entry(encoder, &dev->mode_config.encoder_list, head) {
		if (encoder->crtc != crtc)
			continue;
		/*
		 * Wait for post-flush if necessary to delay before
		 * plane_cleanup. For example, wait for vsync in case of video
		 * mode panels. This may be a no-op for command mode panels.
		 */
		SDE_EVT32_VERBOSE(DRMID(crtc));
		ret = sde_encoder_wait_for_event(encoder, MSM_ENC_COMMIT_DONE);
		if (ret && ret != -EWOULDBLOCK) {
			SDE_ERROR("wait for commit done returned %d\n", ret);
			break;
		}

		sde_crtc_complete_flip(crtc, NULL);
	}

	SDE_ATRACE_END("sde_ksm_wait_for_commit_done");
}

static void sde_kms_prepare_fence(struct msm_kms *kms,
		struct drm_atomic_state *old_state)
{
	struct drm_crtc *crtc;
	struct drm_crtc_state *old_crtc_state;
	int i, rc;

	if (!kms || !old_state || !old_state->dev || !old_state->acquire_ctx) {
		SDE_ERROR("invalid argument(s)\n");
		return;
	}

	SDE_ATRACE_BEGIN("sde_kms_prepare_fence");
retry:
	/* attempt to acquire ww mutex for connection */
	rc = drm_modeset_lock(&old_state->dev->mode_config.connection_mutex,
			       old_state->acquire_ctx);

	if (rc == -EDEADLK) {
		drm_modeset_backoff(old_state->acquire_ctx);
		goto retry;
	}

	/* old_state actually contains updated crtc pointers */
	for_each_crtc_in_state(old_state, crtc, old_crtc_state, i) {
		if (crtc->state->active)
			sde_crtc_prepare_commit(crtc, old_crtc_state);
	}

	SDE_ATRACE_END("sde_kms_prepare_fence");
}

/**
 * _sde_kms_get_displays - query for underlying display handles and cache them
 * @sde_kms:    Pointer to sde kms structure
 * Returns:     Zero on success
 */
static int _sde_kms_get_displays(struct sde_kms *sde_kms)
{
	int rc = -ENOMEM;

	if (!sde_kms) {
		SDE_ERROR("invalid sde kms\n");
		return -EINVAL;
	}

	/* dsi */
	sde_kms->dsi_displays = NULL;
	sde_kms->dsi_display_count = dsi_display_get_num_of_displays();
	if (sde_kms->dsi_display_count) {
		sde_kms->dsi_displays = kcalloc(sde_kms->dsi_display_count,
				sizeof(void *),
				GFP_KERNEL);
		if (!sde_kms->dsi_displays) {
			SDE_ERROR("failed to allocate dsi displays\n");
			goto exit_deinit_dsi;
		}
		sde_kms->dsi_display_count =
			dsi_display_get_active_displays(sde_kms->dsi_displays,
					sde_kms->dsi_display_count);
	}

	/* wb */
	sde_kms->wb_displays = NULL;
	sde_kms->wb_display_count = sde_wb_get_num_of_displays();
	if (sde_kms->wb_display_count) {
		sde_kms->wb_displays = kcalloc(sde_kms->wb_display_count,
				sizeof(void *),
				GFP_KERNEL);
		if (!sde_kms->wb_displays) {
			SDE_ERROR("failed to allocate wb displays\n");
			goto exit_deinit_wb;
		}
		sde_kms->wb_display_count =
			wb_display_get_displays(sde_kms->wb_displays,
					sde_kms->wb_display_count);
	}

	/* dp */
	sde_kms->dp_displays = NULL;
	sde_kms->dp_display_count = dp_display_get_num_of_displays();
	if (sde_kms->dp_display_count) {
		sde_kms->dp_displays = kcalloc(sde_kms->dp_display_count,
				sizeof(void *), GFP_KERNEL);
		if (!sde_kms->dp_displays) {
			SDE_ERROR("failed to allocate dp displays\n");
			goto exit_deinit_dp;
		}
		sde_kms->dp_display_count =
			dp_display_get_displays(sde_kms->dp_displays,
					sde_kms->dp_display_count);

		sde_kms->dp_stream_count = dp_display_get_num_of_streams();
	}
	return 0;

exit_deinit_dp:
	kfree(sde_kms->dp_displays);
	sde_kms->dp_stream_count = 0;
	sde_kms->dp_display_count = 0;
	sde_kms->dp_displays = NULL;

exit_deinit_wb:
	kfree(sde_kms->wb_displays);
	sde_kms->wb_display_count = 0;
	sde_kms->wb_displays = NULL;

exit_deinit_dsi:
	kfree(sde_kms->dsi_displays);
	sde_kms->dsi_display_count = 0;
	sde_kms->dsi_displays = NULL;
	return rc;
}

/**
 * _sde_kms_release_displays - release cache of underlying display handles
 * @sde_kms:    Pointer to sde kms structure
 */
static void _sde_kms_release_displays(struct sde_kms *sde_kms)
{
	if (!sde_kms) {
		SDE_ERROR("invalid sde kms\n");
		return;
	}

	kfree(sde_kms->wb_displays);
	sde_kms->wb_displays = NULL;
	sde_kms->wb_display_count = 0;

	panel_info_dev_release(sde_kms);
	kfree(sde_kms->dsi_displays);
	sde_kms->dsi_displays = NULL;
	sde_kms->dsi_display_count = 0;
}

static ssize_t panel_vendor_name_show(struct device *dev,
				      struct device_attribute *attr,
				      char *buf)
{
	struct dsi_display *display;
	struct dsi_panel *panel;

	display = dev_get_drvdata(dev);
	panel = display->panel;

	if (!display || !panel || !panel->vendor_info.name || !buf) {
		pr_err("Failed to show vendor name\n");
		return 0;
	}

	return scnprintf(buf, PAGE_SIZE, "%s\n", panel->vendor_info.name);
}

static ssize_t serial_number_show(struct device *dev,
				  struct device_attribute *attr,
				  char *buf)
{
	struct dsi_display *display;
	struct dsi_panel *panel;

	display = dev_get_drvdata(dev);
	panel = display->panel;

	if (!display || !panel || !panel->vendor_info.is_sn || !buf) {
		pr_err("Failed to show SN\n");
		return 0;
	}

	return scnprintf(buf, PAGE_SIZE, "%s\n", panel->vendor_info.sn);
}

static ssize_t panel_extinfo_show(struct device *dev,
				   struct device_attribute *attr,
				   char *buf)
{
	struct dsi_display *display;
	struct dsi_panel *panel;
	const struct dsi_panel_vendor_info *vendor_info;
	int i, written;

	display = dev_get_drvdata(dev);
	if (unlikely(!display || !display->panel || !buf))
		return -EINVAL;

	panel = display->panel;
	vendor_info = &panel->vendor_info;
	if (!vendor_info->extinfo_read) {
		pr_err("Failed to show Ext info\n");
		return 0;
	}

	mutex_lock(&panel->panel_lock);
	written = 0;
	for (i = 0; i < vendor_info->extinfo_read && written < PAGE_SIZE; i++) {
		written += scnprintf(buf + written, PAGE_SIZE - written,
				     "0x%02X ", vendor_info->extinfo[i]);
	}
	mutex_unlock(&panel->panel_lock);
	if (!written)
		return -EFAULT;
	/* replace last space with a line return */
	buf[written - 1] = '\n';
	buf[written] = '\0';

	return written;
}

struct device_attribute dev_attr_panel_vendor_name =
			__ATTR_RO_MODE(panel_vendor_name, 0400);
struct device_attribute dev_attr_serial_number =
			__ATTR_RO_MODE(serial_number, 0400);
struct device_attribute dev_attr_panel_ext_info =
			__ATTR_RO_MODE(panel_extinfo, 0400);

static struct attribute *panel_info_dev_attrs[] = {
	&dev_attr_panel_vendor_name.attr,
	&dev_attr_serial_number.attr,
	&dev_attr_panel_ext_info.attr,
	NULL
};


static const struct attribute_group panel_info_dev_group = {
	.attrs = panel_info_dev_attrs,
};

static const struct attribute_group *panel_info_dev_groups[] = {
	&panel_info_dev_group,
	NULL
};

static int panel_info_dev_create(struct sde_kms *sde_kms)
{
	struct dsi_display *display;
	int i;

	if (panel_info_class && !IS_ERR(panel_info_class))
		return 0;

	panel_info_class = class_create(THIS_MODULE, PANEL_INFO_CLASS_NAME);
	if (!panel_info_class || IS_ERR(panel_info_class))
		return -EINVAL;

	for (i = 0; i < sde_kms->dsi_display_count; ++i) {
		display = (struct dsi_display *)sde_kms->dsi_displays[i];
		display->panel_info_dev =
			device_create_with_groups(panel_info_class,
						  &display->pdev->dev,
						  0,
						  display,
						  panel_info_dev_groups,
						  "panel%d",
						  i);
		if (!display->panel_info_dev || IS_ERR(display->panel_info_dev))
			goto error;
	}
	return 0;
error:
	while (--i >= 0) {
		display = (struct dsi_display *)sde_kms->dsi_displays[i];
		device_unregister(display->panel_info_dev);
		display->panel_info_dev = NULL;
	}

	class_destroy(panel_info_class);
	panel_info_class = NULL;

	return -EINVAL;
}

static void panel_info_dev_release(struct sde_kms *sde_kms)
{
	struct dsi_display *display;
	int i;

	if (!panel_info_class || IS_ERR(panel_info_class))
		return;

	for (i = 0; i < sde_kms->dsi_display_count; ++i) {
		display = (struct dsi_display *)sde_kms->dsi_displays[i];
		device_unregister(display->panel_info_dev);
		display->panel_info_dev = NULL;
	}
	class_destroy(panel_info_class);
	panel_info_class = NULL;
}

/**
 * _sde_kms_setup_displays - create encoders, bridges and connectors
 *                           for underlying displays
 * @dev:        Pointer to drm device structure
 * @priv:       Pointer to private drm device data
 * @sde_kms:    Pointer to sde kms structure
 * Returns:     Zero on success
 */
static int _sde_kms_setup_displays(struct drm_device *dev,
		struct msm_drm_private *priv,
		struct sde_kms *sde_kms)
{
	static const struct sde_connector_ops dsi_ops = {
		.set_info_blob = dsi_conn_set_info_blob,
		.detect =     dsi_conn_detect,
		.get_modes =  dsi_connector_get_modes,
		.pre_destroy =  dsi_connector_put_modes,
		.mode_valid = dsi_conn_mode_valid,
		.get_info =   dsi_display_get_info,
		.soft_reset   = dsi_display_soft_reset,
		.pre_kickoff  = dsi_conn_pre_kickoff,
		.clk_ctrl = dsi_display_clk_ctrl,
		.set_power = dsi_display_set_power,
		.get_mode_info = dsi_conn_get_mode_info,
		.get_dst_format = dsi_display_get_dst_format,
		.post_kickoff = dsi_conn_post_kickoff,
		.check_status = dsi_display_check_status,
		.enable_event = dsi_conn_enable_event,
		.cmd_transfer = dsi_display_cmd_transfer,
		.cont_splash_config = dsi_display_cont_splash_config,
		.get_panel_vfp = dsi_display_get_panel_vfp,
<<<<<<< HEAD
		.set_idle_hint = dsi_display_set_idle_hint,
=======
		.prepare_commit = dsi_conn_prepare_commit,
>>>>>>> a1ef8a6b
	};
	static const struct sde_connector_ops wb_ops = {
		.post_init =    sde_wb_connector_post_init,
		.set_info_blob = sde_wb_connector_set_info_blob,
		.detect =       sde_wb_connector_detect,
		.get_modes =    sde_wb_connector_get_modes,
		.set_property = sde_wb_connector_set_property,
		.get_info =     sde_wb_get_info,
		.soft_reset =   NULL,
		.get_mode_info = sde_wb_get_mode_info,
		.get_dst_format = NULL,
		.check_status = NULL,
		.cmd_transfer = NULL,
		.cont_splash_config = NULL,
		.get_panel_vfp = NULL,
	};
	static const struct sde_connector_ops dp_ops = {
		.set_info_blob = dp_connnector_set_info_blob,
		.post_init  = dp_connector_post_init,
		.detect     = dp_connector_detect,
		.get_modes  = dp_connector_get_modes,
		.mode_valid = dp_connector_mode_valid,
		.get_info   = dp_connector_get_info,
		.get_mode_info  = dp_connector_get_mode_info,
		.post_open  = dp_connector_post_open,
		.check_status = NULL,
		.config_hdr = dp_connector_config_hdr,
		.cmd_transfer = NULL,
		.cont_splash_config = NULL,
		.get_panel_vfp = NULL,
		.update_pps = dp_connector_update_pps,
	};
	struct msm_display_info info;
	struct drm_encoder *encoder;
	void *display, *connector;
	int i, max_encoders;
	int rc = 0;

	if (!dev || !priv || !sde_kms) {
		SDE_ERROR("invalid argument(s)\n");
		return -EINVAL;
	}

	max_encoders = sde_kms->dsi_display_count + sde_kms->wb_display_count +
				sde_kms->dp_display_count +
				sde_kms->dp_stream_count;
	if (max_encoders > ARRAY_SIZE(priv->encoders)) {
		max_encoders = ARRAY_SIZE(priv->encoders);
		SDE_ERROR("capping number of displays to %d", max_encoders);
	}

	/* dsi */
	panel_info_dev_create(sde_kms);
	for (i = 0; i < sde_kms->dsi_display_count &&
		priv->num_encoders < max_encoders; ++i) {
		display = sde_kms->dsi_displays[i];
		encoder = NULL;

		memset(&info, 0x0, sizeof(info));
		rc = dsi_display_get_info(NULL, &info, display);
		if (rc) {
			SDE_ERROR("dsi get_info %d failed\n", i);
			continue;
		}

		encoder = sde_encoder_init(dev, &info);
		if (IS_ERR_OR_NULL(encoder)) {
			SDE_ERROR("encoder init failed for dsi %d\n", i);
			continue;
		}

		rc = dsi_display_drm_bridge_init(display, encoder);
		if (rc) {
			SDE_ERROR("dsi bridge %d init failed, %d\n", i, rc);
			sde_encoder_destroy(encoder);
			continue;
		}

		connector = sde_connector_init(dev,
					encoder,
					0,
					display,
					&dsi_ops,
					DRM_CONNECTOR_POLL_HPD,
					DRM_MODE_CONNECTOR_DSI);
		if (connector) {
			priv->encoders[priv->num_encoders++] = encoder;
			priv->connectors[priv->num_connectors++] = connector;
		} else {
			SDE_ERROR("dsi %d connector init failed\n", i);
			dsi_display_drm_bridge_deinit(display);
			sde_encoder_destroy(encoder);
			continue;
		}

		rc = dsi_display_drm_ext_bridge_init(display,
					encoder,
					connector);
		if (rc) {
			SDE_ERROR("dsi %d ext bridge init failed\n", rc);
			dsi_display_drm_bridge_deinit(display);
			sde_encoder_destroy(encoder);
			sde_connector_destroy(connector);
		}
	}

	/* wb */
	for (i = 0; i < sde_kms->wb_display_count &&
		priv->num_encoders < max_encoders; ++i) {
		display = sde_kms->wb_displays[i];
		encoder = NULL;

		memset(&info, 0x0, sizeof(info));
		rc = sde_wb_get_info(NULL, &info, display);
		if (rc) {
			SDE_ERROR("wb get_info %d failed\n", i);
			continue;
		}

		encoder = sde_encoder_init(dev, &info);
		if (IS_ERR_OR_NULL(encoder)) {
			SDE_ERROR("encoder init failed for wb %d\n", i);
			continue;
		}

		rc = sde_wb_drm_init(display, encoder);
		if (rc) {
			SDE_ERROR("wb bridge %d init failed, %d\n", i, rc);
			sde_encoder_destroy(encoder);
			continue;
		}

		connector = sde_connector_init(dev,
				encoder,
				0,
				display,
				&wb_ops,
				DRM_CONNECTOR_POLL_HPD,
				DRM_MODE_CONNECTOR_VIRTUAL);
		if (connector) {
			priv->encoders[priv->num_encoders++] = encoder;
			priv->connectors[priv->num_connectors++] = connector;
		} else {
			SDE_ERROR("wb %d connector init failed\n", i);
			sde_wb_drm_deinit(display);
			sde_encoder_destroy(encoder);
		}
	}

	/* dp */
	for (i = 0; i < sde_kms->dp_display_count &&
			priv->num_encoders < max_encoders; ++i) {
		int idx;

		display = sde_kms->dp_displays[i];
		encoder = NULL;

		memset(&info, 0x0, sizeof(info));
		rc = dp_connector_get_info(NULL, &info, display);
		if (rc) {
			SDE_ERROR("dp get_info %d failed\n", i);
			continue;
		}

		encoder = sde_encoder_init(dev, &info);
		if (IS_ERR_OR_NULL(encoder)) {
			SDE_ERROR("dp encoder init failed %d\n", i);
			continue;
		}

		rc = dp_drm_bridge_init(display, encoder);
		if (rc) {
			SDE_ERROR("dp bridge %d init failed, %d\n", i, rc);
			sde_encoder_destroy(encoder);
			continue;
		}

		connector = sde_connector_init(dev,
					encoder,
					NULL,
					display,
					&dp_ops,
					DRM_CONNECTOR_POLL_HPD,
					DRM_MODE_CONNECTOR_DisplayPort);
		if (connector) {
			priv->encoders[priv->num_encoders++] = encoder;
			priv->connectors[priv->num_connectors++] = connector;
		} else {
			SDE_ERROR("dp %d connector init failed\n", i);
			dp_drm_bridge_deinit(display);
			sde_encoder_destroy(encoder);
		}

		/* update display cap to MST_MODE for DP MST encoders */
		info.capabilities |= MSM_DISPLAY_CAP_MST_MODE;
		sde_kms->dp_stream_count = dp_display_get_num_of_streams();
		for (idx = 0; idx < sde_kms->dp_stream_count; idx++) {
			info.h_tile_instance[0] = idx;
			encoder = sde_encoder_init(dev, &info);
			if (IS_ERR_OR_NULL(encoder)) {
				SDE_ERROR("dp mst encoder init failed %d\n", i);
				continue;
			}

			rc = dp_mst_drm_bridge_init(display, encoder);
			if (rc) {
				SDE_ERROR("dp mst bridge %d init failed, %d\n",
						i, rc);
				sde_encoder_destroy(encoder);
				continue;
			}
			priv->encoders[priv->num_encoders++] = encoder;
		}
	}

	return 0;
}

static void _sde_kms_drm_obj_destroy(struct sde_kms *sde_kms)
{
	struct msm_drm_private *priv;
	int i;

	if (!sde_kms) {
		SDE_ERROR("invalid sde_kms\n");
		return;
	} else if (!sde_kms->dev) {
		SDE_ERROR("invalid dev\n");
		return;
	} else if (!sde_kms->dev->dev_private) {
		SDE_ERROR("invalid dev_private\n");
		return;
	}
	priv = sde_kms->dev->dev_private;

	for (i = 0; i < priv->num_crtcs; i++)
		priv->crtcs[i]->funcs->destroy(priv->crtcs[i]);
	priv->num_crtcs = 0;

	for (i = 0; i < priv->num_planes; i++)
		priv->planes[i]->funcs->destroy(priv->planes[i]);
	priv->num_planes = 0;

	for (i = 0; i < priv->num_connectors; i++)
		priv->connectors[i]->funcs->destroy(priv->connectors[i]);
	priv->num_connectors = 0;

	for (i = 0; i < priv->num_encoders; i++)
		priv->encoders[i]->funcs->destroy(priv->encoders[i]);
	priv->num_encoders = 0;

	_sde_kms_release_displays(sde_kms);
}

static int _sde_kms_drm_obj_init(struct sde_kms *sde_kms)
{
	struct drm_device *dev;
	struct drm_plane *primary_planes[MAX_PLANES], *plane;
	struct drm_crtc *crtc;

	struct msm_drm_private *priv;
	struct sde_mdss_cfg *catalog;

	int primary_planes_idx = 0, i, ret;
	int max_crtc_count;

	u32 sspp_id[MAX_PLANES];
	u32 master_plane_id[MAX_PLANES];
	u32 num_virt_planes = 0;

	if (!sde_kms || !sde_kms->dev || !sde_kms->dev->dev) {
		SDE_ERROR("invalid sde_kms\n");
		return -EINVAL;
	}

	dev = sde_kms->dev;
	priv = dev->dev_private;
	catalog = sde_kms->catalog;

	ret = sde_core_irq_domain_add(sde_kms);
	if (ret)
		goto fail_irq;
	/*
	 * Query for underlying display drivers, and create connectors,
	 * bridges and encoders for them.
	 */
	if (!_sde_kms_get_displays(sde_kms))
		(void)_sde_kms_setup_displays(dev, priv, sde_kms);

	/* Follow user setting if preferred crtc number is set */
	if (!of_property_read_u32(dev->dev->of_node,
			"qcom,sde-crtc-num-pref", &max_crtc_count))
		max_crtc_count = min(max_crtc_count, MAX_CRTCS);
	else
		max_crtc_count = min(catalog->mixer_count, priv->num_encoders);

	/* Create the planes */
	for (i = 0; i < catalog->sspp_count; i++) {
		bool primary = true;

		if (catalog->sspp[i].features & BIT(SDE_SSPP_CURSOR)
			|| primary_planes_idx >= max_crtc_count)
			primary = false;

		plane = sde_plane_init(dev, catalog->sspp[i].id, primary,
				(1UL << max_crtc_count) - 1, 0);
		if (IS_ERR(plane)) {
			SDE_ERROR("sde_plane_init failed\n");
			ret = PTR_ERR(plane);
			goto fail;
		}
		priv->planes[priv->num_planes++] = plane;

		if (primary)
			primary_planes[primary_planes_idx++] = plane;

		if (sde_hw_sspp_multirect_enabled(&catalog->sspp[i]) &&
			sde_is_custom_client()) {
			int priority =
				catalog->sspp[i].sblk->smart_dma_priority;
			sspp_id[priority - 1] = catalog->sspp[i].id;
			master_plane_id[priority - 1] = plane->base.id;
			num_virt_planes++;
		}
	}

	/* Initialize smart DMA virtual planes */
	for (i = 0; i < num_virt_planes; i++) {
		plane = sde_plane_init(dev, sspp_id[i], false,
			(1UL << max_crtc_count) - 1, master_plane_id[i]);
		if (IS_ERR(plane)) {
			SDE_ERROR("sde_plane for virtual SSPP init failed\n");
			ret = PTR_ERR(plane);
			goto fail;
		}
		priv->planes[priv->num_planes++] = plane;
	}

	max_crtc_count = min(max_crtc_count, primary_planes_idx);

	/* Create one CRTC per encoder */
	for (i = 0; i < max_crtc_count; i++) {
		crtc = sde_crtc_init(dev, primary_planes[i]);
		if (IS_ERR(crtc)) {
			ret = PTR_ERR(crtc);
			goto fail;
		}
		priv->crtcs[priv->num_crtcs++] = crtc;
	}

	if (sde_is_custom_client()) {
		/* All CRTCs are compatible with all planes */
		for (i = 0; i < priv->num_planes; i++)
			priv->planes[i]->possible_crtcs =
				(1 << priv->num_crtcs) - 1;
	}

	/* All CRTCs are compatible with all encoders */
	for (i = 0; i < priv->num_encoders; i++)
		priv->encoders[i]->possible_crtcs = (1 << priv->num_crtcs) - 1;

	return 0;
fail:
	_sde_kms_drm_obj_destroy(sde_kms);
fail_irq:
	sde_core_irq_domain_fini(sde_kms);
	return ret;
}

/**
 * sde_kms_timeline_status - provides current timeline status
 *    This API should be called without mode config lock.
 * @dev: Pointer to drm device
 */
void sde_kms_timeline_status(struct drm_device *dev)
{
	struct drm_crtc *crtc;
	struct drm_connector *conn;
	struct drm_connector_list_iter conn_iter;

	if (!dev) {
		SDE_ERROR("invalid drm device node\n");
		return;
	}

	drm_for_each_crtc(crtc, dev)
		sde_crtc_timeline_status(crtc);

	if (mutex_is_locked(&dev->mode_config.mutex)) {
		/*
		 *Probably locked from last close dumping status anyway
		 */
		SDE_ERROR("dumping conn_timeline without mode_config lock\n");
		drm_connector_list_iter_begin(dev, &conn_iter);
		drm_for_each_connector_iter(conn, &conn_iter)
			sde_conn_timeline_status(conn);
		drm_connector_list_iter_end(&conn_iter);
		return;
	}

	mutex_lock(&dev->mode_config.mutex);
	drm_connector_list_iter_begin(dev, &conn_iter);
	drm_for_each_connector_iter(conn, &conn_iter)
		sde_conn_timeline_status(conn);
	drm_connector_list_iter_end(&conn_iter);
	mutex_unlock(&dev->mode_config.mutex);
}

static int sde_kms_postinit(struct msm_kms *kms)
{
	struct sde_kms *sde_kms = to_sde_kms(kms);
	struct drm_device *dev;
	struct drm_crtc *crtc;
	int rc;

	if (!sde_kms || !sde_kms->dev || !sde_kms->dev->dev) {
		SDE_ERROR("invalid sde_kms\n");
		return -EINVAL;
	}

	dev = sde_kms->dev;

	rc = _sde_debugfs_init(sde_kms);
	if (rc)
		SDE_ERROR("sde_debugfs init failed: %d\n", rc);

	drm_for_each_crtc(crtc, dev)
		sde_crtc_post_init(dev, crtc);

	return rc;
}

static long sde_kms_round_pixclk(struct msm_kms *kms, unsigned long rate,
		struct drm_encoder *encoder)
{
	return rate;
}

static void _sde_kms_hw_destroy(struct sde_kms *sde_kms,
		struct platform_device *pdev)
{
	struct drm_device *dev;
	struct msm_drm_private *priv;
	int i;

	if (!sde_kms || !pdev)
		return;

	dev = sde_kms->dev;
	if (!dev)
		return;

	priv = dev->dev_private;
	if (!priv)
		return;

	if (sde_kms->genpd_init) {
		sde_kms->genpd_init = false;
		pm_genpd_remove(&sde_kms->genpd);
		of_genpd_del_provider(pdev->dev.of_node);
	}

	if (sde_kms->hw_intr)
		sde_hw_intr_destroy(sde_kms->hw_intr);
	sde_kms->hw_intr = NULL;

	if (sde_kms->power_event)
		sde_power_handle_unregister_event(
				&priv->phandle, sde_kms->power_event);

	_sde_kms_release_displays(sde_kms);

	_sde_kms_unmap_all_splash_regions(sde_kms);

	/* safe to call these more than once during shutdown */
	_sde_debugfs_destroy(sde_kms);
	_sde_kms_mmu_destroy(sde_kms);

	if (sde_kms->catalog) {
		for (i = 0; i < sde_kms->catalog->vbif_count; i++) {
			u32 vbif_idx = sde_kms->catalog->vbif[i].id;

			if ((vbif_idx < VBIF_MAX) && sde_kms->hw_vbif[vbif_idx])
				sde_hw_vbif_destroy(sde_kms->hw_vbif[vbif_idx]);
		}
	}

	if (sde_kms->rm_init)
		sde_rm_destroy(&sde_kms->rm);
	sde_kms->rm_init = false;

	if (sde_kms->catalog)
		sde_hw_catalog_deinit(sde_kms->catalog);
	sde_kms->catalog = NULL;

	if (sde_kms->core_client)
		sde_power_client_destroy(&priv->phandle, sde_kms->core_client);
	sde_kms->core_client = NULL;

	if (sde_kms->sid)
		msm_iounmap(pdev, sde_kms->sid);
	sde_kms->sid = NULL;

	if (sde_kms->reg_dma)
		msm_iounmap(pdev, sde_kms->reg_dma);
	sde_kms->reg_dma = NULL;

	if (sde_kms->vbif[VBIF_NRT])
		msm_iounmap(pdev, sde_kms->vbif[VBIF_NRT]);
	sde_kms->vbif[VBIF_NRT] = NULL;

	if (sde_kms->vbif[VBIF_RT])
		msm_iounmap(pdev, sde_kms->vbif[VBIF_RT]);
	sde_kms->vbif[VBIF_RT] = NULL;

	if (sde_kms->mmio)
		msm_iounmap(pdev, sde_kms->mmio);
	sde_kms->mmio = NULL;

	sde_reg_dma_deinit();
}

int sde_kms_mmu_detach(struct sde_kms *sde_kms, bool secure_only)
{
	int i;

	if (!sde_kms)
		return -EINVAL;

	for (i = 0; i < MSM_SMMU_DOMAIN_MAX; i++) {
		struct msm_mmu *mmu;
		struct msm_gem_address_space *aspace = sde_kms->aspace[i];

		if (!aspace)
			continue;

		mmu = sde_kms->aspace[i]->mmu;

		if (secure_only &&
			!aspace->mmu->funcs->is_domain_secure(mmu))
			continue;

		/* cleanup aspace before detaching */
		msm_gem_aspace_domain_attach_detach_update(aspace, true);

		SDE_DEBUG("Detaching domain:%d\n", i);
		aspace->mmu->funcs->detach(mmu, (const char **)iommu_ports,
			ARRAY_SIZE(iommu_ports));

		aspace->domain_attached = false;
	}

	return 0;
}

int sde_kms_mmu_attach(struct sde_kms *sde_kms, bool secure_only)
{
	int i;

	if (!sde_kms)
		return -EINVAL;

	for (i = 0; i < MSM_SMMU_DOMAIN_MAX; i++) {
		struct msm_mmu *mmu;
		struct msm_gem_address_space *aspace = sde_kms->aspace[i];

		if (!aspace)
			continue;

		mmu = sde_kms->aspace[i]->mmu;

		if (secure_only &&
			!aspace->mmu->funcs->is_domain_secure(mmu))
			continue;

		SDE_DEBUG("Attaching domain:%d\n", i);
		aspace->mmu->funcs->attach(mmu, (const char **)iommu_ports,
			ARRAY_SIZE(iommu_ports));

		aspace->domain_attached = true;
		msm_gem_aspace_domain_attach_detach_update(aspace, false);
	}

	return 0;
}

static void sde_kms_destroy(struct msm_kms *kms)
{
	struct sde_kms *sde_kms;
	struct drm_device *dev;

	if (!kms) {
		SDE_ERROR("invalid kms\n");
		return;
	}

	sde_kms = to_sde_kms(kms);
	dev = sde_kms->dev;
	if (!dev || !dev->dev) {
		SDE_ERROR("invalid device\n");
		return;
	}

	_sde_kms_hw_destroy(sde_kms, to_platform_device(dev->dev));
	kfree(sde_kms);
}

static void _sde_kms_plane_force_remove(struct drm_plane *plane,
			struct drm_atomic_state *state)
{
	struct drm_plane_state *plane_state;
	int ret = 0;

	if (!plane->crtc)
		return;

	plane_state = drm_atomic_get_plane_state(state, plane);
	if (IS_ERR(plane_state)) {
		ret = PTR_ERR(plane_state);
		SDE_ERROR("error %d getting plane %d state\n",
				ret, plane->base.id);
		return;
	}

	plane->old_fb = plane->fb;

	SDE_DEBUG("disabling plane %d\n", plane->base.id);

	ret = __drm_atomic_helper_disable_plane(plane, plane_state);
	if (ret != 0)
		SDE_ERROR("error %d disabling plane %d\n", ret,
				plane->base.id);
}

static int _sde_kms_remove_fbs(struct sde_kms *sde_kms, struct drm_file *file,
		struct drm_atomic_state *state)
{
	struct drm_device *dev = sde_kms->dev;
	struct drm_framebuffer *fb, *tfb;
	struct list_head fbs;
	struct drm_plane *plane;
	int ret = 0;
	u32 plane_mask = 0;

	INIT_LIST_HEAD(&fbs);

	list_for_each_entry_safe(fb, tfb, &file->fbs, filp_head) {
		if (drm_framebuffer_read_refcount(fb) > 1) {
			list_move_tail(&fb->filp_head, &fbs);

			drm_for_each_plane(plane, dev) {
				if (plane->fb == fb) {
					plane_mask |=
						1 << drm_plane_index(plane);
					 _sde_kms_plane_force_remove(
								plane, state);
				}
			}
		} else {
			list_del_init(&fb->filp_head);
			drm_framebuffer_put(fb);
		}
	}

	if (list_empty(&fbs)) {
		SDE_DEBUG("skip commit as no fb(s)\n");
		drm_atomic_state_put(state);
		return 0;
	}

	SDE_DEBUG("committing after removing all the pipes\n");
	ret = drm_atomic_commit(state);

	if (ret) {
		/*
		 * move the fbs back to original list, so it would be
		 * handled during drm_release
		 */
		list_for_each_entry_safe(fb, tfb, &fbs, filp_head)
			list_move_tail(&fb->filp_head, &file->fbs);

		SDE_ERROR("atomic commit failed in preclose, ret:%d\n", ret);
		goto end;
	}

	while (!list_empty(&fbs)) {
		fb = list_first_entry(&fbs, typeof(*fb), filp_head);

		list_del_init(&fb->filp_head);
		drm_framebuffer_put(fb);
	}

end:
	drm_atomic_clean_old_fb(dev, plane_mask, ret);

	return ret;
}

static void sde_kms_preclose(struct msm_kms *kms, struct drm_file *file)
{
	struct sde_kms *sde_kms = to_sde_kms(kms);
	struct drm_device *dev = sde_kms->dev;
	struct msm_drm_private *priv = dev->dev_private;
	unsigned int i;
	struct drm_atomic_state *state = NULL;
	struct drm_modeset_acquire_ctx ctx;
	int ret = 0;

	/* cancel pending flip event */
	for (i = 0; i < priv->num_crtcs; i++)
		sde_crtc_complete_flip(priv->crtcs[i], file);

	drm_modeset_acquire_init(&ctx, 0);
retry:
	ret = drm_modeset_lock_all_ctx(dev, &ctx);
	if (ret == -EDEADLK) {
		drm_modeset_backoff(&ctx);
		goto retry;
	} else if (WARN_ON(ret)) {
		goto end;
	}

	state = drm_atomic_state_alloc(dev);
	if (!state) {
		ret = -ENOMEM;
		goto end;
	}

	state->acquire_ctx = &ctx;

	for (i = 0; i < TEARDOWN_DEADLOCK_RETRY_MAX; i++) {
		ret = _sde_kms_remove_fbs(sde_kms, file, state);
		if (ret != -EDEADLK)
			break;
		drm_atomic_state_clear(state);
		drm_modeset_backoff(&ctx);
	}

end:
	if (state)
		drm_atomic_state_put(state);

	SDE_DEBUG("sde preclose done, ret:%d\n", ret);
	drm_modeset_drop_locks(&ctx);
	drm_modeset_acquire_fini(&ctx);
}

static int _sde_kms_helper_reset_custom_properties(struct sde_kms *sde_kms,
		struct drm_atomic_state *state)
{
	struct drm_device *dev = sde_kms->dev;
	struct drm_plane *plane;
	struct drm_plane_state *plane_state;
	struct drm_crtc *crtc;
	struct drm_crtc_state *crtc_state;
	struct drm_connector *conn;
	struct drm_connector_state *conn_state;
	struct drm_connector_list_iter conn_iter;
	int ret = 0;

	drm_for_each_plane(plane, dev) {
		plane_state = drm_atomic_get_plane_state(state, plane);
		if (IS_ERR(plane_state)) {
			ret = PTR_ERR(plane_state);
			SDE_ERROR("error %d getting plane %d state\n",
					ret, DRMID(plane));
			return ret;
		}

		ret = sde_plane_helper_reset_custom_properties(plane,
				plane_state);
		if (ret) {
			SDE_ERROR("error %d resetting plane props %d\n",
					ret, DRMID(plane));
			return ret;
		}
	}
	drm_for_each_crtc(crtc, dev) {
		crtc_state = drm_atomic_get_crtc_state(state, crtc);
		if (IS_ERR(crtc_state)) {
			ret = PTR_ERR(crtc_state);
			SDE_ERROR("error %d getting crtc %d state\n",
					ret, DRMID(crtc));
			return ret;
		}

		ret = sde_crtc_helper_reset_custom_properties(crtc, crtc_state);
		if (ret) {
			SDE_ERROR("error %d resetting crtc props %d\n",
					ret, DRMID(crtc));
			return ret;
		}
	}

	drm_connector_list_iter_begin(dev, &conn_iter);
	drm_for_each_connector_iter(conn, &conn_iter) {
		conn_state = drm_atomic_get_connector_state(state, conn);
		if (IS_ERR(conn_state)) {
			ret = PTR_ERR(conn_state);
			SDE_ERROR("error %d getting connector %d state\n",
					ret, DRMID(conn));
			return ret;
		}

		ret = sde_connector_helper_reset_custom_properties(conn,
				conn_state);
		if (ret) {
			SDE_ERROR("error %d resetting connector props %d\n",
					ret, DRMID(conn));
			return ret;
		}
	}
	drm_connector_list_iter_end(&conn_iter);

	return ret;
}

static void sde_kms_lastclose(struct msm_kms *kms,
		struct drm_modeset_acquire_ctx *ctx)
{
	struct sde_kms *sde_kms;
	struct drm_device *dev;
	struct drm_atomic_state *state;
	int ret, i;

	if (!kms) {
		SDE_ERROR("invalid argument\n");
		return;
	}

	sde_kms = to_sde_kms(kms);
	dev = sde_kms->dev;

	state = drm_atomic_state_alloc(dev);
	if (!state)
		return;

	state->acquire_ctx = ctx;

	for (i = 0; i < TEARDOWN_DEADLOCK_RETRY_MAX; i++) {
		/* add reset of custom properties to the state */
		ret = _sde_kms_helper_reset_custom_properties(sde_kms, state);
		if (ret)
			break;

		ret = drm_atomic_commit(state);
		if (ret != -EDEADLK)
			break;

		drm_atomic_state_clear(state);
		drm_modeset_backoff(ctx);
		SDE_DEBUG("deadlock backoff on attempt %d\n", i);
	}

	if (ret)
		SDE_ERROR("failed to run last close: %d\n", ret);

	drm_atomic_state_put(state);
}

static int sde_kms_check_secure_transition(struct msm_kms *kms,
		struct drm_atomic_state *state)
{
	struct sde_kms *sde_kms;
	struct drm_device *dev;
	struct drm_crtc *crtc;
	struct drm_crtc *cur_crtc = NULL, *global_crtc = NULL;
	struct drm_crtc_state *crtc_state;
	int active_crtc_cnt = 0, global_active_crtc_cnt = 0;
	bool sec_session = false, global_sec_session = false;
	uint32_t fb_ns = 0, fb_sec = 0, fb_sec_dir = 0;
	int i;

	if (!kms || !state) {
		return -EINVAL;
		SDE_ERROR("invalid arguments\n");
	}

	sde_kms = to_sde_kms(kms);
	dev = sde_kms->dev;

	/* iterate state object for active secure/non-secure crtc */
	for_each_crtc_in_state(state, crtc, crtc_state, i) {
		if (!crtc_state->active)
			continue;

		active_crtc_cnt++;
		sde_crtc_state_find_plane_fb_modes(crtc_state, &fb_ns,
				&fb_sec, &fb_sec_dir);
		if (fb_sec_dir)
			sec_session = true;
		cur_crtc = crtc;
	}

	/* iterate global list for active and secure/non-secure crtc */
	list_for_each_entry(crtc, &dev->mode_config.crtc_list, head) {
		if (!crtc->state->active)
			continue;

		global_active_crtc_cnt++;
		/* update only when crtc is not the same as current crtc */
		if (crtc != cur_crtc) {
			fb_ns = fb_sec = fb_sec_dir = 0;
			sde_crtc_find_plane_fb_modes(crtc, &fb_ns,
					&fb_sec, &fb_sec_dir);
			if (fb_sec_dir)
				global_sec_session = true;
			global_crtc = crtc;
		}
	}

	if (!global_sec_session && !sec_session)
		return 0;

	/*
	 * - fail crtc commit, if secure-camera/secure-ui session is
	 *   in-progress in any other display
	 * - fail secure-camera/secure-ui crtc commit, if any other display
	 *   session is in-progress
	 */
	if ((global_active_crtc_cnt > MAX_ALLOWED_CRTC_CNT_DURING_SECURE) ||
		    (active_crtc_cnt > MAX_ALLOWED_CRTC_CNT_DURING_SECURE)) {
		SDE_ERROR(
		    "crtc%d secure check failed global_active:%d active:%d\n",
				cur_crtc ? cur_crtc->base.id : -1,
				global_active_crtc_cnt, active_crtc_cnt);
		return -EPERM;

	/*
	 * As only one crtc is allowed during secure session, the crtc
	 * in this commit should match with the global crtc
	 */
	} else if (global_crtc && cur_crtc && (global_crtc != cur_crtc)) {
		SDE_ERROR("crtc%d-sec%d not allowed during crtc%d-sec%d\n",
				cur_crtc->base.id, sec_session,
				global_crtc->base.id, global_sec_session);
		return -EPERM;
	}

	return 0;
}

static int sde_kms_atomic_check(struct msm_kms *kms,
		struct drm_atomic_state *state)
{
	struct sde_kms *sde_kms;
	struct drm_device *dev;
	int ret;

	if (!kms || !state)
		return -EINVAL;

	sde_kms = to_sde_kms(kms);
	dev = sde_kms->dev;

	SDE_ATRACE_BEGIN("atomic_check");
	if (sde_kms_is_suspend_blocked(dev)) {
		SDE_DEBUG("suspended, skip atomic_check\n");
		ret = -EBUSY;
		goto end;
	}

	ret = drm_atomic_helper_check(dev, state);
	if (ret)
		goto end;
	/*
	 * Check if any secure transition(moving CRTC between secure and
	 * non-secure state and vice-versa) is allowed or not. when moving
	 * to secure state, planes with fb_mode set to dir_translated only can
	 * be staged on the CRTC, and only one CRTC can be active during
	 * Secure state
	 */
	ret = sde_kms_check_secure_transition(kms, state);
end:
	SDE_ATRACE_END("atomic_check");
	return ret;
}

static struct msm_gem_address_space*
_sde_kms_get_address_space(struct msm_kms *kms,
		unsigned int domain)
{
	struct sde_kms *sde_kms;

	if (!kms) {
		SDE_ERROR("invalid kms\n");
		return  NULL;
	}

	sde_kms = to_sde_kms(kms);
	if (!sde_kms) {
		SDE_ERROR("invalid sde_kms\n");
		return NULL;
	}

	if (domain >= MSM_SMMU_DOMAIN_MAX)
		return NULL;

	return (sde_kms->aspace[domain] &&
			sde_kms->aspace[domain]->domain_attached) ?
		sde_kms->aspace[domain] : NULL;
}

static void _sde_kms_post_open(struct msm_kms *kms, struct drm_file *file)
{
	struct drm_device *dev = NULL;
	struct sde_kms *sde_kms = NULL;
	struct drm_connector *connector = NULL;
	struct drm_connector_list_iter conn_iter;
	struct sde_connector *sde_conn = NULL;

	if (!kms) {
		SDE_ERROR("invalid kms\n");
		return;
	}

	sde_kms = to_sde_kms(kms);
	dev = sde_kms->dev;

	if (!dev) {
		SDE_ERROR("invalid device\n");
		return;
	}

	if (!dev->mode_config.poll_enabled)
		return;

	mutex_lock(&dev->mode_config.mutex);
	drm_connector_list_iter_begin(dev, &conn_iter);
	drm_for_each_connector_iter(connector, &conn_iter) {
		/* Only handle HPD capable connectors. */
		if (!(connector->polled & DRM_CONNECTOR_POLL_HPD))
			continue;

		sde_conn = to_sde_connector(connector);

		if (sde_conn->ops.post_open)
			sde_conn->ops.post_open(&sde_conn->base,
					sde_conn->display);
	}
	drm_connector_list_iter_end(&conn_iter);
	mutex_unlock(&dev->mode_config.mutex);

}

static int _sde_kms_update_planes_for_cont_splash(struct sde_kms *sde_kms,
		struct sde_splash_display *splash_display,
		struct drm_crtc *crtc)
{
	struct msm_drm_private *priv;
	struct drm_plane *plane;
	struct sde_splash_mem *splash;
	enum sde_sspp plane_id;
	bool is_virtual;
	int i, j;

	if (!sde_kms || !splash_display || !crtc) {
		SDE_ERROR("invalid input args\n");
		return -EINVAL;
	}

	priv = sde_kms->dev->dev_private;
	for (i = 0; i < priv->num_planes; i++) {
		plane = priv->planes[i];
		plane_id = sde_plane_pipe(plane);
		is_virtual = is_sde_plane_virtual(plane);
		splash = splash_display->splash;

		for (j = 0; j < splash_display->pipe_cnt; j++) {
			if ((plane_id != splash_display->pipes[j].sspp) ||
					(splash_display->pipes[j].is_virtual
					 != is_virtual))
				continue;

			if (splash && sde_plane_validate_src_addr(plane,
						splash->splash_buf_base,
						splash->splash_buf_size)) {
				SDE_ERROR("invalid adr on pipe:%d crtc:%d\n",
						plane_id, crtc->base.id);
			}

			SDE_DEBUG("set crtc:%d for plane:%d rect:%d\n",
					crtc->base.id, plane_id, is_virtual);
		}
	}

	return 0;
}

static int sde_kms_cont_splash_config(struct msm_kms *kms)
{
	void *display;
	struct dsi_display *dsi_display;
	struct msm_display_info info;
	struct drm_encoder *encoder = NULL;
	struct drm_crtc *crtc = NULL;
	int i, rc = 0;
	struct drm_display_mode *drm_mode = NULL;
	struct drm_device *dev;
	struct msm_drm_private *priv;
	struct sde_kms *sde_kms;
	struct drm_connector_list_iter conn_iter;
	struct drm_connector *connector = NULL;
	struct sde_connector *sde_conn = NULL;
	struct sde_splash_display *splash_display;

	if (!kms) {
		SDE_ERROR("invalid kms\n");
		return -EINVAL;
	}

	sde_kms = to_sde_kms(kms);
	dev = sde_kms->dev;
	if (!dev) {
		SDE_ERROR("invalid device\n");
		return -EINVAL;
	}

	if (!sde_kms->splash_data.num_splash_regions ||
			!sde_kms->splash_data.num_splash_displays) {
		DRM_INFO("cont_splash feature not enabled\n");
		return rc;
	}

	if (sde_kms->dsi_display_count !=
			sde_kms->splash_data.num_splash_displays) {
		SDE_ERROR("mismatch - displays:%d vs splash-displays:%d\n",
				sde_kms->dsi_display_count,
				sde_kms->splash_data.num_splash_displays);
		return rc;
	}

	/* dsi */
	for (i = 0; i < sde_kms->dsi_display_count; ++i) {
		display = sde_kms->dsi_displays[i];
		dsi_display = (struct dsi_display *)display;
		splash_display = &sde_kms->splash_data.splash_display[i];

		if (!splash_display->cont_splash_enabled) {
			SDE_DEBUG("display->name = %s splash not enabled\n",
					dsi_display->name);
			continue;
		}

		SDE_DEBUG("display->name = %s\n", dsi_display->name);

		if (dsi_display->bridge->base.encoder) {
			encoder = dsi_display->bridge->base.encoder;
			SDE_DEBUG("encoder name = %s\n", encoder->name);
		}
		memset(&info, 0x0, sizeof(info));
		rc = dsi_display_get_info(NULL, &info, display);
		if (rc) {
			SDE_ERROR("dsi get_info %d failed\n", i);
			encoder = NULL;
			continue;
		}
		SDE_DEBUG("info.is_connected = %s, info.is_primary = %s\n",
			((info.is_connected) ? "true" : "false"),
			((info.is_primary) ? "true" : "false"));

		if (!encoder) {
			SDE_ERROR("encoder not initialized\n");
			return -EINVAL;
		}

		priv = sde_kms->dev->dev_private;
		encoder->crtc = priv->crtcs[i];
		crtc = encoder->crtc;
		splash_display->encoder =  encoder;

		SDE_DEBUG("for dsi-display:%d crtc id = %d enc id =%d\n",
				i, crtc->base.id, encoder->base.id);

		mutex_lock(&dev->mode_config.mutex);
		drm_connector_list_iter_begin(dev, &conn_iter);
		drm_for_each_connector_iter(connector, &conn_iter) {
			/**
			 * SDE_KMS doesn't attach more than one encoder to
			 * a DSI connector. So it is safe to check only with
			 * the first encoder entry. Revisit this logic if we
			 * ever have to support continuous splash for
			 * external displays in MST configuration.
			 */
			if (connector->encoder_ids[0] == encoder->base.id)
				break;
		}
		drm_connector_list_iter_end(&conn_iter);

		if (!connector) {
			SDE_ERROR("connector not initialized\n");
			mutex_unlock(&dev->mode_config.mutex);
			return -EINVAL;
		}

		if (connector->funcs->fill_modes) {
			connector->funcs->fill_modes(connector,
					dev->mode_config.max_width,
					dev->mode_config.max_height);
		} else {
			SDE_ERROR("fill_modes api not defined\n");
			mutex_unlock(&dev->mode_config.mutex);
			return -EINVAL;
		}
		mutex_unlock(&dev->mode_config.mutex);

		crtc->state->encoder_mask = (1 << drm_encoder_index(encoder));

		/* currently consider modes[0] as the preferred mode */
		drm_mode = list_first_entry(&connector->modes,
				struct drm_display_mode, head);
		SDE_DEBUG("drm_mode->name = %s, id=%d, type=0x%x, flags=0x%x\n",
				drm_mode->name, drm_mode->base.id,
				drm_mode->type, drm_mode->flags);

		/* Update CRTC drm structure */
		crtc->state->active = true;
		rc = drm_atomic_set_mode_for_crtc(crtc->state, drm_mode);
		if (rc) {
			SDE_ERROR("Failed: set mode for crtc. rc = %d\n", rc);
			return rc;
		}
		drm_mode_copy(&crtc->state->adjusted_mode, drm_mode);
		drm_mode_copy(&crtc->mode, drm_mode);

		/* Update encoder structure */
		sde_encoder_update_caps_for_cont_splash(encoder,
				splash_display, true);

		sde_crtc_update_cont_splash_settings(crtc);

		sde_conn = to_sde_connector(connector);
		if (sde_conn && sde_conn->ops.cont_splash_config)
			sde_conn->ops.cont_splash_config(sde_conn->display);

		rc = _sde_kms_update_planes_for_cont_splash(sde_kms,
				splash_display, crtc);
		if (rc) {
			SDE_ERROR("Failed: updating plane status rc=%d\n", rc);
			return rc;
		}
	}

	return rc;
}

static bool sde_kms_check_for_splash(struct msm_kms *kms)
{
	struct sde_kms *sde_kms;

	if (!kms) {
		SDE_ERROR("invalid kms\n");
		return false;
	}

	sde_kms = to_sde_kms(kms);
	return sde_kms->splash_data.num_splash_displays;
}

static void _sde_kms_null_commit(struct drm_device *dev,
		struct drm_encoder *enc)
{
	struct drm_modeset_acquire_ctx ctx;
	struct drm_connector *conn = NULL;
	struct drm_connector *tmp_conn = NULL;
	struct drm_connector_list_iter conn_iter;
	struct drm_atomic_state *state = NULL;
	struct drm_crtc_state *crtc_state = NULL;
	struct drm_connector_state *conn_state = NULL;
	int retry_cnt = 0;
	int ret = 0;

	drm_modeset_acquire_init(&ctx, 0);

retry:
	ret = drm_modeset_lock_all_ctx(dev, &ctx);
	if (ret == -EDEADLK && retry_cnt < SDE_KMS_MODESET_LOCK_MAX_TRIALS) {
		drm_modeset_backoff(&ctx);
		retry_cnt++;
		udelay(SDE_KMS_MODESET_LOCK_TIMEOUT_US);
		goto retry;
	} else if (WARN_ON(ret)) {
		goto end;
	}

	state = drm_atomic_state_alloc(dev);
	if (!state) {
		DRM_ERROR("failed to allocate atomic state, %d\n", ret);
		goto end;
	}

	state->acquire_ctx = &ctx;
	drm_connector_list_iter_begin(dev, &conn_iter);
	drm_for_each_connector_iter(tmp_conn, &conn_iter) {
		if (enc == tmp_conn->state->best_encoder) {
			conn = tmp_conn;
			break;
		}
	}
	drm_connector_list_iter_end(&conn_iter);

	if (!conn) {
		SDE_ERROR("error in finding conn for enc:%d\n", DRMID(enc));
		goto end;
	}

	crtc_state = drm_atomic_get_crtc_state(state, enc->crtc);
	conn_state = drm_atomic_get_connector_state(state, conn);
	if (IS_ERR(conn_state)) {
		SDE_ERROR("error %d getting connector %d state\n",
				ret, DRMID(conn));
		goto end;
	}

	crtc_state->active = true;
	drm_atomic_set_crtc_for_connector(conn_state, enc->crtc);

	drm_atomic_commit(state);
end:
	if (state)
		drm_atomic_state_put(state);

	drm_modeset_drop_locks(&ctx);
	drm_modeset_acquire_fini(&ctx);
}

static int sde_kms_pm_suspend(struct device *dev)
{
	struct drm_device *ddev;
	struct drm_modeset_acquire_ctx ctx;
	struct drm_connector *conn;
	struct drm_encoder *enc;
	struct drm_connector_list_iter conn_iter;
	struct drm_atomic_state *state = NULL;
	struct sde_kms *sde_kms;
	int ret = 0, num_crtcs = 0;

	if (!dev)
		return -EINVAL;

	ddev = dev_get_drvdata(dev);
	if (!ddev || !ddev_to_msm_kms(ddev))
		return -EINVAL;

	sde_kms = to_sde_kms(ddev_to_msm_kms(ddev));
	SDE_EVT32(0);

	/* disable hot-plug polling */
	drm_kms_helper_poll_disable(ddev);

	/* if a display stuck in CS trigger a null commit to complete handoff */
	drm_for_each_encoder(enc, ddev) {
		if (sde_encoder_in_cont_splash(enc) && enc->crtc)
			_sde_kms_null_commit(ddev, enc);
	}

	/* acquire modeset lock(s) */
	drm_modeset_acquire_init(&ctx, 0);

retry:
	ret = drm_modeset_lock_all_ctx(ddev, &ctx);
	if (ret)
		goto unlock;

	/* save current state for resume */
	if (sde_kms->suspend_state)
		drm_atomic_state_put(sde_kms->suspend_state);
	sde_kms->suspend_state = drm_atomic_helper_duplicate_state(ddev, &ctx);
	if (IS_ERR_OR_NULL(sde_kms->suspend_state)) {
		ret = PTR_ERR(sde_kms->suspend_state);
		DRM_ERROR("failed to back up suspend state, %d\n", ret);
		sde_kms->suspend_state = NULL;
		goto unlock;
	}

	/* create atomic state to disable all CRTCs */
	state = drm_atomic_state_alloc(ddev);
	if (!state) {
		ret = -ENOMEM;
		DRM_ERROR("failed to allocate crtc disable state, %d\n", ret);
		goto unlock;
	}

	state->acquire_ctx = &ctx;
	drm_connector_list_iter_begin(ddev, &conn_iter);
	drm_for_each_connector_iter(conn, &conn_iter) {
		struct drm_crtc_state *crtc_state;
		uint64_t lp;

		if (!conn->state || !conn->state->crtc ||
				conn->dpms != DRM_MODE_DPMS_ON ||
				sde_encoder_in_clone_mode(conn->encoder))
			continue;

		lp = sde_connector_get_lp(conn);
		if (lp == SDE_MODE_DPMS_LP1) {
			/* transition LP1->LP2 on pm suspend */
			ret = sde_connector_set_property_for_commit(conn, state,
					CONNECTOR_PROP_LP, SDE_MODE_DPMS_LP2);
			if (ret) {
				DRM_ERROR("failed to set lp2 for conn %d\n",
						conn->base.id);
				drm_connector_list_iter_end(&conn_iter);
				goto unlock;
			}
		}

		if (lp != SDE_MODE_DPMS_LP2) {
			/* force CRTC to be inactive */
			crtc_state = drm_atomic_get_crtc_state(state,
					conn->state->crtc);
			if (IS_ERR_OR_NULL(crtc_state)) {
				DRM_ERROR("failed to get crtc %d state\n",
						conn->state->crtc->base.id);
				drm_connector_list_iter_end(&conn_iter);
				goto unlock;
			}

			if (lp != SDE_MODE_DPMS_LP1)
				crtc_state->active = false;
			++num_crtcs;
		}
	}
	drm_connector_list_iter_end(&conn_iter);

	/* check for nothing to do */
	if (num_crtcs == 0) {
		DRM_DEBUG("all crtcs are already in the off state\n");
		sde_kms->suspend_block = true;
		goto unlock;
	}

	/* commit the "disable all" state */
	ret = drm_atomic_commit(state);
	if (ret < 0) {
		DRM_ERROR("failed to disable crtcs, %d\n", ret);
		goto unlock;
	}

	sde_kms->suspend_block = true;

	drm_connector_list_iter_begin(ddev, &conn_iter);
	drm_for_each_connector_iter(conn, &conn_iter) {
		uint64_t lp;

		lp = sde_connector_get_lp(conn);
		if (lp != SDE_MODE_DPMS_LP2)
			continue;

		if (sde_encoder_in_clone_mode(conn->encoder))
			continue;

		ret = sde_encoder_wait_for_event(conn->encoder,
						MSM_ENC_TX_COMPLETE);
		if (ret && ret != -EWOULDBLOCK)
			SDE_ERROR(
				"[enc: %d] wait for commit done returned %d\n",
				conn->encoder->base.id, ret);
		else if (!ret)
			sde_encoder_idle_request(conn->encoder);
	}
	drm_connector_list_iter_end(&conn_iter);
unlock:
	if (state) {
		drm_atomic_state_put(state);
		state = NULL;
	}

	if (ret == -EDEADLK) {
		drm_modeset_backoff(&ctx);
		goto retry;
	}
	drm_modeset_drop_locks(&ctx);
	drm_modeset_acquire_fini(&ctx);

	return ret;
}

static int sde_kms_pm_resume(struct device *dev)
{
	struct drm_device *ddev;
	struct sde_kms *sde_kms;
	struct drm_modeset_acquire_ctx ctx;
	int ret, i;

	if (!dev)
		return -EINVAL;

	ddev = dev_get_drvdata(dev);
	if (!ddev || !ddev_to_msm_kms(ddev))
		return -EINVAL;

	sde_kms = to_sde_kms(ddev_to_msm_kms(ddev));

	SDE_EVT32(sde_kms->suspend_state != NULL);

	drm_mode_config_reset(ddev);

	drm_modeset_acquire_init(&ctx, 0);
retry:
	ret = drm_modeset_lock_all_ctx(ddev, &ctx);
	if (ret == -EDEADLK) {
		drm_modeset_backoff(&ctx);
		goto retry;
	} else if (WARN_ON(ret)) {
		goto end;
	}

	sde_kms->suspend_block = false;

	if (sde_kms->suspend_state) {
		sde_kms->suspend_state->acquire_ctx = &ctx;
		for (i = 0; i < TEARDOWN_DEADLOCK_RETRY_MAX; i++) {
			ret = drm_atomic_helper_commit_duplicated_state(
					sde_kms->suspend_state, &ctx);
			if (ret != -EDEADLK)
				break;

			drm_modeset_backoff(&ctx);
		}

		if (ret < 0)
			DRM_ERROR("failed to restore state, %d\n", ret);

		drm_atomic_state_put(sde_kms->suspend_state);
		sde_kms->suspend_state = NULL;
	}

end:
	drm_modeset_drop_locks(&ctx);
	drm_modeset_acquire_fini(&ctx);

	/* enable hot-plug polling */
	drm_kms_helper_poll_enable(ddev);

	return 0;
}

static const struct msm_kms_funcs kms_funcs = {
	.hw_init         = sde_kms_hw_init,
	.postinit        = sde_kms_postinit,
	.irq_preinstall  = sde_irq_preinstall,
	.irq_postinstall = sde_irq_postinstall,
	.irq_uninstall   = sde_irq_uninstall,
	.irq             = sde_irq,
	.preclose        = sde_kms_preclose,
	.lastclose       = sde_kms_lastclose,
	.prepare_fence   = sde_kms_prepare_fence,
	.prepare_commit  = sde_kms_prepare_commit,
	.commit          = sde_kms_commit,
	.complete_commit = sde_kms_complete_commit,
	.wait_for_crtc_commit_done = sde_kms_wait_for_commit_done,
	.wait_for_tx_complete = sde_kms_wait_for_frame_transfer_complete,
	.enable_vblank   = sde_kms_enable_vblank,
	.disable_vblank  = sde_kms_disable_vblank,
	.check_modified_format = sde_format_check_modified_format,
	.atomic_check = sde_kms_atomic_check,
	.get_format      = sde_get_msm_format,
	.round_pixclk    = sde_kms_round_pixclk,
	.pm_suspend      = sde_kms_pm_suspend,
	.pm_resume       = sde_kms_pm_resume,
	.destroy         = sde_kms_destroy,
	.cont_splash_config = sde_kms_cont_splash_config,
	.register_events = _sde_kms_register_events,
	.get_address_space = _sde_kms_get_address_space,
	.postopen = _sde_kms_post_open,
	.check_for_splash = sde_kms_check_for_splash,
};

/* the caller api needs to turn on clock before calling it */
static inline void _sde_kms_core_hw_rev_init(struct sde_kms *sde_kms)
{
	sde_kms->core_rev = readl_relaxed(sde_kms->mmio + 0x0);
}

static int _sde_kms_mmu_destroy(struct sde_kms *sde_kms)
{
	struct msm_mmu *mmu;
	int i;

	for (i = ARRAY_SIZE(sde_kms->aspace) - 1; i >= 0; i--) {
		if (!sde_kms->aspace[i])
			continue;

		mmu = sde_kms->aspace[i]->mmu;

		mmu->funcs->detach(mmu, (const char **)iommu_ports,
				ARRAY_SIZE(iommu_ports));
		msm_gem_address_space_put(sde_kms->aspace[i]);

		sde_kms->aspace[i] = NULL;
	}

	return 0;
}

static int _sde_kms_mmu_init(struct sde_kms *sde_kms)
{
	struct msm_mmu *mmu;
	int i, ret;
	int early_map = 1;

	for (i = 0; i < MSM_SMMU_DOMAIN_MAX; i++) {
		struct msm_gem_address_space *aspace;

		mmu = msm_smmu_new(sde_kms->dev->dev, i);
		if (IS_ERR(mmu)) {
			ret = PTR_ERR(mmu);
			SDE_DEBUG("failed to init iommu id %d: rc:%d\n",
								i, ret);
			continue;
		}

		/*
		 * Before attaching SMMU, we need to honor continuous splash
		 * use case where hardware tries to fetch buffer from physical
		 * address. To facilitate this requirement we need to have a
		 * one to one mapping on SMMU until we have our first frame.
		 */
		if (i == MSM_SMMU_DOMAIN_UNSECURE) {
			ret = mmu->funcs->set_attribute(mmu,
				DOMAIN_ATTR_EARLY_MAP,
				&early_map);
			if (ret) {
				SDE_ERROR("failed to set map att: %d\n", ret);
				goto fail;
			}
		}

		aspace = msm_gem_smmu_address_space_create(sde_kms->dev,
			mmu, "sde");
		if (IS_ERR(aspace)) {
			ret = PTR_ERR(aspace);
			mmu->funcs->destroy(mmu);
			goto fail;
		}

		sde_kms->aspace[i] = aspace;

		ret = mmu->funcs->attach(mmu, (const char **)iommu_ports,
				ARRAY_SIZE(iommu_ports));
		if (ret) {
			SDE_ERROR("failed to attach iommu %d: %d\n", i, ret);
			msm_gem_address_space_put(aspace);
			goto fail;
		}
		aspace->domain_attached = true;
		early_map = 0;

		/* Mapping splash memory block */
		if ((i == MSM_SMMU_DOMAIN_UNSECURE) &&
				sde_kms->splash_data.num_splash_regions) {
			ret = _sde_kms_map_all_splash_regions(sde_kms);
			if (ret) {
				SDE_ERROR("failed to map ret:%d\n", ret);
				goto fail;
			}
		}

		/*
		 * Turning off early map after generating one to one
		 * mapping for splash address space.
		 */
		ret = mmu->funcs->set_attribute(mmu, DOMAIN_ATTR_EARLY_MAP,
			&early_map);
		if (ret) {
			SDE_ERROR("failed to set map att ret:%d\n", ret);
			goto early_map_fail;
		}
	}

	return 0;
early_map_fail:
	_sde_kms_unmap_all_splash_regions(sde_kms);
fail:
	mmu->funcs->destroy(mmu);
	_sde_kms_mmu_destroy(sde_kms);

	return ret;
}

static void sde_kms_init_shared_hw(struct sde_kms *sde_kms)
{
	if (!sde_kms || !sde_kms->hw_mdp || !sde_kms->catalog)
		return;

	if (sde_kms->hw_mdp->ops.intf_dp_select)
		sde_kms->hw_mdp->ops.intf_dp_select(sde_kms->hw_mdp,
						sde_kms->catalog);

	if (sde_kms->hw_mdp->ops.reset_ubwc)
		sde_kms->hw_mdp->ops.reset_ubwc(sde_kms->hw_mdp,
						sde_kms->catalog);

	if (sde_kms->hw_sid)
		sde_hw_sid_rotator_set(sde_kms->hw_sid);
}

static void _sde_kms_set_lutdma_vbif_remap(struct sde_kms *sde_kms)
{
	struct sde_vbif_set_qos_params qos_params;
	struct sde_mdss_cfg *catalog;

	if (!sde_kms->catalog)
		return;

	catalog = sde_kms->catalog;

	memset(&qos_params, 0, sizeof(qos_params));
	qos_params.vbif_idx = catalog->dma_cfg.vbif_idx;
	qos_params.xin_id = catalog->dma_cfg.xin_id;
	qos_params.clk_ctrl = catalog->dma_cfg.clk_ctrl;
	qos_params.client_type = VBIF_LUTDMA_CLIENT;

	sde_vbif_set_qos_remap(sde_kms, &qos_params);
}

static void sde_kms_handle_power_event(u32 event_type, void *usr)
{
	struct sde_kms *sde_kms = usr;
	struct msm_kms *msm_kms;

	msm_kms = &sde_kms->base;
	if (!sde_kms)
		return;

	SDE_DEBUG("event_type:%d\n", event_type);
	SDE_EVT32_VERBOSE(event_type);

	if (event_type == SDE_POWER_EVENT_POST_ENABLE) {
		sde_irq_update(msm_kms, true);
		sde_vbif_init_memtypes(sde_kms);
		sde_kms_init_shared_hw(sde_kms);
		_sde_kms_set_lutdma_vbif_remap(sde_kms);
		sde_kms->first_kickoff = true;
	} else if (event_type == SDE_POWER_EVENT_PRE_DISABLE) {
		sde_irq_update(msm_kms, false);
		sde_kms->first_kickoff = false;
	}
}

#define genpd_to_sde_kms(domain) container_of(domain, struct sde_kms, genpd)

static int sde_kms_pd_enable(struct generic_pm_domain *genpd)
{
	struct sde_kms *sde_kms = genpd_to_sde_kms(genpd);
	struct drm_device *dev;
	struct msm_drm_private *priv;
	int rc;

	SDE_DEBUG("\n");

	dev = sde_kms->dev;
	if (!dev)
		return -EINVAL;

	priv = dev->dev_private;
	if (!priv)
		return -EINVAL;

	SDE_EVT32(genpd->device_count);

	rc = sde_power_resource_enable(&priv->phandle, priv->pclient, true);

	return rc;
}

static int sde_kms_pd_disable(struct generic_pm_domain *genpd)
{
	struct sde_kms *sde_kms = genpd_to_sde_kms(genpd);
	struct drm_device *dev;
	struct msm_drm_private *priv;
	int rc;

	SDE_DEBUG("\n");

	dev = sde_kms->dev;
	if (!dev)
		return -EINVAL;

	priv = dev->dev_private;
	if (!priv)
		return -EINVAL;

	SDE_EVT32(genpd->device_count);

	rc = sde_power_resource_enable(&priv->phandle, priv->pclient, false);

	return rc;
}

static int _sde_kms_get_splash_data(struct sde_splash_data *data)
{
	int i = 0;
	int ret = 0;
	struct device_node *parent, *node, *node1;
	struct resource r, r1;
	const char *node_name = "cont_splash_region";
	struct sde_splash_mem *mem;
	bool share_splash_mem = false;
	int num_displays, num_regions;
	struct sde_splash_display *splash_display;

	if (!data)
		return -EINVAL;

	memset(data, 0, sizeof(*data));

	parent = of_find_node_by_path("/reserved-memory");
	if (!parent) {
		SDE_ERROR("failed to find reserved-memory node\n");
		return -EINVAL;
	}

	node = of_find_node_by_name(parent, node_name);
	if (!node) {
		SDE_ERROR("failed to find node %s\n", node_name);
		return -EINVAL;
	}

	node1 = of_find_node_by_name(parent, "disp_rdump_region");
	if (!node1)
		SDE_DEBUG("failed to find disp ramdump memory reservation\n");

	/**
	 * Support sharing a single splash memory for all the built in displays
	 * and also independent splash region per displays. Incase of
	 * independent splash region for each connected display, dtsi node of
	 * cont_splash_region  should be collection of all memory regions
	 * Ex: <r1.start r1.end r2.start r2.end  ... rn.start, rn.end>
	 */
	num_displays = dsi_display_get_num_of_displays();
	num_regions = of_property_count_u64_elems(node, "reg") / 2;

	data->num_splash_displays = num_displays;

	pr_info("splash mem num_regions:%d\n", num_regions);
	if (num_displays > num_regions) {
		share_splash_mem = true;
		pr_info(":%d displays share same splash buf\n", num_displays);
	}

	for (i = 0; i < num_displays; i++) {
		splash_display = &data->splash_display[i];
		if (!i || !share_splash_mem) {
			if (of_address_to_resource(node, i, &r)) {
				SDE_ERROR("invalid data for:%s\n", node_name);
				return -EINVAL;
			}

			mem =  &data->splash_mem[i];
			if (!node1 || of_address_to_resource(node1, i, &r1)) {
				SDE_DEBUG("failed to find ramdump memory\n");
				mem->ramdump_base = 0;
				mem->ramdump_size = 0;
			} else {
				mem->ramdump_base = (unsigned long)r1.start;
				mem->ramdump_size = (r1.end - r1.start) + 1;
			}

			mem->splash_buf_base = (unsigned long)r.start;
			mem->splash_buf_size = (r.end - r.start) + 1;
			mem->ref_cnt = 0;
			splash_display->splash = mem;
			data->num_splash_regions++;
		} else {
			data->splash_display[i].splash = &data->splash_mem[0];
		}

		pr_info("splash mem for disp:%d add:%lx size:%x\n", (i + 1),
				splash_display->splash->splash_buf_base,
				splash_display->splash->splash_buf_size);
	}

	return ret;
}

static int sde_kms_hw_init(struct msm_kms *kms)
{
	struct sde_kms *sde_kms;
	struct drm_device *dev;
	struct msm_drm_private *priv;
	struct sde_rm *rm = NULL;
	struct platform_device *platformdev;
	int i, rc = -EINVAL;

	if (!kms) {
		SDE_ERROR("invalid kms\n");
		goto end;
	}

	sde_kms = to_sde_kms(kms);
	dev = sde_kms->dev;
	if (!dev || !dev->dev) {
		SDE_ERROR("invalid device\n");
		goto end;
	}

	platformdev = to_platform_device(dev->dev);
	priv = dev->dev_private;
	if (!priv) {
		SDE_ERROR("invalid private data\n");
		goto end;
	}

	sde_kms->mmio = msm_ioremap(platformdev, "mdp_phys", "mdp_phys");
	if (IS_ERR(sde_kms->mmio)) {
		rc = PTR_ERR(sde_kms->mmio);
		SDE_ERROR("mdp register memory map failed: %d\n", rc);
		sde_kms->mmio = NULL;
		goto error;
	}
	DRM_INFO("mapped mdp address space @%pK\n", sde_kms->mmio);
	sde_kms->mmio_len = msm_iomap_size(platformdev, "mdp_phys");

	rc = sde_dbg_reg_register_base(SDE_DBG_NAME, sde_kms->mmio,
			sde_kms->mmio_len);
	if (rc)
		SDE_ERROR("dbg base register kms failed: %d\n", rc);

	sde_kms->vbif[VBIF_RT] = msm_ioremap(platformdev, "vbif_phys",
								"vbif_phys");
	if (IS_ERR(sde_kms->vbif[VBIF_RT])) {
		rc = PTR_ERR(sde_kms->vbif[VBIF_RT]);
		SDE_ERROR("vbif register memory map failed: %d\n", rc);
		sde_kms->vbif[VBIF_RT] = NULL;
		goto error;
	}
	sde_kms->vbif_len[VBIF_RT] = msm_iomap_size(platformdev,
								"vbif_phys");
	rc = sde_dbg_reg_register_base("vbif_rt", sde_kms->vbif[VBIF_RT],
				sde_kms->vbif_len[VBIF_RT]);
	if (rc)
		SDE_ERROR("dbg base register vbif_rt failed: %d\n", rc);

	sde_kms->vbif[VBIF_NRT] = msm_ioremap(platformdev, "vbif_nrt_phys",
								"vbif_nrt_phys");
	if (IS_ERR(sde_kms->vbif[VBIF_NRT])) {
		sde_kms->vbif[VBIF_NRT] = NULL;
		SDE_DEBUG("VBIF NRT is not defined");
	} else {
		sde_kms->vbif_len[VBIF_NRT] = msm_iomap_size(platformdev,
							"vbif_nrt_phys");
		rc = sde_dbg_reg_register_base("vbif_nrt",
				sde_kms->vbif[VBIF_NRT],
				sde_kms->vbif_len[VBIF_NRT]);
		if (rc)
			SDE_ERROR("dbg base register vbif_nrt failed: %d\n",
					rc);
	}

	sde_kms->reg_dma = msm_ioremap(platformdev, "regdma_phys",
								"regdma_phys");
	if (IS_ERR(sde_kms->reg_dma)) {
		sde_kms->reg_dma = NULL;
		SDE_DEBUG("REG_DMA is not defined");
	} else {
		sde_kms->reg_dma_len = msm_iomap_size(platformdev,
								"regdma_phys");
		rc =  sde_dbg_reg_register_base("reg_dma",
				sde_kms->reg_dma,
				sde_kms->reg_dma_len);
		if (rc)
			SDE_ERROR("dbg base register reg_dma failed: %d\n",
					rc);
	}

	sde_kms->sid = msm_ioremap(platformdev, "sid_phys",
							"sid_phys");
	if (IS_ERR(sde_kms->sid)) {
		sde_kms->sid = NULL;
		SDE_DEBUG("SID_PHYS is not defined\n");
	} else {
		sde_kms->sid_len = msm_iomap_size(platformdev, "sid_phys");
		rc =  sde_dbg_reg_register_base("sid", sde_kms->sid,
				sde_kms->sid_len);
		if (rc)
			SDE_ERROR("dbg base register sid failed: %d\n", rc);
	}

	sde_kms->core_client = sde_power_client_create(&priv->phandle, "core");
	if (IS_ERR_OR_NULL(sde_kms->core_client)) {
		rc = PTR_ERR(sde_kms->core_client);
		if (!sde_kms->core_client)
			rc = -EINVAL;
		SDE_ERROR("sde power client create failed: %d\n", rc);
		sde_kms->core_client = NULL;
		goto error;
	}

	rc = _sde_kms_get_splash_data(&sde_kms->splash_data);
	if (rc)
		SDE_DEBUG("sde splash data fetch failed: %d\n", rc);

	for (i = 0; i < SDE_POWER_HANDLE_DBUS_ID_MAX; i++) {
		priv->phandle.data_bus_handle[i].ab_rt =
			SDE_POWER_HANDLE_CONT_SPLASH_BUS_AB_QUOTA;
		priv->phandle.data_bus_handle[i].ib_rt =
			SDE_POWER_HANDLE_CONT_SPLASH_BUS_IB_QUOTA;
	}

	rc = sde_power_resource_enable(&priv->phandle, sde_kms->core_client,
		true);
	if (rc) {
		SDE_ERROR("resource enable failed: %d\n", rc);
		goto error;
	}

	for (i = 0; i < SDE_POWER_HANDLE_DBUS_ID_MAX; i++)
		sde_power_data_bus_set_quota(&priv->phandle,
			sde_kms->core_client,
			SDE_POWER_HANDLE_DATA_BUS_CLIENT_RT, i,
			SDE_POWER_HANDLE_CONT_SPLASH_BUS_AB_QUOTA,
			SDE_POWER_HANDLE_CONT_SPLASH_BUS_IB_QUOTA);

	_sde_kms_core_hw_rev_init(sde_kms);

	pr_info("sde hardware revision:0x%x\n", sde_kms->core_rev);

	sde_kms->catalog = sde_hw_catalog_init(dev, sde_kms->core_rev);
	if (IS_ERR_OR_NULL(sde_kms->catalog)) {
		rc = PTR_ERR(sde_kms->catalog);
		if (!sde_kms->catalog)
			rc = -EINVAL;
		SDE_ERROR("catalog init failed: %d\n", rc);
		sde_kms->catalog = NULL;
		goto power_error;
	}

	/* initialize power domain if defined */
	if (of_find_property(dev->dev->of_node, "#power-domain-cells", NULL)) {
		sde_kms->genpd.name = dev->unique;
		sde_kms->genpd.power_off = sde_kms_pd_disable;
		sde_kms->genpd.power_on = sde_kms_pd_enable;

		rc = pm_genpd_init(&sde_kms->genpd, NULL, true);
		if (rc < 0) {
			SDE_ERROR("failed to init genpd provider %s: %d\n",
					sde_kms->genpd.name, rc);
			goto genpd_err;
		}

		rc = of_genpd_add_provider_simple(dev->dev->of_node,
				&sde_kms->genpd);
		if (rc < 0) {
			SDE_ERROR("failed to add genpd provider %s: %d\n",
					sde_kms->genpd.name, rc);
			pm_genpd_remove(&sde_kms->genpd);
			goto genpd_err;
		}

		sde_kms->genpd_init = true;
		SDE_DEBUG("added genpd provider %s\n", sde_kms->genpd.name);
	}

	rc = _sde_kms_mmu_init(sde_kms);
	if (rc) {
		SDE_ERROR("sde_kms_mmu_init failed: %d\n", rc);
		goto power_error;
	}

	/* Initialize reg dma block which is a singleton */
	rc = sde_reg_dma_init(sde_kms->reg_dma, sde_kms->catalog,
			sde_kms->dev);
	if (rc) {
		SDE_ERROR("failed: reg dma init failed\n");
		goto power_error;
	}

	sde_dbg_init_dbg_buses(sde_kms->core_rev);

	rm = &sde_kms->rm;
	rc = sde_rm_init(rm, sde_kms->catalog, sde_kms->mmio,
			sde_kms->dev);
	if (rc) {
		SDE_ERROR("rm init failed: %d\n", rc);
		goto power_error;
	}

	sde_kms->rm_init = true;

	sde_kms->hw_intr = sde_hw_intr_init(sde_kms->mmio, sde_kms->catalog);
	if (IS_ERR_OR_NULL(sde_kms->hw_intr)) {
		rc = PTR_ERR(sde_kms->hw_intr);
		SDE_ERROR("hw_intr init failed: %d\n", rc);
		sde_kms->hw_intr = NULL;
		goto hw_intr_init_err;
	}

	/*
	 * Attempt continuous splash handoff only if reserved
	 * splash memory is found & release resources on any error
	 * in finding display hw config in splash
	 */
	if (sde_kms->splash_data.num_splash_regions &&
			sde_rm_cont_splash_res_init(priv, &sde_kms->rm,
					&sde_kms->splash_data,
					sde_kms->catalog)) {
		SDE_DEBUG("freeing continuous splash resources\n");
		_sde_kms_unmap_all_splash_regions(sde_kms);
		memset(&sde_kms->splash_data, 0x0,
				sizeof(struct sde_splash_data));
	}

	sde_kms->hw_mdp = sde_rm_get_mdp(&sde_kms->rm);
	if (IS_ERR_OR_NULL(sde_kms->hw_mdp)) {
		rc = PTR_ERR(sde_kms->hw_mdp);
		if (!sde_kms->hw_mdp)
			rc = -EINVAL;
		SDE_ERROR("failed to get hw_mdp: %d\n", rc);
		sde_kms->hw_mdp = NULL;
		goto power_error;
	}

	for (i = 0; i < sde_kms->catalog->vbif_count; i++) {
		u32 vbif_idx = sde_kms->catalog->vbif[i].id;

		sde_kms->hw_vbif[i] = sde_hw_vbif_init(vbif_idx,
				sde_kms->vbif[vbif_idx], sde_kms->catalog);
		if (IS_ERR_OR_NULL(sde_kms->hw_vbif[vbif_idx])) {
			rc = PTR_ERR(sde_kms->hw_vbif[vbif_idx]);
			if (!sde_kms->hw_vbif[vbif_idx])
				rc = -EINVAL;
			SDE_ERROR("failed to init vbif %d: %d\n", vbif_idx, rc);
			sde_kms->hw_vbif[vbif_idx] = NULL;
			goto power_error;
		}
	}

	sde_kms->hw_sid = sde_hw_sid_init(sde_kms->sid,
				sde_kms->sid_len, sde_kms->catalog);
	if (IS_ERR(sde_kms->hw_sid)) {
		SDE_ERROR("failed to init sid %d\n", PTR_ERR(sde_kms->hw_sid));
		sde_kms->hw_sid = NULL;
		goto power_error;
	}

	rc = sde_core_perf_init(&sde_kms->perf, dev, sde_kms->catalog,
			&priv->phandle, priv->pclient, "core_clk");
	if (rc) {
		SDE_ERROR("failed to init perf %d\n", rc);
		goto perf_err;
	}

	/*
	 * _sde_kms_drm_obj_init should create the DRM related objects
	 * i.e. CRTCs, planes, encoders, connectors and so forth
	 */
	rc = _sde_kms_drm_obj_init(sde_kms);
	if (rc) {
		SDE_ERROR("modeset init failed: %d\n", rc);
		goto drm_obj_init_err;
	}

	dev->mode_config.min_width = sde_kms->catalog->min_display_width;
	dev->mode_config.min_height = sde_kms->catalog->min_display_height;
	dev->mode_config.max_width = sde_kms->catalog->max_display_width;
	dev->mode_config.max_height = sde_kms->catalog->max_display_height;

	mutex_init(&sde_kms->secure_transition_lock);
	atomic_set(&sde_kms->detach_sec_cb, 0);
	atomic_set(&sde_kms->detach_all_cb, 0);

	/*
	 * Support format modifiers for compression etc.
	 */
	dev->mode_config.allow_fb_modifiers = true;

	/*
	 * Handle (re)initializations during power enable
	 */
	sde_kms_handle_power_event(SDE_POWER_EVENT_POST_ENABLE, sde_kms);
	sde_kms->power_event = sde_power_handle_register_event(&priv->phandle,
			SDE_POWER_EVENT_POST_ENABLE |
			SDE_POWER_EVENT_PRE_DISABLE,
			sde_kms_handle_power_event, sde_kms, "kms");

	if (sde_kms->splash_data.num_splash_displays) {
		SDE_DEBUG("Skipping MDP Resources disable\n");
	} else {
		for (i = 0; i < SDE_POWER_HANDLE_DBUS_ID_MAX; i++)
			sde_power_data_bus_set_quota(&priv->phandle,
				sde_kms->core_client,
				SDE_POWER_HANDLE_DATA_BUS_CLIENT_RT, i,
				SDE_POWER_HANDLE_ENABLE_BUS_AB_QUOTA,
				SDE_POWER_HANDLE_ENABLE_BUS_IB_QUOTA);

		sde_power_resource_enable(&priv->phandle,
						sde_kms->core_client, false);
	}
	return 0;

genpd_err:
drm_obj_init_err:
	sde_core_perf_destroy(&sde_kms->perf);
hw_intr_init_err:
perf_err:
power_error:
	sde_power_resource_enable(&priv->phandle, sde_kms->core_client, false);
error:
	_sde_kms_hw_destroy(sde_kms, platformdev);
end:
	return rc;
}

struct msm_kms *sde_kms_init(struct drm_device *dev)
{
	struct msm_drm_private *priv;
	struct sde_kms *sde_kms;

	if (!dev || !dev->dev_private) {
		SDE_ERROR("drm device node invalid\n");
		return ERR_PTR(-EINVAL);
	}

	priv = dev->dev_private;

	sde_kms = kzalloc(sizeof(*sde_kms), GFP_KERNEL);
	if (!sde_kms) {
		SDE_ERROR("failed to allocate sde kms\n");
		return ERR_PTR(-ENOMEM);
	}

	msm_kms_init(&sde_kms->base, &kms_funcs);
	sde_kms->dev = dev;

	return &sde_kms->base;
}

static int _sde_kms_register_events(struct msm_kms *kms,
		struct drm_mode_object *obj, u32 event, bool en)
{
	int ret = 0;
	struct drm_crtc *crtc = NULL;
	struct drm_connector *conn = NULL;
	struct sde_kms *sde_kms = NULL;

	if (!kms || !obj) {
		SDE_ERROR("invalid argument kms %pK obj %pK\n", kms, obj);
		return -EINVAL;
	}

	sde_kms = to_sde_kms(kms);
	switch (obj->type) {
	case DRM_MODE_OBJECT_CRTC:
		crtc = obj_to_crtc(obj);
		ret = sde_crtc_register_custom_event(sde_kms, crtc, event, en);
		break;
	case DRM_MODE_OBJECT_CONNECTOR:
		conn = obj_to_connector(obj);
		ret = sde_connector_register_custom_event(sde_kms, conn, event,
				en);
		break;
	}

	return ret;
}

int sde_kms_handle_recovery(struct drm_encoder *encoder)
{
	SDE_EVT32(DRMID(encoder), MSM_ENC_ACTIVE_REGION);
	return sde_encoder_wait_for_event(encoder, MSM_ENC_ACTIVE_REGION);
}<|MERGE_RESOLUTION|>--- conflicted
+++ resolved
@@ -1651,11 +1651,8 @@
 		.cmd_transfer = dsi_display_cmd_transfer,
 		.cont_splash_config = dsi_display_cont_splash_config,
 		.get_panel_vfp = dsi_display_get_panel_vfp,
-<<<<<<< HEAD
+		.prepare_commit = dsi_conn_prepare_commit,
 		.set_idle_hint = dsi_display_set_idle_hint,
-=======
-		.prepare_commit = dsi_conn_prepare_commit,
->>>>>>> a1ef8a6b
 	};
 	static const struct sde_connector_ops wb_ops = {
 		.post_init =    sde_wb_connector_post_init,
