--- conflicted
+++ resolved
@@ -213,9 +213,12 @@
 	/**
 	 * post_kickoff - display to program post kickoff-time features
 	 * @connector: Pointer to drm connector structure
+	 * @params: Parameter bundle of connector-stored information for
+	 *	post kickoff programming into the display
 	 * Returns: Zero on success
 	 */
-	int (*post_kickoff)(struct drm_connector *connector);
+	int (*post_kickoff)(struct drm_connector *connector,
+		struct msm_display_conn_params *params);
 
 	/**
 	 * post_open - calls connector to process post open functionalities
@@ -302,22 +305,21 @@
 	 */
 	int (*get_panel_vfp)(void *display, int h_active, int v_active);
 
+        /**
+         * prepare_commit - trigger display to program pre-commit time features
+         * @display: Pointer to private display structure
+         * @params: Parameter bundle of connector-stored information for
+         *      pre commit time programming into the display
+         * Returns: Zero on success
+         */
+        int (*prepare_commit)(void *display,
+                        struct msm_display_conn_params *params);
+
 	/**
 	 * set_idle_hint - gives hint to display whether display is idle
 	 * @display: Pointer to private display handle
 	 * @is_idle: true if display is idle, false otherwise
 	 */
-<<<<<<< HEAD
-=======
-	int (*prepare_commit)(void *display,
-			struct msm_display_conn_params *params);
-
-	/**
-	 * set_idle_hint - gives hint to display whether display is idle
-	 * @display: Pointer to private display handle
-	 * @is_idle: true if display is idle, false otherwise
-	 */
->>>>>>> 7dbae7ad
 	void (*set_idle_hint)(void *display, bool is_idle);
 };
 
@@ -382,10 +384,7 @@
  * @bl_scale_dirty: Flag to indicate PP BL scale value(s) is changed
  * @bl_scale: BL scale value for ABA feature
  * @bl_scale_ad: BL scale value for AD feature
-<<<<<<< HEAD
-=======
  * @allow_bl_update: Flag to indicate if BL update is allowed currently or not
->>>>>>> 7dbae7ad
  * @qsync_mode: Cached Qsync mode, 0=disabled, 1=continuous mode
  * @qsync_updated: Qsync settings were updated
  * last_cmd_tx_sts: status of the last command transfer
@@ -435,11 +434,7 @@
 	bool bl_scale_dirty;
 	u32 bl_scale;
 	u32 bl_scale_ad;
-<<<<<<< HEAD
-
-=======
 	bool allow_bl_update;
->>>>>>> 7dbae7ad
 	u32 qsync_mode;
 	bool qsync_updated;
 
@@ -781,6 +776,13 @@
 int sde_connector_pre_kickoff(struct drm_connector *connector);
 
 /**
+ * sde_connector_prepare_commit - trigger commit time feature programming
+ * @connector: Pointer to drm connector object
+ * Returns: Zero on success
+ */
+int sde_connector_prepare_commit(struct drm_connector *connector);
+
+/**
  * sde_connector_needs_offset - adjust the output fence offset based on
  *                              display type
  * @connector: Pointer to drm connector object
