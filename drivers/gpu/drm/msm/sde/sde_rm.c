/*
 * Copyright (c) 2016-2018, The Linux Foundation. All rights reserved.
 *
 * This program is free software; you can redistribute it and/or modify
 * it under the terms of the GNU General Public License version 2 and
 * only version 2 as published by the Free Software Foundation.
 *
 * This program is distributed in the hope that it will be useful,
 * but WITHOUT ANY WARRANTY; without even the implied warranty of
 * MERCHANTABILITY or FITNESS FOR A PARTICULAR PURPOSE.  See the
 * GNU General Public License for more details.
 *
 */

#define pr_fmt(fmt)	"[drm:%s] " fmt, __func__
#include "sde_kms.h"
#include "sde_hw_lm.h"
#include "sde_hw_ctl.h"
#include "sde_hw_cdm.h"
#include "sde_hw_dspp.h"
#include "sde_hw_ds.h"
#include "sde_hw_pingpong.h"
#include "sde_hw_intf.h"
#include "sde_hw_wb.h"
#include "sde_encoder.h"
#include "sde_connector.h"
#include "sde_hw_dsc.h"
#include "sde_hw_rot.h"

#define RESERVED_BY_OTHER(h, r) \
	((h)->rsvp && ((h)->rsvp->enc_id != (r)->enc_id))

#define RM_RQ_LOCK(r) ((r)->top_ctrl & BIT(SDE_RM_TOPCTL_RESERVE_LOCK))
#define RM_RQ_CLEAR(r) ((r)->top_ctrl & BIT(SDE_RM_TOPCTL_RESERVE_CLEAR))
#define RM_RQ_DSPP(r) ((r)->top_ctrl & BIT(SDE_RM_TOPCTL_DSPP))
#define RM_RQ_DS(r) ((r)->top_ctrl & BIT(SDE_RM_TOPCTL_DS))
#define RM_RQ_CWB(r) ((r)->top_ctrl & BIT(SDE_RM_TOPCTL_CWB))
#define RM_IS_TOPOLOGY_MATCH(t, r) ((t).num_lm == (r).num_lm && \
				(t).num_comp_enc == (r).num_enc && \
				(t).num_intf == (r).num_intf)

/**
 * toplogy information to be used when ctl path version does not
 * support driving more than one interface per ctl_path
 */
static const struct sde_rm_topology_def g_top_table[] = {
	{   SDE_RM_TOPOLOGY_NONE,                 0, 0, 0, 0, false },
	{   SDE_RM_TOPOLOGY_SINGLEPIPE,           1, 0, 1, 1, false },
	{   SDE_RM_TOPOLOGY_SINGLEPIPE_DSC,       1, 1, 1, 1, false },
	{   SDE_RM_TOPOLOGY_DUALPIPE,             2, 0, 2, 2, true  },
	{   SDE_RM_TOPOLOGY_DUALPIPE_DSC,         2, 2, 2, 2, true  },
	{   SDE_RM_TOPOLOGY_DUALPIPE_3DMERGE,     2, 0, 1, 1, false },
	{   SDE_RM_TOPOLOGY_DUALPIPE_3DMERGE_DSC, 2, 1, 1, 1, false },
	{   SDE_RM_TOPOLOGY_DUALPIPE_DSCMERGE,    2, 2, 1, 1, false },
	{   SDE_RM_TOPOLOGY_PPSPLIT,              1, 0, 2, 1, true  },
};

/**
 * topology information to be used when the ctl path version
 * is SDE_CTL_CFG_VERSION_1_0_0
 */
static const struct sde_rm_topology_def g_ctl_ver_1_top_table[] = {
	{   SDE_RM_TOPOLOGY_NONE,                 0, 0, 0, 0, false },
	{   SDE_RM_TOPOLOGY_SINGLEPIPE,           1, 0, 1, 1, false },
	{   SDE_RM_TOPOLOGY_SINGLEPIPE_DSC,       1, 1, 1, 1, false },
	{   SDE_RM_TOPOLOGY_DUALPIPE,             2, 0, 2, 1, true  },
	{   SDE_RM_TOPOLOGY_DUALPIPE_DSC,         2, 2, 2, 1, true  },
	{   SDE_RM_TOPOLOGY_DUALPIPE_3DMERGE,     2, 0, 1, 1, false },
	{   SDE_RM_TOPOLOGY_DUALPIPE_3DMERGE_DSC, 2, 1, 1, 1, false },
	{   SDE_RM_TOPOLOGY_DUALPIPE_DSCMERGE,    2, 2, 1, 1, false },
	{   SDE_RM_TOPOLOGY_PPSPLIT,              1, 0, 2, 1, true  },
};


/**
 * struct sde_rm_requirements - Reservation requirements parameter bundle
 * @top_ctrl:  topology control preference from kernel client
 * @top:       selected topology for the display
 * @hw_res:	   Hardware resources required as reported by the encoders
 */
struct sde_rm_requirements {
	uint64_t top_ctrl;
	const struct sde_rm_topology_def *topology;
	struct sde_encoder_hw_resources hw_res;
};

/**
 * struct sde_rm_rsvp - Use Case Reservation tagging structure
 *	Used to tag HW blocks as reserved by a CRTC->Encoder->Connector chain
 *	By using as a tag, rather than lists of pointers to HW blocks used
 *	we can avoid some list management since we don't know how many blocks
 *	of each type a given use case may require.
 * @list:	List head for list of all reservations
 * @seq:	Global RSVP sequence number for debugging, especially for
 *		differentiating differenct allocations for same encoder.
 * @enc_id:	Reservations are tracked by Encoder DRM object ID.
 *		CRTCs may be connected to multiple Encoders.
 *		An encoder or connector id identifies the display path.
 * @topology	DRM<->HW topology use case
 */
struct sde_rm_rsvp {
	struct list_head list;
	uint32_t seq;
	uint32_t enc_id;
	enum sde_rm_topology_name topology;
};

/**
 * struct sde_rm_hw_blk - hardware block tracking list member
 * @list:	List head for list of all hardware blocks tracking items
 * @rsvp:	Pointer to use case reservation if reserved by a client
 * @rsvp_nxt:	Temporary pointer used during reservation to the incoming
 *		request. Will be swapped into rsvp if proposal is accepted
 * @type:	Type of hardware block this structure tracks
 * @id:		Hardware ID number, within it's own space, ie. LM_X
 * @catalog:	Pointer to the hardware catalog entry for this block
 * @hw:		Pointer to the hardware register access object for this block
 */
struct sde_rm_hw_blk {
	struct list_head list;
	struct sde_rm_rsvp *rsvp;
	struct sde_rm_rsvp *rsvp_nxt;
	enum sde_hw_blk_type type;
	uint32_t id;
	struct sde_hw_blk *hw;
};

/**
 * sde_rm_dbg_rsvp_stage - enum of steps in making reservation for event logging
 */
enum sde_rm_dbg_rsvp_stage {
	SDE_RM_STAGE_BEGIN,
	SDE_RM_STAGE_AFTER_CLEAR,
	SDE_RM_STAGE_AFTER_RSVPNEXT,
	SDE_RM_STAGE_FINAL
};

static void _sde_rm_print_rsvps(
		struct sde_rm *rm,
		enum sde_rm_dbg_rsvp_stage stage)
{
	struct sde_rm_rsvp *rsvp;
	struct sde_rm_hw_blk *blk;
	enum sde_hw_blk_type type;

	SDE_DEBUG("%d\n", stage);

	list_for_each_entry(rsvp, &rm->rsvps, list) {
		SDE_DEBUG("%d rsvp[s%ue%u] topology %d\n", stage, rsvp->seq,
				rsvp->enc_id, rsvp->topology);
		SDE_EVT32(stage, rsvp->seq, rsvp->enc_id, rsvp->topology);
	}

	for (type = 0; type < SDE_HW_BLK_MAX; type++) {
		list_for_each_entry(blk, &rm->hw_blks[type], list) {
			if (!blk->rsvp && !blk->rsvp_nxt)
				continue;

			SDE_DEBUG("%d rsvp[s%ue%u->s%ue%u] %d %d\n", stage,
				(blk->rsvp) ? blk->rsvp->seq : 0,
				(blk->rsvp) ? blk->rsvp->enc_id : 0,
				(blk->rsvp_nxt) ? blk->rsvp_nxt->seq : 0,
				(blk->rsvp_nxt) ? blk->rsvp_nxt->enc_id : 0,
				blk->type, blk->id);

			SDE_EVT32(stage,
				(blk->rsvp) ? blk->rsvp->seq : 0,
				(blk->rsvp) ? blk->rsvp->enc_id : 0,
				(blk->rsvp_nxt) ? blk->rsvp_nxt->seq : 0,
				(blk->rsvp_nxt) ? blk->rsvp_nxt->enc_id : 0,
				blk->type, blk->id);
		}
	}
}

struct sde_hw_mdp *sde_rm_get_mdp(struct sde_rm *rm)
{
	return rm->hw_mdp;
}

void sde_rm_init_hw_iter(
		struct sde_rm_hw_iter *iter,
		uint32_t enc_id,
		enum sde_hw_blk_type type)
{
	memset(iter, 0, sizeof(*iter));
	iter->enc_id = enc_id;
	iter->type = type;
}

enum sde_rm_topology_name sde_rm_get_topology_name(
	struct msm_display_topology topology)
{
	int i;

	for (i = 0; i < SDE_RM_TOPOLOGY_MAX; i++)
		if (RM_IS_TOPOLOGY_MATCH(g_top_table[i], topology))
			return g_top_table[i].top_name;

	return SDE_RM_TOPOLOGY_NONE;
}

static bool _sde_rm_get_hw_locked(struct sde_rm *rm, struct sde_rm_hw_iter *i)
{
	struct list_head *blk_list;

	if (!rm || !i || i->type >= SDE_HW_BLK_MAX) {
		SDE_ERROR("invalid rm\n");
		return false;
	}

	i->hw = NULL;
	blk_list = &rm->hw_blks[i->type];

	if (i->blk && (&i->blk->list == blk_list)) {
		SDE_DEBUG("attempt resume iteration past last\n");
		return false;
	}

	i->blk = list_prepare_entry(i->blk, blk_list, list);

	list_for_each_entry_continue(i->blk, blk_list, list) {
		struct sde_rm_rsvp *rsvp = i->blk->rsvp;

		if (i->blk->type != i->type) {
			SDE_ERROR("found incorrect block type %d on %d list\n",
					i->blk->type, i->type);
			return false;
		}

		if ((i->enc_id == 0) || (rsvp && rsvp->enc_id == i->enc_id)) {
			i->hw = i->blk->hw;
			SDE_DEBUG("found type %d id %d for enc %d\n",
					i->type, i->blk->id, i->enc_id);
			return true;
		}
	}

	SDE_DEBUG("no match, type %d for enc %d\n", i->type, i->enc_id);

	return false;
}

bool sde_rm_get_hw(struct sde_rm *rm, struct sde_rm_hw_iter *i)
{
	bool ret;

	mutex_lock(&rm->rm_lock);
	ret = _sde_rm_get_hw_locked(rm, i);
	mutex_unlock(&rm->rm_lock);

	return ret;
}

static void _sde_rm_hw_destroy(enum sde_hw_blk_type type, void *hw)
{
	switch (type) {
	case SDE_HW_BLK_LM:
		sde_hw_lm_destroy(hw);
		break;
	case SDE_HW_BLK_DSPP:
		sde_hw_dspp_destroy(hw);
		break;
	case SDE_HW_BLK_DS:
		sde_hw_ds_destroy(hw);
		break;
	case SDE_HW_BLK_CTL:
		sde_hw_ctl_destroy(hw);
		break;
	case SDE_HW_BLK_CDM:
		sde_hw_cdm_destroy(hw);
		break;
	case SDE_HW_BLK_PINGPONG:
		sde_hw_pingpong_destroy(hw);
		break;
	case SDE_HW_BLK_INTF:
		sde_hw_intf_destroy(hw);
		break;
	case SDE_HW_BLK_WB:
		sde_hw_wb_destroy(hw);
		break;
	case SDE_HW_BLK_DSC:
		sde_hw_dsc_destroy(hw);
		break;
	case SDE_HW_BLK_ROT:
		sde_hw_rot_destroy(hw);
		break;
	case SDE_HW_BLK_SSPP:
		/* SSPPs are not managed by the resource manager */
	case SDE_HW_BLK_TOP:
		/* Top is a singleton, not managed in hw_blks list */
	case SDE_HW_BLK_MAX:
	default:
		SDE_ERROR("unsupported block type %d\n", type);
		break;
	}
}

int sde_rm_destroy(struct sde_rm *rm)
{

	struct sde_rm_rsvp *rsvp_cur, *rsvp_nxt;
	struct sde_rm_hw_blk *hw_cur, *hw_nxt;
	enum sde_hw_blk_type type;

	if (!rm) {
		SDE_ERROR("invalid rm\n");
		return -EINVAL;
	}

	list_for_each_entry_safe(rsvp_cur, rsvp_nxt, &rm->rsvps, list) {
		list_del(&rsvp_cur->list);
		kfree(rsvp_cur);
	}


	for (type = 0; type < SDE_HW_BLK_MAX; type++) {
		list_for_each_entry_safe(hw_cur, hw_nxt, &rm->hw_blks[type],
				list) {
			list_del(&hw_cur->list);
			_sde_rm_hw_destroy(hw_cur->type, hw_cur->hw);
			kfree(hw_cur);
		}
	}

	sde_hw_mdp_destroy(rm->hw_mdp);
	rm->hw_mdp = NULL;

	mutex_destroy(&rm->rm_lock);

	return 0;
}

static int _sde_rm_hw_blk_create(
		struct sde_rm *rm,
		struct sde_mdss_cfg *cat,
		void __iomem *mmio,
		enum sde_hw_blk_type type,
		uint32_t id,
		void *hw_catalog_info)
{
	struct sde_rm_hw_blk *blk;
	struct sde_hw_mdp *hw_mdp;
	void *hw;

	hw_mdp = rm->hw_mdp;

	switch (type) {
	case SDE_HW_BLK_LM:
		hw = sde_hw_lm_init(id, mmio, cat);
		break;
	case SDE_HW_BLK_DSPP:
		hw = sde_hw_dspp_init(id, mmio, cat);
		break;
	case SDE_HW_BLK_DS:
		hw = sde_hw_ds_init(id, mmio, cat);
		break;
	case SDE_HW_BLK_CTL:
		hw = sde_hw_ctl_init(id, mmio, cat);
		break;
	case SDE_HW_BLK_CDM:
		hw = sde_hw_cdm_init(id, mmio, cat, hw_mdp);
		break;
	case SDE_HW_BLK_PINGPONG:
		hw = sde_hw_pingpong_init(id, mmio, cat);
		break;
	case SDE_HW_BLK_INTF:
		hw = sde_hw_intf_init(id, mmio, cat);
		break;
	case SDE_HW_BLK_WB:
		hw = sde_hw_wb_init(id, mmio, cat, hw_mdp);
		break;
	case SDE_HW_BLK_DSC:
		hw = sde_hw_dsc_init(id, mmio, cat);
		break;
	case SDE_HW_BLK_ROT:
		hw = sde_hw_rot_init(id, mmio, cat);
		break;
	case SDE_HW_BLK_SSPP:
		/* SSPPs are not managed by the resource manager */
	case SDE_HW_BLK_TOP:
		/* Top is a singleton, not managed in hw_blks list */
	case SDE_HW_BLK_MAX:
	default:
		SDE_ERROR("unsupported block type %d\n", type);
		return -EINVAL;
	}

	if (IS_ERR_OR_NULL(hw)) {
		SDE_ERROR("failed hw object creation: type %d, err %ld\n",
				type, PTR_ERR(hw));
		return -EFAULT;
	}

	blk = kzalloc(sizeof(*blk), GFP_KERNEL);
	if (!blk) {
		_sde_rm_hw_destroy(type, hw);
		return -ENOMEM;
	}

	blk->type = type;
	blk->id = id;
	blk->hw = hw;
	list_add_tail(&blk->list, &rm->hw_blks[type]);

	return 0;
}

int sde_rm_init(struct sde_rm *rm,
		struct sde_mdss_cfg *cat,
		void __iomem *mmio,
		struct drm_device *dev)
{
	int i, rc = 0;
	enum sde_hw_blk_type type;

	if (!rm || !cat || !mmio || !dev) {
		SDE_ERROR("invalid kms\n");
		return -EINVAL;
	}

	/* Clear, setup lists */
	memset(rm, 0, sizeof(*rm));

	mutex_init(&rm->rm_lock);

	INIT_LIST_HEAD(&rm->rsvps);
	for (type = 0; type < SDE_HW_BLK_MAX; type++)
		INIT_LIST_HEAD(&rm->hw_blks[type]);

	rm->dev = dev;

	if (IS_SDE_CTL_REV_100(cat->ctl_rev))
		rm->topology_tbl = g_ctl_ver_1_top_table;
	else
		rm->topology_tbl = g_top_table;

	/* Some of the sub-blocks require an mdptop to be created */
	rm->hw_mdp = sde_hw_mdptop_init(MDP_TOP, mmio, cat);
	if (IS_ERR_OR_NULL(rm->hw_mdp)) {
		rc = PTR_ERR(rm->hw_mdp);
		rm->hw_mdp = NULL;
		SDE_ERROR("failed: mdp hw not available\n");
		goto fail;
	}

	/* Interrogate HW catalog and create tracking items for hw blocks */
	for (i = 0; i < cat->mixer_count; i++) {
		struct sde_lm_cfg *lm = &cat->mixer[i];

		if (lm->pingpong == PINGPONG_MAX) {
			SDE_ERROR("mixer %d without pingpong\n", lm->id);
			goto fail;
		}

		rc = _sde_rm_hw_blk_create(rm, cat, mmio, SDE_HW_BLK_LM,
				cat->mixer[i].id, &cat->mixer[i]);
		if (rc) {
			SDE_ERROR("failed: lm hw not available\n");
			goto fail;
		}

		if (!rm->lm_max_width) {
			rm->lm_max_width = lm->sblk->maxwidth;
		} else if (rm->lm_max_width != lm->sblk->maxwidth) {
			/*
			 * Don't expect to have hw where lm max widths differ.
			 * If found, take the min.
			 */
			SDE_ERROR("unsupported: lm maxwidth differs\n");
			if (rm->lm_max_width > lm->sblk->maxwidth)
				rm->lm_max_width = lm->sblk->maxwidth;
		}
	}

	for (i = 0; i < cat->dspp_count; i++) {
		rc = _sde_rm_hw_blk_create(rm, cat, mmio, SDE_HW_BLK_DSPP,
				cat->dspp[i].id, &cat->dspp[i]);
		if (rc) {
			SDE_ERROR("failed: dspp hw not available\n");
			goto fail;
		}
	}

	if (cat->mdp[0].has_dest_scaler) {
		for (i = 0; i < cat->ds_count; i++) {
			rc = _sde_rm_hw_blk_create(rm, cat, mmio, SDE_HW_BLK_DS,
					cat->ds[i].id, &cat->ds[i]);
			if (rc) {
				SDE_ERROR("failed: ds hw not available\n");
				goto fail;
			}
		}
	}

	for (i = 0; i < cat->pingpong_count; i++) {
		rc = _sde_rm_hw_blk_create(rm, cat, mmio, SDE_HW_BLK_PINGPONG,
				cat->pingpong[i].id, &cat->pingpong[i]);
		if (rc) {
			SDE_ERROR("failed: pp hw not available\n");
			goto fail;
		}
	}

	for (i = 0; i < cat->dsc_count; i++) {
		rc = _sde_rm_hw_blk_create(rm, cat, mmio, SDE_HW_BLK_DSC,
			cat->dsc[i].id, &cat->dsc[i]);
		if (rc) {
			SDE_ERROR("failed: dsc hw not available\n");
			goto fail;
		}
	}

	for (i = 0; i < cat->intf_count; i++) {
		if (cat->intf[i].type == INTF_NONE) {
			SDE_DEBUG("skip intf %d with type none\n", i);
			continue;
		}

		rc = _sde_rm_hw_blk_create(rm, cat, mmio, SDE_HW_BLK_INTF,
				cat->intf[i].id, &cat->intf[i]);
		if (rc) {
			SDE_ERROR("failed: intf hw not available\n");
			goto fail;
		}
	}

	for (i = 0; i < cat->wb_count; i++) {
		rc = _sde_rm_hw_blk_create(rm, cat, mmio, SDE_HW_BLK_WB,
				cat->wb[i].id, &cat->wb[i]);
		if (rc) {
			SDE_ERROR("failed: wb hw not available\n");
			goto fail;
		}
	}

	for (i = 0; i < cat->rot_count; i++) {
		rc = _sde_rm_hw_blk_create(rm, cat, mmio, SDE_HW_BLK_ROT,
				cat->rot[i].id, &cat->rot[i]);
		if (rc) {
			SDE_ERROR("failed: rot hw not available\n");
			goto fail;
		}
	}

	for (i = 0; i < cat->ctl_count; i++) {
		rc = _sde_rm_hw_blk_create(rm, cat, mmio, SDE_HW_BLK_CTL,
				cat->ctl[i].id, &cat->ctl[i]);
		if (rc) {
			SDE_ERROR("failed: ctl hw not available\n");
			goto fail;
		}
	}

	for (i = 0; i < cat->cdm_count; i++) {
		rc = _sde_rm_hw_blk_create(rm, cat, mmio, SDE_HW_BLK_CDM,
				cat->cdm[i].id, &cat->cdm[i]);
		if (rc) {
			SDE_ERROR("failed: cdm hw not available\n");
			goto fail;
		}
	}

	return 0;

fail:
	sde_rm_destroy(rm);

	return rc;
}

/**
 * _sde_rm_check_lm_and_get_connected_blks - check if proposed layer mixer meets
 *	proposed use case requirements, incl. hardwired dependent blocks like
 *	pingpong, and dspp.
 * @rm: sde resource manager handle
 * @rsvp: reservation currently being created
 * @reqs: proposed use case requirements
 * @lm: proposed layer mixer, function checks if lm, and all other hardwired
 *      blocks connected to the lm (pp, dspp) are available and appropriate
 * @dspp: output parameter, dspp block attached to the layer mixer.
 *        NULL if dspp was not available, or not matching requirements.
 * @pp: output parameter, pingpong block attached to the layer mixer.
 *      NULL if dspp was not available, or not matching requirements.
 * @primary_lm: if non-null, this function check if lm is compatible primary_lm
 *              as well as satisfying all other requirements
 * @Return: true if lm matches all requirements, false otherwise
 */
static bool _sde_rm_check_lm_and_get_connected_blks(
		struct sde_rm *rm,
		struct sde_rm_rsvp *rsvp,
		struct sde_rm_requirements *reqs,
		struct sde_rm_hw_blk *lm,
		struct sde_rm_hw_blk **dspp,
		struct sde_rm_hw_blk **ds,
		struct sde_rm_hw_blk **pp,
		struct sde_rm_hw_blk *primary_lm)
{
	const struct sde_lm_cfg *lm_cfg = to_sde_hw_mixer(lm->hw)->cap;
	const struct sde_pingpong_cfg *pp_cfg;
	struct sde_rm_hw_iter iter;
	bool is_valid_dspp, is_valid_ds, ret;
	u32 display_pref, cwb_pref;

	*dspp = NULL;
	*ds = NULL;
	*pp = NULL;
	display_pref = lm_cfg->features & BIT(SDE_DISP_PRIMARY_PREF);
	cwb_pref = lm_cfg->features & BIT(SDE_DISP_CWB_PREF);

	SDE_DEBUG("check lm %d: dspp %d ds %d pp %d disp_pref: %d cwb_pref%d\n",
		lm_cfg->id, lm_cfg->dspp, lm_cfg->ds,
		lm_cfg->pingpong, display_pref, cwb_pref);

	/* Check if this layer mixer is a peer of the proposed primary LM */
	if (primary_lm) {
		const struct sde_lm_cfg *prim_lm_cfg =
				to_sde_hw_mixer(primary_lm->hw)->cap;

		if (!test_bit(lm_cfg->id, &prim_lm_cfg->lm_pair_mask)) {
			SDE_DEBUG("lm %d not peer of lm %d\n", lm_cfg->id,
					prim_lm_cfg->id);
			return false;
		}
	}

	/* bypass rest of the checks if LM for primary display is found */
	if (!display_pref) {
		is_valid_dspp = (lm_cfg->dspp != DSPP_MAX) ? true : false;
		is_valid_ds = (lm_cfg->ds != DS_MAX) ? true : false;

		/**
		 * RM_RQ_X: specification of which LMs to choose
		 * is_valid_X: indicates whether LM is tied with block X
		 * ret: true if given LM matches the user requirement,
		 *      false otherwise
		 */
		if (RM_RQ_DSPP(reqs) && RM_RQ_DS(reqs))
			ret = (is_valid_dspp && is_valid_ds);
		else if (RM_RQ_DSPP(reqs))
			ret = is_valid_dspp;
		else if (RM_RQ_DS(reqs))
			ret = is_valid_ds;
		else
			ret = !(is_valid_dspp || is_valid_ds);

		if (!ret) {
			SDE_DEBUG(
				"fail:lm(%d)req_dspp(%d)dspp(%d)req_ds(%d)ds(%d)\n",
				lm_cfg->id, (bool)(RM_RQ_DSPP(reqs)),
				lm_cfg->dspp, (bool)(RM_RQ_DS(reqs)),
				lm_cfg->ds);
			return ret;
		}

		/**
		 * If CWB is enabled and LM is not CWB supported
		 * then return false.
		 */
		if (RM_RQ_CWB(reqs) && !cwb_pref) {
			SDE_DEBUG("fail: cwb supported lm not allocated\n");
			return false;
		}

	} else if (!(reqs->hw_res.is_primary && display_pref)) {
		SDE_DEBUG(
			"display preference is not met. is_primary: %d display_pref: %d\n",
			(int)reqs->hw_res.is_primary, (int)display_pref);
		return false;
	}

	/* Already reserved? */
	if (RESERVED_BY_OTHER(lm, rsvp)) {
		SDE_DEBUG("lm %d already reserved\n", lm_cfg->id);
		return false;
	}

	if (lm_cfg->dspp != DSPP_MAX) {
		sde_rm_init_hw_iter(&iter, 0, SDE_HW_BLK_DSPP);
		while (_sde_rm_get_hw_locked(rm, &iter)) {
			if (iter.blk->id == lm_cfg->dspp) {
				*dspp = iter.blk;
				break;
			}
		}

		if (!*dspp) {
			SDE_DEBUG("lm %d failed to retrieve dspp %d\n", lm->id,
					lm_cfg->dspp);
			return false;
		}

		if (RESERVED_BY_OTHER(*dspp, rsvp)) {
			SDE_DEBUG("lm %d dspp %d already reserved\n",
					lm->id, (*dspp)->id);
			return false;
		}
	}

	if (lm_cfg->ds != DS_MAX) {
		sde_rm_init_hw_iter(&iter, 0, SDE_HW_BLK_DS);
		while (_sde_rm_get_hw_locked(rm, &iter)) {
			if (iter.blk->id == lm_cfg->ds) {
				*ds = iter.blk;
				break;
			}
		}

		if (!*ds) {
			SDE_DEBUG("lm %d failed to retrieve ds %d\n", lm->id,
					lm_cfg->ds);
			return false;
		}

		if (RESERVED_BY_OTHER(*ds, rsvp)) {
			SDE_DEBUG("lm %d ds %d already reserved\n",
					lm->id, (*ds)->id);
			return false;
		}
	}

	sde_rm_init_hw_iter(&iter, 0, SDE_HW_BLK_PINGPONG);
	while (_sde_rm_get_hw_locked(rm, &iter)) {
		if (iter.blk->id == lm_cfg->pingpong) {
			*pp = iter.blk;
			break;
		}
	}

	if (!*pp) {
		SDE_ERROR("failed to get pp on lm %d\n", lm_cfg->pingpong);
		return false;
	}

	if (RESERVED_BY_OTHER(*pp, rsvp)) {
		SDE_DEBUG("lm %d pp %d already reserved\n", lm->id,
				(*pp)->id);
		*dspp = NULL;
		*ds = NULL;
		return false;
	}

	pp_cfg = to_sde_hw_pingpong((*pp)->hw)->caps;
	if ((reqs->topology->top_name == SDE_RM_TOPOLOGY_PPSPLIT) &&
			!(test_bit(SDE_PINGPONG_SPLIT, &pp_cfg->features))) {
		SDE_DEBUG("pp %d doesn't support ppsplit\n", pp_cfg->id);
		*dspp = NULL;
		*ds = NULL;
		return false;
	}

	return true;
}

static int _sde_rm_reserve_lms(
		struct sde_rm *rm,
		struct sde_rm_rsvp *rsvp,
		struct sde_rm_requirements *reqs,
		u8 *_lm_ids)

{
	struct sde_rm_hw_blk *lm[MAX_BLOCKS];
	struct sde_rm_hw_blk *dspp[MAX_BLOCKS];
	struct sde_rm_hw_blk *ds[MAX_BLOCKS];
	struct sde_rm_hw_blk *pp[MAX_BLOCKS];
	struct sde_rm_hw_iter iter_i, iter_j;
	int lm_count = 0;
	int i, rc = 0;

	if (!reqs->topology->num_lm) {
		SDE_ERROR("invalid number of lm: %d\n", reqs->topology->num_lm);
		return -EINVAL;
	}

	/* Find a primary mixer */
	sde_rm_init_hw_iter(&iter_i, 0, SDE_HW_BLK_LM);
	while (lm_count != reqs->topology->num_lm &&
			_sde_rm_get_hw_locked(rm, &iter_i)) {
		memset(&lm, 0, sizeof(lm));
		memset(&dspp, 0, sizeof(dspp));
		memset(&ds, 0, sizeof(ds));
		memset(&pp, 0, sizeof(pp));

		lm_count = 0;
		lm[lm_count] = iter_i.blk;

		SDE_DEBUG("blk id = %d, _lm_ids[%d] = %d\n",
			iter_i.blk->id,
			lm_count,
			_lm_ids ? _lm_ids[lm_count] : -1);

		if (_lm_ids && (lm[lm_count])->id != _lm_ids[lm_count])
			continue;

		if (!_sde_rm_check_lm_and_get_connected_blks(
				rm, rsvp, reqs, lm[lm_count],
				&dspp[lm_count], &ds[lm_count],
				&pp[lm_count], NULL))
			continue;

		++lm_count;

		/* Valid primary mixer found, find matching peers */
		sde_rm_init_hw_iter(&iter_j, 0, SDE_HW_BLK_LM);

		while (lm_count != reqs->topology->num_lm &&
				_sde_rm_get_hw_locked(rm, &iter_j)) {
			if (iter_i.blk == iter_j.blk)
				continue;

			if (!_sde_rm_check_lm_and_get_connected_blks(
					rm, rsvp, reqs, iter_j.blk,
					&dspp[lm_count], &ds[lm_count],
					&pp[lm_count], iter_i.blk))
				continue;

			lm[lm_count] = iter_j.blk;
			SDE_DEBUG("blk id = %d, _lm_ids[%d] = %d\n",
				iter_i.blk->id,
				lm_count,
				_lm_ids ? _lm_ids[lm_count] : -1);

			if (_lm_ids && (lm[lm_count])->id != _lm_ids[lm_count])
				continue;

			++lm_count;
		}
	}

	if (lm_count != reqs->topology->num_lm) {
		SDE_DEBUG("unable to find appropriate mixers\n");
		return -ENAVAIL;
	}

	for (i = 0; i < ARRAY_SIZE(lm); i++) {
		if (!lm[i])
			break;

		lm[i]->rsvp_nxt = rsvp;
		pp[i]->rsvp_nxt = rsvp;
		if (dspp[i])
			dspp[i]->rsvp_nxt = rsvp;

		if (ds[i])
			ds[i]->rsvp_nxt = rsvp;

		SDE_EVT32(lm[i]->type, rsvp->enc_id, lm[i]->id, pp[i]->id,
				dspp[i] ? dspp[i]->id : 0,
				ds[i] ? ds[i]->id : 0);
	}

	if (reqs->topology->top_name == SDE_RM_TOPOLOGY_PPSPLIT) {
		/* reserve a free PINGPONG_SLAVE block */
		rc = -ENAVAIL;
		sde_rm_init_hw_iter(&iter_i, 0, SDE_HW_BLK_PINGPONG);
		while (_sde_rm_get_hw_locked(rm, &iter_i)) {
			const struct sde_hw_pingpong *pp =
					to_sde_hw_pingpong(iter_i.blk->hw);
			const struct sde_pingpong_cfg *pp_cfg = pp->caps;

			if (!(test_bit(SDE_PINGPONG_SLAVE, &pp_cfg->features)))
				continue;
			if (RESERVED_BY_OTHER(iter_i.blk, rsvp))
				continue;

			iter_i.blk->rsvp_nxt = rsvp;
			rc = 0;
			break;
		}
	}

	return rc;
}

static int _sde_rm_reserve_ctls(
		struct sde_rm *rm,
		struct sde_rm_rsvp *rsvp,
		struct sde_rm_requirements *reqs,
		const struct sde_rm_topology_def *top,
		u8 *_ctl_ids)
{
	struct sde_rm_hw_blk *ctls[MAX_BLOCKS];
	struct sde_rm_hw_iter iter;
	int i = 0;

	memset(&ctls, 0, sizeof(ctls));

	sde_rm_init_hw_iter(&iter, 0, SDE_HW_BLK_CTL);
	while (_sde_rm_get_hw_locked(rm, &iter)) {
		const struct sde_hw_ctl *ctl = to_sde_hw_ctl(iter.blk->hw);
		unsigned long features = ctl->caps->features;
		bool has_split_display, has_ppsplit, primary_pref;

		if (RESERVED_BY_OTHER(iter.blk, rsvp))
			continue;

		has_split_display = BIT(SDE_CTL_SPLIT_DISPLAY) & features;
		has_ppsplit = BIT(SDE_CTL_PINGPONG_SPLIT) & features;
		primary_pref = BIT(SDE_CTL_PRIMARY_PREF) & features;

		SDE_DEBUG("ctl %d caps 0x%lX\n", iter.blk->id, features);

		/*
		 * bypass rest feature checks on finding CTL preferred
		 * for primary displays.
		 */
		if (!primary_pref && !_ctl_ids) {
			if (top->needs_split_display != has_split_display)
				continue;

			if (top->top_name == SDE_RM_TOPOLOGY_PPSPLIT &&
					!has_ppsplit)
				continue;
		} else if (!(reqs->hw_res.is_primary && primary_pref) &&
				!_ctl_ids) {
			SDE_DEBUG(
				"display pref not met. is_primary: %d primary_pref: %d\n",
				reqs->hw_res.is_primary, primary_pref);
			continue;
		}

		ctls[i] = iter.blk;

		SDE_DEBUG("blk id = %d, _ctl_ids[%d] = %d\n",
			iter.blk->id, i,
			_ctl_ids ? _ctl_ids[i] : -1);

		if (_ctl_ids && (ctls[i]->id != _ctl_ids[i]))
			continue;

		SDE_DEBUG("ctl %d match\n", iter.blk->id);

		if (++i == top->num_ctl)
			break;
	}

	if (i != top->num_ctl)
		return -ENAVAIL;

	for (i = 0; i < ARRAY_SIZE(ctls) && i < top->num_ctl; i++) {
		ctls[i]->rsvp_nxt = rsvp;
		SDE_EVT32(ctls[i]->type, rsvp->enc_id, ctls[i]->id);
	}

	return 0;
}

static int _sde_rm_reserve_dsc(
		struct sde_rm *rm,
		struct sde_rm_rsvp *rsvp,
		const struct sde_rm_topology_def *top,
		u8 *_dsc_ids)
{
	struct sde_rm_hw_iter iter;
	int alloc_count = 0;
	int num_dsc_enc = top->num_lm;

	if (!top->num_comp_enc)
		return 0;

	sde_rm_init_hw_iter(&iter, 0, SDE_HW_BLK_DSC);

	while (_sde_rm_get_hw_locked(rm, &iter)) {
		if (RESERVED_BY_OTHER(iter.blk, rsvp))
			continue;

		SDE_DEBUG("blk id = %d, _dsc_ids[%d] = %d\n",
			iter.blk->id,
			alloc_count,
			_dsc_ids ? _dsc_ids[alloc_count] : -1);

		if (_dsc_ids && (iter.blk->id != _dsc_ids[alloc_count]))
			continue;

		iter.blk->rsvp_nxt = rsvp;
		SDE_EVT32(iter.blk->type, rsvp->enc_id, iter.blk->id);

		if (++alloc_count == num_dsc_enc)
			return 0;
	}

	SDE_ERROR("couldn't reserve %d dsc blocks for enc id %d\n",
		num_dsc_enc, rsvp->enc_id);

	return -ENAVAIL;
}

static int _sde_rm_reserve_cdm(
		struct sde_rm *rm,
		struct sde_rm_rsvp *rsvp,
		uint32_t id,
		enum sde_hw_blk_type type)
{
	struct sde_rm_hw_iter iter;

	sde_rm_init_hw_iter(&iter, 0, SDE_HW_BLK_CDM);
	while (_sde_rm_get_hw_locked(rm, &iter)) {
		const struct sde_hw_cdm *cdm = to_sde_hw_cdm(iter.blk->hw);
		const struct sde_cdm_cfg *caps = cdm->caps;
		bool match = false;

		if (RESERVED_BY_OTHER(iter.blk, rsvp))
			continue;

		if (type == SDE_HW_BLK_INTF && id != INTF_MAX)
			match = test_bit(id, &caps->intf_connect);
		else if (type == SDE_HW_BLK_WB && id != WB_MAX)
			match = test_bit(id, &caps->wb_connect);

		SDE_DEBUG("type %d id %d, cdm intfs %lu wbs %lu match %d\n",
				type, id, caps->intf_connect, caps->wb_connect,
				match);

		if (!match)
			continue;

		iter.blk->rsvp_nxt = rsvp;
		SDE_EVT32(iter.blk->type, rsvp->enc_id, iter.blk->id);
		break;
	}

	if (!iter.hw) {
		SDE_ERROR("couldn't reserve cdm for type %d id %d\n", type, id);
		return -ENAVAIL;
	}

	return 0;
}

static int _sde_rm_reserve_intf_or_wb(
		struct sde_rm *rm,
		struct sde_rm_rsvp *rsvp,
		uint32_t id,
		enum sde_hw_blk_type type,
		bool needs_cdm)
{
	struct sde_rm_hw_iter iter;
	int ret = 0;

	/* Find the block entry in the rm, and note the reservation */
	sde_rm_init_hw_iter(&iter, 0, type);
	while (_sde_rm_get_hw_locked(rm, &iter)) {
		if (iter.blk->id != id)
			continue;

		if (RESERVED_BY_OTHER(iter.blk, rsvp)) {
			SDE_ERROR("type %d id %d already reserved\n", type, id);
			return -ENAVAIL;
		}

		iter.blk->rsvp_nxt = rsvp;
		SDE_EVT32(iter.blk->type, rsvp->enc_id, iter.blk->id);
		break;
	}

	/* Shouldn't happen since wbs / intfs are fixed at probe */
	if (!iter.hw) {
		SDE_ERROR("couldn't find type %d id %d\n", type, id);
		return -EINVAL;
	}

	/* Expected only one intf or wb will request cdm */
	if (needs_cdm)
		ret = _sde_rm_reserve_cdm(rm, rsvp, id, type);

	return ret;
}

static int _sde_rm_reserve_intf_related_hw(
		struct sde_rm *rm,
		struct sde_rm_rsvp *rsvp,
		struct sde_encoder_hw_resources *hw_res)
{
	int i, ret = 0;
	u32 id;

	for (i = 0; i < ARRAY_SIZE(hw_res->intfs); i++) {
		if (hw_res->intfs[i] == INTF_MODE_NONE)
			continue;
		id = i + INTF_0;
		ret = _sde_rm_reserve_intf_or_wb(rm, rsvp, id,
				SDE_HW_BLK_INTF, hw_res->needs_cdm);
		if (ret)
			return ret;
	}

	for (i = 0; i < ARRAY_SIZE(hw_res->wbs); i++) {
		if (hw_res->wbs[i] == INTF_MODE_NONE)
			continue;
		id = i + WB_0;
		ret = _sde_rm_reserve_intf_or_wb(rm, rsvp, id,
				SDE_HW_BLK_WB, hw_res->needs_cdm);
		if (ret)
			return ret;
	}

	return ret;
}

static int _sde_rm_make_next_rsvp(
		struct sde_rm *rm,
		struct drm_encoder *enc,
		struct drm_crtc_state *crtc_state,
		struct drm_connector_state *conn_state,
		struct sde_rm_rsvp *rsvp,
		struct sde_rm_requirements *reqs)
{
	int ret;
	struct sde_rm_topology_def topology;

	/* Create reservation info, tag reserved blocks with it as we go */
	rsvp->seq = ++rm->rsvp_next_seq;
	rsvp->enc_id = enc->base.id;
	rsvp->topology = reqs->topology->top_name;
	list_add_tail(&rsvp->list, &rm->rsvps);

	/*
	 * Assign LMs and blocks whose usage is tied to them: DSPP & Pingpong.
	 * Do assignment preferring to give away low-resource mixers first:
	 * - Check mixers without DSPPs
	 * - Only then allow to grab from mixers with DSPP capability
	 */
	ret = _sde_rm_reserve_lms(rm, rsvp, reqs, NULL);
	if (ret && !RM_RQ_DSPP(reqs)) {
		reqs->top_ctrl |= BIT(SDE_RM_TOPCTL_DSPP);
		ret = _sde_rm_reserve_lms(rm, rsvp, reqs, NULL);
	}

	if (ret) {
		SDE_ERROR("unable to find appropriate mixers\n");
		return ret;
	}

	/*
	 * Do assignment preferring to give away low-resource CTLs first:
	 * - Check mixers without Split Display
	 * - Only then allow to grab from CTLs with split display capability
	 */
	_sde_rm_reserve_ctls(rm, rsvp, reqs, reqs->topology, NULL);
	if (ret && !reqs->topology->needs_split_display &&
			reqs->topology->num_ctl > SINGLE_CTL) {
		memcpy(&topology, reqs->topology, sizeof(topology));
		topology.needs_split_display = true;
		_sde_rm_reserve_ctls(rm, rsvp, reqs, &topology, NULL);
	}
	if (ret) {
		SDE_ERROR("unable to find appropriate CTL\n");
		return ret;
	}

	/* Assign INTFs, WBs, and blks whose usage is tied to them: CTL & CDM */
	ret = _sde_rm_reserve_intf_related_hw(rm, rsvp, &reqs->hw_res);
	if (ret)
		return ret;

	ret = _sde_rm_reserve_dsc(rm, rsvp, reqs->topology, NULL);
	if (ret)
		return ret;

	return ret;
}

/**
 * _sde_rm_get_hw_blk_for_cont_splash - retrieve the LM blocks on given CTL
 * and populate the connected HW blk ids in sde_splash_display
 * @rm:	Pointer to resource manager structure
 * @ctl: Pointer to CTL hardware block
 * @splash_display: Pointer to struct sde_splash_display
 * return: number of active LM blocks for this CTL block
 */
static int _sde_rm_get_hw_blk_for_cont_splash(struct sde_rm *rm,
		struct sde_hw_ctl *ctl,
		struct sde_splash_display *splash_display)
{
	u32 lm_reg;
	struct sde_rm_hw_iter iter_lm, iter_pp;
	struct sde_hw_pingpong *pp;

	if (!rm || !ctl || !splash_display) {
		SDE_ERROR("invalid input parameters\n");
		return 0;
	}

	sde_rm_init_hw_iter(&iter_lm, 0, SDE_HW_BLK_LM);
	sde_rm_init_hw_iter(&iter_pp, 0, SDE_HW_BLK_PINGPONG);
	while (_sde_rm_get_hw_locked(rm, &iter_lm)) {
		_sde_rm_get_hw_locked(rm, &iter_pp);

		if (splash_display->lm_cnt >= MAX_DATA_PATH_PER_DSIPLAY)
			break;

		lm_reg = ctl->ops.read_ctl_layers(ctl, iter_lm.blk->id);
		if (!lm_reg)
			continue;

		splash_display->lm_ids[splash_display->lm_cnt++] =
			iter_lm.blk->id;
		SDE_DEBUG("lm_cnt=%d lm_reg[%d]=0x%x\n", splash_display->lm_cnt,
				iter_lm.blk->id - LM_0, lm_reg);

		if (ctl->ops.get_staged_sspp &&
				ctl->ops.get_staged_sspp(ctl, iter_lm.blk->id,
					&splash_display->pipes[
					splash_display->pipe_cnt], 1)) {
			splash_display->pipe_cnt++;
		} else {
			SDE_ERROR("no pipe detected on LM-%d\n",
					iter_lm.blk->id - LM_0);
			return 0;
		}

		pp = to_sde_hw_pingpong(iter_pp.blk->hw);
		if (pp && pp->ops.get_dsc_status &&
				pp->ops.get_dsc_status(pp)) {
			splash_display->dsc_ids[splash_display->dsc_cnt++] =
				iter_pp.blk->id;
			SDE_DEBUG("lm/pp[%d] path, using dsc[%d]\n",
					iter_lm.blk->id - LM_0,
					iter_pp.blk->id - DSC_0);
		}
	}

	return splash_display->lm_cnt;
}

int sde_rm_cont_splash_res_init(struct msm_drm_private *priv,
				struct sde_rm *rm,
				struct sde_splash_data *splash_data,
				struct sde_mdss_cfg *cat)
{
	struct sde_rm_hw_iter iter_c;
	int index = 0, ctl_top_cnt;
	struct sde_kms *sde_kms = NULL;
	struct sde_hw_mdp *hw_mdp;
	struct sde_splash_display *splash_display;
	u8 intf_sel;

	if (!priv || !rm || !cat || !splash_data) {
		SDE_ERROR("invalid input parameters\n");
		return -EINVAL;
	}

	SDE_DEBUG("mixer_count=%d, ctl_count=%d, dsc_count=%d\n",
			cat->mixer_count,
			cat->ctl_count,
			cat->dsc_count);

	ctl_top_cnt = cat->ctl_count;

	if (!priv->kms) {
		SDE_ERROR("invalid kms\n");
		return -EINVAL;
	}
	sde_kms = to_sde_kms(priv->kms);

	hw_mdp = sde_rm_get_mdp(rm);

	sde_rm_init_hw_iter(&iter_c, 0, SDE_HW_BLK_CTL);
	while (_sde_rm_get_hw_locked(rm, &iter_c)) {
		struct sde_hw_ctl *ctl = to_sde_hw_ctl(iter_c.blk->hw);

		if (!ctl->ops.get_ctl_intf) {
			SDE_ERROR("get_ctl_intf not initialized\n");
			return -EINVAL;
		}

		intf_sel = ctl->ops.get_ctl_intf(ctl);
		if (intf_sel) {
			splash_display =  &splash_data->splash_display[index];
			SDE_DEBUG("finding resources for display=%d ctl=%d\n",
					index, iter_c.blk->id - CTL_0);

			_sde_rm_get_hw_blk_for_cont_splash(rm,
					ctl, splash_display);
			splash_display->cont_splash_enabled = true;
			splash_display->ctl_ids[splash_display->ctl_cnt++] =
				iter_c.blk->id;

			if (hw_mdp && hw_mdp->ops.get_split_flush_status) {
				splash_display->single_flush_en =
					hw_mdp->ops.get_split_flush_status(
							hw_mdp);
			}

			if (!splash_display->single_flush_en ||
					(iter_c.blk->id != CTL_0))
				index++;

			if (index >= ARRAY_SIZE(splash_data->splash_display))
				break;
		}
	}

<<<<<<< HEAD
=======
	if (index != splash_data->num_splash_displays) {
		SDE_DEBUG("mismatch active displays vs actually enabled :%d/%d",
				splash_data->num_splash_displays, index);
		return -EINVAL;
	}

>>>>>>> 0482853e
	return 0;
}

static int _sde_rm_make_next_rsvp_for_cont_splash(
		struct sde_rm *rm,
		struct drm_encoder *enc,
		struct drm_crtc_state *crtc_state,
		struct drm_connector_state *conn_state,
		struct sde_rm_rsvp *rsvp,
		struct sde_rm_requirements *reqs)
{
	int ret;
	struct sde_rm_topology_def topology;
	struct msm_drm_private *priv;
	struct sde_kms *sde_kms;
	struct sde_splash_display *splash_display = NULL;
	int i;

	if (!enc->dev || !enc->dev->dev_private) {
		SDE_ERROR("drm device invalid\n");
		return -EINVAL;
	}
	priv = enc->dev->dev_private;
	if (!priv->kms) {
		SDE_ERROR("invalid kms\n");
		return -EINVAL;
	}
	sde_kms = to_sde_kms(priv->kms);

	for (i = 0; i < ARRAY_SIZE(sde_kms->splash_data.splash_display); i++) {
		if (enc == sde_kms->splash_data.splash_display[i].encoder)
			splash_display =
				&sde_kms->splash_data.splash_display[i];
	}

	if (!splash_display) {
		SDE_ERROR("invalid splash data for enc:%d\n", enc->base.id);
		return -EINVAL;
	}

	for (i = 0; i < splash_display->lm_cnt; i++)
		SDE_DEBUG("splash_data.lm_ids[%d] = %d\n",
			i, splash_display->lm_ids[i]);

	if (splash_display->lm_cnt !=
			reqs->topology->num_lm)
		SDE_DEBUG("Configured splash screen LMs != needed LM cnt\n");

	/* Create reservation info, tag reserved blocks with it as we go */
	rsvp->seq = ++rm->rsvp_next_seq;
	rsvp->enc_id = enc->base.id;
	rsvp->topology = reqs->topology->top_name;
	list_add_tail(&rsvp->list, &rm->rsvps);

	/*
	 * Assign LMs and blocks whose usage is tied to them: DSPP & Pingpong.
	 * Do assignment preferring to give away low-resource mixers first:
	 * - Check mixers without DSPPs
	 * - Only then allow to grab from mixers with DSPP capability
	 */
	ret = _sde_rm_reserve_lms(rm, rsvp, reqs,
				splash_display->lm_ids);
	if (ret && !RM_RQ_DSPP(reqs)) {
		reqs->top_ctrl |= BIT(SDE_RM_TOPCTL_DSPP);
		ret = _sde_rm_reserve_lms(rm, rsvp, reqs,
					splash_display->lm_ids);
	}

	if (ret) {
		SDE_ERROR("unable to find appropriate mixers\n");
		return ret;
	}

	/*
	 * Do assignment preferring to give away low-resource CTLs first:
	 * - Check mixers without Split Display
	 * - Only then allow to grab from CTLs with split display capability
	 */
	for (i = 0; i < splash_display->ctl_cnt; i++)
		SDE_DEBUG("splash_data.ctl_ids[%d] = %d\n",
			i, splash_display->ctl_ids[i]);

	_sde_rm_reserve_ctls(rm, rsvp, reqs, reqs->topology,
			splash_display->ctl_ids);
	if (ret && !reqs->topology->needs_split_display) {
		memcpy(&topology, reqs->topology, sizeof(topology));
		topology.needs_split_display = true;
		_sde_rm_reserve_ctls(rm, rsvp, reqs, &topology,
				splash_display->ctl_ids);
	}
	if (ret) {
		SDE_ERROR("unable to find appropriate CTL\n");
		return ret;
	}

	/* Assign INTFs, WBs, and blks whose usage is tied to them: CTL & CDM */
	ret = _sde_rm_reserve_intf_related_hw(rm, rsvp, &reqs->hw_res);
	if (ret)
		return ret;

	for (i = 0; i < splash_display->dsc_cnt; i++)
		SDE_DEBUG("splash_data.dsc_ids[%d] = %d\n",
			i, splash_display->dsc_ids[i]);

	ret = _sde_rm_reserve_dsc(rm, rsvp, reqs->topology,
				splash_display->dsc_ids);
	if (ret)
		return ret;

	return ret;
}

static int _sde_rm_populate_requirements(
		struct sde_rm *rm,
		struct drm_encoder *enc,
		struct drm_crtc_state *crtc_state,
		struct drm_connector_state *conn_state,
		struct sde_rm_requirements *reqs)
{
	const struct drm_display_mode *mode = &crtc_state->mode;
	int i;

	memset(reqs, 0, sizeof(*reqs));

	reqs->top_ctrl = sde_connector_get_property(conn_state,
			CONNECTOR_PROP_TOPOLOGY_CONTROL);
	sde_encoder_get_hw_resources(enc, &reqs->hw_res, conn_state);

	for (i = 0; i < SDE_RM_TOPOLOGY_MAX; i++) {
		if (RM_IS_TOPOLOGY_MATCH(rm->topology_tbl[i],
					reqs->hw_res.topology)) {
			reqs->topology = &rm->topology_tbl[i];
			break;
		}
	}

	if (!reqs->topology) {
		SDE_ERROR("invalid topology for the display\n");
		return -EINVAL;
	}

	/*
	 * select dspp HW block for all dsi displays and ds for only
	 * primary dsi display.
	 */
	if (conn_state->connector->connector_type == DRM_MODE_CONNECTOR_DSI) {
		if (!RM_RQ_DSPP(reqs))
			reqs->top_ctrl |= BIT(SDE_RM_TOPCTL_DSPP);

		if (!RM_RQ_DS(reqs) && rm->hw_mdp->caps->has_dest_scaler &&
		    sde_encoder_is_primary_display(enc))
			reqs->top_ctrl |= BIT(SDE_RM_TOPCTL_DS);
	}

	/**
	 * Set the requirement for LM which has CWB support if CWB is
	 * found enabled.
	 */
	if (!RM_RQ_CWB(reqs) && sde_encoder_in_clone_mode(enc))
		reqs->top_ctrl |= BIT(SDE_RM_TOPCTL_CWB);

	/**
	 * Set the requirement for LM which has CWB support if CWB is
	 * found enabled.
	 */
	if (!RM_RQ_CWB(reqs) && sde_encoder_in_clone_mode(enc))
		reqs->top_ctrl |= BIT(SDE_RM_TOPCTL_CWB);

	SDE_DEBUG("top_ctrl: 0x%llX num_h_tiles: %d\n", reqs->top_ctrl,
			reqs->hw_res.display_num_of_h_tiles);
	SDE_DEBUG("num_lm: %d num_ctl: %d topology: %d split_display: %d\n",
			reqs->topology->num_lm, reqs->topology->num_ctl,
			reqs->topology->top_name,
			reqs->topology->needs_split_display);
	SDE_EVT32(mode->hdisplay, rm->lm_max_width, reqs->topology->num_lm,
			reqs->top_ctrl, reqs->topology->top_name,
			reqs->topology->num_ctl);

	return 0;
}

static struct sde_rm_rsvp *_sde_rm_get_rsvp(
		struct sde_rm *rm,
		struct drm_encoder *enc)
{
	struct sde_rm_rsvp *i;

	if (!rm || !enc) {
		SDE_ERROR("invalid params\n");
		return NULL;
	}

	if (list_empty(&rm->rsvps))
		return NULL;

	list_for_each_entry(i, &rm->rsvps, list)
		if (i->enc_id == enc->base.id)
			return i;

	return NULL;
}

static struct drm_connector *_sde_rm_get_connector(
		struct drm_encoder *enc)
{
	struct drm_connector *conn = NULL;
	struct list_head *connector_list =
			&enc->dev->mode_config.connector_list;

	list_for_each_entry(conn, connector_list, head)
		if (conn->encoder == enc)
			return conn;

	return NULL;
}

int sde_rm_update_topology(struct drm_connector_state *conn_state,
	struct msm_display_topology *topology)
{
	int i, ret = 0;
	struct msm_display_topology top;
	enum sde_rm_topology_name top_name = SDE_RM_TOPOLOGY_NONE;

	if (!conn_state)
		return -EINVAL;

	if (topology) {
		top = *topology;
		for (i = 0; i < SDE_RM_TOPOLOGY_MAX; i++)
			if (RM_IS_TOPOLOGY_MATCH(g_top_table[i], top)) {
				top_name = g_top_table[i].top_name;
				break;
			}
	}

	ret = msm_property_set_property(
			sde_connector_get_propinfo(conn_state->connector),
			sde_connector_get_property_state(conn_state),
			CONNECTOR_PROP_TOPOLOGY_NAME, top_name);

	return ret;
}

/**
 * _sde_rm_release_rsvp - release resources and release a reservation
 * @rm:	KMS handle
 * @rsvp:	RSVP pointer to release and release resources for
 */
static void _sde_rm_release_rsvp(
		struct sde_rm *rm,
		struct sde_rm_rsvp *rsvp,
		struct drm_connector *conn)
{
	struct sde_rm_rsvp *rsvp_c, *rsvp_n;
	struct sde_rm_hw_blk *blk;
	enum sde_hw_blk_type type;

	if (!rsvp)
		return;

	SDE_DEBUG("rel rsvp %d enc %d\n", rsvp->seq, rsvp->enc_id);

	list_for_each_entry_safe(rsvp_c, rsvp_n, &rm->rsvps, list) {
		if (rsvp == rsvp_c) {
			list_del(&rsvp_c->list);
			break;
		}
	}

	for (type = 0; type < SDE_HW_BLK_MAX; type++) {
		list_for_each_entry(blk, &rm->hw_blks[type], list) {
			if (blk->rsvp == rsvp) {
				blk->rsvp = NULL;
				SDE_DEBUG("rel rsvp %d enc %d %d %d\n",
						rsvp->seq, rsvp->enc_id,
						blk->type, blk->id);
			}
			if (blk->rsvp_nxt == rsvp) {
				blk->rsvp_nxt = NULL;
				SDE_DEBUG("rel rsvp_nxt %d enc %d %d %d\n",
						rsvp->seq, rsvp->enc_id,
						blk->type, blk->id);
			}
		}
	}

	kfree(rsvp);
}

void sde_rm_release(struct sde_rm *rm, struct drm_encoder *enc)
{
	struct sde_rm_rsvp *rsvp;
	struct drm_connector *conn;
	uint64_t top_ctrl;

	if (!rm || !enc) {
		SDE_ERROR("invalid params\n");
		return;
	}

	mutex_lock(&rm->rm_lock);

	rsvp = _sde_rm_get_rsvp(rm, enc);
	if (!rsvp) {
		SDE_ERROR("failed to find rsvp for enc %d\n", enc->base.id);
		goto end;
	}

	conn = _sde_rm_get_connector(enc);
	if (!conn) {
		SDE_ERROR("failed to get connector for enc %d\n", enc->base.id);
		goto end;
	}

	top_ctrl = sde_connector_get_property(conn->state,
			CONNECTOR_PROP_TOPOLOGY_CONTROL);

	if (top_ctrl & BIT(SDE_RM_TOPCTL_RESERVE_LOCK)) {
		SDE_DEBUG("rsvp[s%de%d] not releasing locked resources\n",
				rsvp->seq, rsvp->enc_id);
	} else {
		SDE_DEBUG("release rsvp[s%de%d]\n", rsvp->seq,
				rsvp->enc_id);
		_sde_rm_release_rsvp(rm, rsvp, conn);
	}

end:
	mutex_unlock(&rm->rm_lock);
}

static int _sde_rm_commit_rsvp(
		struct sde_rm *rm,
		struct sde_rm_rsvp *rsvp,
		struct drm_connector_state *conn_state)
{
	struct sde_rm_hw_blk *blk;
	enum sde_hw_blk_type type;
	int ret = 0;

	/* Swap next rsvp to be the active */
	for (type = 0; type < SDE_HW_BLK_MAX; type++) {
		list_for_each_entry(blk, &rm->hw_blks[type], list) {
			if (blk->rsvp_nxt) {
				blk->rsvp = blk->rsvp_nxt;
				blk->rsvp_nxt = NULL;
			}
		}
	}

	if (!ret) {
		SDE_DEBUG("rsrv enc %d topology %d\n", rsvp->enc_id,
				rsvp->topology);
		SDE_EVT32(rsvp->enc_id, rsvp->topology);
	}

	return ret;
}

static bool sde_rm_is_display_in_cont_splash(struct sde_kms *sde_kms,
		struct drm_encoder *enc)
{
	int i;
	struct sde_splash_display *splash_dpy;

	for (i = 0; i < MAX_DSI_DISPLAYS; i++) {
		splash_dpy = &sde_kms->splash_data.splash_display[i];
		if (splash_dpy->encoder ==  enc)
			return splash_dpy->cont_splash_enabled;
	}

	return false;
}

int sde_rm_reserve(
		struct sde_rm *rm,
		struct drm_encoder *enc,
		struct drm_crtc_state *crtc_state,
		struct drm_connector_state *conn_state,
		bool test_only)
{
	struct sde_rm_rsvp *rsvp_cur, *rsvp_nxt;
	struct sde_rm_requirements reqs;
	struct msm_drm_private *priv;
	struct sde_kms *sde_kms;
	int ret;

	if (!rm || !enc || !crtc_state || !conn_state) {
		SDE_ERROR("invalid arguments\n");
		return -EINVAL;
	}

	if (!enc->dev || !enc->dev->dev_private) {
		SDE_ERROR("drm device invalid\n");
		return -EINVAL;
	}
	priv = enc->dev->dev_private;
	if (!priv->kms) {
		SDE_ERROR("invalid kms\n");
		return -EINVAL;
	}
	sde_kms = to_sde_kms(priv->kms);

	/* Check if this is just a page-flip */
	if (!sde_rm_is_display_in_cont_splash(sde_kms, enc) &&
			!drm_atomic_crtc_needs_modeset(crtc_state))
		return 0;

	SDE_DEBUG("reserving hw for conn %d enc %d crtc %d test_only %d\n",
			conn_state->connector->base.id, enc->base.id,
			crtc_state->crtc->base.id, test_only);
	SDE_EVT32(enc->base.id, conn_state->connector->base.id);

	mutex_lock(&rm->rm_lock);

	_sde_rm_print_rsvps(rm, SDE_RM_STAGE_BEGIN);

	ret = _sde_rm_populate_requirements(rm, enc, crtc_state,
			conn_state, &reqs);
	if (ret) {
		SDE_ERROR("failed to populate hw requirements\n");
		goto end;
	}

	/*
	 * We only support one active reservation per-hw-block. But to implement
	 * transactional semantics for test-only, and for allowing failure while
	 * modifying your existing reservation, over the course of this
	 * function we can have two reservations:
	 * Current: Existing reservation
	 * Next: Proposed reservation. The proposed reservation may fail, or may
	 *       be discarded if in test-only mode.
	 * If reservation is successful, and we're not in test-only, then we
	 * replace the current with the next.
	 */
	rsvp_nxt = kzalloc(sizeof(*rsvp_nxt), GFP_KERNEL);
	if (!rsvp_nxt) {
		ret = -ENOMEM;
		goto end;
	}

	rsvp_cur = _sde_rm_get_rsvp(rm, enc);

	/*
	 * User can request that we clear out any reservation during the
	 * atomic_check phase by using this CLEAR bit
	 */
	if (rsvp_cur && test_only && RM_RQ_CLEAR(&reqs)) {
		SDE_DEBUG("test_only & CLEAR: clear rsvp[s%de%d]\n",
				rsvp_cur->seq, rsvp_cur->enc_id);
		_sde_rm_release_rsvp(rm, rsvp_cur, conn_state->connector);
		rsvp_cur = NULL;
		_sde_rm_print_rsvps(rm, SDE_RM_STAGE_AFTER_CLEAR);
	}

	/* Check the proposed reservation, store it in hw's "next" field */
	if (sde_rm_is_display_in_cont_splash(sde_kms, enc)) {
		SDE_DEBUG("cont_splash enabled on enc-%d\n", enc->base.id);
		ret = _sde_rm_make_next_rsvp_for_cont_splash
			(rm, enc, crtc_state, conn_state, rsvp_nxt, &reqs);
	} else {
		ret = _sde_rm_make_next_rsvp(rm, enc, crtc_state, conn_state,
			rsvp_nxt, &reqs);
	}

	_sde_rm_print_rsvps(rm, SDE_RM_STAGE_AFTER_RSVPNEXT);

	if (ret) {
		SDE_ERROR("failed to reserve hw resources: %d\n", ret);
		_sde_rm_release_rsvp(rm, rsvp_nxt, conn_state->connector);
	} else if (test_only && !RM_RQ_LOCK(&reqs)) {
		/*
		 * Normally, if test_only, test the reservation and then undo
		 * However, if the user requests LOCK, then keep the reservation
		 * made during the atomic_check phase.
		 */
		SDE_DEBUG("test_only: discard test rsvp[s%de%d]\n",
				rsvp_nxt->seq, rsvp_nxt->enc_id);
		_sde_rm_release_rsvp(rm, rsvp_nxt, conn_state->connector);
	} else {
		if (test_only && RM_RQ_LOCK(&reqs))
			SDE_DEBUG("test_only & LOCK: lock rsvp[s%de%d]\n",
					rsvp_nxt->seq, rsvp_nxt->enc_id);

		_sde_rm_release_rsvp(rm, rsvp_cur, conn_state->connector);

		ret = _sde_rm_commit_rsvp(rm, rsvp_nxt, conn_state);
	}

	_sde_rm_print_rsvps(rm, SDE_RM_STAGE_FINAL);

end:
	mutex_unlock(&rm->rm_lock);

	return ret;
}<|MERGE_RESOLUTION|>--- conflicted
+++ resolved
@@ -1291,15 +1291,12 @@
 		}
 	}
 
-<<<<<<< HEAD
-=======
 	if (index != splash_data->num_splash_displays) {
 		SDE_DEBUG("mismatch active displays vs actually enabled :%d/%d",
 				splash_data->num_splash_displays, index);
 		return -EINVAL;
 	}
 
->>>>>>> 0482853e
 	return 0;
 }
 
@@ -1453,13 +1450,6 @@
 		    sde_encoder_is_primary_display(enc))
 			reqs->top_ctrl |= BIT(SDE_RM_TOPCTL_DS);
 	}
-
-	/**
-	 * Set the requirement for LM which has CWB support if CWB is
-	 * found enabled.
-	 */
-	if (!RM_RQ_CWB(reqs) && sde_encoder_in_clone_mode(enc))
-		reqs->top_ctrl |= BIT(SDE_RM_TOPCTL_CWB);
 
 	/**
 	 * Set the requirement for LM which has CWB support if CWB is
