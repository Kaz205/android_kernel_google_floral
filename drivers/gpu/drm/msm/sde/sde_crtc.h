--- conflicted
+++ resolved
@@ -216,7 +216,6 @@
  * @event_lock    : Spinlock around event handling code
  * @misr_enable   : boolean entry indicates misr enable/disable status.
  * @misr_frame_count  : misr frame count provided by client
- * @prev_misr_data    : store misr data of previous frame
  * @misr_data     : store misr data before turning off the clocks.
  * @sbuf_op_mode_old : inline rotator op mode for previous commit cycle
  * @sbuf_rot_id   : inline rotator block id for attached planes
@@ -286,8 +285,6 @@
 	spinlock_t event_lock;
 	bool misr_enable;
 	u32 misr_frame_count;
-
-	u32 prev_misr_data[CRTC_DUAL_MIXERS];
 	u32 misr_data[CRTC_DUAL_MIXERS];
 
 	u32 sbuf_op_mode_old;
@@ -518,17 +515,6 @@
 }
 
 /**
- * sde_crtc_get_num_datapath - get the number of datapath active
- * @crtc: Pointer to drm crtc object
- */
-static inline int sde_crtc_get_num_datapath(struct drm_crtc *crtc)
-{
-	struct sde_crtc *sde_crtc = to_sde_crtc(crtc);
-
-	return sde_crtc ? sde_crtc->num_mixers : 0;
-}
-
-/**
  * sde_crtc_get_rotator_op_mode - get the rotator op mode from the crtc state
  * @crtc: Pointer to drm crtc object
  */
@@ -578,27 +564,6 @@
  */
 void sde_crtc_prepare_commit(struct drm_crtc *crtc,
 		struct drm_crtc_state *old_state);
-
-/**
- * sde_crtc_collect_misr - Collects MISR. Returns
- * SDE_CRTC_MSRI_COLLECT_SUCCESS on success or
- * if MSRI is disabled it returns SDE_CRTC_MSRI_DISABLED.
- * @sde_crtc: Pointer to SDE CRTC
- * @out_mist_data: Pointer to array to store collected MISR.
- * when a collection for a mixer fails, it won't modify that mixer MISR content
- * @misr_count: Amount of MISR mixers to collect.
- */
-int sde_crtc_collect_misr(struct sde_crtc *sde_crtc,
-		u32 *out_misr_data, u32 misr_count);
-
-/**
- * is_sde_misr_same - Compares whether two MISR arrays
- * match on a per element basis.
- * @misr1: Pointer to array to compare
- * @misr2: Pointer to array to compare
- * @misr_count: Amount of MISR mixers to compare.
- */
-bool is_sde_misr_same(u32 *misr1, u32 *misr2, u32 misr_count);
 
 /**
  * sde_crtc_complete_commit - callback signalling completion of current commit
@@ -885,8 +850,6 @@
 		uint32_t crtc_y, uint32_t crtc_h, uint32_t *padding_y,
 		uint32_t *padding_start, uint32_t *padding_height);
 
-<<<<<<< HEAD
-=======
 /**
  * sde_crtc_get_num_datapath - get the number of datapath active
  *				of primary connector
@@ -896,5 +859,4 @@
 int sde_crtc_get_num_datapath(struct drm_crtc *crtc,
 		struct drm_connector *connector);
 
->>>>>>> 15457316
 #endif /* _SDE_CRTC_H_ */