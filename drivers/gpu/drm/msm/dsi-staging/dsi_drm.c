/*
 * Copyright (c) 2016-2019, The Linux Foundation. All rights reserved.
 *
 * This program is free software; you can redistribute it and/or modify
 * it under the terms of the GNU General Public License version 2 and
 * only version 2 as published by the Free Software Foundation.
 *
 * This program is distributed in the hope that it will be useful,
 * but WITHOUT ANY WARRANTY; without even the implied warranty of
 * MERCHANTABILITY or FITNESS FOR A PARTICULAR PURPOSE.  See the
 * GNU General Public License for more details.
 *
 */


#define pr_fmt(fmt)	"dsi-drm:[%s] " fmt, __func__
#include <drm/drm_atomic_helper.h>
#include <drm/drm_atomic.h>

#include "msm_kms.h"
#include "sde_connector.h"
#include "dsi_drm.h"
#include "sde_trace.h"
#include "sde_encoder.h"

#define to_dsi_bridge(x)     container_of((x), struct dsi_bridge, base)
#define to_dsi_state(x)      container_of((x), struct dsi_connector_state, base)

#define DEFAULT_PANEL_JITTER_NUMERATOR		2
#define DEFAULT_PANEL_JITTER_DENOMINATOR	1
#define DEFAULT_PANEL_JITTER_ARRAY_SIZE		2
#define DEFAULT_PANEL_PREFILL_LINES	25

static struct dsi_display_mode_priv_info default_priv_info = {
	.panel_jitter_numer = DEFAULT_PANEL_JITTER_NUMERATOR,
	.panel_jitter_denom = DEFAULT_PANEL_JITTER_DENOMINATOR,
	.panel_prefill_lines = DEFAULT_PANEL_PREFILL_LINES,
	.dsc_enabled = false,
};

static void convert_to_dsi_mode(const struct drm_display_mode *drm_mode,
				struct dsi_display_mode *dsi_mode)
{
	memset(dsi_mode, 0, sizeof(*dsi_mode));

	dsi_mode->timing.h_active = drm_mode->hdisplay;
	dsi_mode->timing.h_back_porch = drm_mode->htotal - drm_mode->hsync_end;
	dsi_mode->timing.h_sync_width = drm_mode->htotal -
			(drm_mode->hsync_start + dsi_mode->timing.h_back_porch);
	dsi_mode->timing.h_front_porch = drm_mode->hsync_start -
					 drm_mode->hdisplay;
	dsi_mode->timing.h_skew = drm_mode->hskew;

	dsi_mode->timing.v_active = drm_mode->vdisplay;
	dsi_mode->timing.v_back_porch = drm_mode->vtotal - drm_mode->vsync_end;
	dsi_mode->timing.v_sync_width = drm_mode->vtotal -
		(drm_mode->vsync_start + dsi_mode->timing.v_back_porch);

	dsi_mode->timing.v_front_porch = drm_mode->vsync_start -
					 drm_mode->vdisplay;

	dsi_mode->timing.refresh_rate = drm_mode->vrefresh;

	dsi_mode->pixel_clk_khz = drm_mode->clock;

	dsi_mode->priv_info =
		(struct dsi_display_mode_priv_info *)drm_mode->private;

	if (dsi_mode->priv_info) {
		dsi_mode->timing.dsc_enabled = dsi_mode->priv_info->dsc_enabled;
		dsi_mode->timing.dsc = &dsi_mode->priv_info->dsc;
	}

	if (msm_is_mode_seamless(drm_mode))
		dsi_mode->dsi_mode_flags |= DSI_MODE_FLAG_SEAMLESS;
	if (msm_is_mode_dynamic_fps(drm_mode))
		dsi_mode->dsi_mode_flags |= DSI_MODE_FLAG_DFPS;
	if (msm_needs_vblank_pre_modeset(drm_mode))
		dsi_mode->dsi_mode_flags |= DSI_MODE_FLAG_VBLANK_PRE_MODESET;
	if (msm_is_mode_seamless_dms(drm_mode))
		dsi_mode->dsi_mode_flags |= DSI_MODE_FLAG_DMS;
	if (msm_is_mode_seamless_vrr(drm_mode))
		dsi_mode->dsi_mode_flags |= DSI_MODE_FLAG_VRR;
<<<<<<< HEAD
	if (msm_is_mode_seamless_dms_fps(drm_mode))
		dsi_mode->dsi_mode_flags |= DSI_MODE_FLAG_DMS_FPS;
	if (drm_mode->type & DRM_MODE_TYPE_PREFERRED)
		dsi_mode->preferred = true;
=======
>>>>>>> 15457316
	if (msm_is_mode_seamless_dyn_clk(drm_mode))
		dsi_mode->dsi_mode_flags |= DSI_MODE_FLAG_DYN_CLK;

	dsi_mode->timing.h_sync_polarity =
			!!(drm_mode->flags & DRM_MODE_FLAG_PHSYNC);
	dsi_mode->timing.v_sync_polarity =
			!!(drm_mode->flags & DRM_MODE_FLAG_PVSYNC);
}

void dsi_convert_to_drm_mode(const struct dsi_display_mode *dsi_mode,
				struct drm_display_mode *drm_mode)
{
	memset(drm_mode, 0, sizeof(*drm_mode));

	drm_mode->hdisplay = dsi_mode->timing.h_active;
	drm_mode->hsync_start = drm_mode->hdisplay +
				dsi_mode->timing.h_front_porch;
	drm_mode->hsync_end = drm_mode->hsync_start +
			      dsi_mode->timing.h_sync_width;
	drm_mode->htotal = drm_mode->hsync_end + dsi_mode->timing.h_back_porch;
	drm_mode->hskew = dsi_mode->timing.h_skew;

	drm_mode->vdisplay = dsi_mode->timing.v_active;
	drm_mode->vsync_start = drm_mode->vdisplay +
				dsi_mode->timing.v_front_porch;
	drm_mode->vsync_end = drm_mode->vsync_start +
			      dsi_mode->timing.v_sync_width;
	drm_mode->vtotal = drm_mode->vsync_end + dsi_mode->timing.v_back_porch;

	drm_mode->vrefresh = dsi_mode->timing.refresh_rate;
	drm_mode->clock = dsi_mode->pixel_clk_khz;

	drm_mode->private = (int *)dsi_mode->priv_info;

	if (dsi_mode->dsi_mode_flags & DSI_MODE_FLAG_SEAMLESS)
		drm_mode->flags |= DRM_MODE_FLAG_SEAMLESS;
	if (dsi_mode->dsi_mode_flags & DSI_MODE_FLAG_DFPS)
		drm_mode->private_flags |= MSM_MODE_FLAG_SEAMLESS_DYNAMIC_FPS;
	if (dsi_mode->dsi_mode_flags & DSI_MODE_FLAG_VBLANK_PRE_MODESET)
		drm_mode->private_flags |= MSM_MODE_FLAG_VBLANK_PRE_MODESET;
	if (dsi_mode->dsi_mode_flags & DSI_MODE_FLAG_DMS)
		drm_mode->private_flags |= MSM_MODE_FLAG_SEAMLESS_DMS;
	if (dsi_mode->dsi_mode_flags & DSI_MODE_FLAG_DMS_FPS)
		drm_mode->private_flags |= MSM_MODE_FLAG_SEAMLESS_DMS_FPS;
	if (dsi_mode->dsi_mode_flags & DSI_MODE_FLAG_VRR)
		drm_mode->private_flags |= MSM_MODE_FLAG_SEAMLESS_VRR;
	if (dsi_mode->dsi_mode_flags & DSI_MODE_FLAG_DYN_CLK)
		drm_mode->private_flags |= MSM_MODE_FLAG_SEAMLESS_DYN_CLK;

	if (dsi_mode->timing.h_sync_polarity)
		drm_mode->flags |= DRM_MODE_FLAG_PHSYNC;
	if (dsi_mode->timing.v_sync_polarity)
		drm_mode->flags |= DRM_MODE_FLAG_PVSYNC;
	if (dsi_mode->preferred)
		drm_mode->type |= DRM_MODE_TYPE_PREFERRED;

	/* set mode name */
	snprintf(drm_mode->name, DRM_DISPLAY_MODE_LEN, "%dx%dx%dx%d",
			drm_mode->hdisplay, drm_mode->vdisplay,
			drm_mode->vrefresh, drm_mode->clock);
}

static int dsi_bridge_attach(struct drm_bridge *bridge)
{
	struct dsi_bridge *c_bridge = to_dsi_bridge(bridge);

	if (!bridge) {
		pr_err("Invalid params\n");
		return -EINVAL;
	}

	pr_debug("[%d] attached\n", c_bridge->id);

	return 0;

}

static void dsi_bridge_pre_enable(struct drm_bridge *bridge)
{
	int rc = 0;
	struct dsi_bridge *c_bridge = to_dsi_bridge(bridge);

	if (!bridge) {
		pr_err("Invalid params\n");
		return;
	}

	if (!c_bridge || !c_bridge->display || !c_bridge->display->panel) {
		pr_err("Incorrect bridge details\n");
		return;
	}

	atomic_set(&c_bridge->display->panel->esd_recovery_pending, 0);

	/* By this point mode should have been validated through mode_fixup */
	rc = dsi_display_set_mode(c_bridge->display,
			&(c_bridge->dsi_mode), 0x0);
	if (rc) {
		pr_err("[%d] failed to perform a mode set, rc=%d\n",
		       c_bridge->id, rc);
		return;
	}

	if (c_bridge->dsi_mode.dsi_mode_flags &
		(DSI_MODE_FLAG_SEAMLESS | DSI_MODE_FLAG_VRR |
		 DSI_MODE_FLAG_DYN_CLK)) {
		pr_debug("[%d] seamless pre-enable\n", c_bridge->id);
		return;
	}

	SDE_ATRACE_BEGIN("dsi_display_prepare");
	rc = dsi_display_prepare(c_bridge->display);
	if (rc) {
		pr_err("[%d] DSI display prepare failed, rc=%d\n",
		       c_bridge->id, rc);
		SDE_ATRACE_END("dsi_display_prepare");
		return;
	}
	SDE_ATRACE_END("dsi_display_prepare");

	SDE_ATRACE_BEGIN("dsi_display_enable");
	rc = dsi_display_enable(c_bridge->display);
	if (rc) {
		pr_err("[%d] DSI display enable failed, rc=%d\n",
				c_bridge->id, rc);
		(void)dsi_display_unprepare(c_bridge->display);
	}
	SDE_ATRACE_END("dsi_display_enable");

	rc = dsi_display_splash_res_cleanup(c_bridge->display);
	if (rc)
		pr_err("Continuous splash pipeline cleanup failed, rc=%d\n",
									rc);

	if (c_bridge->display && c_bridge->display->drm_conn)
		sde_connector_helper_bridge_pre_enable(c_bridge->display->drm_conn);
}

static void dsi_bridge_enable(struct drm_bridge *bridge)
{
	int rc = 0;
	struct dsi_bridge *c_bridge = to_dsi_bridge(bridge);
	struct dsi_display *display;

	if (!bridge) {
		pr_err("Invalid params\n");
		return;
	}

	if (c_bridge->dsi_mode.dsi_mode_flags &
			(DSI_MODE_FLAG_SEAMLESS | DSI_MODE_FLAG_VRR |
			 DSI_MODE_FLAG_DYN_CLK)) {
		pr_debug("[%d] seamless enable\n", c_bridge->id);
		return;
	}
	display = c_bridge->display;

	rc = dsi_display_post_enable(display);
	if (rc)
		pr_err("[%d] DSI display post enabled failed, rc=%d\n",
		       c_bridge->id, rc);

	if (c_bridge->display && c_bridge->display->drm_conn)
		sde_connector_helper_bridge_post_enable(c_bridge->display->drm_conn);
}

static void dsi_bridge_disable(struct drm_bridge *bridge)
{
	int rc = 0;
	struct dsi_display *display;
	struct dsi_bridge *c_bridge = to_dsi_bridge(bridge);

	if (!bridge) {
		pr_err("Invalid params\n");
		return;
	}
	display = c_bridge->display;

	if (display && display->drm_conn)
		sde_connector_helper_bridge_disable(display->drm_conn);

	rc = dsi_display_pre_disable(c_bridge->display);
	if (rc) {
		pr_err("[%d] DSI display pre disable failed, rc=%d\n",
		       c_bridge->id, rc);
	}
}

static void dsi_bridge_post_disable(struct drm_bridge *bridge)
{
	int rc = 0;
	struct dsi_bridge *c_bridge = to_dsi_bridge(bridge);

	if (!bridge) {
		pr_err("Invalid params\n");
		return;
	}

	SDE_ATRACE_BEGIN("dsi_bridge_post_disable");
	SDE_ATRACE_BEGIN("dsi_display_disable");
	rc = dsi_display_disable(c_bridge->display);
	if (rc) {
		pr_err("[%d] DSI display disable failed, rc=%d\n",
		       c_bridge->id, rc);
		SDE_ATRACE_END("dsi_display_disable");
		return;
	}
	SDE_ATRACE_END("dsi_display_disable");

	rc = dsi_display_unprepare(c_bridge->display);
	if (rc) {
		pr_err("[%d] DSI display unprepare failed, rc=%d\n",
		       c_bridge->id, rc);
		SDE_ATRACE_END("dsi_bridge_post_disable");
		return;
	}
	SDE_ATRACE_END("dsi_bridge_post_disable");
}

static void dsi_bridge_mode_set(struct drm_bridge *bridge,
				struct drm_display_mode *mode,
				struct drm_display_mode *adjusted_mode)
{
	struct dsi_bridge *c_bridge = to_dsi_bridge(bridge);

	if (!bridge || !mode || !adjusted_mode) {
		pr_err("Invalid params\n");
		return;
	}

	memset(&(c_bridge->dsi_mode), 0x0, sizeof(struct dsi_display_mode));
	convert_to_dsi_mode(adjusted_mode, &(c_bridge->dsi_mode));

	/* restore bit_clk_rate also for dynamic clk use cases */
	c_bridge->dsi_mode.timing.clk_rate_hz =
		dsi_drm_find_bit_clk_rate(c_bridge->display, adjusted_mode);

	pr_debug("clk_rate: %llu\n", c_bridge->dsi_mode.timing.clk_rate_hz);
}

static bool dsi_bridge_mode_fixup(struct drm_bridge *bridge,
				  const struct drm_display_mode *mode,
				  struct drm_display_mode *adjusted_mode)
{
	int rc = 0;
	struct dsi_bridge *c_bridge = to_dsi_bridge(bridge);
	struct dsi_display *display;
	struct dsi_display_mode dsi_mode, cur_dsi_mode, *panel_dsi_mode;
	struct drm_crtc_state *crtc_state;
	bool clone_mode = false;
	struct drm_encoder *encoder;

	crtc_state = container_of(mode, struct drm_crtc_state, mode);

	if (!bridge || !mode || !adjusted_mode) {
		pr_err("Invalid params\n");
		return false;
	}

	display = c_bridge->display;
	if (!display) {
		pr_err("Invalid params\n");
		return false;
	}

	/*
	 * if no timing defined in panel, it must be external mode
	 * and we'll use empty priv info to populate the mode
	 */
	if (display->panel && !display->panel->num_timing_nodes) {
		*adjusted_mode = *mode;
		adjusted_mode->private = (int *)&default_priv_info;
		adjusted_mode->private_flags = 0;
		return true;
	}

	convert_to_dsi_mode(mode, &dsi_mode);

	/*
	 * retrieve dsi mode from dsi driver's cache since not safe to take
	 * the drm mode config mutex in all paths
	 */
	rc = dsi_display_find_mode(display, &dsi_mode, &panel_dsi_mode);
	if (rc)
		return rc;

	/* propagate the private info to the adjusted_mode derived dsi mode */
	dsi_mode.priv_info = panel_dsi_mode->priv_info;
	dsi_mode.dsi_mode_flags = panel_dsi_mode->dsi_mode_flags;
	dsi_mode.timing.dsc_enabled = dsi_mode.priv_info->dsc_enabled;
	dsi_mode.timing.dsc = &dsi_mode.priv_info->dsc;

	rc = dsi_display_validate_mode(c_bridge->display, &dsi_mode,
			DSI_VALIDATE_FLAG_ALLOW_ADJUST);
	if (rc) {
		pr_err("[%d] mode is not valid, rc=%d\n", c_bridge->id, rc);
		return false;
	}

	if (bridge->encoder && bridge->encoder->crtc &&
			crtc_state->crtc) {
		const struct drm_display_mode *cur_mode =
				&crtc_state->crtc->state->mode;

		convert_to_dsi_mode(cur_mode, &cur_dsi_mode);
		cur_dsi_mode.timing.dsc_enabled =
				dsi_mode.priv_info->dsc_enabled;
		cur_dsi_mode.timing.dsc = &dsi_mode.priv_info->dsc;
		rc = dsi_display_validate_mode_change(c_bridge->display,
					&cur_dsi_mode, &dsi_mode);
		if (rc) {
			pr_err("[%s] seamless mode mismatch failure rc=%d\n",
				c_bridge->display->name, rc);
			return false;
		}
<<<<<<< HEAD
=======

		drm_for_each_encoder(encoder, crtc_state->crtc->dev) {
			if (encoder->crtc != crtc_state->crtc)
				continue;

			if (sde_encoder_in_clone_mode(encoder))
				clone_mode = true;
		}

		cur_mode = crtc_state->crtc->mode;
>>>>>>> 15457316

		/* No DMS/VRR when drm pipeline is changing */
		if (!drm_mode_equal(cur_mode, adjusted_mode) &&
			(!(dsi_mode.dsi_mode_flags & DSI_MODE_FLAG_VRR)) &&
			(!(dsi_mode.dsi_mode_flags & DSI_MODE_FLAG_DYN_CLK)) &&
			(!crtc_state->active_changed ||
			 display->is_cont_splash_enabled))
			dsi_mode.dsi_mode_flags |= DSI_MODE_FLAG_DMS;

		/* Reject seemless transition when active/connectors changed.*/
		if ((crtc_state->active_changed ||
			(crtc_state->connectors_changed && clone_mode)) &&
			((dsi_mode.dsi_mode_flags & DSI_MODE_FLAG_VRR) ||
			(dsi_mode.dsi_mode_flags & DSI_MODE_FLAG_DYN_CLK))) {
			pr_err("seamless on active/conn(%d/%d) changed 0x%x\n",
				crtc_state->active_changed,
				crtc_state->connectors_changed,
				dsi_mode.dsi_mode_flags);
			return false;
		}
	}

	/* convert back to drm mode, propagating the private info & flags */
	dsi_convert_to_drm_mode(&dsi_mode, adjusted_mode);

	return true;
}

u64 dsi_drm_find_bit_clk_rate(void *display,
			      const struct drm_display_mode *drm_mode)
{
	int i = 0, count = 0;
	struct dsi_display *dsi_display = display;
	struct dsi_display_mode *dsi_mode;
	u64 bit_clk_rate = 0;

	if (!dsi_display || !drm_mode)
		return 0;

	dsi_display_get_mode_count(dsi_display, &count);

	for (i = 0; i < count; i++) {
		dsi_mode = &dsi_display->modes[i];
		if ((dsi_mode->timing.v_active == drm_mode->vdisplay) &&
		    (dsi_mode->timing.h_active == drm_mode->hdisplay) &&
		    (dsi_mode->pixel_clk_khz == drm_mode->clock) &&
		    (dsi_mode->timing.refresh_rate == drm_mode->vrefresh)) {
			bit_clk_rate = dsi_mode->timing.clk_rate_hz;
			break;
		}
	}

	return bit_clk_rate;
}

int dsi_conn_get_mode_info(struct drm_connector *connector,
		const struct drm_display_mode *drm_mode,
		struct msm_mode_info *mode_info,
		u32 max_mixer_width, void *display)
{
	struct dsi_display_mode dsi_mode;
	struct dsi_mode_info *timing;

	if (!drm_mode || !mode_info)
		return -EINVAL;

	convert_to_dsi_mode(drm_mode, &dsi_mode);

	if (!dsi_mode.priv_info)
		return -EINVAL;

	memset(mode_info, 0, sizeof(*mode_info));

	timing = &dsi_mode.timing;
	mode_info->frame_rate = dsi_mode.timing.refresh_rate;
	mode_info->vtotal = DSI_V_TOTAL(timing);
	mode_info->prefill_lines = dsi_mode.priv_info->panel_prefill_lines;
	mode_info->jitter_numer = dsi_mode.priv_info->panel_jitter_numer;
	mode_info->jitter_denom = dsi_mode.priv_info->panel_jitter_denom;
	mode_info->clk_rate = dsi_drm_find_bit_clk_rate(display, drm_mode);
	mode_info->mdp_transfer_time_us =
		dsi_mode.priv_info->mdp_transfer_time_us;
	mode_info->overlap_pixels = dsi_mode.priv_info->overlap_pixels;

	memcpy(&mode_info->topology, &dsi_mode.priv_info->topology,
			sizeof(struct msm_display_topology));

	mode_info->comp_info.comp_type = MSM_DISPLAY_COMPRESSION_NONE;
	if (dsi_mode.priv_info->dsc_enabled) {
		mode_info->comp_info.comp_type = MSM_DISPLAY_COMPRESSION_DSC;
		memcpy(&mode_info->comp_info.dsc_info, &dsi_mode.priv_info->dsc,
			sizeof(dsi_mode.priv_info->dsc));
		mode_info->comp_info.comp_ratio =
			MSM_DISPLAY_COMPRESSION_RATIO_3_TO_1;
	}

	if (dsi_mode.priv_info->roi_caps.enabled) {
		memcpy(&mode_info->roi_caps, &dsi_mode.priv_info->roi_caps,
			sizeof(dsi_mode.priv_info->roi_caps));
	}

	return 0;
}

static const struct drm_bridge_funcs dsi_bridge_ops = {
	.attach       = dsi_bridge_attach,
	.mode_fixup   = dsi_bridge_mode_fixup,
	.pre_enable   = dsi_bridge_pre_enable,
	.enable       = dsi_bridge_enable,
	.disable      = dsi_bridge_disable,
	.post_disable = dsi_bridge_post_disable,
	.mode_set     = dsi_bridge_mode_set,
};

int dsi_conn_set_info_blob(struct drm_connector *connector,
		void *info, void *display, struct msm_mode_info *mode_info)
{
	struct dsi_display *dsi_display = display;
	struct dsi_panel *panel;
	enum dsi_pixel_format fmt;
	u32 bpp;

	if (!info || !dsi_display)
		return -EINVAL;

	dsi_display->drm_conn = connector;

	sde_kms_info_add_keystr(info,
		"display type", dsi_display->display_type);

	switch (dsi_display->type) {
	case DSI_DISPLAY_SINGLE:
		sde_kms_info_add_keystr(info, "display config",
					"single display");
		break;
	case DSI_DISPLAY_EXT_BRIDGE:
		sde_kms_info_add_keystr(info, "display config", "ext bridge");
		break;
	case DSI_DISPLAY_SPLIT:
		sde_kms_info_add_keystr(info, "display config",
					"split display");
		break;
	case DSI_DISPLAY_SPLIT_EXT_BRIDGE:
		sde_kms_info_add_keystr(info, "display config",
					"split ext bridge");
		break;
	default:
		pr_debug("invalid display type:%d\n", dsi_display->type);
		break;
	}

	if (!dsi_display->panel) {
		pr_debug("invalid panel data\n");
		goto end;
	}

	panel = dsi_display->panel;
	sde_kms_info_add_keystr(info, "panel name", panel->name);

	switch (panel->panel_mode) {
	case DSI_OP_VIDEO_MODE:
		sde_kms_info_add_keystr(info, "panel mode", "video");
		sde_kms_info_add_keystr(info, "qsync support",
				panel->qsync_min_fps ? "true" : "false");
		break;
	case DSI_OP_CMD_MODE:
		sde_kms_info_add_keystr(info, "panel mode", "command");
		sde_kms_info_add_keyint(info, "mdp_transfer_time_us",
				mode_info->mdp_transfer_time_us);
		sde_kms_info_add_keystr(info, "qsync support",
				panel->qsync_min_fps ? "true" : "false");
		break;
	default:
		pr_debug("invalid panel type:%d\n", panel->panel_mode);
		break;
	}
	sde_kms_info_add_keystr(info, "dfps support",
			panel->dfps_caps.dfps_support ? "true" : "false");

	if (panel->dfps_caps.dfps_support) {
		sde_kms_info_add_keyint(info, "min_fps",
			panel->dfps_caps.min_refresh_rate);
		sde_kms_info_add_keyint(info, "max_fps",
			panel->dfps_caps.max_refresh_rate);
	}

	sde_kms_info_add_keystr(info, "dyn bitclk support",
			panel->dyn_clk_caps.dyn_clk_support ? "true" : "false");

	switch (panel->phy_props.rotation) {
	case DSI_PANEL_ROTATE_NONE:
		sde_kms_info_add_keystr(info, "panel orientation", "none");
		break;
	case DSI_PANEL_ROTATE_H_FLIP:
		sde_kms_info_add_keystr(info, "panel orientation", "horz flip");
		break;
	case DSI_PANEL_ROTATE_V_FLIP:
		sde_kms_info_add_keystr(info, "panel orientation", "vert flip");
		break;
	case DSI_PANEL_ROTATE_HV_FLIP:
		sde_kms_info_add_keystr(info, "panel orientation",
							"horz & vert flip");
		break;
	default:
		pr_debug("invalid panel rotation:%d\n",
						panel->phy_props.rotation);
		break;
	}

	switch (panel->bl_config.type) {
	case DSI_BACKLIGHT_PWM:
		sde_kms_info_add_keystr(info, "backlight type", "pwm");
		break;
	case DSI_BACKLIGHT_WLED:
		sde_kms_info_add_keystr(info, "backlight type", "wled");
		break;
	case DSI_BACKLIGHT_DCS:
		sde_kms_info_add_keystr(info, "backlight type", "dcs");
		break;
	default:
		pr_debug("invalid panel backlight type:%d\n",
						panel->bl_config.type);
		break;
	}

	if (mode_info && mode_info->roi_caps.enabled) {
		sde_kms_info_add_keyint(info, "partial_update_num_roi",
				mode_info->roi_caps.num_roi);
		sde_kms_info_add_keyint(info, "partial_update_xstart",
				mode_info->roi_caps.align.xstart_pix_align);
		sde_kms_info_add_keyint(info, "partial_update_walign",
				mode_info->roi_caps.align.width_pix_align);
		sde_kms_info_add_keyint(info, "partial_update_wmin",
				mode_info->roi_caps.align.min_width);
		sde_kms_info_add_keyint(info, "partial_update_ystart",
				mode_info->roi_caps.align.ystart_pix_align);
		sde_kms_info_add_keyint(info, "partial_update_halign",
				mode_info->roi_caps.align.height_pix_align);
		sde_kms_info_add_keyint(info, "partial_update_hmin",
				mode_info->roi_caps.align.min_height);
		sde_kms_info_add_keyint(info, "partial_update_roimerge",
				mode_info->roi_caps.merge_rois);
	}

	fmt = dsi_display->config.common_config.dst_format;
	bpp = dsi_ctrl_pixel_format_to_bpp(fmt);

	sde_kms_info_add_keyint(info, "bit_depth", bpp);

end:
	return 0;
}

enum drm_connector_status dsi_conn_detect(struct drm_connector *conn,
		bool force,
		void *display)
{
	enum drm_connector_status status = connector_status_unknown;
	struct msm_display_info info;
	int rc;

	if (!conn || !display)
		return status;

	/* get display dsi_info */
	memset(&info, 0x0, sizeof(info));
	rc = dsi_display_get_info(conn, &info, display);
	if (rc) {
		pr_err("failed to get display info, rc=%d\n", rc);
		return connector_status_disconnected;
	}

	if (info.capabilities & MSM_DISPLAY_CAP_HOT_PLUG)
		status = (info.is_connected ? connector_status_connected :
					      connector_status_disconnected);
	else
		status = connector_status_connected;

	conn->display_info.width_mm = info.width_mm;
	conn->display_info.height_mm = info.height_mm;

	return status;
}

void dsi_connector_put_modes(struct drm_connector *connector,
	void *display)
{
	struct drm_display_mode *drm_mode;
	struct dsi_display_mode dsi_mode;
	struct dsi_display *dsi_display;

	if (!connector || !display)
		return;

	list_for_each_entry(drm_mode, &connector->modes, head) {
		convert_to_dsi_mode(drm_mode, &dsi_mode);
		dsi_display_put_mode(display, &dsi_mode);
	}

	/* free the display structure modes also */
	dsi_display = display;
	kfree(dsi_display->modes);
	dsi_display->modes = NULL;
}


static int dsi_drm_update_edid_name(struct edid *edid, const char *name)
{
	u8 *dtd = (u8 *)&edid->detailed_timings[3];
	u8 standard_header[] = {0x00, 0x00, 0x00, 0xFE, 0x00};
	u32 dtd_size = 18;
	u32 header_size = sizeof(standard_header);

	if (!name)
		return -EINVAL;

	/* Fill standard header */
	memcpy(dtd, standard_header, header_size);

	dtd_size -= header_size;
	dtd_size = min_t(u32, dtd_size, strlen(name));

	memcpy(dtd + header_size, name, dtd_size);

	return 0;
}

static void dsi_drm_update_dtd(struct edid *edid,
		struct dsi_display_mode *modes, u32 modes_count)
<<<<<<< HEAD
{
	u32 i;
	u32 count = min_t(u32, modes_count, 3);

	for (i = 0; i < count; i++) {
		struct detailed_timing *dtd = &edid->detailed_timings[i];
		struct dsi_display_mode *mode = &modes[i];
		struct dsi_mode_info *timing = &mode->timing;
		struct detailed_pixel_timing *pd = &dtd->data.pixel_data;
		u32 h_blank = timing->h_front_porch + timing->h_sync_width +
				timing->h_back_porch;
		u32 v_blank = timing->v_front_porch + timing->v_sync_width +
				timing->v_back_porch;
		u32 h_img = 0, v_img = 0;

		dtd->pixel_clock = mode->pixel_clk_khz / 10;

		pd->hactive_lo = timing->h_active & 0xFF;
		pd->hblank_lo = h_blank & 0xFF;
		pd->hactive_hblank_hi = ((h_blank >> 8) & 0xF) |
				((timing->h_active >> 8) & 0xF) << 4;

		pd->vactive_lo = timing->v_active & 0xFF;
		pd->vblank_lo = v_blank & 0xFF;
		pd->vactive_vblank_hi = ((v_blank >> 8) & 0xF) |
				((timing->v_active >> 8) & 0xF) << 4;

		pd->hsync_offset_lo = timing->h_front_porch & 0xFF;
		pd->hsync_pulse_width_lo = timing->h_sync_width & 0xFF;
		pd->vsync_offset_pulse_width_lo =
			((timing->v_front_porch & 0xF) << 4) |
			(timing->v_sync_width & 0xF);

		pd->hsync_vsync_offset_pulse_width_hi =
			(((timing->h_front_porch >> 8) & 0x3) << 6) |
			(((timing->h_sync_width >> 8) & 0x3) << 4) |
			(((timing->v_front_porch >> 4) & 0x3) << 2) |
			(((timing->v_sync_width >> 4) & 0x3) << 0);

		pd->width_mm_lo = h_img & 0xFF;
		pd->height_mm_lo = v_img & 0xFF;
		pd->width_height_mm_hi = (((h_img >> 8) & 0xF) << 4) |
			((v_img >> 8) & 0xF);

		pd->hborder = 0;
		pd->vborder = 0;
		pd->misc = 0;
	}
}

static void dsi_drm_update_checksum(struct edid *edid)
{
	u8 *data = (u8 *)edid;
	u32 i, sum = 0;

	for (i = 0; i < EDID_LENGTH - 1; i++)
		sum += data[i];

	edid->checksum = 0x100 - (sum & 0xFF);
}

int dsi_connector_get_modes(struct drm_connector *connector, void *data)
{
=======
{
	u32 i;
	u32 count = min_t(u32, modes_count, 3);

	for (i = 0; i < count; i++) {
		struct detailed_timing *dtd = &edid->detailed_timings[i];
		struct dsi_display_mode *mode = &modes[i];
		struct dsi_mode_info *timing = &mode->timing;
		struct detailed_pixel_timing *pd = &dtd->data.pixel_data;
		u32 h_blank = timing->h_front_porch + timing->h_sync_width +
				timing->h_back_porch;
		u32 v_blank = timing->v_front_porch + timing->v_sync_width +
				timing->v_back_porch;
		u32 h_img = 0, v_img = 0;

		dtd->pixel_clock = mode->pixel_clk_khz / 10;

		pd->hactive_lo = timing->h_active & 0xFF;
		pd->hblank_lo = h_blank & 0xFF;
		pd->hactive_hblank_hi = ((h_blank >> 8) & 0xF) |
				((timing->h_active >> 8) & 0xF) << 4;

		pd->vactive_lo = timing->v_active & 0xFF;
		pd->vblank_lo = v_blank & 0xFF;
		pd->vactive_vblank_hi = ((v_blank >> 8) & 0xF) |
				((timing->v_active >> 8) & 0xF) << 4;

		pd->hsync_offset_lo = timing->h_front_porch & 0xFF;
		pd->hsync_pulse_width_lo = timing->h_sync_width & 0xFF;
		pd->vsync_offset_pulse_width_lo =
			((timing->v_front_porch & 0xF) << 4) |
			(timing->v_sync_width & 0xF);

		pd->hsync_vsync_offset_pulse_width_hi =
			(((timing->h_front_porch >> 8) & 0x3) << 6) |
			(((timing->h_sync_width >> 8) & 0x3) << 4) |
			(((timing->v_front_porch >> 4) & 0x3) << 2) |
			(((timing->v_sync_width >> 4) & 0x3) << 0);

		pd->width_mm_lo = h_img & 0xFF;
		pd->height_mm_lo = v_img & 0xFF;
		pd->width_height_mm_hi = (((h_img >> 8) & 0xF) << 4) |
			((v_img >> 8) & 0xF);

		pd->hborder = 0;
		pd->vborder = 0;
		pd->misc = 0;
	}
}

static void dsi_drm_update_checksum(struct edid *edid)
{
	u8 *data = (u8 *)edid;
	u32 i, sum = 0;

	for (i = 0; i < EDID_LENGTH - 1; i++)
		sum += data[i];

	edid->checksum = 0x100 - (sum & 0xFF);
}

int dsi_connector_get_modes(struct drm_connector *connector, void *data)
{
>>>>>>> 15457316
	int rc, i;
	u32 count = 0, edid_size;
	struct dsi_display_mode *modes = NULL;
	struct drm_display_mode drm_mode;
	struct dsi_display *display = data;
	struct edid edid;
	const u8 edid_buf[EDID_LENGTH] = {
		0x00, 0xFF, 0xFF, 0xFF, 0xFF, 0xFF, 0xFF, 0x00, 0x44, 0x6D,
		0x01, 0x00, 0x01, 0x00, 0x00, 0x00, 0x1B, 0x10, 0x01, 0x03,
		0x80, 0x50, 0x2D, 0x78, 0x0A, 0x0D, 0xC9, 0xA0, 0x57, 0x47,
		0x98, 0x27, 0x12, 0x48, 0x4C, 0x00, 0x00, 0x00, 0x01, 0x01,
		0x01, 0x01, 0x01, 0x01, 0x01, 0x01, 0x01, 0x01, 0x01, 0x01,
		0x01, 0x01, 0x01, 0x01,
	};

	edid_size = min_t(u32, sizeof(edid), EDID_LENGTH);

	memcpy(&edid, edid_buf, edid_size);

	if (sde_connector_get_panel(connector)) {
		/*
		 * TODO: If drm_panel is attached, query modes from the panel.
		 * This is complicated in split dsi cases because panel is not
		 * attached to both connectors.
		 */
		goto end;
	}
	rc = dsi_display_get_mode_count(display, &count);
	if (rc) {
		pr_err("failed to get num of modes, rc=%d\n", rc);
		goto end;
	}

	rc = dsi_display_get_modes(display, &modes);
	if (rc) {
		pr_err("failed to get modes, rc=%d\n", rc);
		count = 0;
		goto end;
	}

	for (i = 0; i < count; i++) {
		struct drm_display_mode *m;

		memset(&drm_mode, 0x0, sizeof(drm_mode));
		dsi_convert_to_drm_mode(&modes[i], &drm_mode);
		m = drm_mode_duplicate(connector->dev, &drm_mode);
		if (!m) {
			pr_err("failed to add mode %ux%u\n",
			       drm_mode.hdisplay,
			       drm_mode.vdisplay);
			count = -ENOMEM;
			goto end;
		}
		m->width_mm = connector->display_info.width_mm;
		m->height_mm = connector->display_info.height_mm;
		/* set the first mode in list as preferred */
		if (i == 0)
			m->type |= DRM_MODE_TYPE_PREFERRED;
		drm_mode_probed_add(connector, m);
	}

	rc = dsi_drm_update_edid_name(&edid, display->panel->name);
	if (rc) {
		count = 0;
		goto end;
	}

	dsi_drm_update_dtd(&edid, modes, count);
	dsi_drm_update_checksum(&edid);
	rc = drm_mode_connector_update_edid_property(connector, &edid);
	if (rc)
		count = 0;
end:
	pr_debug("MODE COUNT =%d\n\n", count);
	return count;
}

enum drm_mode_status dsi_conn_mode_valid(struct drm_connector *connector,
		struct drm_display_mode *mode,
		void *display)
{
	struct dsi_display_mode dsi_mode;
	int rc;

	if (!connector || !mode) {
		pr_err("Invalid params\n");
		return MODE_ERROR;
	}

	convert_to_dsi_mode(mode, &dsi_mode);

	rc = dsi_display_validate_mode(display, &dsi_mode,
			DSI_VALIDATE_FLAG_ALLOW_ADJUST);
	if (rc) {
		pr_err("mode not supported, rc=%d\n", rc);
		return MODE_BAD;
	}

	return MODE_OK;
}

int dsi_conn_pre_kickoff(struct drm_connector *connector,
		void *display,
		struct msm_display_kickoff_params *params)
{
	if (!connector || !display || !params) {
		pr_err("Invalid params\n");
		return -EINVAL;
	}

	return dsi_display_pre_kickoff(connector, display, params);
}

int dsi_conn_prepare_commit(void *display,
		struct msm_display_conn_params *params)
{
	if (!display || !params) {
		pr_err("Invalid params\n");
		return -EINVAL;
	}

	return dsi_display_pre_commit(display, params);
}

void dsi_conn_enable_event(struct drm_connector *connector,
		uint32_t event_idx, bool enable, void *display)
{
	struct dsi_event_cb_info event_info;

	memset(&event_info, 0, sizeof(event_info));

	event_info.event_cb = sde_connector_trigger_event;
	event_info.event_usr_ptr = connector;

	dsi_display_enable_event(connector, display,
			event_idx, &event_info, enable);
}

int dsi_conn_post_kickoff(struct drm_connector *connector,
	struct msm_display_conn_params *params)
{
	struct drm_encoder *encoder;
	struct dsi_bridge *c_bridge;
	struct dsi_display_mode adj_mode;
	struct dsi_display *display;
	struct dsi_display_ctrl *m_ctrl, *ctrl;
	int i, rc = 0;
	bool enable;

	if (!connector || !connector->state) {
		pr_err("invalid connector or connector state");
		return -EINVAL;
	}

	encoder = connector->state->best_encoder;
	if (!encoder) {
		pr_debug("best encoder is not available");
		return 0;
	}

	c_bridge = to_dsi_bridge(encoder->bridge);
	adj_mode = c_bridge->dsi_mode;
	display = c_bridge->display;

	if (adj_mode.dsi_mode_flags & DSI_MODE_FLAG_VRR) {
		m_ctrl = &display->ctrl[display->clk_master_idx];
		rc = dsi_ctrl_timing_db_update(m_ctrl->ctrl, false);
		if (rc) {
			pr_err("[%s] failed to dfps update  rc=%d\n",
				display->name, rc);
			return -EINVAL;
		}

		/* Update the rest of the controllers */
		display_for_each_ctrl(i, display) {
			ctrl = &display->ctrl[i];
			if (!ctrl->ctrl || (ctrl == m_ctrl))
				continue;

			rc = dsi_ctrl_timing_db_update(ctrl->ctrl, false);
			if (rc) {
				pr_err("[%s] failed to dfps update rc=%d\n",
					display->name,  rc);
				return -EINVAL;
			}
		}

		c_bridge->dsi_mode.dsi_mode_flags &= ~DSI_MODE_FLAG_VRR;
	}

	/* ensure dynamic clk switch flag is reset */
	c_bridge->dsi_mode.dsi_mode_flags &= ~DSI_MODE_FLAG_DYN_CLK;

<<<<<<< HEAD
=======
	if (params->qsync_update) {
		enable = (params->qsync_mode > 0) ? true : false;
		display_for_each_ctrl(i, display) {
			dsi_ctrl_setup_avr(display->ctrl[i].ctrl, enable);
		}
	}

>>>>>>> 15457316
	return 0;
}

struct dsi_bridge *dsi_drm_bridge_init(struct dsi_display *display,
				       struct drm_device *dev,
				       struct drm_encoder *encoder)
{
	int rc = 0;
	struct dsi_bridge *bridge;

	bridge = kzalloc(sizeof(*bridge), GFP_KERNEL);
	if (!bridge) {
		rc = -ENOMEM;
		goto error;
	}

	bridge->display = display;
	bridge->base.funcs = &dsi_bridge_ops;
	bridge->base.encoder = encoder;

	rc = drm_bridge_attach(encoder, &bridge->base, NULL);
	if (rc) {
		pr_err("failed to attach bridge, rc=%d\n", rc);
		goto error_free_bridge;
	}

	encoder->bridge = &bridge->base;
	return bridge;
error_free_bridge:
	kfree(bridge);
error:
	return ERR_PTR(rc);
}

void dsi_drm_bridge_cleanup(struct dsi_bridge *bridge)
{
	if (bridge && bridge->base.encoder)
		bridge->base.encoder->bridge = NULL;

	kfree(bridge);
}<|MERGE_RESOLUTION|>--- conflicted
+++ resolved
@@ -81,13 +81,10 @@
 		dsi_mode->dsi_mode_flags |= DSI_MODE_FLAG_DMS;
 	if (msm_is_mode_seamless_vrr(drm_mode))
 		dsi_mode->dsi_mode_flags |= DSI_MODE_FLAG_VRR;
-<<<<<<< HEAD
 	if (msm_is_mode_seamless_dms_fps(drm_mode))
 		dsi_mode->dsi_mode_flags |= DSI_MODE_FLAG_DMS_FPS;
 	if (drm_mode->type & DRM_MODE_TYPE_PREFERRED)
 		dsi_mode->preferred = true;
-=======
->>>>>>> 15457316
 	if (msm_is_mode_seamless_dyn_clk(drm_mode))
 		dsi_mode->dsi_mode_flags |= DSI_MODE_FLAG_DYN_CLK;
 
@@ -403,8 +400,6 @@
 				c_bridge->display->name, rc);
 			return false;
 		}
-<<<<<<< HEAD
-=======
 
 		drm_for_each_encoder(encoder, crtc_state->crtc->dev) {
 			if (encoder->crtc != crtc_state->crtc)
@@ -413,9 +408,6 @@
 			if (sde_encoder_in_clone_mode(encoder))
 				clone_mode = true;
 		}
-
-		cur_mode = crtc_state->crtc->mode;
->>>>>>> 15457316
 
 		/* No DMS/VRR when drm pipeline is changing */
 		if (!drm_mode_equal(cur_mode, adjusted_mode) &&
@@ -745,7 +737,6 @@
 
 static void dsi_drm_update_dtd(struct edid *edid,
 		struct dsi_display_mode *modes, u32 modes_count)
-<<<<<<< HEAD
 {
 	u32 i;
 	u32 count = min_t(u32, modes_count, 3);
@@ -809,71 +800,6 @@
 
 int dsi_connector_get_modes(struct drm_connector *connector, void *data)
 {
-=======
-{
-	u32 i;
-	u32 count = min_t(u32, modes_count, 3);
-
-	for (i = 0; i < count; i++) {
-		struct detailed_timing *dtd = &edid->detailed_timings[i];
-		struct dsi_display_mode *mode = &modes[i];
-		struct dsi_mode_info *timing = &mode->timing;
-		struct detailed_pixel_timing *pd = &dtd->data.pixel_data;
-		u32 h_blank = timing->h_front_porch + timing->h_sync_width +
-				timing->h_back_porch;
-		u32 v_blank = timing->v_front_porch + timing->v_sync_width +
-				timing->v_back_porch;
-		u32 h_img = 0, v_img = 0;
-
-		dtd->pixel_clock = mode->pixel_clk_khz / 10;
-
-		pd->hactive_lo = timing->h_active & 0xFF;
-		pd->hblank_lo = h_blank & 0xFF;
-		pd->hactive_hblank_hi = ((h_blank >> 8) & 0xF) |
-				((timing->h_active >> 8) & 0xF) << 4;
-
-		pd->vactive_lo = timing->v_active & 0xFF;
-		pd->vblank_lo = v_blank & 0xFF;
-		pd->vactive_vblank_hi = ((v_blank >> 8) & 0xF) |
-				((timing->v_active >> 8) & 0xF) << 4;
-
-		pd->hsync_offset_lo = timing->h_front_porch & 0xFF;
-		pd->hsync_pulse_width_lo = timing->h_sync_width & 0xFF;
-		pd->vsync_offset_pulse_width_lo =
-			((timing->v_front_porch & 0xF) << 4) |
-			(timing->v_sync_width & 0xF);
-
-		pd->hsync_vsync_offset_pulse_width_hi =
-			(((timing->h_front_porch >> 8) & 0x3) << 6) |
-			(((timing->h_sync_width >> 8) & 0x3) << 4) |
-			(((timing->v_front_porch >> 4) & 0x3) << 2) |
-			(((timing->v_sync_width >> 4) & 0x3) << 0);
-
-		pd->width_mm_lo = h_img & 0xFF;
-		pd->height_mm_lo = v_img & 0xFF;
-		pd->width_height_mm_hi = (((h_img >> 8) & 0xF) << 4) |
-			((v_img >> 8) & 0xF);
-
-		pd->hborder = 0;
-		pd->vborder = 0;
-		pd->misc = 0;
-	}
-}
-
-static void dsi_drm_update_checksum(struct edid *edid)
-{
-	u8 *data = (u8 *)edid;
-	u32 i, sum = 0;
-
-	for (i = 0; i < EDID_LENGTH - 1; i++)
-		sum += data[i];
-
-	edid->checksum = 0x100 - (sum & 0xFF);
-}
-
-int dsi_connector_get_modes(struct drm_connector *connector, void *data)
-{
->>>>>>> 15457316
 	int rc, i;
 	u32 count = 0, edid_size;
 	struct dsi_display_mode *modes = NULL;
@@ -1067,8 +993,6 @@
 	/* ensure dynamic clk switch flag is reset */
 	c_bridge->dsi_mode.dsi_mode_flags &= ~DSI_MODE_FLAG_DYN_CLK;
 
-<<<<<<< HEAD
-=======
 	if (params->qsync_update) {
 		enable = (params->qsync_mode > 0) ? true : false;
 		display_for_each_ctrl(i, display) {
@@ -1076,7 +1000,6 @@
 		}
 	}
 
->>>>>>> 15457316
 	return 0;
 }
 
