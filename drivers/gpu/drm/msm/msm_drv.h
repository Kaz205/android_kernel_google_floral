/*
<<<<<<< HEAD
 * Copyright (c) 2016-2019, The Linux Foundation. All rights reserved.
=======
 * Copyright (c) 2016-2020, The Linux Foundation. All rights reserved.
>>>>>>> a1f19153
 * Copyright (C) 2013 Red Hat
 * Author: Rob Clark <robdclark@gmail.com>
 *
 * This program is free software; you can redistribute it and/or modify it
 * under the terms of the GNU General Public License version 2 as published by
 * the Free Software Foundation.
 *
 * This program is distributed in the hope that it will be useful, but WITHOUT
 * ANY WARRANTY; without even the implied warranty of MERCHANTABILITY or
 * FITNESS FOR A PARTICULAR PURPOSE.  See the GNU General Public License for
 * more details.
 *
 * You should have received a copy of the GNU General Public License along with
 * this program.  If not, see <http://www.gnu.org/licenses/>.
 */

#ifndef __MSM_DRV_H__
#define __MSM_DRV_H__

#include <linux/kernel.h>
#include <linux/clk.h>
#include <linux/cpufreq.h>
#include <linux/module.h>
#include <linux/component.h>
#include <linux/platform_device.h>
#include <linux/pm.h>
#include <linux/pm_runtime.h>
#include <linux/slab.h>
#include <linux/list.h>
#include <linux/iommu.h>
#include <linux/types.h>
#include <linux/of_graph.h>
#include <linux/of_device.h>
#include <linux/sde_io_util.h>
#include <asm/sizes.h>
#include <linux/kthread.h>

#include <drm/drmP.h>
#include <drm/drm_atomic.h>
#include <drm/drm_atomic_helper.h>
#include <drm/drm_crtc_helper.h>
#include <drm/drm_plane_helper.h>
#include <drm/drm_fb_helper.h>
#include <drm/msm_drm.h>
#include <drm/drm_gem.h>

#include "sde_power_handle.h"

#define GET_MAJOR_REV(rev)		((rev) >> 28)
#define GET_MINOR_REV(rev)		(((rev) >> 16) & 0xFFF)
#define GET_STEP_REV(rev)		((rev) & 0xFFFF)

struct msm_kms;
struct msm_gpu;
struct msm_mmu;
struct msm_mdss;
struct msm_rd_state;
struct msm_perf_state;
struct msm_gem_submit;
struct msm_fence_context;
struct msm_fence_cb;
struct msm_gem_address_space;
struct msm_gem_vma;

#define NUM_DOMAINS    4    /* one for KMS, then one per gpu core (?) */
#define MAX_CRTCS      16
#define MAX_PLANES     20
#define MAX_ENCODERS   16
#define MAX_BRIDGES    16
#define MAX_CONNECTORS 16

#define TEARDOWN_DEADLOCK_RETRY_MAX 5

struct msm_file_private {
	/* update the refcount when user driver calls power_ctrl IOCTL */
	unsigned short enable_refcnt;

	/* protects enable_refcnt */
	struct mutex power_lock;
};

enum msm_mdp_plane_property {
	/* blob properties, always put these first */
	PLANE_PROP_CSC_V1,
	PLANE_PROP_CSC_DMA_V1,
	PLANE_PROP_INFO,
	PLANE_PROP_SCALER_LUT_ED,
	PLANE_PROP_SCALER_LUT_CIR,
	PLANE_PROP_SCALER_LUT_SEP,
	PLANE_PROP_SKIN_COLOR,
	PLANE_PROP_SKY_COLOR,
	PLANE_PROP_FOLIAGE_COLOR,
	PLANE_PROP_VIG_GAMUT,
	PLANE_PROP_VIG_IGC,
	PLANE_PROP_DMA_IGC,
	PLANE_PROP_DMA_GC,
	PLANE_PROP_ROT_CAPS_V1,

	/* # of blob properties */
	PLANE_PROP_BLOBCOUNT,

	/* range properties */
	PLANE_PROP_ZPOS = PLANE_PROP_BLOBCOUNT,
	PLANE_PROP_ALPHA,
	PLANE_PROP_COLOR_FILL,
	PLANE_PROP_H_DECIMATE,
	PLANE_PROP_V_DECIMATE,
	PLANE_PROP_INPUT_FENCE,
	PLANE_PROP_HUE_ADJUST,
	PLANE_PROP_SATURATION_ADJUST,
	PLANE_PROP_VALUE_ADJUST,
	PLANE_PROP_CONTRAST_ADJUST,
	PLANE_PROP_EXCL_RECT_V1,
	PLANE_PROP_ROT_DST_X,
	PLANE_PROP_ROT_DST_Y,
	PLANE_PROP_ROT_DST_W,
	PLANE_PROP_ROT_DST_H,
	PLANE_PROP_PREFILL_SIZE,
	PLANE_PROP_PREFILL_TIME,
	PLANE_PROP_SCALER_V1,
	PLANE_PROP_SCALER_V2,
	PLANE_PROP_ROT_OUT_FB,
	PLANE_PROP_INVERSE_PMA,

	/* enum/bitmask properties */
	PLANE_PROP_BLEND_OP,
	PLANE_PROP_SRC_CONFIG,
	PLANE_PROP_FB_TRANSLATION_MODE,
	PLANE_PROP_MULTIRECT_MODE,

	/* total # of properties */
	PLANE_PROP_COUNT
};

enum msm_mdp_crtc_property {
	CRTC_PROP_INFO,
	CRTC_PROP_DEST_SCALER_LUT_ED,
	CRTC_PROP_DEST_SCALER_LUT_CIR,
	CRTC_PROP_DEST_SCALER_LUT_SEP,

	/* # of blob properties */
	CRTC_PROP_BLOBCOUNT,

	/* range properties */
	CRTC_PROP_INPUT_FENCE_TIMEOUT = CRTC_PROP_BLOBCOUNT,
	CRTC_PROP_OUTPUT_FENCE,
	CRTC_PROP_OUTPUT_FENCE_OFFSET,
	CRTC_PROP_DIM_LAYER_V1,
	CRTC_PROP_CORE_CLK,
	CRTC_PROP_CORE_AB,
	CRTC_PROP_CORE_IB,
	CRTC_PROP_LLCC_AB,
	CRTC_PROP_LLCC_IB,
	CRTC_PROP_DRAM_AB,
	CRTC_PROP_DRAM_IB,
	CRTC_PROP_ROT_PREFILL_BW,
	CRTC_PROP_ROT_CLK,
	CRTC_PROP_ROI_V1,
	CRTC_PROP_SECURITY_LEVEL,
	CRTC_PROP_IDLE_TIMEOUT,
	CRTC_PROP_DEST_SCALER,
	CRTC_PROP_CAPTURE_OUTPUT,

	CRTC_PROP_IDLE_PC_STATE,

	/* total # of properties */
	CRTC_PROP_COUNT
};

enum msm_mdp_conn_property {
	/* blob properties, always put these first */
	CONNECTOR_PROP_SDE_INFO,
	CONNECTOR_PROP_MODE_INFO,
	CONNECTOR_PROP_HDR_INFO,
	CONNECTOR_PROP_EXT_HDR_INFO,
	CONNECTOR_PROP_PP_DITHER,
	CONNECTOR_PROP_HDR_METADATA,

	/* # of blob properties */
	CONNECTOR_PROP_BLOBCOUNT,

	/* range properties */
	CONNECTOR_PROP_OUT_FB = CONNECTOR_PROP_BLOBCOUNT,
	CONNECTOR_PROP_RETIRE_FENCE,
	CONNECTOR_PROP_DST_X,
	CONNECTOR_PROP_DST_Y,
	CONNECTOR_PROP_DST_W,
	CONNECTOR_PROP_DST_H,
	CONNECTOR_PROP_ROI_V1,
	CONNECTOR_PROP_BL_SCALE,
	CONNECTOR_PROP_AD_BL_SCALE,

	/* enum/bitmask properties */
	CONNECTOR_PROP_TOPOLOGY_NAME,
	CONNECTOR_PROP_TOPOLOGY_CONTROL,
	CONNECTOR_PROP_AUTOREFRESH,
	CONNECTOR_PROP_LP,
	CONNECTOR_PROP_FB_TRANSLATION_MODE,
	CONNECTOR_PROP_QSYNC_MODE,

	/* total # of properties */
	CONNECTOR_PROP_COUNT
};

#define MAX_H_TILES_PER_DISPLAY 2

/**
 * enum msm_display_compression_type - compression method used for pixel stream
 * @MSM_DISPLAY_COMPRESSION_NONE:     Pixel data is not compressed
 * @MSM_DISPLAY_COMPRESSION_DSC:      DSC compresison is used
 */
enum msm_display_compression_type {
	MSM_DISPLAY_COMPRESSION_NONE,
	MSM_DISPLAY_COMPRESSION_DSC,
};

/**
 * enum msm_display_compression_ratio - compression ratio
 * @MSM_DISPLAY_COMPRESSION_NONE: no compression
 * @MSM_DISPLAY_COMPRESSION_RATIO_2_TO_1: 2 to 1 compression
 * @MSM_DISPLAY_COMPRESSION_RATIO_3_TO_1: 3 to 1 compression
 */
enum msm_display_compression_ratio {
	MSM_DISPLAY_COMPRESSION_RATIO_NONE,
	MSM_DISPLAY_COMPRESSION_RATIO_2_TO_1,
	MSM_DISPLAY_COMPRESSION_RATIO_3_TO_1,
	MSM_DISPLAY_COMPRESSION_RATIO_MAX,
};

/**
 * enum msm_display_caps - features/capabilities supported by displays
 * @MSM_DISPLAY_CAP_VID_MODE:           Video or "active" mode supported
 * @MSM_DISPLAY_CAP_CMD_MODE:           Command mode supported
 * @MSM_DISPLAY_CAP_HOT_PLUG:           Hot plug detection supported
 * @MSM_DISPLAY_CAP_EDID:               EDID supported
 * @MSM_DISPLAY_ESD_ENABLED:            ESD feature enabled
 * @MSM_DISPLAY_CAP_MST_MODE:           Display with MST support
 * @MSM_DISPLAY_SPLIT_LINK:             Split Link enabled
 */
enum msm_display_caps {
	MSM_DISPLAY_CAP_VID_MODE	= BIT(0),
	MSM_DISPLAY_CAP_CMD_MODE	= BIT(1),
	MSM_DISPLAY_CAP_HOT_PLUG	= BIT(2),
	MSM_DISPLAY_CAP_EDID		= BIT(3),
	MSM_DISPLAY_ESD_ENABLED		= BIT(4),
	MSM_DISPLAY_CAP_MST_MODE	= BIT(5),
	MSM_DISPLAY_SPLIT_LINK		= BIT(6),
};

/**
<<<<<<< HEAD
=======
 * enum panel_mode - panel operation mode
 * @MSM_DISPLAY_VIDEO_MODE: video mode panel
 * @MSM_DISPLAY_CMD_MODE:   Command mode panel
 * @MODE_MAX:
 */
enum panel_op_mode {
	MSM_DISPLAY_VIDEO_MODE = 0,
	MSM_DISPLAY_CMD_MODE,
	MSM_DISPLAY_MODE_MAX,
};

/**
>>>>>>> a1f19153
 * enum msm_event_wait - type of HW events to wait for
 * @MSM_ENC_COMMIT_DONE - wait for the driver to flush the registers to HW
 * @MSM_ENC_TX_COMPLETE - wait for the HW to transfer the frame to panel
 * @MSM_ENC_VBLANK - wait for the HW VBLANK event (for driver-internal waiters)
 * @MSM_ENC_ACTIVE_REGION - wait for the TG to be in active pixel region
 */
enum msm_event_wait {
	MSM_ENC_COMMIT_DONE = 0,
	MSM_ENC_TX_COMPLETE,
	MSM_ENC_VBLANK,
	MSM_ENC_ACTIVE_REGION,
};

/**
 * struct msm_roi_alignment - region of interest alignment restrictions
 * @xstart_pix_align: left x offset alignment restriction
 * @width_pix_align: width alignment restriction
 * @ystart_pix_align: top y offset alignment restriction
 * @height_pix_align: height alignment restriction
 * @min_width: minimum width restriction
 * @min_height: minimum height restriction
 */
struct msm_roi_alignment {
	uint32_t xstart_pix_align;
	uint32_t width_pix_align;
	uint32_t ystart_pix_align;
	uint32_t height_pix_align;
	uint32_t min_width;
	uint32_t min_height;
};

/**
 * struct msm_roi_caps - display's region of interest capabilities
 * @enabled: true if some region of interest is supported
 * @merge_rois: merge rois before sending to display
 * @num_roi: maximum number of rois supported
 * @align: roi alignment restrictions
 */
struct msm_roi_caps {
	bool enabled;
	bool merge_rois;
	uint32_t num_roi;
	struct msm_roi_alignment align;
};

/**
 * struct msm_display_dsc_info - defines dsc configuration
 * @version:                 DSC version.
 * @scr_rev:                 DSC revision.
 * @pic_height:              Picture height in pixels.
 * @pic_width:               Picture width in pixels.
 * @initial_lines:           Number of initial lines stored in encoder.
 * @pkt_per_line:            Number of packets per line.
 * @bytes_in_slice:          Number of bytes in slice.
 * @eol_byte_num:            Valid bytes at the end of line.
 * @pclk_per_line:           Compressed width.
 * @full_frame_slices:       Number of slice per interface.
 * @slice_height:            Slice height in pixels.
 * @slice_width:             Slice width in pixels.
 * @chunk_size:              Chunk size in bytes for slice multiplexing.
 * @slice_last_group_size:   Size of last group in pixels.
 * @bpp:                     Target bits per pixel.
 * @bpc:                     Number of bits per component.
 * @line_buf_depth:          Line buffer bit depth.
 * @block_pred_enable:       Block prediction enabled/disabled.
 * @vbr_enable:              VBR mode.
 * @enable_422:              Indicates if input uses 4:2:2 sampling.
 * @convert_rgb:             DSC color space conversion.
 * @input_10_bits:           10 bit per component input.
 * @slice_per_pkt:           Number of slices per packet.
 * @initial_dec_delay:       Initial decoding delay.
 * @initial_xmit_delay:      Initial transmission delay.
 * @initial_scale_value:     Scale factor value at the beginning of a slice.
 * @scale_decrement_interval: Scale set up at the beginning of a slice.
 * @scale_increment_interval: Scale set up at the end of a slice.
 * @first_line_bpg_offset:   Extra bits allocated on the first line of a slice.
 * @nfl_bpg_offset:          Slice specific settings.
 * @slice_bpg_offset:        Slice specific settings.
 * @initial_offset:          Initial offset at the start of a slice.
 * @final_offset:            Maximum end-of-slice value.
 * @rc_model_size:           Number of bits in RC model.
 * @det_thresh_flatness:     Flatness threshold.
 * @max_qp_flatness:         Maximum QP for flatness adjustment.
 * @min_qp_flatness:         Minimum QP for flatness adjustment.
 * @edge_factor:             Ratio to detect presence of edge.
 * @quant_incr_limit0:       QP threshold.
 * @quant_incr_limit1:       QP threshold.
 * @tgt_offset_hi:           Upper end of variability range.
 * @tgt_offset_lo:           Lower end of variability range.
 * @buf_thresh:              Thresholds in RC model
 * @range_min_qp:            Min QP allowed.
 * @range_max_qp:            Max QP allowed.
 * @range_bpg_offset:        Bits per group adjustment.
 * @extra_width:             Extra width required in timing calculations
 */
struct msm_display_dsc_info {
	u8 version;
	u8 scr_rev;

	int pic_height;
	int pic_width;
	int slice_height;
	int slice_width;

	int initial_lines;
	int pkt_per_line;
	int bytes_in_slice;
	int bytes_per_pkt;
	int eol_byte_num;
	int pclk_per_line;
	int full_frame_slices;
	int slice_last_group_size;
	int bpp;
	int bpc;
	int line_buf_depth;

	int slice_per_pkt;
	int chunk_size;
	bool block_pred_enable;
	int vbr_enable;
	int enable_422;
	int convert_rgb;
	int input_10_bits;

	int initial_dec_delay;
	int initial_xmit_delay;
	int initial_scale_value;
	int scale_decrement_interval;
	int scale_increment_interval;
	int first_line_bpg_offset;
	int nfl_bpg_offset;
	int slice_bpg_offset;
	int initial_offset;
	int final_offset;

	int rc_model_size;
	int det_thresh_flatness;
	int max_qp_flatness;
	int min_qp_flatness;
	int edge_factor;
	int quant_incr_limit0;
	int quant_incr_limit1;
	int tgt_offset_hi;
	int tgt_offset_lo;

	u32 *buf_thresh;
	char *range_min_qp;
	char *range_max_qp;
	char *range_bpg_offset;

	u32 extra_width;
};

/**
 * struct msm_compression_info - defined panel compression
 * @comp_type:        type of compression supported
 * @comp_ratio:       compression ratio
 * @dsc_info:         dsc configuration if the compression
 *                    supported is DSC
 */
struct msm_compression_info {
	enum msm_display_compression_type comp_type;
	enum msm_display_compression_ratio comp_ratio;

	union{
		struct msm_display_dsc_info dsc_info;
	};
};

/**
 * struct msm_display_topology - defines a display topology pipeline
 * @num_lm:       number of layer mixers used
 * @num_enc:      number of compression encoder blocks used
 * @num_intf:     number of interfaces the panel is mounted on
 */
struct msm_display_topology {
	u32 num_lm;
	u32 num_enc;
	u32 num_intf;
};

/**
 * struct msm_mode_info - defines all msm custom mode info
 * @frame_rate:      frame_rate of the mode
 * @vtotal:          vtotal calculated for the mode
 * @prefill_lines:   prefill lines based on porches.
 * @jitter_numer:	display panel jitter numerator configuration
 * @jitter_denom:	display panel jitter denominator configuration
 * @clk_rate:	     DSI bit clock per lane in HZ.
 * @topology:        supported topology for the mode
 * @comp_info:       compression info supported
 * @roi_caps:        panel roi capabilities
 * @wide_bus_en:	wide-bus mode cfg for interface module
 * @mdp_transfer_time_us   Specifies the mdp transfer time for command mode
 *                         panels in microseconds.
 * @vpadding:        panel stacking height
 * @overlap_pixels:	overlap pixels for certain panels
 */
struct msm_mode_info {
	uint32_t frame_rate;
	uint32_t vtotal;
	uint32_t prefill_lines;
	uint32_t jitter_numer;
	uint32_t jitter_denom;
	uint64_t clk_rate;
	struct msm_display_topology topology;
	struct msm_compression_info comp_info;
	struct msm_roi_caps roi_caps;
	bool wide_bus_en;
	u32 mdp_transfer_time_us;
	u32 vpadding;
	u32 overlap_pixels;
};

/**
 * struct msm_display_info - defines display properties
 * @intf_type:          DRM_MODE_CONNECTOR_ display type
 * @capabilities:       Bitmask of display flags
 * @num_of_h_tiles:     Number of horizontal tiles in case of split interface
 * @h_tile_instance:    Controller instance used per tile. Number of elements is
 *                      based on num_of_h_tiles
 * @is_connected:       Set to true if display is connected
 * @width_mm:           Physical width
 * @height_mm:          Physical height
 * @max_width:          Max width of display. In case of hot pluggable display
 *                      this is max width supported by controller
 * @max_height:         Max height of display. In case of hot pluggable display
 *                      this is max height supported by controller
 * @clk_rate:           DSI bit clock per lane in HZ.
 * @is_primary:         Set to true if display is primary display
 * @is_te_using_watchdog_timer:  Boolean to indicate watchdog TE is
 *				 used instead of panel TE in cmd mode panels
 * @roi_caps:           Region of interest capability info
 * @qsync_min_fps	Minimum fps supported by Qsync feature
 * @te_source		vsync source pin information
 */
struct msm_display_info {
	int intf_type;
	uint32_t capabilities;
<<<<<<< HEAD
=======
	enum panel_op_mode curr_panel_mode;
>>>>>>> a1f19153

	uint32_t num_of_h_tiles;
	uint32_t h_tile_instance[MAX_H_TILES_PER_DISPLAY];

	bool is_connected;

	unsigned int width_mm;
	unsigned int height_mm;

	uint32_t max_width;
	uint32_t max_height;
	uint64_t clk_rate;

	bool is_primary;
	bool is_te_using_watchdog_timer;
	struct msm_roi_caps roi_caps;

	uint32_t qsync_min_fps;
	uint32_t te_source;
};

#define MSM_MAX_ROI	4

/**
 * struct msm_roi_list - list of regions of interest for a drm object
 * @num_rects: number of valid rectangles in the roi array
 * @roi: list of roi rectangles
 */
struct msm_roi_list {
	uint32_t num_rects;
	struct drm_clip_rect roi[MSM_MAX_ROI];
};

/**
 * struct - msm_display_kickoff_params - info for display features at kickoff
 * @rois: Regions of interest structure for mapping CRTC to Connector output
 * @qsync_mode: Qsync mode, where 0: disabled 1: continuous mode
 * @qsync_update: Qsync settings were changed/updated
 */
struct msm_display_kickoff_params {
	struct msm_roi_list *rois;
	struct drm_msm_ext_hdr_metadata *hdr_meta;
};

/**
 * struct - msm_display_conn_params - info of dpu display features
 * @qsync_mode: Qsync mode, where 0: disabled 1: continuous mode
 * @qsync_update: Qsync settings were changed/updated
 */
struct msm_display_conn_params {
	uint32_t qsync_mode;
	bool qsync_update;
};

/**
 * struct msm_drm_event - defines custom event notification struct
 * @base: base object required for event notification by DRM framework.
 * @event: event object required for event notification by DRM framework.
 * @info: contains information of DRM object for which events has been
 *        requested.
 * @data: memory location which contains response payload for event.
 */
struct msm_drm_event {
	struct drm_pending_event base;
	struct drm_event event;
	struct drm_msm_event_req info;
	u8 data[];
};

/* Commit/Event thread specific structure */
struct msm_drm_thread {
	struct drm_device *dev;
	struct task_struct *thread;
	unsigned int crtc_id;
	struct kthread_worker worker;
<<<<<<< HEAD
};

struct msm_idle {
	u32 timeout_ms;
	u32 encoder_mask;
	u32 active_mask;

	spinlock_t lock;
	struct delayed_work work;
=======
>>>>>>> a1f19153
};

struct msm_drm_private {

	struct drm_device *dev;

	struct msm_kms *kms;

	struct sde_power_handle phandle;
	struct sde_power_client *pclient;

	/* subordinate devices, if present: */
	struct platform_device *gpu_pdev;

	/* top level MDSS wrapper device (for MDP5 only) */
	struct msm_mdss *mdss;

	/* possibly this should be in the kms component, but it is
	 * shared by both mdp4 and mdp5..
	 */
	struct hdmi *hdmi;

	/* eDP is for mdp5 only, but kms has not been created
	 * when edp_bind() and edp_init() are called. Here is the only
	 * place to keep the edp instance.
	 */
	struct msm_edp *edp;

	/* DSI is shared by mdp4 and mdp5 */
	struct msm_dsi *dsi[2];

	/* when we have more than one 'msm_gpu' these need to be an array: */
	struct msm_gpu *gpu;
	struct msm_file_private *lastctx;

	struct drm_fb_helper *fbdev;

	struct msm_rd_state *rd;
	struct msm_perf_state *perf;

	/* list of GEM objects: */
	struct list_head inactive_list;

	struct workqueue_struct *wq;

	/* crtcs pending async atomic updates: */
	uint32_t pending_crtcs;
	uint32_t pending_planes;
	wait_queue_head_t pending_crtcs_event;

	unsigned int num_planes;
	struct drm_plane *planes[MAX_PLANES];

	unsigned int num_crtcs;
	struct drm_crtc *crtcs[MAX_CRTCS];

	struct msm_drm_thread disp_thread[MAX_CRTCS];
	struct msm_drm_thread event_thread[MAX_CRTCS];

	struct task_struct *pp_event_thread;
	struct kthread_worker pp_event_worker;

	unsigned int num_encoders;
	struct drm_encoder *encoders[MAX_ENCODERS];

	unsigned int num_bridges;
	struct drm_bridge *bridges[MAX_BRIDGES];

	unsigned int num_connectors;
	struct drm_connector *connectors[MAX_CONNECTORS];

	/* Properties */
	struct drm_property *plane_property[PLANE_PROP_COUNT];
	struct drm_property *crtc_property[CRTC_PROP_COUNT];
	struct drm_property *conn_property[CONNECTOR_PROP_COUNT];

	/* Color processing properties for the crtc */
	struct drm_property **cp_property;

	/* VRAM carveout, used when no IOMMU: */
	struct {
		unsigned long size;
		dma_addr_t paddr;
		/* NOTE: mm managed at the page level, size is in # of pages
		 * and position mm_node->start is in # of pages:
		 */
		struct drm_mm mm;
		spinlock_t lock; /* Protects drm_mm node allocation/removal */
	} vram;

	struct notifier_block vmap_notifier;
	struct shrinker shrinker;

	/* task holding struct_mutex.. currently only used in submit path
	 * to detect and reject faults from copy_from_user() for submit
	 * ioctl.
	 */
	struct task_struct *struct_mutex_task;

	/* list of clients waiting for events */
	struct list_head client_event_list;

	/* whether registered and drm_dev_unregister should be called */
	bool registered;

	/* msm drv debug root node */
	struct dentry *debug_root;

	/* update the flag when msm driver receives shutdown notification */
	bool shutdown_in_progress;
<<<<<<< HEAD

	struct msm_idle idle;
=======
>>>>>>> a1f19153
};

/* get struct msm_kms * from drm_device * */
#define ddev_to_msm_kms(D) ((D) && (D)->dev_private ? \
		((struct msm_drm_private *)((D)->dev_private))->kms : NULL)

struct msm_format {
	uint32_t pixel_format;
};

/* callback from wq once fence has passed: */
struct msm_fence_cb {
	struct work_struct work;
	uint32_t fence;
	void (*func)(struct msm_fence_cb *cb);
};

void __msm_fence_worker(struct work_struct *work);

#define INIT_FENCE_CB(_cb, _func)  do {                     \
		INIT_WORK(&(_cb)->work, __msm_fence_worker); \
		(_cb)->func = _func;                         \
	} while (0)

int msm_atomic_commit(struct drm_device *dev,
		struct drm_atomic_state *state, bool nonblock);
int msm_drm_notifier_call_chain(unsigned long val, void *v);

struct drm_atomic_state *msm_atomic_state_alloc(struct drm_device *dev);
void msm_atomic_state_clear(struct drm_atomic_state *state);
void msm_atomic_state_free(struct drm_atomic_state *state);

void msm_gem_unmap_vma(struct msm_gem_address_space *aspace,
		struct msm_gem_vma *vma, struct sg_table *sgt,
		unsigned int flags);
int msm_gem_map_vma(struct msm_gem_address_space *aspace,
		struct msm_gem_vma *vma, struct sg_table *sgt, int npages,
		unsigned int flags);

struct device *msm_gem_get_aspace_device(struct msm_gem_address_space *aspace);

void msm_gem_address_space_put(struct msm_gem_address_space *aspace);

struct msm_gem_address_space *
msm_gem_address_space_create(struct device *dev, struct iommu_domain *domain,
		const char *name);

/* For SDE  display */
struct msm_gem_address_space *
msm_gem_smmu_address_space_create(struct drm_device *dev, struct msm_mmu *mmu,
		const char *name);

/**
 * msm_gem_add_obj_to_aspace_active_list: adds obj to active obj list in aspace
 */
void msm_gem_add_obj_to_aspace_active_list(
		struct msm_gem_address_space *aspace,
		struct drm_gem_object *obj);

/**
 * msm_gem_remove_obj_from_aspace_active_list: removes obj from  active obj
 * list in aspace
 */
void msm_gem_remove_obj_from_aspace_active_list(
		struct msm_gem_address_space *aspace,
		struct drm_gem_object *obj);

/**
 * msm_gem_smmu_address_space_get: returns the aspace pointer for the requested
 * domain
 */
struct msm_gem_address_space *
msm_gem_smmu_address_space_get(struct drm_device *dev,
		unsigned int domain);
int msm_register_mmu(struct drm_device *dev, struct msm_mmu *mmu);
void msm_unregister_mmu(struct drm_device *dev, struct msm_mmu *mmu);

/**
 * msm_gem_aspace_domain_attach_detach: function to inform the attach/detach
 * of the domain for this aspace
 */
void msm_gem_aspace_domain_attach_detach_update(
		struct msm_gem_address_space *aspace,
		bool is_detach);

/**
 * msm_gem_address_space_register_cb: function to register callback for attach
 * and detach of the domain
 */
int msm_gem_address_space_register_cb(
		struct msm_gem_address_space *aspace,
		void (*cb)(void *, bool),
		void *cb_data);

/**
 * msm_gem_address_space_register_cb: function to unregister callback
 */
int msm_gem_address_space_unregister_cb(
		struct msm_gem_address_space *aspace,
		void (*cb)(void *, bool),
		void *cb_data);

void msm_gem_submit_free(struct msm_gem_submit *submit);
int msm_ioctl_gem_submit(struct drm_device *dev, void *data,
		struct drm_file *file);

void msm_gem_shrinker_init(struct drm_device *dev);
void msm_gem_shrinker_cleanup(struct drm_device *dev);

void msm_gem_sync(struct drm_gem_object *obj);
int msm_gem_mmap_obj(struct drm_gem_object *obj,
			struct vm_area_struct *vma);
int msm_gem_mmap(struct file *filp, struct vm_area_struct *vma);
int msm_gem_fault(struct vm_fault *vmf);
uint64_t msm_gem_mmap_offset(struct drm_gem_object *obj);
int msm_gem_get_iova(struct drm_gem_object *obj,
		struct msm_gem_address_space *aspace, uint64_t *iova);
uint64_t msm_gem_iova(struct drm_gem_object *obj,
		struct msm_gem_address_space *aspace);
struct page **msm_gem_get_pages(struct drm_gem_object *obj);
void msm_gem_put_pages(struct drm_gem_object *obj);
void msm_gem_put_iova(struct drm_gem_object *obj,
		struct msm_gem_address_space *aspace);
dma_addr_t msm_gem_get_dma_addr(struct drm_gem_object *obj);
int msm_gem_dumb_create(struct drm_file *file, struct drm_device *dev,
		struct drm_mode_create_dumb *args);
int msm_gem_dumb_map_offset(struct drm_file *file, struct drm_device *dev,
		uint32_t handle, uint64_t *offset);
struct sg_table *msm_gem_prime_get_sg_table(struct drm_gem_object *obj);
void *msm_gem_prime_vmap(struct drm_gem_object *obj);
void msm_gem_prime_vunmap(struct drm_gem_object *obj, void *vaddr);
int msm_gem_prime_mmap(struct drm_gem_object *obj, struct vm_area_struct *vma);
struct reservation_object *msm_gem_prime_res_obj(struct drm_gem_object *obj);
struct drm_gem_object *msm_gem_prime_import_sg_table(struct drm_device *dev,
		struct dma_buf_attachment *attach, struct sg_table *sg);
int msm_gem_prime_pin(struct drm_gem_object *obj);
void msm_gem_prime_unpin(struct drm_gem_object *obj);
struct drm_gem_object *msm_gem_prime_import(struct drm_device *dev,
					    struct dma_buf *dma_buf);
void *msm_gem_get_vaddr(struct drm_gem_object *obj);
void msm_gem_put_vaddr(struct drm_gem_object *obj);
int msm_gem_madvise(struct drm_gem_object *obj, unsigned madv);
int msm_gem_sync_object(struct drm_gem_object *obj,
		struct msm_fence_context *fctx, bool exclusive);
void msm_gem_move_to_active(struct drm_gem_object *obj,
		struct msm_gpu *gpu, bool exclusive, struct dma_fence *fence);
void msm_gem_move_to_inactive(struct drm_gem_object *obj);
int msm_gem_cpu_prep(struct drm_gem_object *obj, uint32_t op, ktime_t *timeout);
int msm_gem_cpu_fini(struct drm_gem_object *obj);
void msm_gem_free_object(struct drm_gem_object *obj);
int msm_gem_new_handle(struct drm_device *dev, struct drm_file *file,
		uint32_t size, uint32_t flags, uint32_t *handle);
struct drm_gem_object *msm_gem_new(struct drm_device *dev,
		uint32_t size, uint32_t flags);
struct drm_gem_object *msm_gem_new_locked(struct drm_device *dev,
		uint32_t size, uint32_t flags);
void *msm_gem_kernel_new(struct drm_device *dev, uint32_t size,
		uint32_t flags, struct msm_gem_address_space *aspace,
		struct drm_gem_object **bo, uint64_t *iova);
void *msm_gem_kernel_new_locked(struct drm_device *dev, uint32_t size,
		uint32_t flags, struct msm_gem_address_space *aspace,
		struct drm_gem_object **bo, uint64_t *iova);
struct drm_gem_object *msm_gem_import(struct drm_device *dev,
		struct dma_buf *dmabuf, struct sg_table *sgt);
int msm_gem_delayed_import(struct drm_gem_object *obj);

void msm_framebuffer_set_kmap(struct drm_framebuffer *fb, bool enable);
void msm_framebuffer_set_keepattrs(struct drm_framebuffer *fb, bool enable);
int msm_framebuffer_prepare(struct drm_framebuffer *fb,
		struct msm_gem_address_space *aspace);
void msm_framebuffer_cleanup(struct drm_framebuffer *fb,
		struct msm_gem_address_space *aspace);
uint32_t msm_framebuffer_iova(struct drm_framebuffer *fb,
		struct msm_gem_address_space *aspace, int plane);
uint32_t msm_framebuffer_phys(struct drm_framebuffer *fb, int plane);
struct drm_gem_object *msm_framebuffer_bo(struct drm_framebuffer *fb, int plane);
const struct msm_format *msm_framebuffer_format(struct drm_framebuffer *fb);
struct drm_framebuffer *msm_framebuffer_init(struct drm_device *dev,
		const struct drm_mode_fb_cmd2 *mode_cmd,
		struct drm_gem_object **bos);
struct drm_framebuffer *msm_framebuffer_create(struct drm_device *dev,
		struct drm_file *file, const struct drm_mode_fb_cmd2 *mode_cmd);
struct drm_framebuffer * msm_alloc_stolen_fb(struct drm_device *dev,
		int w, int h, int p, uint32_t format);

struct drm_fb_helper *msm_fbdev_init(struct drm_device *dev);
void msm_fbdev_free(struct drm_device *dev);

struct hdmi;
#ifdef CONFIG_DRM_MSM_HDMI
int msm_hdmi_modeset_init(struct hdmi *hdmi, struct drm_device *dev,
		struct drm_encoder *encoder);
void __init msm_hdmi_register(void);
void __exit msm_hdmi_unregister(void);
#else
static inline void __init msm_hdmi_register(void)
{
}
static inline void __exit msm_hdmi_unregister(void)
{
}
#endif

struct msm_edp;
#ifdef CONFIG_DRM_MSM_EDP
void __init msm_edp_register(void);
void __exit msm_edp_unregister(void);
int msm_edp_modeset_init(struct msm_edp *edp, struct drm_device *dev,
		struct drm_encoder *encoder);
#else
static inline void __init msm_edp_register(void)
{
}
static inline void __exit msm_edp_unregister(void)
{
}
#endif

struct msm_dsi;

/* *
 * msm_mode_object_event_notify - notify user-space clients of drm object
 *                                events.
 * @obj: mode object (crtc/connector) that is generating the event.
 * @event: event that needs to be notified.
 * @payload: payload for the event.
 */
void msm_mode_object_event_notify(struct drm_mode_object *obj,
		struct drm_device *dev, struct drm_event *event, u8 *payload);
#ifdef CONFIG_DRM_MSM_DSI
void __init msm_dsi_register(void);
void __exit msm_dsi_unregister(void);
int msm_dsi_modeset_init(struct msm_dsi *msm_dsi, struct drm_device *dev,
			 struct drm_encoder *encoder);
#else
static inline void __init msm_dsi_register(void)
{
}
static inline void __exit msm_dsi_unregister(void)
{
}
static inline int msm_dsi_modeset_init(struct msm_dsi *msm_dsi,
				       struct drm_device *dev,
				       struct drm_encoder *encoder)
{
	return -EINVAL;
}
#endif

void __init msm_mdp_register(void);
void __exit msm_mdp_unregister(void);

void msm_idle_set_state(struct drm_encoder *encoder, bool active);
#ifdef CONFIG_DEBUG_FS
void msm_gem_describe(struct drm_gem_object *obj, struct seq_file *m);
void msm_gem_describe_objects(struct list_head *list, struct seq_file *m);
void msm_framebuffer_describe(struct drm_framebuffer *fb, struct seq_file *m);
int msm_debugfs_late_init(struct drm_device *dev);
int msm_rd_debugfs_init(struct drm_minor *minor);
void msm_rd_debugfs_cleanup(struct msm_drm_private *priv);
void msm_rd_dump_submit(struct msm_gem_submit *submit);
int msm_perf_debugfs_init(struct drm_minor *minor);
void msm_perf_debugfs_cleanup(struct msm_drm_private *priv);
#else
static inline int msm_debugfs_late_init(struct drm_device *dev) { return 0; }
static inline void msm_rd_dump_submit(struct msm_gem_submit *submit) {}
static inline void msm_rd_debugfs_cleanup(struct msm_drm_private *priv) {}
static inline void msm_perf_debugfs_cleanup(struct msm_drm_private *priv) {}
#endif

struct clk *msm_clk_get(struct platform_device *pdev, const char *name);
void __iomem *msm_ioremap(struct platform_device *pdev, const char *name,
		const char *dbgname);
unsigned long msm_iomap_size(struct platform_device *pdev, const char *name);
void msm_iounmap(struct platform_device *dev, void __iomem *addr);
void msm_writel(u32 data, void __iomem *addr);
u32 msm_readl(const void __iomem *addr);

#define DBG(fmt, ...) DRM_DEBUG_DRIVER(fmt"\n", ##__VA_ARGS__)
#define VERB(fmt, ...) if (0) DRM_DEBUG_DRIVER(fmt"\n", ##__VA_ARGS__)

static inline int align_pitch(int width, int bpp)
{
	int bytespp = (bpp + 7) / 8;
	/* adreno needs pitch aligned to 32 pixels: */
	return bytespp * ALIGN(width, 32);
}

/* for the generated headers: */
#define INVALID_IDX(idx) ({BUG(); 0;})
#define fui(x)                ({BUG(); 0;})
#define util_float_to_half(x) ({BUG(); 0;})


#define FIELD(val, name) (((val) & name ## __MASK) >> name ## __SHIFT)

/* for conditionally setting boolean flag(s): */
#define COND(bool, val) ((bool) ? (val) : 0)

static inline unsigned long timeout_to_jiffies(const ktime_t *timeout)
{
	ktime_t now = ktime_get();
	unsigned long remaining_jiffies;

	if (ktime_compare(*timeout, now) < 0) {
		remaining_jiffies = 0;
	} else {
		ktime_t rem = ktime_sub(*timeout, now);
		struct timespec ts = ktime_to_timespec(rem);
		remaining_jiffies = timespec_to_jiffies(&ts);
	}

	return remaining_jiffies;
}

int msm_get_mixer_count(struct msm_drm_private *priv,
		const struct drm_display_mode *mode,
		u32 max_mixer_width, u32 *num_lm);
#endif /* __MSM_DRV_H__ */<|MERGE_RESOLUTION|>--- conflicted
+++ resolved
@@ -1,9 +1,5 @@
 /*
-<<<<<<< HEAD
- * Copyright (c) 2016-2019, The Linux Foundation. All rights reserved.
-=======
  * Copyright (c) 2016-2020, The Linux Foundation. All rights reserved.
->>>>>>> a1f19153
  * Copyright (C) 2013 Red Hat
  * Author: Rob Clark <robdclark@gmail.com>
  *
@@ -254,8 +250,6 @@
 };
 
 /**
-<<<<<<< HEAD
-=======
  * enum panel_mode - panel operation mode
  * @MSM_DISPLAY_VIDEO_MODE: video mode panel
  * @MSM_DISPLAY_CMD_MODE:   Command mode panel
@@ -268,7 +262,6 @@
 };
 
 /**
->>>>>>> a1f19153
  * enum msm_event_wait - type of HW events to wait for
  * @MSM_ENC_COMMIT_DONE - wait for the driver to flush the registers to HW
  * @MSM_ENC_TX_COMPLETE - wait for the HW to transfer the frame to panel
@@ -508,10 +501,7 @@
 struct msm_display_info {
 	int intf_type;
 	uint32_t capabilities;
-<<<<<<< HEAD
-=======
 	enum panel_op_mode curr_panel_mode;
->>>>>>> a1f19153
 
 	uint32_t num_of_h_tiles;
 	uint32_t h_tile_instance[MAX_H_TILES_PER_DISPLAY];
@@ -587,7 +577,6 @@
 	struct task_struct *thread;
 	unsigned int crtc_id;
 	struct kthread_worker worker;
-<<<<<<< HEAD
 };
 
 struct msm_idle {
@@ -597,8 +586,6 @@
 
 	spinlock_t lock;
 	struct delayed_work work;
-=======
->>>>>>> a1f19153
 };
 
 struct msm_drm_private {
@@ -709,11 +696,8 @@
 
 	/* update the flag when msm driver receives shutdown notification */
 	bool shutdown_in_progress;
-<<<<<<< HEAD
 
 	struct msm_idle idle;
-=======
->>>>>>> a1f19153
 };
 
 /* get struct msm_kms * from drm_device * */
