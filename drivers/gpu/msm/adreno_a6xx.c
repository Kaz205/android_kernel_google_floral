--- conflicted
+++ resolved
@@ -1419,12 +1419,7 @@
 	 * For the soft reset case with GMU enabled this part is done
 	 * by the GMU firmware
 	 */
-<<<<<<< HEAD
-	if (gmu_core_gpmu_isenabled(device) &&
-		!test_bit(ADRENO_DEVICE_HARD_RESET, &adreno_dev->priv))
-=======
 	if (gmu_core_gpmu_isenabled(device))
->>>>>>> 15457316
 		return 0;
 
 	adreno_writereg(adreno_dev, ADRENO_REG_RBBM_SW_RESET_CMD, 1);
