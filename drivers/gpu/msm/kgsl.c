/* Copyright (c) 2008-2020, The Linux Foundation. All rights reserved.
 *
 * This program is free software; you can redistribute it and/or modify
 * it under the terms of the GNU General Public License version 2 and
 * only version 2 as published by the Free Software Foundation.
 *
 * This program is distributed in the hope that it will be useful,
 * but WITHOUT ANY WARRANTY; without even the implied warranty of
 * MERCHANTABILITY or FITNESS FOR A PARTICULAR PURPOSE.  See the
 * GNU General Public License for more details.
 *
 */
#include <linux/module.h>
#include <linux/fb.h>
#include <linux/file.h>
#include <linux/fs.h>
#include <linux/fdtable.h>
#include <linux/list.h>
#include <linux/debugfs.h>
#include <linux/uaccess.h>
#include <linux/interrupt.h>
#include <linux/workqueue.h>
#include <linux/dma-buf.h>
#include <linux/pm_runtime.h>
#include <linux/rbtree.h>
#include <linux/major.h>
#include <linux/io.h>
#include <linux/mman.h>
#include <linux/sort.h>
#include <linux/security.h>
#include <linux/compat.h>
#include <linux/ctype.h>
#include <linux/mm.h>
#include <linux/ion.h>
#include <asm/cacheflush.h>
#include <uapi/linux/sched/types.h>
#include <soc/qcom/boot_stats.h>

#include "kgsl.h"
#include "kgsl_debugfs.h"
#include "kgsl_log.h"
#include "kgsl_sharedmem.h"
#include "kgsl_drawobj.h"
#include "kgsl_device.h"
#include "kgsl_trace.h"
#include "kgsl_sync.h"
#include "kgsl_compat.h"
#include "kgsl_pool.h"

#undef MODULE_PARAM_PREFIX
#define MODULE_PARAM_PREFIX "kgsl."

#ifndef arch_mmap_check
#define arch_mmap_check(addr, len, flags)	(0)
#endif

#ifndef pgprot_writebackcache
#define pgprot_writebackcache(_prot)	(_prot)
#endif

#ifndef pgprot_writethroughcache
#define pgprot_writethroughcache(_prot)	(_prot)
#endif

#ifdef CONFIG_ARM_LPAE
#define KGSL_DMA_BIT_MASK	DMA_BIT_MASK(64)
#else
#define KGSL_DMA_BIT_MASK	DMA_BIT_MASK(32)
#endif

static char *kgsl_mmu_type;
module_param_named(mmutype, kgsl_mmu_type, charp, 0000);
MODULE_PARM_DESC(kgsl_mmu_type, "Type of MMU to be used for graphics");

/* Mutex used for the IOMMU sync quirk */
DEFINE_MUTEX(kgsl_mmu_sync);
EXPORT_SYMBOL(kgsl_mmu_sync);

/* List of dmabufs mapped */
static LIST_HEAD(kgsl_dmabuf_list);
static DEFINE_SPINLOCK(kgsl_dmabuf_lock);

struct dmabuf_list_entry {
	struct page *firstpage;
	struct list_head node;
	struct list_head dmabuf_list;
};

struct kgsl_dma_buf_meta {
	struct kgsl_mem_entry *entry;
	struct dma_buf_attachment *attach;
	struct dma_buf *dmabuf;
	struct sg_table *table;
	struct dmabuf_list_entry *dle;
	struct list_head node;
};

static inline struct kgsl_pagetable *_get_memdesc_pagetable(
		struct kgsl_pagetable *pt, struct kgsl_mem_entry *entry)
{
	/* if a secured buffer, map it to secure global pagetable */
	if (kgsl_memdesc_is_secured(&entry->memdesc))
		return pt->mmu->securepagetable;

	return pt;
}

static void kgsl_mem_entry_detach_process(struct kgsl_mem_entry *entry);

static const struct file_operations kgsl_fops;

/*
 * The memfree list contains the last N blocks of memory that have been freed.
 * On a GPU fault we walk the list to see if the faulting address had been
 * recently freed and print out a message to that effect
 */

#define MEMFREE_ENTRIES 512

static DEFINE_SPINLOCK(memfree_lock);

struct memfree_entry {
	pid_t ptname;
	uint64_t gpuaddr;
	uint64_t size;
	pid_t pid;
	uint64_t flags;
};

static struct {
	struct memfree_entry *list;
	int head;
	int tail;
} memfree;

static int kgsl_memfree_init(void)
{
	memfree.list = kcalloc(MEMFREE_ENTRIES, sizeof(struct memfree_entry),
		GFP_KERNEL);

	return (memfree.list) ? 0 : -ENOMEM;
}

static void kgsl_memfree_exit(void)
{
	kfree(memfree.list);
	memset(&memfree, 0, sizeof(memfree));
}

static inline bool match_memfree_addr(struct memfree_entry *entry,
		pid_t ptname, uint64_t gpuaddr)
{
	return ((entry->ptname == ptname) &&
		(entry->size > 0) &&
		(gpuaddr >= entry->gpuaddr &&
			 gpuaddr < (entry->gpuaddr + entry->size)));
}
int kgsl_memfree_find_entry(pid_t ptname, uint64_t *gpuaddr,
	uint64_t *size, uint64_t *flags, pid_t *pid)
{
	int ptr;

	if (memfree.list == NULL)
		return 0;

	spin_lock(&memfree_lock);

	ptr = memfree.head - 1;
	if (ptr < 0)
		ptr = MEMFREE_ENTRIES - 1;

	/* Walk backwards through the list looking for the last match  */
	while (ptr != memfree.tail) {
		struct memfree_entry *entry = &memfree.list[ptr];

		if (match_memfree_addr(entry, ptname, *gpuaddr)) {
			*gpuaddr = entry->gpuaddr;
			*flags = entry->flags;
			*size = entry->size;
			*pid = entry->pid;

			spin_unlock(&memfree_lock);
			return 1;
		}

		ptr = ptr - 1;

		if (ptr < 0)
			ptr = MEMFREE_ENTRIES - 1;
	}

	spin_unlock(&memfree_lock);
	return 0;
}

static void kgsl_memfree_purge(struct kgsl_pagetable *pagetable,
		uint64_t gpuaddr, uint64_t size)
{
	pid_t ptname = pagetable ? pagetable->name : 0;
	int i;

	if (memfree.list == NULL)
		return;

	spin_lock(&memfree_lock);

	for (i = 0; i < MEMFREE_ENTRIES; i++) {
		struct memfree_entry *entry = &memfree.list[i];

		if (entry->ptname != ptname || entry->size == 0)
			continue;

		if (gpuaddr > entry->gpuaddr &&
			gpuaddr < entry->gpuaddr + entry->size) {
			/* truncate the end of the entry */
			entry->size = gpuaddr - entry->gpuaddr;
		} else if (gpuaddr <= entry->gpuaddr) {
			if (gpuaddr + size > entry->gpuaddr &&
				gpuaddr + size < entry->gpuaddr + entry->size)
				/* Truncate the beginning of the entry */
				entry->gpuaddr = gpuaddr + size;
			else if (gpuaddr + size >= entry->gpuaddr + entry->size)
				/* Remove the entire entry */
				entry->size = 0;
		}
	}
	spin_unlock(&memfree_lock);
}

static void kgsl_memfree_add(pid_t pid, pid_t ptname, uint64_t gpuaddr,
		uint64_t size, uint64_t flags)

{
	struct memfree_entry *entry;

	if (memfree.list == NULL)
		return;

	spin_lock(&memfree_lock);

	entry = &memfree.list[memfree.head];

	entry->pid = pid;
	entry->ptname = ptname;
	entry->gpuaddr = gpuaddr;
	entry->size = size;
	entry->flags = flags;

	memfree.head = (memfree.head + 1) % MEMFREE_ENTRIES;

	if (memfree.head == memfree.tail)
		memfree.tail = (memfree.tail + 1) % MEMFREE_ENTRIES;

	spin_unlock(&memfree_lock);
}

int kgsl_readtimestamp(struct kgsl_device *device, void *priv,
		enum kgsl_timestamp_type type, unsigned int *timestamp)
{
	return device->ftbl->readtimestamp(device, priv, type, timestamp);
}
EXPORT_SYMBOL(kgsl_readtimestamp);

/* Scheduled by kgsl_mem_entry_put_deferred() */
static void _deferred_put(struct work_struct *work)
{
	struct kgsl_mem_entry *entry =
		container_of(work, struct kgsl_mem_entry, work);

	kgsl_mem_entry_put(entry);
}

static inline struct kgsl_mem_entry *
kgsl_mem_entry_create(void)
{
	struct kgsl_mem_entry *entry = kzalloc(sizeof(*entry), GFP_KERNEL);

	if (entry != NULL) {
		kref_init(&entry->refcount);
		/* put this ref in userspace memory alloc and map ioctls */
		kref_get(&entry->refcount);
	}

	return entry;
}

static void add_dmabuf_list(struct kgsl_device *device,
				struct kgsl_dma_buf_meta *meta)
{
	struct dmabuf_list_entry *dle;
	struct page *page;

	/*
	 * Get the first page. We will use it to identify the imported
	 * buffer, since the same buffer can be mapped as different
	 * mem entries.
	 */
	page = sg_page(meta->table->sgl);

	spin_lock(&kgsl_dmabuf_lock);

	/* Go through the list to see if we imported this buffer before */
	list_for_each_entry(dle, &kgsl_dmabuf_list, node) {
		if (dle->firstpage == page) {
			/* Add the dmabuf meta to the list for this dle */
			meta->dle = dle;
			list_add(&meta->node, &dle->dmabuf_list);
			spin_unlock(&kgsl_dmabuf_lock);
			return;
		}
	}

	/* This is a new buffer. Add a new entry for it */
	dle = kzalloc(sizeof(*dle), GFP_ATOMIC);
	if (dle) {
		dle->firstpage = page;
		INIT_LIST_HEAD(&dle->dmabuf_list);
		list_add(&dle->node, &kgsl_dmabuf_list);
		meta->dle = dle;
		list_add(&meta->node, &dle->dmabuf_list);
		kgsl_trace_gpu_mem_total(device,
				 meta->entry->memdesc.size);
	}
	spin_unlock(&kgsl_dmabuf_lock);
}

static void remove_dmabuf_list(struct kgsl_device *device,
				struct kgsl_dma_buf_meta *meta)
{
	struct dmabuf_list_entry *dle = meta->dle;

	if (!dle)
		return;

	spin_lock(&kgsl_dmabuf_lock);
	list_del(&meta->node);
	if (list_empty(&dle->dmabuf_list)) {
		list_del(&dle->node);
		kfree(dle);
		kgsl_trace_gpu_mem_total(device,
				-(meta->entry->memdesc.size));
	}
	spin_unlock(&kgsl_dmabuf_lock);
}

#ifdef CONFIG_DMA_SHARED_BUFFER
static void kgsl_destroy_ion(struct kgsl_device *device,
				struct kgsl_dma_buf_meta *meta)
{
	if (meta != NULL) {
		remove_dmabuf_list(device, meta);
		dma_buf_unmap_attachment(meta->attach, meta->table,
			DMA_BIDIRECTIONAL);
		dma_buf_detach(meta->dmabuf, meta->attach);
		dma_buf_put(meta->dmabuf);
		kfree(meta);
	}
}
#else
static void kgsl_destroy_ion(struct kgsl_device *device,
				struct kgsl_dma_buf_meta *meta)
{
}
#endif

void
kgsl_mem_entry_destroy(struct kref *kref)
{
	struct kgsl_mem_entry *entry = container_of(kref,
						    struct kgsl_mem_entry,
						    refcount);
<<<<<<< HEAD
	struct kgsl_device *device =
				KGSL_MMU_DEVICE(entry->memdesc.pagetable->mmu);
=======
	struct kgsl_device *device = NULL;
>>>>>>> 66e2d03b
	unsigned int memtype;

	if (entry == NULL)
		return;

	if (entry->memdesc.pagetable != NULL)
		device = KGSL_MMU_DEVICE(entry->memdesc.pagetable->mmu);

	/* pull out the memtype before the flags get cleared */
	memtype = kgsl_memdesc_usermem_type(&entry->memdesc);

	if (!(entry->memdesc.flags & KGSL_MEMFLAGS_SPARSE_VIRT))
		kgsl_process_sub_stats(entry->priv, memtype,
			entry->memdesc.size);

	/* Detach from process list */
	kgsl_mem_entry_detach_process(entry);

	if (memtype != KGSL_MEM_ENTRY_KERNEL)
		atomic_long_sub(entry->memdesc.size,
			&kgsl_driver.stats.mapped);

	/*
	 * Ion takes care of freeing the sg_table for us so
	 * clear the sg table before freeing the sharedmem
	 * so kgsl_sharedmem_free doesn't try to free it again
	 */
	if (memtype == KGSL_MEM_ENTRY_ION)
		entry->memdesc.sgt = NULL;

	if ((memtype == KGSL_MEM_ENTRY_USER)
		&& !(entry->memdesc.flags & KGSL_MEMFLAGS_GPUREADONLY)) {
		int i = 0, j;
		struct scatterlist *sg;
		struct page *page;
		/*
		 * Mark all of pages in the scatterlist as dirty since they
		 * were writable by the GPU.
		 */
		for_each_sg(entry->memdesc.sgt->sgl, sg,
			    entry->memdesc.sgt->nents, i) {
			page = sg_page(sg);
			for (j = 0; j < (sg->length >> PAGE_SHIFT); j++)
				set_page_dirty_lock(nth_page(page, j));
		}
	}

	switch (memtype) {
	case KGSL_MEM_ENTRY_ION:
		kgsl_destroy_ion(device, entry->priv_data);
		break;
	default:
		break;
	}

	kgsl_sharedmem_free(&entry->memdesc);

	kfree(entry);
}
EXPORT_SYMBOL(kgsl_mem_entry_destroy);

/* Allocate a IOVA for memory objects that don't use SVM */
static int kgsl_mem_entry_track_gpuaddr(struct kgsl_device *device,
		struct kgsl_process_private *process,
		struct kgsl_mem_entry *entry)
{
	struct kgsl_pagetable *pagetable;

	/*
	 * If SVM is enabled for this object then the address needs to be
	 * assigned elsewhere
	 * Also do not proceed further in case of NoMMU.
	 */
	if (kgsl_memdesc_use_cpu_map(&entry->memdesc) ||
		(kgsl_mmu_get_mmutype(device) == KGSL_MMU_TYPE_NONE))
		return 0;

	pagetable = kgsl_memdesc_is_secured(&entry->memdesc) ?
		device->mmu.securepagetable : process->pagetable;

	return kgsl_mmu_get_gpuaddr(pagetable, &entry->memdesc);
}

/* Commit the entry to the process so it can be accessed by other operations */
static void kgsl_mem_entry_commit_process(struct kgsl_mem_entry *entry)
{
	if (!entry)
		return;

	spin_lock(&entry->priv->mem_lock);
	idr_replace(&entry->priv->mem_idr, entry, entry->id);
	spin_unlock(&entry->priv->mem_lock);
}

/*
 * Attach the memory object to a process by (possibly) getting a GPU address and
 * (possibly) mapping it
 */
static int kgsl_mem_entry_attach_process(struct kgsl_device *device,
		struct kgsl_process_private *process,
		struct kgsl_mem_entry *entry)
{
	int id, ret;

	ret = kgsl_process_private_get(process);
	if (!ret)
		return -EBADF;

	ret = kgsl_mem_entry_track_gpuaddr(device, process, entry);
	if (ret) {
		kgsl_process_private_put(process);
		return ret;
	}

	idr_preload(GFP_KERNEL);
	spin_lock(&process->mem_lock);
	/* Allocate the ID but don't attach the pointer just yet */
	id = idr_alloc(&process->mem_idr, NULL, 1, 0, GFP_NOWAIT);
	spin_unlock(&process->mem_lock);
	idr_preload_end();

	if (id < 0) {
		if (!kgsl_memdesc_use_cpu_map(&entry->memdesc))
			kgsl_mmu_put_gpuaddr(&entry->memdesc);
		kgsl_process_private_put(process);
		return id;
	}

	entry->id = id;
	entry->priv = process;

	/*
	 * Map the memory if a GPU address is already assigned, either through
	 * kgsl_mem_entry_track_gpuaddr() or via some other SVM process
	 */
	if (entry->memdesc.gpuaddr) {
		if (entry->memdesc.flags & KGSL_MEMFLAGS_SPARSE_VIRT)
			ret = kgsl_mmu_sparse_dummy_map(
				entry->memdesc.pagetable,
				&entry->memdesc, 0,
				kgsl_memdesc_footprint(&entry->memdesc));
		else if (entry->memdesc.gpuaddr)
			ret = kgsl_mmu_map(entry->memdesc.pagetable,
					&entry->memdesc);

		if (ret)
			kgsl_mem_entry_detach_process(entry);
	}

	kgsl_memfree_purge(entry->memdesc.pagetable, entry->memdesc.gpuaddr,
		entry->memdesc.size);

	return ret;
}

/* Detach a memory entry from a process and unmap it from the MMU */
static void kgsl_mem_entry_detach_process(struct kgsl_mem_entry *entry)
{
	if (entry == NULL)
		return;

	/*
	 * First remove the entry from mem_idr list
	 * so that no one can operate on obsolete values
	 */
	spin_lock(&entry->priv->mem_lock);
	if (entry->id != 0)
		idr_remove(&entry->priv->mem_idr, entry->id);
	entry->id = 0;

	atomic64_sub(atomic64_read(&entry->memdesc.mapsize),
			&entry->priv->gpumem_mapped);

	spin_unlock(&entry->priv->mem_lock);

	kgsl_mmu_put_gpuaddr(&entry->memdesc);

	kgsl_process_private_put(entry->priv);

	entry->priv = NULL;
}

/**
 * kgsl_context_dump() - dump information about a draw context
 * @device: KGSL device that owns the context
 * @context: KGSL context to dump information about
 *
 * Dump specific information about the context to the kernel log.  Used for
 * fence timeout callbacks
 */
void kgsl_context_dump(struct kgsl_context *context)
{
	struct kgsl_device *device;

	if (_kgsl_context_get(context) == 0)
		return;

	device = context->device;

	if (kgsl_context_detached(context)) {
		dev_err(device->dev, "  context[%u]: context detached\n",
			context->id);
	} else if (device->ftbl->drawctxt_dump != NULL)
		device->ftbl->drawctxt_dump(device, context);

	kgsl_context_put(context);
}
EXPORT_SYMBOL(kgsl_context_dump);

/* Allocate a new context ID */
static int _kgsl_get_context_id(struct kgsl_device *device)
{
	int id;

	idr_preload(GFP_KERNEL);
	write_lock(&device->context_lock);
	/* Allocate the slot but don't put a pointer in it yet */
	id = idr_alloc(&device->context_idr, NULL, 1,
		KGSL_MEMSTORE_MAX, GFP_NOWAIT);
	write_unlock(&device->context_lock);
	idr_preload_end();

	return id;
}

void kgsl_dump_active_contexts(struct kgsl_device *device)
{
	struct kgsl_context *tmp_context;
	int tmp_id;

	read_lock(&device->context_lock);
	idr_for_each_entry (&device->context_idr, tmp_context, tmp_id) {
		KGSL_DRV_ERR(device, "process %s pid %d created %d contexts",
			     tmp_context->proc_priv->comm,
			     tmp_context->proc_priv->pid,
			     tmp_context->proc_priv->ctxt_count);
	}
	read_unlock(&device->context_lock);
}

/**
 * kgsl_context_init() - helper to initialize kgsl_context members
 * @dev_priv: the owner of the context
 * @context: the newly created context struct, should be allocated by
 * the device specific drawctxt_create function.
 *
 * This is a helper function for the device specific drawctxt_create
 * function to initialize the common members of its context struct.
 * If this function succeeds, reference counting is active in the context
 * struct and the caller should kgsl_context_put() it on error.
 * If it fails, the caller should just free the context structure
 * it passed in.
 */
int kgsl_context_init(struct kgsl_device_private *dev_priv,
			struct kgsl_context *context)
{
	struct kgsl_device *device = dev_priv->device;
	char name[64];
	int ret = 0, id;
	struct kgsl_process_private  *proc_priv = dev_priv->process_priv;

	/*
	 * Read and increment the context count under lock to make sure
	 * no process goes beyond the specified context limit.
	 */
	spin_lock(&proc_priv->ctxt_count_lock);
	if (atomic_read(&proc_priv->ctxt_count) > KGSL_MAX_CONTEXTS_PER_PROC) {
		KGSL_DRV_ERR_RATELIMIT(device,
			"Per process context limit reached for pid %u",
			dev_priv->process_priv->pid);
		spin_unlock(&proc_priv->ctxt_count_lock);
		return -ENOSPC;
	}

	atomic_inc(&proc_priv->ctxt_count);
	spin_unlock(&proc_priv->ctxt_count_lock);

	id = _kgsl_get_context_id(device);
	if (id == -ENOSPC) {
		/*
		 * Before declaring that there are no contexts left try
		 * flushing the event workqueue just in case there are
		 * detached contexts waiting to finish
		 */

		flush_workqueue(device->events_wq);
		id = _kgsl_get_context_id(device);
	}
	if (id < 0) {
		if (id == -ENOSPC) {
			KGSL_DRV_ERR(
				device,
				"cannot have more than %zu contexts due to memstore limitation\n",
				KGSL_MEMSTORE_MAX);
			kgsl_dump_active_contexts(device);
		}
		atomic_dec(&proc_priv->ctxt_count);
		return id;
	}

	context->id = id;

	kref_init(&context->refcount);
	/*
	 * Get a refernce to the process private so its not destroyed, until
	 * the context is destroyed. This will also prevent the pagetable
	 * from being destroyed
	 */
	if (!kgsl_process_private_get(dev_priv->process_priv)) {
		ret = -EBADF;
		goto out;
	}
	context->device = dev_priv->device;
	context->dev_priv = dev_priv;
	context->proc_priv = dev_priv->process_priv;
	context->tid = task_pid_nr(current);

	ret = kgsl_sync_timeline_create(context);
	if (ret) {
		kgsl_process_private_put(dev_priv->process_priv);
		goto out;
	}

	snprintf(name, sizeof(name), "context-%d", id);
	kgsl_add_event_group(&context->events, context, name,
		kgsl_readtimestamp, context);

out:
	if (ret) {
		atomic_dec(&proc_priv->ctxt_count);
		write_lock(&device->context_lock);
		idr_remove(&dev_priv->device->context_idr, id);
		write_unlock(&device->context_lock);
	}

	return ret;
}
EXPORT_SYMBOL(kgsl_context_init);

/**
 * kgsl_context_detach() - Release the "master" context reference
 * @context: The context that will be detached
 *
 * This is called when a context becomes unusable, because userspace
 * has requested for it to be destroyed. The context itself may
 * exist a bit longer until its reference count goes to zero.
 * Other code referencing the context can detect that it has been
 * detached by checking the KGSL_CONTEXT_PRIV_DETACHED bit in
 * context->priv.
 */
void kgsl_context_detach(struct kgsl_context *context)
{
	struct kgsl_device *device;

	if (context == NULL)
		return;

	/*
	 * Mark the context as detached to keep others from using
	 * the context before it gets fully removed, and to make sure
	 * we don't try to detach twice.
	 */
	if (test_and_set_bit(KGSL_CONTEXT_PRIV_DETACHED, &context->priv))
		return;

	device = context->device;

	trace_kgsl_context_detach(device, context);

	context->device->ftbl->drawctxt_detach(context);

	/*
	 * Cancel all pending events after the device-specific context is
	 * detached, to avoid possibly freeing memory while it is still
	 * in use by the GPU.
	 */
	kgsl_cancel_events(device, &context->events);

	/* Remove the event group from the list */
	kgsl_del_event_group(&context->events);

	kgsl_sync_timeline_put(context->ktimeline);

	kgsl_context_put(context);
}

void
kgsl_context_destroy(struct kref *kref)
{
	struct kgsl_context *context = container_of(kref, struct kgsl_context,
						    refcount);
	struct kgsl_device *device = context->device;

	trace_kgsl_context_destroy(device, context);

	/*
	 * It's not safe to destroy the context if it's not detached as GPU
	 * may still be executing commands
	 */
	BUG_ON(!kgsl_context_detached(context));

	write_lock(&device->context_lock);
	if (context->id != KGSL_CONTEXT_INVALID) {

		/* Clear the timestamps in the memstore during destroy */
		kgsl_sharedmem_writel(device, &device->memstore,
			KGSL_MEMSTORE_OFFSET(context->id, soptimestamp), 0);
		kgsl_sharedmem_writel(device, &device->memstore,
			KGSL_MEMSTORE_OFFSET(context->id, eoptimestamp), 0);

		/* clear device power constraint */
		if (context->id == device->pwrctrl.constraint.owner_id) {
			trace_kgsl_constraint(device,
				device->pwrctrl.constraint.type,
				device->pwrctrl.active_pwrlevel,
				0);
			device->pwrctrl.constraint.type = KGSL_CONSTRAINT_NONE;
		}

		atomic_dec(&context->proc_priv->ctxt_count);
		idr_remove(&device->context_idr, context->id);
		context->id = KGSL_CONTEXT_INVALID;
	}
	write_unlock(&device->context_lock);
	kgsl_sync_timeline_destroy(context);
	kgsl_process_private_put(context->proc_priv);

	device->ftbl->drawctxt_destroy(context);
}

struct kgsl_device *kgsl_get_device(int dev_idx)
{
	int i;
	struct kgsl_device *ret = NULL;

	mutex_lock(&kgsl_driver.devlock);

	for (i = 0; i < KGSL_DEVICE_MAX; i++) {
		if (kgsl_driver.devp[i] && kgsl_driver.devp[i]->id == dev_idx) {
			ret = kgsl_driver.devp[i];
			break;
		}
	}

	mutex_unlock(&kgsl_driver.devlock);
	return ret;
}
EXPORT_SYMBOL(kgsl_get_device);

static struct kgsl_device *kgsl_get_minor(int minor)
{
	struct kgsl_device *ret = NULL;

	if (minor < 0 || minor >= KGSL_DEVICE_MAX)
		return NULL;

	mutex_lock(&kgsl_driver.devlock);
	ret = kgsl_driver.devp[minor];
	mutex_unlock(&kgsl_driver.devlock);

	return ret;
}

/**
 * kgsl_check_timestamp() - return true if the specified timestamp is retired
 * @device: Pointer to the KGSL device to check
 * @context: Pointer to the context for the timestamp
 * @timestamp: The timestamp to compare
 */
int kgsl_check_timestamp(struct kgsl_device *device,
	struct kgsl_context *context, unsigned int timestamp)
{
	unsigned int ts_processed;

	kgsl_readtimestamp(device, context, KGSL_TIMESTAMP_RETIRED,
		&ts_processed);

	return (timestamp_cmp(ts_processed, timestamp) >= 0);
}
EXPORT_SYMBOL(kgsl_check_timestamp);

static int kgsl_suspend_device(struct kgsl_device *device, pm_message_t state)
{
	int status = -EINVAL;

	if (!device)
		return -EINVAL;

	KGSL_PWR_WARN(device, "suspend start\n");

	mutex_lock(&device->mutex);
	status = kgsl_pwrctrl_change_state(device, KGSL_STATE_SUSPEND);
	if (!status)
		status = device->ftbl->suspend_device(device, state);
	mutex_unlock(&device->mutex);

	KGSL_PWR_WARN(device, "suspend end\n");
	return status;
}

static int kgsl_resume_device(struct kgsl_device *device, pm_message_t state)
{
	int ret;

	if (!device)
		return -EINVAL;

	KGSL_PWR_WARN(device, "resume start\n");
	mutex_lock(&device->mutex);
	ret = device->ftbl->resume_device(device, state);
	if (ret) {
		mutex_unlock(&device->mutex);
		return ret;
	}

	if (device->state == KGSL_STATE_SUSPEND) {
		kgsl_pwrctrl_change_state(device, KGSL_STATE_SLUMBER);
	} else if (device->state != KGSL_STATE_INIT) {
		/*
		 * This is an error situation,so wait for the device
		 * to idle and then put the device to SLUMBER state.
		 * This will put the device to the right state when
		 * we resume.
		 */
		if (device->state == KGSL_STATE_ACTIVE)
			device->ftbl->idle(device);
		kgsl_pwrctrl_change_state(device, KGSL_STATE_SLUMBER);
		KGSL_PWR_ERR(device,
			"resume invoked without a suspend\n");
	}

	mutex_unlock(&device->mutex);
	KGSL_PWR_WARN(device, "resume end\n");
	return 0;
}

static int kgsl_suspend(struct device *dev)
{
	struct kgsl_device *device = dev_get_drvdata(dev);

	return kgsl_suspend_device(device, PMSG_SUSPEND);
}

static int kgsl_freeze(struct device *dev)
{
	struct kgsl_device *device = dev_get_drvdata(dev);

	return kgsl_suspend_device(device, PMSG_FREEZE);
}

static int kgsl_poweroff(struct device *dev)
{
	struct kgsl_device *device = dev_get_drvdata(dev);

	return kgsl_suspend_device(device, PMSG_HIBERNATE);
}

static int kgsl_resume(struct device *dev)
{
	struct kgsl_device *device = dev_get_drvdata(dev);

	return kgsl_resume_device(device, PMSG_RESUME);
}

static int kgsl_thaw(struct device *dev)
{
	struct kgsl_device *device = dev_get_drvdata(dev);

	return kgsl_resume_device(device, PMSG_THAW);
}

static int kgsl_restore(struct device *dev)
{
	struct kgsl_device *device = dev_get_drvdata(dev);

	return kgsl_resume_device(device, PMSG_RESTORE);
}

static int kgsl_runtime_suspend(struct device *dev)
{
	return 0;
}

static int kgsl_runtime_resume(struct device *dev)
{
	return 0;
}

const struct dev_pm_ops kgsl_pm_ops = {
	.suspend = kgsl_suspend,
	.resume = kgsl_resume,
	.freeze = kgsl_freeze,
	.thaw = kgsl_thaw,
	.poweroff = kgsl_poweroff,
	.restore = kgsl_restore,
	.runtime_suspend = kgsl_runtime_suspend,
	.runtime_resume = kgsl_runtime_resume,
};
EXPORT_SYMBOL(kgsl_pm_ops);

int kgsl_suspend_driver(struct platform_device *pdev,
					pm_message_t state)
{
	struct kgsl_device *device = dev_get_drvdata(&pdev->dev);

	return kgsl_suspend_device(device, state);
}
EXPORT_SYMBOL(kgsl_suspend_driver);

int kgsl_resume_driver(struct platform_device *pdev)
{
	struct kgsl_device *device = dev_get_drvdata(&pdev->dev);

	return kgsl_resume_device(device, PMSG_RESUME);
}
EXPORT_SYMBOL(kgsl_resume_driver);

/**
 * kgsl_destroy_process_private() - Cleanup function to free process private
 * @kref: - Pointer to object being destroyed's kref struct
 * Free struct object and all other resources attached to it.
 * Since the function can be used when not all resources inside process
 * private have been allocated, there is a check to (before each resource
 * cleanup) see if the struct member being cleaned is in fact allocated or not.
 * If the value is not NULL, resource is freed.
 */
static void kgsl_destroy_process_private(struct kref *kref)
{
	struct kgsl_process_private *private = container_of(kref,
			struct kgsl_process_private, refcount);

	idr_destroy(&private->mem_idr);
	idr_destroy(&private->syncsource_idr);

	/* When using global pagetables, do not detach global pagetable */
	if (private->pagetable->name != KGSL_MMU_GLOBAL_PT)
		kgsl_mmu_putpagetable(private->pagetable);

	kfree(private);
}

void
kgsl_process_private_put(struct kgsl_process_private *private)
{
	if (private)
		kref_put(&private->refcount, kgsl_destroy_process_private);
}

/**
 * kgsl_process_private_find() - Find the process associated with the specified
 * name
 * @name: pid_t of the process to search for
 * Return the process struct for the given ID.
 */
struct kgsl_process_private *kgsl_process_private_find(pid_t pid)
{
	struct kgsl_process_private *p, *private = NULL;

	mutex_lock(&kgsl_driver.process_mutex);
	list_for_each_entry(p, &kgsl_driver.process_list, list) {
		if (p->pid == pid) {
			if (kgsl_process_private_get(p))
				private = p;
			break;
		}
	}
	mutex_unlock(&kgsl_driver.process_mutex);
	return private;
}

static struct kgsl_process_private *kgsl_process_private_new(
		struct kgsl_device *device)
{
	struct kgsl_process_private *private;
	pid_t tgid = task_tgid_nr(current);

	/* Search in the process list */
	list_for_each_entry(private, &kgsl_driver.process_list, list) {
		if (private->pid == tgid) {
			if (!kgsl_process_private_get(private))
				private = ERR_PTR(-EINVAL);
			return private;
		}
	}

	/* Create a new object */
	private = kzalloc(sizeof(struct kgsl_process_private), GFP_KERNEL);
	if (private == NULL)
		return ERR_PTR(-ENOMEM);

	kref_init(&private->refcount);

	private->pid = tgid;
	get_task_comm(private->comm, current->group_leader);

	spin_lock_init(&private->mem_lock);
	spin_lock_init(&private->syncsource_lock);
	spin_lock_init(&private->ctxt_count_lock);

	idr_init(&private->mem_idr);
	idr_init(&private->syncsource_idr);

	/* Allocate a pagetable for the new process object */
	private->pagetable = kgsl_mmu_getpagetable(&device->mmu, tgid);
	if (IS_ERR(private->pagetable)) {
		int err = PTR_ERR(private->pagetable);

		idr_destroy(&private->mem_idr);
		idr_destroy(&private->syncsource_idr);

		kfree(private);
		private = ERR_PTR(err);
	}

	return private;
}

static void process_release_memory(struct kgsl_process_private *private)
{
	struct kgsl_mem_entry *entry;
	int next = 0;

	while (1) {
		spin_lock(&private->mem_lock);
		entry = idr_get_next(&private->mem_idr, &next);
		if (entry == NULL) {
			spin_unlock(&private->mem_lock);
			break;
		}
		/*
		 * If the free pending flag is not set it means that user space
		 * did not free it's reference to this entry, in that case
		 * free a reference to this entry, other references are from
		 * within kgsl so they will be freed eventually by kgsl
		 */
		if (!entry->pending_free) {
			entry->pending_free = 1;
			spin_unlock(&private->mem_lock);
			kgsl_mem_entry_put(entry);
		} else {
			spin_unlock(&private->mem_lock);
		}
		next = next + 1;
	}
}

static void kgsl_process_private_close(struct kgsl_device_private *dev_priv,
		struct kgsl_process_private *private)
{
	mutex_lock(&kgsl_driver.process_mutex);

	if (--private->fd_count > 0) {
		mutex_unlock(&kgsl_driver.process_mutex);
		kgsl_process_private_put(private);
		return;
	}

	/*
	 * If this is the last file on the process take down the debug
	 * directories and garbage collect any outstanding resources
	 */

	kgsl_process_uninit_sysfs(private);

	/* Release all syncsource objects from process private */
	kgsl_syncsource_process_release_syncsources(private);

	/* When using global pagetables, do not detach global pagetable */
	if (private->pagetable->name != KGSL_MMU_GLOBAL_PT)
		kgsl_mmu_detach_pagetable(private->pagetable);

	/* Remove the process struct from the master list */
	list_del(&private->list);

	/*
	 * Unlock the mutex before releasing the memory and the debugfs
	 * nodes - this prevents deadlocks with the IOMMU and debugfs
	 * locks.
	 */
	mutex_unlock(&kgsl_driver.process_mutex);

	process_release_memory(private);
	debugfs_remove_recursive(private->debug_root);

	kgsl_process_private_put(private);
}


static struct kgsl_process_private *kgsl_process_private_open(
		struct kgsl_device *device)
{
	struct kgsl_process_private *private;

	mutex_lock(&kgsl_driver.process_mutex);
	private = kgsl_process_private_new(device);

	if (IS_ERR(private))
		goto done;

	/*
	 * If this is a new process create the debug directories and add it to
	 * the process list
	 */

	if (private->fd_count++ == 0) {
		kgsl_process_init_sysfs(device, private);
		kgsl_process_init_debugfs(private);

		list_add(&private->list, &kgsl_driver.process_list);
	}

done:
	mutex_unlock(&kgsl_driver.process_mutex);
	return private;
}

static int kgsl_close_device(struct kgsl_device *device)
{
	int result = 0;

	mutex_lock(&device->mutex);
	device->open_count--;
	if (device->open_count == 0) {

		/* Wait for the active count to go to 0 */
		kgsl_active_count_wait(device, 0);

		while (kgsl_active_count_wait(device, 0))
			WARN(1, "Waiting for active context count to become 0\n");

		result = kgsl_pwrctrl_change_state(device, KGSL_STATE_INIT);
	}
	mutex_unlock(&device->mutex);
	return result;

}

static void device_release_contexts(struct kgsl_device_private *dev_priv)
{
	struct kgsl_device *device = dev_priv->device;
	struct kgsl_context *context;
	int next = 0;
	int result = 0;

	while (1) {
		read_lock(&device->context_lock);
		context = idr_get_next(&device->context_idr, &next);

		if (context == NULL) {
			read_unlock(&device->context_lock);
			break;
		} else if (context->dev_priv == dev_priv) {
			/*
			 * Hold a reference to the context in case somebody
			 * tries to put it while we are detaching
			 */
			result = _kgsl_context_get(context);
		}
		read_unlock(&device->context_lock);

		if (result) {
			kgsl_context_detach(context);
			kgsl_context_put(context);
			result = 0;
		}

		next = next + 1;
	}
}

static int kgsl_release(struct inode *inodep, struct file *filep)
{
	struct kgsl_device_private *dev_priv = filep->private_data;
	struct kgsl_device *device = dev_priv->device;
	int result;

	filep->private_data = NULL;

	/* Release the contexts for the file */
	device_release_contexts(dev_priv);

	/* Close down the process wide resources for the file */
	kgsl_process_private_close(dev_priv, dev_priv->process_priv);

	/* Destroy the device-specific structure */
	device->ftbl->device_private_destroy(dev_priv);

	result = kgsl_close_device(device);
	pm_runtime_put(&device->pdev->dev);

	return result;
}

static int kgsl_open_device(struct kgsl_device *device)
{
	int result = 0;

	mutex_lock(&device->mutex);
	if (device->open_count == 0) {
		/*
		 * active_cnt special case: we are starting up for the first
		 * time, so use this sequence instead of the kgsl_pwrctrl_wake()
		 * which will be called by kgsl_active_count_get().
		 */
		atomic_inc(&device->active_cnt);
		kgsl_sharedmem_set(device, &device->memstore, 0, 0,
				device->memstore.size);

		result = device->ftbl->init(device);
		if (result)
			goto err;

		result = device->ftbl->start(device, 0);
		if (result)
			goto err;
		/*
		 * Make sure the gates are open, so they don't block until
		 * we start suspend or FT.
		 */
		complete_all(&device->hwaccess_gate);
		kgsl_pwrctrl_change_state(device, KGSL_STATE_ACTIVE);
		kgsl_active_count_put(device);
	}
	device->open_count++;
err:
	if (result) {
		kgsl_pwrctrl_change_state(device, KGSL_STATE_INIT);
		atomic_dec(&device->active_cnt);
	}

	mutex_unlock(&device->mutex);
	return result;
}

static int kgsl_open(struct inode *inodep, struct file *filep)
{
	int result;
	struct kgsl_device_private *dev_priv;
	struct kgsl_device *device;
	unsigned int minor = iminor(inodep);

	device = kgsl_get_minor(minor);
	if (device == NULL) {
		pr_err("No device found\n");
		return -ENODEV;
	}

	result = pm_runtime_get_sync(&device->pdev->dev);
	if (result < 0) {
		KGSL_DRV_ERR(device,
			"Runtime PM: Unable to wake up the device, rc = %d\n",
			result);
		return result;
	}
	result = 0;

	dev_priv = device->ftbl->device_private_create();
	if (dev_priv == NULL) {
		result = -ENOMEM;
		goto err;
	}

	dev_priv->device = device;
	filep->private_data = dev_priv;

	result = kgsl_open_device(device);
	if (result)
		goto err;

	/*
	 * Get file (per process) private struct. This must be done
	 * after the first start so that the global pagetable mappings
	 * are set up before we create the per-process pagetable.
	 */
	dev_priv->process_priv = kgsl_process_private_open(device);
	if (IS_ERR(dev_priv->process_priv)) {
		result = PTR_ERR(dev_priv->process_priv);
		kgsl_close_device(device);
		goto err;
	}

err:
	if (result) {
		filep->private_data = NULL;
		kfree(dev_priv);
		pm_runtime_put(&device->pdev->dev);
	}
	return result;
}

#define GPUADDR_IN_MEMDESC(_val, _memdesc) \
	(((_val) >= (_memdesc)->gpuaddr) && \
	 ((_val) < ((_memdesc)->gpuaddr + (_memdesc)->size)))

/**
 * kgsl_sharedmem_find() - Find a gpu memory allocation
 *
 * @private: private data for the process to check.
 * @gpuaddr: start address of the region
 *
 * Find a gpu allocation. Caller must kgsl_mem_entry_put()
 * the returned entry when finished using it.
 */
struct kgsl_mem_entry * __must_check
kgsl_sharedmem_find(struct kgsl_process_private *private, uint64_t gpuaddr)
{
	int ret = 0, id;
	struct kgsl_mem_entry *entry = NULL;

	if (!private)
		return NULL;

	if (!kgsl_mmu_gpuaddr_in_range(private->pagetable, gpuaddr))
		return NULL;

	spin_lock(&private->mem_lock);
	idr_for_each_entry(&private->mem_idr, entry, id) {
		if (GPUADDR_IN_MEMDESC(gpuaddr, &entry->memdesc)) {
			if (!entry->pending_free)
				ret = kgsl_mem_entry_get(entry);
			break;
		}
	}
	spin_unlock(&private->mem_lock);

	return (ret == 0) ? NULL : entry;
}
EXPORT_SYMBOL(kgsl_sharedmem_find);

struct kgsl_mem_entry * __must_check
kgsl_sharedmem_find_id_flags(struct kgsl_process_private *process,
		unsigned int id, uint64_t flags)
{
	int count = 0;
	struct kgsl_mem_entry *entry;

	spin_lock(&process->mem_lock);
	entry = idr_find(&process->mem_idr, id);
	if (entry)
		if (!entry->pending_free &&
				(flags & entry->memdesc.flags) == flags)
			count = kgsl_mem_entry_get(entry);
	spin_unlock(&process->mem_lock);

	return (count == 0) ? NULL : entry;
}

/**
 * kgsl_sharedmem_find_id() - find a memory entry by id
 * @process: the owning process
 * @id: id to find
 *
 * @returns - the mem_entry or NULL
 *
 * Caller must kgsl_mem_entry_put() the returned entry, when finished using
 * it.
 */
struct kgsl_mem_entry * __must_check
kgsl_sharedmem_find_id(struct kgsl_process_private *process, unsigned int id)
{
	return kgsl_sharedmem_find_id_flags(process, id, 0);
}

/**
 * kgsl_mem_entry_unset_pend() - Unset the pending free flag of an entry
 * @entry - The memory entry
 */
static inline void kgsl_mem_entry_unset_pend(struct kgsl_mem_entry *entry)
{
	if (entry == NULL)
		return;
	spin_lock(&entry->priv->mem_lock);
	entry->pending_free = 0;
	spin_unlock(&entry->priv->mem_lock);
}

/**
 * kgsl_mem_entry_set_pend() - Set the pending free flag of a memory entry
 * @entry - The memory entry
 *
 * @returns - true if pending flag was 0 else false
 *
 * This function will set the pending free flag if it is previously unset. Used
 * to prevent race condition between ioctls calling free/freememontimestamp
 * on the same entry. Whichever thread set's the flag first will do the free.
 */
static inline bool kgsl_mem_entry_set_pend(struct kgsl_mem_entry *entry)
{
	bool ret = false;

	if (entry == NULL)
		return false;

	spin_lock(&entry->priv->mem_lock);
	if (!entry->pending_free) {
		entry->pending_free = 1;
		ret = true;
	}
	spin_unlock(&entry->priv->mem_lock);
	return ret;
}

static inline int kgsl_get_ctxt_fault_stats(struct kgsl_context *context,
		struct kgsl_context_property *ctxt_property)
{
	struct kgsl_context_property_fault fault_stats;
	size_t copy;

	/* Return the size of the subtype struct */
	if (ctxt_property->size == 0) {
		ctxt_property->size = sizeof(fault_stats);
		return 0;
	}

	memset(&fault_stats, 0, sizeof(fault_stats));

	copy = min_t(size_t, ctxt_property->size, sizeof(fault_stats));

	fault_stats.faults = context->total_fault_count;
	fault_stats.timestamp = context->last_faulted_cmd_ts;

	/*
	 * Copy the context fault stats to data which also serves as
	 * the out parameter.
	 */
	if (copy_to_user(u64_to_user_ptr(ctxt_property->data),
				&fault_stats, copy))
		return -EFAULT;

	return 0;
}

static inline int kgsl_get_ctxt_properties(struct kgsl_device_private *dev_priv,
		struct kgsl_device_getproperty *param)
{
	/* Return fault stats of given context */
	struct kgsl_context_property ctxt_property;
	struct kgsl_context *context;
	size_t copy;
	int ret = 0;

	/*
	 * If sizebytes is zero, tell the user how big the
	 * ctxt_property struct should be.
	 */
	if (param->sizebytes == 0) {
		param->sizebytes = sizeof(ctxt_property);
		return 0;
	}

	memset(&ctxt_property, 0, sizeof(ctxt_property));

	copy = min_t(size_t, param->sizebytes, sizeof(ctxt_property));

	/* We expect the value passed in to contain the context id */
	if (copy_from_user(&ctxt_property, param->value, copy))
		return -EFAULT;

	/* ctxt type zero is not valid, as we consider it as uninitialized. */
	if (ctxt_property.type == 0)
		return -EINVAL;

	context = kgsl_context_get_owner(dev_priv,
			ctxt_property.contextid);
	if (!context)
		return -EINVAL;

	if (ctxt_property.type == KGSL_CONTEXT_PROP_FAULTS)
		ret = kgsl_get_ctxt_fault_stats(context, &ctxt_property);
	else
		ret = -EOPNOTSUPP;

	kgsl_context_put(context);

	return ret;
}

/*call all ioctl sub functions with driver locked*/
long kgsl_ioctl_device_getproperty(struct kgsl_device_private *dev_priv,
					  unsigned int cmd, void *data)
{
	int result = 0;
	struct kgsl_device_getproperty *param = data;

	switch (param->type) {
	case KGSL_PROP_VERSION:
	{
		struct kgsl_version version;

		if (param->sizebytes != sizeof(version)) {
			result = -EINVAL;
			break;
		}

		version.drv_major = KGSL_VERSION_MAJOR;
		version.drv_minor = KGSL_VERSION_MINOR;
		version.dev_major = dev_priv->device->ver_major;
		version.dev_minor = dev_priv->device->ver_minor;

		if (copy_to_user(param->value, &version, sizeof(version)))
			result = -EFAULT;

		break;
	}
	case KGSL_PROP_GPU_RESET_STAT:
	{
		/* Return reset status of given context and clear it */
		uint32_t id;
		struct kgsl_context *context;

		if (param->sizebytes != sizeof(unsigned int)) {
			result = -EINVAL;
			break;
		}
		/* We expect the value passed in to contain the context id */
		if (copy_from_user(&id, param->value,
			sizeof(unsigned int))) {
			result = -EFAULT;
			break;
		}
		context = kgsl_context_get_owner(dev_priv, id);
		if (!context) {
			result = -EINVAL;
			break;
		}
		/*
		 * Copy the reset status to value which also serves as
		 * the out parameter
		 */
		if (copy_to_user(param->value, &(context->reset_status),
			sizeof(unsigned int)))
			result = -EFAULT;
		else {
			/* Clear reset status once its been queried */
			context->reset_status = KGSL_CTX_STAT_NO_ERROR;
		}

		kgsl_context_put(context);
		break;
	}
	case KGSL_PROP_SECURE_BUFFER_ALIGNMENT:
	{
		unsigned int align;

		if (param->sizebytes != sizeof(unsigned int)) {
			result = -EINVAL;
			break;
		}
		/*
		 * XPUv2 impose the constraint of 1MB memory alignment,
		 * on the other hand Hypervisor does not have such
		 * constraints. So driver should fulfill such
		 * requirements when allocating secure memory.
		 */
		align = MMU_FEATURE(&dev_priv->device->mmu,
				KGSL_MMU_HYP_SECURE_ALLOC) ? PAGE_SIZE : SZ_1M;

		if (copy_to_user(param->value, &align, sizeof(align)))
			result = -EFAULT;

		break;
	}
	case KGSL_PROP_SECURE_CTXT_SUPPORT:
	{
		unsigned int secure_ctxt;

		if (param->sizebytes != sizeof(unsigned int)) {
			result = -EINVAL;
			break;
		}

		secure_ctxt = dev_priv->device->mmu.secured ? 1 : 0;

		if (copy_to_user(param->value, &secure_ctxt,
				sizeof(secure_ctxt)))
			result = -EFAULT;

		break;
	}
	case KGSL_PROP_CONTEXT_PROPERTY:
		result = kgsl_get_ctxt_properties(dev_priv, param);
		break;
	default:
		if (is_compat_task())
			result = dev_priv->device->ftbl->getproperty_compat(
					dev_priv->device, param->type,
					param->value, param->sizebytes);
		else
			result = dev_priv->device->ftbl->getproperty(
					dev_priv->device, param->type,
					param->value, param->sizebytes);
	}


	return result;
}

long kgsl_ioctl_device_setproperty(struct kgsl_device_private *dev_priv,
					  unsigned int cmd, void *data)
{
	int result = 0;
	/* The getproperty struct is reused for setproperty too */
	struct kgsl_device_getproperty *param = data;

	/* Reroute to compat version if coming from compat_ioctl */
	if (is_compat_task())
		result = dev_priv->device->ftbl->setproperty_compat(
			dev_priv, param->type, param->value,
			param->sizebytes);
	else if (dev_priv->device->ftbl->setproperty)
		result = dev_priv->device->ftbl->setproperty(
			dev_priv, param->type, param->value,
			param->sizebytes);

	return result;
}

long kgsl_ioctl_device_waittimestamp_ctxtid(
		struct kgsl_device_private *dev_priv, unsigned int cmd,
		void *data)
{
	struct kgsl_device_waittimestamp_ctxtid *param = data;
	struct kgsl_device *device = dev_priv->device;
	long result = -EINVAL;
	unsigned int temp_cur_ts = 0;
	struct kgsl_context *context;

	context = kgsl_context_get_owner(dev_priv, param->context_id);
	if (context == NULL)
		return result;

	kgsl_readtimestamp(device, context, KGSL_TIMESTAMP_RETIRED,
		&temp_cur_ts);

	trace_kgsl_waittimestamp_entry(device, context->id, temp_cur_ts,
		param->timestamp, param->timeout);

	result = device->ftbl->waittimestamp(device, context, param->timestamp,
		param->timeout);

	kgsl_readtimestamp(device, context, KGSL_TIMESTAMP_RETIRED,
		&temp_cur_ts);
	trace_kgsl_waittimestamp_exit(device, temp_cur_ts, result);

	kgsl_context_put(context);

	return result;
}

static inline bool _check_context_is_sparse(struct kgsl_context *context,
			uint64_t flags)
{
	if ((context->flags & KGSL_CONTEXT_SPARSE) ||
		(flags & KGSL_DRAWOBJ_SPARSE))
		return true;

	return false;
}


long kgsl_ioctl_rb_issueibcmds(struct kgsl_device_private *dev_priv,
				      unsigned int cmd, void *data)
{
	struct kgsl_ringbuffer_issueibcmds *param = data;
	struct kgsl_device *device = dev_priv->device;
	struct kgsl_context *context;
	struct kgsl_drawobj *drawobj;
	struct kgsl_drawobj_cmd *cmdobj;
	long result = -EINVAL;

	/* The legacy functions don't support synchronization commands */
	if ((param->flags & (KGSL_DRAWOBJ_SYNC | KGSL_DRAWOBJ_MARKER)))
		return -EINVAL;

	/* Sanity check the number of IBs */
	if (param->flags & KGSL_DRAWOBJ_SUBMIT_IB_LIST &&
			(param->numibs == 0 || param->numibs > KGSL_MAX_NUMIBS))
		return -EINVAL;

	/* Get the context */
	context = kgsl_context_get_owner(dev_priv, param->drawctxt_id);
	if (context == NULL)
		return -EINVAL;

	if (_check_context_is_sparse(context, param->flags)) {
		kgsl_context_put(context);
		return -EINVAL;
	}

	cmdobj = kgsl_drawobj_cmd_create(device, context, param->flags,
					CMDOBJ_TYPE);
	if (IS_ERR(cmdobj)) {
		kgsl_context_put(context);
		return PTR_ERR(cmdobj);
	}

	drawobj = DRAWOBJ(cmdobj);

	if (param->flags & KGSL_DRAWOBJ_SUBMIT_IB_LIST)
		result = kgsl_drawobj_cmd_add_ibdesc_list(device, cmdobj,
			(void __user *) param->ibdesc_addr,
			param->numibs);
	else {
		struct kgsl_ibdesc ibdesc;
		/* Ultra legacy path */

		ibdesc.gpuaddr = param->ibdesc_addr;
		ibdesc.sizedwords = param->numibs;
		ibdesc.ctrl = 0;

		result = kgsl_drawobj_cmd_add_ibdesc(device, cmdobj, &ibdesc);
	}

	if (result == 0)
		result = dev_priv->device->ftbl->queue_cmds(dev_priv, context,
				&drawobj, 1, &param->timestamp);

	/*
	 * -EPROTO is a "success" error - it just tells the user that the
	 * context had previously faulted
	 */
	if (result && result != -EPROTO)
		kgsl_drawobj_destroy(drawobj);

	kgsl_context_put(context);
	return result;
}

/* Returns 0 on failure.  Returns command type(s) on success */
static unsigned int _process_command_input(struct kgsl_device *device,
		unsigned int flags, unsigned int numcmds,
		unsigned int numobjs, unsigned int numsyncs)
{
	if (numcmds > KGSL_MAX_NUMIBS ||
			numobjs > KGSL_MAX_NUMIBS ||
			numsyncs > KGSL_MAX_SYNCPOINTS)
		return 0;

	/*
	 * The SYNC bit is supposed to identify a dummy sync object
	 * so warn the user if they specified any IBs with it.
	 * A MARKER command can either have IBs or not but if the
	 * command has 0 IBs it is automatically assumed to be a marker.
	 */

	/* If they specify the flag, go with what they say */
	if (flags & KGSL_DRAWOBJ_MARKER)
		return MARKEROBJ_TYPE;
	else if (flags & KGSL_DRAWOBJ_SYNC)
		return SYNCOBJ_TYPE;

	/* If not, deduce what they meant */
	if (numsyncs && numcmds)
		return SYNCOBJ_TYPE | CMDOBJ_TYPE;
	else if (numsyncs)
		return SYNCOBJ_TYPE;
	else if (numcmds)
		return CMDOBJ_TYPE;
	else if (numcmds == 0)
		return MARKEROBJ_TYPE;

	return 0;
}

long kgsl_ioctl_submit_commands(struct kgsl_device_private *dev_priv,
				      unsigned int cmd, void *data)
{
	struct kgsl_submit_commands *param = data;
	struct kgsl_device *device = dev_priv->device;
	struct kgsl_context *context;
	struct kgsl_drawobj *drawobj[2];
	unsigned int type;
	long result;
	unsigned int i = 0;

	type = _process_command_input(device, param->flags, param->numcmds, 0,
			param->numsyncs);
	if (!type)
		return -EINVAL;

	context = kgsl_context_get_owner(dev_priv, param->context_id);
	if (context == NULL)
		return -EINVAL;

	if (_check_context_is_sparse(context, param->flags)) {
		kgsl_context_put(context);
		return -EINVAL;
	}

	if (type & SYNCOBJ_TYPE) {
		struct kgsl_drawobj_sync *syncobj =
				kgsl_drawobj_sync_create(device, context);
		if (IS_ERR(syncobj)) {
			result = PTR_ERR(syncobj);
			goto done;
		}

		drawobj[i++] = DRAWOBJ(syncobj);

		result = kgsl_drawobj_sync_add_syncpoints(device, syncobj,
				param->synclist, param->numsyncs);
		if (result)
			goto done;
	}

	if (type & (CMDOBJ_TYPE | MARKEROBJ_TYPE)) {
		struct kgsl_drawobj_cmd *cmdobj =
				kgsl_drawobj_cmd_create(device,
					context, param->flags, type);
		if (IS_ERR(cmdobj)) {
			result = PTR_ERR(cmdobj);
			goto done;
		}

		drawobj[i++] = DRAWOBJ(cmdobj);

		result = kgsl_drawobj_cmd_add_ibdesc_list(device, cmdobj,
				param->cmdlist, param->numcmds);
		if (result)
			goto done;

		/* If no profiling buffer was specified, clear the flag */
		if (cmdobj->profiling_buf_entry == NULL)
			DRAWOBJ(cmdobj)->flags &=
				~(unsigned long)KGSL_DRAWOBJ_PROFILING;
	}

	result = device->ftbl->queue_cmds(dev_priv, context, drawobj,
			i, &param->timestamp);

done:
	/*
	 * -EPROTO is a "success" error - it just tells the user that the
	 * context had previously faulted
	 */
	if (result && result != -EPROTO)
		while (i--)
			kgsl_drawobj_destroy(drawobj[i]);


	kgsl_context_put(context);
	return result;
}

long kgsl_ioctl_gpu_command(struct kgsl_device_private *dev_priv,
		unsigned int cmd, void *data)
{
	struct kgsl_gpu_command *param = data;
	struct kgsl_device *device = dev_priv->device;
	struct kgsl_context *context;
	struct kgsl_drawobj *drawobj[2];
	unsigned int type;
	long result;
	unsigned int i = 0;

	type = _process_command_input(device, param->flags, param->numcmds,
			param->numobjs, param->numsyncs);
	if (!type)
		return -EINVAL;

	context = kgsl_context_get_owner(dev_priv, param->context_id);
	if (context == NULL)
		return -EINVAL;

	if (_check_context_is_sparse(context, param->flags)) {
		kgsl_context_put(context);
		return -EINVAL;
	}

	if (type & SYNCOBJ_TYPE) {
		struct kgsl_drawobj_sync *syncobj =
				kgsl_drawobj_sync_create(device, context);

		if (IS_ERR(syncobj)) {
			result = PTR_ERR(syncobj);
			goto done;
		}

		drawobj[i++] = DRAWOBJ(syncobj);

		result = kgsl_drawobj_sync_add_synclist(device, syncobj,
				to_user_ptr(param->synclist),
				param->syncsize, param->numsyncs);
		if (result)
			goto done;
	}

	if (type & (CMDOBJ_TYPE | MARKEROBJ_TYPE)) {
		struct kgsl_drawobj_cmd *cmdobj =
				kgsl_drawobj_cmd_create(device,
					context, param->flags, type);

		if (IS_ERR(cmdobj)) {
			result = PTR_ERR(cmdobj);
			goto done;
		}

		drawobj[i++] = DRAWOBJ(cmdobj);

		result = kgsl_drawobj_cmd_add_cmdlist(device, cmdobj,
			to_user_ptr(param->cmdlist),
			param->cmdsize, param->numcmds);
		if (result)
			goto done;

		result = kgsl_drawobj_cmd_add_memlist(device, cmdobj,
			to_user_ptr(param->objlist),
			param->objsize, param->numobjs);
		if (result)
			goto done;

		/* If no profiling buffer was specified, clear the flag */
		if (cmdobj->profiling_buf_entry == NULL)
			DRAWOBJ(cmdobj)->flags &=
				~(unsigned long)KGSL_DRAWOBJ_PROFILING;
	}

	result = device->ftbl->queue_cmds(dev_priv, context, drawobj,
				i, &param->timestamp);

done:
	/*
	 * -EPROTO is a "success" error - it just tells the user that the
	 * context had previously faulted
	 */
	if (result && result != -EPROTO)
		while (i--)
			kgsl_drawobj_destroy(drawobj[i]);

	kgsl_context_put(context);
	return result;
}

long kgsl_ioctl_cmdstream_readtimestamp_ctxtid(struct kgsl_device_private
						*dev_priv, unsigned int cmd,
						void *data)
{
	struct kgsl_cmdstream_readtimestamp_ctxtid *param = data;
	struct kgsl_device *device = dev_priv->device;
	struct kgsl_context *context;
	long result = -EINVAL;

	mutex_lock(&device->mutex);
	context = kgsl_context_get_owner(dev_priv, param->context_id);

	if (context) {
		result = kgsl_readtimestamp(device, context,
			param->type, &param->timestamp);

		trace_kgsl_readtimestamp(device, context->id,
			param->type, param->timestamp);
	}

	kgsl_context_put(context);
	mutex_unlock(&device->mutex);
	return result;
}

long kgsl_ioctl_drawctxt_create(struct kgsl_device_private *dev_priv,
					unsigned int cmd, void *data)
{
	int result = 0;
	struct kgsl_drawctxt_create *param = data;
	struct kgsl_context *context = NULL;
	struct kgsl_device *device = dev_priv->device;

	context = device->ftbl->drawctxt_create(dev_priv, &param->flags);
	if (IS_ERR(context)) {
		result = PTR_ERR(context);
		goto done;
	}
	trace_kgsl_context_create(dev_priv->device, context, param->flags);

	/* Commit the pointer to the context in context_idr */
	write_lock(&device->context_lock);
	idr_replace(&device->context_idr, context, context->id);
	param->drawctxt_id = context->id;
	write_unlock(&device->context_lock);

done:
	return result;
}

long kgsl_ioctl_drawctxt_destroy(struct kgsl_device_private *dev_priv,
					unsigned int cmd, void *data)
{
	struct kgsl_drawctxt_destroy *param = data;
	struct kgsl_context *context;

	context = kgsl_context_get_owner(dev_priv, param->drawctxt_id);
	if (context == NULL)
		return -EINVAL;

	kgsl_context_detach(context);
	kgsl_context_put(context);

	return 0;
}

long gpumem_free_entry(struct kgsl_mem_entry *entry)
{
	if (!kgsl_mem_entry_set_pend(entry))
		return -EBUSY;

	trace_kgsl_mem_free(entry);
	kgsl_memfree_add(entry->priv->pid,
			entry->memdesc.pagetable ?
				entry->memdesc.pagetable->name : 0,
			entry->memdesc.gpuaddr, entry->memdesc.size,
			entry->memdesc.flags);

	kgsl_mem_entry_put(entry);

	return 0;
}

static void gpumem_free_func(struct kgsl_device *device,
		struct kgsl_event_group *group, void *priv, int ret)
{
	struct kgsl_context *context = group->context;
	struct kgsl_mem_entry *entry = priv;
	unsigned int timestamp;

	kgsl_readtimestamp(device, context, KGSL_TIMESTAMP_RETIRED, &timestamp);

	/* Free the memory for all event types */
	trace_kgsl_mem_timestamp_free(device, entry, KGSL_CONTEXT_ID(context),
		timestamp, 0);
	kgsl_memfree_add(entry->priv->pid,
			entry->memdesc.pagetable ?
				entry->memdesc.pagetable->name : 0,
			entry->memdesc.gpuaddr, entry->memdesc.size,
			entry->memdesc.flags);

	kgsl_mem_entry_put(entry);
}

static long gpumem_free_entry_on_timestamp(struct kgsl_device *device,
		struct kgsl_mem_entry *entry,
		struct kgsl_context *context, unsigned int timestamp)
{
	int ret;
	unsigned int temp;

	if (!kgsl_mem_entry_set_pend(entry))
		return -EBUSY;

	kgsl_readtimestamp(device, context, KGSL_TIMESTAMP_RETIRED, &temp);
	trace_kgsl_mem_timestamp_queue(device, entry, context->id, temp,
		timestamp);
	ret = kgsl_add_event(device, &context->events,
		timestamp, gpumem_free_func, entry);

	if (ret)
		kgsl_mem_entry_unset_pend(entry);

	return ret;
}

long kgsl_ioctl_sharedmem_free(struct kgsl_device_private *dev_priv,
					unsigned int cmd, void *data)
{
	struct kgsl_sharedmem_free *param = data;
	struct kgsl_process_private *private = dev_priv->process_priv;
	struct kgsl_mem_entry *entry;
	long ret;

	entry = kgsl_sharedmem_find(private, (uint64_t) param->gpuaddr);
	if (entry == NULL)
		return -EINVAL;

	ret = gpumem_free_entry(entry);
	kgsl_mem_entry_put(entry);

	return ret;
}

long kgsl_ioctl_gpumem_free_id(struct kgsl_device_private *dev_priv,
					unsigned int cmd, void *data)
{
	struct kgsl_gpumem_free_id *param = data;
	struct kgsl_process_private *private = dev_priv->process_priv;
	struct kgsl_mem_entry *entry;
	long ret;

	entry = kgsl_sharedmem_find_id(private, param->id);
	if (entry == NULL)
		return -EINVAL;

	ret = gpumem_free_entry(entry);
	kgsl_mem_entry_put(entry);

	return ret;
}

static long gpuobj_free_on_timestamp(struct kgsl_device_private *dev_priv,
		struct kgsl_mem_entry *entry, struct kgsl_gpuobj_free *param)
{
	struct kgsl_gpu_event_timestamp event;
	struct kgsl_context *context;
	long ret;

	memset(&event, 0, sizeof(event));

	ret = kgsl_copy_from_user(&event, to_user_ptr(param->priv),
		sizeof(event), param->len);
	if (ret)
		return ret;

	if (event.context_id == 0)
		return -EINVAL;

	context = kgsl_context_get_owner(dev_priv, event.context_id);
	if (context == NULL)
		return -EINVAL;

	ret = gpumem_free_entry_on_timestamp(dev_priv->device, entry, context,
		event.timestamp);

	kgsl_context_put(context);
	return ret;
}

static bool gpuobj_free_fence_func(void *priv)
{
	struct kgsl_mem_entry *entry = priv;

	trace_kgsl_mem_free(entry);
	kgsl_memfree_add(entry->priv->pid,
			entry->memdesc.pagetable ?
				entry->memdesc.pagetable->name : 0,
			entry->memdesc.gpuaddr, entry->memdesc.size,
			entry->memdesc.flags);

	INIT_WORK(&entry->work, _deferred_put);
	queue_work(kgsl_driver.mem_workqueue, &entry->work);
	return true;
}

static long gpuobj_free_on_fence(struct kgsl_device_private *dev_priv,
		struct kgsl_mem_entry *entry, struct kgsl_gpuobj_free *param)
{
	struct kgsl_sync_fence_cb *handle;
	struct kgsl_gpu_event_fence event;
	long ret;

	if (!kgsl_mem_entry_set_pend(entry))
		return -EBUSY;

	memset(&event, 0, sizeof(event));

	ret = kgsl_copy_from_user(&event, to_user_ptr(param->priv),
		sizeof(event), param->len);
	if (ret) {
		kgsl_mem_entry_unset_pend(entry);
		return ret;
	}

	if (event.fd < 0) {
		kgsl_mem_entry_unset_pend(entry);
		return -EINVAL;
	}

	handle = kgsl_sync_fence_async_wait(event.fd,
		gpuobj_free_fence_func, entry, NULL);

	if (IS_ERR(handle)) {
		kgsl_mem_entry_unset_pend(entry);
		return PTR_ERR(handle);
	}

	/* if handle is NULL the fence has already signaled */
	if (handle == NULL)
		gpuobj_free_fence_func(entry);

	return 0;
}

long kgsl_ioctl_gpuobj_free(struct kgsl_device_private *dev_priv,
		unsigned int cmd, void *data)
{
	struct kgsl_gpuobj_free *param = data;
	struct kgsl_process_private *private = dev_priv->process_priv;
	struct kgsl_mem_entry *entry;
	long ret;

	entry = kgsl_sharedmem_find_id(private, param->id);
	if (entry == NULL)
		return -EINVAL;

	/* If no event is specified then free immediately */
	if (!(param->flags & KGSL_GPUOBJ_FREE_ON_EVENT))
		ret = gpumem_free_entry(entry);
	else if (param->type == KGSL_GPU_EVENT_TIMESTAMP)
		ret = gpuobj_free_on_timestamp(dev_priv, entry, param);
	else if (param->type == KGSL_GPU_EVENT_FENCE)
		ret = gpuobj_free_on_fence(dev_priv, entry, param);
	else
		ret = -EINVAL;

	kgsl_mem_entry_put(entry);
	return ret;
}

long kgsl_ioctl_cmdstream_freememontimestamp_ctxtid(
		struct kgsl_device_private *dev_priv,
		unsigned int cmd, void *data)
{
	struct kgsl_cmdstream_freememontimestamp_ctxtid *param = data;
	struct kgsl_context *context = NULL;
	struct kgsl_mem_entry *entry;
	long ret = -EINVAL;

	if (param->type != KGSL_TIMESTAMP_RETIRED)
		return -EINVAL;

	context = kgsl_context_get_owner(dev_priv, param->context_id);
	if (context == NULL)
		return -EINVAL;

	entry = kgsl_sharedmem_find(dev_priv->process_priv,
		(uint64_t) param->gpuaddr);
	if (entry == NULL) {
		kgsl_context_put(context);
		return -EINVAL;
	}

	ret = gpumem_free_entry_on_timestamp(dev_priv->device, entry,
		context, param->timestamp);

	kgsl_mem_entry_put(entry);
	kgsl_context_put(context);

	return ret;
}

static inline int _check_region(unsigned long start, unsigned long size,
				uint64_t len)
{
	uint64_t end = ((uint64_t) start) + size;

	return (end > len);
}

static int check_vma_flags(struct vm_area_struct *vma,
		unsigned int flags)
{
	unsigned long flags_requested = (VM_READ | VM_WRITE);

	if (flags & KGSL_MEMFLAGS_GPUREADONLY)
		flags_requested &= ~(unsigned long)VM_WRITE;

	if ((vma->vm_flags & flags_requested) == flags_requested)
		return 0;

	return -EFAULT;
}

static int check_vma(struct vm_area_struct *vma, struct file *vmfile,
		struct kgsl_memdesc *memdesc)
{
	if (vma == NULL || vma->vm_file != vmfile)
		return -EINVAL;

	/* userspace may not know the size, in which case use the whole vma */
	if (memdesc->size == 0)
		memdesc->size = vma->vm_end - vma->vm_start;
	/* range checking */
	if (vma->vm_start != memdesc->useraddr ||
		(memdesc->useraddr + memdesc->size) != vma->vm_end)
		return -EINVAL;
	return check_vma_flags(vma, memdesc->flags);
}

static int memdesc_sg_virt(struct kgsl_memdesc *memdesc, struct file *vmfile)
{
	int ret = 0;
	long npages = 0, i;
	size_t sglen = (size_t) (memdesc->size / PAGE_SIZE);
	struct page **pages = NULL;
	int write = ((memdesc->flags & KGSL_MEMFLAGS_GPUREADONLY) ? 0 :
								FOLL_WRITE);

	if (sglen == 0 || sglen >= LONG_MAX)
		return -EINVAL;

	pages = kgsl_malloc(sglen * sizeof(struct page *));
	if (pages == NULL)
		return -ENOMEM;

	memdesc->sgt = kmalloc(sizeof(struct sg_table), GFP_KERNEL);
	if (memdesc->sgt == NULL) {
		ret = -ENOMEM;
		goto out;
	}

	down_read(&current->mm->mmap_sem);
	/* If we have vmfile, make sure we map the correct vma and map it all */
	if (vmfile != NULL)
		ret = check_vma(find_vma(current->mm, memdesc->useraddr),
				vmfile, memdesc);

	if (ret == 0) {
		npages = get_user_pages(memdesc->useraddr,
					sglen, write, pages, NULL);
		ret = (npages < 0) ? (int)npages : 0;
	}
	up_read(&current->mm->mmap_sem);

	if (ret)
		goto out;

	if ((unsigned long) npages != sglen) {
		ret = -EINVAL;
		goto out;
	}

	ret = sg_alloc_table_from_pages(memdesc->sgt, pages, npages,
					0, memdesc->size, GFP_KERNEL);
out:
	if (ret) {
		for (i = 0; i < npages; i++)
			put_page(pages[i]);

		kfree(memdesc->sgt);
		memdesc->sgt = NULL;
	}
	kgsl_free(pages);
	return ret;
}

static int kgsl_setup_anon_useraddr(struct kgsl_pagetable *pagetable,
	struct kgsl_mem_entry *entry, unsigned long hostptr,
	size_t offset, size_t size)
{
	/* Map an anonymous memory chunk */

	if (size == 0 || offset != 0 ||
		!IS_ALIGNED(size, PAGE_SIZE))
		return -EINVAL;

	entry->memdesc.pagetable = pagetable;
	entry->memdesc.size = (uint64_t) size;
	entry->memdesc.useraddr = hostptr;
	entry->memdesc.flags |= (uint64_t)KGSL_MEMFLAGS_USERMEM_ADDR;

	if (kgsl_memdesc_use_cpu_map(&entry->memdesc)) {
		int ret;

		/* Register the address in the database */
		ret = kgsl_mmu_set_svm_region(pagetable,
			(uint64_t) entry->memdesc.useraddr, (uint64_t) size);

		if (ret)
			return ret;

		entry->memdesc.gpuaddr = (uint64_t)  entry->memdesc.useraddr;
	}

	return memdesc_sg_virt(&entry->memdesc, NULL);
}

#ifdef CONFIG_DMA_SHARED_BUFFER
static int match_file(const void *p, struct file *file, unsigned int fd)
{
	/*
	 * We must return fd + 1 because iterate_fd stops searching on
	 * non-zero return, but 0 is a valid fd.
	 */
	return (p == file) ? (fd + 1) : 0;
}

static void _setup_cache_mode(struct kgsl_mem_entry *entry,
		struct vm_area_struct *vma)
{
	uint64_t mode;
	pgprot_t pgprot = vma->vm_page_prot;

	if (pgprot_val(pgprot) == pgprot_val(pgprot_noncached(pgprot)))
		mode = KGSL_CACHEMODE_UNCACHED;
	else if (pgprot_val(pgprot) == pgprot_val(pgprot_writecombine(pgprot)))
		mode = KGSL_CACHEMODE_WRITECOMBINE;
	else
		mode = KGSL_CACHEMODE_WRITEBACK;

	entry->memdesc.flags |= (mode << KGSL_CACHEMODE_SHIFT);
}

static int kgsl_setup_dma_buf(struct kgsl_device *device,
				struct kgsl_pagetable *pagetable,
				struct kgsl_mem_entry *entry,
				struct dma_buf *dmabuf);

static int kgsl_setup_dmabuf_useraddr(struct kgsl_device *device,
		struct kgsl_pagetable *pagetable,
		struct kgsl_mem_entry *entry, unsigned long hostptr)
{
	struct vm_area_struct *vma;
	struct dma_buf *dmabuf = NULL;
	int ret;

	/*
	 * Find the VMA containing this pointer and figure out if it
	 * is a dma-buf.
	 */
	down_read(&current->mm->mmap_sem);
	vma = find_vma(current->mm, hostptr);

	if (vma && vma->vm_file) {
		int fd;

		ret = check_vma_flags(vma, entry->memdesc.flags);
		if (ret) {
			up_read(&current->mm->mmap_sem);
			return ret;
		}

		/*
		 * Check to see that this isn't our own memory that we have
		 * already mapped
		 */
		if (vma->vm_file->f_op == &kgsl_fops) {
			up_read(&current->mm->mmap_sem);
			return -EFAULT;
		}

		/* Look for the fd that matches this the vma file */
		fd = iterate_fd(current->files, 0, match_file, vma->vm_file);
		if (fd != 0)
			dmabuf = dma_buf_get(fd - 1);
	}

	if (IS_ERR_OR_NULL(dmabuf)) {
		up_read(&current->mm->mmap_sem);
		return dmabuf ? PTR_ERR(dmabuf) : -ENODEV;
	}

	ret = kgsl_setup_dma_buf(device, pagetable, entry, dmabuf);
	if (ret) {
		dma_buf_put(dmabuf);
		up_read(&current->mm->mmap_sem);
		return ret;
	}

	/* Setup the user addr/cache mode for cache operations */
	entry->memdesc.useraddr = hostptr;
	_setup_cache_mode(entry, vma);
	up_read(&current->mm->mmap_sem);
	return 0;
}
#else
static int kgsl_setup_dmabuf_useraddr(struct kgsl_device *device,
		struct kgsl_pagetable *pagetable,
		struct kgsl_mem_entry *entry, unsigned long hostptr)
{
	return -ENODEV;
}
#endif

static int kgsl_setup_useraddr(struct kgsl_device *device,
		struct kgsl_pagetable *pagetable,
		struct kgsl_mem_entry *entry,
		unsigned long hostptr, size_t offset, size_t size)
{
	int ret;

	if (hostptr == 0 || !IS_ALIGNED(hostptr, PAGE_SIZE))
		return -EINVAL;

	/* Try to set up a dmabuf - if it returns -ENODEV assume anonymous */
	ret = kgsl_setup_dmabuf_useraddr(device, pagetable, entry, hostptr);
	if (ret != -ENODEV)
		return ret;

	/* Okay - lets go legacy */
	return kgsl_setup_anon_useraddr(pagetable, entry,
		hostptr, offset, size);
}

static long _gpuobj_map_useraddr(struct kgsl_device *device,
		struct kgsl_pagetable *pagetable,
		struct kgsl_mem_entry *entry,
		struct kgsl_gpuobj_import *param)
{
	struct kgsl_gpuobj_import_useraddr useraddr = {0};
	int ret;

	param->flags &= KGSL_MEMFLAGS_GPUREADONLY
		| KGSL_CACHEMODE_MASK
		| KGSL_MEMTYPE_MASK
		| KGSL_MEMFLAGS_FORCE_32BIT
		| KGSL_MEMFLAGS_IOCOHERENT;

	/* Specifying SECURE is an explicit error */
	if (param->flags & KGSL_MEMFLAGS_SECURE)
		return -ENOTSUPP;

	ret = kgsl_copy_from_user(&useraddr,
		to_user_ptr(param->priv), sizeof(useraddr),
		param->priv_len);
	if (ret)
		return ret;

	/* Verify that the virtaddr and len are within bounds */
	if (useraddr.virtaddr > ULONG_MAX)
		return -EINVAL;

	return kgsl_setup_useraddr(device, pagetable, entry,
		(unsigned long) useraddr.virtaddr, 0, param->priv_len);
}

#ifdef CONFIG_DMA_SHARED_BUFFER
static long _gpuobj_map_dma_buf(struct kgsl_device *device,
		struct kgsl_pagetable *pagetable,
		struct kgsl_mem_entry *entry,
		struct kgsl_gpuobj_import *param,
		int *fd)
{
	struct kgsl_gpuobj_import_dma_buf buf;
	struct dma_buf *dmabuf;
	unsigned long flags = 0;
	int ret;

	/*
	 * If content protection is not enabled and secure buffer
	 * is requested to be mapped return error.
	 */
	if (entry->memdesc.flags & KGSL_MEMFLAGS_SECURE) {
		if (!kgsl_mmu_is_secured(&device->mmu)) {
			dev_WARN_ONCE(device->dev, 1,
				"Secure buffer not supported");
			return -ENOTSUPP;
		}

		entry->memdesc.priv |= KGSL_MEMDESC_SECURE;
	}

	ret = kgsl_copy_from_user(&buf, to_user_ptr(param->priv),
			sizeof(buf), param->priv_len);
	if (ret)
		return ret;

	if (buf.fd < 0)
		return -EINVAL;

	*fd = buf.fd;
	dmabuf = dma_buf_get(buf.fd);

	if (IS_ERR_OR_NULL(dmabuf))
		return (dmabuf == NULL) ? -EINVAL : PTR_ERR(dmabuf);

	/*
	 * ION cache ops are routed through kgsl, so record if the dmabuf is
	 * cached or not in the memdesc. Assume uncached if dma_buf_get_flags
	 * fails.
	 */
	dma_buf_get_flags(dmabuf, &flags);
	if (flags & ION_FLAG_CACHED)
		entry->memdesc.flags |=
			KGSL_CACHEMODE_WRITEBACK << KGSL_CACHEMODE_SHIFT;

	ret = kgsl_setup_dma_buf(device, pagetable, entry, dmabuf);
	if (ret)
		dma_buf_put(dmabuf);

	return ret;
}
#else
static long _gpuobj_map_dma_buf(struct kgsl_device *device,
		struct kgsl_pagetable *pagetable,
		struct kgsl_mem_entry *entry,
		struct kgsl_gpuobj_import *param,
		int *fd)
{
	return -EINVAL;
}
#endif

long kgsl_ioctl_gpuobj_import(struct kgsl_device_private *dev_priv,
		unsigned int cmd, void *data)
{
	struct kgsl_process_private *private = dev_priv->process_priv;
	struct kgsl_gpuobj_import *param = data;
	struct kgsl_mem_entry *entry;
	int ret, fd = -1;

	entry = kgsl_mem_entry_create();
	if (entry == NULL)
		return -ENOMEM;

	param->flags &= KGSL_MEMFLAGS_GPUREADONLY
			| KGSL_MEMTYPE_MASK
			| KGSL_MEMALIGN_MASK
			| KGSL_MEMFLAGS_USE_CPU_MAP
			| KGSL_MEMFLAGS_SECURE
			| KGSL_MEMFLAGS_FORCE_32BIT
			| KGSL_MEMFLAGS_IOCOHERENT;

	kgsl_memdesc_init(dev_priv->device, &entry->memdesc, param->flags);
	if (param->type == KGSL_USER_MEM_TYPE_ADDR)
		ret = _gpuobj_map_useraddr(dev_priv->device, private->pagetable,
			entry, param);
	else if (param->type == KGSL_USER_MEM_TYPE_DMABUF)
		ret = _gpuobj_map_dma_buf(dev_priv->device, private->pagetable,
			entry, param, &fd);
	else
		ret = -ENOTSUPP;

	if (ret)
		goto out;

	if (entry->memdesc.size >= SZ_1M)
		kgsl_memdesc_set_align(&entry->memdesc, ilog2(SZ_1M));
	else if (entry->memdesc.size >= SZ_64K)
		kgsl_memdesc_set_align(&entry->memdesc, ilog2(SZ_64K));

	param->flags = entry->memdesc.flags;

	ret = kgsl_mem_entry_attach_process(dev_priv->device, private, entry);
	if (ret)
		goto unmap;

	param->id = entry->id;

	KGSL_STATS_ADD(entry->memdesc.size, &kgsl_driver.stats.mapped,
		&kgsl_driver.stats.mapped_max);

	kgsl_process_add_stats(private,
		kgsl_memdesc_usermem_type(&entry->memdesc),
		entry->memdesc.size);

	trace_kgsl_mem_map(entry, fd);

	kgsl_mem_entry_commit_process(entry);

	/* Put the extra ref from kgsl_mem_entry_create() */
	kgsl_mem_entry_put(entry);

	return 0;

unmap:
	if (param->type == KGSL_USER_MEM_TYPE_DMABUF) {
		kgsl_destroy_ion(dev_priv->device, entry->priv_data);
		entry->memdesc.sgt = NULL;
	}

	kgsl_sharedmem_free(&entry->memdesc);

out:
	kfree(entry);
	return ret;
}

static long _map_usermem_addr(struct kgsl_device *device,
		struct kgsl_pagetable *pagetable, struct kgsl_mem_entry *entry,
		unsigned long hostptr, size_t offset, size_t size)
{
	if (!MMU_FEATURE(&device->mmu, KGSL_MMU_PAGED))
		return -EINVAL;

	/* No CPU mapped buffer could ever be secure */
	if (entry->memdesc.flags & KGSL_MEMFLAGS_SECURE)
		return -EINVAL;

	return kgsl_setup_useraddr(device, pagetable, entry, hostptr,
		offset, size);
}

#ifdef CONFIG_DMA_SHARED_BUFFER
static int _map_usermem_dma_buf(struct kgsl_device *device,
		struct kgsl_pagetable *pagetable,
		struct kgsl_mem_entry *entry,
		unsigned int fd)
{
	int ret;
	struct dma_buf *dmabuf;

	/*
	 * If content protection is not enabled and secure buffer
	 * is requested to be mapped return error.
	 */

	if (entry->memdesc.flags & KGSL_MEMFLAGS_SECURE) {
		if (!kgsl_mmu_is_secured(&device->mmu)) {
			dev_WARN_ONCE(device->dev, 1,
				"Secure buffer not supported");
			return -EINVAL;
		}

		entry->memdesc.priv |= KGSL_MEMDESC_SECURE;
	}

	dmabuf = dma_buf_get(fd);
	if (IS_ERR_OR_NULL(dmabuf)) {
		ret = PTR_ERR(dmabuf);
		return ret ? ret : -EINVAL;
	}
	ret = kgsl_setup_dma_buf(device, pagetable, entry, dmabuf);
	if (ret)
		dma_buf_put(dmabuf);
	return ret;
}
#else
static int _map_usermem_dma_buf(struct kgsl_device *device,
		struct kgsl_pagetable *pagetable,
		struct kgsl_mem_entry *entry,
		unsigned int fd)
{
	return -EINVAL;
}
#endif

#ifdef CONFIG_DMA_SHARED_BUFFER
static int kgsl_setup_dma_buf(struct kgsl_device *device,
				struct kgsl_pagetable *pagetable,
				struct kgsl_mem_entry *entry,
				struct dma_buf *dmabuf)
{
	int ret = 0;
	struct scatterlist *s;
	struct sg_table *sg_table;
	struct dma_buf_attachment *attach = NULL;
	struct kgsl_dma_buf_meta *meta;

	meta = kzalloc(sizeof(*meta), GFP_KERNEL);
	if (!meta)
		return -ENOMEM;

	attach = dma_buf_attach(dmabuf, device->dev);

	if (IS_ERR(attach)) {
		ret = PTR_ERR(attach);
		goto out;
	}

	/*
	 * If dma buffer is marked IO coherent, skip sync at attach,
	 * which involves flushing the buffer on CPU.
	 * HW manages coherency for IO coherent buffers.
	 */
	if (entry->memdesc.flags & KGSL_MEMFLAGS_IOCOHERENT)
		attach->dma_map_attrs |= DMA_ATTR_SKIP_CPU_SYNC;

	meta->dmabuf = dmabuf;
	meta->attach = attach;
	meta->entry = entry;

	entry->priv_data = meta;
	entry->memdesc.pagetable = pagetable;
	entry->memdesc.size = 0;
	/* USE_CPU_MAP is not impemented for ION. */
	entry->memdesc.flags &= ~((uint64_t) KGSL_MEMFLAGS_USE_CPU_MAP);
	entry->memdesc.flags |= (uint64_t)KGSL_MEMFLAGS_USERMEM_ION;

	sg_table = dma_buf_map_attachment(attach, DMA_BIDIRECTIONAL);

	if (IS_ERR_OR_NULL(sg_table)) {
		ret = PTR_ERR(sg_table);
		goto out;
	}

	meta->table = sg_table;
	entry->priv_data = meta;
	entry->memdesc.sgt = sg_table;

	/* Calculate the size of the memdesc from the sglist */
	for (s = entry->memdesc.sgt->sgl; s != NULL; s = sg_next(s)) {
		int priv = (entry->memdesc.priv & KGSL_MEMDESC_SECURE) ? 1 : 0;

		/*
		 * Check that each chunk of of the sg table matches the secure
		 * flag.
		 */

		if (PagePrivate(sg_page(s)) != priv) {
			ret = -EPERM;
			goto out;
		}

		entry->memdesc.size += (uint64_t) s->length;
	}

	if (!entry->memdesc.size) {
		ret = -EINVAL;
		goto out;
	}

	add_dmabuf_list(device, meta);
	entry->memdesc.size = PAGE_ALIGN(entry->memdesc.size);

out:
	if (ret) {
		if (!IS_ERR_OR_NULL(attach))
			dma_buf_detach(dmabuf, attach);

		kfree(meta);
	}

	return ret;
}
#endif

#ifdef CONFIG_DMA_SHARED_BUFFER
void kgsl_get_egl_counts(struct kgsl_mem_entry *entry,
		int *egl_surface_count, int *egl_image_count)
{
	struct kgsl_dma_buf_meta *meta = entry->priv_data;
	struct dmabuf_list_entry *dle = meta->dle;
	struct kgsl_dma_buf_meta *scan_meta;
	struct kgsl_mem_entry *scan_mem_entry;

	if (!dle)
		return;

	spin_lock(&kgsl_dmabuf_lock);
	list_for_each_entry(scan_meta, &dle->dmabuf_list, node) {
		scan_mem_entry = scan_meta->entry;

		switch (kgsl_memdesc_get_memtype(&scan_mem_entry->memdesc)) {
		case KGSL_MEMTYPE_EGL_SURFACE:
			(*egl_surface_count)++;
			break;
		case KGSL_MEMTYPE_EGL_IMAGE:
			(*egl_image_count)++;
			break;
		}
	}
	spin_unlock(&kgsl_dmabuf_lock);
}
#else
void kgsl_get_egl_counts(struct kgsl_mem_entry *entry,
		int *egl_surface_count, int *egl_image_count)
{
}
#endif

long kgsl_ioctl_map_user_mem(struct kgsl_device_private *dev_priv,
				     unsigned int cmd, void *data)
{
	int result = -EINVAL;
	struct kgsl_map_user_mem *param = data;
	struct kgsl_mem_entry *entry = NULL;
	struct kgsl_process_private *private = dev_priv->process_priv;
	struct kgsl_mmu *mmu = &dev_priv->device->mmu;
	unsigned int memtype;
	uint64_t flags;

	/*
	 * If content protection is not enabled and secure buffer
	 * is requested to be mapped return error.
	 */

	if (param->flags & KGSL_MEMFLAGS_SECURE) {
		/* Log message and return if context protection isn't enabled */
		if (!kgsl_mmu_is_secured(mmu)) {
			dev_WARN_ONCE(dev_priv->device->dev, 1,
				"Secure buffer not supported");
			return -EOPNOTSUPP;
		}

		/* Can't use CPU map with secure buffers */
		if (param->flags & KGSL_MEMFLAGS_USE_CPU_MAP)
			return -EINVAL;
	}

	entry = kgsl_mem_entry_create();

	if (entry == NULL)
		return -ENOMEM;

	/*
	 * Convert from enum value to KGSL_MEM_ENTRY value, so that
	 * we can use the latter consistently everywhere.
	 */
	memtype = param->memtype + 1;

	/*
	 * Mask off unknown flags from userspace. This way the caller can
	 * check if a flag is supported by looking at the returned flags.
	 * Note: CACHEMODE is ignored for this call. Caching should be
	 * determined by type of allocation being mapped.
	 */
	flags = param->flags & (KGSL_MEMFLAGS_GPUREADONLY
				| KGSL_MEMTYPE_MASK
				| KGSL_MEMALIGN_MASK
				| KGSL_MEMFLAGS_USE_CPU_MAP
				| KGSL_MEMFLAGS_SECURE
				| KGSL_MEMFLAGS_IOCOHERENT);

	if (kgsl_is_compat_task())
		flags |= KGSL_MEMFLAGS_FORCE_32BIT;

	kgsl_memdesc_init(dev_priv->device, &entry->memdesc, flags);

	switch (memtype) {
	case KGSL_MEM_ENTRY_USER:
		result = _map_usermem_addr(dev_priv->device, private->pagetable,
			entry, param->hostptr, param->offset, param->len);
		break;
	case KGSL_MEM_ENTRY_ION:
		if (param->offset != 0)
			result = -EINVAL;
		else
			result = _map_usermem_dma_buf(dev_priv->device,
				private->pagetable, entry, param->fd);
		break;
	default:
		result = -EOPNOTSUPP;
		break;
	}

	if (result)
		goto error;

	if ((param->flags & KGSL_MEMFLAGS_SECURE) &&
		(entry->memdesc.size & mmu->secure_align_mask)) {
		result = -EINVAL;
		goto error_attach;
	}

	if (entry->memdesc.size >= SZ_2M)
		kgsl_memdesc_set_align(&entry->memdesc, ilog2(SZ_2M));
	else if (entry->memdesc.size >= SZ_1M)
		kgsl_memdesc_set_align(&entry->memdesc, ilog2(SZ_1M));
	else if (entry->memdesc.size >= SZ_64K)
		kgsl_memdesc_set_align(&entry->memdesc, ilog2(SZ_64));

	/* echo back flags */
	param->flags = (unsigned int) entry->memdesc.flags;

	result = kgsl_mem_entry_attach_process(dev_priv->device, private,
		entry);
	if (result)
		goto error_attach;

	/* Adjust the returned value for a non 4k aligned offset */
	param->gpuaddr = (unsigned long)
		entry->memdesc.gpuaddr + (param->offset & PAGE_MASK);

	KGSL_STATS_ADD(param->len, &kgsl_driver.stats.mapped,
		&kgsl_driver.stats.mapped_max);

	kgsl_process_add_stats(private,
			kgsl_memdesc_usermem_type(&entry->memdesc), param->len);

	trace_kgsl_mem_map(entry, param->fd);

	kgsl_mem_entry_commit_process(entry);

	/* Put the extra ref from kgsl_mem_entry_create() */
	kgsl_mem_entry_put(entry);

	return result;

error_attach:
	switch (memtype) {
	case KGSL_MEM_ENTRY_ION:
		kgsl_destroy_ion(dev_priv->device, entry->priv_data);
		entry->memdesc.sgt = NULL;
		break;
	default:
		break;
	}
	kgsl_sharedmem_free(&entry->memdesc);
error:
	/* Clear gpuaddr here so userspace doesn't get any wrong ideas */
	param->gpuaddr = 0;

	kfree(entry);
	return result;
}

static int _kgsl_gpumem_sync_cache(struct kgsl_mem_entry *entry,
		uint64_t offset, uint64_t length, unsigned int op)
{
	int ret = 0;
	int cacheop;
	int mode;

	 /* Cache ops are not allowed on secure memory */
	if (entry->memdesc.flags & KGSL_MEMFLAGS_SECURE)
		return 0;

	/*
	 * Flush is defined as (clean | invalidate).  If both bits are set, then
	 * do a flush, otherwise check for the individual bits and clean or inv
	 * as requested
	 */

	if ((op & KGSL_GPUMEM_CACHE_FLUSH) == KGSL_GPUMEM_CACHE_FLUSH)
		cacheop = KGSL_CACHE_OP_FLUSH;
	else if (op & KGSL_GPUMEM_CACHE_CLEAN)
		cacheop = KGSL_CACHE_OP_CLEAN;
	else if (op & KGSL_GPUMEM_CACHE_INV)
		cacheop = KGSL_CACHE_OP_INV;
	else {
		ret = -EINVAL;
		goto done;
	}

	if (!(op & KGSL_GPUMEM_CACHE_RANGE)) {
		offset = 0;
		length = entry->memdesc.size;
	}

	mode = kgsl_memdesc_get_cachemode(&entry->memdesc);
	if (mode != KGSL_CACHEMODE_UNCACHED
		&& mode != KGSL_CACHEMODE_WRITECOMBINE) {
		trace_kgsl_mem_sync_cache(entry, offset, length, op);
		ret = kgsl_cache_range_op(&entry->memdesc, offset,
					length, cacheop);
	}

done:
	return ret;
}

/* New cache sync function - supports both directions (clean and invalidate) */

long kgsl_ioctl_gpumem_sync_cache(struct kgsl_device_private *dev_priv,
	unsigned int cmd, void *data)
{
	struct kgsl_gpumem_sync_cache *param = data;
	struct kgsl_process_private *private = dev_priv->process_priv;
	struct kgsl_mem_entry *entry = NULL;
	long ret;

	if (param->id != 0)
		entry = kgsl_sharedmem_find_id(private, param->id);
	else if (param->gpuaddr != 0)
		entry = kgsl_sharedmem_find(private, (uint64_t) param->gpuaddr);

	if (entry == NULL)
		return -EINVAL;

	ret = _kgsl_gpumem_sync_cache(entry, (uint64_t) param->offset,
					(uint64_t) param->length, param->op);
	kgsl_mem_entry_put(entry);
	return ret;
}

static int mem_id_cmp(const void *_a, const void *_b)
{
	const unsigned int *a = _a, *b = _b;

	if (*a == *b)
		return 0;
	return (*a > *b) ? 1 : -1;
}

#ifdef CONFIG_ARM64
/* Do not support full flush on ARM64 targets */
static inline bool check_full_flush(size_t size, int op)
{
	return false;
}
#else
/* Support full flush if the size is bigger than the threshold */
static inline bool check_full_flush(size_t size, int op)
{
	/* If we exceed the breakeven point, flush the entire cache */
	bool ret = (kgsl_driver.full_cache_threshold != 0) &&
		(size >= kgsl_driver.full_cache_threshold) &&
		(op == KGSL_GPUMEM_CACHE_FLUSH);
	if (ret)
		flush_cache_all();
	return ret;
}
#endif

long kgsl_ioctl_gpumem_sync_cache_bulk(struct kgsl_device_private *dev_priv,
	unsigned int cmd, void *data)
{
	int i;
	struct kgsl_gpumem_sync_cache_bulk *param = data;
	struct kgsl_process_private *private = dev_priv->process_priv;
	unsigned int id, last_id = 0, *id_list = NULL, actual_count = 0;
	struct kgsl_mem_entry **entries = NULL;
	long ret = 0;
	uint64_t op_size = 0;
	bool full_flush = false;

	if (param->id_list == NULL || param->count == 0
			|| param->count > (PAGE_SIZE / sizeof(unsigned int)))
		return -EINVAL;

	id_list = kcalloc(param->count, sizeof(unsigned int), GFP_KERNEL);
	if (id_list == NULL)
		return -ENOMEM;

	entries = kcalloc(param->count, sizeof(*entries), GFP_KERNEL);
	if (entries == NULL) {
		ret = -ENOMEM;
		goto end;
	}

	if (copy_from_user(id_list, param->id_list,
				param->count * sizeof(unsigned int))) {
		ret = -EFAULT;
		goto end;
	}
	/* sort the ids so we can weed out duplicates */
	sort(id_list, param->count, sizeof(*id_list), mem_id_cmp, NULL);

	for (i = 0; i < param->count; i++) {
		unsigned int cachemode;
		struct kgsl_mem_entry *entry = NULL;

		id = id_list[i];
		/* skip 0 ids or duplicates */
		if (id == last_id)
			continue;

		entry = kgsl_sharedmem_find_id(private, id);
		if (entry == NULL)
			continue;

		/* skip uncached memory */
		cachemode = kgsl_memdesc_get_cachemode(&entry->memdesc);
		if (cachemode != KGSL_CACHEMODE_WRITETHROUGH &&
		    cachemode != KGSL_CACHEMODE_WRITEBACK) {
			kgsl_mem_entry_put(entry);
			continue;
		}

		op_size += entry->memdesc.size;
		entries[actual_count++] = entry;

		full_flush  = check_full_flush(op_size, param->op);
		if (full_flush) {
			trace_kgsl_mem_sync_full_cache(actual_count, op_size);
			break;
		}

		last_id = id;
	}

	param->op &= ~KGSL_GPUMEM_CACHE_RANGE;

	for (i = 0; i < actual_count; i++) {
		if (!full_flush)
			_kgsl_gpumem_sync_cache(entries[i], 0,
						entries[i]->memdesc.size,
						param->op);
		kgsl_mem_entry_put(entries[i]);
	}
end:
	kfree(entries);
	kfree(id_list);
	return ret;
}

/* Legacy cache function, does a flush (clean  + invalidate) */

long kgsl_ioctl_sharedmem_flush_cache(struct kgsl_device_private *dev_priv,
				 unsigned int cmd, void *data)
{
	struct kgsl_sharedmem_free *param = data;
	struct kgsl_process_private *private = dev_priv->process_priv;
	struct kgsl_mem_entry *entry = NULL;
	long ret;

	entry = kgsl_sharedmem_find(private, (uint64_t) param->gpuaddr);
	if (entry == NULL)
		return -EINVAL;

	ret = _kgsl_gpumem_sync_cache(entry, 0, entry->memdesc.size,
					KGSL_GPUMEM_CACHE_FLUSH);
	kgsl_mem_entry_put(entry);
	return ret;
}

long kgsl_ioctl_gpuobj_sync(struct kgsl_device_private *dev_priv,
		unsigned int cmd, void *data)
{
	struct kgsl_process_private *private = dev_priv->process_priv;
	struct kgsl_gpuobj_sync *param = data;
	struct kgsl_gpuobj_sync_obj *objs;
	struct kgsl_mem_entry **entries;
	long ret = 0;
	bool full_flush = false;
	uint64_t size = 0;
	int i;
	void __user *ptr;

	if (param->count == 0 || param->count > 128)
		return -EINVAL;

	objs = kcalloc(param->count, sizeof(*objs), GFP_KERNEL);
	if (objs == NULL)
		return -ENOMEM;

	entries = kcalloc(param->count, sizeof(*entries), GFP_KERNEL);
	if (entries == NULL) {
		kfree(objs);
		return -ENOMEM;
	}

	ptr = to_user_ptr(param->objs);

	for (i = 0; i < param->count; i++) {
		ret = kgsl_copy_from_user(&objs[i], ptr, sizeof(*objs),
			param->obj_len);
		if (ret)
			goto out;

		entries[i] = kgsl_sharedmem_find_id(private, objs[i].id);

		/* Not finding the ID is not a fatal failure - just skip it */
		if (entries[i] == NULL)
			continue;

		if (!(objs[i].op & KGSL_GPUMEM_CACHE_RANGE))
			size += entries[i]->memdesc.size;
		else if (objs[i].offset < entries[i]->memdesc.size)
			size += (entries[i]->memdesc.size - objs[i].offset);

		full_flush = check_full_flush(size, objs[i].op);
		if (full_flush) {
			trace_kgsl_mem_sync_full_cache(i, size);
			goto out;
		}

		ptr += sizeof(*objs);
	}

	for (i = 0; !ret && i < param->count; i++)
		if (entries[i])
			ret = _kgsl_gpumem_sync_cache(entries[i],
					objs[i].offset, objs[i].length,
					objs[i].op);

out:
	for (i = 0; i < param->count; i++)
		if (entries[i])
			kgsl_mem_entry_put(entries[i]);

	kfree(entries);
	kfree(objs);

	return ret;
}

#ifdef CONFIG_ARM64
static uint64_t kgsl_filter_cachemode(uint64_t flags)
{
	/*
	 * WRITETHROUGH is not supported in arm64, so we tell the user that we
	 * use WRITEBACK which is the default caching policy.
	 */
	if ((flags & KGSL_CACHEMODE_MASK) >> KGSL_CACHEMODE_SHIFT ==
					KGSL_CACHEMODE_WRITETHROUGH) {
		flags &= ~((uint64_t) KGSL_CACHEMODE_MASK);
		flags |= (uint64_t)((KGSL_CACHEMODE_WRITEBACK <<
						KGSL_CACHEMODE_SHIFT) &
					KGSL_CACHEMODE_MASK);
	}
	return flags;
}
#else
static uint64_t kgsl_filter_cachemode(uint64_t flags)
{
	return flags;
}
#endif

/* The largest allowable alignment for a GPU object is 32MB */
#define KGSL_MAX_ALIGN (32 * SZ_1M)

struct kgsl_mem_entry *gpumem_alloc_entry(
		struct kgsl_device_private *dev_priv,
		uint64_t size, uint64_t flags)
{
	int ret;
	struct kgsl_process_private *private = dev_priv->process_priv;
	struct kgsl_mem_entry *entry;
	struct kgsl_mmu *mmu = &dev_priv->device->mmu;
	unsigned int align;

	flags &= KGSL_MEMFLAGS_GPUREADONLY
		| KGSL_CACHEMODE_MASK
		| KGSL_MEMTYPE_MASK
		| KGSL_MEMALIGN_MASK
		| KGSL_MEMFLAGS_USE_CPU_MAP
		| KGSL_MEMFLAGS_SECURE
		| KGSL_MEMFLAGS_FORCE_32BIT
		| KGSL_MEMFLAGS_IOCOHERENT;

	/* Return not supported error if secure memory isn't enabled */
	if (!kgsl_mmu_is_secured(mmu) &&
			(flags & KGSL_MEMFLAGS_SECURE)) {
		dev_WARN_ONCE(dev_priv->device->dev, 1,
				"Secure memory not supported");
		return ERR_PTR(-EOPNOTSUPP);
	}

	/* Cap the alignment bits to the highest number we can handle */
	align = MEMFLAGS(flags, KGSL_MEMALIGN_MASK, KGSL_MEMALIGN_SHIFT);
	if (align >= ilog2(KGSL_MAX_ALIGN)) {
		dev_info(dev_priv->device->dev,
			"Alignment too large; restricting to %dK\n",
			KGSL_MAX_ALIGN >> 10);

		flags &= ~((uint64_t) KGSL_MEMALIGN_MASK);
		flags |= (uint64_t)((ilog2(KGSL_MAX_ALIGN) <<
						KGSL_MEMALIGN_SHIFT) &
					KGSL_MEMALIGN_MASK);
	}

	/* For now only allow allocations up to 4G */
	if (size == 0 || size > UINT_MAX)
		return ERR_PTR(-EINVAL);

	flags = kgsl_filter_cachemode(flags);

	entry = kgsl_mem_entry_create();
	if (entry == NULL)
		return ERR_PTR(-ENOMEM);

	ret = kgsl_allocate_user(dev_priv->device, &entry->memdesc,
		size, flags);
	if (ret != 0)
		goto err;

	ret = kgsl_mem_entry_attach_process(dev_priv->device, private, entry);
	if (ret != 0) {
		kgsl_sharedmem_free(&entry->memdesc);
		goto err;
	}

	kgsl_process_add_stats(private,
			kgsl_memdesc_usermem_type(&entry->memdesc),
			entry->memdesc.size);
	trace_kgsl_mem_alloc(entry);

	kgsl_mem_entry_commit_process(entry);
	return entry;
err:
	kfree(entry);
	return ERR_PTR(ret);
}

static void copy_metadata(struct kgsl_mem_entry *entry, uint64_t metadata,
		unsigned int len)
{
	unsigned int i, size;

	if (len == 0)
		return;

	size = min_t(unsigned int, len, sizeof(entry->metadata) - 1);

	if (copy_from_user(entry->metadata, to_user_ptr(metadata), size)) {
		memset(entry->metadata, 0, sizeof(entry->metadata));
		return;
	}

	/* Clean up non printable characters in the string */
	for (i = 0; i < size && entry->metadata[i] != 0; i++) {
		if (!isprint(entry->metadata[i]))
			entry->metadata[i] = '?';
	}
}

long kgsl_ioctl_gpuobj_alloc(struct kgsl_device_private *dev_priv,
		unsigned int cmd, void *data)
{
	struct kgsl_gpuobj_alloc *param = data;
	struct kgsl_mem_entry *entry;

	entry = gpumem_alloc_entry(dev_priv, param->size, param->flags);

	if (IS_ERR(entry))
		return PTR_ERR(entry);

	copy_metadata(entry, param->metadata, param->metadata_len);

	param->size = entry->memdesc.size;
	param->flags = entry->memdesc.flags;
	param->mmapsize = kgsl_memdesc_footprint(&entry->memdesc);
	param->id = entry->id;

	/* Put the extra ref from kgsl_mem_entry_create() */
	kgsl_mem_entry_put(entry);

	return 0;
}

long kgsl_ioctl_gpumem_alloc(struct kgsl_device_private *dev_priv,
		unsigned int cmd, void *data)
{
	struct kgsl_gpumem_alloc *param = data;
	struct kgsl_mem_entry *entry;
	uint64_t flags = param->flags;

	/* Legacy functions doesn't support these advanced features */
	flags &= ~((uint64_t) KGSL_MEMFLAGS_USE_CPU_MAP);

	if (kgsl_is_compat_task())
		flags |= KGSL_MEMFLAGS_FORCE_32BIT;

	entry = gpumem_alloc_entry(dev_priv, (uint64_t) param->size, flags);

	if (IS_ERR(entry))
		return PTR_ERR(entry);

	param->gpuaddr = (unsigned long) entry->memdesc.gpuaddr;
	param->size = (size_t) entry->memdesc.size;
	param->flags = (unsigned int) entry->memdesc.flags;

	/* Put the extra ref from kgsl_mem_entry_create() */
	kgsl_mem_entry_put(entry);

	return 0;
}

long kgsl_ioctl_gpumem_alloc_id(struct kgsl_device_private *dev_priv,
			unsigned int cmd, void *data)
{
	struct kgsl_gpumem_alloc_id *param = data;
	struct kgsl_mem_entry *entry;
	uint64_t flags = param->flags;

	if (kgsl_is_compat_task())
		flags |= KGSL_MEMFLAGS_FORCE_32BIT;

	entry = gpumem_alloc_entry(dev_priv, (uint64_t) param->size, flags);

	if (IS_ERR(entry))
		return PTR_ERR(entry);

	param->id = entry->id;
	param->flags = (unsigned int) entry->memdesc.flags;
	param->size = (size_t) entry->memdesc.size;
	param->mmapsize = (size_t) kgsl_memdesc_footprint(&entry->memdesc);
	param->gpuaddr = (unsigned long) entry->memdesc.gpuaddr;

	/* Put the extra ref from kgsl_mem_entry_create() */
	kgsl_mem_entry_put(entry);

	return 0;
}

long kgsl_ioctl_gpumem_get_info(struct kgsl_device_private *dev_priv,
			unsigned int cmd, void *data)
{
	struct kgsl_process_private *private = dev_priv->process_priv;
	struct kgsl_gpumem_get_info *param = data;
	struct kgsl_mem_entry *entry = NULL;
	int result = 0;

	if (param->id != 0)
		entry = kgsl_sharedmem_find_id(private, param->id);
	else if (param->gpuaddr != 0)
		entry = kgsl_sharedmem_find(private, (uint64_t) param->gpuaddr);

	if (entry == NULL)
		return -EINVAL;

	/*
	 * If any of the 64 bit address / sizes would end up being
	 * truncated, return -ERANGE.  That will signal the user that they
	 * should use a more modern API
	 */
	if (entry->memdesc.gpuaddr > ULONG_MAX)
		result = -ERANGE;

	param->gpuaddr = (unsigned long) entry->memdesc.gpuaddr;
	param->id = entry->id;
	param->flags = (unsigned int) entry->memdesc.flags;
	param->size = (size_t) entry->memdesc.size;
	param->mmapsize = (size_t) kgsl_memdesc_footprint(&entry->memdesc);
	param->useraddr = entry->memdesc.useraddr;

	kgsl_mem_entry_put(entry);
	return result;
}

static inline int _sparse_alloc_param_sanity_check(uint64_t size,
		uint64_t pagesize)
{
	if (size == 0 || pagesize == 0)
		return -EINVAL;

	if (pagesize != PAGE_SIZE && pagesize != SZ_64K)
		return -EINVAL;

	if (pagesize > size || !IS_ALIGNED(size, pagesize))
		return -EINVAL;

	return 0;
}

long kgsl_ioctl_sparse_phys_alloc(struct kgsl_device_private *dev_priv,
	unsigned int cmd, void *data)
{
	struct kgsl_process_private *process = dev_priv->process_priv;
	struct kgsl_device *device = dev_priv->device;
	struct kgsl_sparse_phys_alloc *param = data;
	struct kgsl_mem_entry *entry;
	uint64_t flags;
	int ret;
	int id;

	if (!(device->flags & KGSL_FLAG_SPARSE))
		return -ENOTSUPP;

	ret = _sparse_alloc_param_sanity_check(param->size, param->pagesize);
	if (ret)
		return ret;

	entry = kgsl_mem_entry_create();
	if (entry == NULL)
		return -ENOMEM;

	ret = kgsl_process_private_get(process);
	if (!ret) {
		ret = -EBADF;
		goto err_free_entry;
	}

	idr_preload(GFP_KERNEL);
	spin_lock(&process->mem_lock);
	/* Allocate the ID but don't attach the pointer just yet */
	id = idr_alloc(&process->mem_idr, NULL, 1, 0, GFP_NOWAIT);
	spin_unlock(&process->mem_lock);
	idr_preload_end();

	if (id < 0) {
		ret = id;
		goto err_put_proc_priv;
	}

	entry->id = id;
	entry->priv = process;

	flags = KGSL_MEMFLAGS_SPARSE_PHYS |
		((ilog2(param->pagesize) << KGSL_MEMALIGN_SHIFT) &
			KGSL_MEMALIGN_MASK);

	ret = kgsl_allocate_user(dev_priv->device, &entry->memdesc,
			param->size, flags);
	if (ret)
		goto err_remove_idr;

	/* Sanity check to verify we got correct pagesize */
	if (param->pagesize != PAGE_SIZE && entry->memdesc.sgt != NULL) {
		struct scatterlist *s;
		int i;

		for_each_sg(entry->memdesc.sgt->sgl, s,
				entry->memdesc.sgt->nents, i) {
			if (!IS_ALIGNED(s->length, param->pagesize))
				goto err_invalid_pages;
		}
	}

	param->id = entry->id;
	param->flags = entry->memdesc.flags;

	kgsl_process_add_stats(process,
			kgsl_memdesc_usermem_type(&entry->memdesc),
			entry->memdesc.size);

	trace_sparse_phys_alloc(entry->id, param->size, param->pagesize);
	kgsl_mem_entry_commit_process(entry);

	/* Put the extra ref from kgsl_mem_entry_create() */
	kgsl_mem_entry_put(entry);

	return 0;

err_invalid_pages:
	kgsl_sharedmem_free(&entry->memdesc);
err_remove_idr:
	spin_lock(&process->mem_lock);
	idr_remove(&process->mem_idr, entry->id);
	spin_unlock(&process->mem_lock);
err_put_proc_priv:
	kgsl_process_private_put(process);
err_free_entry:
	kfree(entry);

	return ret;
}

long kgsl_ioctl_sparse_phys_free(struct kgsl_device_private *dev_priv,
	unsigned int cmd, void *data)
{
	struct kgsl_process_private *process = dev_priv->process_priv;
	struct kgsl_device *device = dev_priv->device;
	struct kgsl_sparse_phys_free *param = data;
	struct kgsl_mem_entry *entry;

	if (!(device->flags & KGSL_FLAG_SPARSE))
		return -ENOTSUPP;

	entry = kgsl_sharedmem_find_id_flags(process, param->id,
			KGSL_MEMFLAGS_SPARSE_PHYS);
	if (entry == NULL)
		return -EINVAL;

	if (!kgsl_mem_entry_set_pend(entry)) {
		kgsl_mem_entry_put(entry);
		return -EBUSY;
	}

	if (entry->memdesc.cur_bindings != 0) {
		kgsl_mem_entry_unset_pend(entry);
		kgsl_mem_entry_put(entry);
		return -EINVAL;
	}

	trace_sparse_phys_free(entry->id);

	/* One put for find_id(), one put for the kgsl_mem_entry_create() */
	kgsl_mem_entry_put(entry);
	kgsl_mem_entry_put(entry);

	return 0;
}

long kgsl_ioctl_sparse_virt_alloc(struct kgsl_device_private *dev_priv,
	unsigned int cmd, void *data)
{
	struct kgsl_process_private *private = dev_priv->process_priv;
	struct kgsl_device *device = dev_priv->device;
	struct kgsl_sparse_virt_alloc *param = data;
	struct kgsl_mem_entry *entry;
	int ret;

	if (!(device->flags & KGSL_FLAG_SPARSE))
		return -ENOTSUPP;

	ret = _sparse_alloc_param_sanity_check(param->size, param->pagesize);
	if (ret)
		return ret;

	entry = kgsl_mem_entry_create();
	if (entry == NULL)
		return -ENOMEM;

	kgsl_memdesc_init(dev_priv->device, &entry->memdesc,
			KGSL_MEMFLAGS_SPARSE_VIRT);
	entry->memdesc.size = param->size;
	entry->memdesc.cur_bindings = 0;
	kgsl_memdesc_set_align(&entry->memdesc, ilog2(param->pagesize));

	spin_lock_init(&entry->bind_lock);
	entry->bind_tree = RB_ROOT;

	ret = kgsl_mem_entry_attach_process(dev_priv->device, private, entry);
	if (ret) {
		kfree(entry);
		return ret;
	}

	param->id = entry->id;
	param->gpuaddr = entry->memdesc.gpuaddr;
	param->flags = entry->memdesc.flags;

	trace_sparse_virt_alloc(entry->id, param->size, param->pagesize);
	kgsl_mem_entry_commit_process(entry);

	/* Put the extra ref from kgsl_mem_entry_create() */
	kgsl_mem_entry_put(entry);

	return 0;
}

long kgsl_ioctl_sparse_virt_free(struct kgsl_device_private *dev_priv,
	unsigned int cmd, void *data)
{
	struct kgsl_process_private *process = dev_priv->process_priv;
	struct kgsl_device *device = dev_priv->device;
	struct kgsl_sparse_virt_free *param = data;
	struct kgsl_mem_entry *entry = NULL;

	if (!(device->flags & KGSL_FLAG_SPARSE))
		return -ENOTSUPP;

	entry = kgsl_sharedmem_find_id_flags(process, param->id,
			KGSL_MEMFLAGS_SPARSE_VIRT);
	if (entry == NULL)
		return -EINVAL;

	if (!kgsl_mem_entry_set_pend(entry)) {
		kgsl_mem_entry_put(entry);
		return -EBUSY;
	}

	if (entry->bind_tree.rb_node != NULL) {
		kgsl_mem_entry_unset_pend(entry);
		kgsl_mem_entry_put(entry);
		return -EINVAL;
	}

	trace_sparse_virt_free(entry->id);

	/* One put for find_id(), one put for the kgsl_mem_entry_create() */
	kgsl_mem_entry_put(entry);
	kgsl_mem_entry_put(entry);

	return 0;
}

/* entry->bind_lock must be held by the caller */
static int _sparse_add_to_bind_tree(struct kgsl_mem_entry *entry,
		uint64_t v_offset,
		struct kgsl_memdesc *memdesc,
		uint64_t p_offset,
		uint64_t size,
		uint64_t flags)
{
	struct sparse_bind_object *new;
	struct rb_node **node, *parent = NULL;

	new = kzalloc(sizeof(*new), GFP_ATOMIC);
	if (new == NULL)
		return -ENOMEM;

	new->v_off = v_offset;
	new->p_off = p_offset;
	new->p_memdesc = memdesc;
	new->size = size;
	new->flags = flags;

	node = &entry->bind_tree.rb_node;

	while (*node != NULL) {
		struct sparse_bind_object *this;

		parent = *node;
		this = rb_entry(parent, struct sparse_bind_object, node);

		if ((new->v_off < this->v_off) &&
			((new->v_off + new->size) <= this->v_off))
			node = &parent->rb_left;
		else if ((new->v_off > this->v_off) &&
			(new->v_off >= (this->v_off + this->size)))
			node = &parent->rb_right;
		else {
			kfree(new);
			return -EADDRINUSE;
		}
	}

	rb_link_node(&new->node, parent, node);
	rb_insert_color(&new->node, &entry->bind_tree);

	return 0;
}

static int _sparse_rm_from_bind_tree(struct kgsl_mem_entry *entry,
		struct sparse_bind_object *obj,
		uint64_t v_offset, uint64_t size)
{
	if (v_offset == obj->v_off && size >= obj->size) {
		/*
		 * We are all encompassing, remove the entry and free
		 * things up
		 */
		rb_erase(&obj->node, &entry->bind_tree);
		kfree(obj);
	} else if (v_offset == obj->v_off) {
		/*
		 * We are the front of the node, adjust the front of
		 * the node
		 */
		obj->v_off += size;
		obj->p_off += size;
		obj->size -= size;
	} else if ((v_offset + size) == (obj->v_off + obj->size)) {
		/*
		 * We are at the end of the obj, adjust the beginning
		 * points
		 */
		obj->size -= size;
	} else {
		/*
		 * We are in the middle of a node, split it up and
		 * create a new mini node. Adjust this node's bounds
		 * and add the new node to the list.
		 */
		uint64_t tmp_size = obj->size;
		int ret;

		obj->size = v_offset - obj->v_off;

		ret = _sparse_add_to_bind_tree(entry, v_offset + size,
				obj->p_memdesc,
				obj->p_off + (v_offset - obj->v_off) + size,
				tmp_size - (v_offset - obj->v_off) - size,
				obj->flags);

		return ret;
	}

	return 0;
}

/* entry->bind_lock must be held by the caller */
static struct sparse_bind_object *_find_containing_bind_obj(
		struct kgsl_mem_entry *entry,
		uint64_t offset, uint64_t size)
{
	struct sparse_bind_object *obj = NULL;
	struct rb_node *node = entry->bind_tree.rb_node;

	while (node != NULL) {
		obj = rb_entry(node, struct sparse_bind_object, node);

		if (offset == obj->v_off) {
			break;
		} else if (offset < obj->v_off) {
			if (offset + size > obj->v_off)
				break;
			node = node->rb_left;
			obj = NULL;
		} else if (offset > obj->v_off) {
			if (offset < obj->v_off + obj->size)
				break;
			node = node->rb_right;
			obj = NULL;
		}
	}

	return obj;
}

/* entry->bind_lock must be held by the caller */
static int _sparse_unbind(struct kgsl_mem_entry *entry,
		struct sparse_bind_object *bind_obj,
		uint64_t offset, uint64_t size)
{
	int ret;

	ret = _sparse_rm_from_bind_tree(entry, bind_obj, offset, size);
	if (ret == 0) {
		atomic_long_sub(size, &kgsl_driver.stats.mapped);
		trace_sparse_unbind(entry->id, offset, size);
	}

	return ret;
}

static long sparse_unbind_range(struct kgsl_sparse_binding_object *obj,
	struct kgsl_mem_entry *virt_entry)
{
	struct sparse_bind_object *bind_obj;
	struct kgsl_memdesc *memdesc;
	struct kgsl_pagetable *pt;
	int ret = 0;
	uint64_t size = obj->size;
	uint64_t tmp_size = obj->size;
	uint64_t offset = obj->virtoffset;

	while (size > 0 && ret == 0) {
		tmp_size = size;

		spin_lock(&virt_entry->bind_lock);
		bind_obj = _find_containing_bind_obj(virt_entry, offset, size);

		if (bind_obj == NULL) {
			spin_unlock(&virt_entry->bind_lock);
			return 0;
		}

		if (bind_obj->v_off > offset) {
			tmp_size = size - bind_obj->v_off - offset;
			if (tmp_size > bind_obj->size)
				tmp_size = bind_obj->size;
			offset = bind_obj->v_off;
		} else if (bind_obj->v_off < offset) {
			uint64_t diff = offset - bind_obj->v_off;

			if (diff + size > bind_obj->size)
				tmp_size = bind_obj->size - diff;
		} else {
			if (tmp_size > bind_obj->size)
				tmp_size = bind_obj->size;
		}

		memdesc = bind_obj->p_memdesc;
		pt = memdesc->pagetable;

		if (memdesc->cur_bindings < (tmp_size / PAGE_SIZE)) {
			spin_unlock(&virt_entry->bind_lock);
			return -EINVAL;
		}

		memdesc->cur_bindings -= tmp_size / PAGE_SIZE;

		ret = _sparse_unbind(virt_entry, bind_obj, offset, tmp_size);
		spin_unlock(&virt_entry->bind_lock);

		ret = kgsl_mmu_unmap_offset(pt, memdesc,
				virt_entry->memdesc.gpuaddr, offset, tmp_size);
		if (ret)
			return ret;

		ret = kgsl_mmu_sparse_dummy_map(pt, memdesc, offset, tmp_size);
		if (ret)
			return ret;

		if (ret == 0) {
			offset += tmp_size;
			size -= tmp_size;
		}
	}

	return ret;
}

static inline bool _is_phys_bindable(struct kgsl_mem_entry *phys_entry,
		uint64_t offset, uint64_t size, uint64_t flags)
{
	struct kgsl_memdesc *memdesc = &phys_entry->memdesc;

	if (!IS_ALIGNED(offset | size, kgsl_memdesc_get_pagesize(memdesc)))
		return false;

	if (offset + size < offset)
		return false;

	if (!(flags & KGSL_SPARSE_BIND_MULTIPLE_TO_PHYS) &&
			offset + size > memdesc->size)
		return false;

	return true;
}

static int _sparse_bind(struct kgsl_process_private *process,
		struct kgsl_mem_entry *virt_entry, uint64_t v_offset,
		struct kgsl_mem_entry *phys_entry, uint64_t p_offset,
		uint64_t size, uint64_t flags)
{
	int ret;
	struct kgsl_pagetable *pagetable;
	struct kgsl_memdesc *memdesc = &phys_entry->memdesc;

	/* map the memory after unlocking if gpuaddr has been assigned */
	if (memdesc->gpuaddr)
		return -EINVAL;

	if (memdesc->useraddr != 0)
		return -EINVAL;

	pagetable = memdesc->pagetable;

	/* Clear out any mappings */
	ret = kgsl_mmu_unmap_offset(pagetable, &virt_entry->memdesc,
			virt_entry->memdesc.gpuaddr, v_offset, size);
	if (ret)
		return ret;

	ret = kgsl_mmu_map_offset(pagetable, virt_entry->memdesc.gpuaddr,
			v_offset, memdesc, p_offset, size, flags);
	if (ret) {
		/* Try to clean up, but not the end of the world */
		kgsl_mmu_sparse_dummy_map(pagetable, &virt_entry->memdesc,
				v_offset, size);
		return ret;
	}

	spin_lock(&virt_entry->bind_lock);
	ret = _sparse_add_to_bind_tree(virt_entry, v_offset, memdesc,
			p_offset, size, flags);
	spin_unlock(&virt_entry->bind_lock);

	if (ret == 0)
		memdesc->cur_bindings += size / PAGE_SIZE;

	return ret;
}

static long sparse_bind_range(struct kgsl_process_private *private,
		struct kgsl_sparse_binding_object *obj,
		struct kgsl_mem_entry *virt_entry)
{
	struct kgsl_mem_entry *phys_entry;
	int ret;

	phys_entry = kgsl_sharedmem_find_id_flags(private, obj->id,
			KGSL_MEMFLAGS_SPARSE_PHYS);
	if (phys_entry == NULL)
		return -EINVAL;

	if (!_is_phys_bindable(phys_entry, obj->physoffset, obj->size,
				obj->flags)) {
		kgsl_mem_entry_put(phys_entry);
		return -EINVAL;
	}

	if (kgsl_memdesc_get_align(&virt_entry->memdesc) !=
			kgsl_memdesc_get_align(&phys_entry->memdesc)) {
		kgsl_mem_entry_put(phys_entry);
		return -EINVAL;
	}

	ret = sparse_unbind_range(obj, virt_entry);
	if (ret) {
		kgsl_mem_entry_put(phys_entry);
		return -EINVAL;
	}

	ret = _sparse_bind(private, virt_entry, obj->virtoffset,
			phys_entry, obj->physoffset, obj->size,
			obj->flags & KGSL_SPARSE_BIND_MULTIPLE_TO_PHYS);
	if (ret == 0) {
		KGSL_STATS_ADD(obj->size, &kgsl_driver.stats.mapped,
				&kgsl_driver.stats.mapped_max);

		trace_sparse_bind(virt_entry->id, obj->virtoffset,
				phys_entry->id, obj->physoffset,
				obj->size, obj->flags);
	}

	kgsl_mem_entry_put(phys_entry);

	return ret;
}

long kgsl_ioctl_sparse_bind(struct kgsl_device_private *dev_priv,
		unsigned int cmd, void *data)
{
	struct kgsl_process_private *private = dev_priv->process_priv;
	struct kgsl_device *device = dev_priv->device;
	struct kgsl_sparse_bind *param = data;
	struct kgsl_sparse_binding_object obj;
	struct kgsl_mem_entry *virt_entry;
	int pg_sz;
	void __user *ptr;
	int ret = 0;
	int i = 0;

	if (!(device->flags & KGSL_FLAG_SPARSE))
		return -ENOTSUPP;

	ptr = (void __user *) (uintptr_t) param->list;

	if (param->size > sizeof(struct kgsl_sparse_binding_object) ||
		param->count == 0 || ptr == NULL)
		return -EINVAL;

	virt_entry = kgsl_sharedmem_find_id_flags(private, param->id,
			KGSL_MEMFLAGS_SPARSE_VIRT);
	if (virt_entry == NULL)
		return -EINVAL;

	pg_sz = kgsl_memdesc_get_pagesize(&virt_entry->memdesc);

	for (i = 0; i < param->count; i++) {
		memset(&obj, 0, sizeof(obj));
		ret = kgsl_copy_from_user(&obj, ptr, sizeof(obj), param->size);
		if (ret)
			break;

		/* Sanity check initial range */
		if (obj.size == 0 || obj.virtoffset + obj.size < obj.size ||
			obj.virtoffset + obj.size > virt_entry->memdesc.size ||
			!(IS_ALIGNED(obj.virtoffset | obj.size, pg_sz))) {
			ret = -EINVAL;
			break;
		}

		if (obj.flags & KGSL_SPARSE_BIND)
			ret = sparse_bind_range(private, &obj, virt_entry);
		else if (obj.flags & KGSL_SPARSE_UNBIND)
			ret = sparse_unbind_range(&obj, virt_entry);
		else
			ret = -EINVAL;
		if (ret)
			break;

		ptr += sizeof(obj);
	}

	kgsl_mem_entry_put(virt_entry);

	return ret;
}

long kgsl_ioctl_gpu_sparse_command(struct kgsl_device_private *dev_priv,
		unsigned int cmd, void *data)
{
	struct kgsl_gpu_sparse_command *param = data;
	struct kgsl_device *device = dev_priv->device;
	struct kgsl_context *context;
	struct kgsl_drawobj *drawobj[2];
	struct kgsl_drawobj_sparse *sparseobj;
	long result;
	unsigned int i = 0;

	if (!(device->flags & KGSL_FLAG_SPARSE))
		return -ENOTSUPP;

	/* Make sure sparse and syncpoint count isn't too big */
	if (param->numsparse > KGSL_MAX_SPARSE ||
		param->numsyncs > KGSL_MAX_SYNCPOINTS)
		return -EINVAL;

	/* Make sure there is atleast one sparse or sync */
	if (param->numsparse == 0 && param->numsyncs == 0)
		return -EINVAL;

	/* Only Sparse commands are supported in this ioctl */
	if (!(param->flags & KGSL_DRAWOBJ_SPARSE) || (param->flags &
			(KGSL_DRAWOBJ_SUBMIT_IB_LIST | KGSL_DRAWOBJ_MARKER
			| KGSL_DRAWOBJ_SYNC)))
		return -EINVAL;

	context = kgsl_context_get_owner(dev_priv, param->context_id);
	if (context == NULL)
		return -EINVAL;

	/* Restrict bind commands to bind context */
	if (!(context->flags & KGSL_CONTEXT_SPARSE)) {
		kgsl_context_put(context);
		return -EINVAL;
	}

	if (param->numsyncs) {
		struct kgsl_drawobj_sync *syncobj = kgsl_drawobj_sync_create(
				device, context);
		if (IS_ERR(syncobj)) {
			result = PTR_ERR(syncobj);
			goto done;
		}

		drawobj[i++] = DRAWOBJ(syncobj);
		result = kgsl_drawobj_sync_add_synclist(device, syncobj,
				to_user_ptr(param->synclist),
				param->syncsize, param->numsyncs);
		if (result)
			goto done;
	}

	if (param->numsparse) {
		sparseobj = kgsl_drawobj_sparse_create(device, context,
					param->flags);
		if (IS_ERR(sparseobj)) {
			result = PTR_ERR(sparseobj);
			goto done;
		}

		sparseobj->id = param->id;
		drawobj[i++] = DRAWOBJ(sparseobj);
		result = kgsl_drawobj_sparse_add_sparselist(device, sparseobj,
				param->id, to_user_ptr(param->sparselist),
				param->sparsesize, param->numsparse);
		if (result)
			goto done;
	}

	result = dev_priv->device->ftbl->queue_cmds(dev_priv, context,
					drawobj, i, &param->timestamp);

done:
	/*
	 * -EPROTO is a "success" error - it just tells the user that the
	 * context had previously faulted
	 */
	if (result && result != -EPROTO)
		while (i--)
			kgsl_drawobj_destroy(drawobj[i]);

	kgsl_context_put(context);
	return result;
}

void kgsl_sparse_bind(struct kgsl_process_private *private,
		struct kgsl_drawobj_sparse *sparseobj)
{
	struct kgsl_sparseobj_node *sparse_node;
	struct kgsl_mem_entry *virt_entry = NULL;
	long ret = 0;
	char *name;

	virt_entry = kgsl_sharedmem_find_id_flags(private, sparseobj->id,
			KGSL_MEMFLAGS_SPARSE_VIRT);
	if (virt_entry == NULL)
		return;

	list_for_each_entry(sparse_node, &sparseobj->sparselist, node) {
		if (sparse_node->obj.flags & KGSL_SPARSE_BIND) {
			ret = sparse_bind_range(private, &sparse_node->obj,
					virt_entry);
			name = "bind";
		} else {
			ret = sparse_unbind_range(&sparse_node->obj,
					virt_entry);
			name = "unbind";
		}

		if (ret)
			KGSL_CORE_ERR("kgsl: Unable to '%s' ret %ld virt_id %d,phys_id %d, virt_offset %16.16llX,phys_offset %16.16llX, size %16.16llX,flags %16.16llX\n",
					name, ret, sparse_node->virt_id,
					sparse_node->obj.id,
					sparse_node->obj.virtoffset,
					sparse_node->obj.physoffset,
					sparse_node->obj.size,
					sparse_node->obj.flags);
	}

	kgsl_mem_entry_put(virt_entry);
}
EXPORT_SYMBOL(kgsl_sparse_bind);

long kgsl_ioctl_gpuobj_info(struct kgsl_device_private *dev_priv,
		unsigned int cmd, void *data)
{
	struct kgsl_process_private *private = dev_priv->process_priv;
	struct kgsl_gpuobj_info *param = data;
	struct kgsl_mem_entry *entry;

	if (param->id == 0)
		return -EINVAL;

	entry = kgsl_sharedmem_find_id(private, param->id);
	if (entry == NULL)
		return -EINVAL;

	param->id = entry->id;
	param->gpuaddr = entry->memdesc.gpuaddr;
	param->flags = entry->memdesc.flags;
	param->size = entry->memdesc.size;
	param->va_len = kgsl_memdesc_footprint(&entry->memdesc);
	param->va_addr = (uint64_t) entry->memdesc.useraddr;

	kgsl_mem_entry_put(entry);
	return 0;
}

long kgsl_ioctl_gpuobj_set_info(struct kgsl_device_private *dev_priv,
		unsigned int cmd, void *data)
{
	struct kgsl_process_private *private = dev_priv->process_priv;
	struct kgsl_gpuobj_set_info *param = data;
	struct kgsl_mem_entry *entry;
	int ret = 0;

	if (param->id == 0)
		return -EINVAL;

	entry = kgsl_sharedmem_find_id(private, param->id);
	if (entry == NULL)
		return -EINVAL;

	if (param->flags & KGSL_GPUOBJ_SET_INFO_METADATA)
		copy_metadata(entry, param->metadata, param->metadata_len);

	if (param->flags & KGSL_GPUOBJ_SET_INFO_TYPE) {
		if (param->type <= (KGSL_MEMTYPE_MASK >> KGSL_MEMTYPE_SHIFT)) {
			entry->memdesc.flags &= ~((uint64_t) KGSL_MEMTYPE_MASK);
			entry->memdesc.flags |= (uint64_t)((param->type <<
				KGSL_MEMTYPE_SHIFT) & KGSL_MEMTYPE_MASK);
		} else
			ret = -EINVAL;
	}

	kgsl_mem_entry_put(entry);
	return ret;
}

/**
 * kgsl_ioctl_timestamp_event - Register a new timestamp event from userspace
 * @dev_priv - pointer to the private device structure
 * @cmd - the ioctl cmd passed from kgsl_ioctl
 * @data - the user data buffer from kgsl_ioctl
 * @returns 0 on success or error code on failure
 */

long kgsl_ioctl_timestamp_event(struct kgsl_device_private *dev_priv,
		unsigned int cmd, void *data)
{
	struct kgsl_timestamp_event *param = data;
	int ret;

	switch (param->type) {
	case KGSL_TIMESTAMP_EVENT_FENCE:
		ret = kgsl_add_fence_event(dev_priv->device,
			param->context_id, param->timestamp, param->priv,
			param->len, dev_priv);
		break;
	default:
		ret = -EINVAL;
	}

	return ret;
}

static int
kgsl_mmap_memstore(struct kgsl_device *device, struct vm_area_struct *vma)
{
	struct kgsl_memdesc *memdesc = &device->memstore;
	int result;
	unsigned int vma_size = vma->vm_end - vma->vm_start;

	/* The memstore can only be mapped as read only */

	if (vma->vm_flags & VM_WRITE)
		return -EPERM;

	if (memdesc->size  !=  vma_size) {
		KGSL_MEM_ERR(device, "memstore bad size: %d should be %llu\n",
			     vma_size, memdesc->size);
		return -EINVAL;
	}

	vma->vm_page_prot = pgprot_writecombine(vma->vm_page_prot);

	result = remap_pfn_range(vma, vma->vm_start,
				device->memstore.physaddr >> PAGE_SHIFT,
				 vma_size, vma->vm_page_prot);
	if (result != 0)
		KGSL_MEM_ERR(device, "remap_pfn_range failed: %d\n",
			     result);

	return result;
}

/*
 * kgsl_gpumem_vm_open is called whenever a vma region is copied or split.
 * Increase the refcount to make sure that the accounting stays correct
 */

static void kgsl_gpumem_vm_open(struct vm_area_struct *vma)
{
	struct kgsl_mem_entry *entry = vma->vm_private_data;

	if (kgsl_mem_entry_get(entry) == 0)
		vma->vm_private_data = NULL;
}

static int
kgsl_gpumem_vm_fault(struct vm_fault *vmf)
{
	struct kgsl_mem_entry *entry = vmf->vma->vm_private_data;
	int ret;

	if (!entry)
		return VM_FAULT_SIGBUS;
	if (!entry->memdesc.ops || !entry->memdesc.ops->vmfault)
		return VM_FAULT_SIGBUS;

	ret = entry->memdesc.ops->vmfault(&entry->memdesc, vmf->vma, vmf);
	if ((ret == 0) || (ret == VM_FAULT_NOPAGE))
		atomic64_add(PAGE_SIZE, &entry->priv->gpumem_mapped);

	return ret;
}

static void
kgsl_gpumem_vm_close(struct vm_area_struct *vma)
{
	struct kgsl_mem_entry *entry  = vma->vm_private_data;

	if (!entry)
		return;

	entry->memdesc.useraddr = 0;
	kgsl_mem_entry_put(entry);
}

static const struct vm_operations_struct kgsl_gpumem_vm_ops = {
	.open  = kgsl_gpumem_vm_open,
	.fault = kgsl_gpumem_vm_fault,
	.close = kgsl_gpumem_vm_close,
};

static int
get_mmap_entry(struct kgsl_process_private *private,
		struct kgsl_mem_entry **out_entry, unsigned long pgoff,
		unsigned long len)
{
	int ret = 0;
	struct kgsl_mem_entry *entry;

	entry = kgsl_sharedmem_find_id(private, pgoff);
	if (entry == NULL)
		entry = kgsl_sharedmem_find(private, pgoff << PAGE_SHIFT);

	if (!entry)
		return -EINVAL;

	if (!entry->memdesc.ops ||
		!entry->memdesc.ops->vmflags ||
		!entry->memdesc.ops->vmfault) {
		ret = -EINVAL;
		goto err_put;
	}

	if (entry->memdesc.flags & KGSL_MEMFLAGS_SPARSE_PHYS) {
		if (len != entry->memdesc.size) {
			ret = -EINVAL;
			goto err_put;
		}
	}

	if (entry->memdesc.useraddr != 0) {
		ret = -EBUSY;
		goto err_put;
	}

	if (kgsl_memdesc_use_cpu_map(&entry->memdesc)) {
		if (len != kgsl_memdesc_footprint(&entry->memdesc)) {
			ret = -ERANGE;
			goto err_put;
		}
	} else if (len != kgsl_memdesc_footprint(&entry->memdesc) &&
		len != entry->memdesc.size) {
		/*
		 * If cpu_map != gpumap then user can map either the
		 * footprint or the entry size
		 */
		ret = -ERANGE;
		goto err_put;
	}

	*out_entry = entry;
	return 0;
err_put:
	kgsl_mem_entry_put(entry);
	return ret;
}

static unsigned long _gpu_set_svm_region(struct kgsl_process_private *private,
		struct kgsl_mem_entry *entry, unsigned long addr,
		unsigned long size)
{
	int ret;

	ret = kgsl_mmu_set_svm_region(private->pagetable, (uint64_t) addr,
		(uint64_t) size);

	if (ret != 0)
		return ret;

	entry->memdesc.gpuaddr = (uint64_t) addr;
	entry->memdesc.pagetable = private->pagetable;

	ret = kgsl_mmu_map(private->pagetable, &entry->memdesc);
	if (ret) {
		kgsl_mmu_put_gpuaddr(&entry->memdesc);
		return ret;
	}

	kgsl_memfree_purge(private->pagetable, entry->memdesc.gpuaddr,
		entry->memdesc.size);

	return addr;
}

static unsigned long _gpu_find_svm(struct kgsl_process_private *private,
		unsigned long start, unsigned long end, unsigned long len,
		unsigned int align)
{
	uint64_t addr = kgsl_mmu_find_svm_region(private->pagetable,
		(uint64_t) start, (uint64_t)end, (uint64_t) len, align);

	if (!IS_ERR_VALUE((unsigned long)addr) && (addr > ULONG_MAX))
		WARN(1, "Couldn't find range\n");

	return (unsigned long) addr;
}

/* Search top down in the CPU VM region for a free address */
static unsigned long _cpu_get_unmapped_area(unsigned long bottom,
		unsigned long top, unsigned long len, unsigned long align)
{
	struct vm_unmapped_area_info info;
	unsigned long addr, err;

	info.flags = VM_UNMAPPED_AREA_TOPDOWN;
	info.low_limit = bottom;
	info.high_limit = top;
	info.length = len;
	info.align_offset = 0;
	info.align_mask = align - 1;

	addr = vm_unmapped_area(&info);

	if (IS_ERR_VALUE(addr))
		return addr;

	err = security_mmap_addr(addr);
	return err ? err : addr;
}

static unsigned long _search_range(struct kgsl_process_private *private,
		struct kgsl_mem_entry *entry,
		unsigned long start, unsigned long end,
		unsigned long len, uint64_t align)
{
	unsigned long cpu, gpu = end, result = -ENOMEM;

	while (gpu > start) {
		/* find a new empty spot on the CPU below the last one */
		cpu = _cpu_get_unmapped_area(start, gpu, len,
			(unsigned long) align);
		if (IS_ERR_VALUE(cpu)) {
			result = cpu;
			break;
		}
		/* try to map it on the GPU */
		result = _gpu_set_svm_region(private, entry, cpu, len);
		if (!IS_ERR_VALUE(result))
			break;

		trace_kgsl_mem_unmapped_area_collision(entry, cpu, len);

		if (cpu <= start) {
			result = -ENOMEM;
			break;
		}

		/* move downward to the next empty spot on the GPU */
		gpu = _gpu_find_svm(private, start, cpu, len, align);
		if (IS_ERR_VALUE(gpu)) {
			result = gpu;
			break;
		}

		/* Check that_gpu_find_svm doesn't put us in a loop */
		if (gpu >= cpu) {
			result = -ENOMEM;
			break;
		}

		/* Break if the recommended GPU address is out of range */
		if (gpu < start) {
			result = -ENOMEM;
			break;
		}

		/*
		 * Add the length of the chunk to the GPU address to yield the
		 * upper bound for the CPU search
		 */
		gpu += len;
	}
	return result;
}

static unsigned long _get_svm_area(struct kgsl_process_private *private,
		struct kgsl_mem_entry *entry, unsigned long hint,
		unsigned long len, unsigned long flags)
{
	uint64_t start, end;
	int align_shift = kgsl_memdesc_get_align(&entry->memdesc);
	uint64_t align;
	unsigned long result;
	unsigned long addr;

	if (align_shift >= ilog2(SZ_2M))
		align = SZ_2M;
	else if (align_shift >= ilog2(SZ_1M))
		align = SZ_1M;
	else if (align_shift >= ilog2(SZ_64K))
		align = SZ_64K;
	else
		align = SZ_4K;

	align = max_t(uint64_t, align, entry->memdesc.pad_to);

	/* get the GPU pagetable's SVM range */
	if (kgsl_mmu_svm_range(private->pagetable, &start, &end,
				entry->memdesc.flags))
		return -ERANGE;

	/* now clamp the range based on the CPU's requirements */
	start = max_t(uint64_t, start, mmap_min_addr);
	end = min_t(uint64_t, end, current->mm->mmap_base);
	if (start >= end)
		return -ERANGE;

	if (flags & MAP_FIXED) {
		/* We must honor alignment requirements */
		if (!IS_ALIGNED(hint, align))
			return -EINVAL;

		/* we must use addr 'hint' or fail */
		return _gpu_set_svm_region(private, entry, hint, len);
	} else if (hint != 0) {
		struct vm_area_struct *vma;

		/*
		 * See if the hint is usable, if not we will use
		 * it as the start point for searching.
		 */
		addr = clamp_t(unsigned long, hint & ~(align - 1),
				start, (end - len) & ~(align - 1));

		vma = find_vma(current->mm, addr);

		if (vma == NULL || ((addr + len) <= vma->vm_start)) {
			result = _gpu_set_svm_region(private, entry, addr, len);

			/* On failure drop down to keep searching */
			if (!IS_ERR_VALUE(result))
				return result;
		}
	} else {
		/* no hint, start search at the top and work down */
		addr = end & ~(align - 1);
	}

	/*
	 * Search downwards from the hint first. If that fails we
	 * must try to search above it.
	 */
	result = _search_range(private, entry, start, addr, len, align);
	if (IS_ERR_VALUE(result) && hint != 0)
		result = _search_range(private, entry, addr, end, len, align);

	return result;
}

static unsigned long
kgsl_get_unmapped_area(struct file *file, unsigned long addr,
			unsigned long len, unsigned long pgoff,
			unsigned long flags)
{
	unsigned long val;
	unsigned long vma_offset = pgoff << PAGE_SHIFT;
	struct kgsl_device_private *dev_priv = file->private_data;
	struct kgsl_process_private *private = dev_priv->process_priv;
	struct kgsl_device *device = dev_priv->device;
	struct kgsl_mem_entry *entry = NULL;

	if (vma_offset == (unsigned long) device->memstore.gpuaddr)
		return get_unmapped_area(NULL, addr, len, pgoff, flags);

	val = get_mmap_entry(private, &entry, pgoff, len);
	if (val)
		return val;

	/* Do not allow CPU mappings for secure buffers */
	if (kgsl_memdesc_is_secured(&entry->memdesc)) {
		val = -EPERM;
		goto put;
	}

	if (!kgsl_memdesc_use_cpu_map(&entry->memdesc)) {
		val = get_unmapped_area(NULL, addr, len, 0, flags);
		if (IS_ERR_VALUE(val))
			KGSL_DRV_ERR_RATELIMIT(device,
				"get_unmapped_area: pid %d addr %lx pgoff %lx len %ld failed error %d\n",
				private->pid, addr, pgoff, len, (int) val);
	} else {
		val = _get_svm_area(private, entry, addr, len, flags);
		if (IS_ERR_VALUE(val))
			KGSL_DRV_ERR_RATELIMIT(device,
				"_get_svm_area: pid %d mmap_base %lx addr %lx pgoff %lx len %ld failed error %d\n",
				private->pid, current->mm->mmap_base, addr,
				pgoff, len, (int) val);
	}

put:
	kgsl_mem_entry_put(entry);
	return val;
}

static int kgsl_mmap(struct file *file, struct vm_area_struct *vma)
{
	unsigned int ret, cache;
	unsigned long vma_offset = vma->vm_pgoff << PAGE_SHIFT;
	struct kgsl_device_private *dev_priv = file->private_data;
	struct kgsl_process_private *private = dev_priv->process_priv;
	struct kgsl_mem_entry *entry = NULL;
	struct kgsl_device *device = dev_priv->device;

	/* Handle leagacy behavior for memstore */

	if (vma_offset == (unsigned long) device->memstore.gpuaddr)
		return kgsl_mmap_memstore(device, vma);

	/*
	 * The reference count on the entry that we get from
	 * get_mmap_entry() will be held until kgsl_gpumem_vm_close().
	 */
	ret = get_mmap_entry(private, &entry, vma->vm_pgoff,
				vma->vm_end - vma->vm_start);
	if (ret)
		return ret;

	vma->vm_flags |= entry->memdesc.ops->vmflags;

	vma->vm_private_data = entry;

	/* Determine user-side caching policy */

	cache = kgsl_memdesc_get_cachemode(&entry->memdesc);

	switch (cache) {
	case KGSL_CACHEMODE_UNCACHED:
		vma->vm_page_prot = pgprot_noncached(vma->vm_page_prot);
		break;
	case KGSL_CACHEMODE_WRITETHROUGH:
		vma->vm_page_prot = pgprot_writethroughcache(vma->vm_page_prot);
		if (pgprot_val(vma->vm_page_prot) ==
			pgprot_val(pgprot_writebackcache(vma->vm_page_prot)))
			WARN_ONCE(1, "WRITETHROUGH is deprecated for arm64");
		break;
	case KGSL_CACHEMODE_WRITEBACK:
		vma->vm_page_prot = pgprot_writebackcache(vma->vm_page_prot);
		break;
	case KGSL_CACHEMODE_WRITECOMBINE:
	default:
		vma->vm_page_prot = pgprot_writecombine(vma->vm_page_prot);
		break;
	}

	vma->vm_ops = &kgsl_gpumem_vm_ops;

	if (cache == KGSL_CACHEMODE_WRITEBACK
		|| cache == KGSL_CACHEMODE_WRITETHROUGH) {
		int i;
		unsigned long addr = vma->vm_start;
		struct kgsl_memdesc *m = &entry->memdesc;

		for (i = 0; i < m->page_count; i++) {
			struct page *page = m->pages[i];

			vm_insert_page(vma, addr, page);
			addr += PAGE_SIZE;
		}
		atomic64_add(m->size, &m->mapsize);
		atomic64_add(m->size, &entry->priv->gpumem_mapped);
	}

	vma->vm_file = file;

	entry->memdesc.useraddr = vma->vm_start;

	trace_kgsl_mem_mmap(entry);
	return 0;
}

static irqreturn_t kgsl_irq_handler(int irq, void *data)
{
	struct kgsl_device *device = data;

	return device->ftbl->irq_handler(device);

}

#define KGSL_READ_MESSAGE "OH HAI GPU\n"

static ssize_t kgsl_read(struct file *filep, char __user *buf, size_t count,
		loff_t *pos)
{
	return simple_read_from_buffer(buf, count, pos,
			KGSL_READ_MESSAGE, strlen(KGSL_READ_MESSAGE) + 1);
}

static const struct file_operations kgsl_fops = {
	.owner = THIS_MODULE,
	.release = kgsl_release,
	.open = kgsl_open,
	.mmap = kgsl_mmap,
	.read = kgsl_read,
	.get_unmapped_area = kgsl_get_unmapped_area,
	.unlocked_ioctl = kgsl_ioctl,
	.compat_ioctl = kgsl_compat_ioctl,
};

struct kgsl_driver kgsl_driver  = {
	.process_mutex = __MUTEX_INITIALIZER(kgsl_driver.process_mutex),
	.ptlock = __SPIN_LOCK_UNLOCKED(kgsl_driver.ptlock),
	.devlock = __MUTEX_INITIALIZER(kgsl_driver.devlock),
	/*
	 * Full cache flushes are faster than line by line on at least
	 * 8064 and 8974 once the region to be flushed is > 16mb.
	 */
	.full_cache_threshold = SZ_16M,

	.stats.vmalloc = ATOMIC_LONG_INIT(0),
	.stats.vmalloc_max = ATOMIC_LONG_INIT(0),
	.stats.page_alloc = ATOMIC_LONG_INIT(0),
	.stats.page_alloc_max = ATOMIC_LONG_INIT(0),
	.stats.coherent = ATOMIC_LONG_INIT(0),
	.stats.coherent_max = ATOMIC_LONG_INIT(0),
	.stats.secure = ATOMIC_LONG_INIT(0),
	.stats.secure_max = ATOMIC_LONG_INIT(0),
	.stats.mapped = ATOMIC_LONG_INIT(0),
	.stats.mapped_max = ATOMIC_LONG_INIT(0),
	.stats.page_free_pending = ATOMIC_LONG_INIT(0),
	.stats.page_alloc_pending = ATOMIC_LONG_INIT(0),
};
EXPORT_SYMBOL(kgsl_driver);

static void _unregister_device(struct kgsl_device *device)
{
	int minor;

	mutex_lock(&kgsl_driver.devlock);
	for (minor = 0; minor < KGSL_DEVICE_MAX; minor++) {
		if (device == kgsl_driver.devp[minor])
			break;
	}
	if (minor != KGSL_DEVICE_MAX) {
		device_destroy(kgsl_driver.class,
				MKDEV(MAJOR(kgsl_driver.major), minor));
		kgsl_driver.devp[minor] = NULL;
	}
	mutex_unlock(&kgsl_driver.devlock);
}

static int _register_device(struct kgsl_device *device)
{
	static u64 dma_mask = DMA_BIT_MASK(64);
	int minor, ret;
	dev_t dev;

	/* Find a minor for the device */

	mutex_lock(&kgsl_driver.devlock);
	for (minor = 0; minor < KGSL_DEVICE_MAX; minor++) {
		if (kgsl_driver.devp[minor] == NULL) {
			kgsl_driver.devp[minor] = device;
			break;
		}
	}
	mutex_unlock(&kgsl_driver.devlock);

	if (minor == KGSL_DEVICE_MAX) {
		KGSL_CORE_ERR("minor devices exhausted\n");
		return -ENODEV;
	}

	/* Create the device */
	dev = MKDEV(MAJOR(kgsl_driver.major), minor);
	device->dev = device_create(kgsl_driver.class,
				    &device->pdev->dev,
				    dev, device,
				    device->name);

	if (IS_ERR(device->dev)) {
		mutex_lock(&kgsl_driver.devlock);
		kgsl_driver.devp[minor] = NULL;
		mutex_unlock(&kgsl_driver.devlock);
		ret = PTR_ERR(device->dev);
		KGSL_CORE_ERR("device_create(%s): %d\n", device->name, ret);
		return ret;
	}

	device->dev->dma_mask = &dma_mask;
	arch_setup_dma_ops(device->dev, 0, 0, NULL, false);

	dev_set_drvdata(&device->pdev->dev, device);
	return 0;
}

int kgsl_device_platform_probe(struct kgsl_device *device)
{
	int status = -EINVAL;
	struct resource *res;
	int cpu;

	status = _register_device(device);
	if (status)
		return status;

	/* Initialize logging first, so that failures below actually print. */
	kgsl_device_debugfs_init(device);

	/* Disable the sparse ioctl invocation as they are not used */
	device->flags &= ~KGSL_FLAG_SPARSE;

	status = kgsl_pwrctrl_init(device);
	if (status)
		goto error;

	/*
	 * Check if a shadermemname is defined, and then get shader memory
	 * details including shader memory starting physical address
	 * and shader memory length
	 */
	if (device->shadermemname != NULL) {
		res = platform_get_resource_byname(device->pdev, IORESOURCE_MEM,
						device->shadermemname);

		if (res == NULL) {
			KGSL_DRV_WARN(device,
			"Shader memory: platform_get_resource_byname failed\n");
		}

		else {
			device->shader_mem_phys = res->start;
			device->shader_mem_len = resource_size(res);
		}

		if (!devm_request_mem_region(device->dev,
					device->shader_mem_phys,
					device->shader_mem_len,
						device->name)) {
			KGSL_DRV_WARN(device, "request_mem_region_failed\n");
		}
	}

	if (!devm_request_mem_region(device->dev, device->reg_phys,
				device->reg_len, device->name)) {
		KGSL_DRV_ERR(device, "request_mem_region failed\n");
		status = -ENODEV;
		goto error_pwrctrl_close;
	}

	device->reg_virt = devm_ioremap(device->dev, device->reg_phys,
					device->reg_len);

	if (device->reg_virt == NULL) {
		KGSL_DRV_ERR(device, "ioremap failed\n");
		status = -ENODEV;
		goto error_pwrctrl_close;
	}
	/*acquire interrupt */
	device->pwrctrl.interrupt_num =
		platform_get_irq_byname(device->pdev, device->pwrctrl.irq_name);

	if (device->pwrctrl.interrupt_num <= 0) {
		KGSL_DRV_ERR(device, "platform_get_irq_byname failed: %d\n",
					 device->pwrctrl.interrupt_num);
		status = -EINVAL;
		goto error_pwrctrl_close;
	}

	status = devm_request_irq(device->dev, device->pwrctrl.interrupt_num,
				  kgsl_irq_handler, IRQF_TRIGGER_HIGH,
				  device->name, device);
	if (status) {
		KGSL_DRV_ERR(device, "request_irq(%d) failed: %d\n",
			      device->pwrctrl.interrupt_num, status);
		goto error_pwrctrl_close;
	}
	disable_irq(device->pwrctrl.interrupt_num);

	KGSL_DRV_INFO(device,
		"dev_id %d regs phys 0x%08lx size 0x%08x\n",
		device->id, device->reg_phys, device->reg_len);

	rwlock_init(&device->context_lock);
	spin_lock_init(&device->submit_lock);

	setup_timer(&device->idle_timer, kgsl_timer, (unsigned long) device);

	status = kgsl_mmu_probe(device, kgsl_mmu_type);
	if (status != 0)
		goto error_pwrctrl_close;

	/* Check to see if our device can perform DMA correctly */
	status = dma_set_coherent_mask(&device->pdev->dev, KGSL_DMA_BIT_MASK);
	if (status)
		goto error_close_mmu;

	/* Initialize the memory pools */
	kgsl_init_page_pools(device->pdev);

	status = kgsl_allocate_global(device, &device->memstore,
		KGSL_MEMSTORE_SIZE, 0, KGSL_MEMDESC_CONTIG, "memstore");

	if (status != 0)
		goto error_close_mmu;

	/*
	 * The default request type PM_QOS_REQ_ALL_CORES is
	 * applicable to all CPU cores that are online and
	 * would have a power impact when there are more
	 * number of CPUs. PM_QOS_REQ_AFFINE_IRQ request
	 * type shall update/apply the vote only to that CPU to
	 * which IRQ's affinity is set to.
	 */
#ifdef CONFIG_SMP

	device->pwrctrl.pm_qos_req_dma.type = PM_QOS_REQ_AFFINE_IRQ;
	device->pwrctrl.pm_qos_req_dma.irq = device->pwrctrl.interrupt_num;

#endif
	pm_qos_add_request(&device->pwrctrl.pm_qos_req_dma,
				PM_QOS_CPU_DMA_LATENCY,
				PM_QOS_DEFAULT_VALUE);

	if (device->pwrctrl.l2pc_cpus_mask) {
		struct pm_qos_request *qos = &device->pwrctrl.l2pc_cpus_qos;

		qos->type = PM_QOS_REQ_AFFINE_CORES;

		cpumask_empty(&qos->cpus_affine);
		for_each_possible_cpu(cpu) {
			if ((1 << cpu) & device->pwrctrl.l2pc_cpus_mask)
				cpumask_set_cpu(cpu, &qos->cpus_affine);
		}

		pm_qos_add_request(&device->pwrctrl.l2pc_cpus_qos,
				PM_QOS_CPU_DMA_LATENCY,
				PM_QOS_DEFAULT_VALUE);
	}

	device->events_wq = alloc_workqueue("kgsl-events",
		WQ_UNBOUND | WQ_MEM_RECLAIM | WQ_SYSFS, 0);

	/* Initialize the snapshot engine */
	kgsl_device_snapshot_init(device);

	/* Initialize common sysfs entries */
	kgsl_pwrctrl_init_sysfs(device);

	return 0;

error_close_mmu:
	kgsl_mmu_close(device);
error_pwrctrl_close:
	kgsl_pwrctrl_close(device);
error:
	kgsl_device_debugfs_close(device);
	_unregister_device(device);
	return status;
}
EXPORT_SYMBOL(kgsl_device_platform_probe);

void kgsl_device_platform_remove(struct kgsl_device *device)
{
	destroy_workqueue(device->events_wq);

	kgsl_device_snapshot_close(device);

	kgsl_exit_page_pools();

	kgsl_pwrctrl_uninit_sysfs(device);

	pm_qos_remove_request(&device->pwrctrl.pm_qos_req_dma);
	if (device->pwrctrl.l2pc_cpus_mask)
		pm_qos_remove_request(&device->pwrctrl.l2pc_cpus_qos);

	idr_destroy(&device->context_idr);

	kgsl_free_global(device, &device->memstore);

	kgsl_mmu_close(device);

	kgsl_pwrctrl_close(device);

	kgsl_device_debugfs_close(device);
	_unregister_device(device);
}
EXPORT_SYMBOL(kgsl_device_platform_remove);

static void kgsl_core_exit(void)
{
	kgsl_events_exit();
	kgsl_core_debugfs_close();

	/*
	 * We call kgsl_sharedmem_uninit_sysfs() and device_unregister()
	 * only if kgsl_driver.virtdev has been populated.
	 * We check at least one member of kgsl_driver.virtdev to
	 * see if it is not NULL (and thus, has been populated).
	 */
	if (kgsl_driver.virtdev.class) {
		kgsl_sharedmem_uninit_sysfs();
		device_unregister(&kgsl_driver.virtdev);
	}

	if (kgsl_driver.class) {
		class_destroy(kgsl_driver.class);
		kgsl_driver.class = NULL;
	}

	kgsl_drawobjs_cache_exit();

	kgsl_memfree_exit();
	unregister_chrdev_region(kgsl_driver.major, KGSL_DEVICE_MAX);
}

static int __init kgsl_core_init(void)
{
	int result = 0;
	struct sched_param param = { .sched_priority = 2 };

	place_marker("M - DRIVER KGSL Init");

	/* alloc major and minor device numbers */
	result = alloc_chrdev_region(&kgsl_driver.major, 0, KGSL_DEVICE_MAX,
		"kgsl");

	if (result < 0) {

		KGSL_CORE_ERR("alloc_chrdev_region failed err = %d\n", result);
		goto err;
	}

	cdev_init(&kgsl_driver.cdev, &kgsl_fops);
	kgsl_driver.cdev.owner = THIS_MODULE;
	kgsl_driver.cdev.ops = &kgsl_fops;
	result = cdev_add(&kgsl_driver.cdev, MKDEV(MAJOR(kgsl_driver.major), 0),
		       KGSL_DEVICE_MAX);

	if (result) {
		KGSL_CORE_ERR("kgsl: cdev_add() failed, dev_num= %d,result= %d\n",
				kgsl_driver.major, result);
		goto err;
	}

	kgsl_driver.class = class_create(THIS_MODULE, "kgsl");

	if (IS_ERR(kgsl_driver.class)) {
		result = PTR_ERR(kgsl_driver.class);
		KGSL_CORE_ERR("failed to create class for kgsl");
		goto err;
	}

	/*
	 * Make a virtual device for managing core related things
	 * in sysfs
	 */
	kgsl_driver.virtdev.class = kgsl_driver.class;
	dev_set_name(&kgsl_driver.virtdev, "kgsl");
	result = device_register(&kgsl_driver.virtdev);
	if (result) {
		KGSL_CORE_ERR("driver_register failed\n");
		goto err;
	}

	/* Make kobjects in the virtual device for storing statistics */

	kgsl_driver.ptkobj =
	  kobject_create_and_add("pagetables",
				 &kgsl_driver.virtdev.kobj);

	kgsl_driver.prockobj =
		kobject_create_and_add("proc",
				       &kgsl_driver.virtdev.kobj);

	kgsl_core_debugfs_init();

	kgsl_sharedmem_init_sysfs();

	INIT_LIST_HEAD(&kgsl_driver.process_list);

	INIT_LIST_HEAD(&kgsl_driver.pagetable_list);

	kgsl_driver.workqueue = alloc_workqueue("kgsl-workqueue",
		WQ_UNBOUND | WQ_MEM_RECLAIM | WQ_SYSFS, 0);

	kgsl_driver.mem_workqueue = alloc_workqueue("kgsl-mementry",
		WQ_UNBOUND | WQ_MEM_RECLAIM, 0);

	kthread_init_worker(&kgsl_driver.worker);

	kgsl_driver.worker_thread = kthread_run(kthread_worker_fn,
		&kgsl_driver.worker, "kgsl_worker_thread");

	if (IS_ERR(kgsl_driver.worker_thread)) {
		pr_err("unable to start kgsl thread\n");
		goto err;
	}

	sched_setscheduler(kgsl_driver.worker_thread, SCHED_FIFO, &param);

	kgsl_events_init();

	result = kgsl_drawobjs_cache_init();
	if (result)
		goto err;

	kgsl_memfree_init();

	place_marker("M - DRIVER KGSL Ready");

	return 0;

err:
	kgsl_core_exit();
	return result;
}

module_init(kgsl_core_init);
module_exit(kgsl_core_exit);

MODULE_DESCRIPTION("MSM GPU driver");
MODULE_LICENSE("GPL v2");<|MERGE_RESOLUTION|>--- conflicted
+++ resolved
@@ -369,12 +369,7 @@
 	struct kgsl_mem_entry *entry = container_of(kref,
 						    struct kgsl_mem_entry,
 						    refcount);
-<<<<<<< HEAD
-	struct kgsl_device *device =
-				KGSL_MMU_DEVICE(entry->memdesc.pagetable->mmu);
-=======
 	struct kgsl_device *device = NULL;
->>>>>>> 66e2d03b
 	unsigned int memtype;
 
 	if (entry == NULL)
