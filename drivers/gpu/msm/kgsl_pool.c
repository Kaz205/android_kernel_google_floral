--- conflicted
+++ resolved
@@ -1,8 +1,4 @@
-<<<<<<< HEAD
-/* Copyright (c) 2016-2017, The Linux Foundation. All rights reserved.
-=======
 /* Copyright (c) 2016-2017, 2019-2020, The Linux Foundation. All rights reserved.
->>>>>>> 3f527a98
  *
  * This program is free software; you can redistribute it and/or modify
  * it under the terms of the GNU General Public License version 2 and
@@ -109,13 +105,10 @@
 	}
 	spin_unlock(&pool->list_lock);
 
-<<<<<<< HEAD
-=======
 	if (p != NULL)
 		mod_node_page_state(page_pgdat(p),
 				NR_INDIRECTLY_RECLAIMABLE_BYTES,
 				-(PAGE_SIZE << pool->pool_order));
->>>>>>> 3f527a98
 	return p;
 }
 
