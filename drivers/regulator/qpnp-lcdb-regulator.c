/*
 * Copyright (c) 2016-2019, The Linux Foundation. All rights reserved.
 *
 * This program is free software; you can redistribute it and/or modify
 * it under the terms of the GNU General Public License version 2 and
 * only version 2 as published by the Free Software Foundation.
 *
 * This program is distributed in the hope that it will be useful,
 * but WITHOUT ANY WARRANTY; without even the implied warranty of
 * MERCHANTABILITY or FITNESS FOR A PARTICULAR PURPOSE.  See the
 * GNU General Public License for more details.
 */

#define pr_fmt(fmt)	"LCDB: %s: " fmt, __func__

#include <linux/delay.h>
#include <linux/device.h>
#include <linux/interrupt.h>
#include <linux/ktime.h>
#include <linux/module.h>
#include <linux/of_irq.h>
#include <linux/platform_device.h>
#include <linux/regmap.h>
#include <linux/regulator/driver.h>
#include <linux/regulator/of_regulator.h>
#include <linux/regulator/machine.h>
#include <linux/qpnp/qpnp-revid.h>

#define QPNP_LCDB_REGULATOR_DRIVER_NAME		"qcom,qpnp-lcdb-regulator"

/* LCDB */
#define LCDB_STS1_REG			0x08

#define INT_RT_STATUS_REG		0x10
#define VREG_OK_RT_STS_BIT		BIT(0)
#define SC_ERROR_RT_STS_BIT		BIT(1)

#define LCDB_STS3_REG			0x0A
#define LDO_VREG_OK_BIT			BIT(7)

#define LCDB_STS4_REG			0x0B
#define NCP_VREG_OK_BIT			BIT(7)

#define LCDB_AUTO_TOUCH_WAKE_CTL_REG	0x40
#define EN_AUTO_TOUCH_WAKE_BIT		BIT(7)
#define ATTW_TOFF_TIME_MASK		GENMASK(3, 2)
#define ATTW_TON_TIME_MASK		GENMASK(1, 0)
#define ATTW_TOFF_TIME_SHIFT		2
#define ATTW_MIN_MS			4
#define ATTW_MAX_MS			32

#define LCDB_BST_OUTPUT_VOLTAGE_REG	0x41
#define PM660_BST_OUTPUT_VOLTAGE_MASK	GENMASK(4, 0)
#define BST_OUTPUT_VOLTAGE_MASK		GENMASK(5, 0)

#define LCDB_MODULE_RDY_REG		0x45
#define MODULE_RDY_BIT			BIT(7)

#define LCDB_ENABLE_CTL1_REG		0x46
#define MODULE_EN_BIT			BIT(7)
#define HWEN_RDY_BIT			BIT(6)

/* BST */
#define LCDB_BST_PD_CTL_REG		0x47
#define BOOST_DIS_PULLDOWN_BIT		BIT(1)
#define BOOST_PD_STRENGTH_BIT		BIT(0)

#define LCDB_BST_ILIM_CTL_REG		0x4B
#define EN_BST_ILIM_BIT			BIT(7)
#define SET_BST_ILIM_MASK		GENMASK(2, 0)
#define MIN_BST_ILIM_MA			200
#define MAX_BST_ILIM_MA			1600

#define LCDB_PS_CTL_REG			0x50
#define EN_PS_BIT			BIT(7)
#define PM660_PS_THRESH_MASK		GENMASK(1, 0)
#define PS_THRESH_MASK			GENMASK(2, 0)
#define MIN_BST_PS_MA			50
#define MAX_BST_PS_MA			80

#define LCDB_RDSON_MGMNT_REG		0x53
#define NFET_SW_SIZE_MASK		GENMASK(3, 2)
#define NFET_SW_SIZE_SHIFT		2
#define PFET_SW_SIZE_MASK		GENMASK(1, 0)

#define LCDB_BST_VREG_OK_CTL_REG	0x55
#define BST_VREG_OK_DEB_MASK		GENMASK(1, 0)

#define LCDB_BST_SS_CTL_REG		0x5B
#define BST_SS_TIME_MASK		GENMASK(1, 0)
#define BST_PRECHG_SHORT_ALARM_SHIFT	2
#define BST_PRECHARGE_DONE_DEB_BIT	BIT(4)
#define BST_SS_TIME_OVERRIDE_SHIFT	5

#define BST_SS_TIME_OVERRIDE_0MS	0
#define BST_SS_TIME_OVERRIDE_0P5_MS	1
#define BST_SS_TIME_OVERRIDE_1MS	2
#define BST_SS_TIME_OVERRIDE_2MS	3

#define EN_BST_PRECHG_SHORT_ALARM	0
#define DIS_BST_PRECHG_SHORT_ALARM	1

#define LCDB_SOFT_START_CTL_REG		0x5F

#define LCDB_MISC_CTL_REG		0x60
#define AUTO_GM_EN_BIT			BIT(4)
#define EN_TOUCH_WAKE_BIT		BIT(3)
#define DIS_SCP_BIT			BIT(0)

#define LCDB_PFM_CTL_REG		0x62
#define EN_PFM_BIT			BIT(7)
#define BYP_BST_SOFT_START_COMP_BIT	BIT(0)
#define PFM_HYSTERESIS_SHIFT		4
#define PFM_CURRENT_SHIFT		2

#define LCDB_PWRUP_PWRDN_CTL_REG	0x66
#define PWRUP_DELAY_MASK		GENAMSK(3, 2)
#define PWRDN_DELAY_MASK		GENMASK(1, 0)
#define PWRDN_DELAY_MIN_MS		0
#define PWRDN_DELAY_MAX_MS		8

/* LDO */
#define LCDB_LDO_OUTPUT_VOLTAGE_REG	0x71
#define SET_OUTPUT_VOLTAGE_MASK		GENMASK(4, 0)

#define LCDB_LDO_VREG_OK_CTL_REG	0x75
#define VREG_OK_DEB_MASK		GENMASK(1, 0)

#define LCDB_LDO_PD_CTL_REG		0x77
#define LDO_DIS_PULLDOWN_BIT		BIT(1)
#define LDO_PD_STRENGTH_BIT		BIT(0)

#define LCDB_LDO_FORCE_PD_CTL_REG	0x79
#define LDO_FORCE_PD_EN_BIT		BIT(0)
#define LDO_FORCE_PD_MODE		BIT(7)

#define LCDB_LDO_ILIM_CTL1_REG		0x7B
#define EN_LDO_ILIM_BIT			BIT(7)
#define SET_LDO_ILIM_MASK		GENMASK(2, 0)
#define MIN_LDO_ILIM_MA			110
#define MAX_LDO_ILIM_MA			460
#define LDO_ILIM_STEP_MA		50

#define LCDB_LDO_ILIM_CTL2_REG		0x7C

#define LCDB_LDO_SOFT_START_CTL_REG	0x7F
#define SOFT_START_MASK			GENMASK(1, 0)

/* NCP */
#define LCDB_NCP_OUTPUT_VOLTAGE_REG	0x81

#define LCDB_NCP_VREG_OK_CTL_REG	0x85

#define LCDB_NCP_PD_CTL_REG		0x87
#define NCP_DIS_PULLDOWN_BIT		BIT(1)
#define NCP_PD_STRENGTH_BIT		BIT(0)

#define LCDB_NCP_ILIM_CTL1_REG		0x8B
#define EN_NCP_ILIM_BIT			BIT(7)
#define SET_NCP_ILIM_MASK		GENMASK(1, 0)
#define MIN_NCP_ILIM_MA			260
#define MAX_NCP_ILIM_MA			810

#define LCDB_NCP_ILIM_CTL2_REG		0x8C

#define LCDB_NCP_SOFT_START_CTL_REG	0x8F

/* common for BST/NCP/LDO */
#define MIN_DBC_US			2
#define MAX_DBC_US			32

#define MIN_SOFT_START_US		0
#define MAX_SOFT_START_US		2000

#define PM660_BST_HEADROOM_DEFAULT_MV	200
#define BST_HEADROOM_DEFAULT_MV		150

#define PMIC5_LCDB_OFF_ON_DELAY_US	20000

struct ldo_regulator {
	struct regulator_desc		rdesc;
	struct regulator_dev		*rdev;
	struct device_node		*node;

	/* LDO DT params */
	int				pd;
	int				pd_strength;
	int				ilim_ma;
	int				soft_start_us;
	int				vreg_ok_dbc_us;
	int				voltage_mv;
	int				prev_voltage_mv;
};

struct ncp_regulator {
	struct regulator_desc		rdesc;
	struct regulator_dev		*rdev;
	struct device_node		*node;

	/* NCP DT params */
	int				pd;
	int				pd_strength;
	int				ilim_ma;
	int				soft_start_us;
	int				vreg_ok_dbc_us;
	int				voltage_mv;
	int				prev_voltage_mv;
};

struct bst_params {
	struct device_node		*node;

	/* BST DT params */
	int				pd;
	int				pd_strength;
	int				ilim_ma;
	int				ps;
	int				ps_threshold;
	int				soft_start_us;
	int				vreg_ok_dbc_us;
	int				voltage_mv;
	u16				headroom_mv;
};

struct qpnp_lcdb {
	struct device			*dev;
	struct platform_device		*pdev;
	struct regmap			*regmap;
	struct class			lcdb_class;
	struct pmic_revid_data		*pmic_rev_id;
	u32				base;
	u32				wa_flags;
	int				sc_irq;
	int				pwrdn_delay_ms;

	/* TTW params */
	bool				ttw_enable;
	bool				ttw_mode_sw;

	/* status parameters */
	bool				lcdb_enabled;
	bool				settings_saved;
	bool				lcdb_sc_disable;
	bool				voltage_step_ramp;
	/* Tracks the secure UI mode entry/exit */
	bool				secure_mode;
	int				sc_count;
	ktime_t				sc_module_enable_time;

	struct mutex			lcdb_mutex;
	struct mutex			read_write_mutex;
	struct bst_params		bst;
	struct ldo_regulator		ldo;
	struct ncp_regulator		ncp;
};

struct settings {
	u16	address;
	u8	value;
	bool	sec_access;
	bool	valid;
};

enum lcdb_module {
	LDO,
	NCP,
	BST,
	LDO_NCP,
};

enum pfm_hysteresis {
	PFM_HYST_15MV,
	PFM_HYST_25MV,
	PFM_HYST_35MV,
	PFM_HYST_45MV,
};

enum pfm_peak_current {
	PFM_PEAK_CURRENT_300MA,
	PFM_PEAK_CURRENT_400MA,
	PFM_PEAK_CURRENT_500MA,
	PFM_PEAK_CURRENT_600MA,
};

enum rdson_fet_size {
	RDSON_QUARTER,
	RDSON_HALF,
	RDSON_THREE_FOURTH,
	RDSON_FULLSIZE,
};

enum lcdb_settings_index {
	LCDB_BST_PD_CTL = 0,
	LCDB_RDSON_MGMNT,
	LCDB_MISC_CTL,
	LCDB_SOFT_START_CTL,
	LCDB_PFM_CTL,
	LCDB_PWRUP_PWRDN_CTL,
	LCDB_LDO_PD_CTL,
	LCDB_LDO_SOFT_START_CTL,
	LCDB_NCP_PD_CTL,
	LCDB_NCP_SOFT_START_CTL,
	LCDB_BST_SS_CTL,
	LCDB_LDO_VREG_OK_CTL,
	LCDB_SETTING_MAX,
};

enum lcdb_wa_flags {
	NCP_SCP_DISABLE_WA = BIT(0),
	FORCE_PD_ENABLE_WA = BIT(1),
};

static u32 soft_start_us[] = {
	0,
	500,
	1000,
	2000,
};

static u32 dbc_us[] = {
	2,
	4,
	16,
	32,
};

static u32 ncp_ilim_ma[] = {
	260,
	460,
	640,
	810,
};

static const u32 pwrup_pwrdn_ms[] = {
	0,
	1,
	4,
	8,
};

#define SETTING(_id, _sec_access, _valid)	\
	[_id] = {				\
		.address = _id##_REG,		\
		.sec_access = _sec_access,	\
		.valid = _valid			\
	}					\

static int qpnp_lcdb_set_voltage_step(struct qpnp_lcdb *lcdb,
				      int voltage_start_mv, u8 type);

static int qpnp_lcdb_set_voltage(struct qpnp_lcdb *lcdb,
				 int voltage_mv, u8 type);

static bool is_between(int value, int min, int max)
{
	if (value < min || value > max)
		return false;
	return true;
}

static int qpnp_lcdb_read(struct qpnp_lcdb *lcdb,
			u16 addr, u8 *value, u8 count)
{
	int rc = 0;

	mutex_lock(&lcdb->read_write_mutex);
	rc = regmap_bulk_read(lcdb->regmap, addr, value, count);
	if (rc < 0)
		pr_err("Failed to read from addr=0x%02x rc=%d\n", addr, rc);
	mutex_unlock(&lcdb->read_write_mutex);

	return rc;
}

static int qpnp_lcdb_write(struct qpnp_lcdb *lcdb,
			u16 addr, u8 *value, u8 count)
{
	int rc;

	mutex_lock(&lcdb->read_write_mutex);
	rc = regmap_bulk_write(lcdb->regmap, addr, value, count);
	if (rc < 0)
		pr_err("Failed to write to addr=0x%02x rc=%d\n", addr, rc);
	mutex_unlock(&lcdb->read_write_mutex);

	return rc;
}

#define SEC_ADDRESS_REG			0xD0
#define SECURE_UNLOCK_VALUE		0xA5
static int qpnp_lcdb_secure_write(struct qpnp_lcdb *lcdb,
					u16 addr, u8 value)
{
	int rc;
	u8 val = SECURE_UNLOCK_VALUE;
	u8 pmic_subtype = lcdb->pmic_rev_id->pmic_subtype;

	mutex_lock(&lcdb->read_write_mutex);
	if (pmic_subtype == PM660L_SUBTYPE) {
		rc = regmap_write(lcdb->regmap, lcdb->base + SEC_ADDRESS_REG,
				  val);
		if (rc < 0) {
			pr_err("Failed to unlock register rc=%d\n", rc);
			goto fail_write;
		}
	}
	rc = regmap_write(lcdb->regmap, addr, value);
	if (rc < 0)
		pr_err("Failed to write to addr=0x%02x rc=%d\n", addr, rc);

fail_write:
	mutex_unlock(&lcdb->read_write_mutex);
	return rc;
}

static int qpnp_lcdb_masked_write(struct qpnp_lcdb *lcdb,
				u16 addr, u8 mask, u8 value)
{
	int rc = 0;

	mutex_lock(&lcdb->read_write_mutex);
	rc = regmap_update_bits(lcdb->regmap, addr, mask, value);
	if (rc < 0)
		pr_err("Failed to write addr=0x%02x value=0x%02x rc=%d\n",
			addr, value, rc);
	mutex_unlock(&lcdb->read_write_mutex);

	return rc;
}

static bool is_lcdb_enabled(struct qpnp_lcdb *lcdb)
{
	int rc;
	u8 val = 0;

	rc = qpnp_lcdb_read(lcdb, lcdb->base + LCDB_ENABLE_CTL1_REG, &val, 1);
	if (rc < 0)
		pr_err("Failed to read ENABLE_CTL1 rc=%d\n", rc);

	return rc ? false : !!(val & MODULE_EN_BIT);
}

static int dump_status_registers(struct qpnp_lcdb *lcdb)
{
	int rc = 0;
	u8 sts[6] = {0};

	rc = qpnp_lcdb_write(lcdb, lcdb->base + LCDB_STS1_REG, &sts[0], 6);
	if (rc < 0) {
		pr_err("Failed to write to STS registers rc=%d\n", rc);
	} else {
		rc = qpnp_lcdb_read(lcdb, lcdb->base + LCDB_STS1_REG, sts, 6);
		if (rc < 0)
			pr_err("Failed to read lcdb status rc=%d\n", rc);
		else
			pr_err("STS1=0x%02x STS2=0x%02x STS3=0x%02x STS4=0x%02x STS5=0x%02x, STS6=0x%02x\n",
				sts[0], sts[1], sts[2], sts[3], sts[4], sts[5]);
	}

	return rc;
}

static struct settings lcdb_settings_pm660l[] = {
	SETTING(LCDB_BST_PD_CTL, false, true),
	SETTING(LCDB_RDSON_MGMNT, false, true),
	SETTING(LCDB_MISC_CTL, false, true),
	SETTING(LCDB_SOFT_START_CTL, false, true),
	SETTING(LCDB_PFM_CTL, false, true),
	SETTING(LCDB_PWRUP_PWRDN_CTL, true, true),
	SETTING(LCDB_LDO_PD_CTL, false, true),
	SETTING(LCDB_LDO_SOFT_START_CTL, false, true),
	SETTING(LCDB_NCP_PD_CTL, false, true),
	SETTING(LCDB_NCP_SOFT_START_CTL, false, true),
	SETTING(LCDB_BST_SS_CTL, false, false),
	SETTING(LCDB_LDO_VREG_OK_CTL, false, false),
};

/* For PMICs like pmi632/pm8150L */
static struct settings lcdb_settings[] = {
	SETTING(LCDB_BST_PD_CTL, false, true),
	SETTING(LCDB_RDSON_MGMNT, false, false),
	SETTING(LCDB_MISC_CTL, false, false),
	SETTING(LCDB_SOFT_START_CTL, false, false),
	SETTING(LCDB_PFM_CTL, false, false),
	SETTING(LCDB_PWRUP_PWRDN_CTL, false, true),
	SETTING(LCDB_LDO_PD_CTL, false, true),
	SETTING(LCDB_LDO_SOFT_START_CTL, false, true),
	SETTING(LCDB_NCP_PD_CTL, false, true),
	SETTING(LCDB_NCP_SOFT_START_CTL, false, true),
	SETTING(LCDB_BST_SS_CTL, false, true),
	SETTING(LCDB_LDO_VREG_OK_CTL, false, true),
};

static int qpnp_lcdb_save_settings(struct qpnp_lcdb *lcdb)
{
	int i, size, rc = 0;
	struct settings *setting;
	u16 pmic_subtype = lcdb->pmic_rev_id->pmic_subtype;

	if (pmic_subtype == PM660L_SUBTYPE) {
		setting = lcdb_settings_pm660l;
		size = ARRAY_SIZE(lcdb_settings_pm660l);
	} else {
		setting = lcdb_settings;
		size = ARRAY_SIZE(lcdb_settings);
	}

	for (i = 0; i < size; i++) {
		if (setting[i].valid) {
			rc = qpnp_lcdb_read(lcdb, lcdb->base +
					    setting[i].address,
					    &setting[i].value, 1);
			if (rc < 0) {
				pr_err("Failed to read lcdb register address=%x\n",
					setting[i].address);
				return rc;
			}
		}
	}

	return 0;
}

static int qpnp_lcdb_restore_settings(struct qpnp_lcdb *lcdb)
{
	int i, size, rc = 0;
	struct settings *setting;
	u16 pmic_subtype = lcdb->pmic_rev_id->pmic_subtype;

	if (pmic_subtype == PM660L_SUBTYPE) {
		setting = lcdb_settings_pm660l;
		size = ARRAY_SIZE(lcdb_settings_pm660l);
	} else {
		setting = lcdb_settings;
		size = ARRAY_SIZE(lcdb_settings);
	}

	for (i = 0; i < size; i++) {
		if (setting[i].valid) {
			if (setting[i].sec_access)
				rc = qpnp_lcdb_secure_write(lcdb, lcdb->base +
							    setting[i].address,
							    setting[i].value);
			else
				rc = qpnp_lcdb_write(lcdb, lcdb->base +
						     setting[i].address,
						     &setting[i].value, 1);
			if (rc < 0) {
				pr_err("Failed to write register address=%x\n",
					     setting[i].address);
				return rc;
			}
		}
	}

	return 0;
}

static int qpnp_lcdb_ttw_enter(struct qpnp_lcdb *lcdb)
{
	int rc;
	u8 val;

	if (!lcdb->settings_saved) {
		rc = qpnp_lcdb_save_settings(lcdb);
		if (rc < 0) {
			pr_err("Failed to save LCDB settings rc=%d\n", rc);
			return rc;
		}
		lcdb->settings_saved = true;
	}

	val = (BST_SS_TIME_OVERRIDE_1MS << BST_SS_TIME_OVERRIDE_SHIFT) |
	      (DIS_BST_PRECHG_SHORT_ALARM << BST_PRECHG_SHORT_ALARM_SHIFT);
	rc = qpnp_lcdb_write(lcdb, lcdb->base + LCDB_BST_SS_CTL_REG, &val, 1);
	if (rc < 0)
		return rc;

	val = 0;
	rc = qpnp_lcdb_write(lcdb, lcdb->base + LCDB_NCP_SOFT_START_CTL_REG,
			     &val, 1);
	if (rc < 0)
		return rc;

	val = 0;
	rc = qpnp_lcdb_write(lcdb, lcdb->base + LCDB_LDO_SOFT_START_CTL_REG,
			     &val, 1);
	if (rc < 0)
		return rc;

	val = 0;
	rc = qpnp_lcdb_write(lcdb, lcdb->base + LCDB_PWRUP_PWRDN_CTL_REG,
			     &val, 1);
	if (rc < 0)
		return rc;

	val = 0;
	rc = qpnp_lcdb_write(lcdb, lcdb->base + LCDB_BST_VREG_OK_CTL_REG,
			     &val, 1);
	if (rc < 0)
		return rc;

	val = BOOST_DIS_PULLDOWN_BIT;
	rc = qpnp_lcdb_write(lcdb, lcdb->base + LCDB_BST_PD_CTL_REG,
			     &val, 1);
	if (rc < 0)
		return rc;

	val = LDO_DIS_PULLDOWN_BIT;
	rc = qpnp_lcdb_write(lcdb, lcdb->base + LCDB_LDO_PD_CTL_REG,
							&val, 1);
	if (rc < 0)
		return rc;

	val = NCP_DIS_PULLDOWN_BIT;
	rc = qpnp_lcdb_write(lcdb, lcdb->base + LCDB_NCP_PD_CTL_REG,
			     &val, 1);
	if (rc < 0)
		return rc;

	val = HWEN_RDY_BIT;
	rc = qpnp_lcdb_write(lcdb, lcdb->base + LCDB_ENABLE_CTL1_REG,
			     &val, 1);

	return rc;
}

static int qpnp_lcdb_ttw_enter_pm660l(struct qpnp_lcdb *lcdb)
{
	int rc;
	u8 val;

	if (!lcdb->settings_saved) {
		rc = qpnp_lcdb_save_settings(lcdb);
		if (rc < 0) {
			pr_err("Failed to save LCDB settings rc=%d\n", rc);
			return rc;
		}
		lcdb->settings_saved = true;
	}

	val = BOOST_DIS_PULLDOWN_BIT;
	rc = qpnp_lcdb_write(lcdb, lcdb->base + LCDB_BST_PD_CTL_REG,
							&val, 1);
	if (rc < 0) {
		pr_err("Failed to set BST PD rc=%d\n", rc);
		return rc;
	}

	val = (RDSON_HALF << NFET_SW_SIZE_SHIFT) | RDSON_HALF;
	rc = qpnp_lcdb_write(lcdb, lcdb->base + LCDB_RDSON_MGMNT_REG,
							&val, 1);
	if (rc < 0) {
		pr_err("Failed to set RDSON MGMT rc=%d\n", rc);
		return rc;
	}

	val = AUTO_GM_EN_BIT | EN_TOUCH_WAKE_BIT | DIS_SCP_BIT;
	rc = qpnp_lcdb_write(lcdb, lcdb->base + LCDB_MISC_CTL_REG,
							&val, 1);
	if (rc < 0) {
		pr_err("Failed to set MISC CTL rc=%d\n", rc);
		return rc;
	}

	val = 0;
	rc = qpnp_lcdb_write(lcdb, lcdb->base + LCDB_SOFT_START_CTL_REG,
						&val, 1);
	if (rc < 0) {
		pr_err("Failed to set LCDB_SOFT_START rc=%d\n", rc);
		return rc;
	}

	val = EN_PFM_BIT | (PFM_HYST_25MV << PFM_HYSTERESIS_SHIFT) |
		     (PFM_PEAK_CURRENT_400MA << PFM_CURRENT_SHIFT) |
				BYP_BST_SOFT_START_COMP_BIT;
	rc = qpnp_lcdb_write(lcdb, lcdb->base + LCDB_PFM_CTL_REG,
							&val, 1);
	if (rc < 0) {
		pr_err("Failed to set PFM_CTL rc=%d\n", rc);
		return rc;
	}

	val = 0;
	rc = qpnp_lcdb_secure_write(lcdb, lcdb->base + LCDB_PWRUP_PWRDN_CTL_REG,
							val);
	if (rc < 0) {
		pr_err("Failed to set PWRUP_PWRDN_CTL rc=%d\n", rc);
		return rc;
	}

	val = LDO_DIS_PULLDOWN_BIT;
	rc = qpnp_lcdb_write(lcdb, lcdb->base + LCDB_LDO_PD_CTL_REG,
							&val, 1);
	if (rc < 0) {
		pr_err("Failed to set LDO_PD_CTL rc=%d\n", rc);
		return rc;
	}

	val = 0;
	rc = qpnp_lcdb_write(lcdb, lcdb->base + LCDB_LDO_SOFT_START_CTL_REG,
							&val, 1);
	if (rc < 0) {
		pr_err("Failed to set LDO_SOFT_START rc=%d\n", rc);
		return rc;
	}

	val = NCP_DIS_PULLDOWN_BIT;
	rc = qpnp_lcdb_write(lcdb, lcdb->base + LCDB_NCP_PD_CTL_REG,
							&val, 1);
	if (rc < 0) {
		pr_err("Failed to set NCP_PD_CTL rc=%d\n", rc);
		return rc;
	}

	val = 0;
	rc = qpnp_lcdb_write(lcdb, lcdb->base + LCDB_NCP_SOFT_START_CTL_REG,
							&val, 1);
	if (rc < 0) {
		pr_err("Failed to set NCP_SOFT_START rc=%d\n", rc);
		return rc;
	}

	if (lcdb->ttw_mode_sw) {
		rc = qpnp_lcdb_masked_write(lcdb, lcdb->base +
				LCDB_AUTO_TOUCH_WAKE_CTL_REG,
				EN_AUTO_TOUCH_WAKE_BIT,
				EN_AUTO_TOUCH_WAKE_BIT);
		if (rc < 0)
			pr_err("Failed to enable auto(sw) TTW\n rc = %d\n", rc);
	} else {
		val = HWEN_RDY_BIT;
		rc = qpnp_lcdb_write(lcdb, lcdb->base + LCDB_ENABLE_CTL1_REG,
							&val, 1);
		if (rc < 0)
			pr_err("Failed to hw_enable lcdb rc= %d\n", rc);
	}

	return rc;
}

static int qpnp_lcdb_ttw_exit(struct qpnp_lcdb *lcdb)
{
	int rc;

	if (lcdb->settings_saved) {
		rc = qpnp_lcdb_restore_settings(lcdb);
		if (rc < 0) {
			pr_err("Failed to restore lcdb settings rc=%d\n", rc);
			return rc;
		}
		lcdb->settings_saved = false;
	}

	return 0;
}

static int qpnp_lcdb_enable_wa(struct qpnp_lcdb *lcdb)
{
	int rc;
	u8 val = 0;

	/* required only for PM660L */
	if (lcdb->pmic_rev_id->pmic_subtype != PM660L_SUBTYPE)
		return 0;

	val = MODULE_EN_BIT;
	rc = qpnp_lcdb_write(lcdb, lcdb->base + LCDB_ENABLE_CTL1_REG,
						&val, 1);
	if (rc < 0) {
		pr_err("Failed to enable lcdb rc= %d\n", rc);
		return rc;
	}

	val = 0;
	rc = qpnp_lcdb_write(lcdb, lcdb->base + LCDB_ENABLE_CTL1_REG,
							&val, 1);
	if (rc < 0) {
		pr_err("Failed to disable lcdb rc= %d\n", rc);
		return rc;
	}

	if (lcdb->wa_flags & NCP_SCP_DISABLE_WA) {
		/*
		 * delay to make sure that the MID pin – ie the
		 * output of the LCDB boost – returns to 0V
		 * after the module is disabled
		 */
		usleep_range(10000, 10100);

		rc = qpnp_lcdb_masked_write(lcdb,
				lcdb->base + LCDB_MISC_CTL_REG,
				DIS_SCP_BIT, DIS_SCP_BIT);
		if (rc < 0) {
			pr_err("Failed to disable SC rc=%d\n", rc);
			return rc;
		}
		/* delay for SC-disable to take effect */
		usleep_range(1000, 1100);

		rc = qpnp_lcdb_masked_write(lcdb,
				lcdb->base + LCDB_MISC_CTL_REG,
				DIS_SCP_BIT, 0);
		if (rc < 0) {
			pr_err("Failed to enable SC rc=%d\n", rc);
			return rc;
		}
		/* delay for SC-enable to take effect */
		usleep_range(1000, 1100);
	}

	return 0;
}

#define VOLTAGE_START_MV	4500
#define VOLTAGE_STEP_MV		500

static int qpnp_lcdb_enable(struct qpnp_lcdb *lcdb)
{
	int rc = 0, timeout, delay;
	int voltage_mv = VOLTAGE_START_MV;
	u8 val = 0;

	if (lcdb->lcdb_enabled || lcdb->lcdb_sc_disable) {
		pr_debug("lcdb_enabled=%d lcdb_sc_disable=%d\n",
			lcdb->lcdb_enabled, lcdb->lcdb_sc_disable);
		return 0;
	}

	if (lcdb->ttw_enable) {
		rc = qpnp_lcdb_ttw_exit(lcdb);
		if (rc < 0) {
			pr_err("Failed to exit TTW mode rc=%d\n", rc);
			return rc;
		}
	}

	rc = qpnp_lcdb_enable_wa(lcdb);
	if (rc < 0) {
		pr_err("Failed to execute enable_wa rc=%d\n", rc);
		return rc;
	}

	if (lcdb->voltage_step_ramp) {
		if (lcdb->ldo.voltage_mv < VOLTAGE_START_MV)
			voltage_mv = lcdb->ldo.voltage_mv;

		rc = qpnp_lcdb_set_voltage(lcdb, voltage_mv, LDO);
		if (rc < 0)
			return rc;

		if (lcdb->ncp.voltage_mv < VOLTAGE_START_MV)
			voltage_mv = lcdb->ncp.voltage_mv;

		rc = qpnp_lcdb_set_voltage(lcdb, voltage_mv, NCP);
		if (rc < 0)
			return rc;
	}

	val = MODULE_EN_BIT;
	rc = qpnp_lcdb_write(lcdb, lcdb->base + LCDB_ENABLE_CTL1_REG,
							&val, 1);
	if (rc < 0) {
		pr_err("Failed to disable lcdb rc= %d\n", rc);
		goto fail_enable;
	}

	/* poll for vreg_ok */
	timeout = 10;
	delay = lcdb->bst.soft_start_us + lcdb->ldo.soft_start_us +
					lcdb->ncp.soft_start_us;
	delay += lcdb->bst.vreg_ok_dbc_us + lcdb->ldo.vreg_ok_dbc_us +
					lcdb->ncp.vreg_ok_dbc_us;
	while (timeout--) {
		rc = qpnp_lcdb_read(lcdb, lcdb->base + INT_RT_STATUS_REG,
								&val, 1);
		if (rc < 0) {
			pr_err("Failed to poll for vreg-ok status rc=%d\n", rc);
			break;
		}
		if (val & VREG_OK_RT_STS_BIT)
			break;

		usleep_range(delay, delay + 100);
	}

	if (rc || !timeout) {
		if (!timeout) {
			pr_err("lcdb-vreg-ok status failed to change\n");
			rc = -ETIMEDOUT;
		}
		goto fail_enable;
	}

	lcdb->lcdb_enabled = true;
	if (lcdb->voltage_step_ramp) {
		usleep_range(10000, 11000);
		rc = qpnp_lcdb_set_voltage_step(lcdb,
						voltage_mv + VOLTAGE_STEP_MV,
						LDO_NCP);
		if (rc < 0) {
			pr_err("Failed to set LCDB voltage rc=%d\n", rc);
			return rc;
		}
	}

	pr_debug("lcdb enabled successfully!\n");

	return 0;

fail_enable:
	dump_status_registers(lcdb);
	pr_err("Failed to enable lcdb rc=%d\n", rc);
	return rc;
}

static int qpnp_lcdb_disable(struct qpnp_lcdb *lcdb)
{
	int rc = 0;
	u8 val;
	u16 pmic_subtype = lcdb->pmic_rev_id->pmic_subtype;

	if (!lcdb->lcdb_enabled)
		return 0;

	if (lcdb->ttw_enable) {
		if (pmic_subtype == PM660L_SUBTYPE)
			rc = qpnp_lcdb_ttw_enter_pm660l(lcdb);
		else
			rc = qpnp_lcdb_ttw_enter(lcdb);

		if (rc < 0) {
			pr_err("Failed to enable TTW mode rc=%d\n", rc);
			return rc;
		}
		lcdb->lcdb_enabled = false;

		return 0;
	}

	if (lcdb->wa_flags & FORCE_PD_ENABLE_WA) {
		/*
		 * force pull-down to enable quick discharge after
		 * turning off
		 */
		val = LDO_FORCE_PD_EN_BIT | LDO_FORCE_PD_MODE;
		rc = qpnp_lcdb_write(lcdb, lcdb->base +
				     LCDB_LDO_FORCE_PD_CTL_REG, &val, 1);
		if (rc < 0)
			return rc;
	}

	val = 0;
	rc = qpnp_lcdb_write(lcdb, lcdb->base + LCDB_ENABLE_CTL1_REG,
							&val, 1);
	if (rc < 0)
		pr_err("Failed to disable lcdb rc= %d\n", rc);
	else
		lcdb->lcdb_enabled = false;

	if (lcdb->wa_flags & FORCE_PD_ENABLE_WA) {
		/* wait for 10 msec after module disable for LDO to discharge */
		usleep_range(10000, 11000);

		val = 0;
		rc = qpnp_lcdb_write(lcdb, lcdb->base +
				     LCDB_LDO_FORCE_PD_CTL_REG, &val, 1);
		if (rc < 0)
			return rc;
	}

	return rc;
}

#define LCDB_SC_RESET_CNT_DLY_US	1000000
#define LCDB_SC_CNT_MAX			10
static int qpnp_lcdb_handle_sc_event(struct qpnp_lcdb *lcdb)
{
	int rc = 0;
	s64 elapsed_time_us;

	mutex_lock(&lcdb->lcdb_mutex);
	rc = qpnp_lcdb_disable(lcdb);
	if (rc < 0) {
		pr_err("Failed to disable lcdb rc=%d\n", rc);
		goto unlock_mutex;
	}

	/* Check if the SC re-occurred immediately */
	elapsed_time_us = ktime_us_delta(ktime_get(),
			lcdb->sc_module_enable_time);
	if (elapsed_time_us > LCDB_SC_RESET_CNT_DLY_US) {
		lcdb->sc_count = 0;
	} else if (lcdb->sc_count > LCDB_SC_CNT_MAX) {
		pr_err("SC trigged %d times, disabling LCDB forever!\n",
						lcdb->sc_count);
		lcdb->lcdb_sc_disable = true;
		goto unlock_mutex;
	}
	lcdb->sc_count++;
	lcdb->sc_module_enable_time = ktime_get();

	/* delay for SC to clear */
	usleep_range(10000, 10100);

	rc = qpnp_lcdb_enable(lcdb);
	if (rc < 0)
		pr_err("Failed to enable lcdb rc=%d\n", rc);

unlock_mutex:
	mutex_unlock(&lcdb->lcdb_mutex);
	return rc;
}

static irqreturn_t qpnp_lcdb_sc_irq_handler(int irq, void *data)
{
	struct qpnp_lcdb *lcdb = data;
	int rc;
	u8 val, val2[2] = {0};

	rc = qpnp_lcdb_read(lcdb, lcdb->base + INT_RT_STATUS_REG, &val, 1);
	if (rc < 0)
		goto irq_handled;

	if (val & SC_ERROR_RT_STS_BIT) {
		rc = qpnp_lcdb_read(lcdb,
			lcdb->base + LCDB_MISC_CTL_REG, &val, 1);
		if (rc < 0)
			goto irq_handled;

		if (val & EN_TOUCH_WAKE_BIT) {
			/* blanking time */
			usleep_range(300, 310);
			/*
			 * The status registers need to written with any value
			 * before reading
			 */
			rc = qpnp_lcdb_write(lcdb,
				lcdb->base + LCDB_STS3_REG, val2, 2);
			if (rc < 0)
				goto irq_handled;

			rc = qpnp_lcdb_read(lcdb,
				lcdb->base + LCDB_STS3_REG, val2, 2);
			if (rc < 0)
				goto irq_handled;

			if (!(val2[0] & LDO_VREG_OK_BIT) ||
					!(val2[1] & NCP_VREG_OK_BIT)) {
				rc = qpnp_lcdb_handle_sc_event(lcdb);
				if (rc < 0) {
					pr_err("Failed to handle SC rc=%d\n",
								rc);
					goto irq_handled;
				}
			}
		} else {
			/* blanking time */
			usleep_range(2000, 2100);
			/* Read the SC status again to confirm true SC */
			rc = qpnp_lcdb_read(lcdb,
				lcdb->base + INT_RT_STATUS_REG, &val, 1);
			if (rc < 0)
				goto irq_handled;

			if (val & SC_ERROR_RT_STS_BIT) {
				rc = qpnp_lcdb_handle_sc_event(lcdb);
				if (rc < 0) {
					pr_err("Failed to handle SC rc=%d\n",
								rc);
					goto irq_handled;
				}
			}
		}
	}
irq_handled:
	return IRQ_HANDLED;
}

#define MIN_BST_VOLTAGE_MV			4700
#define PM660_MAX_BST_VOLTAGE_MV		6250
#define MAX_BST_VOLTAGE_MV			6275
#define MIN_VOLTAGE_MV				4000
#define MAX_VOLTAGE_MV				6000
#define VOLTAGE_MIN_STEP_100_MV			4000
#define VOLTAGE_MIN_STEP_50_MV			4950
#define VOLTAGE_STEP_100_MV			100
#define VOLTAGE_STEP_50_MV			50
#define VOLTAGE_STEP_25_MV			25
#define VOLTAGE_STEP_50MV_OFFSET		0xA
static int qpnp_lcdb_set_bst_voltage(struct qpnp_lcdb *lcdb,
					int voltage_mv, u8 type)
{
	int rc = 0;
	u8 val, voltage_step, mask = 0;
	int bst_voltage_mv;
	u16 pmic_subtype = lcdb->pmic_rev_id->pmic_subtype;
	struct ldo_regulator *ldo = &lcdb->ldo;
	struct ncp_regulator *ncp = &lcdb->ncp;
	struct bst_params *bst = &lcdb->bst;

	/* Vout_Boost = headroom_mv + max( Vout_LDO, abs (Vout_NCP)) */
	bst_voltage_mv = max(voltage_mv, max(ldo->voltage_mv, ncp->voltage_mv));
	bst_voltage_mv += bst->headroom_mv;

	if (bst_voltage_mv < MIN_BST_VOLTAGE_MV)
		bst_voltage_mv = MIN_BST_VOLTAGE_MV;

	if (pmic_subtype == PM660L_SUBTYPE) {
		if (bst_voltage_mv > PM660_MAX_BST_VOLTAGE_MV)
			bst_voltage_mv = PM660_MAX_BST_VOLTAGE_MV;
	} else {
		if (bst_voltage_mv > MAX_BST_VOLTAGE_MV)
			bst_voltage_mv = MAX_BST_VOLTAGE_MV;
	}

	if (bst_voltage_mv != bst->voltage_mv) {
		if (pmic_subtype == PM660L_SUBTYPE) {
			mask = PM660_BST_OUTPUT_VOLTAGE_MASK;
			voltage_step = VOLTAGE_STEP_50_MV;
		} else {
			mask =  BST_OUTPUT_VOLTAGE_MASK;
			voltage_step = VOLTAGE_STEP_25_MV;
		}

		val = DIV_ROUND_UP(bst_voltage_mv - MIN_BST_VOLTAGE_MV,
							voltage_step);
		rc = qpnp_lcdb_masked_write(lcdb, lcdb->base +
					LCDB_BST_OUTPUT_VOLTAGE_REG,
					mask, val);
		if (rc < 0) {
			pr_err("Failed to set boost voltage %d mv rc=%d\n",
				bst_voltage_mv, rc);
		} else {
			pr_debug("Boost voltage set = %d mv (0x%02x = 0x%02x)\n",
			      bst_voltage_mv, LCDB_BST_OUTPUT_VOLTAGE_REG, val);
			bst->voltage_mv = bst_voltage_mv;
		}
	}

	return rc;
}

static int qpnp_lcdb_get_bst_voltage(struct qpnp_lcdb *lcdb,
					int *voltage_mv)
{
	int rc;
	u8 val, voltage_step, mask = 0;
	u16 pmic_subtype = lcdb->pmic_rev_id->pmic_subtype;

	rc = qpnp_lcdb_read(lcdb, lcdb->base + LCDB_BST_OUTPUT_VOLTAGE_REG,
						&val, 1);
	if (rc < 0) {
		pr_err("Failed to reat BST voltage rc=%d\n", rc);
		return rc;
	}

	if (pmic_subtype == PM660L_SUBTYPE) {
		mask = PM660_BST_OUTPUT_VOLTAGE_MASK;
		voltage_step = VOLTAGE_STEP_50_MV;
	} else {
		mask =  BST_OUTPUT_VOLTAGE_MASK;
		voltage_step = VOLTAGE_STEP_25_MV;
	}

	val &= mask;
	*voltage_mv = (val * voltage_step) + MIN_BST_VOLTAGE_MV;

	return 0;
}

static int qpnp_lcdb_set_voltage(struct qpnp_lcdb *lcdb,
					int voltage_mv, u8 type)
{
	int rc = 0;
	u16 offset = LCDB_LDO_OUTPUT_VOLTAGE_REG;
	u8 val = 0;

	if (!is_between(voltage_mv, MIN_VOLTAGE_MV, MAX_VOLTAGE_MV)) {
		pr_err("Invalid voltage %dmv (min=%d max=%d)\n",
			voltage_mv, MIN_VOLTAGE_MV, MAX_VOLTAGE_MV);
		return -EINVAL;
	}

	rc = qpnp_lcdb_set_bst_voltage(lcdb, voltage_mv, type);
	if (rc < 0) {
		pr_err("Failed to set boost voltage rc=%d\n", rc);
		return rc;
	}

	/* Below logic is only valid for LDO and NCP type */
	if (voltage_mv < VOLTAGE_MIN_STEP_50_MV) {
		val = DIV_ROUND_UP(voltage_mv - VOLTAGE_MIN_STEP_100_MV,
						VOLTAGE_STEP_100_MV);
	} else {
		val = DIV_ROUND_UP(voltage_mv - VOLTAGE_MIN_STEP_50_MV,
						VOLTAGE_STEP_50_MV);
		val += VOLTAGE_STEP_50MV_OFFSET;
	}

	if (type == NCP)
		offset = LCDB_NCP_OUTPUT_VOLTAGE_REG;

	rc = qpnp_lcdb_masked_write(lcdb, lcdb->base + offset,
				SET_OUTPUT_VOLTAGE_MASK, val);
	if (rc < 0)
		pr_err("Failed to set output voltage %d mv for %s rc=%d\n",
			voltage_mv, (type == LDO) ? "LDO" : "NCP", rc);
	else
		pr_debug("%s voltage set = %d mv (0x%02x = 0x%02x)\n",
			(type == LDO) ? "LDO" : "NCP", voltage_mv, offset, val);

	return rc;
}

static int qpnp_lcdb_set_voltage_step(struct qpnp_lcdb *lcdb,
				      int voltage_start_mv, u8 type)
{
	int i, ldo_voltage, ncp_voltage, voltage, rc = 0;

	for (i = voltage_start_mv; i <= (MAX_VOLTAGE_MV + VOLTAGE_STEP_MV);
						i += VOLTAGE_STEP_MV) {

		ldo_voltage = (lcdb->ldo.voltage_mv < i) ?
					lcdb->ldo.voltage_mv : i;

		ncp_voltage = (lcdb->ncp.voltage_mv < i) ?
					lcdb->ncp.voltage_mv : i;
		if (type == LDO_NCP) {
			rc = qpnp_lcdb_set_voltage(lcdb, ldo_voltage, LDO);
			if (rc < 0)
				return rc;

			rc = qpnp_lcdb_set_voltage(lcdb, ncp_voltage, NCP);
			if (rc < 0)
				return rc;

			pr_debug(" LDO voltage step %d NCP voltage step %d\n",
					ldo_voltage, ncp_voltage);

			if ((i >= lcdb->ncp.voltage_mv) &&
					(i >= lcdb->ldo.voltage_mv))
				break;
		} else {
			voltage = (type == LDO) ? ldo_voltage : ncp_voltage;
			rc = qpnp_lcdb_set_voltage(lcdb, voltage, type);
			if (rc < 0)
				return rc;

			pr_debug("%s voltage step %d\n",
				 (type == LDO) ? "LDO" : "NCP", voltage);
			if ((type == LDO) && (i >= lcdb->ldo.voltage_mv))
				break;

			if ((type == NCP) && (i >= lcdb->ncp.voltage_mv))
				break;

		}

		usleep_range(1000, 1100);
	}

	return rc;
}

static int qpnp_lcdb_get_voltage(struct qpnp_lcdb *lcdb,
					u32 *voltage_mv, u8 type)
{
	int rc = 0;
	u16 offset = LCDB_LDO_OUTPUT_VOLTAGE_REG;
	u8 val = 0;

	if (type == BST)
		return qpnp_lcdb_get_bst_voltage(lcdb, voltage_mv);

	if (type == NCP)
		offset = LCDB_NCP_OUTPUT_VOLTAGE_REG;

	rc = qpnp_lcdb_read(lcdb, lcdb->base + offset, &val, 1);
	if (rc < 0) {
		pr_err("Failed to read %s volatge rc=%d\n",
			(type == LDO) ? "LDO" : "NCP", rc);
		return rc;
	}

	val &= SET_OUTPUT_VOLTAGE_MASK;
	if (val < VOLTAGE_STEP_50MV_OFFSET) {
		*voltage_mv = VOLTAGE_MIN_STEP_100_MV +
				(val * VOLTAGE_STEP_100_MV);
	} else {
		*voltage_mv = VOLTAGE_MIN_STEP_50_MV +
			((val - VOLTAGE_STEP_50MV_OFFSET) * VOLTAGE_STEP_50_MV);
	}

	if (!rc)
		pr_debug("%s voltage read-back = %d mv (0x%02x = 0x%02x)\n",
					(type == LDO) ? "LDO" : "NCP",
					*voltage_mv, offset, val);

	return rc;
}

static int qpnp_lcdb_set_soft_start(struct qpnp_lcdb *lcdb,
					u32 ss_us, u8 type)
{
	int rc = 0, i = 0;
	u16 offset = LCDB_LDO_SOFT_START_CTL_REG;
	u8 val = 0;

	if (type == NCP)
		offset = LCDB_NCP_SOFT_START_CTL_REG;

	if (!is_between(ss_us, MIN_SOFT_START_US, MAX_SOFT_START_US)) {
		pr_err("Invalid soft_start_us %d (min=%d max=%d)\n",
			ss_us, MIN_SOFT_START_US, MAX_SOFT_START_US);
		return -EINVAL;
	}

	i = 0;
	while (ss_us > soft_start_us[i])
		i++;
	val = ((i == 0) ? 0 : i - 1) & SOFT_START_MASK;

	rc = qpnp_lcdb_masked_write(lcdb,
			lcdb->base + offset, SOFT_START_MASK, val);
	if (rc < 0)
		pr_err("Failed to write %s soft-start time %d rc=%d",
			(type == LDO) ? "LDO" : "NCP", soft_start_us[i], rc);

	return rc;
}

static int qpnp_lcdb_ldo_regulator_enable(struct regulator_dev *rdev)
{
	int rc = 0;
	struct qpnp_lcdb *lcdb  = rdev_get_drvdata(rdev);

	if (lcdb->secure_mode)
		return 0;

	mutex_lock(&lcdb->lcdb_mutex);
	rc = qpnp_lcdb_enable(lcdb);
	if (rc < 0)
		pr_err("Failed to enable lcdb rc=%d\n", rc);
	mutex_unlock(&lcdb->lcdb_mutex);

	return rc;
}

static int qpnp_lcdb_ldo_regulator_disable(struct regulator_dev *rdev)
{
	int rc = 0;
	struct qpnp_lcdb *lcdb  = rdev_get_drvdata(rdev);

	if (lcdb->secure_mode)
		return 0;

	mutex_lock(&lcdb->lcdb_mutex);
	rc = qpnp_lcdb_disable(lcdb);
	if (rc < 0)
		pr_err("Failed to disable lcdb rc=%d\n", rc);
	mutex_unlock(&lcdb->lcdb_mutex);

	return rc;
}

static int qpnp_lcdb_ldo_regulator_is_enabled(struct regulator_dev *rdev)
{
	struct qpnp_lcdb *lcdb  = rdev_get_drvdata(rdev);

	return lcdb->lcdb_enabled;
}

static int qpnp_lcdb_ldo_regulator_set_voltage(struct regulator_dev *rdev,
				int min_uV, int max_uV, unsigned int *selector)
{
	int rc = 0;
	struct qpnp_lcdb *lcdb  = rdev_get_drvdata(rdev);

	if (lcdb->secure_mode)
		return 0;

	lcdb->ldo.voltage_mv = min_uV / 1000;
	if (lcdb->voltage_step_ramp)
		rc = qpnp_lcdb_set_voltage_step(lcdb,
			lcdb->ldo.prev_voltage_mv + VOLTAGE_STEP_MV, LDO);
	else
		rc = qpnp_lcdb_set_voltage(lcdb, lcdb->ldo.voltage_mv, LDO);

	if (rc < 0)
		pr_err("Failed to set LDO voltage rc=%c\n", rc);
	else
		lcdb->ldo.prev_voltage_mv = lcdb->ldo.voltage_mv;

	return rc;
}

static int qpnp_lcdb_ldo_regulator_get_voltage(struct regulator_dev *rdev)
{
	int rc = 0;
	u32 voltage_mv = 0;
	struct qpnp_lcdb *lcdb  = rdev_get_drvdata(rdev);

	rc = qpnp_lcdb_get_voltage(lcdb, &voltage_mv, LDO);
	if (rc < 0) {
		pr_err("Failed to get ldo voltage rc=%d\n", rc);
		return rc;
	}

	return voltage_mv * 1000;
}

static struct regulator_ops qpnp_lcdb_ldo_ops = {
	.enable			= qpnp_lcdb_ldo_regulator_enable,
	.disable		= qpnp_lcdb_ldo_regulator_disable,
	.is_enabled		= qpnp_lcdb_ldo_regulator_is_enabled,
	.set_voltage		= qpnp_lcdb_ldo_regulator_set_voltage,
	.get_voltage		= qpnp_lcdb_ldo_regulator_get_voltage,
};

static int qpnp_lcdb_ncp_regulator_enable(struct regulator_dev *rdev)
{
	int rc = 0;
	struct qpnp_lcdb *lcdb  = rdev_get_drvdata(rdev);

	if (lcdb->secure_mode)
		return 0;

	mutex_lock(&lcdb->lcdb_mutex);
	rc = qpnp_lcdb_enable(lcdb);
	if (rc < 0)
		pr_err("Failed to enable lcdb rc=%d\n", rc);
	mutex_unlock(&lcdb->lcdb_mutex);

	return rc;
}

static int qpnp_lcdb_ncp_regulator_disable(struct regulator_dev *rdev)
{
	int rc = 0;
	struct qpnp_lcdb *lcdb  = rdev_get_drvdata(rdev);

	if (lcdb->secure_mode)
		return 0;

	mutex_lock(&lcdb->lcdb_mutex);
	rc = qpnp_lcdb_disable(lcdb);
	if (rc < 0)
		pr_err("Failed to disable lcdb rc=%d\n", rc);
	mutex_unlock(&lcdb->lcdb_mutex);

	return rc;
}

static int qpnp_lcdb_ncp_regulator_is_enabled(struct regulator_dev *rdev)
{
	struct qpnp_lcdb *lcdb  = rdev_get_drvdata(rdev);

	return lcdb->lcdb_enabled;
}

static int qpnp_lcdb_ncp_regulator_set_voltage(struct regulator_dev *rdev,
				int min_uV, int max_uV, unsigned int *selector)
{
	int rc = 0;
	struct qpnp_lcdb *lcdb  = rdev_get_drvdata(rdev);

	if (lcdb->secure_mode)
		return 0;

	lcdb->ncp.voltage_mv = min_uV / 1000;
	if (lcdb->voltage_step_ramp)
		rc = qpnp_lcdb_set_voltage_step(lcdb,
			lcdb->ncp.prev_voltage_mv + VOLTAGE_STEP_MV, NCP);
	else
		rc = qpnp_lcdb_set_voltage(lcdb, lcdb->ncp.voltage_mv, NCP);

	if (rc < 0)
		pr_err("Failed to set NCP voltage rc=%c\n", rc);
	else
		lcdb->ncp.prev_voltage_mv = lcdb->ncp.voltage_mv;

	return rc;
}

static int qpnp_lcdb_ncp_regulator_get_voltage(struct regulator_dev *rdev)
{
	int rc;
	u32 voltage_mv = 0;
	struct qpnp_lcdb *lcdb  = rdev_get_drvdata(rdev);

	rc = qpnp_lcdb_get_voltage(lcdb, &voltage_mv, NCP);
	if (rc < 0) {
		pr_err("Failed to get ncp voltage rc=%d\n", rc);
		return rc;
	}

	return voltage_mv * 1000;
}

static struct regulator_ops qpnp_lcdb_ncp_ops = {
	.enable			= qpnp_lcdb_ncp_regulator_enable,
	.disable		= qpnp_lcdb_ncp_regulator_disable,
	.is_enabled		= qpnp_lcdb_ncp_regulator_is_enabled,
	.set_voltage		= qpnp_lcdb_ncp_regulator_set_voltage,
	.get_voltage		= qpnp_lcdb_ncp_regulator_get_voltage,
};

static int qpnp_lcdb_regulator_register(struct qpnp_lcdb *lcdb, u8 type)
{
	int rc = 0, off_on_delay = 0;
	struct regulator_init_data *init_data;
	struct regulator_config cfg = {};
	struct regulator_desc *rdesc;
	struct regulator_dev *rdev;
	struct device_node *node;

	if (lcdb->pmic_rev_id->pmic_subtype != PM660L_SUBTYPE)
		off_on_delay = PMIC5_LCDB_OFF_ON_DELAY_US;

	if (type == LDO) {
		node			= lcdb->ldo.node;
		rdesc			= &lcdb->ldo.rdesc;
		rdesc->ops		= &qpnp_lcdb_ldo_ops;
		rdesc->off_on_delay	= off_on_delay;
		rdev			= lcdb->ldo.rdev;
	} else if (type == NCP) {
		node			= lcdb->ncp.node;
		rdesc			= &lcdb->ncp.rdesc;
		rdesc->ops		= &qpnp_lcdb_ncp_ops;
		rdesc->off_on_delay	= off_on_delay;
		rdev			= lcdb->ncp.rdev;
	} else {
		pr_err("Invalid regulator type %d\n", type);
		return -EINVAL;
	}

	init_data = of_get_regulator_init_data(lcdb->dev, node, rdesc);
	if (!init_data) {
		pr_err("Failed to get regulator_init_data for %s\n",
					(type == LDO) ? "LDO" : "NCP");
		return -ENOMEM;
	}

	if (init_data->constraints.name) {
		rdesc->owner		= THIS_MODULE;
		rdesc->type		= REGULATOR_VOLTAGE;
		rdesc->name		= init_data->constraints.name;

		cfg.dev = lcdb->dev;
		cfg.init_data = init_data;
		cfg.driver_data = lcdb;
		cfg.of_node = node;

		if (of_get_property(lcdb->dev->of_node, "parent-supply", NULL))
			init_data->supply_regulator = "parent";

		init_data->constraints.valid_ops_mask
				|= REGULATOR_CHANGE_VOLTAGE
				| REGULATOR_CHANGE_STATUS;

		rdev = devm_regulator_register(lcdb->dev, rdesc, &cfg);
		if (IS_ERR(rdev)) {
			rc = PTR_ERR(rdev);
			rdev = NULL;
			pr_err("Failed to register lcdb_%s regulator rc = %d\n",
				(type == LDO) ? "LDO" : "NCP", rc);
			return rc;
		}
	} else {
		pr_err("%s_regulator name missing\n",
				(type == LDO) ? "LDO" : "NCP");
		return -EINVAL;
	}

	return rc;
}

static int qpnp_lcdb_parse_ttw(struct qpnp_lcdb *lcdb)
{
	int rc = 0;
	u32 temp;
	u8 val = 0;
	struct device_node *node = lcdb->dev->of_node;

	if (of_property_read_bool(node, "qcom,ttw-mode-sw")) {
		lcdb->ttw_mode_sw = true;
		rc = of_property_read_u32(node, "qcom,attw-toff-ms", &temp);
		if (!rc) {
			if (!is_between(temp, ATTW_MIN_MS, ATTW_MAX_MS)) {
				pr_err("Invalid TOFF val %d (min=%d max=%d)\n",
					temp, ATTW_MIN_MS, ATTW_MAX_MS);
					return -EINVAL;
			}
			val = ilog2(temp / 4) << ATTW_TOFF_TIME_SHIFT;
		} else {
			pr_err("qcom,attw-toff-ms not specified for TTW SW mode\n");
			return rc;
		}

		rc = of_property_read_u32(node, "qcom,attw-ton-ms", &temp);
		if (!rc) {
			if (!is_between(temp, ATTW_MIN_MS, ATTW_MAX_MS)) {
				pr_err("Invalid TON value %d (min=%d max=%d)\n",
					temp, ATTW_MIN_MS, ATTW_MAX_MS);
				return -EINVAL;
			}
			val |= ilog2(temp / 4);
		} else {
			pr_err("qcom,attw-ton-ms not specified for TTW SW mode\n");
			return rc;
		}
		rc = qpnp_lcdb_masked_write(lcdb, lcdb->base +
				LCDB_AUTO_TOUCH_WAKE_CTL_REG,
				ATTW_TON_TIME_MASK | ATTW_TOFF_TIME_MASK, val);
		if (rc < 0) {
			pr_err("Failed to write ATTW ON/OFF rc=%d\n", rc);
			return rc;
		}
	}

	return 0;
}

static int qpnp_lcdb_ldo_dt_init(struct qpnp_lcdb *lcdb)
{
	int rc = 0;
	struct device_node *node = lcdb->ldo.node;

	/* LDO output voltage */
	lcdb->ldo.voltage_mv = -EINVAL;
	rc = of_property_read_u32(node, "qcom,ldo-voltage-mv",
					&lcdb->ldo.voltage_mv);
	if (!rc && !is_between(lcdb->ldo.voltage_mv, MIN_VOLTAGE_MV,
						MAX_VOLTAGE_MV)) {
		pr_err("Invalid LDO voltage %dmv (min=%d max=%d)\n",
			lcdb->ldo.voltage_mv, MIN_VOLTAGE_MV, MAX_VOLTAGE_MV);
		return -EINVAL;
	}

	/* LDO PD configuration */
	lcdb->ldo.pd = -EINVAL;
	of_property_read_u32(node, "qcom,ldo-pd", &lcdb->ldo.pd);

	lcdb->ldo.pd_strength = -EINVAL;
	of_property_read_u32(node, "qcom,ldo-pd-strength",
					&lcdb->ldo.pd_strength);

	/* LDO ILIM configuration */
	lcdb->ldo.ilim_ma = -EINVAL;
	rc = of_property_read_u32(node, "qcom,ldo-ilim-ma", &lcdb->ldo.ilim_ma);
	if (!rc && !is_between(lcdb->ldo.ilim_ma, MIN_LDO_ILIM_MA,
						MAX_LDO_ILIM_MA)) {
		pr_err("Invalid ilim_ma %d (min=%d, max=%d)\n",
			lcdb->ldo.ilim_ma, MIN_LDO_ILIM_MA,
					MAX_LDO_ILIM_MA);
		return -EINVAL;
	}

	/* LDO soft-start (SS) configuration */
	lcdb->ldo.soft_start_us = -EINVAL;
	of_property_read_u32(node, "qcom,ldo-soft-start-us",
					&lcdb->ldo.soft_start_us);

	return 0;
}

static int qpnp_lcdb_ncp_dt_init(struct qpnp_lcdb *lcdb)
{
	int rc = 0;
	struct device_node *node = lcdb->ncp.node;

	/* NCP output voltage */
	lcdb->ncp.voltage_mv = -EINVAL;
	rc = of_property_read_u32(node, "qcom,ncp-voltage-mv",
					&lcdb->ncp.voltage_mv);
	if (!rc && !is_between(lcdb->ncp.voltage_mv, MIN_VOLTAGE_MV,
						MAX_VOLTAGE_MV)) {
		pr_err("Invalid NCP voltage %dmv (min=%d max=%d)\n",
			lcdb->ldo.voltage_mv, MIN_VOLTAGE_MV, MAX_VOLTAGE_MV);
		return -EINVAL;
	}

	/* NCP PD configuration */
	lcdb->ncp.pd = -EINVAL;
	of_property_read_u32(node, "qcom,ncp-pd", &lcdb->ncp.pd);

	lcdb->ncp.pd_strength = -EINVAL;
	of_property_read_u32(node, "qcom,ncp-pd-strength",
					&lcdb->ncp.pd_strength);

	/* NCP ILIM configuration */
	lcdb->ncp.ilim_ma = -EINVAL;
	rc = of_property_read_u32(node, "qcom,ncp-ilim-ma", &lcdb->ncp.ilim_ma);
	if (!rc && !is_between(lcdb->ncp.ilim_ma, MIN_NCP_ILIM_MA,
						MAX_NCP_ILIM_MA)) {
		pr_err("Invalid ilim_ma %d (min=%d, max=%d)\n",
			lcdb->ncp.ilim_ma, MIN_NCP_ILIM_MA, MAX_NCP_ILIM_MA);
		return -EINVAL;
	}

	/* NCP soft-start (SS) configuration */
	lcdb->ncp.soft_start_us = -EINVAL;
	of_property_read_u32(node, "qcom,ncp-soft-start-us",
					&lcdb->ncp.soft_start_us);

	return 0;
}

static int qpnp_lcdb_bst_dt_init(struct qpnp_lcdb *lcdb)
{
	int rc = 0;
	struct device_node *node = lcdb->bst.node;
	u16 pmic_subtype = lcdb->pmic_rev_id->pmic_subtype;
	u16 default_headroom_mv;

	/* Boost PD  configuration */
	lcdb->bst.pd = -EINVAL;
	of_property_read_u32(node, "qcom,bst-pd", &lcdb->bst.pd);

	lcdb->bst.pd_strength = -EINVAL;
	of_property_read_u32(node, "qcom,bst-pd-strength",
					&lcdb->bst.pd_strength);

	/* Boost ILIM */
	lcdb->bst.ilim_ma = -EINVAL;
	rc = of_property_read_u32(node, "qcom,bst-ilim-ma", &lcdb->bst.ilim_ma);
	if (!rc && !is_between(lcdb->bst.ilim_ma, MIN_BST_ILIM_MA,
						MAX_BST_ILIM_MA)) {
		pr_err("Invalid ilim_ma %d (min=%d, max=%d)\n",
			lcdb->bst.ilim_ma, MIN_BST_ILIM_MA, MAX_BST_ILIM_MA);
			return -EINVAL;
	}

	/* Boost PS configuration */
	lcdb->bst.ps = -EINVAL;
	of_property_read_u32(node, "qcom,bst-ps", &lcdb->bst.ps);

	lcdb->bst.ps_threshold = -EINVAL;
	rc = of_property_read_u32(node, "qcom,bst-ps-threshold-ma",
					&lcdb->bst.ps_threshold);
	if (!rc && !is_between(lcdb->bst.ps_threshold,
				MIN_BST_PS_MA, MAX_BST_PS_MA)) {
		pr_err("Invalid bst ps_threshold %d (min=%d, max=%d)\n",
			lcdb->bst.ps_threshold, MIN_BST_PS_MA, MAX_BST_PS_MA);
		return -EINVAL;
	}

	default_headroom_mv = (pmic_subtype == PM660L_SUBTYPE) ?
			       PM660_BST_HEADROOM_DEFAULT_MV :
			       BST_HEADROOM_DEFAULT_MV;
	/* Boost head room configuration */
	of_property_read_u16(node, "qcom,bst-headroom-mv",
					&lcdb->bst.headroom_mv);
	if (lcdb->bst.headroom_mv < default_headroom_mv)
		lcdb->bst.headroom_mv = default_headroom_mv;

	return 0;
}

static int qpnp_lcdb_init_ldo(struct qpnp_lcdb *lcdb)
{
	int rc = 0, ilim_ma;
	u8 val = 0;

	/* configure parameters only if LCDB is disabled */
	if (!is_lcdb_enabled(lcdb)) {
		if (lcdb->ldo.voltage_mv != -EINVAL) {
			rc = qpnp_lcdb_set_voltage(lcdb,
					lcdb->ldo.voltage_mv, LDO);
			if (rc < 0) {
				pr_err("Failed to set voltage rc=%d\n", rc);
				return rc;
			}
		}

		if (lcdb->ldo.pd != -EINVAL) {
			rc = qpnp_lcdb_masked_write(lcdb, lcdb->base +
				LCDB_LDO_PD_CTL_REG, LDO_DIS_PULLDOWN_BIT,
				lcdb->ldo.pd ? 0 : LDO_DIS_PULLDOWN_BIT);
			if (rc < 0) {
				pr_err("Failed to configure LDO PD rc=%d\n",
								rc);
				return rc;
			}
		}

		if (lcdb->ldo.pd_strength != -EINVAL) {
			rc = qpnp_lcdb_masked_write(lcdb, lcdb->base +
				LCDB_LDO_PD_CTL_REG, LDO_PD_STRENGTH_BIT,
				lcdb->ldo.pd_strength ?
				LDO_PD_STRENGTH_BIT : 0);
			if (rc < 0) {
				pr_err("Failed to configure LDO PD strength %s rc=%d",
						lcdb->ldo.pd_strength ?
						"(strong)" : "(weak)", rc);
				return rc;
			}
		}

		if (lcdb->ldo.ilim_ma != -EINVAL) {
			ilim_ma = lcdb->ldo.ilim_ma - MIN_LDO_ILIM_MA;
			ilim_ma /= LDO_ILIM_STEP_MA;
			val = (ilim_ma & SET_LDO_ILIM_MASK) | EN_LDO_ILIM_BIT;
			rc = qpnp_lcdb_masked_write(lcdb, lcdb->base +
					LCDB_LDO_ILIM_CTL1_REG,
					SET_LDO_ILIM_MASK | EN_LDO_ILIM_BIT,
					val);
			if (rc < 0) {
				pr_err("Failed to configure LDO ilim_ma (CTL1=%d) rc=%d",
							val, rc);
				return rc;
			}

			val = ilim_ma & SET_LDO_ILIM_MASK;
			rc = qpnp_lcdb_masked_write(lcdb,
					lcdb->base + LCDB_LDO_ILIM_CTL2_REG,
					SET_LDO_ILIM_MASK, val);
			if (rc < 0) {
				pr_err("Failed to configure LDO ilim_ma (CTL2=%d) rc=%d",
							val, rc);
				return rc;
			}
		}

		if (lcdb->ldo.soft_start_us != -EINVAL) {
			rc = qpnp_lcdb_set_soft_start(lcdb,
					lcdb->ldo.soft_start_us, LDO);
			if (rc < 0) {
				pr_err("Failed to set LDO soft_start rc=%d\n",
									rc);
				return rc;
			}
		}
	}

	rc = qpnp_lcdb_get_voltage(lcdb, &lcdb->ldo.voltage_mv, LDO);
	if (rc < 0) {
		pr_err("Failed to get LDO volatge rc=%d\n", rc);
		return rc;
	}

	lcdb->ldo.prev_voltage_mv = lcdb->ldo.voltage_mv;

	rc = qpnp_lcdb_read(lcdb, lcdb->base +
			LCDB_LDO_VREG_OK_CTL_REG, &val, 1);
	if (rc < 0) {
		pr_err("Failed to read ldo_vreg_ok rc=%d\n", rc);
		return rc;
	}
	lcdb->ldo.vreg_ok_dbc_us = dbc_us[val & VREG_OK_DEB_MASK];

	rc = qpnp_lcdb_read(lcdb, lcdb->base +
			LCDB_LDO_SOFT_START_CTL_REG, &val, 1);
	if (rc < 0) {
		pr_err("Failed to read ldo_soft_start_ctl rc=%d\n", rc);
		return rc;
	}
	lcdb->ldo.soft_start_us = soft_start_us[val & SOFT_START_MASK];

	rc = qpnp_lcdb_regulator_register(lcdb, LDO);
	if (rc < 0)
		pr_err("Failed to register ldo rc=%d\n", rc);

	return rc;
}

static int qpnp_lcdb_init_ncp(struct qpnp_lcdb *lcdb)
{
	int rc = 0, i = 0;
	u8 val = 0;

	/* configure parameters only if LCDB is disabled */
	if (!is_lcdb_enabled(lcdb)) {
		if (lcdb->ncp.voltage_mv != -EINVAL) {
			rc = qpnp_lcdb_set_voltage(lcdb,
					lcdb->ncp.voltage_mv, NCP);
			if (rc < 0) {
				pr_err("Failed to set voltage rc=%d\n", rc);
				return rc;
			}
		}

		if (lcdb->ncp.pd != -EINVAL) {
			rc = qpnp_lcdb_masked_write(lcdb, lcdb->base +
				LCDB_NCP_PD_CTL_REG, NCP_DIS_PULLDOWN_BIT,
				lcdb->ncp.pd ? 0 : NCP_DIS_PULLDOWN_BIT);
			if (rc < 0) {
				pr_err("Failed to configure NCP PD rc=%d\n",
									rc);
				return rc;
			}
		}

		if (lcdb->ncp.pd_strength != -EINVAL) {
			rc = qpnp_lcdb_masked_write(lcdb, lcdb->base +
				LCDB_NCP_PD_CTL_REG, NCP_PD_STRENGTH_BIT,
				lcdb->ncp.pd_strength ?
				NCP_PD_STRENGTH_BIT : 0);
			if (rc < 0) {
				pr_err("Failed to configure NCP PD strength %s rc=%d",
					lcdb->ncp.pd_strength ?
					"(strong)" : "(weak)", rc);
				return rc;
			}
		}

		if (lcdb->ncp.ilim_ma != -EINVAL) {
			while (lcdb->ncp.ilim_ma > ncp_ilim_ma[i])
				i++;
			val = (i == 0) ? 0 : i - 1;
			val = (lcdb->ncp.ilim_ma & SET_NCP_ILIM_MASK) |
							EN_NCP_ILIM_BIT;
			rc = qpnp_lcdb_masked_write(lcdb, lcdb->base +
						LCDB_NCP_ILIM_CTL1_REG,
				SET_NCP_ILIM_MASK | EN_NCP_ILIM_BIT, val);
			if (rc < 0) {
				pr_err("Failed to configure NCP ilim_ma (CTL1=%d) rc=%d",
								val, rc);
				return rc;
			}
			val = lcdb->ncp.ilim_ma & SET_NCP_ILIM_MASK;
			rc = qpnp_lcdb_masked_write(lcdb,
					lcdb->base + LCDB_NCP_ILIM_CTL2_REG,
					SET_NCP_ILIM_MASK, val);
			if (rc < 0) {
				pr_err("Failed to configure NCP ilim_ma (CTL2=%d) rc=%d",
							val, rc);
				return rc;
			}
		}

		if (lcdb->ncp.soft_start_us != -EINVAL) {
			rc = qpnp_lcdb_set_soft_start(lcdb,
				lcdb->ncp.soft_start_us, NCP);
			if (rc < 0) {
				pr_err("Failed to set NCP soft_start rc=%d\n",
								rc);
				return rc;
			}
		}
	}

	rc = qpnp_lcdb_get_voltage(lcdb, &lcdb->ncp.voltage_mv, NCP);
	if (rc < 0) {
		pr_err("Failed to get NCP volatge rc=%d\n", rc);
		return rc;
	}

	lcdb->ncp.prev_voltage_mv = lcdb->ncp.voltage_mv;

	rc = qpnp_lcdb_read(lcdb, lcdb->base +
			LCDB_NCP_VREG_OK_CTL_REG, &val, 1);
	if (rc < 0) {
		pr_err("Failed to read ncp_vreg_ok rc=%d\n", rc);
		return rc;
	}
	lcdb->ncp.vreg_ok_dbc_us = dbc_us[val & VREG_OK_DEB_MASK];

	rc = qpnp_lcdb_read(lcdb, lcdb->base +
			LCDB_NCP_SOFT_START_CTL_REG, &val, 1);
	if (rc < 0) {
		pr_err("Failed to read ncp_soft_start_ctl rc=%d\n", rc);
		return rc;
	}
	lcdb->ncp.soft_start_us = soft_start_us[val & SOFT_START_MASK];

	rc = qpnp_lcdb_regulator_register(lcdb, NCP);
	if (rc < 0)
		pr_err("Failed to register NCP rc=%d\n", rc);

	return rc;
}

static int qpnp_lcdb_init_bst(struct qpnp_lcdb *lcdb)
{
	int rc = 0;
	u8 val, mask = 0;
	u16 pmic_subtype = lcdb->pmic_rev_id->pmic_subtype;

	/* configure parameters only if LCDB is disabled */
	if (!is_lcdb_enabled(lcdb)) {
		if (lcdb->bst.pd != -EINVAL) {
			rc = qpnp_lcdb_masked_write(lcdb, lcdb->base +
				LCDB_BST_PD_CTL_REG, BOOST_DIS_PULLDOWN_BIT,
				lcdb->bst.pd ? 0 : BOOST_DIS_PULLDOWN_BIT);
			if (rc < 0) {
				pr_err("Failed to configure BST PD rc=%d\n",
									rc);
				return rc;
			}
		}

		if (lcdb->bst.pd_strength != -EINVAL) {
			rc = qpnp_lcdb_masked_write(lcdb, lcdb->base +
				LCDB_BST_PD_CTL_REG, BOOST_PD_STRENGTH_BIT,
				lcdb->bst.pd_strength ?
				BOOST_PD_STRENGTH_BIT : 0);
			if (rc < 0) {
				pr_err("Failed to configure NCP PD strength %s rc=%d",
					lcdb->bst.pd_strength ?
					"(strong)" : "(weak)", rc);
				return rc;
			}
		}

		if (lcdb->bst.ilim_ma != -EINVAL) {
			val = (lcdb->bst.ilim_ma / MIN_BST_ILIM_MA) - 1;
			val = (lcdb->bst.ilim_ma & SET_BST_ILIM_MASK) |
							EN_BST_ILIM_BIT;
			rc = qpnp_lcdb_masked_write(lcdb, lcdb->base +
				LCDB_BST_ILIM_CTL_REG,
				SET_BST_ILIM_MASK | EN_BST_ILIM_BIT, val);
			if (rc < 0) {
				pr_err("Failed to configure BST ilim_ma rc=%d",
									rc);
				return rc;
			}
		}

		if (lcdb->bst.ps != -EINVAL) {
			rc = qpnp_lcdb_masked_write(lcdb, lcdb->base +
					LCDB_PS_CTL_REG, EN_PS_BIT,
					lcdb->bst.ps ? EN_PS_BIT : 0);
			if (rc < 0) {
				pr_err("Failed to disable BST PS rc=%d", rc);
				return rc;
			}
		}

		if (lcdb->bst.ps_threshold != -EINVAL) {
			mask = (pmic_subtype == PM660L_SUBTYPE) ?
					PM660_PS_THRESH_MASK : PS_THRESH_MASK;
			val = (lcdb->bst.ps_threshold - MIN_BST_PS_MA) / 10;
			val = (lcdb->bst.ps_threshold & mask) | EN_PS_BIT;
			rc = qpnp_lcdb_masked_write(lcdb, lcdb->base +
						LCDB_PS_CTL_REG,
						mask | EN_PS_BIT, val);
			if (rc < 0) {
				pr_err("Failed to configure BST PS threshold rc=%d",
								rc);
				return rc;
			}
		}
	}

	rc = qpnp_lcdb_get_voltage(lcdb, &lcdb->bst.voltage_mv, BST);
	if (rc < 0) {
		pr_err("Failed to get BST volatge rc=%d\n", rc);
		return rc;
	}

	rc = qpnp_lcdb_read(lcdb, lcdb->base +
			LCDB_BST_VREG_OK_CTL_REG, &val, 1);
	if (rc < 0) {
		pr_err("Failed to read bst_vreg_ok rc=%d\n", rc);
		return rc;
	}
	lcdb->bst.vreg_ok_dbc_us = dbc_us[val & VREG_OK_DEB_MASK];

	if (pmic_subtype == PM660L_SUBTYPE) {
		rc = qpnp_lcdb_read(lcdb, lcdb->base +
				    LCDB_SOFT_START_CTL_REG, &val, 1);
		if (rc < 0) {
			pr_err("Failed to read lcdb_soft_start_ctl rc=%d\n",
									rc);
			return rc;
		}
		lcdb->bst.soft_start_us = (val & SOFT_START_MASK) * 200 + 200;
		if (!lcdb->bst.headroom_mv)
			lcdb->bst.headroom_mv = PM660_BST_HEADROOM_DEFAULT_MV;
	} else {
		rc = qpnp_lcdb_read(lcdb, lcdb->base +
				    LCDB_BST_SS_CTL_REG, &val, 1);
		if (rc < 0) {
			pr_err("Failed to read bst_soft_start_ctl rc=%d\n", rc);
			return rc;
		}
		lcdb->bst.soft_start_us = soft_start_us[val & SOFT_START_MASK];
		if (!lcdb->bst.headroom_mv)
			lcdb->bst.headroom_mv = BST_HEADROOM_DEFAULT_MV;
	}

	return 0;
}

static void qpnp_lcdb_pmic_config(struct qpnp_lcdb *lcdb)
{
	switch (lcdb->pmic_rev_id->pmic_subtype) {
	case PM660L_SUBTYPE:
		if (lcdb->pmic_rev_id->rev4 < PM660L_V2P0_REV4)
			lcdb->wa_flags |= NCP_SCP_DISABLE_WA;
		break;
	case PMI632_SUBTYPE:
	case PM6150L_SUBTYPE:
		lcdb->wa_flags |= FORCE_PD_ENABLE_WA;
		break;
	default:
		break;
	}

	pr_debug("LCDB wa_flags = 0x%2x\n", lcdb->wa_flags);
}

static int qpnp_lcdb_hw_init(struct qpnp_lcdb *lcdb)
{
	int rc = 0;
	u8 val = 0;

	qpnp_lcdb_pmic_config(lcdb);

	if (lcdb->pwrdn_delay_ms != -EINVAL) {
		rc = qpnp_lcdb_masked_write(lcdb, lcdb->base +
					    LCDB_PWRUP_PWRDN_CTL_REG,
					    PWRDN_DELAY_MASK,
					    lcdb->pwrdn_delay_ms);
		if (rc < 0)
			return rc;
	}

	rc = qpnp_lcdb_init_bst(lcdb);
	if (rc < 0) {
		pr_err("Failed to initialize BOOST rc=%d\n", rc);
		return rc;
	}

	rc = qpnp_lcdb_init_ldo(lcdb);
	if (rc < 0) {
		pr_err("Failed to initialize LDO rc=%d\n", rc);
		return rc;
	}

	rc = qpnp_lcdb_init_ncp(lcdb);
	if (rc < 0) {
		pr_err("Failed to initialize NCP rc=%d\n", rc);
		return rc;
	}

	if (lcdb->sc_irq >= 0 && !(lcdb->wa_flags & NCP_SCP_DISABLE_WA)) {
		lcdb->sc_count = 0;
		irq_set_status_flags(lcdb->sc_irq,
					IRQ_DISABLE_UNLAZY);
		rc = devm_request_threaded_irq(lcdb->dev, lcdb->sc_irq,
				NULL, qpnp_lcdb_sc_irq_handler, IRQF_ONESHOT,
				"qpnp_lcdb_sc_irq", lcdb);
		if (rc < 0) {
			pr_err("Unable to request sc(%d) irq rc=%d\n",
						lcdb->sc_irq, rc);
			return rc;
		}
	}

	if (!is_lcdb_enabled(lcdb)) {
		rc = qpnp_lcdb_read(lcdb, lcdb->base +
				LCDB_MODULE_RDY_REG, &val, 1);
		if (rc < 0) {
			pr_err("Failed to read MODULE_RDY rc=%d\n", rc);
			return rc;
		}
		if (!(val & MODULE_RDY_BIT)) {
			rc = qpnp_lcdb_masked_write(lcdb, lcdb->base +
				LCDB_MODULE_RDY_REG, MODULE_RDY_BIT,
						MODULE_RDY_BIT);
			if (rc < 0) {
				pr_err("Failed to set MODULE RDY rc=%d\n", rc);
				return rc;
			}
		}
	} else {
		/* module already enabled */
		lcdb->lcdb_enabled = true;
	}

	return 0;
}

static int qpnp_lcdb_parse_dt(struct qpnp_lcdb *lcdb)
{
	int rc = 0, i = 0;
	u32 tmp;
	const char *label;
	struct device_node *revid_dev_node, *temp, *node = lcdb->dev->of_node;

	revid_dev_node = of_parse_phandle(node, "qcom,pmic-revid", 0);
	if (!revid_dev_node) {
		pr_err("Missing qcom,pmic-revid property - fail driver\n");
		return -EINVAL;
	}

	lcdb->pmic_rev_id = get_revid_data(revid_dev_node);
	if (IS_ERR(lcdb->pmic_rev_id)) {
		pr_debug("Unable to get revid data\n");
		/*
		 * revid should to be defined, return -EPROBE_DEFER
		 * until the revid module registers.
		 */
		of_node_put(revid_dev_node);
		return -EPROBE_DEFER;
	}

	of_node_put(revid_dev_node);
	for_each_available_child_of_node(node, temp) {
		rc = of_property_read_string(temp, "label", &label);
		if (rc < 0) {
			pr_err("Failed to read label rc=%d\n", rc);
			return rc;
		}

		if (!strcmp(label, "ldo")) {
			lcdb->ldo.node = temp;
			rc = qpnp_lcdb_ldo_dt_init(lcdb);
		} else if (!strcmp(label, "ncp")) {
			lcdb->ncp.node = temp;
			rc = qpnp_lcdb_ncp_dt_init(lcdb);
		} else if (!strcmp(label, "bst")) {
			lcdb->bst.node = temp;
			rc = qpnp_lcdb_bst_dt_init(lcdb);
		} else {
			pr_err("Failed to identify label %s\n", label);
			return -EINVAL;
		}
		if (rc < 0) {
			pr_err("Failed to register %s module\n", label);
			return rc;
		}
	}

	if (of_property_read_bool(node, "qcom,ttw-enable")) {
		rc = qpnp_lcdb_parse_ttw(lcdb);
		if (rc < 0) {
			pr_err("Failed to parse ttw-params rc=%d\n", rc);
			return rc;
		}
		lcdb->ttw_enable = true;
	}

	lcdb->sc_irq = platform_get_irq_byname(lcdb->pdev, "sc-irq");
	if (lcdb->sc_irq < 0)
		pr_debug("sc irq is not defined\n");

	lcdb->voltage_step_ramp =
			of_property_read_bool(node, "qcom,voltage-step-ramp");

	lcdb->pwrdn_delay_ms = -EINVAL;
	rc = of_property_read_u32(node, "qcom,pwrdn-delay-ms", &tmp);
	if (!rc) {
		if (!is_between(tmp, PWRDN_DELAY_MIN_MS, PWRDN_DELAY_MAX_MS)) {
			pr_err("Invalid PWRDN_DLY val %d (min=%d max=%d)\n",
				tmp, PWRDN_DELAY_MIN_MS, PWRDN_DELAY_MAX_MS);
			return -EINVAL;
		}

		for (i = 0; i < ARRAY_SIZE(pwrup_pwrdn_ms); i++) {
			if (tmp == pwrup_pwrdn_ms[i]) {
				lcdb->pwrdn_delay_ms = i;
				break;
			}
		}
	}

	return 0;
<<<<<<< HEAD
=======
}

static ssize_t secure_mode_store(struct class *c,
					struct class_attribute *attr,
					const char *buf, size_t count)
{
	struct qpnp_lcdb *lcdb = container_of(c, struct qpnp_lcdb,
							lcdb_class);
	int val, rc;

	rc = kstrtouint(buf, 0, &val);

	if (rc < 0)
		return rc;

	if (val != 0 && val != 1)
		return count;

	if (val == 1 && !lcdb->secure_mode) {
		if (lcdb->sc_irq > 0)
			disable_irq(lcdb->sc_irq);

		lcdb->secure_mode = true;
	} else if (val == 0 && lcdb->secure_mode) {

		if (lcdb->sc_irq > 0)
			enable_irq(lcdb->sc_irq);

		lcdb->secure_mode = false;
	}

	return count;
>>>>>>> 15457316
}
static CLASS_ATTR_WO(secure_mode);

static struct attribute *lcdb_attrs[] = {
	&class_attr_secure_mode.attr,
	NULL,
};
ATTRIBUTE_GROUPS(lcdb);

static int qpnp_lcdb_regulator_probe(struct platform_device *pdev)
{
	int rc;
	struct device_node *node;
	struct qpnp_lcdb *lcdb;

	node = pdev->dev.of_node;
	if (!node) {
		pr_err("No nodes defined\n");
		return -ENODEV;
	}

	lcdb = devm_kzalloc(&pdev->dev, sizeof(*lcdb), GFP_KERNEL);
	if (!lcdb)
		return -ENOMEM;

	rc = of_property_read_u32(node, "reg", &lcdb->base);
	if (rc < 0) {
		pr_err("Failed to find reg node rc=%d\n", rc);
		return rc;
	}

	lcdb->regmap = dev_get_regmap(pdev->dev.parent, NULL);
	if (!lcdb->regmap) {
		pr_err("Failed to get the regmap handle rc=%d\n", rc);
		return -EINVAL;
	}

	lcdb->dev = &pdev->dev;
	lcdb->pdev = pdev;
	mutex_init(&lcdb->lcdb_mutex);
	mutex_init(&lcdb->read_write_mutex);

	rc = qpnp_lcdb_parse_dt(lcdb);
	if (rc < 0) {
		pr_err("Failed to parse dt rc=%d\n", rc);
		return rc;
	}

	lcdb->lcdb_class.name = "lcd_bias";
	lcdb->lcdb_class.owner = THIS_MODULE;
	lcdb->lcdb_class.class_groups = lcdb_groups;

	rc = class_register(&lcdb->lcdb_class);
	if (rc < 0) {
		pr_err("Failed to register lcdb  class rc = %d\n", rc);
		return rc;
	}

	rc = qpnp_lcdb_hw_init(lcdb);
	if (rc < 0)
		pr_err("Failed to initialize LCDB module rc=%d\n", rc);
	else
		pr_info("LCDB module successfully registered! lcdb_en=%d ldo_voltage=%dmV ncp_voltage=%dmV bst_voltage=%dmV\n",
			lcdb->lcdb_enabled, lcdb->ldo.voltage_mv,
			lcdb->ncp.voltage_mv, lcdb->bst.voltage_mv);

	return rc;
}

static int qpnp_lcdb_regulator_remove(struct platform_device *pdev)
{
	struct qpnp_lcdb *lcdb = dev_get_drvdata(&pdev->dev);

	mutex_destroy(&lcdb->lcdb_mutex);
	mutex_destroy(&lcdb->read_write_mutex);

	return 0;
}

static const struct of_device_id lcdb_match_table[] = {
	{ .compatible = QPNP_LCDB_REGULATOR_DRIVER_NAME, },
	{ },
};

static struct platform_driver qpnp_lcdb_regulator_driver = {
	.driver		= {
		.name		= QPNP_LCDB_REGULATOR_DRIVER_NAME,
		.of_match_table	= lcdb_match_table,
	},
	.probe		= qpnp_lcdb_regulator_probe,
	.remove		= qpnp_lcdb_regulator_remove,
};

static int __init qpnp_lcdb_regulator_init(void)
{
	return platform_driver_register(&qpnp_lcdb_regulator_driver);
}
arch_initcall(qpnp_lcdb_regulator_init);

static void __exit qpnp_lcdb_regulator_exit(void)
{
	platform_driver_unregister(&qpnp_lcdb_regulator_driver);
}
module_exit(qpnp_lcdb_regulator_exit);

MODULE_DESCRIPTION("QPNP LCDB regulator driver");
MODULE_LICENSE("GPL v2");<|MERGE_RESOLUTION|>--- conflicted
+++ resolved
@@ -2259,8 +2259,6 @@
 	}
 
 	return 0;
-<<<<<<< HEAD
-=======
 }
 
 static ssize_t secure_mode_store(struct class *c,
@@ -2293,7 +2291,6 @@
 	}
 
 	return count;
->>>>>>> 15457316
 }
 static CLASS_ATTR_WO(secure_mode);
 
