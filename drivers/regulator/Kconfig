menuconfig REGULATOR
	bool "Voltage and Current Regulator Support"
	help
	  Generic Voltage and Current Regulator support.

	  This framework is designed to provide a generic interface to voltage
	  and current regulators within the Linux kernel. It's intended to
	  provide voltage and current control to client or consumer drivers and
	  also provide status information to user space applications through a
	  sysfs interface.

	  The intention is to allow systems to dynamically control regulator
	  output in order to save power and prolong battery life. This applies
	  to both voltage regulators (where voltage output is controllable) and
	  current sinks (where current output is controllable).

	  This framework safely compiles out if not selected so that client
	  drivers can still be used in systems with no software controllable
	  regulators.

	  If unsure, say no.


if REGULATOR

config REGULATOR_DEBUG
	bool "Regulator debug support"
	help
	  Say yes here to enable debugging support.

config REGULATOR_FIXED_VOLTAGE
	tristate "Fixed voltage regulator support"
	help
	  This driver provides support for fixed voltage regulators,
	  useful for systems which use a combination of software
	  managed regulators and simple non-configurable regulators.

config REGULATOR_VIRTUAL_CONSUMER
	tristate "Virtual regulator consumer support"
	help
	  This driver provides a virtual consumer for the voltage and
	  current regulator API which provides sysfs controls for
	  configuring the supplies requested.  This is mainly useful
	  for test purposes.

	  If unsure, say no.

config REGULATOR_USERSPACE_CONSUMER
	tristate "Userspace regulator consumer support"
	help
	  There are some classes of devices that are controlled entirely
	  from user space. Userspace consumer driver provides ability to
	  control power supplies for such devices.

	  If unsure, say no.

config REGULATOR_PROXY_CONSUMER
	bool "Boot time regulator proxy consumer support"
	help
	  This driver provides support for boot time regulator proxy requests.
	  It can enforce a specified voltage range, set a minimum current,
	  and/or keep a regulator enabled.  It is needed in circumstances where
	  reducing one or more of these three quantities will cause hardware to
	  stop working if performed before the driver managing the hardware has
	  probed.

config REGULATOR_88PM800
	tristate "Marvell 88PM800 Power regulators"
	depends on MFD_88PM800
	help
	  This driver supports Marvell 88PM800 voltage regulator chips.
	  It delivers digitally programmable output,
	  the voltage is programmed via I2C interface.
	  It's suitable to support PXA988 chips to control VCC_MAIN and
	  various voltages.

config REGULATOR_88PM8607
	tristate "Marvell 88PM8607 Power regulators"
	depends on MFD_88PM860X=y
	help
	  This driver supports 88PM8607 voltage regulator chips.

config REGULATOR_ACT8865
	tristate "Active-semi act8865 voltage regulator"
	depends on I2C
	select REGMAP_I2C
	help
	  This driver controls a active-semi act8865 voltage output
	  regulator via I2C bus.

config REGULATOR_ACT8945A
	tristate "Active-semi ACT8945A voltage regulator"
	depends on MFD_ACT8945A
	help
	  This driver controls a active-semi ACT8945A voltage regulator
	  via I2C bus. The ACT8945A features three step-down DC/DC converters
	  and four low-dropout linear regulators, along with a ActivePath
	  battery charger.

config REGULATOR_AD5398
	tristate "Analog Devices AD5398/AD5821 regulators"
	depends on I2C
	help
	  This driver supports AD5398 and AD5821 current regulator chips.
	  If building into module, its name is ad5398.ko.

config REGULATOR_ANATOP
	tristate "Freescale i.MX on-chip ANATOP LDO regulators"
	depends on MFD_SYSCON
	help
	  Say y here to support Freescale i.MX on-chip ANATOP LDOs
	  regulators. It is recommended that this option be
	  enabled on i.MX6 platform.

config REGULATOR_AAT2870
	tristate "AnalogicTech AAT2870 Regulators"
	depends on MFD_AAT2870_CORE
	help
	  If you have a AnalogicTech AAT2870 say Y to enable the
	  regulator driver.

config REGULATOR_AB3100
	tristate "ST-Ericsson AB3100 Regulator functions"
	depends on AB3100_CORE
	default y if AB3100_CORE
	help
	 These regulators correspond to functionality in the
	 AB3100 analog baseband dealing with power regulators
	 for the system.

config REGULATOR_AB8500
	bool "ST-Ericsson AB8500 Power Regulators"
	depends on AB8500_CORE
	help
	  This driver supports the regulators found on the ST-Ericsson mixed
	  signal AB8500 PMIC

config REGULATOR_ARIZONA_LDO1
	tristate "Wolfson Arizona class devices LDO1"
	depends on MFD_ARIZONA
	depends on SND_SOC
	help
	  Support for the LDO1 regulators found on Wolfson Arizona class
	  devices.

config REGULATOR_ARIZONA_MICSUPP
	tristate "Wolfson Arizona class devices MICSUPP"
	depends on MFD_ARIZONA
	depends on SND_SOC
	help
	  Support for the MICSUPP regulators found on Wolfson Arizona class
	  devices.

config REGULATOR_AS3711
	tristate "AS3711 PMIC"
	depends on MFD_AS3711
	help
	  This driver provides support for the voltage regulators on the
	  AS3711 PMIC

config REGULATOR_AS3722
	tristate "AMS AS3722 PMIC Regulators"
	depends on MFD_AS3722
	help
	  This driver provides support for the voltage regulators on the
	  AS3722 PMIC. This will enable support for all the software
	  controllable DCDC/LDO regulators.

config REGULATOR_AXP20X
	tristate "X-POWERS AXP20X PMIC Regulators"
	depends on MFD_AXP20X
	help
	  This driver provides support for the voltage regulators on the
	  AXP20X PMIC.

config REGULATOR_BCM590XX
	tristate "Broadcom BCM590xx PMU Regulators"
	depends on MFD_BCM590XX
	help
	  This driver provides support for the voltage regulators on the
	  BCM590xx PMUs. This will enable support for the software
	  controllable LDO/Switching regulators.

config REGULATOR_BD9571MWV
	tristate "ROHM BD9571MWV Regulators"
	depends on MFD_BD9571MWV
	help
	  This driver provides support for the voltage regulators on the
	  ROHM BD9571MWV PMIC. This will enable support for the software
	  controllable regulator and voltage sampling units.

	  This driver can also be built as a module. If so, the module
	  will be called bd9571mwv-regulator.

config REGULATOR_CPCAP
	tristate "Motorola CPCAP regulator"
	depends on MFD_CPCAP
	help
	  Say y here for CPCAP regulator found on some Motorola phones
	  and tablets such as Droid 4.

config REGULATOR_DA903X
	tristate "Dialog Semiconductor DA9030/DA9034 regulators"
	depends on PMIC_DA903X
	help
	  Say y here to support the BUCKs and LDOs regulators found on
	  Dialog Semiconductor DA9030/DA9034 PMIC.

config REGULATOR_DA9052
	tristate "Dialog Semiconductor DA9052/DA9053 regulators"
	depends on PMIC_DA9052
	help
	  This driver supports the voltage regulators of DA9052-BC and
	  DA9053-AA/Bx PMIC.

config REGULATOR_DA9055
	tristate "Dialog Semiconductor DA9055 regulators"
	depends on MFD_DA9055
	help
	  Say y here to support the BUCKs and LDOs regulators found on
	  Dialog Semiconductor DA9055 PMIC.

	  This driver can also be built as a module. If so, the module
	  will be called da9055-regulator.

config REGULATOR_DA9062
	tristate "Dialog Semiconductor DA9061/62 regulators"
	depends on MFD_DA9062
	help
	  Say y here to support the BUCKs and LDOs regulators found on
	  DA9061 and DA9062 PMICs.

	  This driver can also be built as a module. If so, the module
	  will be called da9062-regulator.

config REGULATOR_DA9063
	tristate "Dialog Semiconductor DA9063 regulators"
	depends on MFD_DA9063
	help
	  Say y here to support the BUCKs and LDOs regulators found on
	  DA9063 PMICs.

	  This driver can also be built as a module. If so, the module
	  will be called da9063-regulator.

config REGULATOR_DA9210
	tristate "Dialog Semiconductor DA9210 regulator"
	depends on I2C
	select REGMAP_I2C
	help
	  Say y here to support for the Dialog Semiconductor DA9210.
	  The DA9210 is a multi-phase synchronous step down
	  converter 12A DC-DC Buck controlled through an I2C
	  interface.

config REGULATOR_DA9211
	tristate "Dialog Semiconductor DA9211/DA9212/DA9213/DA9214/DA9215 regulator"
	depends on I2C
	select REGMAP_I2C
	help
	  Say y here to support for the Dialog Semiconductor DA9211/DA9212
	  /DA9213/DA9214/DA9215.
	  The DA9211/DA9212/DA9213/DA9214/DA9215 is a multi-phase synchronous
	  step down converter 12A or 16A DC-DC Buck controlled through an I2C
	  interface.

config REGULATOR_DBX500_PRCMU
	bool

config REGULATOR_DB8500_PRCMU
	bool "ST-Ericsson DB8500 Voltage Domain Regulators"
	depends on MFD_DB8500_PRCMU
	select REGULATOR_DBX500_PRCMU
	help
	  This driver supports the voltage domain regulators controlled by the
	  DB8500 PRCMU

config REGULATOR_FAN53555
	tristate "Fairchild FAN53555 Regulator"
	depends on I2C
	select REGMAP_I2C
	help
	  This driver supports Fairchild FAN53555 Digitally Programmable
	  TinyBuck Regulator. The FAN53555 is a step-down switching voltage
	  regulator that delivers a digitally programmable output from an
	  input voltage supply of 2.5V to 5.5V. The output voltage is
	  programmed through an I2C interface.

config REGULATOR_GPIO
	tristate "GPIO regulator support"
	depends on GPIOLIB || COMPILE_TEST
	help
	  This driver provides support for regulators that can be
	  controlled via gpios.
	  It is capable of supporting current and voltage regulators
	  and the platform has to provide a mapping of GPIO-states
	  to target volts/amps.

config REGULATOR_HI6421
	tristate "HiSilicon Hi6421 PMIC voltage regulator support"
	depends on MFD_HI6421_PMIC && OF
	help
	  This driver provides support for the voltage regulators on the
	  HiSilicon Hi6421 PMU / Codec IC.
	  Hi6421 is a multi-function device which, on regulator part, provides
	  21 general purpose LDOs, 3 dedicated LDOs, and 5 BUCKs. All
	  of them come with support to either ECO (idle) or sleep mode.

config REGULATOR_HI6421V530
	tristate "HiSilicon Hi6421v530 PMIC voltage regulator support"
	depends on MFD_HI6421_PMIC && OF
	help
	  This driver provides support for the voltage regulators on
	  HiSilicon Hi6421v530 PMU / Codec IC.
	  Hi6421v530 is a multi-function device which, on regulator part,
	  provides 5 general purpose LDOs, and all of them come with support
	  to either ECO (idle) or sleep mode.

config REGULATOR_HI655X
	tristate "Hisilicon HI655X PMIC regulators support"
	depends on ARCH_HISI || COMPILE_TEST
	depends on MFD_HI655X_PMIC && OF
	help
	  This driver provides support for the voltage regulators of the
	  Hisilicon Hi655x PMIC device.

config REGULATOR_ISL9305
	tristate "Intersil ISL9305 regulator"
	depends on I2C
	select REGMAP_I2C
	help
	  This driver supports ISL9305 voltage regulator chip.

config REGULATOR_ISL6271A
	tristate "Intersil ISL6271A Power regulator"
	depends on I2C
	help
	  This driver supports ISL6271A voltage regulator chip.

config REGULATOR_PM8008
	bool "Qualcomm Technologies Inc. PM8008 regulator driver"
	depends on MFD_I2C_PMIC
	help
	  Say Y here to support the PM8008 PMIC chip.
	  This driver controls PM8008 PMIC chip and the voltage
	  regulators found in Qualcomm Technologies Inc. PM8008
	  PMIC.

config REGULATOR_LM363X
	tristate "TI LM363X voltage regulators"
	depends on MFD_TI_LMU
	help
	  This driver supports LM3631 and LM3632 voltage regulators for
	  the LCD bias.
	  One boost output voltage is configurable and always on.
	  Other LDOs are used for the display module.

config REGULATOR_LP3971
	tristate "National Semiconductors LP3971 PMIC regulator driver"
	depends on I2C
	help
	 Say Y here to support the voltage regulators and convertors
	 on National Semiconductors LP3971 PMIC

config REGULATOR_LP3972
	tristate "National Semiconductors LP3972 PMIC regulator driver"
	depends on I2C
	help
	 Say Y here to support the voltage regulators and convertors
	 on National Semiconductors LP3972 PMIC

config REGULATOR_LP872X
	tristate "TI/National Semiconductor LP8720/LP8725 voltage regulators"
	depends on I2C
	select REGMAP_I2C
	help
	  This driver supports LP8720/LP8725 PMIC

config REGULATOR_LP873X
	tristate "TI LP873X Power regulators"
	depends on MFD_TI_LP873X && OF
	help
	  This driver supports LP873X voltage regulator chips. LP873X
	  provides two step-down converters and two general-purpose LDO
	  voltage regulators. It supports software based voltage control
	  for different voltage domains

config REGULATOR_LP8755
	tristate "TI LP8755 High Performance PMU driver"
	depends on I2C
	select REGMAP_I2C
	help
	  This driver supports LP8755 High Performance PMU driver. This
	  chip contains six step-down DC/DC converters which can support
	  9 mode multiphase configuration.

config REGULATOR_LP87565
	tristate "TI LP87565 Power regulators"
	depends on MFD_TI_LP87565 && OF
	help
	  This driver supports LP87565 voltage regulator chips. LP87565
	  provides four step-down converters. It supports software based
	  voltage control for different voltage domains

config REGULATOR_LP8788
	tristate "TI LP8788 Power Regulators"
	depends on MFD_LP8788
	help
	  This driver supports LP8788 voltage regulator chip.

config REGULATOR_LTC3589
	tristate "LTC3589 8-output voltage regulator"
	depends on I2C
	select REGMAP_I2C
	help
	  This enables support for the LTC3589, LTC3589-1, and LTC3589-2
	  8-output regulators controlled via I2C.

config REGULATOR_LTC3676
	tristate "LTC3676 8-output voltage regulator"
	depends on I2C
	select REGMAP_I2C
	help
	  This enables support for the LTC3676
	  8-output regulators controlled via I2C.

config REGULATOR_MAX14577
	tristate "Maxim 14577/77836 regulator"
	depends on MFD_MAX14577
	help
	  This driver controls a Maxim MAX14577/77836 regulator via I2C bus.
	  The MAX14577 regulators include safeout LDO and charger current
	  regulator. The MAX77836 has two additional LDOs.

config REGULATOR_MAX1586
	tristate "Maxim 1586/1587 voltage regulator"
	depends on I2C
	help
	  This driver controls a Maxim 1586 or 1587 voltage output
	  regulator via I2C bus. The provided regulator is suitable
	  for PXA27x chips to control VCC_CORE and VCC_USIM voltages.

config REGULATOR_MAX77620
	tristate "Maxim 77620/MAX20024 voltage regulator"
	depends on MFD_MAX77620
	help
	  This driver controls Maxim MAX77620 voltage output regulator
	  via I2C bus. The provided regulator is suitable for Tegra
	  chip to control Step-Down DC-DC and LDOs. Say Y here to
	  enable the regulator driver.

config REGULATOR_MAX8649
	tristate "Maxim 8649 voltage regulator"
	depends on I2C
	select REGMAP_I2C
	help
	  This driver controls a Maxim 8649 voltage output regulator via
	  I2C bus.

config REGULATOR_MAX8660
	tristate "Maxim 8660/8661 voltage regulator"
	depends on I2C
	help
	  This driver controls a Maxim 8660/8661 voltage output
	  regulator via I2C bus.

config REGULATOR_MAX8907
	tristate "Maxim 8907 voltage regulator"
	depends on MFD_MAX8907
	help
	  This driver controls a Maxim 8907 voltage output regulator
	  via I2C bus. The provided regulator is suitable for Tegra
	  chip to control Step-Down DC-DC and LDOs.

config REGULATOR_MAX8925
	tristate "Maxim MAX8925 Power Management IC"
	depends on MFD_MAX8925
	help
	  Say y here to support the voltage regulaltor of Maxim MAX8925 PMIC.

config REGULATOR_MAX8952
	tristate "Maxim MAX8952 Power Management IC"
	depends on I2C
	help
	  This driver controls a Maxim 8952 voltage output regulator
	  via I2C bus. Maxim 8952 has one voltage output and supports 4 DVS
	  modes ranging from 0.77V to 1.40V by 0.01V steps.

config REGULATOR_MAX8973
	tristate "Maxim MAX8973 voltage regulator "
	depends on I2C
	depends on THERMAL && THERMAL_OF
	select REGMAP_I2C
	help
	  The MAXIM MAX8973 high-efficiency. three phase, DC-DC step-down
	  switching regulator delievers up to 9A of output current. Each
	  phase operates at a 2MHz fixed frequency with a 120 deg shift
	  from the adjacent phase, allowing the use of small magnetic component.

config REGULATOR_MAX8997
	tristate "Maxim 8997/8966 regulator"
	depends on MFD_MAX8997
	help
	  This driver controls a Maxim 8997/8966 regulator
	  via I2C bus. The provided regulator is suitable for S5PC110,
	  S5PV210, and Exynos-4 chips to control VCC_CORE and
	  VCC_USIM voltages.

config REGULATOR_MAX8998
	tristate "Maxim 8998 voltage regulator"
	depends on MFD_MAX8998
	help
	  This driver controls a Maxim 8998 voltage output regulator
	  via I2C bus. The provided regulator is suitable for S3C6410
	  and S5PC1XX chips to control VCC_CORE and VCC_USIM voltages.

config REGULATOR_MAX77686
	tristate "Maxim 77686 regulator"
	depends on MFD_MAX77686
	help
	  This driver controls a Maxim 77686 regulator
	  via I2C bus. The provided regulator is suitable for
	  Exynos-4 chips to control VARM and VINT voltages.

config REGULATOR_MAX77693
	tristate "Maxim 77693/77843 regulator"
	depends on (MFD_MAX77693 || MFD_MAX77843)
	help
	  This driver controls a Maxim 77693/77843 regulators via I2C bus.
	  The regulators include two LDOs, 'SAFEOUT1', 'SAFEOUT2'
	  and one current regulator 'CHARGER'. This is suitable for
	  Exynos-4x12 (MAX77693) or Exynos5433 (MAX77843) SoC chips.

config REGULATOR_MAX77802
	tristate "Maxim 77802 regulator"
	depends on MFD_MAX77686
	help
	  This driver controls a Maxim 77802 regulator
	  via I2C bus. The provided regulator is suitable for
	  Exynos5420/Exynos5800 SoCs to control various voltages.
	  It includes support for control of voltage and ramp speed.

config REGULATOR_MC13XXX_CORE
	tristate

config REGULATOR_MC13783
	tristate "Freescale MC13783 regulator driver"
	depends on MFD_MC13XXX
	select REGULATOR_MC13XXX_CORE
	help
	  Say y here to support the regulators found on the Freescale MC13783
	  PMIC.

config REGULATOR_MC13892
	tristate "Freescale MC13892 regulator driver"
	depends on MFD_MC13XXX
	select REGULATOR_MC13XXX_CORE
	help
	  Say y here to support the regulators found on the Freescale MC13892
	  PMIC.

config REGULATOR_MT6311
	tristate "MediaTek MT6311 PMIC"
	depends on I2C
	select REGMAP_I2C
	help
	  Say y here to select this option to enable the power regulator of
	  MediaTek MT6311 PMIC.
	  This driver supports the control of different power rails of device
	  through regulator interface.

config REGULATOR_MT6323
	tristate "MediaTek MT6323 PMIC"
	depends on MFD_MT6397
	help
	  Say y here to select this option to enable the power regulator of
	  MediaTek MT6323 PMIC.
	  This driver supports the control of different power rails of device
	  through regulator interface.

config REGULATOR_MT6380
	tristate "MediaTek MT6380 PMIC"
	depends on MTK_PMIC_WRAP
	help
	  Say y here to select this option to enable the power regulator of
	  MediaTek MT6380 PMIC.
	  This driver supports the control of different power rails of device
	  through regulator interface.

config REGULATOR_MT6397
	tristate "MediaTek MT6397 PMIC"
	depends on MFD_MT6397
	help
	  Say y here to select this option to enable the power regulator of
	  MediaTek MT6397 PMIC.
	  This driver supports the control of different power rails of device
	  through regulator interface.

config REGULATOR_PALMAS
	tristate "TI Palmas PMIC Regulators"
	depends on MFD_PALMAS
	help
	  If you wish to control the regulators on the Palmas series of
	  chips say Y here. This will enable support for all the software
	  controllable SMPS/LDO regulators.

	  The regulators available on Palmas series chips vary depending
	  on the muxing. This is handled automatically in the driver by
	  reading the mux info from OTP.

config REGULATOR_PBIAS
	tristate "PBIAS OMAP regulator driver"
	depends on (ARCH_OMAP || COMPILE_TEST) && MFD_SYSCON
	help
	 Say y here to support pbias regulator for mmc1:SD card i/o
	 on OMAP SoCs.
	 This driver provides support for OMAP pbias modelled
	 regulators.

config REGULATOR_PCAP
	tristate "Motorola PCAP2 regulator driver"
	depends on EZX_PCAP
	help
	 This driver provides support for the voltage regulators of the
	 PCAP2 PMIC.

config REGULATOR_PCF50633
	tristate "NXP PCF50633 regulator driver"
	depends on MFD_PCF50633
	help
	 Say Y here to support the voltage regulators and convertors
	 on PCF50633

config REGULATOR_PFUZE100
	tristate "Freescale PFUZE100/200/3000 regulator driver"
	depends on I2C
	select REGMAP_I2C
	help
	  Say y here to support the regulators found on the Freescale
	  PFUZE100/200/3000 PMIC.

config REGULATOR_PV88060
	tristate "Powerventure Semiconductor PV88060 regulator"
	depends on I2C
	select REGMAP_I2C
	help
	  Say y here to support the voltage regulators and convertors
	  PV88060

config REGULATOR_PV88080
	tristate "Powerventure Semiconductor PV88080 regulator"
	depends on I2C
	select REGMAP_I2C
	help
	  Say y here to support the buck convertors on PV88080

config REGULATOR_PV88090
	tristate "Powerventure Semiconductor PV88090 regulator"
	depends on I2C
	select REGMAP_I2C
	help
	  Say y here to support the voltage regulators and convertors
	  on PV88090

config REGULATOR_PWM
	tristate "PWM voltage regulator"
	depends on PWM
	help
	  This driver supports PWM controlled voltage regulators. PWM
	  duty cycle can increase or decrease the voltage.

config REGULATOR_QCOM_RPM
	tristate "Qualcomm RPM regulator driver"
	depends on MFD_QCOM_RPM
	help
	  If you say yes to this option, support will be included for the
	  regulators exposed by the Resource Power Manager found in Qualcomm
	  8660, 8960 and 8064 based devices.

	  Say M here if you want to include support for the regulators on the
	  Qualcomm RPM as a module. The module will be named
	  "qcom_rpm-regulator".

config REGULATOR_QCOM_SMD_RPM
	tristate "Qualcomm SMD based RPM regulator driver"
	depends on QCOM_SMD_RPM
	help
	  If you say yes to this option, support will be included for the
	  regulators exposed by the Resource Power Manager found in Qualcomm
	  8974 based devices.

	  Say M here if you want to include support for the regulators on the
	  Qualcomm RPM as a module. The module will be named
	  "qcom_smd-regulator".

config REGULATOR_QCOM_SPMI
	tristate "Qualcomm SPMI regulator driver"
	depends on SPMI || COMPILE_TEST
	help
	  If you say yes to this option, support will be included for the
	  regulators found in Qualcomm SPMI PMICs.

	  Say M here if you want to include support for the regulators on the
	  Qualcomm SPMI PMICs as a module. The module will be named
	  "qcom_spmi-regulator".

config REGULATOR_QPNP_AMOLED
        tristate "Qualcomm Technologies, Inc. QPNP AMOLED support"
        depends on SPMI
        help
          Supports the OLEDB/AB/IBB module in the Qualcomm Technologies, Inc.
          QPNP PMICs. Exposes regulators to control the triple power supply
          positive, negative and bias for the AMOLED display panel. It also
          allows configurability for the various bias-voltage parameters.

config REGULATOR_QPNP_LABIBB
        tristate "Qualcomm Technologies, Inc. QPNP LAB/IBB regulator support"
        depends on SPMI
        help
          This driver supports voltage regulators in Qualcomm Technologies, Inc.
          PMIC chips which comply with QPNP LAB/IBB regulators. QPNP LAB and IBB
          are SPMI based PMIC implementations. LAB regulator can be used as a
          regular positive boost regulator. IBB can be used as a regular
          negative boost regulator. LAB/IBB regulators can also be used
          together for LCD or AMOLED.

config REGULATOR_QPNP_LCDB
        tristate "Qualcomm Technologies, Inc. QPNP LCDB support"
        depends on SPMI
        help
          Supports the LCDB module in the Qualcomm Technologies, Inc.
          QPNP PMICs. Exposes regulators to control the positive and
          negative voltage bias for the LCD display panel. It also
          allows configurability for the various bias-voltage parameters.

config REGULATOR_QPNP_OLEDB
        tristate "Qualcomm Technologies, Inc. QPNP OLEDB regulator support"
        depends on SPMI
        help
          This driver supports the OLEDB (AVDD bias) signal for AMOLED panel in
          Qualcomm Technologies, Inc. QPNP PMICs. It exposes the OLED voltage
          configuration via the regulator framework. The configurable range of
          this bias is 5 V to 8.1 V.

config REGULATOR_RC5T583
	tristate "RICOH RC5T583 Power regulators"
	depends on MFD_RC5T583
	help
	  Select this option to enable the power regulator of RICOH
	  PMIC RC5T583.
	  This driver supports the control of different power rails of device
	  through regulator interface. The device supports multiple DCDC/LDO
	  outputs which can be controlled by i2c communication.

config REGULATOR_RK808
	tristate "Rockchip RK805/RK808/RK818 Power regulators"
	depends on MFD_RK808
	help
	  Select this option to enable the power regulator of ROCKCHIP
	  PMIC RK805,RK808 and RK818.
	  This driver supports the control of different power rails of device
	  through regulator interface. The device supports multiple DCDC/LDO
	  outputs which can be controlled by i2c communication.

config REGULATOR_RN5T618
	tristate "Ricoh RN5T567/618 voltage regulators"
	depends on MFD_RN5T618
	help
	  Say y here to support the regulators found on Ricoh RN5T567,
	  RN5T618 or RC5T619 PMIC.

config REGULATOR_RT5033
	tristate "Richtek RT5033 Regulators"
	depends on MFD_RT5033
	help
	  This adds support for voltage and current regulators in Richtek
	  RT5033 PMIC. The device supports multiple regulators like
	  current source, LDO and Buck.

config REGULATOR_S2MPA01
	tristate "Samsung S2MPA01 voltage regulator"
	depends on MFD_SEC_CORE
	help
	 This driver controls Samsung S2MPA01 voltage output regulator
	 via I2C bus. S2MPA01 has 10 Bucks and 26 LDO outputs.

config REGULATOR_S2MPS11
	tristate "Samsung S2MPS11/13/14/15/S2MPU02 voltage regulator"
	depends on MFD_SEC_CORE
	help
	 This driver supports a Samsung S2MPS11/13/14/15/S2MPU02 voltage
	 output regulator via I2C bus. The chip is comprised of high efficient
	 Buck converters including Dual-Phase Buck converter, Buck-Boost
	 converter, various LDOs.

config REGULATOR_S5M8767
	tristate "Samsung S5M8767A voltage regulator"
	depends on MFD_SEC_CORE
	help
	 This driver supports a Samsung S5M8767A voltage output regulator
	 via I2C bus. S5M8767A have 9 Bucks and 28 LDOs output and
	 supports DVS mode with 8bits of output voltage control.

config REGULATOR_SKY81452
	tristate "Skyworks Solutions SKY81452 voltage regulator"
	depends on MFD_SKY81452
	help
	  This driver supports Skyworks SKY81452 voltage output regulator
	  via I2C bus. SKY81452 has one voltage linear regulator can be
	  programmed from 4.5V to 20V.

	  This driver can also be built as a module. If so, the module
	  will be called sky81452-regulator.

config REGULATOR_STM32_VREFBUF
	tristate "STMicroelectronics STM32 VREFBUF"
	depends on ARCH_STM32 || COMPILE_TEST
	help
	  This driver supports STMicroelectronics STM32 VREFBUF (voltage
	  reference buffer) which can be used as voltage reference for
	  internal ADCs, DACs and also for external components through
	  dedicated Vref+ pin.

	  This driver can also be built as a module. If so, the module
	  will be called stm32-vrefbuf.

config REGULATOR_TI_ABB
	tristate "TI Adaptive Body Bias on-chip LDO"
	depends on ARCH_OMAP
	help
	  Select this option to support Texas Instruments' on-chip Adaptive Body
	  Bias (ABB) LDO regulators. It is recommended that this option be
	  enabled on required TI SoC. Certain Operating Performance Points
	  on TI SoCs may be unstable without enabling this as it provides
	  device specific optimized bias to allow/optimize functionality.

config REGULATOR_STW481X_VMMC
	bool "ST Microelectronics STW481X VMMC regulator"
	depends on MFD_STW481X || COMPILE_TEST
	default y if MFD_STW481X
	help
	  This driver supports the internal VMMC regulator in the STw481x
	  PMIC chips.

config REGULATOR_TPS51632
	tristate "TI TPS51632 Power Regulator"
	depends on I2C
	select REGMAP_I2C
	help
	  This driver supports TPS51632 voltage regulator chip.
	  The TPS51632 is 3-2-1 Phase D-Cap+ Step Down Driverless Controller
	  with Serial VID control and DVFS.
	  The voltage output can be configure through I2C interface or PWM
	  interface.

config REGULATOR_TPS6105X
	tristate "TI TPS6105X Power regulators"
	depends on TPS6105X
	default y if TPS6105X
	help
	  This driver supports TPS61050/TPS61052 voltage regulator chips.
	  It is a single boost converter primarily for white LEDs and
	  audio amplifiers.

config REGULATOR_TPS62360
	tristate "TI TPS6236x Power Regulator"
	depends on I2C
	select REGMAP_I2C
	help
	  This driver supports TPS6236x voltage regulator chip. This
	  regulator is meant for processor core supply. This chip is
	  high-frequency synchronous step down dc-dc converter optimized
	  for battery-powered portable applications.

config REGULATOR_TPS65023
	tristate "TI TPS65023 Power regulators"
	depends on I2C
	select REGMAP_I2C
	help
	  This driver supports TPS65023 voltage regulator chips. TPS65023 provides
	  three step-down converters and two general-purpose LDO voltage regulators.
	  It supports TI's software based Class-2 SmartReflex implementation.

config REGULATOR_TPS6507X
	tristate "TI TPS6507X Power regulators"
	depends on I2C
	help
	  This driver supports TPS6507X voltage regulator chips. TPS6507X provides
	  three step-down converters and two general-purpose LDO voltage regulators.
	  It supports TI's software based Class-2 SmartReflex implementation.

config REGULATOR_TPS65086
	tristate "TI TPS65086 Power regulators"
	depends on MFD_TPS65086
	help
	  This driver provides support for the voltage regulators on
	  TI TPS65086 PMICs.

config REGULATOR_TPS65090
	tristate "TI TPS65090 Power regulator"
	depends on MFD_TPS65090
	help
	  This driver provides support for the voltage regulators on the
	  TI TPS65090 PMIC.

config REGULATOR_TPS65132
	tristate "TI TPS65132 Dual Output Power regulators"
	depends on I2C && GPIOLIB
	select REGMAP_I2C
	help
	  This driver supports TPS65132 single inductor - dual output
	  power supply specifcally designed for display panels.

config REGULATOR_TPS65217
	tristate "TI TPS65217 Power regulators"
	depends on MFD_TPS65217
	help
	  This driver supports TPS65217 voltage regulator chips. TPS65217
	  provides three step-down converters and four general-purpose LDO
	  voltage regulators. It supports software based voltage control
	  for different voltage domains

config REGULATOR_TPS65218
	tristate "TI TPS65218 Power regulators"
	depends on MFD_TPS65218 && OF
	help
	  This driver supports TPS65218 voltage regulator chips. TPS65218
	  provides six step-down converters and one general-purpose LDO
	  voltage regulators. It supports software based voltage control
	  for different voltage domains

config REGULATOR_TPS6524X
	tristate "TI TPS6524X Power regulators"
	depends on SPI
	help
	  This driver supports TPS6524X voltage regulator chips. TPS6524X
	  provides three step-down converters and two general-purpose LDO
	  voltage regulators.  This device is interfaced using a customized
	  serial interface currently supported on the sequencer serial
	  port controller.

config REGULATOR_TPS6586X
	tristate "TI TPS6586X Power regulators"
	depends on MFD_TPS6586X
	help
	  This driver supports TPS6586X voltage regulator chips.

config REGULATOR_TPS65910
	tristate "TI TPS65910/TPS65911 Power Regulators"
	depends on MFD_TPS65910
	help
	  This driver supports TPS65910/TPS65911 voltage regulator chips.

config REGULATOR_TPS65912
	tristate "TI TPS65912 Power regulator"
	depends on MFD_TPS65912
	help
	    This driver supports TPS65912 voltage regulator chip.

config REGULATOR_TPS80031
	tristate "TI TPS80031/TPS80032 power regulator driver"
	depends on MFD_TPS80031
	help
	  TPS80031/ TPS80032 Fully Integrated Power Management with Power
	  Path and Battery Charger. It has 5 configurable step-down
	  converters, 11 general purpose LDOs, VBUS generator and digital
	  output to control regulators.

config REGULATOR_TWL4030
	tristate "TI TWL4030/TWL5030/TWL6030/TPS659x0 PMIC"
	depends on TWL4030_CORE
	help
	  This driver supports the voltage regulators provided by
	  this family of companion chips.

config REGULATOR_VCTRL
	tristate "Voltage controlled regulators"
	depends on OF
	help
	  This driver provides support for voltage regulators whose output
	  voltage is controlled by the voltage of another regulator.

config REGULATOR_VEXPRESS
	tristate "Versatile Express regulators"
	depends on VEXPRESS_CONFIG
	help
	  This driver provides support for voltage regulators available
	  on the ARM Ltd's Versatile Express platform.

config REGULATOR_WM831X
	tristate "Wolfson Microelectronics WM831x PMIC regulators"
	depends on MFD_WM831X
	help
	  Support the voltage and current regulators of the WM831x series
	  of PMIC devices.

config REGULATOR_WM8350
	tristate "Wolfson Microelectronics WM8350 AudioPlus PMIC"
	depends on MFD_WM8350
	help
	  This driver provides support for the voltage and current regulators
	  of the WM8350 AudioPlus PMIC.

config REGULATOR_WM8400
	tristate "Wolfson Microelectronics WM8400 AudioPlus PMIC"
	depends on MFD_WM8400
	help
	  This driver provides support for the voltage regulators of the
	  WM8400 AudioPlus PMIC.

config REGULATOR_WM8994
	tristate "Wolfson Microelectronics WM8994 CODEC"
	depends on MFD_WM8994
	help
	  This driver provides support for the voltage regulators on the
	  WM8994 CODEC.

config REGULATOR_CPR
	bool "RBCPR regulator driver for APC"
	depends on OF
	help
	  Compile in RBCPR (RapidBridge Core Power Reduction) driver to support
	  corner vote for APC power rail. The driver takes PTE process voltage
	  suggestions in efuse as initial settings. It converts corner vote
	  to voltage value before writing to a voltage regulator API, such as
	  that provided by spm-regulator driver.

config REGULATOR_CPR3
	bool "CPR3 regulator core support"
	help
	  This driver supports Core Power Reduction (CPR) version 3 controllers
	  which are used by some Qualcomm Technologies, Inc. (QTI) SoCs to
	  manage important voltage regulators.  CPR3 controllers are capable of
	  monitoring several ring oscillator sensing loops simultaneously.  The
	  CPR3 controller informs software when the silicon conditions require
	  the supply voltage to be increased or decreased.  On certain supply
	  rails, the CPR3 controller is able to propagate the voltage increase
	  or decrease requests all the way to the PMIC without software
	  involvement.

config REGULATOR_CPR4_MMSS_LDO
	bool "RBCPR3 regulator for MMSS LDO"
	depends on OF
	select REGULATOR_CPR3
	help
	  This driver supports Qualcomm Technologies, Inc. MMSS graphics
	  processor specific features.  The MMSS CPR3 controller only uses one
	  thread to monitor the MMSS LDO voltage requirements. This driver reads
	  initial voltage values out of hardware fuses and CPR target quotient
	  values out of device tree.

config REGULATOR_CPRH_KBSS
	bool "CPRH regulator for KBSS"
	depends on OF
	select REGULATOR_CPR3
	help
	  This driver supports Qualcomm Technologies, Inc. KBSS application
	  processor specific features including CPR hardening (CPRh) and two
	  CPRh controllers which monitor the two KBSS clusters each powered by
	  independent voltage supplies. This driver reads both initial voltage
	  and CPR target quotient values out of hardware fuses.

config REGULATOR_MEM_ACC
	tristate "QTI Memory accelerator regulator driver"
	help
	  Say y here to enable the memory accelerator driver for Qualcomm
	  Technologies, Inc. (QTI) chips. The accelerator controls delays
	  applied for memory accesses.  This driver configures the power-mode
	  (corner) for the memory accelerator.

config REGULATOR_REFGEN
	tristate "Qualcomm Technologies, Inc. REFGEN regulator driver"
	depends on OF
	help
	  This driver supports control of the REFGEN reference bias generator
	  block found on some Qualcomm Technologies Inc. SoCs.  A REFGEN
	  it used by various PHY blocks found inside of the SoC.  It supports
	  enable/disable control.

config REGULATOR_MSM_GFX_LDO
	tristate "MSM GFX LDO Regulator"
	depends on OF
	help
	  This driver supports the MSM GFX (Graphics) LDO regulator. The
	  GFU core is either powered by an internal MSM LDO or by BHS.
	  Typically the lower voltage corners are powered by LDO and
	  the higher ones by BHS. This driver allows for configuration of
	  the rail between the LDO/BHS as well as the LDO voltage.

config REGULATOR_RPMH
	tristate "Qualcomm Technologies, Inc. RPMh regulator driver"
	depends on OF
	depends on QTI_RPMH_API
	help
	  This driver supports control of PMIC regulators via the RPMh hardware
	  block found on Qualcomm Technologies Inc. SoCs.  RPMh regulator
	  control allows for voting on regulator state between multiple
	  processors within the SoC.

config REGULATOR_RPM_SMD
	bool "RPM SMD regulator driver"
	depends on OF
	depends on MSM_RPM_SMD
	help
	  Compile in support for the RPM SMD regulator driver which is used for
	  setting voltages and other parameters of the various power rails
	  supplied by some Qualcomm PMICs. The RPM SMD regulator driver should
	  be used on systems which contain an RPM which communicates with the
	  application processor over SMD.

config REGULATOR_SPM
	bool "SPM regulator driver"
	depends on SPMI
	help
	  Enable support for the SPM regulator driver which is used for
	  setting voltages of processor supply regulators via the SPM module
	  found inside chips of Qualcomm Technologies Inc. The SPM regulator
	  driver can be used on QTI SoCs where the APSS processor cores are
	  supplied by their own PMIC regulator.

config REGULATOR_STUB
	tristate "Stub Regulator"
	help
	  This driver adds stub regulator support. The driver is absent of any
	  real hardware based implementation. It allows for clients to register
	  their regulator device constraints and use all of the standard
	  regulator interfaces. This is useful for bringing up new platforms
	  when the real hardware based implementation may not be yet available.
	  Clients can use the real regulator device names with proper
	  constraint checking while the real driver is being developed.

<<<<<<< HEAD
config REGULATOR_MAX77826
	tristate "Maxim MAX77826 PMIC support"
	help
	  If you say yes here you get support for Maxim MAX77826 PMIC.

config REGULATOR_TPS
	tristate "TPS voltage regulator support"
	help
	  This driver adds support for enabling TPS regulator.

=======
>>>>>>> 15457316
config VIRTIO_REGULATOR
	tristate "Virtio regulator driver"
	depends on VIRTIO
	---help---
	  This is the virtual regulator driver for virtio.

endif
<|MERGE_RESOLUTION|>--- conflicted
+++ resolved
@@ -1129,7 +1129,6 @@
 	  Clients can use the real regulator device names with proper
 	  constraint checking while the real driver is being developed.
 
-<<<<<<< HEAD
 config REGULATOR_MAX77826
 	tristate "Maxim MAX77826 PMIC support"
 	help
@@ -1140,8 +1139,6 @@
 	help
 	  This driver adds support for enabling TPS regulator.
 
-=======
->>>>>>> 15457316
 config VIRTIO_REGULATOR
 	tristate "Virtio regulator driver"
 	depends on VIRTIO
