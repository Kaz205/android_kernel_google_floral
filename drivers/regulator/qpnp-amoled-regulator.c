--- conflicted
+++ resolved
@@ -94,12 +94,8 @@
 	struct oledb_regulator	oledb;
 	struct ab_regulator	ab;
 	struct ibb_regulator	ibb;
-<<<<<<< HEAD
-=======
-	struct mutex		reg_lock;
 	struct delayed_work	vout_work;
 	struct workqueue_struct *wq;
->>>>>>> fbab955f
 
 	/* DT params */
 	u32			oledb_base;
@@ -241,22 +237,6 @@
 }
 
 static int qpnp_amoled_pd_control(struct qpnp_amoled *chip, bool en)
-<<<<<<< HEAD
-{
-	if (chip->ibb.pd_control) {
-		const int rc = qpnp_ibb_pd_control(chip, en);
-		if (rc < 0)
-			return rc;
-	}
-
-	if (chip->ab.pd_control) {
-		const int rc = qpnp_ab_pd_control(chip, en);
-		if (rc < 0)
-			return rc;
-	}
-
-	return 0;
-=======
 {
 	if (chip->ibb.pd_control) {
 		const int rc = qpnp_ibb_pd_control(chip, en);
@@ -304,7 +284,6 @@
 	} else {
 		pr_debug("Voltage check successful (0x%X)\n", current_vout);
 	}
->>>>>>> fbab955f
 }
 
 static int qpnp_ab_ibb_regulator_set_mode(struct regulator_dev *rdev,
@@ -334,8 +313,6 @@
 		chip->ab.vreg.mode = chip->ibb.vreg.mode = mode;
 	else
 		pr_err("Failed to configure for mode %d\n", mode);
-<<<<<<< HEAD
-=======
 
 	if (chip->oledb.vout_override) {
 		cancel_delayed_work_sync(&chip->vout_work);
@@ -345,7 +322,6 @@
 			queue_delayed_work(chip->wq, &chip->vout_work, delay);
 		}
 	}
->>>>>>> fbab955f
 
 	return 0;
 }
@@ -632,8 +608,6 @@
 	if (!chip)
 		return -ENOMEM;
 
-<<<<<<< HEAD
-=======
 	/*
 	 * We need this workqueue to order the mode transitions that require
 	 * timing considerations. This way, we can ensure whenever the mode
@@ -645,9 +619,7 @@
 		return -ENOMEM;
 	}
 
-	mutex_init(&chip->reg_lock);
 	INIT_DELAYED_WORK(&chip->vout_work, qpnp_amoled_vout_override_work);
->>>>>>> fbab955f
 	chip->dev = &pdev->dev;
 
 	chip->regmap = dev_get_regmap(pdev->dev.parent, NULL);
@@ -666,21 +638,22 @@
 	}
 
 	rc = qpnp_amoled_hw_init(chip);
-	if (rc < 0)
+	if (rc < 0){
 		dev_err(chip->dev, "Failed to initialize HW rc=%d\n", rc);
-
+		goto error;
+	}
+
+	return 0;
 error:
+	destroy_workqueue(chip->wq);
 	return rc;
 }
 
 static int qpnp_amoled_regulator_remove(struct platform_device *pdev)
 {
-<<<<<<< HEAD
-=======
 	struct qpnp_amoled *chip = dev_get_drvdata(&pdev->dev);
 
 	destroy_workqueue(chip->wq);
->>>>>>> fbab955f
 	return 0;
 }
 
@@ -693,7 +666,6 @@
 	.driver		= {
 		.name		= QPNP_AMOLED_REGULATOR_DRIVER_NAME,
 		.of_match_table	= amoled_match_table,
-		.probe_type	= PROBE_FORCE_SYNCHRONOUS,
 	},
 	.probe		= qpnp_amoled_regulator_probe,
 	.remove		= qpnp_amoled_regulator_remove,
