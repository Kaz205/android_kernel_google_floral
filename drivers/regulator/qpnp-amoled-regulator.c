/*
 * Copyright (c) 2018-2019, The Linux Foundation. All rights reserved.
 *
 * This program is free software; you can redistribute it and/or modify
 * it under the terms of the GNU General Public License version 2 and
 * only version 2 as published by the Free Software Foundation.
 *
 * This program is distributed in the hope that it will be useful,
 * but WITHOUT ANY WARRANTY; without even the implied warranty of
 * MERCHANTABILITY or FITNESS FOR A PARTICULAR PURPOSE.  See the
 * GNU General Public License for more details.
 */

#define pr_fmt(fmt)	"AMOLED: %s: " fmt, __func__

#include <linux/kernel.h>
#include <linux/module.h>
#include <linux/mutex.h>
#include <linux/of_address.h>
#include <linux/platform_device.h>
#include <linux/regmap.h>
#include <linux/regulator/driver.h>
#include <linux/regulator/of_regulator.h>
#include <linux/regulator/machine.h>

#define QPNP_AMOLED_REGULATOR_DRIVER_NAME	"qcom,qpnp-amoled-regulator"

/* Register definitions */

#define PERIPH_TYPE			0x04
#define IBB_PERIPH_TYPE			0x20
#define AB_PERIPH_TYPE			0x24
#define OLEDB_PERIPH_TYPE		0x2C

/* AB */
#define AB_STATUS1(chip)		(chip->ab_base + 0x08)
#define AB_LDO_SW_DBG_CTL(chip)		(chip->ab_base + 0x72)
#define AB_LDO_PD_CTL(chip)		(chip->ab_base + 0x78)

/* AB_STATUS1 */
#define VREG_OK_BIT			BIT(6)
#define VREG_OK_SHIFT			6

/* AB_LDO_PD_CTL */
#define PULLDN_EN_BIT			BIT(7)

/* IBB */
#define IBB_PD_CTL(chip)		(chip->ibb_base + 0x47)
#define IBB_PS_CTL(chip)		(chip->ibb_base + 0x50)
#define IBB_NLIMIT_DAC(chip)		(chip->ibb_base + 0x61)
#define IBB_SMART_PS_CTL(chip)		(chip->ibb_base + 0x65)

/* IBB_PD_CTL */
#define ENABLE_PD_BIT			BIT(7)

struct amoled_regulator {
	struct regulator_desc	rdesc;
	struct regulator_dev	*rdev;
	struct device_node	*node;
	unsigned int		mode;
	bool			enabled;
};

struct oledb_regulator {
	struct amoled_regulator	vreg;

	/* DT params */
	bool			swire_control;
};

struct ab_regulator {
	struct amoled_regulator	vreg;

	/* DT params */
	bool			swire_control;
	bool			pd_control;
	u32			aod_entry_poll_time_ms;
};

struct ibb_regulator {
	struct amoled_regulator	vreg;

	/* DT params */
	bool			swire_control;
	bool			pd_control;
};

struct qpnp_amoled {
	struct device		*dev;
	struct regmap		*regmap;
	struct oledb_regulator	oledb;
	struct ab_regulator	ab;
	struct ibb_regulator	ibb;
	struct mutex		reg_lock;
	struct work_struct	aod_work;
	struct workqueue_struct *wq;

	/* DT params */
	u32			oledb_base;
	u32			ab_base;
	u32			ibb_base;
};

enum reg_type {
	OLEDB,
	AB,
	IBB,
};

int qpnp_amoled_read(struct qpnp_amoled *chip,
			u16 addr, u8 *value, u8 count)
{
	int rc = 0;

	rc = regmap_bulk_read(chip->regmap, addr, value, count);
	if (rc < 0)
		pr_err("Failed to read from addr=0x%02x rc=%d\n", addr, rc);

	return rc;
}

static int qpnp_amoled_write(struct qpnp_amoled *chip,
			u16 addr, u8 *value, u8 count)
{
	int rc;

	rc = regmap_bulk_write(chip->regmap, addr, value, count);
	if (rc < 0)
		pr_err("Failed to write to addr=0x%02x rc=%d\n", addr, rc);

	return rc;
}

static int qpnp_amoled_masked_write(struct qpnp_amoled *chip,
				u16 addr, u8 mask, u8 value)
{
	int rc = 0;

	rc = regmap_update_bits(chip->regmap, addr, mask, value);
	if (rc < 0)
		pr_err("Failed to write addr=0x%02x value=0x%02x rc=%d\n",
			addr, value, rc);

	return rc;
}

/* AB regulator */

static int qpnp_ab_regulator_is_enabled(struct regulator_dev *rdev)
{
	struct qpnp_amoled *chip  = rdev_get_drvdata(rdev);

	return chip->ab.vreg.enabled;
}

static int qpnp_ab_regulator_enable(struct regulator_dev *rdev)
{
	struct qpnp_amoled *chip  = rdev_get_drvdata(rdev);

	chip->ab.vreg.enabled = true;
	return 0;
}

static int qpnp_ab_regulator_disable(struct regulator_dev *rdev)
{
	struct qpnp_amoled *chip  = rdev_get_drvdata(rdev);

	chip->ab.vreg.enabled = false;
	return 0;
}

/* IBB regulator */

static int qpnp_ibb_regulator_is_enabled(struct regulator_dev *rdev)
{
	struct qpnp_amoled *chip  = rdev_get_drvdata(rdev);

	return chip->ibb.vreg.enabled;
}

static int qpnp_ibb_regulator_enable(struct regulator_dev *rdev)
{
	struct qpnp_amoled *chip  = rdev_get_drvdata(rdev);

	chip->ibb.vreg.enabled = true;
	return 0;
}

static int qpnp_ibb_regulator_disable(struct regulator_dev *rdev)
{
	struct qpnp_amoled *chip  = rdev_get_drvdata(rdev);

	chip->ibb.vreg.enabled = false;
	return 0;
}

/* common to AB and IBB */

static int qpnp_ab_ibb_regulator_set_voltage(struct regulator_dev *rdev,
				int min_uV, int max_uV, unsigned int *selector)
{
	struct qpnp_amoled *chip  = rdev_get_drvdata(rdev);

	/* HW controlled */
	if (chip->ab.swire_control || chip->ibb.swire_control)
		return 0;

	return 0;
}

static int qpnp_ab_ibb_regulator_get_voltage(struct regulator_dev *rdev)
{
	struct qpnp_amoled *chip  = rdev_get_drvdata(rdev);

	/* HW controlled */
	if (chip->ab.swire_control || chip->ibb.swire_control)
		return 0;

	return 0;
}

static int qpnp_ab_pd_control(struct qpnp_amoled *chip, bool en)
{
	u8 val = en ? PULLDN_EN_BIT : 0;

	return qpnp_amoled_write(chip, AB_LDO_PD_CTL(chip), &val, 1);
}

<<<<<<< HEAD
#define AB_VREG_OK_POLL_TRIES		150
=======
>>>>>>> c1dbafdf
#define AB_VREG_OK_POLL_TIME_US		2000
#define AB_VREG_OK_POLL_HIGH_TRIES	8
#define AB_VREG_OK_POLL_HIGH_TIME_US	10000
#define AB_VREG_OK_POLL_AGAIN_TRIES	10

static int qpnp_ab_poll_vreg_ok(struct qpnp_amoled *chip, bool status,
				u32 poll_time_us)
{
	u32 i, poll_us = AB_VREG_OK_POLL_TIME_US, wait_time_us = 0;
	bool swire_high = false, poll_again = false, monitor = false;
	int rc;
	u8 val;

	if (poll_time_us < AB_VREG_OK_POLL_TIME_US)
		return -EINVAL;

	i = poll_time_us / AB_VREG_OK_POLL_TIME_US;
loop:
	while (i--) {
		/* Write a dummy value before reading AB_STATUS1 */
		rc = qpnp_amoled_write(chip, AB_STATUS1(chip), &val, 1);
		if (rc < 0)
			return rc;

		rc = qpnp_amoled_read(chip, AB_STATUS1(chip), &val, 1);
		if (rc < 0)
			return rc;

		wait_time_us += poll_us;
		if (((val & VREG_OK_BIT) >> VREG_OK_SHIFT) == status) {
			pr_debug("Waited for %d us\n", wait_time_us);

			/*
			 * Return if we're polling for VREG_OK low. Else, poll
			 * for VREG_OK high for at least 80 ms. IF VREG_OK stays
			 * high, then consider it as a valid SWIRE pulse.
			 */

			if (status) {
				swire_high = true;
				if (!poll_again && !monitor) {
					pr_debug("SWIRE is high, start monitoring\n");
					i = AB_VREG_OK_POLL_HIGH_TRIES;
					poll_us = AB_VREG_OK_POLL_HIGH_TIME_US;
					wait_time_us = 0;
					monitor = true;
				}

				if (poll_again)
					poll_again = false;
			} else {
				return 0;
			}
		} else {
			/*
			 * If we're here when polling for VREG_OK high, then it
			 * is possibly because of an intermittent SWIRE pulse.
			 * Ignore it and poll for valid SWIRE pulse again.
			 */
			if (status && swire_high && monitor) {
				pr_debug("SWIRE is low\n");
				poll_again = true;
				swire_high = false;
				break;
			}

			if (poll_again)
				poll_again = false;
		}

		usleep_range(poll_us, poll_us + 1);
	}

	/*
	 * If poll_again is set, then VREG_OK should be polled for another
	 * 100 ms for valid SWIRE signal.
	 */

	if (poll_again) {
		pr_debug("polling again for SWIRE\n");
		i = AB_VREG_OK_POLL_AGAIN_TRIES;
		poll_us = AB_VREG_OK_POLL_HIGH_TIME_US;
		wait_time_us = 0;
		goto loop;
	}

	/* If swire_high is set, then it's a valid SWIRE signal, return 0. */
	if (swire_high) {
		pr_debug("SWIRE is high\n");
		return 0;
	}

	pr_err("AB_STATUS1: %x poll for VREG_OK %d timed out\n", val, status);
	return -ETIMEDOUT;
}

static int qpnp_ibb_pd_control(struct qpnp_amoled *chip, bool en)
{
	u8 val = en ? ENABLE_PD_BIT : 0;

	return qpnp_amoled_masked_write(chip, IBB_PD_CTL(chip), ENABLE_PD_BIT,
					val);
}

static int qpnp_ibb_aod_config(struct qpnp_amoled *chip, bool aod)
{
	int rc;
	u8 ps_ctl, smart_ps_ctl, nlimit_dac;

	pr_debug("aod: %d\n", aod);
	if (aod) {
		ps_ctl = 0x82;
		smart_ps_ctl = 0;
		nlimit_dac = 0;
	} else {
		ps_ctl = 0x02;
		smart_ps_ctl = 0x80;
		nlimit_dac = 0x3;
	}

	rc = qpnp_amoled_write(chip, IBB_SMART_PS_CTL(chip), &smart_ps_ctl, 1);
	if (rc < 0)
		return rc;

	rc = qpnp_amoled_write(chip, IBB_NLIMIT_DAC(chip), &nlimit_dac, 1);
	if (rc < 0)
		return rc;

	rc = qpnp_amoled_write(chip, IBB_PS_CTL(chip), &ps_ctl, 1);
	return rc;
}

static void qpnp_amoled_aod_work(struct work_struct *work)
{
	struct qpnp_amoled *chip = container_of(work, struct qpnp_amoled,
					aod_work);
	u8 val = 0;
	unsigned int mode;
	u32 poll_time_us = 100000;
	int rc;

	mutex_lock(&chip->reg_lock);
	mode = chip->ab.vreg.mode;
	mutex_unlock(&chip->reg_lock);

	pr_debug("mode: %d\n", mode);
	if (mode == REGULATOR_MODE_NORMAL) {
		rc = qpnp_ibb_aod_config(chip, true);
		if (rc < 0)
			goto error;

		/* poll for VREG_OK high */
		rc = qpnp_ab_poll_vreg_ok(chip, true, poll_time_us);
		if (rc < 0)
			goto error;

		/*
		 * As per the hardware recommendation, Wait for ~10 ms after
		 * polling for VREG_OK before changing the configuration when
		 * exiting from AOD mode.
		 */

		usleep_range(10000, 10001);

		rc = qpnp_ibb_aod_config(chip, false);
		if (rc < 0)
			goto error;

		if (chip->ibb.pd_control) {
			rc = qpnp_ibb_pd_control(chip, true);
			if (rc < 0)
				goto error;
		}

		if (chip->ab.pd_control) {
			rc = qpnp_ab_pd_control(chip, true);
			if (rc < 0)
				goto error;
		}
	} else if (mode == REGULATOR_MODE_IDLE) {
		if (chip->ab.aod_entry_poll_time_ms > 0)
			poll_time_us = chip->ab.aod_entry_poll_time_ms * 1000;

		/* poll for VREG_OK low */
		rc = qpnp_ab_poll_vreg_ok(chip, false, poll_time_us);
		if (rc < 0)
			goto error;

		if (chip->ibb.pd_control) {
			rc = qpnp_ibb_pd_control(chip, false);
			if (rc < 0)
				goto error;
		}

		if (chip->ab.pd_control) {
			rc = qpnp_ab_pd_control(chip, false);
			if (rc < 0)
				goto error;
		}

		val = 0xF1;
	} else if (mode == REGULATOR_MODE_STANDBY) {
		/* Restore the normal configuration without any delay */
		rc = qpnp_ibb_aod_config(chip, false);
		if (rc < 0)
			goto error;

		if (chip->ibb.pd_control) {
			rc = qpnp_ibb_pd_control(chip, true);
			if (rc < 0)
				goto error;
		}

		if (chip->ab.pd_control) {
			rc = qpnp_ab_pd_control(chip, true);
			if (rc < 0)
				goto error;
		}
	}

	rc = qpnp_amoled_write(chip, AB_LDO_SW_DBG_CTL(chip), &val, 1);
error:
	if (rc < 0)
		pr_err("Failed to configure for mode %d\n", mode);
}

static int qpnp_ab_ibb_regulator_set_mode(struct regulator_dev *rdev,
						unsigned int mode)
{
	struct qpnp_amoled *chip  = rdev_get_drvdata(rdev);

	if (mode != REGULATOR_MODE_NORMAL && mode != REGULATOR_MODE_STANDBY &&
		mode != REGULATOR_MODE_IDLE) {
		pr_err("Unsupported mode %u\n", mode);
		return -EINVAL;
	}

	pr_debug("mode: %d\n", mode);
	if (mode == chip->ab.vreg.mode || mode == chip->ibb.vreg.mode)
		return 0;

	mutex_lock(&chip->reg_lock);
	chip->ab.vreg.mode = chip->ibb.vreg.mode = mode;
	mutex_unlock(&chip->reg_lock);

	queue_work(chip->wq, &chip->aod_work);
	return 0;
}

static unsigned int qpnp_ab_ibb_regulator_get_mode(struct regulator_dev *rdev)
{
	struct qpnp_amoled *chip  = rdev_get_drvdata(rdev);

	return chip->ibb.vreg.mode;
}

static struct regulator_ops qpnp_amoled_ab_ops = {
	.enable		= qpnp_ab_regulator_enable,
	.disable	= qpnp_ab_regulator_disable,
	.is_enabled	= qpnp_ab_regulator_is_enabled,
	.set_voltage	= qpnp_ab_ibb_regulator_set_voltage,
	.get_voltage	= qpnp_ab_ibb_regulator_get_voltage,
	.set_mode	= qpnp_ab_ibb_regulator_set_mode,
	.get_mode	= qpnp_ab_ibb_regulator_get_mode,
};

static struct regulator_ops qpnp_amoled_ibb_ops = {
	.enable		= qpnp_ibb_regulator_enable,
	.disable	= qpnp_ibb_regulator_disable,
	.is_enabled	= qpnp_ibb_regulator_is_enabled,
	.set_voltage	= qpnp_ab_ibb_regulator_set_voltage,
	.get_voltage	= qpnp_ab_ibb_regulator_get_voltage,
	.set_mode	= qpnp_ab_ibb_regulator_set_mode,
	.get_mode	= qpnp_ab_ibb_regulator_get_mode,
};

/* OLEDB regulator */

static int qpnp_oledb_regulator_is_enabled(struct regulator_dev *rdev)
{
	struct qpnp_amoled *chip  = rdev_get_drvdata(rdev);

	return chip->oledb.vreg.enabled;
}

static int qpnp_oledb_regulator_enable(struct regulator_dev *rdev)
{
	struct qpnp_amoled *chip  = rdev_get_drvdata(rdev);

	chip->oledb.vreg.enabled = true;
	return 0;
}

static int qpnp_oledb_regulator_disable(struct regulator_dev *rdev)
{
	struct qpnp_amoled *chip  = rdev_get_drvdata(rdev);

	chip->oledb.vreg.enabled = false;
	return 0;
}

static int qpnp_oledb_regulator_set_voltage(struct regulator_dev *rdev,
				int min_uV, int max_uV, unsigned int *selector)
{
	struct qpnp_amoled *chip  = rdev_get_drvdata(rdev);

	/* HW controlled */
	if (chip->oledb.swire_control)
		return 0;

	return 0;
}

static int qpnp_oledb_regulator_get_voltage(struct regulator_dev *rdev)
{
	struct qpnp_amoled *chip  = rdev_get_drvdata(rdev);

	/* HW controlled */
	if (chip->oledb.swire_control)
		return 0;

	return 0;
}

static int qpnp_oledb_regulator_set_mode(struct regulator_dev *rdev,
						unsigned int mode)
{
	struct qpnp_amoled *chip  = rdev_get_drvdata(rdev);

	chip->oledb.vreg.mode = mode;
	return 0;
}

static unsigned int qpnp_oledb_regulator_get_mode(struct regulator_dev *rdev)
{
	struct qpnp_amoled *chip  = rdev_get_drvdata(rdev);

	return chip->oledb.vreg.mode;
}

static struct regulator_ops qpnp_amoled_oledb_ops = {
	.enable		= qpnp_oledb_regulator_enable,
	.disable	= qpnp_oledb_regulator_disable,
	.is_enabled	= qpnp_oledb_regulator_is_enabled,
	.set_voltage	= qpnp_oledb_regulator_set_voltage,
	.get_voltage	= qpnp_oledb_regulator_get_voltage,
	.set_mode	= qpnp_oledb_regulator_set_mode,
	.get_mode	= qpnp_oledb_regulator_get_mode,
};

static int qpnp_amoled_regulator_register(struct qpnp_amoled *chip,
					enum reg_type type)
{
	int rc = 0;
	struct regulator_init_data *init_data;
	struct regulator_config cfg = {};
	struct regulator_desc *rdesc;
	struct regulator_dev *rdev;
	struct device_node *node;

	if (type == OLEDB) {
		node		= chip->oledb.vreg.node;
		rdesc		= &chip->oledb.vreg.rdesc;
		rdesc->ops	= &qpnp_amoled_oledb_ops;
		rdev		= chip->oledb.vreg.rdev;
	} else if (type == AB) {
		node		= chip->ab.vreg.node;
		rdesc		= &chip->ab.vreg.rdesc;
		rdesc->ops	= &qpnp_amoled_ab_ops;
		rdev		= chip->ab.vreg.rdev;
	} else if (type == IBB) {
		node		= chip->ibb.vreg.node;
		rdesc		= &chip->ibb.vreg.rdesc;
		rdesc->ops	= &qpnp_amoled_ibb_ops;
		rdev		= chip->ibb.vreg.rdev;
	} else {
		pr_err("Invalid regulator type %d\n", type);
		return -EINVAL;
	}

	init_data = of_get_regulator_init_data(chip->dev, node, rdesc);
	if (!init_data) {
		pr_err("Failed to get regulator_init_data for type %d\n", type);
		return -ENOMEM;
	}

	if (init_data->constraints.name) {
		rdesc->owner	= THIS_MODULE;
		rdesc->type	= REGULATOR_VOLTAGE;
		rdesc->name	= init_data->constraints.name;

		cfg.dev = chip->dev;
		cfg.init_data = init_data;
		cfg.driver_data = chip;
		cfg.of_node = node;

		if (of_get_property(chip->dev->of_node, "parent-supply",
				NULL))
			init_data->supply_regulator = "parent";

		init_data->constraints.valid_ops_mask
				|= REGULATOR_CHANGE_VOLTAGE
				| REGULATOR_CHANGE_STATUS
				| REGULATOR_CHANGE_MODE;
		init_data->constraints.valid_modes_mask
				|= REGULATOR_MODE_NORMAL | REGULATOR_MODE_IDLE
					| REGULATOR_MODE_STANDBY;

		rdev = devm_regulator_register(chip->dev, rdesc, &cfg);
		if (IS_ERR(rdev)) {
			rc = PTR_ERR(rdev);
			rdev = NULL;
			pr_err("Failed to register amoled regulator for type %d rc = %d\n",
				type, rc);
			return rc;
		}

		if (type == OLEDB)
			chip->oledb.vreg.mode = REGULATOR_MODE_NORMAL;
		else if (type == IBB)
			chip->ibb.vreg.mode = REGULATOR_MODE_NORMAL;
		else
			chip->ab.vreg.mode = REGULATOR_MODE_NORMAL;
	} else {
		pr_err("regulator name missing for type %d\n", type);
		return -EINVAL;
	}

	return rc;
}

static int qpnp_amoled_hw_init(struct qpnp_amoled *chip)
{
	int rc;

	rc = qpnp_amoled_regulator_register(chip, OLEDB);
	if (rc < 0) {
		dev_err(chip->dev, "Failed to register OLEDB regulator rc=%d\n",
			rc);
		return rc;
	}

	rc = qpnp_amoled_regulator_register(chip, AB);
	if (rc < 0) {
		dev_err(chip->dev, "Failed to register AB regulator rc=%d\n",
			rc);
		return rc;
	}

	rc = qpnp_amoled_regulator_register(chip, IBB);
	if (rc < 0) {
		dev_err(chip->dev, "Failed to register IBB regulator rc=%d\n",
			rc);
		return rc;
	}

	return 0;
}

static int qpnp_amoled_parse_dt(struct qpnp_amoled *chip)
{
	struct device_node *temp, *node = chip->dev->of_node;
	const __be32 *prop_addr;
	int rc = 0;
	u32 base, val;

	for_each_available_child_of_node(node, temp) {
		prop_addr = of_get_address(temp, 0, NULL, NULL);
		if (!prop_addr) {
			pr_err("Couldn't get reg address\n");
			return -EINVAL;
		}

		base = be32_to_cpu(*prop_addr);
		rc = regmap_read(chip->regmap, base + PERIPH_TYPE, &val);
		if (rc < 0) {
			pr_err("Couldn't read PERIPH_TYPE for base %x\n", base);
			return rc;
		}

		switch (val) {
		case OLEDB_PERIPH_TYPE:
			chip->oledb_base = base;
			chip->oledb.vreg.node = temp;
			chip->oledb.swire_control = of_property_read_bool(temp,
							"qcom,swire-control");
			break;
		case AB_PERIPH_TYPE:
			chip->ab_base = base;
			chip->ab.vreg.node = temp;
			chip->ab.swire_control = of_property_read_bool(temp,
							"qcom,swire-control");
			chip->ab.pd_control = of_property_read_bool(temp,
							"qcom,aod-pd-control");
			of_property_read_u32(temp,
				"qcom,aod-entry-poll-time-ms",
				&chip->ab.aod_entry_poll_time_ms);
			break;
		case IBB_PERIPH_TYPE:
			chip->ibb_base = base;
			chip->ibb.vreg.node = temp;
			chip->ibb.swire_control = of_property_read_bool(temp,
							"qcom,swire-control");
			chip->ibb.pd_control = of_property_read_bool(temp,
							"qcom,aod-pd-control");
			break;
		default:
			pr_err("Unknown peripheral type 0x%x\n", val);
			return -EINVAL;
		}

	}

	return 0;
}

static int qpnp_amoled_regulator_probe(struct platform_device *pdev)
{
	int rc;
	struct device_node *node;
	struct qpnp_amoled *chip;

	node = pdev->dev.of_node;
	if (!node) {
		pr_err("No nodes defined\n");
		return -ENODEV;
	}

	chip = devm_kzalloc(&pdev->dev, sizeof(*chip), GFP_KERNEL);
	if (!chip)
		return -ENOMEM;

	/*
	 * We need this workqueue to order the mode transitions that require
	 * timing considerations. This way, we can ensure whenever the mode
	 * transition is requested, it can be queued with high priority.
	 */
	chip->wq = alloc_ordered_workqueue("qpnp_amoled_wq", WQ_HIGHPRI);
	if (!chip->wq) {
		dev_err(chip->dev, "Unable to alloc workqueue\n");
		return -ENOMEM;
	}

	mutex_init(&chip->reg_lock);
	INIT_WORK(&chip->aod_work, qpnp_amoled_aod_work);
	chip->dev = &pdev->dev;

	chip->regmap = dev_get_regmap(pdev->dev.parent, NULL);
	if (!chip->regmap) {
		dev_err(&pdev->dev, "Failed to get the regmap handle\n");
		rc = -EINVAL;
		goto error;
	}

	dev_set_drvdata(&pdev->dev, chip);

	rc = qpnp_amoled_parse_dt(chip);
	if (rc < 0) {
		dev_err(chip->dev, "Failed to parse DT params rc=%d\n", rc);
		goto error;
	}

	rc = qpnp_amoled_hw_init(chip);
	if (rc < 0) {
		dev_err(chip->dev, "Failed to initialize HW rc=%d\n", rc);
		goto error;
	}

	return 0;
error:
	destroy_workqueue(chip->wq);
	return rc;
}

static int qpnp_amoled_regulator_remove(struct platform_device *pdev)
{
	struct qpnp_amoled *chip = dev_get_drvdata(&pdev->dev);

	cancel_work_sync(&chip->aod_work);
	destroy_workqueue(chip->wq);
	return 0;
}

static const struct of_device_id amoled_match_table[] = {
	{ .compatible = QPNP_AMOLED_REGULATOR_DRIVER_NAME, },
	{ },
};

static struct platform_driver qpnp_amoled_regulator_driver = {
	.driver		= {
		.name		= QPNP_AMOLED_REGULATOR_DRIVER_NAME,
		.of_match_table	= amoled_match_table,
		.probe_type	= PROBE_FORCE_SYNCHRONOUS,
	},
	.probe		= qpnp_amoled_regulator_probe,
	.remove		= qpnp_amoled_regulator_remove,
};

static int __init qpnp_amoled_regulator_init(void)
{
	return platform_driver_register(&qpnp_amoled_regulator_driver);
}

static void __exit qpnp_amoled_regulator_exit(void)
{
	platform_driver_unregister(&qpnp_amoled_regulator_driver);
}

MODULE_DESCRIPTION("QPNP AMOLED regulator driver");
MODULE_LICENSE("GPL v2");

arch_initcall(qpnp_amoled_regulator_init);
module_exit(qpnp_amoled_regulator_exit);<|MERGE_RESOLUTION|>--- conflicted
+++ resolved
@@ -226,10 +226,6 @@
 	return qpnp_amoled_write(chip, AB_LDO_PD_CTL(chip), &val, 1);
 }
 
-<<<<<<< HEAD
-#define AB_VREG_OK_POLL_TRIES		150
-=======
->>>>>>> c1dbafdf
 #define AB_VREG_OK_POLL_TIME_US		2000
 #define AB_VREG_OK_POLL_HIGH_TRIES	8
 #define AB_VREG_OK_POLL_HIGH_TIME_US	10000
