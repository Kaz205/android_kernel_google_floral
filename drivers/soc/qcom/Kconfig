#
# QCOM Soc drivers
#
menu "Qualcomm SoC drivers"
config QCOM_MEM_OFFLINE
	bool "Dynamic Memory Region Offline driver"
	help
	  Add support for DDR Self-Refresh power management through the dynamic
	  memory offline framework. This driver interfaces between the memory
	  hotplug subsystem and AOP which hot adds or removes memory blocks and
	  controls the start/stop of self-refresh of these DDR regions. This
	  helps reduce power consumption during idle mode of the system.
	  If unsure, say N

config OVERRIDE_MEMORY_LIMIT
	bool "Override memory limit set by the kernel boot parameter"
	depends on QCOM_MEM_OFFLINE
	help
	  Override any memory limit set by the kernel boot parameter with
	  limit set by mem-offline dt entry so that memory offline framework
	  can initialize remaining memory with movable pages for memory
	  hot-plugging.
	  If unsure, say N

config QCOM_CPUSS_DUMP
	bool "CPU Subsystem Dumping support"
	help
	  Add support to dump various hardware entities such as the instruction
	  and data tlb's as well as the unified tlb, which are a part of the
	  cpu subsystem to an allocated buffer. This allows for analysis of the
	  the entities if corruption is suspected.
	  If unsure, say N

config QCOM_GLINK_SSR
	tristate "Qualcomm Glink SSR driver"
	depends on RPMSG
	depends on QCOM_RPROC_COMMON
	help
	  Say y here to enable GLINK SSR support. The GLINK SSR driver
	  implements the SSR protocol for notifying the remote processor about
	  neighboring subsystems going up or down.

config QCOM_RUN_QUEUE_STATS
       bool "Enable collection and exporting of QTI Run Queue stats to userspace"
       help
        This option enables the driver to periodically collecting the statistics
        of kernel run queue information and calculate the load of the system.
        This information is exported to usespace via sysfs entries and userspace
        algorithms uses info and decide when to turn on/off the cpu cores.

config QCOM_GSBI
        tristate "QCOM General Serial Bus Interface"
        depends on ARCH_QCOM
        select MFD_SYSCON
        help
          Say y here to enable GSBI support.  The GSBI provides control
          functions for connecting the underlying serial UART, SPI, and I2C
          devices to the output pins.

config QCOM_MDT_LOADER
	tristate
	select QCOM_SCM

config QCOM_LLCC
	tristate "Qualcomm Technologies, Inc. LLCC driver"
	depends on ARCH_QCOM
	help
	  Qualcomm Technologies, Inc. platform specific LLCC driver for Last
	  Level Cache. This provides interfaces to client's that use the LLCC.
	  Say yes here to enable LLCC slice driver.

config QCOM_SM8150_LLCC
	tristate "Qualcomm Technologies, Inc. SM8150 LLCC driver"
	depends on QCOM_LLCC
	help
	  Say yes here to enable the LLCC driver for SM8150. This is provides
	  data required to configure LLCC so that clients can start using the
	  LLCC slices.

config QCOM_SDMSHRIKE_LLCC
	tristate "Qualcomm Technologies, Inc. SDMSHRIKE LLCC driver"
	depends on QCOM_LLCC
	help
	  This configuration option enables LLCC driver specific to SDMSHRIKE.
	  Say 'Y' here to enable the LLCC driver for SDMSHRIKE which provides
	  data required to configure LLCC so that clients can start using the
	  LLCC slices.

config QCOM_SM6150_LLCC
	tristate "Qualcomm Technologies, Inc. SM6150 LLCC driver"
	depends on QCOM_LLCC
	help
	  Say yes here to enable the LLCC driver for SM6150. This is provides
	  data required to configure LLCC so that clients can start using the
	  LLCC slices.

config QCOM_SDMMAGPIE_LLCC
	tristate "Qualcomm Technologies, Inc. SDMMAGPIE LLCC driver"
	depends on QCOM_LLCC
	help
	  Say yes here to enable the LLCC driver for SDMMAGPIE. This is provides
	  data required to configure LLCC so that clients can start using the
	  LLCC slices.

config QCOM_ATOLL_LLCC
	tristate "Qualcomm Technologies, Inc. ATOLL LLCC driver"
	depends on QCOM_LLCC
	help
	  Say yes here to enable the LLCC driver for ATOLL. This provides
	  data required to configure LLCC so that clients can start using the
	  LLCC slices.

config QCOM_SDXPRAIRIE_LLCC
	tristate "Qualcomm Technologies, Inc. SDXPRAIRIE LLCC driver"
	depends on QCOM_LLCC
	help
	  This configuration option enables LLCC driver specific to SDXPRAIRIE.
	  Say 'Y' here to enable the LLCC driver for SDXPRAIRIE which provides
	  data required to configure LLCC so that clients can start using the
	  LLCC slices.


config QCOM_LLCC_AMON
	tristate "Qualcomm Technologies, Inc. LLCC Activity Monitor(AMON) driver"
	depends on QCOM_LLCC
	help
	  This option enables a activity monitor driver for last level cache
	  controller. This driver configures the activity monitor as
	  deadlock detector and dumps the AMON registers upon detection of
	  deadlock.

config QCOM_LLCC_AMON_PANIC
	tristate "Panic on detecting LLCC Activity Monitor(AMON) error"
	depends on QCOM_LLCC_AMON
	help
	  This option enables panic upon detection of LLCC Activity Monitor(AMON)
	  errors. Say yes here to enable deadlock detection mode of AMON. In
	  deadlock detection mode AMON will trigger an interrupt if some LLCC request
	  ages out.

config QCOM_LLCC_PERFMON
	tristate "Qualcomm Technologies, Inc. LLCC Perfmon driver"
	depends on QCOM_LLCC
	help
	  This option enables driver for LLCC Performance monitor block. Using
	  this various events in different LLCC sub block ports can be monitored.
	  This is used for performance and debug activity and exports SYSFS
	  interface. SYSFS interface used for configure and dump the LLCC
	  performance events.

config QCOM_PM
	bool "Qualcomm Power Management"
	depends on ARCH_QCOM && !ARM64
	select ARM_CPU_SUSPEND
	select QCOM_SCM
	help
	  QCOM Platform specific power driver to manage cores and L2 low power
	  modes. It interface with various system drivers to put the cores in
	  low power modes.

config QCOM_QMI_HELPERS
	bool "Qualcomm QMI Helpers"
	depends on QRTR || QTI_QRTR
	help
	  Helper library for handling QMI encoded messages.  QMI encoded
	  messages are used in communication between the majority of QRTR
	  clients and this helpers provide the common functionality needed for
	  doing this from a kernel driver.

config QCOM_QMI_RMNET
	bool "QTI QMI Rmnet Helpers"
	depends on QCOM_QMI_HELPERS
	depends on RMNET
	help
	  Helper for handling interfaces between kernel clients and rmnet
	  driver. It enables the rmnet driver to create/delete DFC/WDA
	  clients and provides the common functionality for data flow control
	  and power save features.

config QCOM_QMI_DFC
	bool "Enable burst mode flow control"
	depends on QCOM_QMI_RMNET
	help
	  Say y here to enable support for burst mode data flow control.
	  DFC client provides an interface to the modem dfc service and
	  does burst mode flow control. It enables the flow on receiving flow
	  status indication and disables flows while grant size is reached.
	  If unsure or not use burst mode flow control, say 'N'.

config QCOM_QMI_POWER_COLLAPSE
	bool "Enable power save features"
	depends on QCOM_QMI_RMNET
	help
	  Say y here to enable support for power save features.
	  It provides an interface to offload uplink flow control based on
	  detected flow status.
	  If unsure or not use power save feature, say 'N'.

config QCOM_SMEM
	tristate "Qualcomm Shared Memory Manager (SMEM)"
	depends on ARCH_QCOM
	depends on HWSPINLOCK
	help
	  Say y here to enable support for the Qualcomm Shared Memory Manager.
	  The driver provides an interface to items in a heap shared among all
	  processors in a Qualcomm platform.

config MSM_APM
	bool "Qualcomm Technologies, Inc. platform specific APM driver"
	help
	  Platform specific driver to manage the power source of
	  memory arrays. Interfaces with regulator drivers to ensure
	  SRAM Vmin requirements are met across different performance
	  levels.

config QCOM_SMD_RPM
	tristate "Qualcomm Resource Power Manager (RPM) over SMD"
	depends on ARCH_QCOM
	depends on RPMSG && OF
	help
	  If you say yes to this option, support will be included for the
	  Resource Power Manager system found in the Qualcomm 8974 based
	  devices.

	  This is required to access many regulators, clocks and bus
	  frequencies controlled by the RPM on these devices.

	  Say M here if you want to include support for the Qualcomm RPM as a
	  module. This will build a module called "qcom-smd-rpm".

config MSM_SPM
        bool "Driver support for SPM and AVS wrapper hardware"
        help
          Enables the support for SPM and AVS wrapper hardware on MSMs. SPM
          hardware is used to manage the processor power during sleep. The
          driver allows configuring SPM to allow different low power modes for
          both core and L2.

config MSM_L2_SPM
        bool "SPM support for L2 cache"
        help
          Enable SPM driver support for L2 cache. Some MSM chipsets allow
          control of L2 cache low power mode with a Subsystem Power manager.
          Enabling this driver allows configuring L2 SPM for low power modes
          on supported chipsets.

config QCOM_SCM
	bool "Secure Channel Manager (SCM) support"
	default n
        help
	 Say y here to enable Secure Channel Mananger(SCM) support for SoC.
	 SCM provides communication channel to communicate with secure
	 world(EL2 and EL3) by using smc call.
	 SCM driver provides the support for atomic scm calls also.

config QCOM_SCM_QCPE
	bool "Para-Virtualized Secure Channel Manager (SCM) support over QCPE"
	default n
        help
	 Say y here to enable Secure Channel Mananger(SCM) support for SoC
	 in virtualized Linux, where SCM backend is QCPE (QCOM Protected
	 environment). The SCM channel will use QCOM HAB interface for
	 fronet-end to back-end communication.

config QCOM_MEMORY_DUMP_V2
	bool "QCOM Memory Dump V2 Support"
	help
	  This enables memory dump feature. It allows various client
	  subsystems to register respective dump regions. At the time
	  of deadlocks or cpu hangs these dump regions are captured to
	  give a snapshot of the system at the time of the crash.

config MSM_DEBUG_LAR_UNLOCK
	bool "MSM Debug LAR Unlock Support"
	depends on QCOM_MEMORY_DUMP_V2
	help
	  This allows unlocking Core Debug lock to allow capture
	  of upper 32 bits of program counter at the time of
	  system crash. This is useful in getting correct crash
	  location.

config QCOM_WATCHDOG_V2
	bool "Qualcomm Watchdog Support"
	depends on ARCH_QCOM
	help
	  This enables the watchdog module. It causes kernel panic if the
	  watchdog times out. It allows for detection of cpu hangs and
	  deadlocks. It does not run during the bootup process, so it will
	  not catch any early lockups.

config QCOM_FORCE_WDOG_BITE_ON_PANIC
	bool "QCOM force watchdog bite"
	depends on QCOM_WATCHDOG_V2
	help
	  This forces a watchdog bite when the device restarts due to a
	  kernel panic. On certain MSM SoCs, this provides us
	  additional debugging information.

config QCOM_WDOG_IPI_ENABLE
	bool "Qcom WDT pet optimization"
	depends on QCOM_WATCHDOG_V2
	default n
	help
	  When this option is enabled, watchdog sends IPI to cores in low power
	  mode also. For power optimizations, by default watchdog don't ping
	  cores in low power mode at pettime.

	  To track CPUs health on LPM, or on debug builds enable it.

config QCOM_SMEM_STATE
	bool

config QCOM_SMP2P
	tristate "Qualcomm Shared Memory Point to Point support"
	depends on MAILBOX
	depends on QCOM_SMEM
	select QCOM_SMEM_STATE
	help
	  Say yes here to support the Qualcomm Shared Memory Point to Point
	  protocol.

config QCOM_SMSM
	tristate "Qualcomm Shared Memory State Machine"
	depends on QCOM_SMEM
	select QCOM_SMEM_STATE
	help
	  Say yes here to support the Qualcomm Shared Memory State Machine.
	  The state machine is represented by bits in shared memory.

config QCOM_WCNSS_CTRL
	tristate "Qualcomm WCNSS control driver"
	depends on ARCH_QCOM
	depends on RPMSG
	help
	  Client driver for the WCNSS_CTRL SMD channel, used to download nv
	  firmware to a newly booted WCNSS chip.

config QPNP_PBS
	tristate "PBS trigger support for QPNP PMIC"
	depends on SPMI
	help
	  This driver supports configuring software PBS trigger event through PBS
	  RAM on Qualcomm Technologies, Inc. QPNP PMICs. This module provides
	  the APIs to the client drivers that wants to send the PBS trigger
	  event to the PBS RAM.

config MSM_SERVICE_LOCATOR
	bool "Service Locator"
	depends on QCOM_QMI_HELPERS
	help
	  The Service Locator provides a library to retrieve location
	  information given a service identifier. Location here translates
	  to what process domain exports the service, and which subsystem
	  that process domain will execute in.

config MSM_SERVICE_NOTIFIER
	bool "Service Notifier"
	depends on MSM_SERVICE_LOCATOR && MSM_SUBSYSTEM_RESTART
	help
	  The Service Notifier provides a library for a kernel client to
	  register for state change notifications regarding a remote service.
	  A remote service here refers to a process providing certain services
	  like audio, the identifier for which is provided by the service
	  locator.

config MSM_SUBSYSTEM_RESTART
       bool "MSM Subsystem Restart"
       help
         This option enables the MSM subsystem restart framework.

         The MSM subsystem restart framework provides support to boot,
         shutdown, and restart subsystems with a reference counted API.
         It also notifies userspace of transitions between these states via
         sysfs.

config MSM_PIL
       bool "Peripheral image loading"
       select FW_LOADER
       default n
       help
         Some peripherals need to be loaded into memory before they can be
         brought out of reset.

         Say yes to support these devices.

config MSM_SYSMON_GLINK_COMM
       bool "MSM System Monitor communication support using GLINK transport"
       depends on MSM_GLINK && MSM_SUBSYSTEM_RESTART
       help
         This option adds support for MSM System Monitor APIs using the GLINK
         transport layer. The APIs provided may be used for notifying
         subsystems within the SoC about other subsystems' power-up/down
         state-changes.

config MSM_SYSMON_QMI_COMM
       bool "MSM System Monitor communication support using QMI transport"
       depends on QCOM_QMI_HELPERS && MSM_SUBSYSTEM_RESTART
       help
         This option adds support for MSM System Monitor APIs using the
         QMI layer. The APIs provided may be used for notifying
         subsystems within the SoC about other subsystems' power-up/down
         state-changes.

config MSM_PIL_SSR_GENERIC
       tristate "MSM Subsystem Boot Support"
       depends on MSM_PIL && MSM_SUBSYSTEM_RESTART
       help
         Support for booting and shutting down MSM Subsystem processors.
         This driver also monitors the SMSM status bits and the watchdog
         interrupt for the subsystem and restarts it on a watchdog bite
         or a fatal error. Subsystems include LPASS, Venus, VPU, WCNSS and
         BCSS.

config MSM_PIL_MSS_QDSP6V5
       tristate "MSS QDSP6v5 (Hexagon) Boot Support"
       depends on MSM_PIL && MSM_SUBSYSTEM_RESTART
       help
         Support for booting and shutting down QDSP6v5 (Hexagon) processors
         in modem subsystems. If you would like to make or receive phone
         calls then say Y here.

         If unsure, say N.

config SETUP_SSR_NOTIF_TIMEOUTS
	bool "Set timeouts on SSR sysmon notifications and notifier callbacks"
	help
	  Setup timers prior to initiating communication between
	  subsystems through sysmon, and prior to sending notifications
	  to drivers in the kernel that have registered callbacks with the
	  subsystem notifier framework for a particular subsystem. This
	  is a debugging feature.

config SSR_SYSMON_NOTIF_TIMEOUT
	depends on SETUP_SSR_NOTIF_TIMEOUTS
	int "SSR Sysmon notifications timeout in ms"
	default 10000
	help
	  The amount of time, in milliseconds, that should elapse between
	  the start and end of sysmon SSR notifications, before a warning
	  is emitted.

config SSR_SUBSYS_NOTIF_TIMEOUT
	depends on SETUP_SSR_NOTIF_TIMEOUTS
	int "SSR Subsystem notifier timeout in ms"
	default 10000
	help
	  The amount of time, in milliseconds, that should elapse between
	  the start and end of SSR notifications through the subsystem
	  notifier, before a warning is emitted.

config PANIC_ON_SSR_NOTIF_TIMEOUT
	bool "Trigger kernel panic when notification timeout expires"
	depends on SETUP_SSR_NOTIF_TIMEOUTS
	help
	  Trigger a kernel panic when communication between subsystems
	  through sysmon is taking too long. Also trigger a kernel panic
	  if invoking the callbacks registered with a particular subsystem's
	  notifications by the subsystem notifier framework is taking too long.
	  This is a debugging feature.

config MSM_BOOT_STATS
	bool "Use MSM boot stats reporting"
	help
	  Use this to report msm boot stats such as bootloader throughput,
	  display init, total boot time.
	  This figures are reported in mpm sleep clock cycles and have a
	  resolution of 31 bits as 1 bit is used as an overflow check.

config MSM_BOOT_TIME_MARKER
        bool "Use MSM boot time marker reporting"
        depends on MSM_BOOT_STATS
        help
         Use this to mark msm boot kpi for measurement.
         An instrumentation for boot time measurement.
         To create an entry, call "place_marker" function.
         At userspace, write marker name to "/sys/kernel/debug/bootkpi/kpi_values"
         If unsure, say N

config MSM_CORE_HANG_DETECT
       tristate "MSM Core Hang Detection Support"
       help
         This enables the core hang detection module. It causes SoC
         reset on core hang detection and collects the core context
         for hang. By using sysfs entries core hang detection can be
	 enabled or disabled dynamically.

config QCOM_DCC
        bool "QCOM Data Capture and Compare enigne support"
        help
          This option enables driver for Data Capture and Compare engine. DCC
          driver provides interface to configure DCC block and read back
          captured data from DCC's internal SRAM.

config QCOM_DCC_V2
       bool "Qualcomm Technologies Data Capture and Compare enigne support for V2"
       help
         This option enables driver for Data Capture and Compare engine. DCC
         driver provides interface to configure DCC block and read back
         captured data from DCC's internal SRAM.

config MSM_GLADIATOR_HANG_DETECT
	tristate "MSM Gladiator Hang Detection Support"
	help
	  This enables the gladiator hang detection module.
          If the configured threshold is reached, it causes SoC reset on
          gladiator hang detection and collects the context for the
          gladiator hang.

config MSM_GLADIATOR_ERP
	tristate "GLADIATOR coherency interconnect error reporting driver"
	help
	  Support dumping debug information for the GLADIATOR
	  cache interconnect in the error interrupt handler.
	  Meant to be used for debug scenarios only.

	  If unsure, say N.

config SDX_EXT_IPC
	tristate "QCOM external ipc driver"
	help
	  This enables the module to help modem communicate with external
	  Application processor connected to Qualcomm Technologies, Inc
	  modem chipset. The modem and APQ can understand each other's
	  state by reading ipc gpios.

	  If unsure, say N.

<<<<<<< HEAD
=======
config QTI_NOTIFY_SIDEBAND
	tristate "QCOM sideband signalling helper"
	help
	  This provides helper APIs and a header file through which
	  transport layer driver can talk to the sideband driver to
	  assert appropriate sideband signal.

	  If unsure, say N.

>>>>>>> a1f19153
config PANIC_ON_GLADIATOR_ERROR
	depends on MSM_GLADIATOR_ERP
	bool "Panic on GLADIATOR error report"
	help
	  Panic upon detection of an Gladiator coherency interconnect error
	  in order to support dumping debug information.
	  Meant to be used for debug scenarios only.

	  If unsure, say N.

config QCOM_SECURE_BUFFER
	bool "Helper functions for securing buffers through TZ"
	help
	 Say 'Y' here for targets that need to call into TZ to secure
	 memory buffers. This ensures that only the correct clients can
	 use this memory and no unauthorized access is made to the
	 buffer

config MSM_REMOTEQDSS
	bool "Allow debug tools to enable events on other processors"
	depends on QCOM_SCM && DEBUG_FS
	help
	  Other onchip processors/execution environments may support debug
	  events. Provide a sysfs interface for debug tools to dynamically
	  enable/disable these events. Interface located in
	  /sys/class/remoteqdss.

config ICNSS
	tristate "Platform driver for Q6 integrated connectivity"
	select CNSS_UTILS
	---help---
	  This module adds support for Q6 integrated WLAN connectivity
	  subsystem. This module is responsible for communicating WLAN on/off
	  control messages to FW over QMI channel. It is also responsible for
	  handling WLAN PD restart notifications.

config ICNSS_DEBUG
	bool "ICNSS debug support"
	depends on ICNSS
	---help---
	  Say 'Y' here to enable ICNSS driver debug support. Debug support
	  primarily consists of logs consisting of information related to
	  hardware register access and enabling BUG_ON for certain cases to aid
	  the debugging.

config ICNSS_QMI
       bool "ICNSS QMI support"
       depends on ICNSS
       ---help---
        Say 'Y' here to enable ICNSS QMI support. ICNSS driver will use
	QMI framework to communicate with WLAN FW. It will send coldboot
	handshake messages to WLAN FW, which includes hardware capabilities
	and configurations. It also send WLAN on/off control message to FW
	over QMI channel.

config CNSS_TIMESYNC
	bool "cnss TIME SYNC support"
	depends on ICNSS
	---help---
	  Say 'Y' here to enable cnss TIME SYNC support. TIME SYNC support
	  primarily consists of reading the AUDIO TIMESYNC register for
	  deriving WLAN mac time stamp relation when FTM based clock sync is
	  used.

config QCOM_EUD
	tristate "QTI Embedded USB Debugger (EUD)"
	depends on ARCH_QCOM
	select SERIAL_CORE
	help
	  The EUD (Embedded USB Debugger) is a mini-USB hub implemented
	  on chip to support the USB-based debug and trace capabilities.
	  This module enables support for Qualcomm Technologies, Inc.
	  Embedded USB Debugger (EUD).
	  If unsure, say N.

config QCOM_MINIDUMP
	bool "QCOM Minidump Support"
	depends on QCOM_SMEM && QCOM_DLOAD_MODE
	help
	  This enables minidump feature. It allows various clients to
	  register to dump their state at system bad state (panic/WDT,etc.,).
	  Minidump would dump all registered entries, only when DLOAD mode
	  is enabled.

config MINIDUMP_MAX_ENTRIES
	int "Minidump Maximum num of entries"
	default 200
	depends on QCOM_MINIDUMP
	help
	  This defines maximum number of entries to be allocated for application
	  subsytem in Minidump table.

config QCOM_BUS_SCALING
	bool "Bus scaling driver"
	help
	This option enables bus scaling on MSM devices.  Bus scaling
	allows devices to request the clocks be set to rates sufficient
	for the active devices needs without keeping the clocks at max
	frequency when a slower speed is sufficient.

config  QCOM_BUS_CONFIG_RPMH
	bool "RPMH Bus scaling driver"
	depends on QCOM_BUS_SCALING
	help
	  This option enables bus scaling using QCOM specific hardware
	  accelerators. It enables the translation of bandwidth requests
	  from logical nodes to hardware nodes controlled by the BCM (Bus
	  Clock Manager)

config QCOM_COMMAND_DB
	bool "Command DB"
	help
	  Command DB queries shared memory by key string for shared system
	  resources

config QCOM_EARLY_RANDOM
        bool "Initialize random pool very early"
        help
          The standard random pool may not initialize until late in the boot
          process which means that any calls to get random numbers before then
          may not be truly random. Select this option to make an early call
          to get some random data to put in the pool. If unsure, say N.

config MSM_SPSS_UTILS
	depends on MSM_PIL
	bool "Secure Processor Utilities"
	help
	  spss-utils driver selects Secure Processor firmware file name.
	  The firmware file name for dev, test or production is selected
	  based on two fuses.
	  Different file name is used for differnt SPSS HW versions,
	  because the SPSS firmware size is too small to support multiple
	  HW versions.

config MSM_SPCOM
	depends on QCOM_GLINK
	bool "Secure Processor Communication over GLINK"
	help
	  spcom driver allows loading Secure Processor Applications and
	  sending messages to Secure Processor Applications.
	  spcom provides interface to both user space app and kernel driver.
	  It is using glink as the transport layer, which provides multiple
	  logical channels over single physical channel.
	  The physical layer is based on shared memory and interrupts.
	  spcom provides clients/server API, although currently only one client
	  or server is allowed per logical channel.

config MSM_TZ_SMMU
<<<<<<< HEAD
	depends on ARCH_MSM8953 || ARCH_QCS405 || ARCH_QCS403
=======
	depends on ARCH_MSM8953 || ARCH_QCS405 || ARCH_QCS403 || ARCH_SDM429W
>>>>>>> a1f19153
	bool "Helper functions for SMMU configuration through TZ"
	help
	  Say 'Y' here for targets that need to call into TZ to configure
	  SMMUs for any reason (for example, for errata workarounds or
	  configuration of SMMU virtualization).

	  If unsure, say N.

config QTI_RPMH_API
	bool "QTI RPMH (h/w accelerators) Communication API"
	select MAILBOX
	select QTI_RPMH_MBOX
	select QTI_SYSTEM_PM
	help
	  This option enables RPMH hardware communication for making shared
	  resource requests on Qualcomm Technologies Inc SoCs.

config QTI_SYSTEM_PM
	bool

config QSEE_IPC_IRQ
	bool "QSEE interrupt manager"
	help
	  The QSEE IPC IRQ controller manages the interrupts from the QTI
	  secure execution environment. This interrupt controller will use
	  the registers in the spcs region to mask and clear interrupts.
	  Clients can use this driver to avoid adding common interrupt handling
	  code.

config QSEE_IPC_IRQ_BRIDGE
	tristate "QSEE IPC Interrupt Bridge"
	select QSEE_IPC_IRQ
	help
	  This module enables bridging an Inter-Processor Communication(IPC)
	  interrupt from a remote subsystem directed towards Qualcomm
	  Technologies, Inc. Secure Execution Environment(QSEE) to userspace.
	  The interrupt will be propagated through a character device that
	  userspace clients can poll on.

config QCOM_GLINK
	tristate "GLINK Probe Helper"
	depends on RPMSG_QCOM_GLINK_SMEM
	help
	  The GLINK RPMSG Plugin is currently designed to plugin with the
	  remote proc framework as a subdev. This module is responsible for
	  creating the glink transports when remote proc is disabled.

config QCOM_GLINK_PKT
	tristate "Enable device interface for GLINK packet channels"
<<<<<<< HEAD
	depends on QCOM_GLINK
=======
	depends on QCOM_GLINK || RPMSG_QCOM_GLINK_BGCOM
>>>>>>> a1f19153
	help
	  G-link packet driver provides the interface for the userspace
	  clients to communicate over G-Link via device nodes.
	  This enable the userspace clients to read and write to
	  some glink packets channel.

config MSM_JTAGV8
	bool "Debug and ETM trace support across power collapse for ARMv8"
	default y if CORESIGHT_SOURCE_ETM4X
	help
	  Enables support for debugging (specifically breakpoints) and ETM
	  processor tracing across power collapse both for JTag and OS hosted
	  software running on ARMv8 target. Enabling this will ensure debug
	  and ETM registers are saved and restored across power collapse.
	  If unsure, say 'N' here to avoid potential power, performance and
	  memory penalty.

config QCOM_QDSS_BRIDGE
	bool "Configure bridge driver for QTI/Qualcomm Technologies, Inc. MDM"
	depends on MHI_BUS
	help
	  The driver will help route diag traffic from modem side over the QDSS
	  sub-system to USB on APSS side. The driver acts as a bridge between the
	  MHI and USB interface. If unsure, say N.

config QTI_RPM_STATS_LOG
	bool "Qualcomm Technologies RPM Stats Driver"
	depends on DEBUG_FS
	default n
	help
	  This option enables a driver which reads RPM messages from a shared
	  memory location. These messages provide statistical information about
	  the low power modes that RPM enters. The drivers outputs the message
	  via a debugfs node.

config MSM_CDSP_LOADER
	tristate "CDSP loader support"
	help
	  Enable CDSP image loader.
	  The CDSP loader brings CDSP out of reset
	  for platforms that have compute DSP.
	  Say M if you want to enable this module.

config QCOM_SMCINVOKE
       bool "Secure QSEE Support"
       help
         Enable SMCInvoke driver which supports capability based secure
         communication between QTI Secure Execution Environment (QSEE)
         and high level operating system. It exposes APIs for both
         userspace and kernel clients.

config MSM_EVENT_TIMER
	bool "Event timer"
        help
	  This option enables a modules that manages a list of event timers
	  that need to be monitored by the PM. The enables the PM code to
	  monitor events that require the core to be awake and ready to
	  handle the event.

config MSM_AVTIMER
	tristate "Avtimer Driver"
	default n
	help
	  This driver gets the Q6 out of power collapsed state
	  and exposes ioctl control to read avtimer tick.
	  Enables camera to use for VT call to get avtimer
	  timestamp.

config MSM_PM
	depends on PM
	select MSM_IDLE_STATS if DEBUG_FS
	select CPU_IDLE_MULTIPLE_DRIVERS
	bool "Qualcomm Techonolgies Inc (QTI) platform specific PM driver"
	help
	  Platform specific power driver to manage cores and l2 low power
	  modes. It interface with various system driver and put the cores
	  into low power modes. It implements OS initiated scheme and
	  determines last CPU to call into PSCI for cluster Low power
	  modes.

config MSM_PM_LEGACY
	depends on PM
	select MSM_IDLE_STATS if DEBUG_FS
	select CPU_IDLE_MULTIPLE_DRIVERS
	bool "Qualcomm Technologies, Inc. (QTI) platform specific Legacy PM driver"
	help
	  Platform specific legacy power driver to manage
	  cores and l2 low power modes. It interface with
	  various system driver and put the cores into
	  low power modes.

config MSM_NOPM
	default y if !PM
	bool
	help
	  This enables bare minimum support of power management at platform level.
	  i.e WFI

config MSM_QBT1000
	bool "QBT1000 Ultrasonic Fingerprint Sensor"
	help
	  This driver provides services for configuring the fingerprint
	  sensor hardware and for communicating with the trusted app which
	  uses it. It enables clocks and provides commands for loading
	  trusted apps, unloading them and marshalling buffers to the
	  trusted fingerprint app.

config APSS_CORE_EA
	depends on CPU_FREQ && PM_OPP
	bool "Qualcomm Technology Inc specific power aware driver"
	help
	  Platform specific power aware driver to provide power
	  and temperature information to the scheduler.

config QCOM_FSA4480_I2C
	bool "Fairchild FSA4480 chip with I2C"
	select REGMAP_I2C
	depends on I2C
	help
	  Support for the Fairchild FSA4480 IC switch chip controlled
	  using I2C. This driver provides common support
	  for accessing the device, switching between USB and Audio
	  modes, changing orientation.

if (MSM_PM || MSM_PM_LEGACY)
menuconfig MSM_IDLE_STATS
	bool "Collect idle statistics"
	help
	  Collect cores various low power mode idle statistics
	  and export them in proc/msm_pm_stats. User can read
	  this data and determine what low power modes and how
	  many times cores have entered into LPM modes.

if MSM_IDLE_STATS

config MSM_IDLE_STATS_FIRST_BUCKET
	int "First bucket time"
	default 62500
	help
	  Upper time limit in nanoseconds of first bucket.

config MSM_IDLE_STATS_BUCKET_SHIFT
	int "Bucket shift"
	default 2

config MSM_IDLE_STATS_BUCKET_COUNT
	int "Bucket count"
	default 10

config MSM_SUSPEND_STATS_FIRST_BUCKET
	int "First bucket time for suspend"
	default 1000000000
	help
	  Upper time limit in nanoseconds of first bucket of the
	  histogram.  This is for collecting statistics on suspend.

endif # MSM_IDLE_STATS
endif # MSM_PM || MSM_PM_LEGACY

source "drivers/soc/qcom/memshare/Kconfig"
source "drivers/soc/qcom/hab/Kconfig"
source "drivers/soc/qcom/rmnet_ctl/Kconfig"
source "drivers/soc/qcom/hgsl/Kconfig"

config MSM_PERFORMANCE
	tristate "msm performance driver to support userspace fmin/fmax request"
	default n
	help
	This driver can restrict max freq or min freq of cpu cluster
	when requested by the userspace by changing the cpufreq policy
	fmin and fmax.

<<<<<<< HEAD
=======
config MSM_DRM_NOTIFY
	bool
	depends on !DRM_MSM
	help
	  This driver can register and receive notification for MSM_DRM
	  power event in external module. When display power state is
	  updated, any modules registered to the block chain will get
	  notified.

config MSM_DRM_TECHPACK
	bool "Enable MSM DRM from techpack"
	depends on DRM
	depends on ARCH_QCOM || (ARM && COMPILE_TEST)
	depends on OF
	depends on MMU
	depends on !DRM_MSM
	select QCOM_MDT_LOADER if ARCH_QCOM
	select REGULATOR
	select DRM_KMS_HELPER
	select DRM_PANEL
	select SHMEM
	select TMPFS
	select QCOM_SCM
	select SND_SOC_HDMI_CODEC if SND_SOC
	select SYNC_FILE
	select MSM_EXT_DISPLAY
	select PM_GENERIC_DOMAINS
	select V4L2_MEM2MEM_DEV
	select DRM_MIPI_DSI
	select MSM_DRM_NOTIFY
	help
	  The DRM MSM TECHPACK will select modules that are required by
	  DRM MSM module. This option is only used when DRM MSM is loaded
	  from external techpack, and is mutually exclusive with builtin
	  DRM MSM module.

>>>>>>> a1f19153
config QMP_DEBUGFS_CLIENT
	bool "Debugfs Client to communicate with AOP using QMP protocol"
	depends on DEBUG_FS
	default n
	help
	  This options enables a driver which allows clients to send messages
	  to Alway On processor using QMP transport.

config QCOM_QHEE_ENABLE_MEM_PROTECTION
	bool "QHEE enable kernel memory protection"
	depends on QCOM_SCM
	default y
	help
	  When this option is enabled, an SCM call will be invoked to enable
	  kernel memory protection in stage 2 memory mappings on kernel boot.
	  This is part of a security feature enabled in QHEE.

config QCOM_SMP2P_SLEEPSTATE
	bool "SMP2P Sleepstate notifier"
	depends on QCOM_SMP2P
	help
	  When this option is enabled, notifications are sent to remote procs
	  for the power state changes on the local processor. The notifications
	  are sent through the smp2p framework.

config QCOM_CDSP_RM
	bool "CDSP request manager"
	depends on QCOM_GLINK
	help
	  This driver serves CDSP requests for CPU L3 clock and CPU QoS thus
	  improving CDSP performance. Using this driver, CDSP can set appropriate
	  CPU L3 clock for improving IO-Coherent throughput and opt for QoS mode
	  to improve RPC latency.

config QCOM_CX_IPEAK
	bool "Common driver to handle Cx iPeak limitation"
	help
	  Cx ipeak HW module is used to limit the current drawn by various subsystem
	  blocks on Cx power rail. Each client needs to set their
	  bit in tcsr register if it is going to cross its own threshold. If all
	  clients are going to cross their thresholds then Cx ipeak hw module will raise
	  an interrupt to cDSP block to throttle cDSP fmax.
<<<<<<< HEAD
config MODEMSMEM
	bool "Modem SMEM driver"
	default N
	---help---
	Enable to pass device information and other data to shared memory for
	the modem subsystem
=======
>>>>>>> a1f19153

config QCOM_AOP_DDR_MESSAGING
	bool "Send messages to AOP about the DDR frequency during reboot"
	help
	  This driver sends messages to the AOP to adjust the DDR frequency when
	  the device is rebooting, to ensure that the device is powered off
	  cleanly.

config QCOM_AOP_DDRSS_COMMANDS
	bool "Send commands to AOP to affect the behavior of the DDRSS"
	help
	  This driver allows messages to be sent to the AOP to affect the DDRSS
	  behavior.

config QCOM_ADSP_MANUAL_VOTE
	bool "Send commands to ADSP to unvote and vote during Suspend and resume"
	help
	  This driver is used to manually release and acquire the ADSP vote from APPS
	  processor during system suspend and resume.
	  This driver sends message over QMI to the service which is running on
	  ADSP.

config MSM_BAM_DMUX
	bool "BAM Data Mux Driver"
	depends on SPS
	help
	  Support Muxed Data Channels over BAM interface.
	  BAM has a limited number of pipes.  This driver
	  provides a means to support more logical channels
	  via muxing than BAM could without muxing.

<<<<<<< HEAD
=======
        config MSM_BGCOM_INTERFACE
        bool "Driver support for Blackghost Communication"
        depends on MSM_BGCOM
        help
                Create a bg_com_dev device node for user space communication.
                Single user space client can open device node for communication
                from hardware. Hardware will provide access to read
                registers and read/write AHB memory in the device.


        config MSM_BGCOM
        bool "Provide APIs to communicate with Blackghost chipset"
        help
                BGCOM is a thin layer above SPI. It is used whithin a SoC for
                communication between G-Link/bg_com_dev and BG processor over SPI.
                This handle the interrupts raised by BG and notify the G-link with
                interrupt event and event data.

config MSM_BGRSB
	bool "Provide support for rsb events on Blackghost chipset"
	help
	  BGRSB communicates to BG over rpmsg driver for RSB configuration and
	  enable/disable on device power state change. It enables/disables
	  the regulator specific to RSB. Sends the side band events generated
	  by BG to input framework.

config MSM_BGRSB_RPMSG
	bool "Provide support for Blackghost events to RSB"
	depends on MSM_BGRSB
	help
	  BGRSB-RPMSG informs BGRSB driver if GLINK channel has been
	  opened by remote processor. It doesn't maintain state machine
	  and is probed when BG opens channel and removed when the
	  channel is closed by remote processor.

config MSM_PIL_SSR_BG
	tristate "MSM Subsystem Blackghost(BG) Support"
	depends on MSM_PIL && MSM_SUBSYSTEM_RESTART
	help
	  Support for booting and shutting down Blackghost(BG) SOC which is
	  an external SOC. This driver communicates with Blackghost(BG) SOC
	  via pair of IPC GPIOs for inward and outward signals between MSM
	  and Blackghost(BG) SOC.

>>>>>>> a1f19153
config QCOM_SOC_INFO
	bool "Chip information for QTI SoCs"
	depends on SOC_BUS
	default y
	help
	  This driver provides information about the SoC and chip information such
	  as the chip ID and revision. Information includes decoding the chip name
	  based on the chip ID and querying the SoC revision. This information is
	  loaded by the bootloader into SMEM during the boot up process.

<<<<<<< HEAD
=======
config QTI_CRYPTO_COMMON
	tristate "Enable common crypto functionality used for FBE"
	depends on BLK_INLINE_ENCRYPTION
	help
	 Say 'Y' to enable the common crypto implementation to be used by
	 different storage layers such as UFS and EMMC for file based hardware
	 encryption. This library implements API to program and evict
	 keys using Trustzone or Hardware Key Manager.

config QTI_CRYPTO_TZ
	tristate "Enable Trustzone to be used for FBE"
	depends on QTI_CRYPTO_COMMON
	help
	 Say 'Y' to enable routing crypto requests to Trustzone while
	 performing hardware based file encryption. This means keys are
	 programmed and managed through SCM calls to TZ where ICE driver
	 will configure keys.
>>>>>>> a1f19153
endmenu

config QCOM_HYP_CORE_CTL
	bool "CPU reservation scheme for Hypervisor"
	depends on OKL4_GUEST
	help
	  This driver reserve the specified CPUS by isolating them. The reserved
	  CPUs can be assigned to the other guest OS by the hypervisor.
	  An offline CPU is considered as a reserved CPU since this OS can't use
	  it.

<<<<<<< HEAD
config MODEMSMEM
	bool "Modem SMEM driver"
	default N
	---help---
	Enable to pass device information and other data to shared memory for
	the modem subsystem
=======
config RENAME_BLOCK_DEVICE
	bool "Rename block device node in /dev"
	help
	  This driver is used to rename the block device node assigned by generic driver
	  to a name that is needed.

source "drivers/soc/qcom/wcnss/Kconfig"
>>>>>>> a1f19153
<|MERGE_RESOLUTION|>--- conflicted
+++ resolved
@@ -525,8 +525,6 @@
 
 	  If unsure, say N.
 
-<<<<<<< HEAD
-=======
 config QTI_NOTIFY_SIDEBAND
 	tristate "QCOM sideband signalling helper"
 	help
@@ -536,7 +534,6 @@
 
 	  If unsure, say N.
 
->>>>>>> a1f19153
 config PANIC_ON_GLADIATOR_ERROR
 	depends on MSM_GLADIATOR_ERP
 	bool "Panic on GLADIATOR error report"
@@ -685,11 +682,7 @@
 	  or server is allowed per logical channel.
 
 config MSM_TZ_SMMU
-<<<<<<< HEAD
-	depends on ARCH_MSM8953 || ARCH_QCS405 || ARCH_QCS403
-=======
 	depends on ARCH_MSM8953 || ARCH_QCS405 || ARCH_QCS403 || ARCH_SDM429W
->>>>>>> a1f19153
 	bool "Helper functions for SMMU configuration through TZ"
 	help
 	  Say 'Y' here for targets that need to call into TZ to configure
@@ -739,11 +732,7 @@
 
 config QCOM_GLINK_PKT
 	tristate "Enable device interface for GLINK packet channels"
-<<<<<<< HEAD
-	depends on QCOM_GLINK
-=======
 	depends on QCOM_GLINK || RPMSG_QCOM_GLINK_BGCOM
->>>>>>> a1f19153
 	help
 	  G-link packet driver provides the interface for the userspace
 	  clients to communicate over G-Link via device nodes.
@@ -916,8 +905,6 @@
 	when requested by the userspace by changing the cpufreq policy
 	fmin and fmax.
 
-<<<<<<< HEAD
-=======
 config MSM_DRM_NOTIFY
 	bool
 	depends on !DRM_MSM
@@ -954,7 +941,6 @@
 	  from external techpack, and is mutually exclusive with builtin
 	  DRM MSM module.
 
->>>>>>> a1f19153
 config QMP_DEBUGFS_CLIENT
 	bool "Debugfs Client to communicate with AOP using QMP protocol"
 	depends on DEBUG_FS
@@ -997,15 +983,12 @@
 	  bit in tcsr register if it is going to cross its own threshold. If all
 	  clients are going to cross their thresholds then Cx ipeak hw module will raise
 	  an interrupt to cDSP block to throttle cDSP fmax.
-<<<<<<< HEAD
 config MODEMSMEM
 	bool "Modem SMEM driver"
 	default N
 	---help---
 	Enable to pass device information and other data to shared memory for
 	the modem subsystem
-=======
->>>>>>> a1f19153
 
 config QCOM_AOP_DDR_MESSAGING
 	bool "Send messages to AOP about the DDR frequency during reboot"
@@ -1037,8 +1020,6 @@
 	  provides a means to support more logical channels
 	  via muxing than BAM could without muxing.
 
-<<<<<<< HEAD
-=======
         config MSM_BGCOM_INTERFACE
         bool "Driver support for Blackghost Communication"
         depends on MSM_BGCOM
@@ -1083,7 +1064,6 @@
 	  via pair of IPC GPIOs for inward and outward signals between MSM
 	  and Blackghost(BG) SOC.
 
->>>>>>> a1f19153
 config QCOM_SOC_INFO
 	bool "Chip information for QTI SoCs"
 	depends on SOC_BUS
@@ -1094,26 +1074,6 @@
 	  based on the chip ID and querying the SoC revision. This information is
 	  loaded by the bootloader into SMEM during the boot up process.
 
-<<<<<<< HEAD
-=======
-config QTI_CRYPTO_COMMON
-	tristate "Enable common crypto functionality used for FBE"
-	depends on BLK_INLINE_ENCRYPTION
-	help
-	 Say 'Y' to enable the common crypto implementation to be used by
-	 different storage layers such as UFS and EMMC for file based hardware
-	 encryption. This library implements API to program and evict
-	 keys using Trustzone or Hardware Key Manager.
-
-config QTI_CRYPTO_TZ
-	tristate "Enable Trustzone to be used for FBE"
-	depends on QTI_CRYPTO_COMMON
-	help
-	 Say 'Y' to enable routing crypto requests to Trustzone while
-	 performing hardware based file encryption. This means keys are
-	 programmed and managed through SCM calls to TZ where ICE driver
-	 will configure keys.
->>>>>>> a1f19153
 endmenu
 
 config QCOM_HYP_CORE_CTL
@@ -1125,19 +1085,17 @@
 	  An offline CPU is considered as a reserved CPU since this OS can't use
 	  it.
 
-<<<<<<< HEAD
 config MODEMSMEM
 	bool "Modem SMEM driver"
 	default N
 	---help---
 	Enable to pass device information and other data to shared memory for
 	the modem subsystem
-=======
+
 config RENAME_BLOCK_DEVICE
 	bool "Rename block device node in /dev"
 	help
 	  This driver is used to rename the block device node assigned by generic driver
 	  to a name that is needed.
 
-source "drivers/soc/qcom/wcnss/Kconfig"
->>>>>>> a1f19153
+source "drivers/soc/qcom/wcnss/Kconfig"