#
# QCOM Soc drivers
#
menu "Qualcomm SoC drivers"
config QCOM_MEM_OFFLINE
	bool "Dynamic Memory Region Offline driver"
	help
	  Add support for DDR Self-Refresh power management through the dynamic
	  memory offline framework. This driver interfaces between the memory
	  hotplug subsystem and AOP which hot adds or removes memory blocks and
	  controls the start/stop of self-refresh of these DDR regions. This
	  helps reduce power consumption during idle mode of the system.
	  If unsure, say N

config OVERRIDE_MEMORY_LIMIT
	bool "Override memory limit set by the kernel boot parameter"
	depends on QCOM_MEM_OFFLINE
	help
	  Override any memory limit set by the kernel boot parameter with
	  limit set by mem-offline dt entry so that memory offline framework
	  can initialize remaining memory with movable pages for memory
	  hot-plugging.
	  If unsure, say N

config QCOM_CPUSS_DUMP
	bool "CPU Subsystem Dumping support"
	help
	  Add support to dump various hardware entities such as the instruction
	  and data tlb's as well as the unified tlb, which are a part of the
	  cpu subsystem to an allocated buffer. This allows for analysis of the
	  the entities if corruption is suspected.
	  If unsure, say N

config QCOM_GLINK_SSR
	tristate "Qualcomm Glink SSR driver"
	depends on RPMSG
	depends on QCOM_RPROC_COMMON
	help
	  Say y here to enable GLINK SSR support. The GLINK SSR driver
	  implements the SSR protocol for notifying the remote processor about
	  neighboring subsystems going up or down.

config QCOM_RUN_QUEUE_STATS
       bool "Enable collection and exporting of QTI Run Queue stats to userspace"
       help
        This option enables the driver to periodically collecting the statistics
        of kernel run queue information and calculate the load of the system.
        This information is exported to usespace via sysfs entries and userspace
        algorithms uses info and decide when to turn on/off the cpu cores.

config QCOM_GSBI
        tristate "QCOM General Serial Bus Interface"
        depends on ARCH_QCOM
        select MFD_SYSCON
        help
          Say y here to enable GSBI support.  The GSBI provides control
          functions for connecting the underlying serial UART, SPI, and I2C
          devices to the output pins.

config QCOM_MDT_LOADER
	tristate
	select QCOM_SCM

config QCOM_LLCC
	tristate "Qualcomm Technologies, Inc. LLCC driver"
	depends on ARCH_QCOM
	help
	  Qualcomm Technologies, Inc. platform specific LLCC driver for Last
	  Level Cache. This provides interfaces to client's that use the LLCC.
	  Say yes here to enable LLCC slice driver.

config QCOM_SM8150_LLCC
	tristate "Qualcomm Technologies, Inc. SM8150 LLCC driver"
	depends on QCOM_LLCC
	help
	  Say yes here to enable the LLCC driver for SM8150. This is provides
	  data required to configure LLCC so that clients can start using the
	  LLCC slices.

config QCOM_SDMSHRIKE_LLCC
	tristate "Qualcomm Technologies, Inc. SDMSHRIKE LLCC driver"
	depends on QCOM_LLCC
	help
	  This configuration option enables LLCC driver specific to SDMSHRIKE.
	  Say 'Y' here to enable the LLCC driver for SDMSHRIKE which provides
	  data required to configure LLCC so that clients can start using the
	  LLCC slices.

config QCOM_SM6150_LLCC
	tristate "Qualcomm Technologies, Inc. SM6150 LLCC driver"
	depends on QCOM_LLCC
	help
	  Say yes here to enable the LLCC driver for SM6150. This is provides
	  data required to configure LLCC so that clients can start using the
	  LLCC slices.

config QCOM_SDMMAGPIE_LLCC
	tristate "Qualcomm Technologies, Inc. SDMMAGPIE LLCC driver"
	depends on QCOM_LLCC
	help
	  Say yes here to enable the LLCC driver for SDMMAGPIE. This is provides
	  data required to configure LLCC so that clients can start using the
	  LLCC slices.

config QCOM_ATOLL_LLCC
	tristate "Qualcomm Technologies, Inc. ATOLL LLCC driver"
	depends on QCOM_LLCC
	help
	  Say yes here to enable the LLCC driver for ATOLL. This provides
	  data required to configure LLCC so that clients can start using the
	  LLCC slices.

config QCOM_SDXPRAIRIE_LLCC
	tristate "Qualcomm Technologies, Inc. SDXPRAIRIE LLCC driver"
	depends on QCOM_LLCC
	help
	  This configuration option enables LLCC driver specific to SDXPRAIRIE.
	  Say 'Y' here to enable the LLCC driver for SDXPRAIRIE which provides
	  data required to configure LLCC so that clients can start using the
	  LLCC slices.


config QCOM_LLCC_AMON
	tristate "Qualcomm Technologies, Inc. LLCC Activity Monitor(AMON) driver"
	depends on QCOM_LLCC
	help
	  This option enables a activity monitor driver for last level cache
	  controller. This driver configures the activity monitor as
	  deadlock detector and dumps the AMON registers upon detection of
	  deadlock.

config QCOM_LLCC_AMON_PANIC
	tristate "Panic on detecting LLCC Activity Monitor(AMON) error"
	depends on QCOM_LLCC_AMON
	help
	  This option enables panic upon detection of LLCC Activity Monitor(AMON)
	  errors. Say yes here to enable deadlock detection mode of AMON. In
	  deadlock detection mode AMON will trigger an interrupt if some LLCC request
	  ages out.

config QCOM_LLCC_PERFMON
	tristate "Qualcomm Technologies, Inc. LLCC Perfmon driver"
	depends on QCOM_LLCC
	help
	  This option enables driver for LLCC Performance monitor block. Using
	  this various events in different LLCC sub block ports can be monitored.
	  This is used for performance and debug activity and exports SYSFS
	  interface. SYSFS interface used for configure and dump the LLCC
	  performance events.

config QCOM_PM
	bool "Qualcomm Power Management"
	depends on ARCH_QCOM && !ARM64
	select ARM_CPU_SUSPEND
	select QCOM_SCM
	help
	  QCOM Platform specific power driver to manage cores and L2 low power
	  modes. It interface with various system drivers to put the cores in
	  low power modes.

config QCOM_QMI_HELPERS
	bool "Qualcomm QMI Helpers"
	depends on QRTR || QTI_QRTR
	help
	  Helper library for handling QMI encoded messages.  QMI encoded
	  messages are used in communication between the majority of QRTR
	  clients and this helpers provide the common functionality needed for
	  doing this from a kernel driver.

config QCOM_QMI_RMNET
	bool "QTI QMI Rmnet Helpers"
	depends on QCOM_QMI_HELPERS
	depends on RMNET
	help
	  Helper for handling interfaces between kernel clients and rmnet
	  driver. It enables the rmnet driver to create/delete DFC/WDA
	  clients and provides the common functionality for data flow control
	  and power save features.

config QCOM_QMI_DFC
	bool "Enable burst mode flow control"
	depends on QCOM_QMI_RMNET
	help
	  Say y here to enable support for burst mode data flow control.
	  DFC client provides an interface to the modem dfc service and
	  does burst mode flow control. It enables the flow on receiving flow
	  status indication and disables flows while grant size is reached.
	  If unsure or not use burst mode flow control, say 'N'.

config QCOM_QMI_POWER_COLLAPSE
	bool "Enable power save features"
	depends on QCOM_QMI_RMNET
	help
	  Say y here to enable support for power save features.
	  It provides an interface to offload uplink flow control based on
	  detected flow status.
	  If unsure or not use power save feature, say 'N'.

config QCOM_SMEM
	tristate "Qualcomm Shared Memory Manager (SMEM)"
	depends on ARCH_QCOM
	depends on HWSPINLOCK
	help
	  Say y here to enable support for the Qualcomm Shared Memory Manager.
	  The driver provides an interface to items in a heap shared among all
	  processors in a Qualcomm platform.

config MSM_APM
	bool "Qualcomm Technologies, Inc. platform specific APM driver"
	help
	  Platform specific driver to manage the power source of
	  memory arrays. Interfaces with regulator drivers to ensure
	  SRAM Vmin requirements are met across different performance
	  levels.

config QCOM_SMD_RPM
	tristate "Qualcomm Resource Power Manager (RPM) over SMD"
	depends on ARCH_QCOM
	depends on RPMSG && OF
	help
	  If you say yes to this option, support will be included for the
	  Resource Power Manager system found in the Qualcomm 8974 based
	  devices.

	  This is required to access many regulators, clocks and bus
	  frequencies controlled by the RPM on these devices.

	  Say M here if you want to include support for the Qualcomm RPM as a
	  module. This will build a module called "qcom-smd-rpm".

config MSM_SPM
        bool "Driver support for SPM and AVS wrapper hardware"
        help
          Enables the support for SPM and AVS wrapper hardware on MSMs. SPM
          hardware is used to manage the processor power during sleep. The
          driver allows configuring SPM to allow different low power modes for
          both core and L2.

config MSM_L2_SPM
        bool "SPM support for L2 cache"
        help
          Enable SPM driver support for L2 cache. Some MSM chipsets allow
          control of L2 cache low power mode with a Subsystem Power manager.
          Enabling this driver allows configuring L2 SPM for low power modes
          on supported chipsets.

config QCOM_SCM
	bool "Secure Channel Manager (SCM) support"
	default n
        help
	 Say y here to enable Secure Channel Mananger(SCM) support for SoC.
	 SCM provides communication channel to communicate with secure
	 world(EL2 and EL3) by using smc call.
	 SCM driver provides the support for atomic scm calls also.

config QCOM_SCM_QCPE
	bool "Para-Virtualized Secure Channel Manager (SCM) support over QCPE"
	default n
        help
	 Say y here to enable Secure Channel Mananger(SCM) support for SoC
	 in virtualized Linux, where SCM backend is QCPE (QCOM Protected
	 environment). The SCM channel will use QCOM HAB interface for
	 fronet-end to back-end communication.

config QCOM_MEMORY_DUMP_V2
	bool "QCOM Memory Dump V2 Support"
	help
	  This enables memory dump feature. It allows various client
	  subsystems to register respective dump regions. At the time
	  of deadlocks or cpu hangs these dump regions are captured to
	  give a snapshot of the system at the time of the crash.

config MSM_DEBUG_LAR_UNLOCK
	bool "MSM Debug LAR Unlock Support"
	depends on QCOM_MEMORY_DUMP_V2
	help
	  This allows unlocking Core Debug lock to allow capture
	  of upper 32 bits of program counter at the time of
	  system crash. This is useful in getting correct crash
	  location.

config QCOM_WATCHDOG_V2
	bool "Qualcomm Watchdog Support"
	depends on ARCH_QCOM
	help
	  This enables the watchdog module. It causes kernel panic if the
	  watchdog times out. It allows for detection of cpu hangs and
	  deadlocks. It does not run during the bootup process, so it will
	  not catch any early lockups.

config QCOM_FORCE_WDOG_BITE_ON_PANIC
	bool "QCOM force watchdog bite"
	depends on QCOM_WATCHDOG_V2
	help
	  This forces a watchdog bite when the device restarts due to a
	  kernel panic. On certain MSM SoCs, this provides us
	  additional debugging information.

config QCOM_WDOG_IPI_ENABLE
	bool "Qcom WDT pet optimization"
	depends on QCOM_WATCHDOG_V2
	default n
	help
	  When this option is enabled, watchdog sends IPI to cores in low power
	  mode also. For power optimizations, by default watchdog don't ping
	  cores in low power mode at pettime.

	  To track CPUs health on LPM, or on debug builds enable it.

config QCOM_SMEM_STATE
	bool

config QCOM_SMP2P
	tristate "Qualcomm Shared Memory Point to Point support"
	depends on MAILBOX
	depends on QCOM_SMEM
	select QCOM_SMEM_STATE
	help
	  Say yes here to support the Qualcomm Shared Memory Point to Point
	  protocol.

config QCOM_SMSM
	tristate "Qualcomm Shared Memory State Machine"
	depends on QCOM_SMEM
	select QCOM_SMEM_STATE
	help
	  Say yes here to support the Qualcomm Shared Memory State Machine.
	  The state machine is represented by bits in shared memory.

config QCOM_WCNSS_CTRL
	tristate "Qualcomm WCNSS control driver"
	depends on ARCH_QCOM
	depends on RPMSG
	help
	  Client driver for the WCNSS_CTRL SMD channel, used to download nv
	  firmware to a newly booted WCNSS chip.

config QPNP_PBS
	tristate "PBS trigger support for QPNP PMIC"
	depends on SPMI
	help
	  This driver supports configuring software PBS trigger event through PBS
	  RAM on Qualcomm Technologies, Inc. QPNP PMICs. This module provides
	  the APIs to the client drivers that wants to send the PBS trigger
	  event to the PBS RAM.

config MSM_SERVICE_LOCATOR
	bool "Service Locator"
	depends on QCOM_QMI_HELPERS
	help
	  The Service Locator provides a library to retrieve location
	  information given a service identifier. Location here translates
	  to what process domain exports the service, and which subsystem
	  that process domain will execute in.

config MSM_SERVICE_NOTIFIER
	bool "Service Notifier"
	depends on MSM_SERVICE_LOCATOR && MSM_SUBSYSTEM_RESTART
	help
	  The Service Notifier provides a library for a kernel client to
	  register for state change notifications regarding a remote service.
	  A remote service here refers to a process providing certain services
	  like audio, the identifier for which is provided by the service
	  locator.

config MSM_SUBSYSTEM_RESTART
       bool "MSM Subsystem Restart"
       help
         This option enables the MSM subsystem restart framework.

         The MSM subsystem restart framework provides support to boot,
         shutdown, and restart subsystems with a reference counted API.
         It also notifies userspace of transitions between these states via
         sysfs.

config MSM_PIL
       bool "Peripheral image loading"
       select FW_LOADER
       default n
       help
         Some peripherals need to be loaded into memory before they can be
         brought out of reset.

         Say yes to support these devices.

config MSM_SYSMON_GLINK_COMM
       bool "MSM System Monitor communication support using GLINK transport"
       depends on MSM_GLINK && MSM_SUBSYSTEM_RESTART
       help
         This option adds support for MSM System Monitor APIs using the GLINK
         transport layer. The APIs provided may be used for notifying
         subsystems within the SoC about other subsystems' power-up/down
         state-changes.

config MSM_SYSMON_QMI_COMM
       bool "MSM System Monitor communication support using QMI transport"
       depends on QCOM_QMI_HELPERS && MSM_SUBSYSTEM_RESTART
       help
         This option adds support for MSM System Monitor APIs using the
         QMI layer. The APIs provided may be used for notifying
         subsystems within the SoC about other subsystems' power-up/down
         state-changes.

config MSM_PIL_SSR_GENERIC
       tristate "MSM Subsystem Boot Support"
       depends on MSM_PIL && MSM_SUBSYSTEM_RESTART
       help
         Support for booting and shutting down MSM Subsystem processors.
         This driver also monitors the SMSM status bits and the watchdog
         interrupt for the subsystem and restarts it on a watchdog bite
         or a fatal error. Subsystems include LPASS, Venus, VPU, WCNSS and
         BCSS.

config MSM_PIL_MSS_QDSP6V5
       tristate "MSS QDSP6v5 (Hexagon) Boot Support"
       depends on MSM_PIL && MSM_SUBSYSTEM_RESTART
       help
         Support for booting and shutting down QDSP6v5 (Hexagon) processors
         in modem subsystems. If you would like to make or receive phone
         calls then say Y here.

         If unsure, say N.

config SETUP_SSR_NOTIF_TIMEOUTS
	bool "Set timeouts on SSR sysmon notifications and notifier callbacks"
	help
	  Setup timers prior to initiating communication between
	  subsystems through sysmon, and prior to sending notifications
	  to drivers in the kernel that have registered callbacks with the
	  subsystem notifier framework for a particular subsystem. This
	  is a debugging feature.

config SSR_SYSMON_NOTIF_TIMEOUT
	depends on SETUP_SSR_NOTIF_TIMEOUTS
	int "SSR Sysmon notifications timeout in ms"
	default 10000
	help
	  The amount of time, in milliseconds, that should elapse between
	  the start and end of sysmon SSR notifications, before a warning
	  is emitted.

config SSR_SUBSYS_NOTIF_TIMEOUT
	depends on SETUP_SSR_NOTIF_TIMEOUTS
	int "SSR Subsystem notifier timeout in ms"
	default 10000
	help
	  The amount of time, in milliseconds, that should elapse between
	  the start and end of SSR notifications through the subsystem
	  notifier, before a warning is emitted.

config PANIC_ON_SSR_NOTIF_TIMEOUT
	bool "Trigger kernel panic when notification timeout expires"
	depends on SETUP_SSR_NOTIF_TIMEOUTS
	help
	  Trigger a kernel panic when communication between subsystems
	  through sysmon is taking too long. Also trigger a kernel panic
	  if invoking the callbacks registered with a particular subsystem's
	  notifications by the subsystem notifier framework is taking too long.
	  This is a debugging feature.

config MSM_BOOT_STATS
	bool "Use MSM boot stats reporting"
	help
	  Use this to report msm boot stats such as bootloader throughput,
	  display init, total boot time.
	  This figures are reported in mpm sleep clock cycles and have a
	  resolution of 31 bits as 1 bit is used as an overflow check.

config MSM_BOOT_TIME_MARKER
        bool "Use MSM boot time marker reporting"
        depends on MSM_BOOT_STATS
        help
         Use this to mark msm boot kpi for measurement.
         An instrumentation for boot time measurement.
         To create an entry, call "place_marker" function.
         At userspace, write marker name to "/sys/kernel/debug/bootkpi/kpi_values"
         If unsure, say N

config MSM_CORE_HANG_DETECT
       tristate "MSM Core Hang Detection Support"
       help
         This enables the core hang detection module. It causes SoC
         reset on core hang detection and collects the core context
         for hang. By using sysfs entries core hang detection can be
	 enabled or disabled dynamically.

config QCOM_DCC_V2
       bool "Qualcomm Technologies Data Capture and Compare enigne support for V2"
       help
         This option enables driver for Data Capture and Compare engine. DCC
         driver provides interface to configure DCC block and read back
         captured data from DCC's internal SRAM.

config MSM_GLADIATOR_HANG_DETECT
	tristate "MSM Gladiator Hang Detection Support"
	help
	  This enables the gladiator hang detection module.
          If the configured threshold is reached, it causes SoC reset on
          gladiator hang detection and collects the context for the
          gladiator hang.

config MSM_GLADIATOR_ERP
	tristate "GLADIATOR coherency interconnect error reporting driver"
	help
	  Support dumping debug information for the GLADIATOR
	  cache interconnect in the error interrupt handler.
	  Meant to be used for debug scenarios only.

	  If unsure, say N.

config SDX_EXT_IPC
	tristate "QCOM external ipc driver"
	help
	  This enables the module to help modem communicate with external
	  Application processor connected to Qualcomm Technologies, Inc
	  modem chipset. The modem and APQ can understand each other's
	  state by reading ipc gpios.

	  If unsure, say N.

config PANIC_ON_GLADIATOR_ERROR
	depends on MSM_GLADIATOR_ERP
	bool "Panic on GLADIATOR error report"
	help
	  Panic upon detection of an Gladiator coherency interconnect error
	  in order to support dumping debug information.
	  Meant to be used for debug scenarios only.

	  If unsure, say N.

config QCOM_SECURE_BUFFER
	bool "Helper functions for securing buffers through TZ"
	help
	 Say 'Y' here for targets that need to call into TZ to secure
	 memory buffers. This ensures that only the correct clients can
	 use this memory and no unauthorized access is made to the
	 buffer

config MSM_REMOTEQDSS
	bool "Allow debug tools to enable events on other processors"
	depends on QCOM_SCM && DEBUG_FS
	help
	  Other onchip processors/execution environments may support debug
	  events. Provide a sysfs interface for debug tools to dynamically
	  enable/disable these events. Interface located in
	  /sys/class/remoteqdss.

config ICNSS
	tristate "Platform driver for Q6 integrated connectivity"
	select CNSS_UTILS
	---help---
	  This module adds support for Q6 integrated WLAN connectivity
	  subsystem. This module is responsible for communicating WLAN on/off
	  control messages to FW over QMI channel. It is also responsible for
	  handling WLAN PD restart notifications.

config ICNSS_DEBUG
	bool "ICNSS debug support"
	depends on ICNSS
	---help---
	  Say 'Y' here to enable ICNSS driver debug support. Debug support
	  primarily consists of logs consisting of information related to
	  hardware register access and enabling BUG_ON for certain cases to aid
	  the debugging.

config ICNSS_QMI
       bool "ICNSS QMI support"
       depends on ICNSS
       ---help---
        Say 'Y' here to enable ICNSS QMI support. ICNSS driver will use
	QMI framework to communicate with WLAN FW. It will send coldboot
	handshake messages to WLAN FW, which includes hardware capabilities
	and configurations. It also send WLAN on/off control message to FW
	over QMI channel.

config QCOM_EUD
	tristate "QTI Embedded USB Debugger (EUD)"
	depends on ARCH_QCOM
	select SERIAL_CORE
	help
	  The EUD (Embedded USB Debugger) is a mini-USB hub implemented
	  on chip to support the USB-based debug and trace capabilities.
	  This module enables support for Qualcomm Technologies, Inc.
	  Embedded USB Debugger (EUD).
	  If unsure, say N.

config QCOM_MINIDUMP
	bool "QCOM Minidump Support"
	depends on QCOM_SMEM && QCOM_DLOAD_MODE
	help
	  This enables minidump feature. It allows various clients to
	  register to dump their state at system bad state (panic/WDT,etc.,).
	  Minidump would dump all registered entries, only when DLOAD mode
	  is enabled.

config MINIDUMP_MAX_ENTRIES
	int "Minidump Maximum num of entries"
	default 200
	depends on QCOM_MINIDUMP
	help
	  This defines maximum number of entries to be allocated for application
	  subsytem in Minidump table.

config QCOM_BUS_SCALING
	bool "Bus scaling driver"
	help
	This option enables bus scaling on MSM devices.  Bus scaling
	allows devices to request the clocks be set to rates sufficient
	for the active devices needs without keeping the clocks at max
	frequency when a slower speed is sufficient.

config  QCOM_BUS_CONFIG_RPMH
	bool "RPMH Bus scaling driver"
	depends on QCOM_BUS_SCALING
	help
	  This option enables bus scaling using QCOM specific hardware
	  accelerators. It enables the translation of bandwidth requests
	  from logical nodes to hardware nodes controlled by the BCM (Bus
	  Clock Manager)

config QCOM_COMMAND_DB
	bool "Command DB"
	help
	  Command DB queries shared memory by key string for shared system
	  resources

config QCOM_EARLY_RANDOM
        bool "Initialize random pool very early"
        help
          The standard random pool may not initialize until late in the boot
          process which means that any calls to get random numbers before then
          may not be truly random. Select this option to make an early call
          to get some random data to put in the pool. If unsure, say N.

config MSM_SPSS_UTILS
	depends on MSM_PIL
	bool "Secure Processor Utilities"
	help
	  spss-utils driver selects Secure Processor firmware file name.
	  The firmware file name for dev, test or production is selected
	  based on two fuses.
	  Different file name is used for differnt SPSS HW versions,
	  because the SPSS firmware size is too small to support multiple
	  HW versions.

config MSM_SPCOM
	depends on QCOM_GLINK
	bool "Secure Processor Communication over GLINK"
	help
	  spcom driver allows loading Secure Processor Applications and
	  sending messages to Secure Processor Applications.
	  spcom provides interface to both user space app and kernel driver.
	  It is using glink as the transport layer, which provides multiple
	  logical channels over single physical channel.
	  The physical layer is based on shared memory and interrupts.
	  spcom provides clients/server API, although currently only one client
	  or server is allowed per logical channel.

config MSM_TZ_SMMU
	depends on ARCH_MSM8953 || ARCH_QCS405 || ARCH_QCS403
	bool "Helper functions for SMMU configuration through TZ"
	help
	  Say 'Y' here for targets that need to call into TZ to configure
	  SMMUs for any reason (for example, for errata workarounds or
	  configuration of SMMU virtualization).

	  If unsure, say N.

config QTI_RPMH_API
	bool "QTI RPMH (h/w accelerators) Communication API"
	select MAILBOX
	select QTI_RPMH_MBOX
	select QTI_SYSTEM_PM
	help
	  This option enables RPMH hardware communication for making shared
	  resource requests on Qualcomm Technologies Inc SoCs.

config QTI_SYSTEM_PM
	bool

config QSEE_IPC_IRQ
	bool "QSEE interrupt manager"
	help
	  The QSEE IPC IRQ controller manages the interrupts from the QTI
	  secure execution environment. This interrupt controller will use
	  the registers in the spcs region to mask and clear interrupts.
	  Clients can use this driver to avoid adding common interrupt handling
	  code.

config QSEE_IPC_IRQ_BRIDGE
	tristate "QSEE IPC Interrupt Bridge"
	select QSEE_IPC_IRQ
	help
	  This module enables bridging an Inter-Processor Communication(IPC)
	  interrupt from a remote subsystem directed towards Qualcomm
	  Technologies, Inc. Secure Execution Environment(QSEE) to userspace.
	  The interrupt will be propagated through a character device that
	  userspace clients can poll on.

config QCOM_GLINK
	tristate "GLINK Probe Helper"
	depends on RPMSG_QCOM_GLINK_SMEM
	help
	  The GLINK RPMSG Plugin is currently designed to plugin with the
	  remote proc framework as a subdev. This module is responsible for
	  creating the glink transports when remote proc is disabled.

config QCOM_GLINK_PKT
	tristate "Enable device interface for GLINK packet channels"
	depends on QCOM_GLINK
	help
	  G-link packet driver provides the interface for the userspace
	  clients to communicate over G-Link via device nodes.
	  This enable the userspace clients to read and write to
	  some glink packets channel.

config MSM_JTAGV8
	bool "Debug and ETM trace support across power collapse for ARMv8"
	default y if CORESIGHT_SOURCE_ETM4X
	help
	  Enables support for debugging (specifically breakpoints) and ETM
	  processor tracing across power collapse both for JTag and OS hosted
	  software running on ARMv8 target. Enabling this will ensure debug
	  and ETM registers are saved and restored across power collapse.
	  If unsure, say 'N' here to avoid potential power, performance and
	  memory penalty.

config QCOM_QDSS_BRIDGE
	bool "Configure bridge driver for QTI/Qualcomm Technologies, Inc. MDM"
	depends on MHI_BUS
	help
	  The driver will help route diag traffic from modem side over the QDSS
	  sub-system to USB on APSS side. The driver acts as a bridge between the
	  MHI and USB interface. If unsure, say N.

config QTI_RPM_STATS_LOG
	bool "Qualcomm Technologies RPM Stats Driver"
	depends on DEBUG_FS
	default n
	help
	  This option enables a driver which reads RPM messages from a shared
	  memory location. These messages provide statistical information about
	  the low power modes that RPM enters. The drivers outputs the message
	  via a debugfs node.

config MSM_CDSP_LOADER
	tristate "CDSP loader support"
	help
	  Enable CDSP image loader.
	  The CDSP loader brings CDSP out of reset
	  for platforms that have compute DSP.
	  Say M if you want to enable this module.

config QCOM_SMCINVOKE
       bool "Secure QSEE Support"
       help
         Enable SMCInvoke driver which supports capability based secure
         communication between QTI Secure Execution Environment (QSEE)
         and high level operating system. It exposes APIs for both
         userspace and kernel clients.

config MSM_EVENT_TIMER
	bool "Event timer"
        help
	  This option enables a modules that manages a list of event timers
	  that need to be monitored by the PM. The enables the PM code to
	  monitor events that require the core to be awake and ready to
	  handle the event.

config MSM_AVTIMER
	tristate "Avtimer Driver"
	default n
	help
	  This driver gets the Q6 out of power collapsed state
	  and exposes ioctl control to read avtimer tick.
	  Enables camera to use for VT call to get avtimer
	  timestamp.

config MSM_PM
	depends on PM
	select MSM_IDLE_STATS if DEBUG_FS
	select CPU_IDLE_MULTIPLE_DRIVERS
	bool "Qualcomm Techonolgies Inc (QTI) platform specific PM driver"
	help
	  Platform specific power driver to manage cores and l2 low power
	  modes. It interface with various system driver and put the cores
	  into low power modes. It implements OS initiated scheme and
	  determines last CPU to call into PSCI for cluster Low power
	  modes.

config MSM_NOPM
	default y if !PM
	bool
	help
	  This enables bare minimum support of power management at platform level.
	  i.e WFI

config MSM_QBT1000
	bool "QBT1000 Ultrasonic Fingerprint Sensor"
	help
	  This driver provides services for configuring the fingerprint
	  sensor hardware and for communicating with the trusted app which
	  uses it. It enables clocks and provides commands for loading
	  trusted apps, unloading them and marshalling buffers to the
	  trusted fingerprint app.

config APSS_CORE_EA
	depends on CPU_FREQ && PM_OPP
	bool "Qualcomm Technology Inc specific power aware driver"
	help
	  Platform specific power aware driver to provide power
	  and temperature information to the scheduler.

config QCOM_FSA4480_I2C
	bool "Fairchild FSA4480 chip with I2C"
	select REGMAP_I2C
	depends on I2C
	help
	  Support for the Fairchild FSA4480 IC switch chip controlled
	  using I2C. This driver provides common support
	  for accessing the device, switching between USB and Audio
	  modes, changing orientation.

if MSM_PM
menuconfig MSM_IDLE_STATS
	bool "Collect idle statistics"
	help
	  Collect cores various low power mode idle statistics
	  and export them in proc/msm_pm_stats. User can read
	  this data and determine what low power modes and how
	  many times cores have entered into LPM modes.

if MSM_IDLE_STATS

config MSM_IDLE_STATS_FIRST_BUCKET
	int "First bucket time"
	default 62500
	help
	  Upper time limit in nanoseconds of first bucket.

config MSM_IDLE_STATS_BUCKET_SHIFT
	int "Bucket shift"
	default 2

config MSM_IDLE_STATS_BUCKET_COUNT
	int "Bucket count"
	default 10

config MSM_SUSPEND_STATS_FIRST_BUCKET
	int "First bucket time for suspend"
	default 1000000000
	help
	  Upper time limit in nanoseconds of first bucket of the
	  histogram.  This is for collecting statistics on suspend.

endif # MSM_IDLE_STATS
endif # MSM_PM

source "drivers/soc/qcom/memshare/Kconfig"
source "drivers/soc/qcom/hab/Kconfig"
source "drivers/soc/qcom/rmnet_ctl/Kconfig"

config MSM_PERFORMANCE
	tristate "msm performance driver to support userspace fmin/fmax request"
	default n
	help
	This driver can restrict max freq or min freq of cpu cluster
	when requested by the userspace by changing the cpufreq policy
	fmin and fmax.

config QMP_DEBUGFS_CLIENT
	bool "Debugfs Client to communicate with AOP using QMP protocol"
	depends on DEBUG_FS
	default n
	help
	  This options enables a driver which allows clients to send messages
	  to Alway On processor using QMP transport.

config QCOM_QHEE_ENABLE_MEM_PROTECTION
	bool "QHEE enable kernel memory protection"
	depends on QCOM_SCM
	default y
	help
	  When this option is enabled, an SCM call will be invoked to enable
	  kernel memory protection in stage 2 memory mappings on kernel boot.
	  This is part of a security feature enabled in QHEE.

config QCOM_SMP2P_SLEEPSTATE
	bool "SMP2P Sleepstate notifier"
	depends on QCOM_SMP2P
	help
	  When this option is enabled, notifications are sent to remote procs
	  for the power state changes on the local processor. The notifications
	  are sent through the smp2p framework.

config QCOM_CDSP_RM
	bool "CDSP request manager"
	depends on QCOM_GLINK
	help
	  This driver serves CDSP requests for CPU L3 clock and CPU QoS thus
	  improving CDSP performance. Using this driver, CDSP can set appropriate
	  CPU L3 clock for improving IO-Coherent throughput and opt for QoS mode
	  to improve RPC latency.

config QCOM_CX_IPEAK
	bool "Common driver to handle Cx iPeak limitation"
	help
	  Cx ipeak HW module is used to limit the current drawn by various subsystem
	  blocks on Cx power rail. Each client needs to set their
	  bit in tcsr register if it is going to cross its own threshold. If all
	  clients are going to cross their thresholds then Cx ipeak hw module will raise
	  an interrupt to cDSP block to throttle cDSP fmax.
config MODEMSMEM
	bool "Modem SMEM driver"
	default N
	---help---
	Enable to pass device information and other data to shared memory for
	the modem subsystem

config QCOM_AOP_DDR_MESSAGING
	bool "Send messages to AOP about the DDR frequency during reboot"
	help
	  This driver sends messages to the AOP to adjust the DDR frequency when
	  the device is rebooting, to ensure that the device is powered off
	  cleanly.

config QCOM_AOP_DDRSS_COMMANDS
	bool "Send commands to AOP to affect the behavior of the DDRSS"
	help
	  This driver allows messages to be sent to the AOP to affect the DDRSS
	  behavior.
<<<<<<< HEAD
=======

config QCOM_ADSP_MANUAL_VOTE
	bool "Send commands to ADSP to unvote and vote during Suspend and resume"
	help
	  This driver is used to manually release and acquire the ADSP vote from APPS
	  processor during system suspend and resume.
	  This driver sends message over QMI to the service which is running on
	  ADSP.

config MSM_BAM_DMUX
	bool "BAM Data Mux Driver"
	depends on SPS
	help
	  Support Muxed Data Channels over BAM interface.
	  BAM has a limited number of pipes.  This driver
	  provides a means to support more logical channels
	  via muxing than BAM could without muxing.

config QCOM_SOC_INFO
	bool "Chip information for QTI SoCs"
	depends on SOC_BUS
	default y
	help
	  This driver provides information about the SoC and chip information such
	  as the chip ID and revision. Information includes decoding the chip name
	  based on the chip ID and querying the SoC revision. This information is
	  loaded by the bootloader into SMEM during the boot up process.

>>>>>>> 15457316
endmenu

config QCOM_HYP_CORE_CTL
	bool "CPU reservation scheme for Hypervisor"
	depends on OKL4_GUEST
	help
	  This driver reserve the specified CPUS by isolating them. The reserved
	  CPUs can be assigned to the other guest OS by the hypervisor.
	  An offline CPU is considered as a reserved CPU since this OS can't use
	  it.<|MERGE_RESOLUTION|>--- conflicted
+++ resolved
@@ -929,8 +929,6 @@
 	help
 	  This driver allows messages to be sent to the AOP to affect the DDRSS
 	  behavior.
-<<<<<<< HEAD
-=======
 
 config QCOM_ADSP_MANUAL_VOTE
 	bool "Send commands to ADSP to unvote and vote during Suspend and resume"
@@ -959,7 +957,6 @@
 	  based on the chip ID and querying the SoC revision. This information is
 	  loaded by the bootloader into SMEM during the boot up process.
 
->>>>>>> 15457316
 endmenu
 
 config QCOM_HYP_CORE_CTL
