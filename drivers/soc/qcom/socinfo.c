/*
 * Copyright (c) 2009-2020, The Linux Foundation. All rights reserved.
 *
 * This program is free software; you can redistribute it and/or modify
 * it under the terms of the GNU General Public License version 2 and
 * only version 2 as published by the Free Software Foundation.
 *
 * This program is distributed in the hope that it will be useful,
 * but WITHOUT ANY WARRANTY; without even the implied warranty of
 * MERCHANTABILITY or FITNESS FOR A PARTICULAR PURPOSE.  See the
 * GNU General Public License for more details.
 *
 */
/*
 * SOC Info Routines
 *
 */

#define pr_fmt(fmt) "%s: " fmt, __func__

#include <linux/export.h>
#include <linux/module.h>
#include <linux/err.h>
#include <linux/of.h>
#include <linux/platform_device.h>
#include <linux/sys_soc.h>
#include <linux/slab.h>
#include <linux/stat.h>
#include <linux/string.h>
#include <linux/types.h>

#include <asm/system_misc.h>

#include <soc/qcom/socinfo.h>
#include <linux/soc/qcom/smem.h>
#include <soc/qcom/boot_stats.h>

#define BUILD_ID_LENGTH 32
#define CHIP_ID_LENGTH 32
#define SMEM_IMAGE_VERSION_BLOCKS_COUNT 32
#define SMEM_IMAGE_VERSION_SINGLE_BLOCK_SIZE 128
#define SMEM_IMAGE_VERSION_SIZE 4096
#define SMEM_IMAGE_VERSION_NAME_SIZE 75
#define SMEM_IMAGE_VERSION_VARIANT_SIZE 20
#define SMEM_IMAGE_VERSION_VARIANT_OFFSET 75
#define SMEM_IMAGE_VERSION_OEM_SIZE 33
#define SMEM_IMAGE_VERSION_OEM_OFFSET 95
#define SMEM_IMAGE_VERSION_PARTITION_APPS 10

static DECLARE_RWSEM(current_image_rwsem);
enum {
	HW_PLATFORM_UNKNOWN = 0,
	HW_PLATFORM_SURF    = 1,
	HW_PLATFORM_FFA     = 2,
	HW_PLATFORM_FLUID   = 3,
	HW_PLATFORM_SVLTE_FFA	= 4,
	HW_PLATFORM_SVLTE_SURF	= 5,
	HW_PLATFORM_MTP_MDM = 7,
	HW_PLATFORM_MTP  = 8,
	HW_PLATFORM_LIQUID  = 9,
	/* Dragonboard platform id is assigned as 10 in CDT */
	HW_PLATFORM_DRAGON	= 10,
	HW_PLATFORM_QRD	= 11,
	HW_PLATFORM_HRD	= 13,
	HW_PLATFORM_DTV	= 14,
	HW_PLATFORM_RCM	= 21,
	HW_PLATFORM_STP = 23,
	HW_PLATFORM_SBC = 24,
	HW_PLATFORM_ADP = 25,
	HW_PLATFORM_HDK = 31,
	HW_PLATFORM_IOT = 32,
	HW_PLATFORM_IDP = 34,
	HW_PLATFORM_INVALID
};

const char *hw_platform[] = {
	[HW_PLATFORM_UNKNOWN] = "Unknown",
	[HW_PLATFORM_SURF] = "Surf",
	[HW_PLATFORM_FFA] = "FFA",
	[HW_PLATFORM_FLUID] = "Fluid",
	[HW_PLATFORM_SVLTE_FFA] = "SVLTE_FFA",
	[HW_PLATFORM_SVLTE_SURF] = "SLVTE_SURF",
	[HW_PLATFORM_MTP_MDM] = "MDM_MTP_NO_DISPLAY",
	[HW_PLATFORM_MTP] = "MTP",
	[HW_PLATFORM_RCM] = "RCM",
	[HW_PLATFORM_LIQUID] = "Liquid",
	[HW_PLATFORM_DRAGON] = "Dragon",
	[HW_PLATFORM_QRD] = "QRD",
	[HW_PLATFORM_HRD] = "HRD",
	[HW_PLATFORM_DTV] = "DTV",
	[HW_PLATFORM_STP] = "STP",
	[HW_PLATFORM_SBC] = "SBC",
	[HW_PLATFORM_ADP] = "ADP",
	[HW_PLATFORM_HDK] = "HDK",
	[HW_PLATFORM_IOT] = "IOT",
	[HW_PLATFORM_IDP] = "IDP"
};

enum {
	ACCESSORY_CHIP_UNKNOWN = 0,
	ACCESSORY_CHIP_CHARM = 58,
};

enum {
	PLATFORM_SUBTYPE_SA8155_ADP_STAR = 0x0,
	PLATFORM_SUBTYPE_SA8155_ADP_AIR = 0x1,
	PLATFORM_SUBTYPE_SA8155_ADP_ALCOR = 0x2,
	PLATFORM_SUBTYPE_SA8155_ADP_INVALID,
};

static const char * const sa8155adp_hw_platform_subtype[] = {
	[PLATFORM_SUBTYPE_SA8155_ADP_STAR] = "ADP_STAR",
	[PLATFORM_SUBTYPE_SA8155_ADP_AIR] = "ADP_AIR",
	[PLATFORM_SUBTYPE_SA8155_ADP_ALCOR] = "ADP_ALCOR",
	[PLATFORM_SUBTYPE_SA8155_ADP_INVALID] = "INVALID",
};

enum {
	PLATFORM_SUBTYPE_SA6155_ADP_STAR = 0x0,
	PLATFORM_SUBTYPE_SA6155_ADP_STAR_EMACPPO = 0x1,
	PLATFORM_SUBTYPE_SA6155_ADP_STAR_AUDREFCLK = 0x2,
	PLATFORM_SUBTYPE_SA6155_ADP_AIR = 0x3,
	PLATFORM_SUBTYPE_SA6155_ADP_INVALID,
};

static const char * const sa6155adp_hw_platform_subtype[] = {
	[PLATFORM_SUBTYPE_SA6155_ADP_STAR] = "ADP_STAR",
	[PLATFORM_SUBTYPE_SA6155_ADP_STAR_EMACPPO] = "ADP_STAR_EMACPPO",
	[PLATFORM_SUBTYPE_SA6155_ADP_STAR_AUDREFCLK] = "ADP_STAR_AUDREFCLK",
	[PLATFORM_SUBTYPE_SA6155_ADP_AIR] = "ADP_AIR",
	[PLATFORM_SUBTYPE_SA6155_ADP_INVALID] = "INVALID",
};

enum {
	PLATFORM_SUBTYPE_SA8195_ADP_STAR = 0x0,
	PLATFORM_SUBTYPE_SA8195_ADP_AIR = 0x1,
	PLATFORM_SUBTYPE_SA8195_ADP_INVALID,
};

static const char * const sa8195adp_hw_platform_subtype[] = {
	[PLATFORM_SUBTYPE_SA8195_ADP_STAR] = "ADP_STAR",
	[PLATFORM_SUBTYPE_SA8195_ADP_AIR] = "ADP_AIR",
	[PLATFORM_SUBTYPE_SA8195_ADP_INVALID] = "INVALID",
};

enum {
	PLATFORM_SUBTYPE_QRD = 0x0,
	PLATFORM_SUBTYPE_SKUAA = 0x1,
	PLATFORM_SUBTYPE_SKUF = 0x2,
	PLATFORM_SUBTYPE_SKUAB = 0x3,
	PLATFORM_SUBTYPE_SKUG = 0x5,
	PLATFORM_SUBTYPE_QRD_INVALID,
};

const char *qrd_hw_platform_subtype[] = {
	[PLATFORM_SUBTYPE_QRD] = "QRD",
	[PLATFORM_SUBTYPE_SKUAA] = "SKUAA",
	[PLATFORM_SUBTYPE_SKUF] = "SKUF",
	[PLATFORM_SUBTYPE_SKUAB] = "SKUAB",
	[PLATFORM_SUBTYPE_SKUG] = "SKUG",
	[PLATFORM_SUBTYPE_QRD_INVALID] = "INVALID",
};

enum {
	PLATFORM_SUBTYPE_UNKNOWN = 0x0,
	PLATFORM_SUBTYPE_CHARM = 0x1,
	PLATFORM_SUBTYPE_STRANGE = 0x2,
	PLATFORM_SUBTYPE_STRANGE_2A = 0x3,
	PLATFORM_SUBTYPE_INVALID,
};

const char *hw_platform_subtype[] = {
	[PLATFORM_SUBTYPE_UNKNOWN] = "Unknown",
	[PLATFORM_SUBTYPE_CHARM] = "charm",
	[PLATFORM_SUBTYPE_STRANGE] = "strange",
	[PLATFORM_SUBTYPE_STRANGE_2A] = "strange_2a",
	[PLATFORM_SUBTYPE_INVALID] = "Invalid",
};

/* Used to parse shared memory.  Must match the modem. */
struct socinfo_v0_1 {
	uint32_t format;
	uint32_t id;
	uint32_t version;
	char build_id[BUILD_ID_LENGTH];
};

struct socinfo_v0_2 {
	struct socinfo_v0_1 v0_1;
	uint32_t raw_id;
	uint32_t raw_version;
};

struct socinfo_v0_3 {
	struct socinfo_v0_2 v0_2;
	uint32_t hw_platform;
};

struct socinfo_v0_4 {
	struct socinfo_v0_3 v0_3;
	uint32_t platform_version;
};

struct socinfo_v0_5 {
	struct socinfo_v0_4 v0_4;
	uint32_t accessory_chip;
};

struct socinfo_v0_6 {
	struct socinfo_v0_5 v0_5;
	uint32_t hw_platform_subtype;
};

struct socinfo_v0_7 {
	struct socinfo_v0_6 v0_6;
	uint32_t pmic_model;
	uint32_t pmic_die_revision;
};

struct socinfo_v0_8 {
	struct socinfo_v0_7 v0_7;
	uint32_t pmic_model_1;
	uint32_t pmic_die_revision_1;
	uint32_t pmic_model_2;
	uint32_t pmic_die_revision_2;
};

struct socinfo_v0_9 {
	struct socinfo_v0_8 v0_8;
	uint32_t foundry_id;
};

struct socinfo_v0_10 {
	struct socinfo_v0_9 v0_9;
	uint32_t serial_number;
};

struct socinfo_v0_11 {
	struct socinfo_v0_10 v0_10;
	uint32_t num_pmics;
	uint32_t pmic_array_offset;
};

struct socinfo_v0_12 {
	struct socinfo_v0_11 v0_11;
	uint32_t chip_family;
	uint32_t raw_device_family;
	uint32_t raw_device_number;
};

struct socinfo_v0_13 {
	struct socinfo_v0_12 v0_12;
	uint32_t nproduct_id;
	char chip_name[CHIP_ID_LENGTH];
};

struct socinfo_v0_14 {
	struct socinfo_v0_13 v0_13;
	uint32_t num_clusters;
	uint32_t ncluster_array_offset;
	uint32_t num_defective_parts;
	uint32_t ndefective_parts_array_offset;
};

struct socinfo_v0_15 {
	struct socinfo_v0_14 v0_14;
	uint32_t nmodem_supported;
};

static union {
	struct socinfo_v0_1 v0_1;
	struct socinfo_v0_2 v0_2;
	struct socinfo_v0_3 v0_3;
	struct socinfo_v0_4 v0_4;
	struct socinfo_v0_5 v0_5;
	struct socinfo_v0_6 v0_6;
	struct socinfo_v0_7 v0_7;
	struct socinfo_v0_8 v0_8;
	struct socinfo_v0_9 v0_9;
	struct socinfo_v0_10 v0_10;
	struct socinfo_v0_11 v0_11;
	struct socinfo_v0_12 v0_12;
	struct socinfo_v0_13 v0_13;
	struct socinfo_v0_14 v0_14;
	struct socinfo_v0_15 v0_15;
} *socinfo;

/* max socinfo format version supported */
#define MAX_SOCINFO_FORMAT SOCINFO_VERSION(0, 15)

static struct msm_soc_info cpu_of_id[] = {
	[0]  = {MSM_CPU_UNKNOWN, "Unknown CPU"},
	/* 8960 IDs */
	[87] = {MSM_CPU_8960, "MSM8960"},

	/* 8064 IDs */
	[109] = {MSM_CPU_8064, "APQ8064"},
	[122] = {MSM_CPU_8960, "MSM8960"},

	/* 8260A ID */
	[123] = {MSM_CPU_8960, "MSM8960"},

	/* 8060A ID */
	[124] = {MSM_CPU_8960, "MSM8960"},

	/* 8064 MPQ ID */
	[130] = {MSM_CPU_8064, "APQ8064"},

	/* 8974 IDs */
	[126] = {MSM_CPU_8974, "MSM8974"},
	[184] = {MSM_CPU_8974, "MSM8974"},
	[185] = {MSM_CPU_8974, "MSM8974"},
	[186] = {MSM_CPU_8974, "MSM8974"},

	/* 8974AA IDs */
	[208] = {MSM_CPU_8974PRO_AA, "MSM8974PRO-AA"},
	[211] = {MSM_CPU_8974PRO_AA, "MSM8974PRO-AA"},
	[214] = {MSM_CPU_8974PRO_AA, "MSM8974PRO-AA"},
	[217] = {MSM_CPU_8974PRO_AA, "MSM8974PRO-AA"},

	/* 8974AB IDs */
	[209] = {MSM_CPU_8974PRO_AB, "MSM8974PRO-AB"},
	[212] = {MSM_CPU_8974PRO_AB, "MSM8974PRO-AB"},
	[215] = {MSM_CPU_8974PRO_AB, "MSM8974PRO-AB"},
	[218] = {MSM_CPU_8974PRO_AB, "MSM8974PRO-AB"},

	/* 8974AC IDs */
	[194] = {MSM_CPU_8974PRO_AC, "MSM8974PRO-AC"},
	[210] = {MSM_CPU_8974PRO_AC, "MSM8974PRO-AC"},
	[213] = {MSM_CPU_8974PRO_AC, "MSM8974PRO-AC"},
	[216] = {MSM_CPU_8974PRO_AC, "MSM8974PRO-AC"},

	/* 8960AB IDs */
	[138] = {MSM_CPU_8960AB, "MSM8960AB"},
	[139] = {MSM_CPU_8960AB, "MSM8960AB"},
	[140] = {MSM_CPU_8960AB, "MSM8960AB"},
	[141] = {MSM_CPU_8960AB, "MSM8960AB"},

	/* 8084 IDs */
	[178] = {MSM_CPU_8084, "APQ8084"},

	/* 8916 IDs */
	[206] = {MSM_CPU_8916, "MSM8916"},
	[247] = {MSM_CPU_8916, "APQ8016"},
	[248] = {MSM_CPU_8916, "MSM8216"},
	[249] = {MSM_CPU_8916, "MSM8116"},
	[250] = {MSM_CPU_8916, "MSM8616"},

	/* 8996 IDs */
	[246] = {MSM_CPU_8996, "MSM8996"},
	[310] = {MSM_CPU_8996, "MSM8996"},
	[311] = {MSM_CPU_8996, "APQ8096"},
	[291] = {MSM_CPU_8996, "APQ8096"},
	[305] = {MSM_CPU_8996, "MSM8996pro"},
	[312] = {MSM_CPU_8996, "APQ8096pro"},

	/* sm8150 ID */
	[339] = {MSM_CPU_SM8150, "SM8150"},

	/* sm8150p ID */
	[361] = {MSM_CPU_SM8150, "SM8150P"},

	/* sa8155 ID */
	[362] = {MSM_CPU_SA8155, "SA8155"},

	/* sa8155P ID */
	[367] = {MSM_CPU_SA8155P, "SA8155P"},

	/* sa8195P ID */
	[405] = {MSM_CPU_SA8195P, "SA8195P"},

	/* sdmshrike ID */
	[340] = {MSM_CPU_SDMSHRIKE, "SDMSHRIKE"},

	/* sm6150 ID */
	[355] = {MSM_CPU_SM6150, "SM6150"},

	/* sm6150p ID */
	[369] = {MSM_CPU_SM6150P, "SM6150P"},

	/* qcs405 ID */
	[352] = {MSM_CPU_QCS405, "QCS405"},

	/* qcs404 ID */
	[410] = {MSM_CPU_QCS404, "QCS404"},

	/* qcs407 ID */
	[411] = {MSM_CPU_QCS407, "QCS407"},

	/* qcs403 ID */
	[373] = {MSM_CPU_QCS403, "QCS403"},

	/* qcs401 ID */
	[372] = {MSM_CPU_QCS401, "QCS401"},

	/* sdxprairie ID */
	[357] = {SDX_CPU_SDXPRAIRIE, "SDXPRAIRIE"},
	[368] = {SDX_CPU_SDXPRAIRIE, "SDXPRAIRIE"},
	[418] = {SDX_CPU_SDXPRAIRIE, "SDXPRAIRIE"},

	/* sdmmagpie ID */
	[365] = {MSM_CPU_SDMMAGPIE, "SDMMAGPIE"},

	/* sdmmagpiep ID */
	[366] = {MSM_CPU_SDMMAGPIEP, "SDMMAGPIEP"},

	/* sa6155P ID */
	[377] = {MSM_CPU_SA6155P, "SA6155P"},

	/* sa4155P ID */
	[380] = {MSM_CPU_SA4155P, "SA4155P"},

	/* sa6155 ID */
	[384] = {MSM_CPU_SA6155, "SA6155"},

	/* trinket ID */
	[394] = {MSM_CPU_TRINKET, "TRINKET"},

	/* qcs610 ID */
	[401] = {MSM_CPU_QCS610, "QCS610"},

	/* qcs410 ID */
	[406] = {MSM_CPU_QCS410, "QCS410"},

	/* atoll ID */
	[407] = {MSM_CPU_ATOLL, "ATOLL"},

	/* atollp ID */
	[424] = {MSM_CPU_ATOLLP, "ATOLLP"},

	/* atollab ID */
	[443] = {MSM_CPU_ATOLL_AB, "ATOLL-AB"},

<<<<<<< HEAD
=======
	/* SDM660 ID */
	[317] = {MSM_CPU_SDM660, "SDM660"},
	[324] = {MSM_CPU_SDA660, "SDA660"},

>>>>>>> LA.UM.9.1.R1.10.00.00.604.030
	/* Uninitialized IDs are not known to run Linux.
	 * MSM_CPU_UNKNOWN is set to 0 to ensure these IDs are
	 * considered as unknown CPU.
	 */
};

static enum msm_cpu cur_cpu;
static int current_image;
static uint32_t socinfo_format;

static struct socinfo_v0_1 dummy_socinfo = {
	.format = SOCINFO_VERSION(0, 1),
	.version = 1,
};

uint32_t socinfo_get_id(void)
{
	return (socinfo) ? socinfo->v0_1.id : 0;
}
EXPORT_SYMBOL(socinfo_get_id);

char *socinfo_get_id_string(void)
{
	return (socinfo) ? cpu_of_id[socinfo->v0_1.id].soc_id_string : NULL;
}
EXPORT_SYMBOL(socinfo_get_id_string);

uint32_t socinfo_get_version(void)
{
	return (socinfo) ? socinfo->v0_1.version : 0;
}
EXPORT_SYMBOL(socinfo_get_version);

char *socinfo_get_build_id(void)
{
	return (socinfo) ? socinfo->v0_1.build_id : NULL;
}

static char *msm_read_hardware_id(void)
{
	static char msm_soc_str[256] = "Qualcomm Technologies, Inc ";
	static bool string_generated;
	int ret = 0;

	if (string_generated)
		return msm_soc_str;
	if (!socinfo)
		goto err_path;
	if (!cpu_of_id[socinfo->v0_1.id].soc_id_string)
		goto err_path;

	ret = strlcat(msm_soc_str, cpu_of_id[socinfo->v0_1.id].soc_id_string,
			sizeof(msm_soc_str));
	if (ret > sizeof(msm_soc_str))
		goto err_path;

	string_generated = true;
	return msm_soc_str;
err_path:
	return "UNKNOWN SOC TYPE";
}

const char * __init arch_read_machine_name(void)
{
	static char msm_machine_name[256] = "Qualcomm Technologies, Inc. ";
	static bool string_generated;
	u32 len = 0;
	const char *name;

	if (string_generated)
		return msm_machine_name;

	len = strlen(msm_machine_name);
	name = of_get_flat_dt_prop(of_get_flat_dt_root(),
				"qcom,msm-name", NULL);
	if (name)
		len += snprintf(msm_machine_name + len,
					sizeof(msm_machine_name) - len,
					"%s", name);
	else
		goto no_prop_path;

	name = of_get_flat_dt_prop(of_get_flat_dt_root(),
				"qcom,pmic-name", NULL);
	if (name) {
		len += snprintf(msm_machine_name + len,
					sizeof(msm_machine_name) - len,
					"%s", " ");
		len += snprintf(msm_machine_name + len,
					sizeof(msm_machine_name) - len,
					"%s", name);
	} else
		goto no_prop_path;

	name = of_flat_dt_get_machine_name();
	if (name) {
		len += snprintf(msm_machine_name + len,
					sizeof(msm_machine_name) - len,
					"%s", " ");
		len += snprintf(msm_machine_name + len,
					sizeof(msm_machine_name) - len,
					"%s", name);
	} else
		goto no_prop_path;

	string_generated = true;
	return msm_machine_name;
no_prop_path:
	return of_flat_dt_get_machine_name();
}

uint32_t socinfo_get_raw_id(void)
{
	return socinfo ?
		(socinfo_format >= SOCINFO_VERSION(0, 2) ?
			socinfo->v0_2.raw_id : 0)
		: 0;
}

uint32_t socinfo_get_raw_version(void)
{
	return socinfo ?
		(socinfo_format >= SOCINFO_VERSION(0, 2) ?
			socinfo->v0_2.raw_version : 0)
		: 0;
}

uint32_t socinfo_get_platform_type(void)
{
	return socinfo ?
		(socinfo_format >= SOCINFO_VERSION(0, 3) ?
			socinfo->v0_3.hw_platform : 0)
		: 0;
}


uint32_t socinfo_get_platform_version(void)
{
	return socinfo ?
		(socinfo_format >= SOCINFO_VERSION(0, 4) ?
			socinfo->v0_4.platform_version : 0)
		: 0;
}

/* This information is directly encoded by the machine id */
/* Thus no external callers rely on this information at the moment */
static uint32_t socinfo_get_accessory_chip(void)
{
	return socinfo ?
		(socinfo_format >= SOCINFO_VERSION(0, 5) ?
			socinfo->v0_5.accessory_chip : 0)
		: 0;
}

uint32_t socinfo_get_platform_subtype(void)
{
	return socinfo ?
		(socinfo_format >= SOCINFO_VERSION(0, 6) ?
			socinfo->v0_6.hw_platform_subtype : 0)
		: 0;
}

static uint32_t socinfo_get_foundry_id(void)
{
	return socinfo ?
		(socinfo_format >= SOCINFO_VERSION(0, 9) ?
			socinfo->v0_9.foundry_id : 0)
		: 0;
}

uint32_t socinfo_get_serial_number(void)
{
	return socinfo ?
		(socinfo_format >= SOCINFO_VERSION(0, 10) ?
			socinfo->v0_10.serial_number : 0)
		: 0;
}
EXPORT_SYMBOL(socinfo_get_serial_number);

static uint32_t socinfo_get_chip_family(void)
{
	return socinfo ?
		(socinfo_format >= SOCINFO_VERSION(0, 12) ?
			socinfo->v0_12.chip_family : 0)
		: 0;
}

static uint32_t socinfo_get_raw_device_family(void)
{
	return socinfo ?
		(socinfo_format >= SOCINFO_VERSION(0, 12) ?
			socinfo->v0_12.raw_device_family : 0)
		: 0;
}

static uint32_t socinfo_get_raw_device_number(void)
{
	return socinfo ?
		(socinfo_format >= SOCINFO_VERSION(0, 12) ?
			socinfo->v0_12.raw_device_number : 0)
		: 0;
}

static char *socinfo_get_chip_name(void)
{
	return socinfo ?
		(socinfo_format >= SOCINFO_VERSION(0, 13) ?
			socinfo->v0_13.chip_name : "N/A")
		: "N/A";
}

static uint32_t socinfo_get_nproduct_id(void)
{
	return socinfo ?
		(socinfo_format >= SOCINFO_VERSION(0, 13) ?
			socinfo->v0_13.nproduct_id : 0)
		: 0;
}

static uint32_t socinfo_get_num_clusters(void)
{
	return socinfo ?
		(socinfo_format >= SOCINFO_VERSION(0, 14) ?
			socinfo->v0_14.num_clusters : 0)
		: 0;
}

static uint32_t socinfo_get_ncluster_array_offset(void)
{
	return socinfo ?
		(socinfo_format >= SOCINFO_VERSION(0, 14) ?
			socinfo->v0_14.ncluster_array_offset : 0)
		: 0;
}

static uint32_t socinfo_get_num_defective_parts(void)
{
	return socinfo ?
		(socinfo_format >= SOCINFO_VERSION(0, 14) ?
			socinfo->v0_14.num_defective_parts : 0)
		: 0;
}

static uint32_t socinfo_get_ndefective_parts_array_offset(void)
{
	return socinfo ?
		(socinfo_format >= SOCINFO_VERSION(0, 14) ?
			socinfo->v0_14.ndefective_parts_array_offset : 0)
		: 0;
}

static uint32_t socinfo_get_nmodem_supported(void)
{
	return socinfo ?
		(socinfo_format >= SOCINFO_VERSION(0, 15) ?
			socinfo->v0_15.nmodem_supported : 0)
		: 0;
}

enum pmic_model socinfo_get_pmic_model(void)
{
	return socinfo ?
		(socinfo_format >= SOCINFO_VERSION(0, 7) ?
			socinfo->v0_7.pmic_model : PMIC_MODEL_UNKNOWN)
		: PMIC_MODEL_UNKNOWN;
}

uint32_t socinfo_get_pmic_die_revision(void)
{
	return socinfo ?
		(socinfo_format >= SOCINFO_VERSION(0, 7) ?
			socinfo->v0_7.pmic_die_revision : 0)
		: 0;
}

static char *socinfo_get_image_version_base_address(void)
{
	size_t size;

	return qcom_smem_get(QCOM_SMEM_HOST_ANY, SMEM_IMAGE_VERSION_TABLE,
			&size);
}

enum msm_cpu socinfo_get_msm_cpu(void)
{
	return cur_cpu;
}
EXPORT_SYMBOL(socinfo_get_msm_cpu);

static ssize_t
msm_get_vendor(struct device *dev,
		struct device_attribute *attr,
		char *buf)
{
	return snprintf(buf, PAGE_SIZE, "Qualcomm\n");
}

static ssize_t
msm_get_raw_id(struct device *dev,
		struct device_attribute *attr,
		char *buf)
{
	return snprintf(buf, PAGE_SIZE, "%u\n",
		socinfo_get_raw_id());
}

static ssize_t
msm_get_raw_version(struct device *dev,
		     struct device_attribute *attr,
		     char *buf)
{
	return snprintf(buf, PAGE_SIZE, "%u\n",
		socinfo_get_raw_version());
}

static ssize_t
msm_get_build_id(struct device *dev,
		   struct device_attribute *attr,
		   char *buf)
{
	return snprintf(buf, PAGE_SIZE, "%-.32s\n",
			socinfo_get_build_id());
}

static ssize_t
msm_get_hw_platform(struct device *dev,
			struct device_attribute *attr,
			char *buf)
{
	uint32_t hw_type;

	hw_type = socinfo_get_platform_type();

	return snprintf(buf, PAGE_SIZE, "%-.32s\n",
			hw_platform[hw_type]);
}

static ssize_t
msm_get_platform_version(struct device *dev,
				struct device_attribute *attr,
				char *buf)
{
	return snprintf(buf, PAGE_SIZE, "%u\n",
		socinfo_get_platform_version());
}

static ssize_t
msm_get_accessory_chip(struct device *dev,
				struct device_attribute *attr,
				char *buf)
{
	return snprintf(buf, PAGE_SIZE, "%u\n",
		socinfo_get_accessory_chip());
}

static ssize_t
msm_get_platform_subtype(struct device *dev,
			struct device_attribute *attr,
			char *buf)
{
	uint32_t hw_subtype;
	const char *machine_name;

	hw_subtype = socinfo_get_platform_subtype();
	if (socinfo_get_platform_type() == HW_PLATFORM_QRD) {
		if (hw_subtype >= PLATFORM_SUBTYPE_QRD_INVALID) {
			pr_err("Invalid hardware platform sub type for qrd found\n");
			hw_subtype = PLATFORM_SUBTYPE_QRD_INVALID;
		}
		return snprintf(buf, PAGE_SIZE, "%-.32s\n",
					qrd_hw_platform_subtype[hw_subtype]);
	}
	if (socinfo_get_platform_type() == HW_PLATFORM_ADP) {
		machine_name = socinfo_get_id_string();
		if (machine_name) {
			if ((strcmp(machine_name, "SA8155") == 0) ||
				(strcmp(machine_name, "SA8155P") == 0)) {
				if (hw_subtype >=
					PLATFORM_SUBTYPE_SA8155_ADP_INVALID) {
					pr_err("Invalid hardware platform sub type for adp found\n");
					hw_subtype =
					PLATFORM_SUBTYPE_SA8155_ADP_INVALID;
				}
				return snprintf(buf, PAGE_SIZE, "%-.32s\n",
				sa8155adp_hw_platform_subtype[hw_subtype]);
			} else if ((strcmp(machine_name, "SA6155") == 0) ||
				(strcmp(machine_name, "SA6155P") == 0)) {
				if (hw_subtype >=
					PLATFORM_SUBTYPE_SA6155_ADP_INVALID) {
					pr_err("Invalid hardware platform sub type for adp found\n");
					hw_subtype =
					PLATFORM_SUBTYPE_SA6155_ADP_INVALID;
				}
				return snprintf(buf, PAGE_SIZE, "%-.32s\n",
				sa6155adp_hw_platform_subtype[hw_subtype]);
			} else if ((strcmp(machine_name, "SA8195P") == 0)) {
				if (hw_subtype >=
					PLATFORM_SUBTYPE_SA8195_ADP_INVALID) {
					pr_err("Invalid hardware platform sub type for adp found\n");
					hw_subtype =
					PLATFORM_SUBTYPE_SA8195_ADP_INVALID;
				}
				return snprintf(buf, PAGE_SIZE, "%-.32s\n",
				sa8195adp_hw_platform_subtype[hw_subtype]);
			} else {
				pr_err("Invalid machine name for ADP platform\n");
				return 0;
			}
		}
	} else {
		if (hw_subtype >= PLATFORM_SUBTYPE_INVALID) {
			pr_err("Invalid hardware platform subtype\n");
			hw_subtype = PLATFORM_SUBTYPE_INVALID;
		}
		return snprintf(buf, PAGE_SIZE, "%-.32s\n",
			hw_platform_subtype[hw_subtype]);
	}
	return 0;
}

static ssize_t
msm_get_platform_subtype_id(struct device *dev,
			struct device_attribute *attr,
			char *buf)
{
	uint32_t hw_subtype;

	hw_subtype = socinfo_get_platform_subtype();
	return snprintf(buf, PAGE_SIZE, "%u\n",
		hw_subtype);
}

static ssize_t
msm_get_foundry_id(struct device *dev,
			struct device_attribute *attr,
			char *buf)
{
	return snprintf(buf, PAGE_SIZE, "%u\n",
		socinfo_get_foundry_id());
}

static ssize_t
msm_get_serial_number(struct device *dev,
			struct device_attribute *attr,
			char *buf)
{
	return snprintf(buf, PAGE_SIZE, "%u\n",
		socinfo_get_serial_number());
}

static ssize_t
msm_get_chip_family(struct device *dev,
			struct device_attribute *attr,
			char *buf)
{
	return snprintf(buf, PAGE_SIZE, "0x%x\n",
		socinfo_get_chip_family());
}

static ssize_t
msm_get_raw_device_family(struct device *dev,
			struct device_attribute *attr,
			char *buf)
{
	return snprintf(buf, PAGE_SIZE, "0x%x\n",
		socinfo_get_raw_device_family());
}

static ssize_t
msm_get_raw_device_number(struct device *dev,
			struct device_attribute *attr,
			char *buf)
{
	return snprintf(buf, PAGE_SIZE, "0x%x\n",
		socinfo_get_raw_device_number());
}

static ssize_t
msm_get_chip_name(struct device *dev,
		   struct device_attribute *attr,
		   char *buf)
{
	return snprintf(buf, PAGE_SIZE, "%-.32s\n",
			socinfo_get_chip_name());
}

static ssize_t
msm_get_nproduct_id(struct device *dev,
			struct device_attribute *attr,
			char *buf)
{
	return snprintf(buf, PAGE_SIZE, "0x%x\n",
		socinfo_get_nproduct_id());
}

static ssize_t
msm_get_num_clusters(struct device *dev,
			struct device_attribute *attr,
			char *buf)
{
	return snprintf(buf, PAGE_SIZE, "0x%x\n",
		socinfo_get_num_clusters());
}

static ssize_t
msm_get_ncluster_array_offset(struct device *dev,
			struct device_attribute *attr,
			char *buf)
{
	return snprintf(buf, PAGE_SIZE, "0x%x\n",
		socinfo_get_ncluster_array_offset());
}

static ssize_t
msm_get_num_defective_parts(struct device *dev,
			struct device_attribute *attr,
			char *buf)
{
	return snprintf(buf, PAGE_SIZE, "0x%x\n",
		socinfo_get_num_defective_parts());
}

static ssize_t
msm_get_ndefective_parts_array_offset(struct device *dev,
			struct device_attribute *attr,
			char *buf)
{
	return snprintf(buf, PAGE_SIZE, "0x%x\n",
		socinfo_get_ndefective_parts_array_offset());
}

static ssize_t
msm_get_nmodem_supported(struct device *dev,
			struct device_attribute *attr,
			char *buf)
{
	return snprintf(buf, PAGE_SIZE, "0x%x\n",
		socinfo_get_nmodem_supported());
}

static ssize_t
msm_get_pmic_model(struct device *dev,
			struct device_attribute *attr,
			char *buf)
{
	return snprintf(buf, PAGE_SIZE, "%u\n",
		socinfo_get_pmic_model());
}

static ssize_t
msm_get_pmic_die_revision(struct device *dev,
			       struct device_attribute *attr,
			       char *buf)
{
	return snprintf(buf, PAGE_SIZE, "%u\n",
			 socinfo_get_pmic_die_revision());
}

static ssize_t
msm_get_image_version(struct device *dev,
			struct device_attribute *attr,
			char *buf)
{
	char *string_address;

	string_address = socinfo_get_image_version_base_address();
	if (IS_ERR_OR_NULL(string_address)) {
		pr_err("Failed to get image version base address");
		return snprintf(buf, SMEM_IMAGE_VERSION_NAME_SIZE, "Unknown");
	}
	down_read(&current_image_rwsem);
	string_address += current_image * SMEM_IMAGE_VERSION_SINGLE_BLOCK_SIZE;
	up_read(&current_image_rwsem);
	return snprintf(buf, SMEM_IMAGE_VERSION_NAME_SIZE, "%-.75s\n",
			string_address);
}

static ssize_t
msm_set_image_version(struct device *dev,
			struct device_attribute *attr,
			const char *buf,
			size_t count)
{
	char *store_address;

	down_read(&current_image_rwsem);
	if (current_image != SMEM_IMAGE_VERSION_PARTITION_APPS) {
		up_read(&current_image_rwsem);
		return count;
	}
	store_address = socinfo_get_image_version_base_address();
	if (IS_ERR_OR_NULL(store_address)) {
		pr_err("Failed to get image version base address");
		up_read(&current_image_rwsem);
		return count;
	}
	store_address += current_image * SMEM_IMAGE_VERSION_SINGLE_BLOCK_SIZE;
	up_read(&current_image_rwsem);
	snprintf(store_address, SMEM_IMAGE_VERSION_NAME_SIZE, "%-.75s", buf);
	return count;
}

static ssize_t
msm_get_image_variant(struct device *dev,
			struct device_attribute *attr,
			char *buf)
{
	char *string_address;

	string_address = socinfo_get_image_version_base_address();
	if (IS_ERR_OR_NULL(string_address)) {
		pr_err("Failed to get image version base address");
		return snprintf(buf, SMEM_IMAGE_VERSION_VARIANT_SIZE,
		"Unknown");
	}
	down_read(&current_image_rwsem);
	string_address += current_image * SMEM_IMAGE_VERSION_SINGLE_BLOCK_SIZE;
	up_read(&current_image_rwsem);
	string_address += SMEM_IMAGE_VERSION_VARIANT_OFFSET;
	return snprintf(buf, SMEM_IMAGE_VERSION_VARIANT_SIZE, "%-.20s\n",
			string_address);
}

static ssize_t
msm_set_image_variant(struct device *dev,
			struct device_attribute *attr,
			const char *buf,
			size_t count)
{
	char *store_address;

	down_read(&current_image_rwsem);
	if (current_image != SMEM_IMAGE_VERSION_PARTITION_APPS) {
		up_read(&current_image_rwsem);
		return count;
	}
	store_address = socinfo_get_image_version_base_address();
	if (IS_ERR_OR_NULL(store_address)) {
		pr_err("Failed to get image version base address");
		up_read(&current_image_rwsem);
		return count;
	}
	store_address += current_image * SMEM_IMAGE_VERSION_SINGLE_BLOCK_SIZE;
	up_read(&current_image_rwsem);
	store_address += SMEM_IMAGE_VERSION_VARIANT_OFFSET;
	snprintf(store_address, SMEM_IMAGE_VERSION_VARIANT_SIZE, "%-.20s", buf);
	return count;
}

static ssize_t
msm_get_image_crm_version(struct device *dev,
			struct device_attribute *attr,
			char *buf)
{
	char *string_address;

	string_address = socinfo_get_image_version_base_address();
	if (IS_ERR_OR_NULL(string_address)) {
		pr_err("Failed to get image version base address");
		return snprintf(buf, SMEM_IMAGE_VERSION_OEM_SIZE, "Unknown");
	}
	down_read(&current_image_rwsem);
	string_address += current_image * SMEM_IMAGE_VERSION_SINGLE_BLOCK_SIZE;
	up_read(&current_image_rwsem);
	string_address += SMEM_IMAGE_VERSION_OEM_OFFSET;
	return snprintf(buf, SMEM_IMAGE_VERSION_OEM_SIZE, "%-.33s\n",
			string_address);
}

static ssize_t
msm_set_image_crm_version(struct device *dev,
			struct device_attribute *attr,
			const char *buf,
			size_t count)
{
	char *store_address;

	down_read(&current_image_rwsem);
	if (current_image != SMEM_IMAGE_VERSION_PARTITION_APPS) {
		up_read(&current_image_rwsem);
		return count;
	}
	store_address = socinfo_get_image_version_base_address();
	if (IS_ERR_OR_NULL(store_address)) {
		pr_err("Failed to get image version base address");
		up_read(&current_image_rwsem);
		return count;
	}
	store_address += current_image * SMEM_IMAGE_VERSION_SINGLE_BLOCK_SIZE;
	up_read(&current_image_rwsem);
	store_address += SMEM_IMAGE_VERSION_OEM_OFFSET;
	snprintf(store_address, SMEM_IMAGE_VERSION_OEM_SIZE, "%-.33s", buf);
	return count;
}

static ssize_t
msm_get_image_number(struct device *dev,
			struct device_attribute *attr,
			char *buf)
{
	int ret;

	down_read(&current_image_rwsem);
	ret = snprintf(buf, PAGE_SIZE, "%d\n",
			current_image);
	up_read(&current_image_rwsem);
	return ret;

}

static ssize_t
msm_select_image(struct device *dev, struct device_attribute *attr,
			const char *buf, size_t count)
{
	int ret, digit;

	ret = kstrtoint(buf, 10, &digit);
	if (ret)
		return ret;
	down_write(&current_image_rwsem);
	if (digit >= 0 && digit < SMEM_IMAGE_VERSION_BLOCKS_COUNT)
		current_image = digit;
	else
		current_image = 0;
	up_write(&current_image_rwsem);
	return count;
}

static ssize_t
msm_get_images(struct device *dev,
		struct device_attribute *attr, char *buf)
{
	int pos = 0;
	int image;
	char *image_address;

	image_address = socinfo_get_image_version_base_address();
	if (IS_ERR_OR_NULL(image_address))
		return snprintf(buf, PAGE_SIZE, "Unavailable\n");

	*buf = '\0';
	for (image = 0; image < SMEM_IMAGE_VERSION_BLOCKS_COUNT; image++) {
		if (*image_address == '\0') {
			image_address += SMEM_IMAGE_VERSION_SINGLE_BLOCK_SIZE;
			continue;
		}

		pos += snprintf(buf + pos, PAGE_SIZE - pos, "%d:\n",
			image);
		pos += snprintf(buf + pos, PAGE_SIZE - pos,
			"\tCRM:\t\t%-.75s\n", image_address);
		pos += snprintf(buf + pos, PAGE_SIZE - pos,
			"\tVariant:\t%-.20s\n",
			image_address + SMEM_IMAGE_VERSION_VARIANT_OFFSET);
		pos += snprintf(buf + pos, PAGE_SIZE - pos,
			"\tVersion:\t%-.33s\n",
			image_address + SMEM_IMAGE_VERSION_OEM_OFFSET);

		image_address += SMEM_IMAGE_VERSION_SINGLE_BLOCK_SIZE;
	}

	return pos;
}

static struct device_attribute msm_soc_attr_raw_version =
	__ATTR(raw_version, 0444, msm_get_raw_version,  NULL);

static struct device_attribute msm_soc_attr_raw_id =
	__ATTR(raw_id, 0444, msm_get_raw_id,  NULL);

static struct device_attribute msm_soc_attr_vendor =
	__ATTR(vendor, 0444, msm_get_vendor,  NULL);

static struct device_attribute msm_soc_attr_build_id =
	__ATTR(build_id, 0444, msm_get_build_id, NULL);

static struct device_attribute msm_soc_attr_hw_platform =
	__ATTR(hw_platform, 0444, msm_get_hw_platform, NULL);


static struct device_attribute msm_soc_attr_platform_version =
	__ATTR(platform_version, 0444,
			msm_get_platform_version, NULL);

static struct device_attribute msm_soc_attr_accessory_chip =
	__ATTR(accessory_chip, 0444,
			msm_get_accessory_chip, NULL);

static struct device_attribute msm_soc_attr_platform_subtype =
	__ATTR(platform_subtype, 0444,
			msm_get_platform_subtype, NULL);

/* Platform Subtype String is being deprecated. Use Platform
 * Subtype ID instead.
 */
static struct device_attribute msm_soc_attr_platform_subtype_id =
	__ATTR(platform_subtype_id, 0444,
			msm_get_platform_subtype_id, NULL);

static struct device_attribute msm_soc_attr_foundry_id =
	__ATTR(foundry_id, 0444,
			msm_get_foundry_id, NULL);

static struct device_attribute msm_soc_attr_serial_number =
	__ATTR(serial_number, 0444,
			msm_get_serial_number, NULL);

static struct device_attribute msm_soc_attr_chip_family =
	__ATTR(chip_family, 0444,
			msm_get_chip_family, NULL);

static struct device_attribute msm_soc_attr_raw_device_family =
	__ATTR(raw_device_family, 0444,
			msm_get_raw_device_family, NULL);

static struct device_attribute msm_soc_attr_raw_device_number =
	__ATTR(raw_device_number, 0444,
			msm_get_raw_device_number, NULL);

static struct device_attribute msm_soc_attr_chip_name =
	__ATTR(chip_name, 0444,
			msm_get_chip_name, NULL);

static struct device_attribute msm_soc_attr_nproduct_id =
	__ATTR(nproduct_id, 0444,
			msm_get_nproduct_id, NULL);

static struct device_attribute msm_soc_attr_num_clusters =
	__ATTR(num_clusters, 0444,
			msm_get_num_clusters, NULL);

static struct device_attribute msm_soc_attr_ncluster_array_offset =
	__ATTR(ncluster_array_offset, 0444,
			msm_get_ncluster_array_offset, NULL);

static struct device_attribute msm_soc_attr_num_defective_parts =
	__ATTR(num_defective_parts, 0444,
			msm_get_num_defective_parts, NULL);

static struct device_attribute msm_soc_attr_ndefective_parts_array_offset =
	__ATTR(ndefective_parts_array_offset, 0444,
			msm_get_ndefective_parts_array_offset, NULL);

static struct device_attribute msm_soc_attr_nmodem_supported =
	__ATTR(nmodem_supported, 0444,
			msm_get_nmodem_supported, NULL);

static struct device_attribute msm_soc_attr_pmic_model =
	__ATTR(pmic_model, 0444,
			msm_get_pmic_model, NULL);

static struct device_attribute msm_soc_attr_pmic_die_revision =
	__ATTR(pmic_die_revision, 0444,
			msm_get_pmic_die_revision, NULL);

static struct device_attribute image_version =
	__ATTR(image_version, 0644,
			msm_get_image_version, msm_set_image_version);

static struct device_attribute image_variant =
	__ATTR(image_variant, 0644,
			msm_get_image_variant, msm_set_image_variant);

static struct device_attribute image_crm_version =
	__ATTR(image_crm_version, 0644,
			msm_get_image_crm_version, msm_set_image_crm_version);

static struct device_attribute select_image =
	__ATTR(select_image, 0644,
			msm_get_image_number, msm_select_image);

static struct device_attribute images =
	__ATTR(images, 0444, msm_get_images, NULL);

static void * __init setup_dummy_socinfo(void)
{
	if (early_machine_is_apq8084()) {
		dummy_socinfo.id = 178;
		strlcpy(dummy_socinfo.build_id, "apq8084 - ",
			sizeof(dummy_socinfo.build_id));
	} else if (early_machine_is_msm8916()) {
		dummy_socinfo.id = 206;
		strlcpy(dummy_socinfo.build_id, "msm8916 - ",
			sizeof(dummy_socinfo.build_id));
	} else if (early_machine_is_msm8996()) {
		dummy_socinfo.id = 246;
		strlcpy(dummy_socinfo.build_id, "msm8996 - ",
			sizeof(dummy_socinfo.build_id));
	} else if (early_machine_is_msm8996_auto()) {
		dummy_socinfo.id = 310;
		strlcpy(dummy_socinfo.build_id, "msm8996-auto - ",
		sizeof(dummy_socinfo.build_id));
	} else if (early_machine_is_sm8150()) {
		dummy_socinfo.id = 339;
		strlcpy(dummy_socinfo.build_id, "sm8150 - ",
		sizeof(dummy_socinfo.build_id));
	} else if (early_machine_is_sm8150p()) {
		dummy_socinfo.id = 361;
		strlcpy(dummy_socinfo.build_id, "sm8150p - ",
		sizeof(dummy_socinfo.build_id));
	} else if (early_machine_is_sa8155()) {
		dummy_socinfo.id = 362;
		strlcpy(dummy_socinfo.build_id, "sa8155 - ",
		sizeof(dummy_socinfo.build_id));
	} else if (early_machine_is_sa8155p()) {
		dummy_socinfo.id = 367;
		strlcpy(dummy_socinfo.build_id, "sa8155p - ",
		sizeof(dummy_socinfo.build_id));
	} else if (early_machine_is_sdmshrike()) {
		dummy_socinfo.id = 340;
		strlcpy(dummy_socinfo.build_id, "sdmshrike - ",
		sizeof(dummy_socinfo.build_id));
	} else if (early_machine_is_sm6150()) {
		dummy_socinfo.id = 355;
		strlcpy(dummy_socinfo.build_id, "sm6150 - ",
		sizeof(dummy_socinfo.build_id));
	} else if (early_machine_is_sm6150p()) {
		dummy_socinfo.id = 369;
		strlcpy(dummy_socinfo.build_id, "sm6150p - ",
		sizeof(dummy_socinfo.build_id));
	} else if (early_machine_is_sa8195p()) {
		dummy_socinfo.id = 405;
		strlcpy(dummy_socinfo.build_id, "sa8195p - ",
		sizeof(dummy_socinfo.build_id));
	} else if (early_machine_is_qcs405()) {
		dummy_socinfo.id = 352;
		strlcpy(dummy_socinfo.build_id, "qcs405 - ",
		sizeof(dummy_socinfo.build_id));
	} else if (early_machine_is_qcs403()) {
		dummy_socinfo.id = 373;
		strlcpy(dummy_socinfo.build_id, "qcs403 - ",
		sizeof(dummy_socinfo.build_id));
	} else if (early_machine_is_qcs401()) {
		dummy_socinfo.id = 372;
		strlcpy(dummy_socinfo.build_id, "qcs401 - ",
		sizeof(dummy_socinfo.build_id));
	} else if (early_machine_is_qcs404()) {
		dummy_socinfo.id = 410;
		strlcpy(dummy_socinfo.build_id, "qcs404 - ",
		sizeof(dummy_socinfo.build_id));
	} else if (early_machine_is_qcs407()) {
		dummy_socinfo.id = 411;
		strlcpy(dummy_socinfo.build_id, "qcs407 - ",
		sizeof(dummy_socinfo.build_id));
	} else if (early_machine_is_sdxprairie()) {
		dummy_socinfo.id = 357;
		strlcpy(dummy_socinfo.build_id, "sdxprairie - ",
		sizeof(dummy_socinfo.build_id));
	} else if (early_machine_is_sdmmagpie()) {
		dummy_socinfo.id = 365;
		strlcpy(dummy_socinfo.build_id, "sdmmagpie - ",
		sizeof(dummy_socinfo.build_id));
	} else if (early_machine_is_sdmmagpiep()) {
		dummy_socinfo.id = 366;
		strlcpy(dummy_socinfo.build_id, "sdmmagpiep - ",
		sizeof(dummy_socinfo.build_id));
	} else if (early_machine_is_sa6155p()) {
		dummy_socinfo.id = 377;
		strlcpy(dummy_socinfo.build_id, "sa6155p - ",
		sizeof(dummy_socinfo.build_id));
	} else if (early_machine_is_sa4155p()) {
		dummy_socinfo.id = 380;
		strlcpy(dummy_socinfo.build_id, "sa4155p - ",
		sizeof(dummy_socinfo.build_id));
	} else if (early_machine_is_sa6155()) {
		dummy_socinfo.id = 384;
		strlcpy(dummy_socinfo.build_id, "sa6155 - ",
		sizeof(dummy_socinfo.build_id));
	} else if (early_machine_is_trinket()) {
		dummy_socinfo.id = 394;
		strlcpy(dummy_socinfo.build_id, "trinket - ",
		sizeof(dummy_socinfo.build_id));
	} else if (early_machine_is_qcs610()) {
		dummy_socinfo.id = 401;
		strlcpy(dummy_socinfo.build_id, "qcs610 - ",
		sizeof(dummy_socinfo.build_id));
	} else if (early_machine_is_qcs410()) {
		dummy_socinfo.id = 406;
		strlcpy(dummy_socinfo.build_id, "qcs410 - ",
		sizeof(dummy_socinfo.build_id));
	} else if (early_machine_is_atoll()) {
		dummy_socinfo.id = 407;
		strlcpy(dummy_socinfo.build_id, "atoll - ",
		sizeof(dummy_socinfo.build_id));
	} else if (early_machine_is_atollp()) {
		dummy_socinfo.id = 424;
		strlcpy(dummy_socinfo.build_id, "atollp - ",
		sizeof(dummy_socinfo.build_id));
	} else if (early_machine_is_atoll_ab()) {
		dummy_socinfo.id = 443;
		strlcpy(dummy_socinfo.build_id, "atoll-ab - ",
		sizeof(dummy_socinfo.build_id));
<<<<<<< HEAD
=======
	} else if (early_machine_is_sdm660()) {
		dummy_socinfo.id = 317;
		strlcpy(dummy_socinfo.build_id, "sdm660 - ",
		sizeof(dummy_socinfo.build_id));
	} else if (early_machine_is_sda660()) {
		dummy_socinfo.id = 324;
		strlcpy(dummy_socinfo.build_id, "sda660 - ",
		sizeof(dummy_socinfo.build_id));
>>>>>>> LA.UM.9.1.R1.10.00.00.604.030
	} else
		strlcat(dummy_socinfo.build_id, "Dummy socinfo",
			sizeof(dummy_socinfo.build_id));

	return (void *) &dummy_socinfo;
}

static void __init populate_soc_sysfs_files(struct device *msm_soc_device)
{
	device_create_file(msm_soc_device, &msm_soc_attr_vendor);
	device_create_file(msm_soc_device, &image_version);
	device_create_file(msm_soc_device, &image_variant);
	device_create_file(msm_soc_device, &image_crm_version);
	device_create_file(msm_soc_device, &select_image);
	device_create_file(msm_soc_device, &images);

	switch (socinfo_format) {
	case SOCINFO_VERSION(0, 15):
		device_create_file(msm_soc_device,
					&msm_soc_attr_nmodem_supported);
	case SOCINFO_VERSION(0, 14):
		device_create_file(msm_soc_device,
					&msm_soc_attr_num_clusters);
		device_create_file(msm_soc_device,
					&msm_soc_attr_ncluster_array_offset);
		device_create_file(msm_soc_device,
					&msm_soc_attr_num_defective_parts);
		device_create_file(msm_soc_device,
				&msm_soc_attr_ndefective_parts_array_offset);
	case SOCINFO_VERSION(0, 13):
		 device_create_file(msm_soc_device,
					&msm_soc_attr_nproduct_id);
		 device_create_file(msm_soc_device,
					&msm_soc_attr_chip_name);
	case SOCINFO_VERSION(0, 12):
		device_create_file(msm_soc_device,
					&msm_soc_attr_chip_family);
		device_create_file(msm_soc_device,
					&msm_soc_attr_raw_device_family);
		device_create_file(msm_soc_device,
					&msm_soc_attr_raw_device_number);
	case SOCINFO_VERSION(0, 11):
	case SOCINFO_VERSION(0, 10):
		 device_create_file(msm_soc_device,
					&msm_soc_attr_serial_number);
	case SOCINFO_VERSION(0, 9):
		 device_create_file(msm_soc_device,
					&msm_soc_attr_foundry_id);
	case SOCINFO_VERSION(0, 8):
	case SOCINFO_VERSION(0, 7):
		device_create_file(msm_soc_device,
					&msm_soc_attr_pmic_model);
		device_create_file(msm_soc_device,
					&msm_soc_attr_pmic_die_revision);
	case SOCINFO_VERSION(0, 6):
		device_create_file(msm_soc_device,
					&msm_soc_attr_platform_subtype);
		device_create_file(msm_soc_device,
					&msm_soc_attr_platform_subtype_id);
	case SOCINFO_VERSION(0, 5):
		device_create_file(msm_soc_device,
					&msm_soc_attr_accessory_chip);
	case SOCINFO_VERSION(0, 4):
		device_create_file(msm_soc_device,
					&msm_soc_attr_platform_version);
	case SOCINFO_VERSION(0, 3):
		device_create_file(msm_soc_device,
					&msm_soc_attr_hw_platform);
	case SOCINFO_VERSION(0, 2):
		device_create_file(msm_soc_device,
					&msm_soc_attr_raw_id);
		device_create_file(msm_soc_device,
					&msm_soc_attr_raw_version);
	case SOCINFO_VERSION(0, 1):
		device_create_file(msm_soc_device,
					&msm_soc_attr_build_id);
		break;
	default:
		pr_err("Unknown socinfo format: v%u.%u\n",
				SOCINFO_VERSION_MAJOR(socinfo_format),
				SOCINFO_VERSION_MINOR(socinfo_format));
		break;
	}

}

static void  __init soc_info_populate(struct soc_device_attribute *soc_dev_attr)
{
	uint32_t soc_version = socinfo_get_version();

	soc_dev_attr->soc_id   = kasprintf(GFP_KERNEL, "%d", socinfo_get_id());
	soc_dev_attr->family  =  "Snapdragon";
	soc_dev_attr->machine  = socinfo_get_id_string();
	soc_dev_attr->revision = kasprintf(GFP_KERNEL, "%u.%u",
			SOCINFO_VERSION_MAJOR(soc_version),
			SOCINFO_VERSION_MINOR(soc_version));
	return;

}

static int __init socinfo_init_sysfs(void)
{
	struct device *msm_soc_device;
	struct soc_device *soc_dev;
	struct soc_device_attribute *soc_dev_attr;

	if (!socinfo) {
		pr_err("No socinfo found!\n");
		return -ENODEV;
	}

	soc_dev_attr = kzalloc(sizeof(*soc_dev_attr), GFP_KERNEL);
	if (!soc_dev_attr)
		return -ENOMEM;

	soc_info_populate(soc_dev_attr);
	soc_dev = soc_device_register(soc_dev_attr);
	if (IS_ERR_OR_NULL(soc_dev)) {
		kfree(soc_dev_attr);
		pr_err("Soc device register failed\n");
		return -EIO;
	}

	msm_soc_device = soc_device_to_device(soc_dev);
	populate_soc_sysfs_files(msm_soc_device);
	return 0;
}

late_initcall(socinfo_init_sysfs);

static void socinfo_print(void)
{
	uint32_t f_maj = SOCINFO_VERSION_MAJOR(socinfo_format);
	uint32_t f_min = SOCINFO_VERSION_MINOR(socinfo_format);
	uint32_t v_maj = SOCINFO_VERSION_MAJOR(socinfo->v0_1.version);
	uint32_t v_min = SOCINFO_VERSION_MINOR(socinfo->v0_1.version);

	switch (socinfo_format) {
	case SOCINFO_VERSION(0, 1):
		pr_info("v%u.%u, id=%u, ver=%u.%u\n",
			f_maj, f_min, socinfo->v0_1.id, v_maj, v_min);
		break;
	case SOCINFO_VERSION(0, 2):
		pr_info("v%u.%u, id=%u, ver=%u.%u, raw_id=%u, raw_ver=%u\n",
			f_maj, f_min, socinfo->v0_1.id, v_maj, v_min,
			socinfo->v0_2.raw_id, socinfo->v0_2.raw_version);
		break;
	case SOCINFO_VERSION(0, 3):
		pr_info("v%u.%u, id=%u, ver=%u.%u, raw_id=%u, raw_ver=%u, hw_plat=%u\n",
			f_maj, f_min, socinfo->v0_1.id, v_maj, v_min,
			socinfo->v0_2.raw_id, socinfo->v0_2.raw_version,
			socinfo->v0_3.hw_platform);
		break;
	case SOCINFO_VERSION(0, 4):
		pr_info("v%u.%u, id=%u, ver=%u.%u, raw_id=%u, raw_ver=%u, hw_plat=%u, hw_plat_ver=%u\n",
			f_maj, f_min, socinfo->v0_1.id, v_maj, v_min,
			socinfo->v0_2.raw_id, socinfo->v0_2.raw_version,
			socinfo->v0_3.hw_platform,
			socinfo->v0_4.platform_version);
		break;
	case SOCINFO_VERSION(0, 5):
		pr_info("v%u.%u, id=%u, ver=%u.%u, raw_id=%u, raw_ver=%u, hw_plat=%u, hw_plat_ver=%u\n accessory_chip=%u\n",
			f_maj, f_min, socinfo->v0_1.id, v_maj, v_min,
			socinfo->v0_2.raw_id, socinfo->v0_2.raw_version,
			socinfo->v0_3.hw_platform,
			socinfo->v0_4.platform_version,
			socinfo->v0_5.accessory_chip);
		break;
	case SOCINFO_VERSION(0, 6):
		pr_info("v%u.%u, id=%u, ver=%u.%u, raw_id=%u, raw_ver=%u, hw_plat=%u, hw_plat_ver=%u\n accessory_chip=%u hw_plat_subtype=%u\n",
			f_maj, f_min, socinfo->v0_1.id, v_maj, v_min,
			socinfo->v0_2.raw_id, socinfo->v0_2.raw_version,
			socinfo->v0_3.hw_platform,
			socinfo->v0_4.platform_version,
			socinfo->v0_5.accessory_chip,
			socinfo->v0_6.hw_platform_subtype);
		break;
	case SOCINFO_VERSION(0, 7):
	case SOCINFO_VERSION(0, 8):
		pr_info("v%u.%u, id=%u, ver=%u.%u, raw_id=%u, raw_ver=%u, hw_plat=%u, hw_plat_ver=%u\n accessory_chip=%u, hw_plat_subtype=%u, pmic_model=%u, pmic_die_revision=%u\n",
			f_maj, f_min, socinfo->v0_1.id, v_maj, v_min,
			socinfo->v0_2.raw_id, socinfo->v0_2.raw_version,
			socinfo->v0_3.hw_platform,
			socinfo->v0_4.platform_version,
			socinfo->v0_5.accessory_chip,
			socinfo->v0_6.hw_platform_subtype,
			socinfo->v0_7.pmic_model,
			socinfo->v0_7.pmic_die_revision);
		break;
	case SOCINFO_VERSION(0, 9):
		pr_info("v%u.%u, id=%u, ver=%u.%u, raw_id=%u, raw_ver=%u, hw_plat=%u, hw_plat_ver=%u\n accessory_chip=%u, hw_plat_subtype=%u, pmic_model=%u, pmic_die_revision=%u foundry_id=%u\n",
			f_maj, f_min, socinfo->v0_1.id, v_maj, v_min,
			socinfo->v0_2.raw_id, socinfo->v0_2.raw_version,
			socinfo->v0_3.hw_platform,
			socinfo->v0_4.platform_version,
			socinfo->v0_5.accessory_chip,
			socinfo->v0_6.hw_platform_subtype,
			socinfo->v0_7.pmic_model,
			socinfo->v0_7.pmic_die_revision,
			socinfo->v0_9.foundry_id);
		break;
	case SOCINFO_VERSION(0, 10):
		pr_info("v%u.%u, id=%u, ver=%u.%u, raw_id=%u, raw_ver=%u, hw_plat=%u, hw_plat_ver=%u\n accessory_chip=%u, hw_plat_subtype=%u, pmic_model=%u, pmic_die_revision=%u foundry_id=%u serial_number=%u\n",
			f_maj, f_min, socinfo->v0_1.id, v_maj, v_min,
			socinfo->v0_2.raw_id, socinfo->v0_2.raw_version,
			socinfo->v0_3.hw_platform,
			socinfo->v0_4.platform_version,
			socinfo->v0_5.accessory_chip,
			socinfo->v0_6.hw_platform_subtype,
			socinfo->v0_7.pmic_model,
			socinfo->v0_7.pmic_die_revision,
			socinfo->v0_9.foundry_id,
			socinfo->v0_10.serial_number);
		break;
	case SOCINFO_VERSION(0, 11):
		pr_info("v%u.%u, id=%u, ver=%u.%u, raw_id=%u, raw_ver=%u, hw_plat=%u, hw_plat_ver=%u\n accessory_chip=%u, hw_plat_subtype=%u, pmic_model=%u, pmic_die_revision=%u foundry_id=%u serial_number=%u num_pmics=%u\n",
			f_maj, f_min, socinfo->v0_1.id, v_maj, v_min,
			socinfo->v0_2.raw_id, socinfo->v0_2.raw_version,
			socinfo->v0_3.hw_platform,
			socinfo->v0_4.platform_version,
			socinfo->v0_5.accessory_chip,
			socinfo->v0_6.hw_platform_subtype,
			socinfo->v0_7.pmic_model,
			socinfo->v0_7.pmic_die_revision,
			socinfo->v0_9.foundry_id,
			socinfo->v0_10.serial_number,
			socinfo->v0_11.num_pmics);
		break;
	case SOCINFO_VERSION(0, 12):
		pr_info("v%u.%u, id=%u, ver=%u.%u, raw_id=%u, raw_ver=%u, hw_plat=%u, hw_plat_ver=%u\n accessory_chip=%u, hw_plat_subtype=%u, pmic_model=%u, pmic_die_revision=%u foundry_id=%u serial_number=%u num_pmics=%u chip_family=0x%x raw_device_family=0x%x raw_device_number=0x%x\n",
			f_maj, f_min, socinfo->v0_1.id, v_maj, v_min,
			socinfo->v0_2.raw_id, socinfo->v0_2.raw_version,
			socinfo->v0_3.hw_platform,
			socinfo->v0_4.platform_version,
			socinfo->v0_5.accessory_chip,
			socinfo->v0_6.hw_platform_subtype,
			socinfo->v0_7.pmic_model,
			socinfo->v0_7.pmic_die_revision,
			socinfo->v0_9.foundry_id,
			socinfo->v0_10.serial_number,
			socinfo->v0_11.num_pmics,
			socinfo->v0_12.chip_family,
			socinfo->v0_12.raw_device_family,
			socinfo->v0_12.raw_device_number);
		break;
	case SOCINFO_VERSION(0, 13):
		pr_info("v%u.%u, id=%u, ver=%u.%u, raw_id=%u, raw_ver=%u, hw_plat=%u, hw_plat_ver=%u\n accessory_chip=%u, hw_plat_subtype=%u, pmic_model=%u, pmic_die_revision=%u foundry_id=%u serial_number=%u num_pmics=%u chip_family=0x%x raw_device_family=0x%x raw_device_number=0x%x nproduct_id=0x%x\n",
			f_maj, f_min, socinfo->v0_1.id, v_maj, v_min,
			socinfo->v0_2.raw_id, socinfo->v0_2.raw_version,
			socinfo->v0_3.hw_platform,
			socinfo->v0_4.platform_version,
			socinfo->v0_5.accessory_chip,
			socinfo->v0_6.hw_platform_subtype,
			socinfo->v0_7.pmic_model,
			socinfo->v0_7.pmic_die_revision,
			socinfo->v0_9.foundry_id,
			socinfo->v0_10.serial_number,
			socinfo->v0_11.num_pmics,
			socinfo->v0_12.chip_family,
			socinfo->v0_12.raw_device_family,
			socinfo->v0_12.raw_device_number,
			socinfo->v0_13.nproduct_id);
		break;

	case SOCINFO_VERSION(0, 14):
		pr_info("v%u.%u, id=%u, ver=%u.%u, raw_id=%u, raw_ver=%u, hw_plat=%u, hw_plat_ver=%u\n accessory_chip=%u, hw_plat_subtype=%u, pmic_model=%u, pmic_die_revision=%u foundry_id=%u serial_number=%u num_pmics=%u chip_family=0x%x raw_device_family=0x%x raw_device_number=0x%x nproduct_id=0x%x num_clusters=0x%x ncluster_array_offset=0x%x num_defective_parts=0x%x ndefective_parts_array_offset=0x%x\n",
			f_maj, f_min, socinfo->v0_1.id, v_maj, v_min,
			socinfo->v0_2.raw_id, socinfo->v0_2.raw_version,
			socinfo->v0_3.hw_platform,
			socinfo->v0_4.platform_version,
			socinfo->v0_5.accessory_chip,
			socinfo->v0_6.hw_platform_subtype,
			socinfo->v0_7.pmic_model,
			socinfo->v0_7.pmic_die_revision,
			socinfo->v0_9.foundry_id,
			socinfo->v0_10.serial_number,
			socinfo->v0_11.num_pmics,
			socinfo->v0_12.chip_family,
			socinfo->v0_12.raw_device_family,
			socinfo->v0_12.raw_device_number,
			socinfo->v0_13.nproduct_id,
			socinfo->v0_14.num_clusters,
			socinfo->v0_14.ncluster_array_offset,
			socinfo->v0_14.num_defective_parts,
			socinfo->v0_14.ndefective_parts_array_offset);
		break;

	case SOCINFO_VERSION(0, 15):
		pr_info("v%u.%u, id=%u, ver=%u.%u, raw_id=%u, raw_ver=%u, hw_plat=%u, hw_plat_ver=%u\n accessory_chip=%u, hw_plat_subtype=%u, pmic_model=%u, pmic_die_revision=%u foundry_id=%u serial_number=%u num_pmics=%u chip_family=0x%x raw_device_family=0x%x raw_device_number=0x%x nproduct_id=0x%x num_clusters=0x%x ncluster_array_offset=0x%x num_defective_parts=0x%x ndefective_parts_array_offset=0x%x nmodem_supported=0x%x\n",
			f_maj, f_min, socinfo->v0_1.id, v_maj, v_min,
			socinfo->v0_2.raw_id, socinfo->v0_2.raw_version,
			socinfo->v0_3.hw_platform,
			socinfo->v0_4.platform_version,
			socinfo->v0_5.accessory_chip,
			socinfo->v0_6.hw_platform_subtype,
			socinfo->v0_7.pmic_model,
			socinfo->v0_7.pmic_die_revision,
			socinfo->v0_9.foundry_id,
			socinfo->v0_10.serial_number,
			socinfo->v0_11.num_pmics,
			socinfo->v0_12.chip_family,
			socinfo->v0_12.raw_device_family,
			socinfo->v0_12.raw_device_number,
			socinfo->v0_13.nproduct_id,
			socinfo->v0_14.num_clusters,
			socinfo->v0_14.ncluster_array_offset,
			socinfo->v0_14.num_defective_parts,
			socinfo->v0_14.ndefective_parts_array_offset,
			socinfo->v0_15.nmodem_supported);
		break;

	default:
		pr_err("Unknown format found: v%u.%u\n", f_maj, f_min);
		break;
	}
}

static void socinfo_select_format(void)
{
	uint32_t f_maj = SOCINFO_VERSION_MAJOR(socinfo->v0_1.format);
	uint32_t f_min = SOCINFO_VERSION_MINOR(socinfo->v0_1.format);

	if (f_maj != 0) {
		pr_err("Unsupported format v%u.%u. Falling back to dummy values.\n",
			f_maj, f_min);
		socinfo = setup_dummy_socinfo();
	}

	if (socinfo->v0_1.format > MAX_SOCINFO_FORMAT) {
		pr_warn("Unsupported format v%u.%u. Falling back to v%u.%u.\n",
			f_maj, f_min, SOCINFO_VERSION_MAJOR(MAX_SOCINFO_FORMAT),
			SOCINFO_VERSION_MINOR(MAX_SOCINFO_FORMAT));
		socinfo_format = MAX_SOCINFO_FORMAT;
	} else {
		socinfo_format = socinfo->v0_1.format;
	}
}

int __init socinfo_init(void)
{
	static bool socinfo_init_done;
	size_t size;
	uint32_t soc_info_id;

	if (socinfo_init_done)
		return 0;

	socinfo = qcom_smem_get(QCOM_SMEM_HOST_ANY, SMEM_HW_SW_BUILD_ID, &size);
	if (IS_ERR_OR_NULL(socinfo)) {
		pr_warn("Can't find SMEM_HW_SW_BUILD_ID; falling back on dummy values.\n");
		socinfo = setup_dummy_socinfo();
	}

	socinfo_select_format();

	WARN(!socinfo_get_id(), "Unknown SOC ID!\n");

	soc_info_id = socinfo_get_id();
	if ((!cpu_of_id[soc_info_id].soc_id_string) ||
			(soc_info_id >= ARRAY_SIZE(cpu_of_id)))
		pr_warn("New IDs added! ID => CPU mapping needs an update.\n");

	cur_cpu = cpu_of_id[socinfo->v0_1.id].generic_soc_type;
	boot_stats_init();
	socinfo_print();
	arch_read_hardware_id = msm_read_hardware_id;
	socinfo_init_done = true;

	return 0;
}
subsys_initcall(socinfo_init);<|MERGE_RESOLUTION|>--- conflicted
+++ resolved
@@ -354,6 +354,14 @@
 	[305] = {MSM_CPU_8996, "MSM8996pro"},
 	[312] = {MSM_CPU_8996, "APQ8096pro"},
 
+	/* 9607 IDs */
+	[290] = {MSM_CPU_9607, "MDM9607"},
+	[296] = {MSM_CPU_9607, "MDM8207"},
+	[297] = {MSM_CPU_9607, "MDM9207"},
+	[298] = {MSM_CPU_9607, "MDM9307"},
+	[299] = {MSM_CPU_9607, "MDM9628"},
+	[322] = {MSM_CPU_9607, "MDM9206"},
+
 	/* sm8150 ID */
 	[339] = {MSM_CPU_SM8150, "SM8150"},
 
@@ -431,13 +439,10 @@
 	/* atollab ID */
 	[443] = {MSM_CPU_ATOLL_AB, "ATOLL-AB"},
 
-<<<<<<< HEAD
-=======
 	/* SDM660 ID */
 	[317] = {MSM_CPU_SDM660, "SDM660"},
 	[324] = {MSM_CPU_SDA660, "SDA660"},
 
->>>>>>> LA.UM.9.1.R1.10.00.00.604.030
 	/* Uninitialized IDs are not known to run Linux.
 	 * MSM_CPU_UNKNOWN is set to 0 to ensure these IDs are
 	 * considered as unknown CPU.
@@ -1386,6 +1391,10 @@
 		dummy_socinfo.id = 357;
 		strlcpy(dummy_socinfo.build_id, "sdxprairie - ",
 		sizeof(dummy_socinfo.build_id));
+	} else if (early_machine_is_mdm9607()) {
+		dummy_socinfo.id = 290;
+		strlcpy(dummy_socinfo.build_id, "mdm9607 - ",
+		sizeof(dummy_socinfo.build_id));
 	} else if (early_machine_is_sdmmagpie()) {
 		dummy_socinfo.id = 365;
 		strlcpy(dummy_socinfo.build_id, "sdmmagpie - ",
@@ -1430,8 +1439,6 @@
 		dummy_socinfo.id = 443;
 		strlcpy(dummy_socinfo.build_id, "atoll-ab - ",
 		sizeof(dummy_socinfo.build_id));
-<<<<<<< HEAD
-=======
 	} else if (early_machine_is_sdm660()) {
 		dummy_socinfo.id = 317;
 		strlcpy(dummy_socinfo.build_id, "sdm660 - ",
@@ -1440,7 +1447,6 @@
 		dummy_socinfo.id = 324;
 		strlcpy(dummy_socinfo.build_id, "sda660 - ",
 		sizeof(dummy_socinfo.build_id));
->>>>>>> LA.UM.9.1.R1.10.00.00.604.030
 	} else
 		strlcat(dummy_socinfo.build_id, "Dummy socinfo",
 			sizeof(dummy_socinfo.build_id));
