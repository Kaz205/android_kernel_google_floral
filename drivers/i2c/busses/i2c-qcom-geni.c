/*
 * Copyright (c) 2017-2019, The Linux Foundation. All rights reserved.
 *
 * This program is free software; you can redistribute it and/or modify
 * it under the terms of the GNU General Public License version 2 and
 * only version 2 as published by the Free Software Foundation.
 *
 * This program is distributed in the hope that it will be useful,
 * but WITHOUT ANY WARRANTY; without even the implied warranty of
 * MERCHANTABILITY or FITNESS FOR A PARTICULAR PURPOSE.  See the
 * GNU General Public License for more details.
 *
 */

#include <linux/clk.h>
#include <linux/delay.h>
#include <linux/err.h>
#include <linux/i2c.h>
#include <linux/interrupt.h>
#include <linux/io.h>
#include <linux/module.h>
#include <linux/of.h>
#include <linux/of_platform.h>
#include <linux/platform_device.h>
#include <linux/pm_runtime.h>
#include <linux/dma-mapping.h>
#include <linux/qcom-geni-se.h>
#include <linux/ipc_logging.h>
#include <linux/dmaengine.h>
#include <linux/msm_gpi.h>
#include <soc/qcom/boot_stats.h>

#define SE_I2C_TX_TRANS_LEN		(0x26C)
#define SE_I2C_RX_TRANS_LEN		(0x270)
#define SE_I2C_SCL_COUNTERS		(0x278)
#define SE_GENI_IOS			(0x908)

#define SE_I2C_ERR  (M_CMD_OVERRUN_EN | M_ILLEGAL_CMD_EN | M_CMD_FAILURE_EN |\
			M_GP_IRQ_1_EN | M_GP_IRQ_3_EN | M_GP_IRQ_4_EN)
#define SE_I2C_ABORT (1U << 1)
/* M_CMD OP codes for I2C */
#define I2C_WRITE		(0x1)
#define I2C_READ		(0x2)
#define I2C_WRITE_READ		(0x3)
#define I2C_ADDR_ONLY		(0x4)
#define I2C_BUS_CLEAR		(0x6)
#define I2C_STOP_ON_BUS		(0x7)
/* M_CMD params for I2C */
#define PRE_CMD_DELAY		(BIT(0))
#define TIMESTAMP_BEFORE	(BIT(1))
#define STOP_STRETCH		(BIT(2))
#define TIMESTAMP_AFTER		(BIT(3))
#define POST_COMMAND_DELAY	(BIT(4))
#define IGNORE_ADD_NACK		(BIT(6))
#define READ_FINISHED_WITH_ACK	(BIT(7))
#define BYPASS_ADDR_PHASE	(BIT(8))
#define SLV_ADDR_MSK		(GENMASK(15, 9))
#define SLV_ADDR_SHFT		(9)

#define I2C_PACK_EN		(BIT(0) | BIT(1))
#define I2C_CORE2X_VOTE		(960)
#define GP_IRQ0			0
#define GP_IRQ1			1
#define GP_IRQ2			2
#define GP_IRQ3			3
#define GP_IRQ4			4
#define GP_IRQ5			5
#define GENI_OVERRUN		6
#define GENI_ILLEGAL_CMD	7
#define GENI_ABORT_DONE		8
#define GENI_TIMEOUT		9

#define I2C_NACK		GP_IRQ1
#define I2C_BUS_PROTO		GP_IRQ3
#define I2C_ARB_LOST		GP_IRQ4
#define DM_I2C_CB_ERR		((BIT(GP_IRQ1) | BIT(GP_IRQ3) | BIT(GP_IRQ4)) \
									<< 5)

#define I2C_AUTO_SUSPEND_DELAY	250

#define I2C_TIMEOUT_SAFETY_COEFFICIENT	10

#define I2C_TIMEOUT_MIN_USEC	500000

enum i2c_se_mode {
	UNINITIALIZED,
	FIFO_SE_DMA,
	GSI_ONLY,
};

struct geni_i2c_clk_fld {
	u32	clk_freq_out;
	u8	clk_div;
	u8	t_high;
	u8	t_low;
	u8	t_cycle;
};

struct geni_i2c_ssr {
	struct mutex ssr_lock;
	bool is_ssr_down;
};

struct geni_i2c_dev {
	struct device *dev;
	void __iomem *base;
	unsigned int tx_wm;
	int irq;
	int err;
	u32 xfer_timeout;
	struct i2c_adapter adap;
	struct completion xfer;
	struct i2c_msg *cur;
	struct se_geni_rsc i2c_rsc;
	int cur_wr;
	int cur_rd;
	struct device *wrapper_dev;
	void *ipcl;
	struct dma_chan *tx_c;
	struct dma_chan *rx_c;
	struct msm_gpi_tre cfg0_t;
	struct msm_gpi_tre go_t;
	struct msm_gpi_tre tx_t;
	struct msm_gpi_tre rx_t;
	dma_addr_t tx_ph;
	dma_addr_t rx_ph;
	struct msm_gpi_ctrl tx_ev;
	struct msm_gpi_ctrl rx_ev;
	struct scatterlist tx_sg[5]; /* lock, cfg0, go, TX, unlock */
	struct scatterlist rx_sg;
	int cfg_sent;
	struct dma_async_tx_descriptor *tx_desc;
	struct dma_async_tx_descriptor *rx_desc;
	struct msm_gpi_dma_async_tx_cb_param tx_cb;
	struct msm_gpi_dma_async_tx_cb_param rx_cb;
	enum i2c_se_mode se_mode;
	bool cmd_done;
<<<<<<< HEAD
=======
	struct geni_i2c_clk_fld geni_i2c_clk_param;
	struct geni_i2c_ssr i2c_ssr;
>>>>>>> 15457316
};

static int ssr_i2c_force_suspend(struct device *dev);
static int ssr_i2c_force_resume(struct device *dev);

struct geni_i2c_err_log {
	int err;
	const char *msg;
};

static struct geni_i2c_err_log gi2c_log[] = {
	[GP_IRQ0] = {-EINVAL, "Unknown I2C err GP_IRQ0"},
	[I2C_NACK] = {-ENOTCONN,
			"NACK: slv unresponsive, check its power/reset-ln"},
	[GP_IRQ2] = {-EINVAL, "Unknown I2C err GP IRQ2"},
	[I2C_BUS_PROTO] = {-EPROTO,
				"Bus proto err, noisy/unepxected start/stop"},
	[I2C_ARB_LOST] = {-EBUSY,
				"Bus arbitration lost, clock line undriveable"},
	[GP_IRQ5] = {-EINVAL, "Unknown I2C err GP IRQ5"},
	[GENI_OVERRUN] = {-EIO, "Cmd overrun, check GENI cmd-state machine"},
	[GENI_ILLEGAL_CMD] = {-EILSEQ,
				"Illegal cmd, check GENI cmd-state machine"},
	[GENI_ABORT_DONE] = {-ETIMEDOUT, "Abort after timeout successful"},
	[GENI_TIMEOUT] = {-ETIMEDOUT, "I2C TXN timed out"},
};

static struct geni_i2c_clk_fld geni_i2c_clk_map[] = {
	{KHz(100), 7, 10, 11, 26},
	{KHz(400), 2,  5, 12, 24},
	{KHz(1000), 1, 3,  9, 18},
};

static int geni_i2c_clk_map_idx(struct geni_i2c_dev *gi2c)
{
	int i;
	struct geni_i2c_clk_fld *itr = geni_i2c_clk_map;

	for (i = 0; i < ARRAY_SIZE(geni_i2c_clk_map); i++, itr++) {
		if (itr->clk_freq_out == gi2c->i2c_rsc.clk_freq_out) {
			gi2c->geni_i2c_clk_param.clk_freq_out =
							itr->clk_freq_out;
			gi2c->geni_i2c_clk_param.clk_div = itr->clk_div;
			gi2c->geni_i2c_clk_param.t_high = itr->t_high;
			gi2c->geni_i2c_clk_param.t_low = itr->t_low;
			gi2c->geni_i2c_clk_param.t_cycle = itr->t_cycle;
			return 0;
		}
	}

	return -EINVAL;
}

static inline void qcom_geni_i2c_conf(struct geni_i2c_dev *gi2c, int dfs)
{
	geni_write_reg(dfs, gi2c->base, SE_GENI_CLK_SEL);

	geni_write_reg((gi2c->geni_i2c_clk_param.clk_div << 4) | 1,
				gi2c->base, GENI_SER_M_CLK_CFG);
	geni_write_reg(((gi2c->geni_i2c_clk_param.t_high << 20) |
			(gi2c->geni_i2c_clk_param.t_low << 10) |
			gi2c->geni_i2c_clk_param.t_cycle), gi2c->base,
					SE_I2C_SCL_COUNTERS);

	/*
	 * Ensure Clk config completes before return.
	 */
	mb();
}

static inline void qcom_geni_i2c_calc_timeout(struct geni_i2c_dev *gi2c)
{
	size_t bit_usec = (gi2c->cur->len * 9 * USEC_PER_SEC)/
				gi2c->geni_i2c_clk_param.clk_freq_out;
	size_t xfer_max_usec = (bit_usec * I2C_TIMEOUT_SAFETY_COEFFICIENT) +
							I2C_TIMEOUT_MIN_USEC;

	gi2c->xfer_timeout = usecs_to_jiffies(xfer_max_usec);
}

static void geni_i2c_err(struct geni_i2c_dev *gi2c, int err)
{
	if (gi2c->cur)
		GENI_SE_DBG(gi2c->ipcl, false, gi2c->dev,
			"len:%d, slv-addr:0x%x, RD/WR:%d timeout:%u\n",
			gi2c->cur->len, gi2c->cur->addr, gi2c->cur->flags,
			gi2c->xfer_timeout);

	if (err == I2C_NACK || err == GENI_ABORT_DONE) {
		GENI_SE_DBG(gi2c->ipcl, false, gi2c->dev, "%s\n",
			     gi2c_log[err].msg);
		goto err_ret;
	} else {
		GENI_SE_ERR(gi2c->ipcl, true, gi2c->dev, "%s\n",
			     gi2c_log[err].msg);
	}
	GENI_SE_DBG(gi2c->ipcl, false, gi2c->dev, "%s: se-mode:%d\n", __func__,
							gi2c->se_mode);
	geni_se_dump_dbg_regs(&gi2c->i2c_rsc, gi2c->base, gi2c->ipcl);
err_ret:
	gi2c->err = gi2c_log[err].err;
}

static irqreturn_t geni_i2c_irq(int irq, void *dev)
{
	struct geni_i2c_dev *gi2c = dev;
	int i, j;
	u32 m_stat, rx_st, dm_tx_st, dm_rx_st, dma;
	struct i2c_msg *cur = gi2c->cur;

	if (gi2c->i2c_ssr.is_ssr_down) {
		gi2c->cmd_done = false;
		complete(&gi2c->xfer);
		GENI_SE_DBG(gi2c->ipcl, false, gi2c->dev,
			"%s: SSR down\n", __func__);
		return IRQ_HANDLED;
	}

	m_stat = readl_relaxed(gi2c->base + SE_GENI_M_IRQ_STATUS);
	rx_st = readl_relaxed(gi2c->base + SE_GENI_RX_FIFO_STATUS);
	dm_tx_st = readl_relaxed(gi2c->base + SE_DMA_TX_IRQ_STAT);
	dm_rx_st = readl_relaxed(gi2c->base + SE_DMA_RX_IRQ_STAT);
	dma = readl_relaxed(gi2c->base + SE_GENI_DMA_MODE_EN);

	if (!cur || (m_stat & M_CMD_FAILURE_EN) ||
		    (dm_rx_st & (DM_I2C_CB_ERR)) ||
		    (m_stat & M_CMD_CANCEL_EN) ||
		    (m_stat & M_CMD_ABORT_EN)) {

		if (m_stat & M_GP_IRQ_1_EN)
			geni_i2c_err(gi2c, I2C_NACK);
		if (m_stat & M_GP_IRQ_3_EN)
			geni_i2c_err(gi2c, I2C_BUS_PROTO);
		if (m_stat & M_GP_IRQ_4_EN)
			geni_i2c_err(gi2c, I2C_ARB_LOST);
		if (m_stat & M_CMD_OVERRUN_EN)
			geni_i2c_err(gi2c, GENI_OVERRUN);
		if (m_stat & M_ILLEGAL_CMD_EN)
			geni_i2c_err(gi2c, GENI_ILLEGAL_CMD);
		if (m_stat & M_CMD_ABORT_EN)
			geni_i2c_err(gi2c, GENI_ABORT_DONE);
		if (m_stat & M_GP_IRQ_0_EN)
			geni_i2c_err(gi2c, GP_IRQ0);

		if (!dma)
			writel_relaxed(0, (gi2c->base +
					   SE_GENI_TX_WATERMARK_REG));
		gi2c->cmd_done = true;
		goto irqret;
	}

	if (dma) {
		dev_dbg(gi2c->dev, "i2c dma tx:0x%x, dma rx:0x%x\n", dm_tx_st,
			dm_rx_st);
		goto irqret;
	}

	if (((m_stat & M_RX_FIFO_WATERMARK_EN) ||
		(m_stat & M_RX_FIFO_LAST_EN)) && (cur->flags & I2C_M_RD)) {
		u32 rxcnt = rx_st & RX_FIFO_WC_MSK;

		for (j = 0; j < rxcnt; j++) {
			u32 temp;
			int p;

			if (gi2c->i2c_ssr.is_ssr_down)
				break;

			temp = readl_relaxed(gi2c->base + SE_GENI_RX_FIFOn);
			for (i = gi2c->cur_rd, p = 0; (i < cur->len && p < 4);
				i++, p++)
				cur->buf[i] = (u8) ((temp >> (p * 8)) & 0xff);
			gi2c->cur_rd = i;
			if (gi2c->cur_rd == cur->len) {
				dev_dbg(gi2c->dev, "FIFO i:%d,read 0x%x\n",
					i, temp);
				break;
			}
		}
	} else if ((m_stat & M_TX_FIFO_WATERMARK_EN) &&
					!(cur->flags & I2C_M_RD)) {
		for (j = 0; j < gi2c->tx_wm; j++) {
			u32 temp = 0;
			int p;

			for (i = gi2c->cur_wr, p = 0; (i < cur->len && p < 4);
				i++, p++)
				temp |= (((u32)(cur->buf[i]) << (p * 8)));

			if (gi2c->i2c_ssr.is_ssr_down)
				break;

			writel_relaxed(temp, gi2c->base + SE_GENI_TX_FIFOn);
			gi2c->cur_wr = i;
			dev_dbg(gi2c->dev, "FIFO i:%d,wrote 0x%x\n", i, temp);
			if (gi2c->cur_wr == cur->len) {
				dev_dbg(gi2c->dev, "FIFO i2c bytes done writing\n");
				writel_relaxed(0,
				(gi2c->base + SE_GENI_TX_WATERMARK_REG));
				break;
			}
		}
	}
irqret:
	if (gi2c->i2c_ssr.is_ssr_down) {
		gi2c->cmd_done = false;
		complete(&gi2c->xfer);
		GENI_SE_DBG(gi2c->ipcl, false, gi2c->dev,
				"%s: SSR down\n", __func__);
		return IRQ_HANDLED;
	}

	if (m_stat)
		writel_relaxed(m_stat, gi2c->base + SE_GENI_M_IRQ_CLEAR);

	if (dma) {
		if (dm_tx_st)
			writel_relaxed(dm_tx_st, gi2c->base +
				       SE_DMA_TX_IRQ_CLR);

		if (dm_rx_st)
			writel_relaxed(dm_rx_st, gi2c->base +
				       SE_DMA_RX_IRQ_CLR);
		/* Ensure all writes are done before returning from ISR. */
		wmb();

		if ((dm_tx_st & TX_DMA_DONE) || (dm_rx_st & RX_DMA_DONE))
			gi2c->cmd_done = true;
	}

	else if (m_stat & M_CMD_DONE_EN)
		gi2c->cmd_done = true;

	if (gi2c->cmd_done) {
		gi2c->cmd_done = false;
		complete(&gi2c->xfer);
	}

	return IRQ_HANDLED;
}

static void gi2c_ev_cb(struct dma_chan *ch, struct msm_gpi_cb const *cb_str,
		       void *ptr)
{
	struct geni_i2c_dev *gi2c = ptr;
	u32 m_stat = cb_str->status;

	switch (cb_str->cb_event) {
	case MSM_GPI_QUP_ERROR:
	case MSM_GPI_QUP_SW_ERROR:
	case MSM_GPI_QUP_MAX_EVENT:
		/* fall through to stall impacted channel */
	case MSM_GPI_QUP_CH_ERROR:
	case MSM_GPI_QUP_PENDING_EVENT:
	case MSM_GPI_QUP_EOT_DESC_MISMATCH:
		break;
	case MSM_GPI_QUP_NOTIFY:
		if (m_stat & M_GP_IRQ_1_EN)
			geni_i2c_err(gi2c, I2C_NACK);
		if (m_stat & M_GP_IRQ_3_EN)
			geni_i2c_err(gi2c, I2C_BUS_PROTO);
		if (m_stat & M_GP_IRQ_4_EN)
			geni_i2c_err(gi2c, I2C_ARB_LOST);
		complete(&gi2c->xfer);
		break;
	default:
		break;
	}
	if (cb_str->cb_event != MSM_GPI_QUP_NOTIFY)
		GENI_SE_ERR(gi2c->ipcl, true, gi2c->dev,
				"GSI QN err:0x%x, status:0x%x, err:%d\n",
				cb_str->error_log.error_code,
				m_stat, cb_str->cb_event);
}

static void gi2c_gsi_cb_err(struct msm_gpi_dma_async_tx_cb_param *cb,
								char *xfer)
{
	struct geni_i2c_dev *gi2c = cb->userdata;

	if (cb->status & DM_I2C_CB_ERR) {
		GENI_SE_DBG(gi2c->ipcl, false, gi2c->dev,
			    "%s TCE Unexpected Err, stat:0x%x\n",
				xfer, cb->status);
		if (cb->status & (BIT(GP_IRQ1) << 5))
			geni_i2c_err(gi2c, I2C_NACK);
		if (cb->status & (BIT(GP_IRQ3) << 5))
			geni_i2c_err(gi2c, I2C_BUS_PROTO);
		if (cb->status & (BIT(GP_IRQ4) << 5))
			geni_i2c_err(gi2c, I2C_ARB_LOST);
	}
}

static void gi2c_gsi_tx_cb(void *ptr)
{
	struct msm_gpi_dma_async_tx_cb_param *tx_cb = ptr;
	struct geni_i2c_dev *gi2c = tx_cb->userdata;

	if (!(gi2c->cur->flags & I2C_M_RD)) {
		gi2c_gsi_cb_err(tx_cb, "TX");
		complete(&gi2c->xfer);
	}
}

static void gi2c_gsi_rx_cb(void *ptr)
{
	struct msm_gpi_dma_async_tx_cb_param *rx_cb = ptr;
	struct geni_i2c_dev *gi2c = rx_cb->userdata;

	if (gi2c->cur->flags & I2C_M_RD) {
		gi2c_gsi_cb_err(rx_cb, "RX");
		complete(&gi2c->xfer);
	}
}

static int geni_i2c_gsi_xfer(struct i2c_adapter *adap, struct i2c_msg msgs[],
			     int num)
{
	struct geni_i2c_dev *gi2c = i2c_get_adapdata(adap);
	int i, ret = 0, timeout = 0;

	ret = pinctrl_select_state(gi2c->i2c_rsc.geni_pinctrl,
				gi2c->i2c_rsc.geni_gpio_active);
	if (ret) {
		GENI_SE_ERR(gi2c->ipcl, true, gi2c->dev,
			"%s: Error %d pinctrl_select_state active\n",
			__func__, ret);
		return ret;
	}

	if (!gi2c->tx_c) {
		gi2c->tx_c = dma_request_slave_channel(gi2c->dev, "tx");
		if (!gi2c->tx_c) {
			GENI_SE_ERR(gi2c->ipcl, true, gi2c->dev,
				    "tx dma req slv chan ret :%d\n", ret);
			ret = -EIO;
			goto geni_i2c_gsi_xfer_out;
		}
		gi2c->tx_ev.init.callback = gi2c_ev_cb;
		gi2c->tx_ev.init.cb_param = gi2c;
		gi2c->tx_ev.cmd = MSM_GPI_INIT;
		gi2c->tx_c->private = &gi2c->tx_ev;
		ret = dmaengine_slave_config(gi2c->tx_c, NULL);
		if (ret) {
			GENI_SE_ERR(gi2c->ipcl, true, gi2c->dev,
				    "tx dma slave config ret :%d\n", ret);
			goto geni_i2c_gsi_xfer_out;
		}
	}
	if (!gi2c->rx_c) {
		gi2c->rx_c = dma_request_slave_channel(gi2c->dev, "rx");
		if (!gi2c->rx_c) {
			GENI_SE_ERR(gi2c->ipcl, true, gi2c->dev,
				    "rx dma req slv chan ret :%d\n", ret);
			ret = -EIO;
			goto geni_i2c_gsi_xfer_out;
		}
		gi2c->rx_ev.init.cb_param = gi2c;
		gi2c->rx_ev.init.callback = gi2c_ev_cb;
		gi2c->rx_ev.cmd = MSM_GPI_INIT;
		gi2c->rx_c->private = &gi2c->rx_ev;
		ret = dmaengine_slave_config(gi2c->rx_c, NULL);
		if (ret) {
			GENI_SE_ERR(gi2c->ipcl, true, gi2c->dev,
				    "rx dma slave config ret :%d\n", ret);
			goto geni_i2c_gsi_xfer_out;
		}
	}

	if (!gi2c->cfg_sent) {
		struct msm_gpi_tre *cfg0 = &gi2c->cfg0_t;

		/* config0 */
		cfg0->dword[0] = MSM_GPI_I2C_CONFIG0_TRE_DWORD0(I2C_PACK_EN,
					gi2c->geni_i2c_clk_param.t_cycle,
					gi2c->geni_i2c_clk_param.t_high,
					gi2c->geni_i2c_clk_param.t_low);
		cfg0->dword[1] = MSM_GPI_I2C_CONFIG0_TRE_DWORD1(0, 0);
		cfg0->dword[2] = MSM_GPI_I2C_CONFIG0_TRE_DWORD2(0,
					gi2c->geni_i2c_clk_param.clk_div);
		cfg0->dword[3] = MSM_GPI_I2C_CONFIG0_TRE_DWORD3(0, 0, 0, 0, 1);

		gi2c->tx_cb.userdata = gi2c;
		gi2c->rx_cb.userdata = gi2c;
	}

	for (i = 0; i < num; i++) {
		u8 op = (msgs[i].flags & I2C_M_RD) ? 2 : 1;
		int segs = 3 - op;
		int index = 0;
		int stretch = (i < (num - 1));
		dma_cookie_t tx_cookie, rx_cookie;
		struct msm_gpi_tre *go_t = &gi2c->go_t;
		struct device *rx_dev = gi2c->wrapper_dev;
		struct device *tx_dev = gi2c->wrapper_dev;

		gi2c->cur = &msgs[i];
		qcom_geni_i2c_calc_timeout(gi2c);
		if (!gi2c->cfg_sent) {
			segs++;
			sg_init_table(gi2c->tx_sg, segs);
			sg_set_buf(gi2c->tx_sg, &gi2c->cfg0_t,
						sizeof(gi2c->cfg0_t));
			gi2c->cfg_sent = 1;
			index++;
		} else {
			sg_init_table(gi2c->tx_sg, segs);
		}

		go_t->dword[0] = MSM_GPI_I2C_GO_TRE_DWORD0((stretch << 2),
							   msgs[i].addr, op);
		go_t->dword[1] = MSM_GPI_I2C_GO_TRE_DWORD1;

		if (msgs[i].flags & I2C_M_RD) {
			go_t->dword[2] = MSM_GPI_I2C_GO_TRE_DWORD2(msgs[i].len);
			go_t->dword[3] = MSM_GPI_I2C_GO_TRE_DWORD3(1, 0, 0, 1,
									0);
		} else {
			go_t->dword[2] = MSM_GPI_I2C_GO_TRE_DWORD2(0);
			go_t->dword[3] = MSM_GPI_I2C_GO_TRE_DWORD3(0, 0, 0, 0,
									1);
		}

		sg_set_buf(&gi2c->tx_sg[index++], &gi2c->go_t,
						  sizeof(gi2c->go_t));

		if (msgs[i].flags & I2C_M_RD) {
			sg_init_table(&gi2c->rx_sg, 1);
			ret = geni_se_iommu_map_buf(rx_dev, &gi2c->rx_ph,
						msgs[i].buf, msgs[i].len,
						DMA_FROM_DEVICE);
			if (ret) {
				GENI_SE_ERR(gi2c->ipcl, true, gi2c->dev,
					    "geni_se_iommu_map_buf for rx failed :%d\n",
					    ret);
				goto geni_i2c_gsi_xfer_out;

			}
			gi2c->rx_t.dword[0] =
				MSM_GPI_DMA_W_BUFFER_TRE_DWORD0(gi2c->rx_ph);
			gi2c->rx_t.dword[1] =
				MSM_GPI_DMA_W_BUFFER_TRE_DWORD1(gi2c->rx_ph);
			gi2c->rx_t.dword[2] =
				MSM_GPI_DMA_W_BUFFER_TRE_DWORD2(msgs[i].len);
			gi2c->rx_t.dword[3] =
				MSM_GPI_DMA_W_BUFFER_TRE_DWORD3(0, 0, 1, 0, 0);

			sg_set_buf(&gi2c->rx_sg, &gi2c->rx_t,
						 sizeof(gi2c->rx_t));
			gi2c->rx_desc = dmaengine_prep_slave_sg(gi2c->rx_c,
							&gi2c->rx_sg, 1,
							DMA_DEV_TO_MEM,
							(DMA_PREP_INTERRUPT |
							 DMA_CTRL_ACK));
			if (!gi2c->rx_desc) {
				GENI_SE_ERR(gi2c->ipcl, true, gi2c->dev,
					    "prep_slave_sg for rx failed\n");
				gi2c->err = -ENOMEM;
				goto geni_i2c_err_prep_sg;
			}
			gi2c->rx_desc->callback = gi2c_gsi_rx_cb;
			gi2c->rx_desc->callback_param = &gi2c->rx_cb;

			/* Issue RX */
			rx_cookie = dmaengine_submit(gi2c->rx_desc);
			dma_async_issue_pending(gi2c->rx_c);
		} else {
			ret = geni_se_iommu_map_buf(tx_dev, &gi2c->tx_ph,
						msgs[i].buf, msgs[i].len,
						DMA_TO_DEVICE);
			if (ret) {
				GENI_SE_ERR(gi2c->ipcl, true, gi2c->dev,
					    "geni_se_iommu_map_buf for tx failed :%d\n",
					    ret);
				goto geni_i2c_gsi_xfer_out;

			}
			gi2c->tx_t.dword[0] =
				MSM_GPI_DMA_W_BUFFER_TRE_DWORD0(gi2c->tx_ph);
			gi2c->tx_t.dword[1] =
				MSM_GPI_DMA_W_BUFFER_TRE_DWORD1(gi2c->tx_ph);
			gi2c->tx_t.dword[2] =
				MSM_GPI_DMA_W_BUFFER_TRE_DWORD2(msgs[i].len);
			gi2c->tx_t.dword[3] =
				MSM_GPI_DMA_W_BUFFER_TRE_DWORD3(0, 0, 1, 0, 0);

			sg_set_buf(&gi2c->tx_sg[index++], &gi2c->tx_t,
							  sizeof(gi2c->tx_t));
		}

		gi2c->tx_desc = dmaengine_prep_slave_sg(gi2c->tx_c, gi2c->tx_sg,
						segs, DMA_MEM_TO_DEV,
						(DMA_PREP_INTERRUPT |
						 DMA_CTRL_ACK));
		if (!gi2c->tx_desc) {
			GENI_SE_ERR(gi2c->ipcl, true, gi2c->dev,
				    "prep_slave_sg for tx failed\n");
			gi2c->err = -ENOMEM;
			goto geni_i2c_err_prep_sg;
		}
		gi2c->tx_desc->callback = gi2c_gsi_tx_cb;
		gi2c->tx_desc->callback_param = &gi2c->tx_cb;

		/* Issue TX */
		tx_cookie = dmaengine_submit(gi2c->tx_desc);
		dma_async_issue_pending(gi2c->tx_c);

		timeout = wait_for_completion_timeout(&gi2c->xfer,
						gi2c->xfer_timeout);

		if (!timeout) {
			GENI_SE_ERR(gi2c->ipcl, true, gi2c->dev,
				    "GSI Txn timed out: %u len: %d\n",
					gi2c->xfer_timeout, gi2c->cur->len);
			gi2c->err = -ETIMEDOUT;
		}
geni_i2c_err_prep_sg:
		if (msgs[i].flags & I2C_M_RD)
			geni_se_iommu_unmap_buf(rx_dev, &gi2c->rx_ph,
				msgs[i].len, DMA_FROM_DEVICE);
		else
			geni_se_iommu_unmap_buf(tx_dev, &gi2c->tx_ph,
				msgs[i].len, DMA_TO_DEVICE);

		if (gi2c->err) {
			dmaengine_terminate_all(gi2c->tx_c);
			gi2c->cfg_sent = 0;
			goto geni_i2c_gsi_xfer_out;
		}
	}

geni_i2c_gsi_xfer_out:
	if (!ret && gi2c->err)
		ret = gi2c->err;
	pinctrl_select_state(gi2c->i2c_rsc.geni_pinctrl,
				gi2c->i2c_rsc.geni_gpio_sleep);
	return ret;
}

static int geni_i2c_xfer(struct i2c_adapter *adap,
			 struct i2c_msg msgs[],
			 int num)
{
	struct geni_i2c_dev *gi2c = i2c_get_adapdata(adap);
	int i, ret = 0, timeout = 0;

	gi2c->err = 0;
	gi2c->cur = &msgs[0];
	reinit_completion(&gi2c->xfer);
	mutex_lock(&gi2c->i2c_ssr.ssr_lock);
	if (gi2c->i2c_ssr.is_ssr_down) {
		GENI_SE_DBG(gi2c->ipcl, false, gi2c->dev,
			"%s: SSR Down\n", __func__);
		mutex_unlock(&gi2c->i2c_ssr.ssr_lock);
		return -EINVAL;
	}

	ret = pm_runtime_get_sync(gi2c->dev);
	if (ret < 0) {
		GENI_SE_ERR(gi2c->ipcl, true, gi2c->dev,
			    "error turning SE resources:%d\n", ret);
		pm_runtime_put_noidle(gi2c->dev);
		/* Set device in suspended since resume failed */
		pm_runtime_set_suspended(gi2c->dev);
		mutex_unlock(&gi2c->i2c_ssr.ssr_lock);
		return ret;
	}
	if (gi2c->se_mode == GSI_ONLY) {
		ret = geni_i2c_gsi_xfer(adap, msgs, num);
		goto geni_i2c_txn_ret;
	}

	qcom_geni_i2c_conf(gi2c, 0);
	dev_dbg(gi2c->dev, "i2c xfer:num:%d, msgs:len:%d,flg:%d\n",
				num, msgs[0].len, msgs[0].flags);
	for (i = 0; i < num; i++) {
		int stretch = (i < (num - 1));
		u32 m_param = 0;
		u32 m_cmd = 0;
		dma_addr_t tx_dma = 0;
		dma_addr_t rx_dma = 0;
		enum se_xfer_mode mode = FIFO_MODE;
		reinit_completion(&gi2c->xfer);

		m_param |= (stretch ? STOP_STRETCH : 0);
		m_param |= ((msgs[i].addr & 0x7F) << SLV_ADDR_SHFT);

		gi2c->cur = &msgs[i];
		qcom_geni_i2c_calc_timeout(gi2c);
		mode = msgs[i].len > 32 ? SE_DMA : FIFO_MODE;
		ret = geni_se_select_mode(gi2c->base, mode);
		if (ret) {
			dev_err(gi2c->dev, "%s: Error mode init %d:%d:%d\n",
				__func__, mode, i, msgs[i].len);
			break;
		}
		if (msgs[i].flags & I2C_M_RD) {
			dev_dbg(gi2c->dev,
				"READ,n:%d,i:%d len:%d, stretch:%d\n",
					num, i, msgs[i].len, stretch);
			geni_write_reg(msgs[i].len,
				       gi2c->base, SE_I2C_RX_TRANS_LEN);
			m_cmd = I2C_READ;
			geni_setup_m_cmd(gi2c->base, m_cmd, m_param);
			if (mode == SE_DMA) {
				ret = geni_se_rx_dma_prep(gi2c->wrapper_dev,
							gi2c->base, msgs[i].buf,
							msgs[i].len, &rx_dma);
				if (ret) {
					mode = FIFO_MODE;
					ret = geni_se_select_mode(gi2c->base,
								  mode);
				}
			}
		} else {
			dev_dbg(gi2c->dev,
				"WRITE:n:%d,i:%d len:%d, stretch:%d, m_param:0x%x\n",
					num, i, msgs[i].len, stretch, m_param);
			geni_write_reg(msgs[i].len, gi2c->base,
						SE_I2C_TX_TRANS_LEN);
			m_cmd = I2C_WRITE;
			geni_setup_m_cmd(gi2c->base, m_cmd, m_param);
			if (mode == SE_DMA) {
				ret = geni_se_tx_dma_prep(gi2c->wrapper_dev,
							gi2c->base, msgs[i].buf,
							msgs[i].len, &tx_dma);
				if (ret) {
					mode = FIFO_MODE;
					ret = geni_se_select_mode(gi2c->base,
								  mode);
				}
			}
			if (mode == FIFO_MODE) /* Get FIFO IRQ */
				geni_write_reg(1, gi2c->base,
						SE_GENI_TX_WATERMARK_REG);
		}
		/* Ensure FIFO write go through before waiting for Done evet */
		mb();
		mutex_unlock(&gi2c->i2c_ssr.ssr_lock);
		timeout = wait_for_completion_timeout(&gi2c->xfer,
						gi2c->xfer_timeout);
<<<<<<< HEAD
=======
		mutex_lock(&gi2c->i2c_ssr.ssr_lock);
		if (gi2c->i2c_ssr.is_ssr_down) {
			ret = -EINVAL;
			GENI_SE_DBG(gi2c->ipcl, false, gi2c->dev,
				"%s: SSR Down\n", __func__);
			goto geni_i2c_txn_ret;
		}
>>>>>>> 15457316
		if (!timeout)
			geni_i2c_err(gi2c, GENI_TIMEOUT);

		if (gi2c->err) {
			reinit_completion(&gi2c->xfer);
			gi2c->cur = NULL;
			geni_cancel_m_cmd(gi2c->base);
<<<<<<< HEAD
			timeout = wait_for_completion_timeout(&gi2c->xfer, HZ);
=======
			mutex_unlock(&gi2c->i2c_ssr.ssr_lock);
			timeout = wait_for_completion_timeout(&gi2c->xfer, HZ);
			mutex_lock(&gi2c->i2c_ssr.ssr_lock);
			if (gi2c->i2c_ssr.is_ssr_down) {
				ret = -EINVAL;
				GENI_SE_DBG(gi2c->ipcl, false, gi2c->dev,
					"%s: SSR Down\n", __func__);
				goto geni_i2c_txn_ret;
			}

>>>>>>> 15457316
			if (!timeout)
				geni_abort_m_cmd(gi2c->base);
		}

		gi2c->cur_wr = 0;
		gi2c->cur_rd = 0;
		if (mode == SE_DMA) {
			if (gi2c->err) {
				reinit_completion(&gi2c->xfer);
				if (msgs[i].flags != I2C_M_RD)
					writel_relaxed(1, gi2c->base +
							SE_DMA_TX_FSM_RST);
				else
					writel_relaxed(1, gi2c->base +
							SE_DMA_RX_FSM_RST);
				wait_for_completion_timeout(&gi2c->xfer, HZ);
			}
			geni_se_rx_dma_unprep(gi2c->wrapper_dev, rx_dma,
					      msgs[i].len);
			geni_se_tx_dma_unprep(gi2c->wrapper_dev, tx_dma,
					      msgs[i].len);
		}
		ret = gi2c->err;
		if (gi2c->err) {
			dev_err(gi2c->dev, "i2c error :%d\n", gi2c->err);
			break;
		}
	}
geni_i2c_txn_ret:
	if (ret == 0)
		ret = num;

	pm_runtime_mark_last_busy(gi2c->dev);
	pm_runtime_put_autosuspend(gi2c->dev);
	gi2c->cur = NULL;
	gi2c->err = 0;
	dev_dbg(gi2c->dev, "i2c txn ret:%d\n", ret);
	mutex_unlock(&gi2c->i2c_ssr.ssr_lock);
	return ret;
}

static u32 geni_i2c_func(struct i2c_adapter *adap)
{
	return I2C_FUNC_I2C | (I2C_FUNC_SMBUS_EMUL & ~I2C_FUNC_SMBUS_QUICK);
}

static const struct i2c_algorithm geni_i2c_algo = {
	.master_xfer	= geni_i2c_xfer,
	.functionality	= geni_i2c_func,
};

static int geni_i2c_probe(struct platform_device *pdev)
{
	struct geni_i2c_dev *gi2c;
	struct resource *res;
	struct platform_device *wrapper_pdev;
	struct device_node *wrapper_ph_node;
	int ret;
	char boot_marker[40];
<<<<<<< HEAD
=======
	u32 geni_i2c_clk_map_dt[5];
>>>>>>> 15457316

	gi2c = devm_kzalloc(&pdev->dev, sizeof(*gi2c), GFP_KERNEL);
	if (!gi2c)
		return -ENOMEM;

	gi2c->dev = &pdev->dev;
	snprintf(boot_marker, sizeof(boot_marker),
				"M - DRIVER GENI_I2C Init");
	place_marker(boot_marker);

	res = platform_get_resource(pdev, IORESOURCE_MEM, 0);
	if (!res)
		return -EINVAL;

	gi2c->i2c_rsc.rsc_ssr.ssr_enable = of_property_read_bool(
		pdev->dev.of_node, "ssr-enable");
	wrapper_ph_node = of_parse_phandle(pdev->dev.of_node,
				"qcom,wrapper-core", 0);
	if (IS_ERR_OR_NULL(wrapper_ph_node)) {
		ret = PTR_ERR(wrapper_ph_node);
		dev_err(&pdev->dev, "No wrapper core defined\n");
		return ret;
	}
	wrapper_pdev = of_find_device_by_node(wrapper_ph_node);
	of_node_put(wrapper_ph_node);
	if (IS_ERR_OR_NULL(wrapper_pdev)) {
		ret = PTR_ERR(wrapper_pdev);
		dev_err(&pdev->dev, "Cannot retrieve wrapper device\n");
		return ret;
	}
	gi2c->wrapper_dev = &wrapper_pdev->dev;
	gi2c->i2c_rsc.wrapper_dev = &wrapper_pdev->dev;
	ret = geni_se_resources_init(&gi2c->i2c_rsc, I2C_CORE2X_VOTE,
				     (DEFAULT_SE_CLK * DEFAULT_BUS_WIDTH));
	if (ret) {
		dev_err(gi2c->dev, "geni_se_resources_init\n");
		return ret;
	}

	gi2c->i2c_rsc.ctrl_dev = gi2c->dev;
	gi2c->i2c_rsc.se_clk = devm_clk_get(&pdev->dev, "se-clk");
	if (IS_ERR(gi2c->i2c_rsc.se_clk)) {
		ret = PTR_ERR(gi2c->i2c_rsc.se_clk);
		dev_err(&pdev->dev, "Err getting SE Core clk %d\n", ret);
		return ret;
	}

	gi2c->i2c_rsc.m_ahb_clk = devm_clk_get(&pdev->dev, "m-ahb");
	if (IS_ERR(gi2c->i2c_rsc.m_ahb_clk)) {
		ret = PTR_ERR(gi2c->i2c_rsc.m_ahb_clk);
		dev_err(&pdev->dev, "Err getting M AHB clk %d\n", ret);
		return ret;
	}

	gi2c->i2c_rsc.s_ahb_clk = devm_clk_get(&pdev->dev, "s-ahb");
	if (IS_ERR(gi2c->i2c_rsc.s_ahb_clk)) {
		ret = PTR_ERR(gi2c->i2c_rsc.s_ahb_clk);
		dev_err(&pdev->dev, "Err getting S AHB clk %d\n", ret);
		return ret;
	}

	gi2c->base = devm_ioremap_resource(gi2c->dev, res);
	if (IS_ERR(gi2c->base))
		return PTR_ERR(gi2c->base);

	gi2c->i2c_rsc.geni_pinctrl = devm_pinctrl_get(&pdev->dev);
	if (IS_ERR_OR_NULL(gi2c->i2c_rsc.geni_pinctrl)) {
		dev_err(&pdev->dev, "No pinctrl config specified\n");
		ret = PTR_ERR(gi2c->i2c_rsc.geni_pinctrl);
		return ret;
	}
	gi2c->i2c_rsc.geni_gpio_active =
		pinctrl_lookup_state(gi2c->i2c_rsc.geni_pinctrl,
							PINCTRL_DEFAULT);
	if (IS_ERR_OR_NULL(gi2c->i2c_rsc.geni_gpio_active)) {
		dev_err(&pdev->dev, "No default config specified\n");
		ret = PTR_ERR(gi2c->i2c_rsc.geni_gpio_active);
		return ret;
	}
	gi2c->i2c_rsc.geni_gpio_sleep =
		pinctrl_lookup_state(gi2c->i2c_rsc.geni_pinctrl,
							PINCTRL_SLEEP);
	if (IS_ERR_OR_NULL(gi2c->i2c_rsc.geni_gpio_sleep)) {
		dev_err(&pdev->dev, "No sleep config specified\n");
		ret = PTR_ERR(gi2c->i2c_rsc.geni_gpio_sleep);
		return ret;
	}

	if (of_property_read_u32_array(pdev->dev.of_node, "qcom,clk-cfg",
		geni_i2c_clk_map_dt, 5)) {
		if (of_property_read_u32(pdev->dev.of_node, "qcom,clk-freq-out",
				&gi2c->i2c_rsc.clk_freq_out)) {
			dev_info(&pdev->dev,
				"Bus frequency not specified, default to 400KHz.\n");
			gi2c->i2c_rsc.clk_freq_out = KHz(400);
		}
		ret = geni_i2c_clk_map_idx(gi2c);
		if (ret) {
			dev_err(gi2c->dev, "Invalid clk frequency %d KHz: %d\n",
				gi2c->i2c_rsc.clk_freq_out, ret);
			return ret;
		}
	} else {
		gi2c->geni_i2c_clk_param.clk_freq_out = geni_i2c_clk_map_dt[0];
		gi2c->geni_i2c_clk_param.clk_div = (u8)geni_i2c_clk_map_dt[1];
		gi2c->geni_i2c_clk_param.t_high = (u8)geni_i2c_clk_map_dt[2];
		gi2c->geni_i2c_clk_param.t_low = (u8)geni_i2c_clk_map_dt[3];
		gi2c->geni_i2c_clk_param.t_cycle = (u8)geni_i2c_clk_map_dt[4];
		gi2c->i2c_rsc.clk_freq_out =
					gi2c->geni_i2c_clk_param.clk_freq_out;
		dev_info(&pdev->dev, "Clk-cfg array present\n");
	}

	gi2c->irq = platform_get_irq(pdev, 0);
	if (gi2c->irq < 0) {
		dev_err(gi2c->dev, "IRQ error for i2c-geni\n");
		return gi2c->irq;
	}

	ret = dma_set_mask_and_coherent(&pdev->dev, DMA_BIT_MASK(64));
	if (ret) {
		ret = dma_set_mask_and_coherent(&pdev->dev, DMA_BIT_MASK(32));
		if (ret) {
			dev_err(&pdev->dev, "could not set DMA mask\n");
			return ret;
		}
	}

	gi2c->adap.algo = &geni_i2c_algo;
	init_completion(&gi2c->xfer);
	platform_set_drvdata(pdev, gi2c);
	ret = devm_request_irq(gi2c->dev, gi2c->irq, geni_i2c_irq,
			       IRQF_TRIGGER_HIGH, "i2c_geni", gi2c);
	if (ret) {
		dev_err(gi2c->dev, "Request_irq failed:%d: err:%d\n",
				   gi2c->irq, ret);
		return ret;
	}
	disable_irq(gi2c->irq);
	i2c_set_adapdata(&gi2c->adap, gi2c);
	gi2c->adap.dev.parent = gi2c->dev;
	gi2c->adap.dev.of_node = pdev->dev.of_node;

	strlcpy(gi2c->adap.name, "Geni-I2C", sizeof(gi2c->adap.name));

	pm_runtime_set_suspended(gi2c->dev);
	pm_runtime_set_autosuspend_delay(gi2c->dev, I2C_AUTO_SUSPEND_DELAY);
	pm_runtime_use_autosuspend(gi2c->dev);
	pm_runtime_enable(gi2c->dev);
	gi2c->i2c_rsc.rsc_ssr.force_suspend = ssr_i2c_force_suspend;
	gi2c->i2c_rsc.rsc_ssr.force_resume = ssr_i2c_force_resume;
	mutex_init(&gi2c->i2c_ssr.ssr_lock);
	i2c_add_adapter(&gi2c->adap);

	snprintf(boot_marker, sizeof(boot_marker),
				"M - DRIVER GENI_I2C_%d Ready", gi2c->adap.nr);
	place_marker(boot_marker);
	dev_dbg(gi2c->dev, "I2C probed\n");
	return 0;
}

static int geni_i2c_remove(struct platform_device *pdev)
{
	struct geni_i2c_dev *gi2c = platform_get_drvdata(pdev);

	pm_runtime_disable(gi2c->dev);
	i2c_del_adapter(&gi2c->adap);
	if (gi2c->ipcl)
		ipc_log_context_destroy(gi2c->ipcl);
	return 0;
}

static int geni_i2c_resume_noirq(struct device *device)
{
	return 0;
}

static int geni_i2c_hib_resume_noirq(struct device *device)
{
	struct geni_i2c_dev *gi2c = dev_get_drvdata(device);

	GENI_SE_DBG(gi2c->ipcl, false, gi2c->dev,
				    "%s\n", __func__);
	gi2c->se_mode = UNINITIALIZED;
	return 0;
}

#ifdef CONFIG_PM
static int geni_i2c_runtime_suspend(struct device *dev)
{
	struct geni_i2c_dev *gi2c = dev_get_drvdata(dev);

	if (gi2c->se_mode == FIFO_SE_DMA) {
		disable_irq(gi2c->irq);
		se_geni_resources_off(&gi2c->i2c_rsc);
	} else {
		/* GPIO is set to sleep state already. So just clocks off */
		se_geni_clks_off(&gi2c->i2c_rsc);
	}
	return 0;
}

static int geni_i2c_runtime_resume(struct device *dev)
{
	int ret;
	struct geni_i2c_dev *gi2c = dev_get_drvdata(dev);

	if (!gi2c->ipcl) {
		char ipc_name[I2C_NAME_SIZE];

		snprintf(ipc_name, I2C_NAME_SIZE, "i2c-%d", gi2c->adap.nr);
		gi2c->ipcl = ipc_log_context_create(2, ipc_name, 0);
	}

	if (gi2c->se_mode != GSI_ONLY)
		ret = se_geni_resources_on(&gi2c->i2c_rsc);
	else
		ret = se_geni_clks_on(&gi2c->i2c_rsc);

	if (ret)
		return ret;

	if (gi2c->se_mode == UNINITIALIZED) {
		int proto = get_se_proto(gi2c->base);
		u32 se_mode;

		if (unlikely(proto != I2C)) {
			dev_err(gi2c->dev, "Invalid proto %d\n", proto);
			se_geni_resources_off(&gi2c->i2c_rsc);
			return -ENXIO;
		}

		se_mode = readl_relaxed(gi2c->base +
					GENI_IF_FIFO_DISABLE_RO);
		if (se_mode) {
			gi2c->se_mode = GSI_ONLY;
			geni_se_select_mode(gi2c->base, GSI_DMA);
			GENI_SE_DBG(gi2c->ipcl, false, gi2c->dev,
				    "i2c in GSI ONLY mode\n");
		} else {
			int gi2c_tx_depth = get_tx_fifo_depth(gi2c->base);

			gi2c->se_mode = FIFO_SE_DMA;

			gi2c->tx_wm = gi2c_tx_depth - 1;
			geni_se_init(gi2c->base, gi2c->tx_wm, gi2c_tx_depth);
			se_config_packing(gi2c->base, 8, 4, true);
			GENI_SE_DBG(gi2c->ipcl, false, gi2c->dev,
				    "i2c fifo/se-dma mode. fifo depth:%d\n",
				    gi2c_tx_depth);
		}
	}
	if (gi2c->se_mode == FIFO_SE_DMA)
		enable_irq(gi2c->irq);

	return 0;
}

static int geni_i2c_suspend_noirq(struct device *device)
{
	struct geni_i2c_dev *gi2c = dev_get_drvdata(device);
	int ret;

	/* Make sure no transactions are pending */
	ret = i2c_trylock_bus(&gi2c->adap, I2C_LOCK_SEGMENT);
	if (!ret) {
		GENI_SE_ERR(gi2c->ipcl, true, gi2c->dev,
				"late I2C transaction request\n");
		return -EBUSY;
	}
	if (!pm_runtime_status_suspended(device)) {
		geni_i2c_runtime_suspend(device);
		pm_runtime_disable(device);
		pm_runtime_set_suspended(device);
		pm_runtime_enable(device);
	}
	i2c_unlock_bus(&gi2c->adap, I2C_LOCK_SEGMENT);
	return 0;
}
#else
static int geni_i2c_runtime_suspend(struct device *dev)
{
	return 0;
}

static int geni_i2c_runtime_resume(struct device *dev)
{
	return 0;
}

static int geni_i2c_suspend_noirq(struct device *device)
{
	return 0;
}
#endif

static const struct dev_pm_ops geni_i2c_pm_ops = {
	.suspend_noirq		= geni_i2c_suspend_noirq,
	.resume_noirq		= geni_i2c_resume_noirq,
	.runtime_suspend	= geni_i2c_runtime_suspend,
	.runtime_resume		= geni_i2c_runtime_resume,
	.freeze			= geni_i2c_suspend_noirq,
	.restore		= geni_i2c_hib_resume_noirq,
};

static int ssr_i2c_force_suspend(struct device *dev)
{
	struct geni_i2c_dev *gi2c = dev_get_drvdata(dev);
	int ret = 0;

	mutex_lock(&gi2c->i2c_ssr.ssr_lock);
	gi2c->i2c_ssr.is_ssr_down = true;
	if (!pm_runtime_status_suspended(gi2c->dev)) {
		ret =  geni_i2c_runtime_suspend(gi2c->dev);
		if (ret) {
			dev_err(gi2c->dev, "runtime suspend failed\n");
		} else {
			pm_runtime_disable(gi2c->dev);
			pm_runtime_set_suspended(gi2c->dev);
			pm_runtime_enable(gi2c->dev);
		}
	}

	GENI_SE_DBG(gi2c->ipcl, false, gi2c->dev, "%s done\n", __func__);
	mutex_unlock(&gi2c->i2c_ssr.ssr_lock);

	return ret;
}

static int ssr_i2c_force_resume(struct device *dev)
{
	struct geni_i2c_dev *gi2c = dev_get_drvdata(dev);

	mutex_lock(&gi2c->i2c_ssr.ssr_lock);
	gi2c->i2c_ssr.is_ssr_down = false;
	gi2c->se_mode = UNINITIALIZED;
	GENI_SE_DBG(gi2c->ipcl, false, gi2c->dev, "%s done\n", __func__);
	mutex_unlock(&gi2c->i2c_ssr.ssr_lock);

	return 0;
}

static const struct of_device_id geni_i2c_dt_match[] = {
	{ .compatible = "qcom,i2c-geni" },
	{}
};
MODULE_DEVICE_TABLE(of, geni_i2c_dt_match);

static struct platform_driver geni_i2c_driver = {
	.probe  = geni_i2c_probe,
	.remove = geni_i2c_remove,
	.driver = {
		.name = "i2c_geni",
		.pm = &geni_i2c_pm_ops,
		.of_match_table = geni_i2c_dt_match,
		.probe_type = PROBE_PREFER_ASYNCHRONOUS,
	},
};

module_platform_driver(geni_i2c_driver);

MODULE_LICENSE("GPL v2");
MODULE_ALIAS("platform:i2c_geni");<|MERGE_RESOLUTION|>--- conflicted
+++ resolved
@@ -135,11 +135,8 @@
 	struct msm_gpi_dma_async_tx_cb_param rx_cb;
 	enum i2c_se_mode se_mode;
 	bool cmd_done;
-<<<<<<< HEAD
-=======
 	struct geni_i2c_clk_fld geni_i2c_clk_param;
 	struct geni_i2c_ssr i2c_ssr;
->>>>>>> 15457316
 };
 
 static int ssr_i2c_force_suspend(struct device *dev);
@@ -781,8 +778,6 @@
 		mutex_unlock(&gi2c->i2c_ssr.ssr_lock);
 		timeout = wait_for_completion_timeout(&gi2c->xfer,
 						gi2c->xfer_timeout);
-<<<<<<< HEAD
-=======
 		mutex_lock(&gi2c->i2c_ssr.ssr_lock);
 		if (gi2c->i2c_ssr.is_ssr_down) {
 			ret = -EINVAL;
@@ -790,7 +785,6 @@
 				"%s: SSR Down\n", __func__);
 			goto geni_i2c_txn_ret;
 		}
->>>>>>> 15457316
 		if (!timeout)
 			geni_i2c_err(gi2c, GENI_TIMEOUT);
 
@@ -798,9 +792,6 @@
 			reinit_completion(&gi2c->xfer);
 			gi2c->cur = NULL;
 			geni_cancel_m_cmd(gi2c->base);
-<<<<<<< HEAD
-			timeout = wait_for_completion_timeout(&gi2c->xfer, HZ);
-=======
 			mutex_unlock(&gi2c->i2c_ssr.ssr_lock);
 			timeout = wait_for_completion_timeout(&gi2c->xfer, HZ);
 			mutex_lock(&gi2c->i2c_ssr.ssr_lock);
@@ -811,7 +802,6 @@
 				goto geni_i2c_txn_ret;
 			}
 
->>>>>>> 15457316
 			if (!timeout)
 				geni_abort_m_cmd(gi2c->base);
 		}
@@ -871,10 +861,7 @@
 	struct device_node *wrapper_ph_node;
 	int ret;
 	char boot_marker[40];
-<<<<<<< HEAD
-=======
 	u32 geni_i2c_clk_map_dt[5];
->>>>>>> 15457316
 
 	gi2c = devm_kzalloc(&pdev->dev, sizeof(*gi2c), GFP_KERNEL);
 	if (!gi2c)
