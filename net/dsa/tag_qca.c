--- conflicted
+++ resolved
@@ -41,11 +41,7 @@
 	struct dsa_slave_priv *p = netdev_priv(dev);
 	u16 *phdr, hdr;
 
-<<<<<<< HEAD
-	if (skb_cow_head(skb, 0) < 0)
-=======
 	if (skb_cow_head(skb, QCA_HDR_LEN) < 0)
->>>>>>> a3e631c1
 		return NULL;
 
 	skb_push(skb, QCA_HDR_LEN);
