--- conflicted
+++ resolved
@@ -194,11 +194,7 @@
 	 * (RFC 3517, Section 4, NextSeg() rule (2)). Further place a
 	 * limit when mss is larger than 1460.
 	 */
-<<<<<<< HEAD
-	u32 init_rwnd = sysctl_tcp_default_init_rwnd;
-=======
 	u32 init_rwnd = net->ipv4.sysctl_tcp_default_init_rwnd;
->>>>>>> a1f19153
 
 	if (mss > 1460)
 		init_rwnd = max((1460 * init_rwnd) / mss, 2U);
