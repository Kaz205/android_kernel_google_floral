--- conflicted
+++ resolved
@@ -1485,11 +1485,7 @@
 	}
 	up_read(&qrtr_node_lock);
 
-<<<<<<< HEAD
-	qrtr_local_enqueue(node, skb, type, from, to, flags);
-=======
-	qrtr_local_enqueue(NULL, skb);
->>>>>>> 0abb08b5
+	qrtr_local_enqueue(NULL, skb, type, from, to, flags);
 
 	return 0;
 }
@@ -1547,9 +1543,13 @@
 		if (addr->sq_port != QRTR_PORT_CTRL &&
 		    qrtr_local_nid != QRTR_NODE_BCAST) {
 			release_sock(sk);
+			return -ENOTCONN;
+		}
+		enqueue_fn = qrtr_bcast_enqueue;
+		if (addr->sq_port != QRTR_PORT_CTRL) {
+			release_sock(sk);
 			return -EINVAL;
 		}
-		enqueue_fn = qrtr_bcast_enqueue;
 	} else if (addr->sq_node == ipc->us.sq_node) {
 		enqueue_fn = qrtr_local_enqueue;
 	} else {
@@ -1558,15 +1558,12 @@
 			release_sock(sk);
 			return -ECONNRESET;
 		}
-<<<<<<< HEAD
 
 		if (ipc->state > QRTR_STATE_INIT && ipc->state != node->nid)
 			ipc->state = QRTR_STATE_MULTI;
 		else if (ipc->state == QRTR_STATE_INIT)
 			ipc->state = node->nid;
-=======
 		enqueue_fn = qrtr_node_enqueue;
->>>>>>> 0abb08b5
 	}
 
 	plen = (len + 3) & ~3;
