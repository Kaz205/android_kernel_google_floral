--- conflicted
+++ resolved
@@ -136,17 +136,10 @@
 static DEFINE_MUTEX(qrtr_port_lock);
 
 /* backup buffers */
-<<<<<<< HEAD
 #define QRTR_BACKUP_HI_NUM 5
 #define QRTR_BACKUP_HI_SIZE SZ_16K
 #define QRTR_BACKUP_LO_NUM 20
 #define QRTR_BACKUP_LO_SIZE SZ_1K
-=======
-#define QRTR_BACKUP_HI_NUM	5
-#define QRTR_BACKUP_HI_SIZE	SZ_16K
-#define QRTR_BACKUP_LO_NUM	20
-#define QRTR_BACKUP_LO_SIZE	SZ_1K
->>>>>>> a1f19153
 static struct sk_buff_head qrtr_backup_lo;
 static struct sk_buff_head qrtr_backup_hi;
 static struct work_struct qrtr_backup_work;
@@ -713,30 +706,20 @@
 static void qrtr_alloc_backup(struct work_struct *work)
 {
 	struct sk_buff *skb;
-<<<<<<< HEAD
 	int errcode;
 
 	while (skb_queue_len(&qrtr_backup_lo) < QRTR_BACKUP_LO_NUM) {
 		skb = alloc_skb_with_frags(sizeof(struct qrtr_hdr_v1),
 					   QRTR_BACKUP_LO_SIZE, 0, &errcode,
 					   GFP_KERNEL);
-=======
-
-	while (skb_queue_len(&qrtr_backup_lo) < QRTR_BACKUP_LO_NUM) {
-		skb = alloc_skb(QRTR_BACKUP_LO_SIZE, GFP_KERNEL);
->>>>>>> a1f19153
 		if (!skb)
 			break;
 		skb_queue_tail(&qrtr_backup_lo, skb);
 	}
 	while (skb_queue_len(&qrtr_backup_hi) < QRTR_BACKUP_HI_NUM) {
-<<<<<<< HEAD
 		skb = alloc_skb_with_frags(sizeof(struct qrtr_hdr_v1),
 					   QRTR_BACKUP_HI_SIZE, 0, &errcode,
 					   GFP_KERNEL);
-=======
-		skb = alloc_skb(QRTR_BACKUP_HI_SIZE, GFP_KERNEL);
->>>>>>> a1f19153
 		if (!skb)
 			break;
 		skb_queue_tail(&qrtr_backup_hi, skb);
@@ -847,7 +830,6 @@
 		pr_err("qrtr: Invalid version %d\n", ver);
 		goto err;
 	}
-<<<<<<< HEAD
 
 	if (cb->dst_port == QRTR_PORT_CTRL_LEGACY)
 		cb->dst_port = QRTR_PORT_CTRL;
@@ -855,15 +837,6 @@
 	if (len != ALIGN(size, 4) + hdrlen)
 		goto err;
 
-=======
-
-	if (cb->dst_port == QRTR_PORT_CTRL_LEGACY)
-		cb->dst_port = QRTR_PORT_CTRL;
-
-	if (len != ALIGN(size, 4) + hdrlen)
-		goto err;
-
->>>>>>> a1f19153
 	if (cb->dst_port != QRTR_PORT_CTRL && cb->type != QRTR_TYPE_DATA &&
 	    cb->type != QRTR_TYPE_RESUME_TX)
 		goto err;
@@ -1164,7 +1137,6 @@
 	}
 	if (rt)
 		sched_setscheduler(node->task, SCHED_FIFO, &param);
-<<<<<<< HEAD
 
 	mutex_init(&node->qrtr_tx_lock);
 	INIT_RADIX_TREE(&node->qrtr_tx_flow, GFP_KERNEL);
@@ -1173,16 +1145,6 @@
 	qrtr_node_assign(node, node->nid);
 	node->net_id = net_id;
 
-=======
-
-	mutex_init(&node->qrtr_tx_lock);
-	INIT_RADIX_TREE(&node->qrtr_tx_flow, GFP_KERNEL);
-	init_waitqueue_head(&node->resume_tx);
-
-	qrtr_node_assign(node, node->nid);
-	node->net_id = net_id;
-
->>>>>>> a1f19153
 	down_write(&qrtr_node_lock);
 	list_add(&node->item, &qrtr_all_epts);
 	up_write(&qrtr_node_lock);
@@ -1325,7 +1287,6 @@
 	struct sk_buff *skbn;
 	struct sk_buff *skb;
 	int type = QRTR_TYPE_DEL_CLIENT;
-<<<<<<< HEAD
 
 	skb = qrtr_alloc_ctrl_packet(&pkt);
 	if (!skb)
@@ -1360,53 +1321,11 @@
 		skb_set_owner_w(skbn, &ipc->sk);
 		qrtr_node_enqueue(node, skbn, type, &ipc->us, &to, 0);
 		qrtr_node_release(node);
-=======
-
-	skb = qrtr_alloc_ctrl_packet(&pkt);
-	if (!skb)
-		return;
-
-	to.sq_family = AF_QIPCRTR;
-	to.sq_node = QRTR_NODE_BCAST;
-	to.sq_port = QRTR_PORT_CTRL;
-
-	pkt->cmd = cpu_to_le32(QRTR_TYPE_DEL_CLIENT);
-	pkt->client.node = cpu_to_le32(ipc->us.sq_node);
-	pkt->client.port = cpu_to_le32(ipc->us.sq_port);
-
-	skb_set_owner_w(skb, &ipc->sk);
-
-	if (ipc->state == QRTR_STATE_MULTI) {
-		qrtr_bcast_enqueue(NULL, skb, type, &ipc->us, &to, 0);
-		return;
->>>>>>> a1f19153
 	}
 exit:
 	qrtr_local_enqueue(NULL, skb, type, &ipc->us, &to, 0);
 }
 
-<<<<<<< HEAD
-=======
-	if (ipc->state > QRTR_STATE_INIT) {
-		node = qrtr_node_lookup(ipc->state);
-		if (!node)
-			goto exit;
-
-		skbn = skb_clone(skb, GFP_KERNEL);
-		if (!skbn) {
-			qrtr_node_release(node);
-			goto exit;
-		}
-
-		skb_set_owner_w(skbn, &ipc->sk);
-		qrtr_node_enqueue(node, skbn, type, &ipc->us, &to, 0);
-		qrtr_node_release(node);
-	}
-exit:
-	qrtr_local_enqueue(NULL, skb, type, &ipc->us, &to, 0);
-}
-
->>>>>>> a1f19153
 /* Remove port assignment. */
 static void qrtr_port_remove(struct qrtr_sock *ipc)
 {
@@ -1712,11 +1631,6 @@
 		else if (ipc->state == QRTR_STATE_INIT)
 			ipc->state = node->nid;
 		enqueue_fn = qrtr_node_enqueue;
-
-		if (ipc->state > QRTR_STATE_INIT && ipc->state != node->nid)
-			ipc->state = QRTR_STATE_MULTI;
-		else if (ipc->state == QRTR_STATE_INIT)
-			ipc->state = node->nid;
 	}
 
 	plen = (len + 3) & ~3;
