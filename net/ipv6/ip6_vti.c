/*
 *	IPv6 virtual tunneling interface
 *
 *	Copyright (C) 2013 secunet Security Networks AG
 *
 *	Author:
 *	Steffen Klassert <steffen.klassert@secunet.com>
 *
 *	Based on:
 *	net/ipv6/ip6_tunnel.c
 *
 *	This program is free software; you can redistribute it and/or
 *	modify it under the terms of the GNU General Public License
 *	as published by the Free Software Foundation; either version
 *	2 of the License, or (at your option) any later version.
 */

#include <linux/module.h>
#include <linux/capability.h>
#include <linux/errno.h>
#include <linux/types.h>
#include <linux/sockios.h>
#include <linux/icmp.h>
#include <linux/if.h>
#include <linux/in.h>
#include <linux/ip.h>
#include <linux/net.h>
#include <linux/in6.h>
#include <linux/netdevice.h>
#include <linux/if_arp.h>
#include <linux/icmpv6.h>
#include <linux/init.h>
#include <linux/route.h>
#include <linux/rtnetlink.h>
#include <linux/netfilter_ipv6.h>
#include <linux/slab.h>
#include <linux/hash.h>

#include <linux/uaccess.h>
#include <linux/atomic.h>

#include <net/icmp.h>
#include <net/ip.h>
#include <net/ip_tunnels.h>
#include <net/ipv6.h>
#include <net/ip6_route.h>
#include <net/addrconf.h>
#include <net/ip6_tunnel.h>
#include <net/xfrm.h>
#include <net/net_namespace.h>
#include <net/netns/generic.h>
#include <linux/etherdevice.h>

#define IP6_VTI_HASH_SIZE_SHIFT  5
#define IP6_VTI_HASH_SIZE (1 << IP6_VTI_HASH_SIZE_SHIFT)

static u32 HASH(const struct in6_addr *addr1, const struct in6_addr *addr2)
{
	u32 hash = ipv6_addr_hash(addr1) ^ ipv6_addr_hash(addr2);

	return hash_32(hash, IP6_VTI_HASH_SIZE_SHIFT);
}

static int vti6_dev_init(struct net_device *dev);
static void vti6_dev_setup(struct net_device *dev);
static struct rtnl_link_ops vti6_link_ops __read_mostly;

static unsigned int vti6_net_id __read_mostly;
struct vti6_net {
	/* the vti6 tunnel fallback device */
	struct net_device *fb_tnl_dev;
	/* lists for storing tunnels in use */
	struct ip6_tnl __rcu *tnls_r_l[IP6_VTI_HASH_SIZE];
	struct ip6_tnl __rcu *tnls_wc[1];
	struct ip6_tnl __rcu **tnls[2];
};

#define for_each_vti6_tunnel_rcu(start) \
	for (t = rcu_dereference(start); t; t = rcu_dereference(t->next))

/**
 * vti6_tnl_lookup - fetch tunnel matching the end-point addresses
 *   @net: network namespace
 *   @remote: the address of the tunnel exit-point
 *   @local: the address of the tunnel entry-point
 *
 * Return:
 *   tunnel matching given end-points if found,
 *   else fallback tunnel if its device is up,
 *   else %NULL
 **/
static struct ip6_tnl *
vti6_tnl_lookup(struct net *net, const struct in6_addr *remote,
		const struct in6_addr *local)
{
	unsigned int hash = HASH(remote, local);
	struct ip6_tnl *t;
	struct vti6_net *ip6n = net_generic(net, vti6_net_id);
	struct in6_addr any;

	for_each_vti6_tunnel_rcu(ip6n->tnls_r_l[hash]) {
		if (ipv6_addr_equal(local, &t->parms.laddr) &&
		    ipv6_addr_equal(remote, &t->parms.raddr) &&
		    (t->dev->flags & IFF_UP))
			return t;
	}

	memset(&any, 0, sizeof(any));
	hash = HASH(&any, local);
	for_each_vti6_tunnel_rcu(ip6n->tnls_r_l[hash]) {
		if (ipv6_addr_equal(local, &t->parms.laddr) &&
		    (t->dev->flags & IFF_UP))
			return t;
	}

	hash = HASH(remote, &any);
	for_each_vti6_tunnel_rcu(ip6n->tnls_r_l[hash]) {
		if (ipv6_addr_equal(remote, &t->parms.raddr) &&
		    (t->dev->flags & IFF_UP))
			return t;
	}

	t = rcu_dereference(ip6n->tnls_wc[0]);
	if (t && (t->dev->flags & IFF_UP))
		return t;

	return NULL;
}

/**
 * vti6_tnl_bucket - get head of list matching given tunnel parameters
 *   @p: parameters containing tunnel end-points
 *
 * Description:
 *   vti6_tnl_bucket() returns the head of the list matching the
 *   &struct in6_addr entries laddr and raddr in @p.
 *
 * Return: head of IPv6 tunnel list
 **/
static struct ip6_tnl __rcu **
vti6_tnl_bucket(struct vti6_net *ip6n, const struct __ip6_tnl_parm *p)
{
	const struct in6_addr *remote = &p->raddr;
	const struct in6_addr *local = &p->laddr;
	unsigned int h = 0;
	int prio = 0;

	if (!ipv6_addr_any(remote) || !ipv6_addr_any(local)) {
		prio = 1;
		h = HASH(remote, local);
	}
	return &ip6n->tnls[prio][h];
}

static void
vti6_tnl_link(struct vti6_net *ip6n, struct ip6_tnl *t)
{
	struct ip6_tnl __rcu **tp = vti6_tnl_bucket(ip6n, &t->parms);

	rcu_assign_pointer(t->next , rtnl_dereference(*tp));
	rcu_assign_pointer(*tp, t);
}

static void
vti6_tnl_unlink(struct vti6_net *ip6n, struct ip6_tnl *t)
{
	struct ip6_tnl __rcu **tp;
	struct ip6_tnl *iter;

	for (tp = vti6_tnl_bucket(ip6n, &t->parms);
	     (iter = rtnl_dereference(*tp)) != NULL;
	     tp = &iter->next) {
		if (t == iter) {
			rcu_assign_pointer(*tp, t->next);
			break;
		}
	}
}

static void vti6_dev_free(struct net_device *dev)
{
	free_percpu(dev->tstats);
}

static int vti6_tnl_create2(struct net_device *dev)
{
	struct ip6_tnl *t = netdev_priv(dev);
	struct net *net = dev_net(dev);
	struct vti6_net *ip6n = net_generic(net, vti6_net_id);
	int err;

	dev->rtnl_link_ops = &vti6_link_ops;
	err = register_netdevice(dev);
	if (err < 0)
		goto out;

	strcpy(t->parms.name, dev->name);

	dev_hold(dev);
	vti6_tnl_link(ip6n, t);

	return 0;

out:
	return err;
}

static struct ip6_tnl *vti6_tnl_create(struct net *net, struct __ip6_tnl_parm *p)
{
	struct net_device *dev;
	struct ip6_tnl *t;
	char name[IFNAMSIZ];
	int err;

	if (p->name[0]) {
		if (!dev_valid_name(p->name))
			goto failed;
		strlcpy(name, p->name, IFNAMSIZ);
	} else {
		sprintf(name, "ip6_vti%%d");
	}

	dev = alloc_netdev(sizeof(*t), name, NET_NAME_UNKNOWN, vti6_dev_setup);
	if (!dev)
		goto failed;

	dev_net_set(dev, net);

	t = netdev_priv(dev);
	t->parms = *p;
	t->net = dev_net(dev);

	err = vti6_tnl_create2(dev);
	if (err < 0)
		goto failed_free;

	return t;

failed_free:
	free_netdev(dev);
failed:
	return NULL;
}

/**
 * vti6_locate - find or create tunnel matching given parameters
 *   @net: network namespace
 *   @p: tunnel parameters
 *   @create: != 0 if allowed to create new tunnel if no match found
 *
 * Description:
 *   vti6_locate() first tries to locate an existing tunnel
 *   based on @parms. If this is unsuccessful, but @create is set a new
 *   tunnel device is created and registered for use.
 *
 * Return:
 *   matching tunnel or NULL
 **/
static struct ip6_tnl *vti6_locate(struct net *net, struct __ip6_tnl_parm *p,
				   int create)
{
	const struct in6_addr *remote = &p->raddr;
	const struct in6_addr *local = &p->laddr;
	struct ip6_tnl __rcu **tp;
	struct ip6_tnl *t;
	struct vti6_net *ip6n = net_generic(net, vti6_net_id);

	for (tp = vti6_tnl_bucket(ip6n, p);
	     (t = rtnl_dereference(*tp)) != NULL;
	     tp = &t->next) {
		if (ipv6_addr_equal(local, &t->parms.laddr) &&
		    ipv6_addr_equal(remote, &t->parms.raddr)) {
			if (create)
				return NULL;

			return t;
		}
	}
	if (!create)
		return NULL;
	return vti6_tnl_create(net, p);
}

/**
 * vti6_dev_uninit - tunnel device uninitializer
 *   @dev: the device to be destroyed
 *
 * Description:
 *   vti6_dev_uninit() removes tunnel from its list
 **/
static void vti6_dev_uninit(struct net_device *dev)
{
	struct ip6_tnl *t = netdev_priv(dev);
	struct vti6_net *ip6n = net_generic(t->net, vti6_net_id);

	if (dev == ip6n->fb_tnl_dev)
		RCU_INIT_POINTER(ip6n->tnls_wc[0], NULL);
	else
		vti6_tnl_unlink(ip6n, t);
	dev_put(dev);
}

static int vti6_rcv(struct sk_buff *skb)
{
	struct ip6_tnl *t;
	const struct ipv6hdr *ipv6h = ipv6_hdr(skb);

	rcu_read_lock();
	t = vti6_tnl_lookup(dev_net(skb->dev), &ipv6h->saddr, &ipv6h->daddr);
	if (t) {
		if (t->parms.proto != IPPROTO_IPV6 && t->parms.proto != 0) {
			rcu_read_unlock();
			goto discard;
		}

		if (!xfrm6_policy_check(NULL, XFRM_POLICY_IN, skb)) {
			rcu_read_unlock();
			goto discard;
		}

		ipv6h = ipv6_hdr(skb);
		if (!ip6_tnl_rcv_ctl(t, &ipv6h->daddr, &ipv6h->saddr)) {
			t->dev->stats.rx_dropped++;
			rcu_read_unlock();
			goto discard;
		}

		rcu_read_unlock();

		return xfrm6_rcv_tnl(skb, t);
	}
	rcu_read_unlock();
	return -EINVAL;
discard:
	kfree_skb(skb);
	return 0;
}

static int vti6_rcv_cb(struct sk_buff *skb, int err)
{
	unsigned short family;
	struct net_device *dev;
	struct pcpu_sw_netstats *tstats;
	struct xfrm_state *x;
	struct xfrm_mode *inner_mode;
	struct ip6_tnl *t = XFRM_TUNNEL_SKB_CB(skb)->tunnel.ip6;
	u32 orig_mark = skb->mark;
	int ret;

	if (!t)
		return 1;

	dev = t->dev;

	if (err) {
		dev->stats.rx_errors++;
		dev->stats.rx_dropped++;

		return 0;
	}

	x = xfrm_input_state(skb);

	inner_mode = x->inner_mode;

	if (x->sel.family == AF_UNSPEC) {
		inner_mode = xfrm_ip2inner_mode(x, XFRM_MODE_SKB_CB(skb)->protocol);
		if (inner_mode == NULL) {
			XFRM_INC_STATS(dev_net(skb->dev),
				       LINUX_MIB_XFRMINSTATEMODEERROR);
			return -EINVAL;
		}
	}

	family = inner_mode->afinfo->family;

	skb->mark = be32_to_cpu(t->parms.i_key);
	ret = xfrm_policy_check(NULL, XFRM_POLICY_IN, skb, family);
	skb->mark = orig_mark;

	if (!ret)
		return -EPERM;

	skb_scrub_packet(skb, !net_eq(t->net, dev_net(skb->dev)));
	skb->dev = dev;

	tstats = this_cpu_ptr(dev->tstats);
	u64_stats_update_begin(&tstats->syncp);
	tstats->rx_packets++;
	tstats->rx_bytes += skb->len;
	u64_stats_update_end(&tstats->syncp);

	return 0;
}

/**
 * vti6_addr_conflict - compare packet addresses to tunnel's own
 *   @t: the outgoing tunnel device
 *   @hdr: IPv6 header from the incoming packet
 *
 * Description:
 *   Avoid trivial tunneling loop by checking that tunnel exit-point
 *   doesn't match source of incoming packet.
 *
 * Return:
 *   1 if conflict,
 *   0 else
 **/
static inline bool
vti6_addr_conflict(const struct ip6_tnl *t, const struct ipv6hdr *hdr)
{
	return ipv6_addr_equal(&t->parms.raddr, &hdr->saddr);
}

static bool vti6_state_check(const struct xfrm_state *x,
			     const struct in6_addr *dst,
			     const struct in6_addr *src)
{
	xfrm_address_t *daddr = (xfrm_address_t *)dst;
	xfrm_address_t *saddr = (xfrm_address_t *)src;

	/* if there is no transform then this tunnel is not functional.
	 * Or if the xfrm is not mode tunnel.
	 */
	if (!x || x->props.mode != XFRM_MODE_TUNNEL ||
	    x->props.family != AF_INET6)
		return false;

	if (ipv6_addr_any(dst))
		return xfrm_addr_equal(saddr, &x->props.saddr, AF_INET6);

	if (!xfrm_state_addr_check(x, daddr, saddr, AF_INET6))
		return false;

	return true;
}

/**
 * vti6_xmit - send a packet
 *   @skb: the outgoing socket buffer
 *   @dev: the outgoing tunnel device
 *   @fl: the flow informations for the xfrm_lookup
 **/
static int
vti6_xmit(struct sk_buff *skb, struct net_device *dev, struct flowi *fl)
{
	struct ip6_tnl *t = netdev_priv(dev);
	struct net_device_stats *stats = &t->dev->stats;
	struct dst_entry *dst = skb_dst(skb);
	struct net_device *tdev;
	struct xfrm_state *x;
	int pkt_len = skb->len;
	int err = -1;
	int mtu;

	if (!dst) {
<<<<<<< HEAD
		fl->u.ip6.flowi6_oif = dev->ifindex;
		fl->u.ip6.flowi6_flags |= FLOWI_FLAG_ANYSRC;
		dst = ip6_route_output(dev_net(dev), NULL, &fl->u.ip6);
		if (dst->error) {
			dst_release(dst);
			dst = NULL;
			goto tx_err_link_failure;
		}
		skb_dst_set(skb, dst);
=======
		switch (skb->protocol) {
		case htons(ETH_P_IP): {
			struct rtable *rt;

			fl->u.ip4.flowi4_oif = dev->ifindex;
			fl->u.ip4.flowi4_flags |= FLOWI_FLAG_ANYSRC;
			rt = __ip_route_output_key(dev_net(dev), &fl->u.ip4);
			if (IS_ERR(rt))
				goto tx_err_link_failure;
			dst = &rt->dst;
			skb_dst_set(skb, dst);
			break;
		}
		case htons(ETH_P_IPV6):
			fl->u.ip6.flowi6_oif = dev->ifindex;
			fl->u.ip6.flowi6_flags |= FLOWI_FLAG_ANYSRC;
			dst = ip6_route_output(dev_net(dev), NULL, &fl->u.ip6);
			if (dst->error) {
				dst_release(dst);
				dst = NULL;
				goto tx_err_link_failure;
			}
			skb_dst_set(skb, dst);
			break;
		default:
			goto tx_err_link_failure;
		}
>>>>>>> a3e631c1
	}

	dst_hold(dst);
	dst = xfrm_lookup(t->net, dst, fl, NULL, 0);
	if (IS_ERR(dst)) {
		err = PTR_ERR(dst);
		dst = NULL;
		goto tx_err_link_failure;
	}

	x = dst->xfrm;
	if (!vti6_state_check(x, &t->parms.raddr, &t->parms.laddr))
		goto tx_err_link_failure;

	if (!ip6_tnl_xmit_ctl(t, (const struct in6_addr *)&x->props.saddr,
			      (const struct in6_addr *)&x->id.daddr))
		goto tx_err_link_failure;

	tdev = dst->dev;

	if (tdev == dev) {
		stats->collisions++;
		net_warn_ratelimited("%s: Local routing loop detected!\n",
				     t->parms.name);
		goto tx_err_dst_release;
	}

	mtu = dst_mtu(dst);
	if (skb->len > mtu) {
		skb_dst_update_pmtu_no_confirm(skb, mtu);

		if (skb->protocol == htons(ETH_P_IPV6)) {
			if (mtu < IPV6_MIN_MTU)
				mtu = IPV6_MIN_MTU;

			icmpv6_send(skb, ICMPV6_PKT_TOOBIG, 0, mtu);
		} else {
			icmp_send(skb, ICMP_DEST_UNREACH, ICMP_FRAG_NEEDED,
				  htonl(mtu));
		}

		err = -EMSGSIZE;
		goto tx_err_dst_release;
	}

	skb_scrub_packet(skb, !net_eq(t->net, dev_net(dev)));
	skb_dst_set(skb, dst);
	skb->dev = skb_dst(skb)->dev;

	err = dst_output(t->net, skb->sk, skb);
	if (net_xmit_eval(err) == 0) {
		struct pcpu_sw_netstats *tstats = this_cpu_ptr(dev->tstats);

		u64_stats_update_begin(&tstats->syncp);
		tstats->tx_bytes += pkt_len;
		tstats->tx_packets++;
		u64_stats_update_end(&tstats->syncp);
	} else {
		stats->tx_errors++;
		stats->tx_aborted_errors++;
	}

	return 0;
tx_err_link_failure:
	stats->tx_carrier_errors++;
	dst_link_failure(skb);
tx_err_dst_release:
	dst_release(dst);
	return err;
}

static netdev_tx_t
vti6_tnl_xmit(struct sk_buff *skb, struct net_device *dev)
{
	struct ip6_tnl *t = netdev_priv(dev);
	struct net_device_stats *stats = &t->dev->stats;
	struct ipv6hdr *ipv6h;
	struct flowi fl;
	int ret;

	memset(&fl, 0, sizeof(fl));

	switch (skb->protocol) {
	case htons(ETH_P_IPV6):
		ipv6h = ipv6_hdr(skb);

		if ((t->parms.proto != IPPROTO_IPV6 && t->parms.proto != 0) ||
		    vti6_addr_conflict(t, ipv6h))
			goto tx_err;

		xfrm_decode_session(skb, &fl, AF_INET6);
		memset(IP6CB(skb), 0, sizeof(*IP6CB(skb)));
		break;
	case htons(ETH_P_IP):
		xfrm_decode_session(skb, &fl, AF_INET);
		memset(IPCB(skb), 0, sizeof(*IPCB(skb)));
		break;
	default:
		goto tx_err;
	}

	/* override mark with tunnel output key */
	fl.flowi_mark = be32_to_cpu(t->parms.o_key);

	ret = vti6_xmit(skb, dev, &fl);
	if (ret < 0)
		goto tx_err;

	return NETDEV_TX_OK;

tx_err:
	stats->tx_errors++;
	stats->tx_dropped++;
	kfree_skb(skb);
	return NETDEV_TX_OK;
}

static int vti6_err(struct sk_buff *skb, struct inet6_skb_parm *opt,
		    u8 type, u8 code, int offset, __be32 info)
{
	__be32 spi;
	__u32 mark;
	struct xfrm_state *x;
	struct ip6_tnl *t;
	struct ip_esp_hdr *esph;
	struct ip_auth_hdr *ah;
	struct ip_comp_hdr *ipch;
	struct net *net = dev_net(skb->dev);
	const struct ipv6hdr *iph = (const struct ipv6hdr *)skb->data;
	int protocol = iph->nexthdr;

	t = vti6_tnl_lookup(dev_net(skb->dev), &iph->daddr, &iph->saddr);
	if (!t)
		return -1;

	mark = be32_to_cpu(t->parms.o_key);

	switch (protocol) {
	case IPPROTO_ESP:
		esph = (struct ip_esp_hdr *)(skb->data + offset);
		spi = esph->spi;
		break;
	case IPPROTO_AH:
		ah = (struct ip_auth_hdr *)(skb->data + offset);
		spi = ah->spi;
		break;
	case IPPROTO_COMP:
		ipch = (struct ip_comp_hdr *)(skb->data + offset);
		spi = htonl(ntohs(ipch->cpi));
		break;
	default:
		return 0;
	}

	if (type != ICMPV6_PKT_TOOBIG &&
	    type != NDISC_REDIRECT)
		return 0;

	x = xfrm_state_lookup(net, mark, (const xfrm_address_t *)&iph->daddr,
			      spi, protocol, AF_INET6);
	if (!x)
		return 0;

	if (type == NDISC_REDIRECT)
		ip6_redirect(skb, net, skb->dev->ifindex, 0,
			     sock_net_uid(net, NULL));
	else
		ip6_update_pmtu(skb, net, info, 0, 0, sock_net_uid(net, NULL));
	xfrm_state_put(x);

	return 0;
}

static void vti6_link_config(struct ip6_tnl *t)
{
	struct net_device *dev = t->dev;
	struct __ip6_tnl_parm *p = &t->parms;

	memcpy(dev->dev_addr, &p->laddr, sizeof(struct in6_addr));
	memcpy(dev->broadcast, &p->raddr, sizeof(struct in6_addr));

	p->flags &= ~(IP6_TNL_F_CAP_XMIT | IP6_TNL_F_CAP_RCV |
		      IP6_TNL_F_CAP_PER_PACKET);
	p->flags |= ip6_tnl_get_cap(t, &p->laddr, &p->raddr);

	if (p->flags & IP6_TNL_F_CAP_XMIT && p->flags & IP6_TNL_F_CAP_RCV)
		dev->flags |= IFF_POINTOPOINT;
	else
		dev->flags &= ~IFF_POINTOPOINT;
}

/**
 * vti6_tnl_change - update the tunnel parameters
 *   @t: tunnel to be changed
 *   @p: tunnel configuration parameters
 *
 * Description:
 *   vti6_tnl_change() updates the tunnel parameters
 **/
static int
vti6_tnl_change(struct ip6_tnl *t, const struct __ip6_tnl_parm *p)
{
	t->parms.laddr = p->laddr;
	t->parms.raddr = p->raddr;
	t->parms.link = p->link;
	t->parms.i_key = p->i_key;
	t->parms.o_key = p->o_key;
	t->parms.proto = p->proto;
	t->parms.fwmark = p->fwmark;
	dst_cache_reset(&t->dst_cache);
	vti6_link_config(t);
	return 0;
}

static int vti6_update(struct ip6_tnl *t, struct __ip6_tnl_parm *p)
{
	struct net *net = dev_net(t->dev);
	struct vti6_net *ip6n = net_generic(net, vti6_net_id);
	int err;

	vti6_tnl_unlink(ip6n, t);
	synchronize_net();
	err = vti6_tnl_change(t, p);
	vti6_tnl_link(ip6n, t);
	netdev_state_change(t->dev);
	return err;
}

static void
vti6_parm_from_user(struct __ip6_tnl_parm *p, const struct ip6_tnl_parm2 *u)
{
	p->laddr = u->laddr;
	p->raddr = u->raddr;
	p->link = u->link;
	p->i_key = u->i_key;
	p->o_key = u->o_key;
	p->proto = u->proto;

	memcpy(p->name, u->name, sizeof(u->name));
}

static void
vti6_parm_to_user(struct ip6_tnl_parm2 *u, const struct __ip6_tnl_parm *p)
{
	u->laddr = p->laddr;
	u->raddr = p->raddr;
	u->link = p->link;
	u->i_key = p->i_key;
	u->o_key = p->o_key;
	if (u->i_key)
		u->i_flags |= GRE_KEY;
	if (u->o_key)
		u->o_flags |= GRE_KEY;
	u->proto = p->proto;

	memcpy(u->name, p->name, sizeof(u->name));
}

/**
 * vti6_tnl_ioctl - configure vti6 tunnels from userspace
 *   @dev: virtual device associated with tunnel
 *   @ifr: parameters passed from userspace
 *   @cmd: command to be performed
 *
 * Description:
 *   vti6_ioctl() is used for managing vti6 tunnels
 *   from userspace.
 *
 *   The possible commands are the following:
 *     %SIOCGETTUNNEL: get tunnel parameters for device
 *     %SIOCADDTUNNEL: add tunnel matching given tunnel parameters
 *     %SIOCCHGTUNNEL: change tunnel parameters to those given
 *     %SIOCDELTUNNEL: delete tunnel
 *
 *   The fallback device "ip6_vti0", created during module
 *   initialization, can be used for creating other tunnel devices.
 *
 * Return:
 *   0 on success,
 *   %-EFAULT if unable to copy data to or from userspace,
 *   %-EPERM if current process hasn't %CAP_NET_ADMIN set
 *   %-EINVAL if passed tunnel parameters are invalid,
 *   %-EEXIST if changing a tunnel's parameters would cause a conflict
 *   %-ENODEV if attempting to change or delete a nonexisting device
 **/
static int
vti6_ioctl(struct net_device *dev, struct ifreq *ifr, int cmd)
{
	int err = 0;
	struct ip6_tnl_parm2 p;
	struct __ip6_tnl_parm p1;
	struct ip6_tnl *t = NULL;
	struct net *net = dev_net(dev);
	struct vti6_net *ip6n = net_generic(net, vti6_net_id);

	switch (cmd) {
	case SIOCGETTUNNEL:
		if (dev == ip6n->fb_tnl_dev) {
			if (copy_from_user(&p, ifr->ifr_ifru.ifru_data, sizeof(p))) {
				err = -EFAULT;
				break;
			}
			vti6_parm_from_user(&p1, &p);
			t = vti6_locate(net, &p1, 0);
		} else {
			memset(&p, 0, sizeof(p));
		}
		if (!t)
			t = netdev_priv(dev);
		vti6_parm_to_user(&p, &t->parms);
		if (copy_to_user(ifr->ifr_ifru.ifru_data, &p, sizeof(p)))
			err = -EFAULT;
		break;
	case SIOCADDTUNNEL:
	case SIOCCHGTUNNEL:
		err = -EPERM;
		if (!ns_capable(net->user_ns, CAP_NET_ADMIN))
			break;
		err = -EFAULT;
		if (copy_from_user(&p, ifr->ifr_ifru.ifru_data, sizeof(p)))
			break;
		err = -EINVAL;
		if (p.proto != IPPROTO_IPV6  && p.proto != 0)
			break;
		vti6_parm_from_user(&p1, &p);
		t = vti6_locate(net, &p1, cmd == SIOCADDTUNNEL);
		if (dev != ip6n->fb_tnl_dev && cmd == SIOCCHGTUNNEL) {
			if (t) {
				if (t->dev != dev) {
					err = -EEXIST;
					break;
				}
			} else
				t = netdev_priv(dev);

			err = vti6_update(t, &p1);
		}
		if (t) {
			err = 0;
			vti6_parm_to_user(&p, &t->parms);
			if (copy_to_user(ifr->ifr_ifru.ifru_data, &p, sizeof(p)))
				err = -EFAULT;

		} else
			err = (cmd == SIOCADDTUNNEL ? -ENOBUFS : -ENOENT);
		break;
	case SIOCDELTUNNEL:
		err = -EPERM;
		if (!ns_capable(net->user_ns, CAP_NET_ADMIN))
			break;

		if (dev == ip6n->fb_tnl_dev) {
			err = -EFAULT;
			if (copy_from_user(&p, ifr->ifr_ifru.ifru_data, sizeof(p)))
				break;
			err = -ENOENT;
			vti6_parm_from_user(&p1, &p);
			t = vti6_locate(net, &p1, 0);
			if (!t)
				break;
			err = -EPERM;
			if (t->dev == ip6n->fb_tnl_dev)
				break;
			dev = t->dev;
		}
		err = 0;
		unregister_netdevice(dev);
		break;
	default:
		err = -EINVAL;
	}
	return err;
}

static const struct net_device_ops vti6_netdev_ops = {
	.ndo_init	= vti6_dev_init,
	.ndo_uninit	= vti6_dev_uninit,
	.ndo_start_xmit = vti6_tnl_xmit,
	.ndo_do_ioctl	= vti6_ioctl,
	.ndo_get_stats64 = ip_tunnel_get_stats64,
	.ndo_get_iflink = ip6_tnl_get_iflink,
};

/**
 * vti6_dev_setup - setup virtual tunnel device
 *   @dev: virtual device associated with tunnel
 *
 * Description:
 *   Initialize function pointers and device parameters
 **/
static void vti6_dev_setup(struct net_device *dev)
{
	dev->netdev_ops = &vti6_netdev_ops;
	dev->needs_free_netdev = true;
	dev->priv_destructor = vti6_dev_free;

	dev->type = ARPHRD_TUNNEL6;
	dev->hard_header_len = LL_MAX_HEADER + sizeof(struct ipv6hdr);
	dev->mtu = ETH_DATA_LEN;
	dev->min_mtu = IPV6_MIN_MTU;
	dev->max_mtu = IP_MAX_MTU - sizeof(struct ipv6hdr);
	dev->flags |= IFF_NOARP;
	dev->addr_len = sizeof(struct in6_addr);
	netif_keep_dst(dev);
	/* This perm addr will be used as interface identifier by IPv6 */
	dev->addr_assign_type = NET_ADDR_RANDOM;
	eth_random_addr(dev->perm_addr);
}

/**
 * vti6_dev_init_gen - general initializer for all tunnel devices
 *   @dev: virtual device associated with tunnel
 **/
static inline int vti6_dev_init_gen(struct net_device *dev)
{
	struct ip6_tnl *t = netdev_priv(dev);

	t->dev = dev;
	t->net = dev_net(dev);
	dev->tstats = netdev_alloc_pcpu_stats(struct pcpu_sw_netstats);
	if (!dev->tstats)
		return -ENOMEM;
	return 0;
}

/**
 * vti6_dev_init - initializer for all non fallback tunnel devices
 *   @dev: virtual device associated with tunnel
 **/
static int vti6_dev_init(struct net_device *dev)
{
	struct ip6_tnl *t = netdev_priv(dev);
	int err = vti6_dev_init_gen(dev);

	if (err)
		return err;
	vti6_link_config(t);
	return 0;
}

/**
 * vti6_fb_tnl_dev_init - initializer for fallback tunnel device
 *   @dev: fallback device
 *
 * Return: 0
 **/
static int __net_init vti6_fb_tnl_dev_init(struct net_device *dev)
{
	struct ip6_tnl *t = netdev_priv(dev);
	struct net *net = dev_net(dev);
	struct vti6_net *ip6n = net_generic(net, vti6_net_id);

	t->parms.proto = IPPROTO_IPV6;
	dev_hold(dev);

	rcu_assign_pointer(ip6n->tnls_wc[0], t);
	return 0;
}

static int vti6_validate(struct nlattr *tb[], struct nlattr *data[],
			 struct netlink_ext_ack *extack)
{
	return 0;
}

static void vti6_netlink_parms(struct nlattr *data[],
			       struct __ip6_tnl_parm *parms)
{
	memset(parms, 0, sizeof(*parms));

	if (!data)
		return;

	if (data[IFLA_VTI_LINK])
		parms->link = nla_get_u32(data[IFLA_VTI_LINK]);

	if (data[IFLA_VTI_LOCAL])
		parms->laddr = nla_get_in6_addr(data[IFLA_VTI_LOCAL]);

	if (data[IFLA_VTI_REMOTE])
		parms->raddr = nla_get_in6_addr(data[IFLA_VTI_REMOTE]);

	if (data[IFLA_VTI_IKEY])
		parms->i_key = nla_get_be32(data[IFLA_VTI_IKEY]);

	if (data[IFLA_VTI_OKEY])
		parms->o_key = nla_get_be32(data[IFLA_VTI_OKEY]);

	if (data[IFLA_VTI_FWMARK])
		parms->fwmark = nla_get_u32(data[IFLA_VTI_FWMARK]);
}

static int vti6_newlink(struct net *src_net, struct net_device *dev,
			struct nlattr *tb[], struct nlattr *data[],
			struct netlink_ext_ack *extack)
{
	struct net *net = dev_net(dev);
	struct ip6_tnl *nt;

	nt = netdev_priv(dev);
	vti6_netlink_parms(data, &nt->parms);

	nt->parms.proto = IPPROTO_IPV6;

	if (vti6_locate(net, &nt->parms, 0))
		return -EEXIST;

	return vti6_tnl_create2(dev);
}

static void vti6_dellink(struct net_device *dev, struct list_head *head)
{
	struct net *net = dev_net(dev);
	struct vti6_net *ip6n = net_generic(net, vti6_net_id);

	if (dev != ip6n->fb_tnl_dev)
		unregister_netdevice_queue(dev, head);
}

static int vti6_changelink(struct net_device *dev, struct nlattr *tb[],
			   struct nlattr *data[],
			   struct netlink_ext_ack *extack)
{
	struct ip6_tnl *t;
	struct __ip6_tnl_parm p;
	struct net *net = dev_net(dev);
	struct vti6_net *ip6n = net_generic(net, vti6_net_id);

	if (dev == ip6n->fb_tnl_dev)
		return -EINVAL;

	vti6_netlink_parms(data, &p);

	t = vti6_locate(net, &p, 0);

	if (t) {
		if (t->dev != dev)
			return -EEXIST;
	} else
		t = netdev_priv(dev);

	return vti6_update(t, &p);
}

static size_t vti6_get_size(const struct net_device *dev)
{
	return
		/* IFLA_VTI_LINK */
		nla_total_size(4) +
		/* IFLA_VTI_LOCAL */
		nla_total_size(sizeof(struct in6_addr)) +
		/* IFLA_VTI_REMOTE */
		nla_total_size(sizeof(struct in6_addr)) +
		/* IFLA_VTI_IKEY */
		nla_total_size(4) +
		/* IFLA_VTI_OKEY */
		nla_total_size(4) +
		/* IFLA_VTI_FWMARK */
		nla_total_size(4) +
		0;
}

static int vti6_fill_info(struct sk_buff *skb, const struct net_device *dev)
{
	struct ip6_tnl *tunnel = netdev_priv(dev);
	struct __ip6_tnl_parm *parm = &tunnel->parms;

	if (nla_put_u32(skb, IFLA_VTI_LINK, parm->link) ||
	    nla_put_in6_addr(skb, IFLA_VTI_LOCAL, &parm->laddr) ||
	    nla_put_in6_addr(skb, IFLA_VTI_REMOTE, &parm->raddr) ||
	    nla_put_be32(skb, IFLA_VTI_IKEY, parm->i_key) ||
	    nla_put_be32(skb, IFLA_VTI_OKEY, parm->o_key) ||
	    nla_put_u32(skb, IFLA_VTI_FWMARK, parm->fwmark))
		goto nla_put_failure;
	return 0;

nla_put_failure:
	return -EMSGSIZE;
}

static const struct nla_policy vti6_policy[IFLA_VTI_MAX + 1] = {
	[IFLA_VTI_LINK]		= { .type = NLA_U32 },
	[IFLA_VTI_LOCAL]	= { .len = sizeof(struct in6_addr) },
	[IFLA_VTI_REMOTE]	= { .len = sizeof(struct in6_addr) },
	[IFLA_VTI_IKEY]		= { .type = NLA_U32 },
	[IFLA_VTI_OKEY]		= { .type = NLA_U32 },
	[IFLA_VTI_FWMARK]	= { .type = NLA_U32 },
};

static struct rtnl_link_ops vti6_link_ops __read_mostly = {
	.kind		= "vti6",
	.maxtype	= IFLA_VTI_MAX,
	.policy		= vti6_policy,
	.priv_size	= sizeof(struct ip6_tnl),
	.setup		= vti6_dev_setup,
	.validate	= vti6_validate,
	.newlink	= vti6_newlink,
	.dellink	= vti6_dellink,
	.changelink	= vti6_changelink,
	.get_size	= vti6_get_size,
	.fill_info	= vti6_fill_info,
	.get_link_net	= ip6_tnl_get_link_net,
};

static void __net_exit vti6_destroy_tunnels(struct vti6_net *ip6n)
{
	int h;
	struct ip6_tnl *t;
	LIST_HEAD(list);

	for (h = 0; h < IP6_VTI_HASH_SIZE; h++) {
		t = rtnl_dereference(ip6n->tnls_r_l[h]);
		while (t) {
			unregister_netdevice_queue(t->dev, &list);
			t = rtnl_dereference(t->next);
		}
	}

	t = rtnl_dereference(ip6n->tnls_wc[0]);
	unregister_netdevice_queue(t->dev, &list);
	unregister_netdevice_many(&list);
}

static int __net_init vti6_init_net(struct net *net)
{
	struct vti6_net *ip6n = net_generic(net, vti6_net_id);
	struct ip6_tnl *t = NULL;
	int err;

	ip6n->tnls[0] = ip6n->tnls_wc;
	ip6n->tnls[1] = ip6n->tnls_r_l;

	err = -ENOMEM;
	ip6n->fb_tnl_dev = alloc_netdev(sizeof(struct ip6_tnl), "ip6_vti0",
					NET_NAME_UNKNOWN, vti6_dev_setup);

	if (!ip6n->fb_tnl_dev)
		goto err_alloc_dev;
	dev_net_set(ip6n->fb_tnl_dev, net);
	ip6n->fb_tnl_dev->rtnl_link_ops = &vti6_link_ops;

	err = vti6_fb_tnl_dev_init(ip6n->fb_tnl_dev);
	if (err < 0)
		goto err_register;

	err = register_netdev(ip6n->fb_tnl_dev);
	if (err < 0)
		goto err_register;

	t = netdev_priv(ip6n->fb_tnl_dev);

	strcpy(t->parms.name, ip6n->fb_tnl_dev->name);
	return 0;

err_register:
	free_netdev(ip6n->fb_tnl_dev);
err_alloc_dev:
	return err;
}

static void __net_exit vti6_exit_net(struct net *net)
{
	struct vti6_net *ip6n = net_generic(net, vti6_net_id);

	rtnl_lock();
	vti6_destroy_tunnels(ip6n);
	rtnl_unlock();
}

static struct pernet_operations vti6_net_ops = {
	.init = vti6_init_net,
	.exit = vti6_exit_net,
	.id   = &vti6_net_id,
	.size = sizeof(struct vti6_net),
};

static struct xfrm6_protocol vti_esp6_protocol __read_mostly = {
	.handler	=	vti6_rcv,
	.cb_handler	=	vti6_rcv_cb,
	.err_handler	=	vti6_err,
	.priority	=	100,
};

static struct xfrm6_protocol vti_ah6_protocol __read_mostly = {
	.handler	=	vti6_rcv,
	.cb_handler	=	vti6_rcv_cb,
	.err_handler	=	vti6_err,
	.priority	=	100,
};

static struct xfrm6_protocol vti_ipcomp6_protocol __read_mostly = {
	.handler	=	vti6_rcv,
	.cb_handler	=	vti6_rcv_cb,
	.err_handler	=	vti6_err,
	.priority	=	100,
};

/**
 * vti6_tunnel_init - register protocol and reserve needed resources
 *
 * Return: 0 on success
 **/
static int __init vti6_tunnel_init(void)
{
	const char *msg;
	int err;

	msg = "tunnel device";
	err = register_pernet_device(&vti6_net_ops);
	if (err < 0)
		goto pernet_dev_failed;

	msg = "tunnel protocols";
	err = xfrm6_protocol_register(&vti_esp6_protocol, IPPROTO_ESP);
	if (err < 0)
		goto xfrm_proto_esp_failed;
	err = xfrm6_protocol_register(&vti_ah6_protocol, IPPROTO_AH);
	if (err < 0)
		goto xfrm_proto_ah_failed;
	err = xfrm6_protocol_register(&vti_ipcomp6_protocol, IPPROTO_COMP);
	if (err < 0)
		goto xfrm_proto_comp_failed;

	msg = "netlink interface";
	err = rtnl_link_register(&vti6_link_ops);
	if (err < 0)
		goto rtnl_link_failed;

	return 0;

rtnl_link_failed:
	xfrm6_protocol_deregister(&vti_ipcomp6_protocol, IPPROTO_COMP);
xfrm_proto_comp_failed:
	xfrm6_protocol_deregister(&vti_ah6_protocol, IPPROTO_AH);
xfrm_proto_ah_failed:
	xfrm6_protocol_deregister(&vti_esp6_protocol, IPPROTO_ESP);
xfrm_proto_esp_failed:
	unregister_pernet_device(&vti6_net_ops);
pernet_dev_failed:
	pr_err("vti6 init: failed to register %s\n", msg);
	return err;
}

/**
 * vti6_tunnel_cleanup - free resources and unregister protocol
 **/
static void __exit vti6_tunnel_cleanup(void)
{
	rtnl_link_unregister(&vti6_link_ops);
	xfrm6_protocol_deregister(&vti_ipcomp6_protocol, IPPROTO_COMP);
	xfrm6_protocol_deregister(&vti_ah6_protocol, IPPROTO_AH);
	xfrm6_protocol_deregister(&vti_esp6_protocol, IPPROTO_ESP);
	unregister_pernet_device(&vti6_net_ops);
}

module_init(vti6_tunnel_init);
module_exit(vti6_tunnel_cleanup);
MODULE_LICENSE("GPL");
MODULE_ALIAS_RTNL_LINK("vti6");
MODULE_ALIAS_NETDEV("ip6_vti0");
MODULE_AUTHOR("Steffen Klassert");
MODULE_DESCRIPTION("IPv6 virtual tunnel interface");<|MERGE_RESOLUTION|>--- conflicted
+++ resolved
@@ -454,17 +454,6 @@
 	int mtu;
 
 	if (!dst) {
-<<<<<<< HEAD
-		fl->u.ip6.flowi6_oif = dev->ifindex;
-		fl->u.ip6.flowi6_flags |= FLOWI_FLAG_ANYSRC;
-		dst = ip6_route_output(dev_net(dev), NULL, &fl->u.ip6);
-		if (dst->error) {
-			dst_release(dst);
-			dst = NULL;
-			goto tx_err_link_failure;
-		}
-		skb_dst_set(skb, dst);
-=======
 		switch (skb->protocol) {
 		case htons(ETH_P_IP): {
 			struct rtable *rt;
@@ -492,7 +481,6 @@
 		default:
 			goto tx_err_link_failure;
 		}
->>>>>>> a3e631c1
 	}
 
 	dst_hold(dst);
