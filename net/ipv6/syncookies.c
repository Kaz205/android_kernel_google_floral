/*
 *  IPv6 Syncookies implementation for the Linux kernel
 *
 *  Authors:
 *  Glenn Griffin	<ggriffin.kernel@gmail.com>
 *
 *  Based on IPv4 implementation by Andi Kleen
 *  linux/net/ipv4/syncookies.c
 *
 *	This program is free software; you can redistribute it and/or
 *      modify it under the terms of the GNU General Public License
 *      as published by the Free Software Foundation; either version
 *      2 of the License, or (at your option) any later version.
 *
 */

#include <linux/tcp.h>
#include <linux/random.h>
#include <linux/siphash.h>
#include <linux/kernel.h>
#include <net/secure_seq.h>
#include <net/ipv6.h>
#include <net/tcp.h>

#define COOKIEBITS 24	/* Upper bits store count */
#define COOKIEMASK (((__u32)1 << COOKIEBITS) - 1)

static siphash_key_t syncookie6_secret[2] __read_mostly;

/* RFC 2460, Section 8.3:
 * [ipv6 tcp] MSS must be computed as the maximum packet size minus 60 [..]
 *
 * Due to IPV6_MIN_MTU=1280 the lowest possible MSS is 1220, which allows
 * using higher values than ipv4 tcp syncookies.
 * The other values are chosen based on ethernet (1500 and 9k MTU), plus
 * one that accounts for common encap (PPPoe) overhead. Table must be sorted.
 */
static __u16 const msstab[] = {
	1280 - 60, /* IPV6_MIN_MTU - 60 */
	1480 - 60,
	1500 - 60,
	9000 - 60,
};

static u32 cookie_hash(const struct in6_addr *saddr,
		       const struct in6_addr *daddr,
		       __be16 sport, __be16 dport, u32 count, int c)
{
	const struct {
		struct in6_addr saddr;
		struct in6_addr daddr;
		u32 count;
		__be16 sport;
		__be16 dport;
	} __aligned(SIPHASH_ALIGNMENT) combined = {
		.saddr = *saddr,
		.daddr = *daddr,
		.count = count,
		.sport = sport,
		.dport = dport
	};

	net_get_random_once(syncookie6_secret, sizeof(syncookie6_secret));
	return siphash(&combined, offsetofend(typeof(combined), dport),
		       &syncookie6_secret[c]);
}

static __u32 secure_tcp_syn_cookie(const struct in6_addr *saddr,
				   const struct in6_addr *daddr,
				   __be16 sport, __be16 dport, __u32 sseq,
				   __u32 data)
{
	u32 count = tcp_cookie_time();
	return (cookie_hash(saddr, daddr, sport, dport, 0, 0) +
		sseq + (count << COOKIEBITS) +
		((cookie_hash(saddr, daddr, sport, dport, count, 1) + data)
		& COOKIEMASK));
}

static __u32 check_tcp_syn_cookie(__u32 cookie, const struct in6_addr *saddr,
				  const struct in6_addr *daddr, __be16 sport,
				  __be16 dport, __u32 sseq)
{
	__u32 diff, count = tcp_cookie_time();

	cookie -= cookie_hash(saddr, daddr, sport, dport, 0, 0) + sseq;

	diff = (count - (cookie >> COOKIEBITS)) & ((__u32) -1 >> COOKIEBITS);
	if (diff >= MAX_SYNCOOKIE_AGE)
		return (__u32)-1;

	return (cookie -
		cookie_hash(saddr, daddr, sport, dport, count - diff, 1))
		& COOKIEMASK;
}

u32 __cookie_v6_init_sequence(const struct ipv6hdr *iph,
			      const struct tcphdr *th, __u16 *mssp)
{
	int mssind;
	const __u16 mss = *mssp;

	for (mssind = ARRAY_SIZE(msstab) - 1; mssind ; mssind--)
		if (mss >= msstab[mssind])
			break;

	*mssp = msstab[mssind];

	return secure_tcp_syn_cookie(&iph->saddr, &iph->daddr, th->source,
				     th->dest, ntohl(th->seq), mssind);
}
EXPORT_SYMBOL_GPL(__cookie_v6_init_sequence);

__u32 cookie_v6_init_sequence(const struct sk_buff *skb, __u16 *mssp)
{
	const struct ipv6hdr *iph = ipv6_hdr(skb);
	const struct tcphdr *th = tcp_hdr(skb);

	return __cookie_v6_init_sequence(iph, th, mssp);
}

int __cookie_v6_check(const struct ipv6hdr *iph, const struct tcphdr *th,
		      __u32 cookie)
{
	__u32 seq = ntohl(th->seq) - 1;
	__u32 mssind = check_tcp_syn_cookie(cookie, &iph->saddr, &iph->daddr,
					    th->source, th->dest, seq);

	return mssind < ARRAY_SIZE(msstab) ? msstab[mssind] : 0;
}
EXPORT_SYMBOL_GPL(__cookie_v6_check);

struct sock *cookie_v6_check(struct sock *sk, struct sk_buff *skb)
{
	struct tcp_options_received tcp_opt;
	struct inet_request_sock *ireq;
	struct tcp_request_sock *treq;
	struct ipv6_pinfo *np = inet6_sk(sk);
	struct tcp_sock *tp = tcp_sk(sk);
	const struct tcphdr *th = tcp_hdr(skb);
	__u32 cookie = ntohl(th->ack_seq) - 1;
	struct sock *ret = sk;
	struct request_sock *req;
	int full_space, mss;
	struct dst_entry *dst;
	__u8 rcv_wscale;
	u32 tsoff = 0;

	if (!sock_net(sk)->ipv4.sysctl_tcp_syncookies || !th->ack || th->rst)
		goto out;

	if (tcp_synq_no_recent_overflow(sk))
		goto out;

	mss = __cookie_v6_check(ipv6_hdr(skb), th, cookie);
	if (mss == 0) {
		__NET_INC_STATS(sock_net(sk), LINUX_MIB_SYNCOOKIESFAILED);
		goto out;
	}

	__NET_INC_STATS(sock_net(sk), LINUX_MIB_SYNCOOKIESRECV);

	/* check for timestamp cookie support */
	memset(&tcp_opt, 0, sizeof(tcp_opt));
	tcp_parse_options(sock_net(sk), skb, &tcp_opt, 0, NULL);

	if (tcp_opt.saw_tstamp && tcp_opt.rcv_tsecr) {
		tsoff = secure_tcpv6_ts_off(sock_net(sk),
					    ipv6_hdr(skb)->daddr.s6_addr32,
					    ipv6_hdr(skb)->saddr.s6_addr32);
		tcp_opt.rcv_tsecr -= tsoff;
	}

	if (!cookie_timestamp_decode(sock_net(sk), &tcp_opt))
		goto out;

	ret = NULL;
	req = inet_reqsk_alloc(&tcp6_request_sock_ops, sk, false);
	if (!req)
		goto out;

	ireq = inet_rsk(req);
	treq = tcp_rsk(req);
	treq->tfo_listener = false;

	if (security_inet_conn_request(sk, skb, req))
		goto out_free;

	req->mss = mss;
	ireq->ir_rmt_port = th->source;
	ireq->ir_num = ntohs(th->dest);
	ireq->ir_v6_rmt_addr = ipv6_hdr(skb)->saddr;
	ireq->ir_v6_loc_addr = ipv6_hdr(skb)->daddr;
	if (ipv6_opt_accepted(sk, skb, &TCP_SKB_CB(skb)->header.h6) ||
	    np->rxopt.bits.rxinfo || np->rxopt.bits.rxoinfo ||
	    np->rxopt.bits.rxhlim || np->rxopt.bits.rxohlim) {
		refcount_inc(&skb->users);
		ireq->pktopts = skb;
	}

	ireq->ir_iif = inet_request_bound_dev_if(sk, skb);
	/* So that link locals have meaning */
	if (!sk->sk_bound_dev_if &&
	    ipv6_addr_type(&ireq->ir_v6_rmt_addr) & IPV6_ADDR_LINKLOCAL)
		ireq->ir_iif = tcp_v6_iif(skb);

	ireq->ir_mark = inet_request_mark(sk, skb);

	req->num_retrans = 0;
	ireq->snd_wscale	= tcp_opt.snd_wscale;
	ireq->sack_ok		= tcp_opt.sack_ok;
	ireq->wscale_ok		= tcp_opt.wscale_ok;
	ireq->tstamp_ok		= tcp_opt.saw_tstamp;
	req->ts_recent		= tcp_opt.saw_tstamp ? tcp_opt.rcv_tsval : 0;
	treq->snt_synack	= 0;
	treq->rcv_isn = ntohl(th->seq) - 1;
	treq->snt_isn = cookie;
	treq->ts_off = 0;
	treq->txhash = net_tx_rndhash();

	/*
	 * We need to lookup the dst_entry to get the correct window size.
	 * This is taken from tcp_v6_syn_recv_sock.  Somebody please enlighten
	 * me if there is a preferred way.
	 */
	{
		struct in6_addr *final_p, final;
		struct flowi6 fl6;
		memset(&fl6, 0, sizeof(fl6));
		fl6.flowi6_proto = IPPROTO_TCP;
		fl6.daddr = ireq->ir_v6_rmt_addr;
		final_p = fl6_update_dst(&fl6, rcu_dereference(np->opt), &final);
		fl6.saddr = ireq->ir_v6_loc_addr;
		fl6.flowi6_oif = ireq->ir_iif;
		fl6.flowi6_mark = ireq->ir_mark;
		fl6.fl6_dport = ireq->ir_rmt_port;
		fl6.fl6_sport = inet_sk(sk)->inet_sport;
		fl6.flowi6_uid = sk->sk_uid;
		security_req_classify_flow(req, flowi6_to_flowi(&fl6));

		dst = ip6_dst_lookup_flow(sock_net(sk), sk, &fl6, final_p);
		if (IS_ERR(dst))
			goto out_free;
	}

	req->rsk_window_clamp = tp->window_clamp ? :dst_metric(dst, RTAX_WINDOW);
<<<<<<< HEAD
	/* limit the window selection if the user enforce a smaller rx buffer */
	full_space = tcp_full_space(sk);
	if (sk->sk_userlocks & SOCK_RCVBUF_LOCK &&
	    (req->rsk_window_clamp > full_space || req->rsk_window_clamp == 0))
		req->rsk_window_clamp = full_space;

	tcp_select_initial_window(full_space, req->mss,
=======
	tcp_select_initial_window(sock_net(sk), tcp_full_space(sk), req->mss,
>>>>>>> a1f19153
				  &req->rsk_rcv_wnd, &req->rsk_window_clamp,
				  ireq->wscale_ok, &rcv_wscale,
				  dst_metric(dst, RTAX_INITRWND));

	ireq->rcv_wscale = rcv_wscale;
	ireq->ecn_ok = cookie_ecn_ok(&tcp_opt, sock_net(sk), dst);

	ret = tcp_get_cookie_sock(sk, skb, req, dst, tsoff);
out:
	return ret;
out_free:
	reqsk_free(req);
	return NULL;
}<|MERGE_RESOLUTION|>--- conflicted
+++ resolved
@@ -244,17 +244,13 @@
 	}
 
 	req->rsk_window_clamp = tp->window_clamp ? :dst_metric(dst, RTAX_WINDOW);
-<<<<<<< HEAD
 	/* limit the window selection if the user enforce a smaller rx buffer */
 	full_space = tcp_full_space(sk);
 	if (sk->sk_userlocks & SOCK_RCVBUF_LOCK &&
 	    (req->rsk_window_clamp > full_space || req->rsk_window_clamp == 0))
 		req->rsk_window_clamp = full_space;
 
-	tcp_select_initial_window(full_space, req->mss,
-=======
 	tcp_select_initial_window(sock_net(sk), tcp_full_space(sk), req->mss,
->>>>>>> a1f19153
 				  &req->rsk_rcv_wnd, &req->rsk_window_clamp,
 				  ireq->wscale_ok, &rcv_wscale,
 				  dst_metric(dst, RTAX_INITRWND));
