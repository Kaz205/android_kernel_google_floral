--- conflicted
+++ resolved
@@ -1,8 +1,4 @@
-<<<<<<< HEAD
-/* Copyright (c) 2015-2018, The Linux Foundation. All rights reserved.
-=======
 /* Copyright (c) 2015-2020, The Linux Foundation. All rights reserved.
->>>>>>> 3f527a98
  *
  * This program is free software; you can redistribute it and/or modify
  * it under the terms of the GNU General Public License version 2 and
@@ -202,8 +198,6 @@
 		pr_err("%s: could not disable clocks\n", __func__);
 
 	return ret;
-<<<<<<< HEAD
-=======
 }
 
 int qti_pfk_ice_get_info(uint32_t *min_slot_index, uint32_t *total_num_slots,
@@ -219,5 +213,4 @@
 	*total_num_slots = NUM_ICE_SLOTS - MIN_ICE_KEY_INDEX;
 
 	return 0;
->>>>>>> 3f527a98
 }