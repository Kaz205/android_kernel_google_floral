--- conflicted
+++ resolved
@@ -155,13 +155,6 @@
 
 struct bpf_security_struct {
 	u32 sid;  /* SID of bpf obj creator */
-<<<<<<< HEAD
-};
-
-struct perf_event_security_struct {
-	u32 sid;  /* SID of perf_event obj creator */
-=======
->>>>>>> 748d7271
 };
 
 struct perf_event_security_struct {
