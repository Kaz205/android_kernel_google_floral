/*
 * Implementation of the security services.
 *
 * Authors : Stephen Smalley, <sds@tycho.nsa.gov>
 *	     James Morris <jmorris@redhat.com>
 *
 * Updated: Trusted Computer Solutions, Inc. <dgoeddel@trustedcs.com>
 *
 *	Support for enhanced MLS infrastructure.
 *	Support for context based audit filters.
 *
 * Updated: Frank Mayer <mayerf@tresys.com> and Karl MacMillan <kmacmillan@tresys.com>
 *
 *	Added conditional policy language extensions
 *
 * Updated: Hewlett-Packard <paul@paul-moore.com>
 *
 *      Added support for NetLabel
 *      Added support for the policy capability bitmap
 *
 * Updated: Chad Sellers <csellers@tresys.com>
 *
 *  Added validation of kernel classes and permissions
 *
 * Updated: KaiGai Kohei <kaigai@ak.jp.nec.com>
 *
 *  Added support for bounds domain and audit messaged on masked permissions
 *
 * Updated: Guido Trentalancia <guido@trentalancia.com>
 *
 *  Added support for runtime switching of the policy type
 *
 * Copyright (C) 2008, 2009 NEC Corporation
 * Copyright (C) 2006, 2007 Hewlett-Packard Development Company, L.P.
 * Copyright (C) 2004-2006 Trusted Computer Solutions, Inc.
 * Copyright (C) 2003 - 2004, 2006 Tresys Technology, LLC
 * Copyright (C) 2003 Red Hat, Inc., James Morris <jmorris@redhat.com>
 *	This program is free software; you can redistribute it and/or modify
 *	it under the terms of the GNU General Public License as published by
 *	the Free Software Foundation, version 2.
 */
#include <linux/kernel.h>
#include <linux/slab.h>
#include <linux/string.h>
#include <linux/spinlock.h>
#include <linux/rcupdate.h>
#include <linux/errno.h>
#include <linux/in.h>
#include <linux/sched.h>
#include <linux/audit.h>
#include <linux/mutex.h>
#include <linux/selinux.h>
#include <linux/flex_array.h>
#include <linux/vmalloc.h>
#include <net/netlabel.h>

#include "flask.h"
#include "avc.h"
#include "avc_ss.h"
#include "security.h"
#include "context.h"
#include "policydb.h"
#include "sidtab.h"
#include "services.h"
#include "conditional.h"
#include "mls.h"
#include "objsec.h"
#include "netlabel.h"
#include "xfrm.h"
#include "ebitmap.h"
#include "audit.h"

/* Policy capability names */
const char *selinux_policycap_names[__POLICYDB_CAPABILITY_MAX] = {
	"network_peer_controls",
	"open_perms",
	"extended_socket_class",
	"always_check_network",
	"cgroup_seclabel",
	"nnp_nosuid_transition"
};

<<<<<<< HEAD
int selinux_android_netlink_route;
int selinux_policycap_netpeer;
int selinux_policycap_openperm;
int selinux_policycap_extsockclass;
int selinux_policycap_alwaysnetwork;
int selinux_policycap_cgroupseclabel;
int selinux_policycap_nnp_nosuid_transition;

static DEFINE_RWLOCK(policy_rwlock);

static struct sidtab sidtab;
struct policydb policydb;
int ss_initialized __rticdata;

/*
 * The largest sequence number that has been used when
 * providing an access decision to the access vector cache.
 * The sequence number only changes when a policy change
 * occurs.
 */
static u32 latest_granting;
=======
static struct selinux_ss selinux_ss;

void selinux_ss_init(struct selinux_ss **ss)
{
	rwlock_init(&selinux_ss.policy_rwlock);
	mutex_init(&selinux_ss.status_lock);
	*ss = &selinux_ss;
}
>>>>>>> 1cfd8419

/* Forward declaration. */
static int context_struct_to_string(struct policydb *policydb,
				    struct context *context,
				    char **scontext,
				    u32 *scontext_len);

static void context_struct_compute_av(struct policydb *policydb,
				      struct context *scontext,
				      struct context *tcontext,
				      u16 tclass,
				      struct av_decision *avd,
				      struct extended_perms *xperms);

static int selinux_set_mapping(struct policydb *pol,
			       struct security_class_mapping *map,
			       struct selinux_map *out_map)
{
	u16 i, j;
	unsigned k;
	bool print_unknown_handle = false;

	/* Find number of classes in the input mapping */
	if (!map)
		return -EINVAL;
	i = 0;
	while (map[i].name)
		i++;

	/* Allocate space for the class records, plus one for class zero */
	out_map->mapping = kcalloc(++i, sizeof(*out_map->mapping), GFP_ATOMIC);
	if (!out_map->mapping)
		return -ENOMEM;

	/* Store the raw class and permission values */
	j = 0;
	while (map[j].name) {
		struct security_class_mapping *p_in = map + (j++);
		struct selinux_mapping *p_out = out_map->mapping + j;

		/* An empty class string skips ahead */
		if (!strcmp(p_in->name, "")) {
			p_out->num_perms = 0;
			continue;
		}

		p_out->value = string_to_security_class(pol, p_in->name);
		if (!p_out->value) {
			pr_info("SELinux:  Class %s not defined in policy.\n",
			       p_in->name);
			if (pol->reject_unknown)
				goto err;
			p_out->num_perms = 0;
			print_unknown_handle = true;
			continue;
		}

		k = 0;
		while (p_in->perms[k]) {
			/* An empty permission string skips ahead */
			if (!*p_in->perms[k]) {
				k++;
				continue;
			}
			p_out->perms[k] = string_to_av_perm(pol, p_out->value,
							    p_in->perms[k]);
			if (!p_out->perms[k]) {
				pr_info("SELinux:  Permission %s in class %s not defined in policy.\n",
				       p_in->perms[k], p_in->name);
				if (pol->reject_unknown)
					goto err;
				print_unknown_handle = true;
			}

			k++;
		}
		p_out->num_perms = k;
	}

	if (print_unknown_handle)
		pr_info("SELinux: the above unknown classes and permissions will be %s\n",
		       pol->allow_unknown ? "allowed" : "denied");

	out_map->size = i;
	return 0;
err:
	kfree(out_map->mapping);
	out_map->mapping = NULL;
	return -EINVAL;
}

/*
 * Get real, policy values from mapped values
 */

static u16 unmap_class(struct selinux_map *map, u16 tclass)
{
	if (tclass < map->size)
		return map->mapping[tclass].value;

	return tclass;
}

/*
 * Get kernel value for class from its policy value
 */
static u16 map_class(struct selinux_map *map, u16 pol_value)
{
	u16 i;

	for (i = 1; i < map->size; i++) {
		if (map->mapping[i].value == pol_value)
			return i;
	}

	return SECCLASS_NULL;
}

static void map_decision(struct selinux_map *map,
			 u16 tclass, struct av_decision *avd,
			 int allow_unknown)
{
	if (tclass < map->size) {
		struct selinux_mapping *mapping = &map->mapping[tclass];
		unsigned int i, n = mapping->num_perms;
		u32 result;

		for (i = 0, result = 0; i < n; i++) {
			if (avd->allowed & mapping->perms[i])
				result |= 1<<i;
			if (allow_unknown && !mapping->perms[i])
				result |= 1<<i;
		}
		avd->allowed = result;

		for (i = 0, result = 0; i < n; i++)
			if (avd->auditallow & mapping->perms[i])
				result |= 1<<i;
		avd->auditallow = result;

		for (i = 0, result = 0; i < n; i++) {
			if (avd->auditdeny & mapping->perms[i])
				result |= 1<<i;
			if (!allow_unknown && !mapping->perms[i])
				result |= 1<<i;
		}
		/*
		 * In case the kernel has a bug and requests a permission
		 * between num_perms and the maximum permission number, we
		 * should audit that denial
		 */
		for (; i < (sizeof(u32)*8); i++)
			result |= 1<<i;
		avd->auditdeny = result;
	}
}

int security_mls_enabled(struct selinux_state *state)
{
	struct policydb *p = &state->ss->policydb;

	return p->mls_enabled;
}

/*
 * Return the boolean value of a constraint expression
 * when it is applied to the specified source and target
 * security contexts.
 *
 * xcontext is a special beast...  It is used by the validatetrans rules
 * only.  For these rules, scontext is the context before the transition,
 * tcontext is the context after the transition, and xcontext is the context
 * of the process performing the transition.  All other callers of
 * constraint_expr_eval should pass in NULL for xcontext.
 */
static int constraint_expr_eval(struct policydb *policydb,
				struct context *scontext,
				struct context *tcontext,
				struct context *xcontext,
				struct constraint_expr *cexpr)
{
	u32 val1, val2;
	struct context *c;
	struct role_datum *r1, *r2;
	struct mls_level *l1, *l2;
	struct constraint_expr *e;
	int s[CEXPR_MAXDEPTH];
	int sp = -1;

	for (e = cexpr; e; e = e->next) {
		switch (e->expr_type) {
		case CEXPR_NOT:
			BUG_ON(sp < 0);
			s[sp] = !s[sp];
			break;
		case CEXPR_AND:
			BUG_ON(sp < 1);
			sp--;
			s[sp] &= s[sp + 1];
			break;
		case CEXPR_OR:
			BUG_ON(sp < 1);
			sp--;
			s[sp] |= s[sp + 1];
			break;
		case CEXPR_ATTR:
			if (sp == (CEXPR_MAXDEPTH - 1))
				return 0;
			switch (e->attr) {
			case CEXPR_USER:
				val1 = scontext->user;
				val2 = tcontext->user;
				break;
			case CEXPR_TYPE:
				val1 = scontext->type;
				val2 = tcontext->type;
				break;
			case CEXPR_ROLE:
				val1 = scontext->role;
				val2 = tcontext->role;
				r1 = policydb->role_val_to_struct[val1 - 1];
				r2 = policydb->role_val_to_struct[val2 - 1];
				switch (e->op) {
				case CEXPR_DOM:
					s[++sp] = ebitmap_get_bit(&r1->dominates,
								  val2 - 1);
					continue;
				case CEXPR_DOMBY:
					s[++sp] = ebitmap_get_bit(&r2->dominates,
								  val1 - 1);
					continue;
				case CEXPR_INCOMP:
					s[++sp] = (!ebitmap_get_bit(&r1->dominates,
								    val2 - 1) &&
						   !ebitmap_get_bit(&r2->dominates,
								    val1 - 1));
					continue;
				default:
					break;
				}
				break;
			case CEXPR_L1L2:
				l1 = &(scontext->range.level[0]);
				l2 = &(tcontext->range.level[0]);
				goto mls_ops;
			case CEXPR_L1H2:
				l1 = &(scontext->range.level[0]);
				l2 = &(tcontext->range.level[1]);
				goto mls_ops;
			case CEXPR_H1L2:
				l1 = &(scontext->range.level[1]);
				l2 = &(tcontext->range.level[0]);
				goto mls_ops;
			case CEXPR_H1H2:
				l1 = &(scontext->range.level[1]);
				l2 = &(tcontext->range.level[1]);
				goto mls_ops;
			case CEXPR_L1H1:
				l1 = &(scontext->range.level[0]);
				l2 = &(scontext->range.level[1]);
				goto mls_ops;
			case CEXPR_L2H2:
				l1 = &(tcontext->range.level[0]);
				l2 = &(tcontext->range.level[1]);
				goto mls_ops;
mls_ops:
			switch (e->op) {
			case CEXPR_EQ:
				s[++sp] = mls_level_eq(l1, l2);
				continue;
			case CEXPR_NEQ:
				s[++sp] = !mls_level_eq(l1, l2);
				continue;
			case CEXPR_DOM:
				s[++sp] = mls_level_dom(l1, l2);
				continue;
			case CEXPR_DOMBY:
				s[++sp] = mls_level_dom(l2, l1);
				continue;
			case CEXPR_INCOMP:
				s[++sp] = mls_level_incomp(l2, l1);
				continue;
			default:
				BUG();
				return 0;
			}
			break;
			default:
				BUG();
				return 0;
			}

			switch (e->op) {
			case CEXPR_EQ:
				s[++sp] = (val1 == val2);
				break;
			case CEXPR_NEQ:
				s[++sp] = (val1 != val2);
				break;
			default:
				BUG();
				return 0;
			}
			break;
		case CEXPR_NAMES:
			if (sp == (CEXPR_MAXDEPTH-1))
				return 0;
			c = scontext;
			if (e->attr & CEXPR_TARGET)
				c = tcontext;
			else if (e->attr & CEXPR_XTARGET) {
				c = xcontext;
				if (!c) {
					BUG();
					return 0;
				}
			}
			if (e->attr & CEXPR_USER)
				val1 = c->user;
			else if (e->attr & CEXPR_ROLE)
				val1 = c->role;
			else if (e->attr & CEXPR_TYPE)
				val1 = c->type;
			else {
				BUG();
				return 0;
			}

			switch (e->op) {
			case CEXPR_EQ:
				s[++sp] = ebitmap_get_bit(&e->names, val1 - 1);
				break;
			case CEXPR_NEQ:
				s[++sp] = !ebitmap_get_bit(&e->names, val1 - 1);
				break;
			default:
				BUG();
				return 0;
			}
			break;
		default:
			BUG();
			return 0;
		}
	}

	BUG_ON(sp != 0);
	return s[0];
}

/*
 * security_dump_masked_av - dumps masked permissions during
 * security_compute_av due to RBAC, MLS/Constraint and Type bounds.
 */
static int dump_masked_av_helper(void *k, void *d, void *args)
{
	struct perm_datum *pdatum = d;
	char **permission_names = args;

	BUG_ON(pdatum->value < 1 || pdatum->value > 32);

	permission_names[pdatum->value - 1] = (char *)k;

	return 0;
}

static void security_dump_masked_av(struct policydb *policydb,
				    struct context *scontext,
				    struct context *tcontext,
				    u16 tclass,
				    u32 permissions,
				    const char *reason)
{
	struct common_datum *common_dat;
	struct class_datum *tclass_dat;
	struct audit_buffer *ab;
	char *tclass_name;
	char *scontext_name = NULL;
	char *tcontext_name = NULL;
	char *permission_names[32];
	int index;
	u32 length;
	bool need_comma = false;

	if (!permissions)
		return;

	tclass_name = sym_name(policydb, SYM_CLASSES, tclass - 1);
	tclass_dat = policydb->class_val_to_struct[tclass - 1];
	common_dat = tclass_dat->comdatum;

	/* init permission_names */
	if (common_dat &&
	    hashtab_map(common_dat->permissions.table,
			dump_masked_av_helper, permission_names) < 0)
		goto out;

	if (hashtab_map(tclass_dat->permissions.table,
			dump_masked_av_helper, permission_names) < 0)
		goto out;

	/* get scontext/tcontext in text form */
	if (context_struct_to_string(policydb, scontext,
				     &scontext_name, &length) < 0)
		goto out;

	if (context_struct_to_string(policydb, tcontext,
				     &tcontext_name, &length) < 0)
		goto out;

	/* audit a message */
	ab = audit_log_start(current->audit_context,
			     GFP_ATOMIC, AUDIT_SELINUX_ERR);
	if (!ab)
		goto out;

	audit_log_format(ab, "op=security_compute_av reason=%s "
			 "scontext=%s tcontext=%s tclass=%s perms=",
			 reason, scontext_name, tcontext_name, tclass_name);

	for (index = 0; index < 32; index++) {
		u32 mask = (1 << index);

		if ((mask & permissions) == 0)
			continue;

		audit_log_format(ab, "%s%s",
				 need_comma ? "," : "",
				 permission_names[index]
				 ? permission_names[index] : "????");
		need_comma = true;
	}
	audit_log_end(ab);
out:
	/* release scontext/tcontext */
	kfree(tcontext_name);
	kfree(scontext_name);

	return;
}

/*
 * security_boundary_permission - drops violated permissions
 * on boundary constraint.
 */
static void type_attribute_bounds_av(struct policydb *policydb,
				     struct context *scontext,
				     struct context *tcontext,
				     u16 tclass,
				     struct av_decision *avd)
{
	struct context lo_scontext;
	struct context lo_tcontext, *tcontextp = tcontext;
	struct av_decision lo_avd;
	struct type_datum *source;
	struct type_datum *target;
	u32 masked = 0;

	source = flex_array_get_ptr(policydb->type_val_to_struct_array,
				    scontext->type - 1);
	BUG_ON(!source);

	if (!source->bounds)
		return;

	target = flex_array_get_ptr(policydb->type_val_to_struct_array,
				    tcontext->type - 1);
	BUG_ON(!target);

	memset(&lo_avd, 0, sizeof(lo_avd));

	memcpy(&lo_scontext, scontext, sizeof(lo_scontext));
	lo_scontext.type = source->bounds;

	if (target->bounds) {
		memcpy(&lo_tcontext, tcontext, sizeof(lo_tcontext));
		lo_tcontext.type = target->bounds;
		tcontextp = &lo_tcontext;
	}

	context_struct_compute_av(policydb, &lo_scontext,
				  tcontextp,
				  tclass,
				  &lo_avd,
				  NULL);

	masked = ~lo_avd.allowed & avd->allowed;

	if (likely(!masked))
		return;		/* no masked permission */

	/* mask violated permissions */
	avd->allowed &= ~masked;

	/* audit masked permissions */
	security_dump_masked_av(policydb, scontext, tcontext,
				tclass, masked, "bounds");
}

/*
 * flag which drivers have permissions
 * only looking for ioctl based extended permssions
 */
void services_compute_xperms_drivers(
		struct extended_perms *xperms,
		struct avtab_node *node)
{
	unsigned int i;

	if (node->datum.u.xperms->specified == AVTAB_XPERMS_IOCTLDRIVER) {
		/* if one or more driver has all permissions allowed */
		for (i = 0; i < ARRAY_SIZE(xperms->drivers.p); i++)
			xperms->drivers.p[i] |= node->datum.u.xperms->perms.p[i];
	} else if (node->datum.u.xperms->specified == AVTAB_XPERMS_IOCTLFUNCTION) {
		/* if allowing permissions within a driver */
		security_xperm_set(xperms->drivers.p,
					node->datum.u.xperms->driver);
	}

	/* If no ioctl commands are allowed, ignore auditallow and auditdeny */
	if (node->key.specified & AVTAB_XPERMS_ALLOWED)
		xperms->len = 1;
}

/*
 * Compute access vectors and extended permissions based on a context
 * structure pair for the permissions in a particular class.
 */
static void context_struct_compute_av(struct policydb *policydb,
				      struct context *scontext,
				      struct context *tcontext,
				      u16 tclass,
				      struct av_decision *avd,
				      struct extended_perms *xperms)
{
	struct constraint_node *constraint;
	struct role_allow *ra;
	struct avtab_key avkey;
	struct avtab_node *node;
	struct class_datum *tclass_datum;
	struct ebitmap *sattr, *tattr;
	struct ebitmap_node *snode, *tnode;
	unsigned int i, j;

	avd->allowed = 0;
	avd->auditallow = 0;
	avd->auditdeny = 0xffffffff;
	if (xperms) {
		memset(&xperms->drivers, 0, sizeof(xperms->drivers));
		xperms->len = 0;
	}

	if (unlikely(!tclass || tclass > policydb->p_classes.nprim)) {
		if (printk_ratelimit())
			pr_warn("SELinux:  Invalid class %hu\n", tclass);
		return;
	}

	tclass_datum = policydb->class_val_to_struct[tclass - 1];

	/*
	 * If a specific type enforcement rule was defined for
	 * this permission check, then use it.
	 */
	avkey.target_class = tclass;
	avkey.specified = AVTAB_AV | AVTAB_XPERMS;
	sattr = flex_array_get(policydb->type_attr_map_array,
			       scontext->type - 1);
	BUG_ON(!sattr);
	tattr = flex_array_get(policydb->type_attr_map_array,
			       tcontext->type - 1);
	BUG_ON(!tattr);
	ebitmap_for_each_positive_bit(sattr, snode, i) {
		ebitmap_for_each_positive_bit(tattr, tnode, j) {
			avkey.source_type = i + 1;
			avkey.target_type = j + 1;
			for (node = avtab_search_node(&policydb->te_avtab,
						      &avkey);
			     node;
			     node = avtab_search_node_next(node, avkey.specified)) {
				if (node->key.specified == AVTAB_ALLOWED)
					avd->allowed |= node->datum.u.data;
				else if (node->key.specified == AVTAB_AUDITALLOW)
					avd->auditallow |= node->datum.u.data;
				else if (node->key.specified == AVTAB_AUDITDENY)
					avd->auditdeny &= node->datum.u.data;
				else if (xperms && (node->key.specified & AVTAB_XPERMS))
					services_compute_xperms_drivers(xperms, node);
			}

			/* Check conditional av table for additional permissions */
			cond_compute_av(&policydb->te_cond_avtab, &avkey,
					avd, xperms);

		}
	}

	/*
	 * Remove any permissions prohibited by a constraint (this includes
	 * the MLS policy).
	 */
	constraint = tclass_datum->constraints;
	while (constraint) {
		if ((constraint->permissions & (avd->allowed)) &&
		    !constraint_expr_eval(policydb, scontext, tcontext, NULL,
					  constraint->expr)) {
			avd->allowed &= ~(constraint->permissions);
		}
		constraint = constraint->next;
	}

	/*
	 * If checking process transition permission and the
	 * role is changing, then check the (current_role, new_role)
	 * pair.
	 */
	if (tclass == policydb->process_class &&
	    (avd->allowed & policydb->process_trans_perms) &&
	    scontext->role != tcontext->role) {
		for (ra = policydb->role_allow; ra; ra = ra->next) {
			if (scontext->role == ra->role &&
			    tcontext->role == ra->new_role)
				break;
		}
		if (!ra)
			avd->allowed &= ~policydb->process_trans_perms;
	}

	/*
	 * If the given source and target types have boundary
	 * constraint, lazy checks have to mask any violated
	 * permission and notice it to userspace via audit.
	 */
	type_attribute_bounds_av(policydb, scontext, tcontext,
				 tclass, avd);
}

static int security_validtrans_handle_fail(struct selinux_state *state,
					   struct context *ocontext,
					   struct context *ncontext,
					   struct context *tcontext,
					   u16 tclass)
{
	struct policydb *p = &state->ss->policydb;
	char *o = NULL, *n = NULL, *t = NULL;
	u32 olen, nlen, tlen;

	if (context_struct_to_string(p, ocontext, &o, &olen))
		goto out;
	if (context_struct_to_string(p, ncontext, &n, &nlen))
		goto out;
	if (context_struct_to_string(p, tcontext, &t, &tlen))
		goto out;
	audit_log(current->audit_context, GFP_ATOMIC, AUDIT_SELINUX_ERR,
		  "op=security_validate_transition seresult=denied"
		  " oldcontext=%s newcontext=%s taskcontext=%s tclass=%s",
		  o, n, t, sym_name(p, SYM_CLASSES, tclass-1));
out:
	kfree(o);
	kfree(n);
	kfree(t);

	if (!enforcing_enabled(state))
		return 0;
	return -EPERM;
}

static int security_compute_validatetrans(struct selinux_state *state,
					  u32 oldsid, u32 newsid, u32 tasksid,
					  u16 orig_tclass, bool user)
{
	struct policydb *policydb;
	struct sidtab *sidtab;
	struct context *ocontext;
	struct context *ncontext;
	struct context *tcontext;
	struct class_datum *tclass_datum;
	struct constraint_node *constraint;
	u16 tclass;
	int rc = 0;


	if (!state->initialized)
		return 0;

	read_lock(&state->ss->policy_rwlock);

	policydb = &state->ss->policydb;
	sidtab = state->ss->sidtab;

	if (!user)
		tclass = unmap_class(&state->ss->map, orig_tclass);
	else
		tclass = orig_tclass;

	if (!tclass || tclass > policydb->p_classes.nprim) {
		rc = -EINVAL;
		goto out;
	}
	tclass_datum = policydb->class_val_to_struct[tclass - 1];

	ocontext = sidtab_search(sidtab, oldsid);
	if (!ocontext) {
		pr_err("SELinux: %s:  unrecognized SID %d\n",
			__func__, oldsid);
		rc = -EINVAL;
		goto out;
	}

	ncontext = sidtab_search(sidtab, newsid);
	if (!ncontext) {
		pr_err("SELinux: %s:  unrecognized SID %d\n",
			__func__, newsid);
		rc = -EINVAL;
		goto out;
	}

	tcontext = sidtab_search(sidtab, tasksid);
	if (!tcontext) {
		pr_err("SELinux: %s:  unrecognized SID %d\n",
			__func__, tasksid);
		rc = -EINVAL;
		goto out;
	}

	constraint = tclass_datum->validatetrans;
	while (constraint) {
		if (!constraint_expr_eval(policydb, ocontext, ncontext,
					  tcontext, constraint->expr)) {
			if (user)
				rc = -EPERM;
			else
				rc = security_validtrans_handle_fail(state,
								     ocontext,
								     ncontext,
								     tcontext,
								     tclass);
			goto out;
		}
		constraint = constraint->next;
	}

out:
	read_unlock(&state->ss->policy_rwlock);
	return rc;
}

int security_validate_transition_user(struct selinux_state *state,
				      u32 oldsid, u32 newsid, u32 tasksid,
				      u16 tclass)
{
	return security_compute_validatetrans(state, oldsid, newsid, tasksid,
					      tclass, true);
}

int security_validate_transition(struct selinux_state *state,
				 u32 oldsid, u32 newsid, u32 tasksid,
				 u16 orig_tclass)
{
	return security_compute_validatetrans(state, oldsid, newsid, tasksid,
					      orig_tclass, false);
}

/*
 * security_bounded_transition - check whether the given
 * transition is directed to bounded, or not.
 * It returns 0, if @newsid is bounded by @oldsid.
 * Otherwise, it returns error code.
 *
 * @oldsid : current security identifier
 * @newsid : destinated security identifier
 */
int security_bounded_transition(struct selinux_state *state,
				u32 old_sid, u32 new_sid)
{
	struct policydb *policydb;
	struct sidtab *sidtab;
	struct context *old_context, *new_context;
	struct type_datum *type;
	int index;
	int rc;

	if (!state->initialized)
		return 0;

	read_lock(&state->ss->policy_rwlock);

	policydb = &state->ss->policydb;
	sidtab = state->ss->sidtab;

	rc = -EINVAL;
	old_context = sidtab_search(sidtab, old_sid);
	if (!old_context) {
		pr_err("SELinux: %s: unrecognized SID %u\n",
		       __func__, old_sid);
		goto out;
	}

	rc = -EINVAL;
	new_context = sidtab_search(sidtab, new_sid);
	if (!new_context) {
		pr_err("SELinux: %s: unrecognized SID %u\n",
		       __func__, new_sid);
		goto out;
	}

	rc = 0;
	/* type/domain unchanged */
	if (old_context->type == new_context->type)
		goto out;

	index = new_context->type;
	while (true) {
		type = flex_array_get_ptr(policydb->type_val_to_struct_array,
					  index - 1);
		BUG_ON(!type);

		/* not bounded anymore */
		rc = -EPERM;
		if (!type->bounds)
			break;

		/* @newsid is bounded by @oldsid */
		rc = 0;
		if (type->bounds == old_context->type)
			break;

		index = type->bounds;
	}

	if (rc) {
		char *old_name = NULL;
		char *new_name = NULL;
		u32 length;

		if (!context_struct_to_string(policydb, old_context,
					      &old_name, &length) &&
		    !context_struct_to_string(policydb, new_context,
					      &new_name, &length)) {
			audit_log(current->audit_context,
				  GFP_ATOMIC, AUDIT_SELINUX_ERR,
				  "op=security_bounded_transition "
				  "seresult=denied "
				  "oldcontext=%s newcontext=%s",
				  old_name, new_name);
		}
		kfree(new_name);
		kfree(old_name);
	}
out:
	read_unlock(&state->ss->policy_rwlock);

	return rc;
}

static void avd_init(struct selinux_state *state, struct av_decision *avd)
{
	avd->allowed = 0;
	avd->auditallow = 0;
	avd->auditdeny = 0xffffffff;
	avd->seqno = state->ss->latest_granting;
	avd->flags = 0;
}

void services_compute_xperms_decision(struct extended_perms_decision *xpermd,
					struct avtab_node *node)
{
	unsigned int i;

	if (node->datum.u.xperms->specified == AVTAB_XPERMS_IOCTLFUNCTION) {
		if (xpermd->driver != node->datum.u.xperms->driver)
			return;
	} else if (node->datum.u.xperms->specified == AVTAB_XPERMS_IOCTLDRIVER) {
		if (!security_xperm_test(node->datum.u.xperms->perms.p,
					xpermd->driver))
			return;
	} else {
		BUG();
	}

	if (node->key.specified == AVTAB_XPERMS_ALLOWED) {
		xpermd->used |= XPERMS_ALLOWED;
		if (node->datum.u.xperms->specified == AVTAB_XPERMS_IOCTLDRIVER) {
			memset(xpermd->allowed->p, 0xff,
					sizeof(xpermd->allowed->p));
		}
		if (node->datum.u.xperms->specified == AVTAB_XPERMS_IOCTLFUNCTION) {
			for (i = 0; i < ARRAY_SIZE(xpermd->allowed->p); i++)
				xpermd->allowed->p[i] |=
					node->datum.u.xperms->perms.p[i];
		}
	} else if (node->key.specified == AVTAB_XPERMS_AUDITALLOW) {
		xpermd->used |= XPERMS_AUDITALLOW;
		if (node->datum.u.xperms->specified == AVTAB_XPERMS_IOCTLDRIVER) {
			memset(xpermd->auditallow->p, 0xff,
					sizeof(xpermd->auditallow->p));
		}
		if (node->datum.u.xperms->specified == AVTAB_XPERMS_IOCTLFUNCTION) {
			for (i = 0; i < ARRAY_SIZE(xpermd->auditallow->p); i++)
				xpermd->auditallow->p[i] |=
					node->datum.u.xperms->perms.p[i];
		}
	} else if (node->key.specified == AVTAB_XPERMS_DONTAUDIT) {
		xpermd->used |= XPERMS_DONTAUDIT;
		if (node->datum.u.xperms->specified == AVTAB_XPERMS_IOCTLDRIVER) {
			memset(xpermd->dontaudit->p, 0xff,
					sizeof(xpermd->dontaudit->p));
		}
		if (node->datum.u.xperms->specified == AVTAB_XPERMS_IOCTLFUNCTION) {
			for (i = 0; i < ARRAY_SIZE(xpermd->dontaudit->p); i++)
				xpermd->dontaudit->p[i] |=
					node->datum.u.xperms->perms.p[i];
		}
	} else {
		BUG();
	}
}

void security_compute_xperms_decision(struct selinux_state *state,
				      u32 ssid,
				      u32 tsid,
				      u16 orig_tclass,
				      u8 driver,
				      struct extended_perms_decision *xpermd)
{
	struct policydb *policydb;
	struct sidtab *sidtab;
	u16 tclass;
	struct context *scontext, *tcontext;
	struct avtab_key avkey;
	struct avtab_node *node;
	struct ebitmap *sattr, *tattr;
	struct ebitmap_node *snode, *tnode;
	unsigned int i, j;

	xpermd->driver = driver;
	xpermd->used = 0;
	memset(xpermd->allowed->p, 0, sizeof(xpermd->allowed->p));
	memset(xpermd->auditallow->p, 0, sizeof(xpermd->auditallow->p));
	memset(xpermd->dontaudit->p, 0, sizeof(xpermd->dontaudit->p));

	read_lock(&state->ss->policy_rwlock);
	if (!state->initialized)
		goto allow;

	policydb = &state->ss->policydb;
	sidtab = state->ss->sidtab;

	scontext = sidtab_search(sidtab, ssid);
	if (!scontext) {
		pr_err("SELinux: %s:  unrecognized SID %d\n",
		       __func__, ssid);
		goto out;
	}

	tcontext = sidtab_search(sidtab, tsid);
	if (!tcontext) {
		pr_err("SELinux: %s:  unrecognized SID %d\n",
		       __func__, tsid);
		goto out;
	}

	tclass = unmap_class(&state->ss->map, orig_tclass);
	if (unlikely(orig_tclass && !tclass)) {
		if (policydb->allow_unknown)
			goto allow;
		goto out;
	}


	if (unlikely(!tclass || tclass > policydb->p_classes.nprim)) {
		pr_warn_ratelimited("SELinux:  Invalid class %hu\n", tclass);
		goto out;
	}

	avkey.target_class = tclass;
	avkey.specified = AVTAB_XPERMS;
	sattr = flex_array_get(policydb->type_attr_map_array,
				scontext->type - 1);
	BUG_ON(!sattr);
	tattr = flex_array_get(policydb->type_attr_map_array,
				tcontext->type - 1);
	BUG_ON(!tattr);
	ebitmap_for_each_positive_bit(sattr, snode, i) {
		ebitmap_for_each_positive_bit(tattr, tnode, j) {
			avkey.source_type = i + 1;
			avkey.target_type = j + 1;
			for (node = avtab_search_node(&policydb->te_avtab,
						      &avkey);
			     node;
			     node = avtab_search_node_next(node, avkey.specified))
				services_compute_xperms_decision(xpermd, node);

			cond_compute_xperms(&policydb->te_cond_avtab,
						&avkey, xpermd);
		}
	}
out:
	read_unlock(&state->ss->policy_rwlock);
	return;
allow:
	memset(xpermd->allowed->p, 0xff, sizeof(xpermd->allowed->p));
	goto out;
}

/**
 * security_compute_av - Compute access vector decisions.
 * @ssid: source security identifier
 * @tsid: target security identifier
 * @tclass: target security class
 * @avd: access vector decisions
 * @xperms: extended permissions
 *
 * Compute a set of access vector decisions based on the
 * SID pair (@ssid, @tsid) for the permissions in @tclass.
 */
void security_compute_av(struct selinux_state *state,
			 u32 ssid,
			 u32 tsid,
			 u16 orig_tclass,
			 struct av_decision *avd,
			 struct extended_perms *xperms)
{
	struct policydb *policydb;
	struct sidtab *sidtab;
	u16 tclass;
	struct context *scontext = NULL, *tcontext = NULL;

	read_lock(&state->ss->policy_rwlock);
	avd_init(state, avd);
	xperms->len = 0;
	if (!state->initialized)
		goto allow;

	policydb = &state->ss->policydb;
	sidtab = state->ss->sidtab;

	scontext = sidtab_search(sidtab, ssid);
	if (!scontext) {
		pr_err("SELinux: %s:  unrecognized SID %d\n",
		       __func__, ssid);
		goto out;
	}

	/* permissive domain? */
	if (ebitmap_get_bit(&policydb->permissive_map, scontext->type))
		avd->flags |= AVD_FLAGS_PERMISSIVE;

	tcontext = sidtab_search(sidtab, tsid);
	if (!tcontext) {
		pr_err("SELinux: %s:  unrecognized SID %d\n",
		       __func__, tsid);
		goto out;
	}

	tclass = unmap_class(&state->ss->map, orig_tclass);
	if (unlikely(orig_tclass && !tclass)) {
		if (policydb->allow_unknown)
			goto allow;
		goto out;
	}
	context_struct_compute_av(policydb, scontext, tcontext, tclass, avd,
				  xperms);
	map_decision(&state->ss->map, orig_tclass, avd,
		     policydb->allow_unknown);
out:
	read_unlock(&state->ss->policy_rwlock);
	return;
allow:
	avd->allowed = 0xffffffff;
	goto out;
}

void security_compute_av_user(struct selinux_state *state,
			      u32 ssid,
			      u32 tsid,
			      u16 tclass,
			      struct av_decision *avd)
{
	struct policydb *policydb;
	struct sidtab *sidtab;
	struct context *scontext = NULL, *tcontext = NULL;

	read_lock(&state->ss->policy_rwlock);
	avd_init(state, avd);
	if (!state->initialized)
		goto allow;

	policydb = &state->ss->policydb;
	sidtab = state->ss->sidtab;

	scontext = sidtab_search(sidtab, ssid);
	if (!scontext) {
		pr_err("SELinux: %s:  unrecognized SID %d\n",
		       __func__, ssid);
		goto out;
	}

	/* permissive domain? */
	if (ebitmap_get_bit(&policydb->permissive_map, scontext->type))
		avd->flags |= AVD_FLAGS_PERMISSIVE;

	tcontext = sidtab_search(sidtab, tsid);
	if (!tcontext) {
		pr_err("SELinux: %s:  unrecognized SID %d\n",
		       __func__, tsid);
		goto out;
	}

	if (unlikely(!tclass)) {
		if (policydb->allow_unknown)
			goto allow;
		goto out;
	}

	context_struct_compute_av(policydb, scontext, tcontext, tclass, avd,
				  NULL);
 out:
	read_unlock(&state->ss->policy_rwlock);
	return;
allow:
	avd->allowed = 0xffffffff;
	goto out;
}

/*
 * Write the security context string representation of
 * the context structure `context' into a dynamically
 * allocated string of the correct size.  Set `*scontext'
 * to point to this string and set `*scontext_len' to
 * the length of the string.
 */
static int context_struct_to_string(struct policydb *p,
				    struct context *context,
				    char **scontext, u32 *scontext_len)
{
	char *scontextp;

	if (scontext)
		*scontext = NULL;
	*scontext_len = 0;

	if (context->len) {
		*scontext_len = context->len;
		if (scontext) {
			*scontext = kstrdup(context->str, GFP_ATOMIC);
			if (!(*scontext))
				return -ENOMEM;
		}
		return 0;
	}

	/* Compute the size of the context. */
	*scontext_len += strlen(sym_name(p, SYM_USERS, context->user - 1)) + 1;
	*scontext_len += strlen(sym_name(p, SYM_ROLES, context->role - 1)) + 1;
	*scontext_len += strlen(sym_name(p, SYM_TYPES, context->type - 1)) + 1;
	*scontext_len += mls_compute_context_len(p, context);

	if (!scontext)
		return 0;

	/* Allocate space for the context; caller must free this space. */
	scontextp = kmalloc(*scontext_len, GFP_ATOMIC);
	if (!scontextp)
		return -ENOMEM;
	*scontext = scontextp;

	/*
	 * Copy the user name, role name and type name into the context.
	 */
	scontextp += sprintf(scontextp, "%s:%s:%s",
		sym_name(p, SYM_USERS, context->user - 1),
		sym_name(p, SYM_ROLES, context->role - 1),
		sym_name(p, SYM_TYPES, context->type - 1));

	mls_sid_to_context(p, context, &scontextp);

	*scontextp = 0;

	return 0;
}

#include "initial_sid_to_string.h"

int security_sidtab_hash_stats(struct selinux_state *state, char *page)
{
	int rc;

	read_lock(&state->ss->policy_rwlock);
	rc = sidtab_hash_stats(state->ss->sidtab, page);
	read_unlock(&state->ss->policy_rwlock);

	return rc;
}

const char *security_get_initial_sid_context(u32 sid)
{
	if (unlikely(sid > SECINITSID_NUM))
		return NULL;
	return initial_sid_to_string[sid];
}

static int security_sid_to_context_core(struct selinux_state *state,
					u32 sid, char **scontext,
					u32 *scontext_len, int force)
{
	struct policydb *policydb;
	struct sidtab *sidtab;
	struct context *context;
	int rc = 0;

	if (scontext)
		*scontext = NULL;
	*scontext_len  = 0;

	if (!state->initialized) {
		if (sid <= SECINITSID_NUM) {
			char *scontextp;

			*scontext_len = strlen(initial_sid_to_string[sid]) + 1;
			if (!scontext)
				goto out;
			scontextp = kmemdup(initial_sid_to_string[sid],
					    *scontext_len, GFP_ATOMIC);
			if (!scontextp) {
				rc = -ENOMEM;
				goto out;
			}
			*scontext = scontextp;
			goto out;
		}
		pr_err("SELinux: %s:  called before initial "
		       "load_policy on unknown SID %d\n", __func__, sid);
		rc = -EINVAL;
		goto out;
	}
	read_lock(&state->ss->policy_rwlock);
	policydb = &state->ss->policydb;
	sidtab = state->ss->sidtab;
	if (force)
		context = sidtab_search_force(sidtab, sid);
	else
		context = sidtab_search(sidtab, sid);
	if (!context) {
		pr_err("SELinux: %s:  unrecognized SID %d\n",
			__func__, sid);
		rc = -EINVAL;
		goto out_unlock;
	}
	rc = context_struct_to_string(policydb, context, scontext,
				      scontext_len);
out_unlock:
	read_unlock(&state->ss->policy_rwlock);
out:
	return rc;

}

/**
 * security_sid_to_context - Obtain a context for a given SID.
 * @sid: security identifier, SID
 * @scontext: security context
 * @scontext_len: length in bytes
 *
 * Write the string representation of the context associated with @sid
 * into a dynamically allocated string of the correct size.  Set @scontext
 * to point to this string and set @scontext_len to the length of the string.
 */
int security_sid_to_context(struct selinux_state *state,
			    u32 sid, char **scontext, u32 *scontext_len)
{
	return security_sid_to_context_core(state, sid, scontext,
					    scontext_len, 0);
}

int security_sid_to_context_force(struct selinux_state *state, u32 sid,
				  char **scontext, u32 *scontext_len)
{
	return security_sid_to_context_core(state, sid, scontext,
					    scontext_len, 1);
}

/*
 * Caveat:  Mutates scontext.
 */
static int string_to_context_struct(struct policydb *pol,
				    struct sidtab *sidtabp,
				    char *scontext,
				    struct context *ctx,
				    u32 def_sid)
{
	struct role_datum *role;
	struct type_datum *typdatum;
	struct user_datum *usrdatum;
	char *scontextp, *p, oldc;
	int rc = 0;

	context_init(ctx);

	/* Parse the security context. */

	rc = -EINVAL;
	scontextp = (char *) scontext;

	/* Extract the user. */
	p = scontextp;
	while (*p && *p != ':')
		p++;

	if (*p == 0)
		goto out;

	*p++ = 0;

	usrdatum = hashtab_search(pol->p_users.table, scontextp);
	if (!usrdatum)
		goto out;

	ctx->user = usrdatum->value;

	/* Extract role. */
	scontextp = p;
	while (*p && *p != ':')
		p++;

	if (*p == 0)
		goto out;

	*p++ = 0;

	role = hashtab_search(pol->p_roles.table, scontextp);
	if (!role)
		goto out;
	ctx->role = role->value;

	/* Extract type. */
	scontextp = p;
	while (*p && *p != ':')
		p++;
	oldc = *p;
	*p++ = 0;

	typdatum = hashtab_search(pol->p_types.table, scontextp);
	if (!typdatum || typdatum->attribute)
		goto out;

	ctx->type = typdatum->value;

	rc = mls_context_to_sid(pol, oldc, p, ctx, sidtabp, def_sid);
	if (rc)
		goto out;

	/* Check the validity of the new context. */
	rc = -EINVAL;
	if (!policydb_context_isvalid(pol, ctx))
		goto out;
	rc = 0;
out:
	if (rc)
		context_destroy(ctx);
	return rc;
}

int context_add_hash(struct policydb *policydb,
		     struct context *context)
{
	int rc;
	char *str;
	int len;

	if (context->str) {
		context->hash = context_compute_hash(context->str);
	} else {
		rc = context_struct_to_string(policydb, context,
					      &str, &len);
		if (rc)
			return rc;
		context->hash = context_compute_hash(str);
		kfree(str);
	}
	return 0;
}

static int context_struct_to_sid(struct selinux_state *state,
				 struct context *context, u32 *sid)
{
	int rc;
	struct sidtab *sidtab = state->ss->sidtab;
	struct policydb *policydb = &state->ss->policydb;

	if (!context->hash) {
		rc = context_add_hash(policydb, context);
		if (rc)
			return rc;
	}

	return sidtab_context_to_sid(sidtab, context, sid);
}

static int security_context_to_sid_core(struct selinux_state *state,
					const char *scontext, u32 scontext_len,
					u32 *sid, u32 def_sid, gfp_t gfp_flags,
					int force)
{
	struct policydb *policydb;
	struct sidtab *sidtab;
	char *scontext2, *str = NULL;
	struct context context;
	int rc = 0;

	/* An empty security context is never valid. */
	if (!scontext_len)
		return -EINVAL;

	/* Copy the string to allow changes and ensure a NUL terminator */
	scontext2 = kmemdup_nul(scontext, scontext_len, gfp_flags);
	if (!scontext2)
		return -ENOMEM;

	if (!state->initialized) {
		int i;

		for (i = 1; i < SECINITSID_NUM; i++) {
			if (!strcmp(initial_sid_to_string[i], scontext2)) {
				*sid = i;
				goto out;
			}
		}
		*sid = SECINITSID_KERNEL;
		goto out;
	}
	*sid = SECSID_NULL;

	if (force) {
		/* Save another copy for storing in uninterpreted form */
		rc = -ENOMEM;
		str = kstrdup(scontext2, gfp_flags);
		if (!str)
			goto out;
	}
	read_lock(&state->ss->policy_rwlock);
	policydb = &state->ss->policydb;
	sidtab = state->ss->sidtab;
	rc = string_to_context_struct(policydb, sidtab, scontext2,
				      &context, def_sid);
	if (rc == -EINVAL && force) {
		context.str = str;
		context.len = strlen(str) + 1;
		str = NULL;
	} else if (rc)
		goto out_unlock;
	rc = context_struct_to_sid(state, &context, sid);
	context_destroy(&context);
out_unlock:
	read_unlock(&state->ss->policy_rwlock);
out:
	kfree(scontext2);
	kfree(str);
	return rc;
}

/**
 * security_context_to_sid - Obtain a SID for a given security context.
 * @scontext: security context
 * @scontext_len: length in bytes
 * @sid: security identifier, SID
 * @gfp: context for the allocation
 *
 * Obtains a SID associated with the security context that
 * has the string representation specified by @scontext.
 * Returns -%EINVAL if the context is invalid, -%ENOMEM if insufficient
 * memory is available, or 0 on success.
 */
int security_context_to_sid(struct selinux_state *state,
			    const char *scontext, u32 scontext_len, u32 *sid,
			    gfp_t gfp)
{
	return security_context_to_sid_core(state, scontext, scontext_len,
					    sid, SECSID_NULL, gfp, 0);
}

int security_context_str_to_sid(struct selinux_state *state,
				const char *scontext, u32 *sid, gfp_t gfp)
{
	return security_context_to_sid(state, scontext, strlen(scontext),
				       sid, gfp);
}

/**
 * security_context_to_sid_default - Obtain a SID for a given security context,
 * falling back to specified default if needed.
 *
 * @scontext: security context
 * @scontext_len: length in bytes
 * @sid: security identifier, SID
 * @def_sid: default SID to assign on error
 *
 * Obtains a SID associated with the security context that
 * has the string representation specified by @scontext.
 * The default SID is passed to the MLS layer to be used to allow
 * kernel labeling of the MLS field if the MLS field is not present
 * (for upgrading to MLS without full relabel).
 * Implicitly forces adding of the context even if it cannot be mapped yet.
 * Returns -%EINVAL if the context is invalid, -%ENOMEM if insufficient
 * memory is available, or 0 on success.
 */
int security_context_to_sid_default(struct selinux_state *state,
				    const char *scontext, u32 scontext_len,
				    u32 *sid, u32 def_sid, gfp_t gfp_flags)
{
	return security_context_to_sid_core(state, scontext, scontext_len,
					    sid, def_sid, gfp_flags, 1);
}

int security_context_to_sid_force(struct selinux_state *state,
				  const char *scontext, u32 scontext_len,
				  u32 *sid)
{
	return security_context_to_sid_core(state, scontext, scontext_len,
					    sid, SECSID_NULL, GFP_KERNEL, 1);
}

static int compute_sid_handle_invalid_context(
	struct selinux_state *state,
	struct context *scontext,
	struct context *tcontext,
	u16 tclass,
	struct context *newcontext)
{
	struct policydb *policydb = &state->ss->policydb;
	char *s = NULL, *t = NULL, *n = NULL;
	u32 slen, tlen, nlen;

	if (context_struct_to_string(policydb, scontext, &s, &slen))
		goto out;
	if (context_struct_to_string(policydb, tcontext, &t, &tlen))
		goto out;
	if (context_struct_to_string(policydb, newcontext, &n, &nlen))
		goto out;
	audit_log(current->audit_context, GFP_ATOMIC, AUDIT_SELINUX_ERR,
		  "op=security_compute_sid invalid_context=%s"
		  " scontext=%s"
		  " tcontext=%s"
		  " tclass=%s",
		  n, s, t, sym_name(policydb, SYM_CLASSES, tclass-1));
out:
	kfree(s);
	kfree(t);
	kfree(n);
	if (!enforcing_enabled(state))
		return 0;
	return -EACCES;
}

static void filename_compute_type(struct policydb *policydb,
				  struct context *newcontext,
				  u32 stype, u32 ttype, u16 tclass,
				  const char *objname)
{
	struct filename_trans ft;
	struct filename_trans_datum *otype;

	/*
	 * Most filename trans rules are going to live in specific directories
	 * like /dev or /var/run.  This bitmap will quickly skip rule searches
	 * if the ttype does not contain any rules.
	 */
	if (!ebitmap_get_bit(&policydb->filename_trans_ttypes, ttype))
		return;

	ft.stype = stype;
	ft.ttype = ttype;
	ft.tclass = tclass;
	ft.name = objname;

	otype = hashtab_search(policydb->filename_trans, &ft);
	if (otype)
		newcontext->type = otype->otype;
}

static int security_compute_sid(struct selinux_state *state,
				u32 ssid,
				u32 tsid,
				u16 orig_tclass,
				u32 specified,
				const char *objname,
				u32 *out_sid,
				bool kern)
{
	struct policydb *policydb;
	struct sidtab *sidtab;
	struct class_datum *cladatum = NULL;
	struct context *scontext = NULL, *tcontext = NULL, newcontext;
	struct role_trans *roletr = NULL;
	struct avtab_key avkey;
	struct avtab_datum *avdatum;
	struct avtab_node *node;
	u16 tclass;
	int rc = 0;
	bool sock;

	if (!state->initialized) {
		switch (orig_tclass) {
		case SECCLASS_PROCESS: /* kernel value */
			*out_sid = ssid;
			break;
		default:
			*out_sid = tsid;
			break;
		}
		goto out;
	}

	context_init(&newcontext);

	read_lock(&state->ss->policy_rwlock);

	if (kern) {
		tclass = unmap_class(&state->ss->map, orig_tclass);
		sock = security_is_socket_class(orig_tclass);
	} else {
		tclass = orig_tclass;
		sock = security_is_socket_class(map_class(&state->ss->map,
							  tclass));
	}

	policydb = &state->ss->policydb;
	sidtab = state->ss->sidtab;

	scontext = sidtab_search(sidtab, ssid);
	if (!scontext) {
		pr_err("SELinux: %s:  unrecognized SID %d\n",
		       __func__, ssid);
		rc = -EINVAL;
		goto out_unlock;
	}
	tcontext = sidtab_search(sidtab, tsid);
	if (!tcontext) {
		pr_err("SELinux: %s:  unrecognized SID %d\n",
		       __func__, tsid);
		rc = -EINVAL;
		goto out_unlock;
	}

	if (tclass && tclass <= policydb->p_classes.nprim)
		cladatum = policydb->class_val_to_struct[tclass - 1];

	/* Set the user identity. */
	switch (specified) {
	case AVTAB_TRANSITION:
	case AVTAB_CHANGE:
		if (cladatum && cladatum->default_user == DEFAULT_TARGET) {
			newcontext.user = tcontext->user;
		} else {
			/* notice this gets both DEFAULT_SOURCE and unset */
			/* Use the process user identity. */
			newcontext.user = scontext->user;
		}
		break;
	case AVTAB_MEMBER:
		/* Use the related object owner. */
		newcontext.user = tcontext->user;
		break;
	}

	/* Set the role to default values. */
	if (cladatum && cladatum->default_role == DEFAULT_SOURCE) {
		newcontext.role = scontext->role;
	} else if (cladatum && cladatum->default_role == DEFAULT_TARGET) {
		newcontext.role = tcontext->role;
	} else {
		if ((tclass == policydb->process_class) || (sock == true))
			newcontext.role = scontext->role;
		else
			newcontext.role = OBJECT_R_VAL;
	}

	/* Set the type to default values. */
	if (cladatum && cladatum->default_type == DEFAULT_SOURCE) {
		newcontext.type = scontext->type;
	} else if (cladatum && cladatum->default_type == DEFAULT_TARGET) {
		newcontext.type = tcontext->type;
	} else {
		if ((tclass == policydb->process_class) || (sock == true)) {
			/* Use the type of process. */
			newcontext.type = scontext->type;
		} else {
			/* Use the type of the related object. */
			newcontext.type = tcontext->type;
		}
	}

	/* Look for a type transition/member/change rule. */
	avkey.source_type = scontext->type;
	avkey.target_type = tcontext->type;
	avkey.target_class = tclass;
	avkey.specified = specified;
	avdatum = avtab_search(&policydb->te_avtab, &avkey);

	/* If no permanent rule, also check for enabled conditional rules */
	if (!avdatum) {
		node = avtab_search_node(&policydb->te_cond_avtab, &avkey);
		for (; node; node = avtab_search_node_next(node, specified)) {
			if (node->key.specified & AVTAB_ENABLED) {
				avdatum = &node->datum;
				break;
			}
		}
	}

	if (avdatum) {
		/* Use the type from the type transition/member/change rule. */
		newcontext.type = avdatum->u.data;
	}

	/* if we have a objname this is a file trans check so check those rules */
	if (objname)
		filename_compute_type(policydb, &newcontext, scontext->type,
				      tcontext->type, tclass, objname);

	/* Check for class-specific changes. */
	if (specified & AVTAB_TRANSITION) {
		/* Look for a role transition rule. */
		for (roletr = policydb->role_tr; roletr;
		     roletr = roletr->next) {
			if ((roletr->role == scontext->role) &&
			    (roletr->type == tcontext->type) &&
			    (roletr->tclass == tclass)) {
				/* Use the role transition rule. */
				newcontext.role = roletr->new_role;
				break;
			}
		}
	}

	/* Set the MLS attributes.
	   This is done last because it may allocate memory. */
	rc = mls_compute_sid(policydb, scontext, tcontext, tclass, specified,
			     &newcontext, sock);
	if (rc)
		goto out_unlock;

	/* Check the validity of the context. */
	if (!policydb_context_isvalid(policydb, &newcontext)) {
		rc = compute_sid_handle_invalid_context(state, scontext,
							tcontext,
							tclass,
							&newcontext);
		if (rc)
			goto out_unlock;
	}
	/* Obtain the sid for the context. */
	rc = context_struct_to_sid(state, &newcontext, out_sid);
out_unlock:
	read_unlock(&state->ss->policy_rwlock);
	context_destroy(&newcontext);
out:
	return rc;
}

/**
 * security_transition_sid - Compute the SID for a new subject/object.
 * @ssid: source security identifier
 * @tsid: target security identifier
 * @tclass: target security class
 * @out_sid: security identifier for new subject/object
 *
 * Compute a SID to use for labeling a new subject or object in the
 * class @tclass based on a SID pair (@ssid, @tsid).
 * Return -%EINVAL if any of the parameters are invalid, -%ENOMEM
 * if insufficient memory is available, or %0 if the new SID was
 * computed successfully.
 */
int security_transition_sid(struct selinux_state *state,
			    u32 ssid, u32 tsid, u16 tclass,
			    const struct qstr *qstr, u32 *out_sid)
{
	return security_compute_sid(state, ssid, tsid, tclass,
				    AVTAB_TRANSITION,
				    qstr ? qstr->name : NULL, out_sid, true);
}

int security_transition_sid_user(struct selinux_state *state,
				 u32 ssid, u32 tsid, u16 tclass,
				 const char *objname, u32 *out_sid)
{
	return security_compute_sid(state, ssid, tsid, tclass,
				    AVTAB_TRANSITION,
				    objname, out_sid, false);
}

/**
 * security_member_sid - Compute the SID for member selection.
 * @ssid: source security identifier
 * @tsid: target security identifier
 * @tclass: target security class
 * @out_sid: security identifier for selected member
 *
 * Compute a SID to use when selecting a member of a polyinstantiated
 * object of class @tclass based on a SID pair (@ssid, @tsid).
 * Return -%EINVAL if any of the parameters are invalid, -%ENOMEM
 * if insufficient memory is available, or %0 if the SID was
 * computed successfully.
 */
int security_member_sid(struct selinux_state *state,
			u32 ssid,
			u32 tsid,
			u16 tclass,
			u32 *out_sid)
{
	return security_compute_sid(state, ssid, tsid, tclass,
				    AVTAB_MEMBER, NULL,
				    out_sid, false);
}

/**
 * security_change_sid - Compute the SID for object relabeling.
 * @ssid: source security identifier
 * @tsid: target security identifier
 * @tclass: target security class
 * @out_sid: security identifier for selected member
 *
 * Compute a SID to use for relabeling an object of class @tclass
 * based on a SID pair (@ssid, @tsid).
 * Return -%EINVAL if any of the parameters are invalid, -%ENOMEM
 * if insufficient memory is available, or %0 if the SID was
 * computed successfully.
 */
int security_change_sid(struct selinux_state *state,
			u32 ssid,
			u32 tsid,
			u16 tclass,
			u32 *out_sid)
{
	return security_compute_sid(state,
				    ssid, tsid, tclass, AVTAB_CHANGE, NULL,
				    out_sid, false);
}

static inline int convert_context_handle_invalid_context(
	struct selinux_state *state,
	struct context *context)
{
	struct policydb *policydb = &state->ss->policydb;
	char *s;
	u32 len;

	if (enforcing_enabled(state))
		return -EINVAL;

	if (!context_struct_to_string(policydb, context, &s, &len)) {
		pr_warn("SELinux:  Context %s would be invalid if enforcing\n",
			s);
		kfree(s);
	}
	return 0;
}

struct convert_context_args {
	struct selinux_state *state;
	struct policydb *oldp;
	struct policydb *newp;
};

/*
 * Convert the values in the security context
 * structure `oldc' from the values specified
 * in the policy `p->oldp' to the values specified
 * in the policy `p->newp', storing the new context
 * in `newc'.  Verify that the context is valid
 * under the new policy.
 */
static int convert_context(struct context *oldc, struct context *newc, void *p)
{
	struct convert_context_args *args;
	struct ocontext *oc;
	struct role_datum *role;
	struct type_datum *typdatum;
	struct user_datum *usrdatum;
	char *s;
	u32 len;
	int rc;

	args = p;

	if (oldc->str) {
		s = kstrdup(oldc->str, GFP_KERNEL);
		if (!s)
			return -ENOMEM;

		rc = string_to_context_struct(args->newp, NULL, s,
					      newc, SECSID_NULL);
		if (rc == -EINVAL) {
			/*
			 * Retain string representation for later mapping.
			 *
			 * IMPORTANT: We need to copy the contents of oldc->str
			 * back into s again because string_to_context_struct()
			 * may have garbled it.
			 */
			memcpy(s, oldc->str, oldc->len);
			context_init(newc);
			newc->str = s;
			newc->len = oldc->len;
			newc->hash = oldc->hash;
			return 0;
		}
		kfree(s);
		if (rc) {
			/* Other error condition, e.g. ENOMEM. */
			pr_err("SELinux:   Unable to map context %s, rc = %d.\n",
			       oldc->str, -rc);
			return rc;
		}
		pr_info("SELinux:  Context %s became valid (mapped).\n",
			oldc->str);
		return 0;
	}

	context_init(newc);

	/* Convert the user. */
	rc = -EINVAL;
	usrdatum = hashtab_search(args->newp->p_users.table,
				  sym_name(args->oldp,
					   SYM_USERS, oldc->user - 1));
	if (!usrdatum)
		goto bad;
	newc->user = usrdatum->value;

	/* Convert the role. */
	rc = -EINVAL;
	role = hashtab_search(args->newp->p_roles.table,
			      sym_name(args->oldp, SYM_ROLES, oldc->role - 1));
	if (!role)
		goto bad;
	newc->role = role->value;

	/* Convert the type. */
	rc = -EINVAL;
	typdatum = hashtab_search(args->newp->p_types.table,
				  sym_name(args->oldp,
					   SYM_TYPES, oldc->type - 1));
	if (!typdatum)
		goto bad;
	newc->type = typdatum->value;

	/* Convert the MLS fields if dealing with MLS policies */
	if (args->oldp->mls_enabled && args->newp->mls_enabled) {
		rc = mls_convert_context(args->oldp, args->newp, oldc, newc);
		if (rc)
			goto bad;
	} else if (!args->oldp->mls_enabled && args->newp->mls_enabled) {
		/*
		 * Switching between non-MLS and MLS policy:
		 * ensure that the MLS fields of the context for all
		 * existing entries in the sidtab are filled in with a
		 * suitable default value, likely taken from one of the
		 * initial SIDs.
		 */
		oc = args->newp->ocontexts[OCON_ISID];
		while (oc && oc->sid[0] != SECINITSID_UNLABELED)
			oc = oc->next;
		rc = -EINVAL;
		if (!oc) {
			pr_err("SELinux:  unable to look up"
				" the initial SIDs list\n");
			goto bad;
		}
		rc = mls_range_set(newc, &oc->context[0].range);
		if (rc)
			goto bad;
	}

	/* Check the validity of the new context. */
	if (!policydb_context_isvalid(args->newp, newc)) {
		rc = convert_context_handle_invalid_context(args->state, oldc);
		if (rc)
			goto bad;
	}

	rc = context_add_hash(args->newp, newc);
	if (rc)
		goto bad;

	return 0;
bad:
	/* Map old representation to string and save it. */
	rc = context_struct_to_string(args->oldp, oldc, &s, &len);
	if (rc)
		return rc;
	context_destroy(newc);
	newc->str = s;
	newc->len = len;
	newc->hash = context_compute_hash(s);
	pr_info("SELinux:  Context %s became invalid (unmapped).\n",
		newc->str);
	return 0;
}

static void security_load_policycaps(struct selinux_state *state)
{
	struct policydb *p = &state->ss->policydb;
	unsigned int i;
	struct ebitmap_node *node;

	for (i = 0; i < ARRAY_SIZE(state->policycap); i++)
		state->policycap[i] = ebitmap_get_bit(&p->policycaps, i);

	for (i = 0; i < ARRAY_SIZE(selinux_policycap_names); i++)
		pr_info("SELinux:  policy capability %s=%d\n",
			selinux_policycap_names[i],
			ebitmap_get_bit(&p->policycaps, i));

	ebitmap_for_each_positive_bit(&p->policycaps, node, i) {
		if (i >= ARRAY_SIZE(selinux_policycap_names))
			pr_info("SELinux:  unknown policy capability %u\n",
				i);
	}

	selinux_android_netlink_route = policydb.android_netlink_route;
	selinux_nlmsg_init();
}

static int security_preserve_bools(struct selinux_state *state,
				   struct policydb *newpolicydb);

/**
 * security_load_policy - Load a security policy configuration.
 * @data: binary policy data
 * @len: length of data in bytes
 *
 * Load a new set of security policy configuration data,
 * validate it and convert the SID table as necessary.
 * This function will flush the access vector cache after
 * loading the new policy.
 */
int security_load_policy(struct selinux_state *state, void *data, size_t len)
{
	struct policydb *policydb;
	struct sidtab *oldsidtab, *newsidtab;
	struct policydb *oldpolicydb, *newpolicydb;
	struct selinux_mapping *oldmapping;
	struct selinux_map newmap;
	struct sidtab_convert_params convert_params;
	struct convert_context_args args;
	u32 seqno;
	int rc = 0;
	struct policy_file file = { data, len }, *fp = &file;

	oldpolicydb = kzalloc(2 * sizeof(*oldpolicydb), GFP_KERNEL);
	if (!oldpolicydb) {
		rc = -ENOMEM;
		goto out;
	}
	newpolicydb = oldpolicydb + 1;

	policydb = &state->ss->policydb;

	newsidtab = kmalloc(sizeof(*newsidtab), GFP_KERNEL);
	if (!newsidtab) {
		rc = -ENOMEM;
		goto out;
	}

	if (!state->initialized) {
		rc = policydb_read(policydb, fp);
		if (rc) {
			kfree(newsidtab);
			goto out;
		}

		policydb->len = len;
		rc = selinux_set_mapping(policydb, secclass_map,
					 &state->ss->map);
		if (rc) {
			kfree(newsidtab);
			policydb_destroy(policydb);
			goto out;
		}

		rc = policydb_load_isids(policydb, newsidtab);
		if (rc) {
			kfree(newsidtab);
			policydb_destroy(policydb);
			goto out;
		}

		state->ss->sidtab = newsidtab;
		security_load_policycaps(state);
		state->initialized = 1;
		seqno = ++state->ss->latest_granting;
		selinux_complete_init();
		avc_ss_reset(state->avc, seqno);
		selnl_notify_policyload(seqno);
		selinux_status_update_policyload(state, seqno);
		selinux_netlbl_cache_invalidate();
		selinux_xfrm_notify_policyload();
		goto out;
	}

	rc = policydb_read(newpolicydb, fp);
	if (rc) {
		kfree(newsidtab);
		goto out;
	}

	newpolicydb->len = len;
	/* If switching between different policy types, log MLS status */
	if (policydb->mls_enabled && !newpolicydb->mls_enabled)
		pr_info("SELinux: Disabling MLS support...\n");
	else if (!policydb->mls_enabled && newpolicydb->mls_enabled)
		pr_info("SELinux: Enabling MLS support...\n");

	rc = policydb_load_isids(newpolicydb, newsidtab);
	if (rc) {
		pr_err("SELinux:  unable to load the initial SIDs\n");
		policydb_destroy(newpolicydb);
		kfree(newsidtab);
		goto out;
	}

	rc = selinux_set_mapping(newpolicydb, secclass_map, &newmap);
	if (rc)
		goto err;

	rc = security_preserve_bools(state, newpolicydb);
	if (rc) {
		pr_err("SELinux:  unable to preserve booleans\n");
		goto err;
	}

	oldsidtab = state->ss->sidtab;

	/*
	 * Convert the internal representations of contexts
	 * in the new SID table.
	 */
	args.state = state;
	args.oldp = policydb;
	args.newp = newpolicydb;

	convert_params.func = convert_context;
	convert_params.args = &args;
	convert_params.target = newsidtab;

	rc = sidtab_convert(oldsidtab, &convert_params);
	if (rc) {
		pr_err("SELinux:  unable to convert the internal"
			" representation of contexts in the new SID"
			" table\n");
		goto err;
	}

	/* Save the old policydb and SID table to free later. */
	memcpy(oldpolicydb, policydb, sizeof(*policydb));

	/* Install the new policydb and SID table. */
	write_lock_irq(&state->ss->policy_rwlock);
	memcpy(policydb, newpolicydb, sizeof(*policydb));
	state->ss->sidtab = newsidtab;
	security_load_policycaps(state);
	oldmapping = state->ss->map.mapping;
	state->ss->map.mapping = newmap.mapping;
	state->ss->map.size = newmap.size;
	seqno = ++state->ss->latest_granting;
	write_unlock_irq(&state->ss->policy_rwlock);

	/* Free the old policydb and SID table. */
	policydb_destroy(oldpolicydb);
	sidtab_destroy(oldsidtab);
	kfree(oldsidtab);
	kfree(oldmapping);

	avc_ss_reset(state->avc, seqno);
	selnl_notify_policyload(seqno);
	selinux_status_update_policyload(state, seqno);
	selinux_netlbl_cache_invalidate();
	selinux_xfrm_notify_policyload();

	rc = 0;
	goto out;

err:
	kfree(newmap.mapping);
	sidtab_destroy(newsidtab);
	kfree(newsidtab);
	policydb_destroy(newpolicydb);

out:
	kfree(oldpolicydb);
	return rc;
}

size_t security_policydb_len(struct selinux_state *state)
{
	struct policydb *p = &state->ss->policydb;
	size_t len;

	read_lock(&state->ss->policy_rwlock);
	len = p->len;
	read_unlock(&state->ss->policy_rwlock);

	return len;
}

/**
 * security_port_sid - Obtain the SID for a port.
 * @protocol: protocol number
 * @port: port number
 * @out_sid: security identifier
 */
int security_port_sid(struct selinux_state *state,
		      u8 protocol, u16 port, u32 *out_sid)
{
	struct policydb *policydb;
	struct sidtab *sidtab;
	struct ocontext *c;
	int rc = 0;

	read_lock(&state->ss->policy_rwlock);

	policydb = &state->ss->policydb;
	sidtab = state->ss->sidtab;

	c = policydb->ocontexts[OCON_PORT];
	while (c) {
		if (c->u.port.protocol == protocol &&
		    c->u.port.low_port <= port &&
		    c->u.port.high_port >= port)
			break;
		c = c->next;
	}

	if (c) {
		if (!c->sid[0]) {
			rc = context_struct_to_sid(state, &c->context[0],
						   &c->sid[0]);
			if (rc)
				goto out;
		}
		*out_sid = c->sid[0];
	} else {
		*out_sid = SECINITSID_PORT;
	}

out:
	read_unlock(&state->ss->policy_rwlock);
	return rc;
}

/**
 * security_pkey_sid - Obtain the SID for a pkey.
 * @subnet_prefix: Subnet Prefix
 * @pkey_num: pkey number
 * @out_sid: security identifier
 */
int security_ib_pkey_sid(struct selinux_state *state,
			 u64 subnet_prefix, u16 pkey_num, u32 *out_sid)
{
	struct policydb *policydb;
	struct ocontext *c;
	int rc = 0;

	read_lock(&state->ss->policy_rwlock);

	policydb = &state->ss->policydb;

	c = policydb->ocontexts[OCON_IBPKEY];
	while (c) {
		if (c->u.ibpkey.low_pkey <= pkey_num &&
		    c->u.ibpkey.high_pkey >= pkey_num &&
		    c->u.ibpkey.subnet_prefix == subnet_prefix)
			break;

		c = c->next;
	}

	if (c) {
		if (!c->sid[0]) {
			rc = context_struct_to_sid(state,
						   &c->context[0],
						   &c->sid[0]);
			if (rc)
				goto out;
		}
		*out_sid = c->sid[0];
	} else
		*out_sid = SECINITSID_UNLABELED;

out:
	read_unlock(&state->ss->policy_rwlock);
	return rc;
}

/**
 * security_ib_endport_sid - Obtain the SID for a subnet management interface.
 * @dev_name: device name
 * @port: port number
 * @out_sid: security identifier
 */
int security_ib_endport_sid(struct selinux_state *state,
			    const char *dev_name, u8 port_num, u32 *out_sid)
{
	struct policydb *policydb;
	struct sidtab *sidtab;
	struct ocontext *c;
	int rc = 0;

	read_lock(&state->ss->policy_rwlock);

	policydb = &state->ss->policydb;
	sidtab = state->ss->sidtab;

	c = policydb->ocontexts[OCON_IBENDPORT];
	while (c) {
		if (c->u.ibendport.port == port_num &&
		    !strncmp(c->u.ibendport.dev_name,
			     dev_name,
			     IB_DEVICE_NAME_MAX))
			break;

		c = c->next;
	}

	if (c) {
		if (!c->sid[0]) {
			rc = context_struct_to_sid(state, &c->context[0],
						   &c->sid[0]);
			if (rc)
				goto out;
		}
		*out_sid = c->sid[0];
	} else
		*out_sid = SECINITSID_UNLABELED;

out:
	read_unlock(&state->ss->policy_rwlock);
	return rc;
}

/**
 * security_netif_sid - Obtain the SID for a network interface.
 * @name: interface name
 * @if_sid: interface SID
 */
int security_netif_sid(struct selinux_state *state,
		       char *name, u32 *if_sid)
{
	struct policydb *policydb;
	struct sidtab *sidtab;
	int rc = 0;
	struct ocontext *c;

	read_lock(&state->ss->policy_rwlock);

	policydb = &state->ss->policydb;
	sidtab = state->ss->sidtab;

	c = policydb->ocontexts[OCON_NETIF];
	while (c) {
		if (strcmp(name, c->u.name) == 0)
			break;
		c = c->next;
	}

	if (c) {
		if (!c->sid[0] || !c->sid[1]) {
			rc = context_struct_to_sid(state, &c->context[0],
						   &c->sid[0]);
			if (rc)
				goto out;
			rc = context_struct_to_sid(state, &c->context[1],
						   &c->sid[1]);
			if (rc)
				goto out;
		}
		*if_sid = c->sid[0];
	} else
		*if_sid = SECINITSID_NETIF;

out:
	read_unlock(&state->ss->policy_rwlock);
	return rc;
}

static int match_ipv6_addrmask(u32 *input, u32 *addr, u32 *mask)
{
	int i, fail = 0;

	for (i = 0; i < 4; i++)
		if (addr[i] != (input[i] & mask[i])) {
			fail = 1;
			break;
		}

	return !fail;
}

/**
 * security_node_sid - Obtain the SID for a node (host).
 * @domain: communication domain aka address family
 * @addrp: address
 * @addrlen: address length in bytes
 * @out_sid: security identifier
 */
int security_node_sid(struct selinux_state *state,
		      u16 domain,
		      void *addrp,
		      u32 addrlen,
		      u32 *out_sid)
{
	struct policydb *policydb;
	int rc;
	struct ocontext *c;

	read_lock(&state->ss->policy_rwlock);

	policydb = &state->ss->policydb;

	switch (domain) {
	case AF_INET: {
		u32 addr;

		rc = -EINVAL;
		if (addrlen != sizeof(u32))
			goto out;

		addr = *((u32 *)addrp);

		c = policydb->ocontexts[OCON_NODE];
		while (c) {
			if (c->u.node.addr == (addr & c->u.node.mask))
				break;
			c = c->next;
		}
		break;
	}

	case AF_INET6:
		rc = -EINVAL;
		if (addrlen != sizeof(u64) * 2)
			goto out;
		c = policydb->ocontexts[OCON_NODE6];
		while (c) {
			if (match_ipv6_addrmask(addrp, c->u.node6.addr,
						c->u.node6.mask))
				break;
			c = c->next;
		}
		break;

	default:
		rc = 0;
		*out_sid = SECINITSID_NODE;
		goto out;
	}

	if (c) {
		if (!c->sid[0]) {
			rc = context_struct_to_sid(state,
						   &c->context[0],
						   &c->sid[0]);
			if (rc)
				goto out;
		}
		*out_sid = c->sid[0];
	} else {
		*out_sid = SECINITSID_NODE;
	}

	rc = 0;
out:
	read_unlock(&state->ss->policy_rwlock);
	return rc;
}

#define SIDS_NEL 25

/**
 * security_get_user_sids - Obtain reachable SIDs for a user.
 * @fromsid: starting SID
 * @username: username
 * @sids: array of reachable SIDs for user
 * @nel: number of elements in @sids
 *
 * Generate the set of SIDs for legal security contexts
 * for a given user that can be reached by @fromsid.
 * Set *@sids to point to a dynamically allocated
 * array containing the set of SIDs.  Set *@nel to the
 * number of elements in the array.
 */

int security_get_user_sids(struct selinux_state *state,
			   u32 fromsid,
			   char *username,
			   u32 **sids,
			   u32 *nel)
{
	struct policydb *policydb;
	struct sidtab *sidtab;
	struct context *fromcon, usercon;
	u32 *mysids = NULL, *mysids2, sid;
	u32 mynel = 0, maxnel = SIDS_NEL;
	struct user_datum *user;
	struct role_datum *role;
	struct ebitmap_node *rnode, *tnode;
	int rc = 0, i, j;

	*sids = NULL;
	*nel = 0;

	if (!state->initialized)
		goto out;

	read_lock(&state->ss->policy_rwlock);

	policydb = &state->ss->policydb;
	sidtab = state->ss->sidtab;

	context_init(&usercon);

	rc = -EINVAL;
	fromcon = sidtab_search(sidtab, fromsid);
	if (!fromcon)
		goto out_unlock;

	rc = -EINVAL;
	user = hashtab_search(policydb->p_users.table, username);
	if (!user)
		goto out_unlock;

	usercon.user = user->value;

	rc = -ENOMEM;
	mysids = kcalloc(maxnel, sizeof(*mysids), GFP_ATOMIC);
	if (!mysids)
		goto out_unlock;

	ebitmap_for_each_positive_bit(&user->roles, rnode, i) {
		role = policydb->role_val_to_struct[i];
		usercon.role = i + 1;
		ebitmap_for_each_positive_bit(&role->types, tnode, j) {
			usercon.type = j + 1;
			/*
			 * The same context struct is reused here so the hash
			 * must be reset.
			 */
			usercon.hash = 0;

			if (mls_setup_user_range(policydb, fromcon, user,
						 &usercon))
				continue;

			rc = context_struct_to_sid(state, &usercon, &sid);
			if (rc)
				goto out_unlock;
			if (mynel < maxnel) {
				mysids[mynel++] = sid;
			} else {
				rc = -ENOMEM;
				maxnel += SIDS_NEL;
				mysids2 = kcalloc(maxnel, sizeof(*mysids2), GFP_ATOMIC);
				if (!mysids2)
					goto out_unlock;
				memcpy(mysids2, mysids, mynel * sizeof(*mysids2));
				kfree(mysids);
				mysids = mysids2;
				mysids[mynel++] = sid;
			}
		}
	}
	rc = 0;
out_unlock:
	read_unlock(&state->ss->policy_rwlock);
	if (rc || !mynel) {
		kfree(mysids);
		goto out;
	}

	rc = -ENOMEM;
	mysids2 = kcalloc(mynel, sizeof(*mysids2), GFP_KERNEL);
	if (!mysids2) {
		kfree(mysids);
		goto out;
	}
	for (i = 0, j = 0; i < mynel; i++) {
		struct av_decision dummy_avd;
		rc = avc_has_perm_noaudit(state,
					  fromsid, mysids[i],
					  SECCLASS_PROCESS, /* kernel value */
					  PROCESS__TRANSITION, AVC_STRICT,
					  &dummy_avd);
		if (!rc)
			mysids2[j++] = mysids[i];
		cond_resched();
	}
	rc = 0;
	kfree(mysids);
	*sids = mysids2;
	*nel = j;
out:
	return rc;
}

/**
 * __security_genfs_sid - Helper to obtain a SID for a file in a filesystem
 * @fstype: filesystem type
 * @path: path from root of mount
 * @sclass: file security class
 * @sid: SID for path
 *
 * Obtain a SID to use for a file in a filesystem that
 * cannot support xattr or use a fixed labeling behavior like
 * transition SIDs or task SIDs.
 *
 * The caller must acquire the policy_rwlock before calling this function.
 */
static inline int __security_genfs_sid(struct selinux_state *state,
				       const char *fstype,
				       char *path,
				       u16 orig_sclass,
				       u32 *sid)
{
	struct policydb *policydb = &state->ss->policydb;
	int len;
	u16 sclass;
	struct genfs *genfs;
	struct ocontext *c;
	int rc, cmp = 0;

	while (path[0] == '/' && path[1] == '/')
		path++;

	sclass = unmap_class(&state->ss->map, orig_sclass);
	*sid = SECINITSID_UNLABELED;

	for (genfs = policydb->genfs; genfs; genfs = genfs->next) {
		cmp = strcmp(fstype, genfs->fstype);
		if (cmp <= 0)
			break;
	}

	rc = -ENOENT;
	if (!genfs || cmp)
		goto out;

	for (c = genfs->head; c; c = c->next) {
		len = strlen(c->u.name);
		if ((!c->v.sclass || sclass == c->v.sclass) &&
		    (strncmp(c->u.name, path, len) == 0))
			break;
	}

	rc = -ENOENT;
	if (!c)
		goto out;

	if (!c->sid[0]) {
		rc = context_struct_to_sid(state, &c->context[0], &c->sid[0]);
		if (rc)
			goto out;
	}

	*sid = c->sid[0];
	rc = 0;
out:
	return rc;
}

/**
 * security_genfs_sid - Obtain a SID for a file in a filesystem
 * @fstype: filesystem type
 * @path: path from root of mount
 * @sclass: file security class
 * @sid: SID for path
 *
 * Acquire policy_rwlock before calling __security_genfs_sid() and release
 * it afterward.
 */
int security_genfs_sid(struct selinux_state *state,
		       const char *fstype,
		       char *path,
		       u16 orig_sclass,
		       u32 *sid)
{
	int retval;

	read_lock(&state->ss->policy_rwlock);
	retval = __security_genfs_sid(state, fstype, path, orig_sclass, sid);
	read_unlock(&state->ss->policy_rwlock);
	return retval;
}

/**
 * security_fs_use - Determine how to handle labeling for a filesystem.
 * @sb: superblock in question
 */
int security_fs_use(struct selinux_state *state, struct super_block *sb)
{
	struct policydb *policydb;
	struct sidtab *sidtab;
	int rc = 0;
	struct ocontext *c;
	struct superblock_security_struct *sbsec = sb->s_security;
	const char *fstype = sb->s_type->name;

	read_lock(&state->ss->policy_rwlock);

	policydb = &state->ss->policydb;
	sidtab = state->ss->sidtab;

	c = policydb->ocontexts[OCON_FSUSE];
	while (c) {
		if (strcmp(fstype, c->u.name) == 0)
			break;
		c = c->next;
	}

	if (c) {
		sbsec->behavior = c->v.behavior;
		if (!c->sid[0]) {
			rc = context_struct_to_sid(state, &c->context[0],
						   &c->sid[0]);
			if (rc)
				goto out;
		}
		sbsec->sid = c->sid[0];
	} else {
		rc = __security_genfs_sid(state, fstype, "/", SECCLASS_DIR,
					  &sbsec->sid);
		if (rc) {
			sbsec->behavior = SECURITY_FS_USE_NONE;
			rc = 0;
		} else {
			sbsec->behavior = SECURITY_FS_USE_GENFS;
		}
	}

out:
	read_unlock(&state->ss->policy_rwlock);
	return rc;
}

int security_get_bools(struct selinux_state *state,
		       int *len, char ***names, int **values)
{
	struct policydb *policydb;
	int i, rc;

	read_lock(&state->ss->policy_rwlock);

	policydb = &state->ss->policydb;

	*names = NULL;
	*values = NULL;

	rc = 0;
	*len = policydb->p_bools.nprim;
	if (!*len)
		goto out;

	rc = -ENOMEM;
	*names = kcalloc(*len, sizeof(char *), GFP_ATOMIC);
	if (!*names)
		goto err;

	rc = -ENOMEM;
	*values = kcalloc(*len, sizeof(int), GFP_ATOMIC);
	if (!*values)
		goto err;

	for (i = 0; i < *len; i++) {
		(*values)[i] = policydb->bool_val_to_struct[i]->state;

		rc = -ENOMEM;
		(*names)[i] = kstrdup(sym_name(policydb, SYM_BOOLS, i),
				      GFP_ATOMIC);
		if (!(*names)[i])
			goto err;
	}
	rc = 0;
out:
	read_unlock(&state->ss->policy_rwlock);
	return rc;
err:
	if (*names) {
		for (i = 0; i < *len; i++)
			kfree((*names)[i]);
	}
	kfree(*values);
	goto out;
}


int security_set_bools(struct selinux_state *state, int len, int *values)
{
	struct policydb *policydb;
	int i, rc;
	int lenp, seqno = 0;
	struct cond_node *cur;

	write_lock_irq(&state->ss->policy_rwlock);

	policydb = &state->ss->policydb;

	rc = -EFAULT;
	lenp = policydb->p_bools.nprim;
	if (len != lenp)
		goto out;

	for (i = 0; i < len; i++) {
		if (!!values[i] != policydb->bool_val_to_struct[i]->state) {
			audit_log(current->audit_context, GFP_ATOMIC,
				AUDIT_MAC_CONFIG_CHANGE,
				"bool=%s val=%d old_val=%d auid=%u ses=%u",
				sym_name(policydb, SYM_BOOLS, i),
				!!values[i],
				policydb->bool_val_to_struct[i]->state,
				from_kuid(&init_user_ns, audit_get_loginuid(current)),
				audit_get_sessionid(current));
		}
		if (values[i])
			policydb->bool_val_to_struct[i]->state = 1;
		else
			policydb->bool_val_to_struct[i]->state = 0;
	}

	for (cur = policydb->cond_list; cur; cur = cur->next) {
		rc = evaluate_cond_node(policydb, cur);
		if (rc)
			goto out;
	}

	seqno = ++state->ss->latest_granting;
	rc = 0;
out:
	write_unlock_irq(&state->ss->policy_rwlock);
	if (!rc) {
		avc_ss_reset(state->avc, seqno);
		selnl_notify_policyload(seqno);
		selinux_status_update_policyload(state, seqno);
		selinux_xfrm_notify_policyload();
	}
	return rc;
}

int security_get_bool_value(struct selinux_state *state,
			    int index)
{
	struct policydb *policydb;
	int rc;
	int len;

	read_lock(&state->ss->policy_rwlock);

	policydb = &state->ss->policydb;

	rc = -EFAULT;
	len = policydb->p_bools.nprim;
	if (index >= len)
		goto out;

	rc = policydb->bool_val_to_struct[index]->state;
out:
	read_unlock(&state->ss->policy_rwlock);
	return rc;
}

static int security_preserve_bools(struct selinux_state *state,
				   struct policydb *policydb)
{
	int rc, nbools = 0, *bvalues = NULL, i;
	char **bnames = NULL;
	struct cond_bool_datum *booldatum;
	struct cond_node *cur;

	rc = security_get_bools(state, &nbools, &bnames, &bvalues);
	if (rc)
		goto out;
	for (i = 0; i < nbools; i++) {
		booldatum = hashtab_search(policydb->p_bools.table, bnames[i]);
		if (booldatum)
			booldatum->state = bvalues[i];
	}
	for (cur = policydb->cond_list; cur; cur = cur->next) {
		rc = evaluate_cond_node(policydb, cur);
		if (rc)
			goto out;
	}

out:
	if (bnames) {
		for (i = 0; i < nbools; i++)
			kfree(bnames[i]);
	}
	kfree(bnames);
	kfree(bvalues);
	return rc;
}

/*
 * security_sid_mls_copy() - computes a new sid based on the given
 * sid and the mls portion of mls_sid.
 */
int security_sid_mls_copy(struct selinux_state *state,
			  u32 sid, u32 mls_sid, u32 *new_sid)
{
	struct policydb *policydb = &state->ss->policydb;
	struct sidtab *sidtab = state->ss->sidtab;
	struct context *context1;
	struct context *context2;
	struct context newcon;
	char *s;
	u32 len;
	int rc;

	rc = 0;
	if (!state->initialized || !policydb->mls_enabled) {
		*new_sid = sid;
		goto out;
	}

	context_init(&newcon);

	read_lock(&state->ss->policy_rwlock);

	rc = -EINVAL;
	context1 = sidtab_search(sidtab, sid);
	if (!context1) {
		pr_err("SELinux: %s:  unrecognized SID %d\n",
			__func__, sid);
		goto out_unlock;
	}

	rc = -EINVAL;
	context2 = sidtab_search(sidtab, mls_sid);
	if (!context2) {
		pr_err("SELinux: %s:  unrecognized SID %d\n",
			__func__, mls_sid);
		goto out_unlock;
	}

	newcon.user = context1->user;
	newcon.role = context1->role;
	newcon.type = context1->type;
	rc = mls_context_cpy(&newcon, context2);
	if (rc)
		goto out_unlock;

	/* Check the validity of the new context. */
	if (!policydb_context_isvalid(policydb, &newcon)) {
		rc = convert_context_handle_invalid_context(state, &newcon);
		if (rc) {
			if (!context_struct_to_string(policydb, &newcon, &s,
						      &len)) {
				audit_log(current->audit_context,
					  GFP_ATOMIC, AUDIT_SELINUX_ERR,
					  "op=security_sid_mls_copy "
					  "invalid_context=%s", s);
				kfree(s);
			}
			goto out_unlock;
		}
	}
	rc = context_struct_to_sid(state, &newcon, new_sid);
out_unlock:
	read_unlock(&state->ss->policy_rwlock);
	context_destroy(&newcon);
out:
	return rc;
}

/**
 * security_net_peersid_resolve - Compare and resolve two network peer SIDs
 * @nlbl_sid: NetLabel SID
 * @nlbl_type: NetLabel labeling protocol type
 * @xfrm_sid: XFRM SID
 *
 * Description:
 * Compare the @nlbl_sid and @xfrm_sid values and if the two SIDs can be
 * resolved into a single SID it is returned via @peer_sid and the function
 * returns zero.  Otherwise @peer_sid is set to SECSID_NULL and the function
 * returns a negative value.  A table summarizing the behavior is below:
 *
 *                                 | function return |      @sid
 *   ------------------------------+-----------------+-----------------
 *   no peer labels                |        0        |    SECSID_NULL
 *   single peer label             |        0        |    <peer_label>
 *   multiple, consistent labels   |        0        |    <peer_label>
 *   multiple, inconsistent labels |    -<errno>     |    SECSID_NULL
 *
 */
int security_net_peersid_resolve(struct selinux_state *state,
				 u32 nlbl_sid, u32 nlbl_type,
				 u32 xfrm_sid,
				 u32 *peer_sid)
{
	struct policydb *policydb = &state->ss->policydb;
	struct sidtab *sidtab = state->ss->sidtab;
	int rc;
	struct context *nlbl_ctx;
	struct context *xfrm_ctx;

	*peer_sid = SECSID_NULL;

	/* handle the common (which also happens to be the set of easy) cases
	 * right away, these two if statements catch everything involving a
	 * single or absent peer SID/label */
	if (xfrm_sid == SECSID_NULL) {
		*peer_sid = nlbl_sid;
		return 0;
	}
	/* NOTE: an nlbl_type == NETLBL_NLTYPE_UNLABELED is a "fallback" label
	 * and is treated as if nlbl_sid == SECSID_NULL when a XFRM SID/label
	 * is present */
	if (nlbl_sid == SECSID_NULL || nlbl_type == NETLBL_NLTYPE_UNLABELED) {
		*peer_sid = xfrm_sid;
		return 0;
	}

	/*
	 * We don't need to check initialized here since the only way both
	 * nlbl_sid and xfrm_sid are not equal to SECSID_NULL would be if the
	 * security server was initialized and state->initialized was true.
	 */
	if (!policydb->mls_enabled)
		return 0;

	read_lock(&state->ss->policy_rwlock);

	rc = -EINVAL;
	nlbl_ctx = sidtab_search(sidtab, nlbl_sid);
	if (!nlbl_ctx) {
		pr_err("SELinux: %s:  unrecognized SID %d\n",
		       __func__, nlbl_sid);
		goto out;
	}
	rc = -EINVAL;
	xfrm_ctx = sidtab_search(sidtab, xfrm_sid);
	if (!xfrm_ctx) {
		pr_err("SELinux: %s:  unrecognized SID %d\n",
		       __func__, xfrm_sid);
		goto out;
	}
	rc = (mls_context_cmp(nlbl_ctx, xfrm_ctx) ? 0 : -EACCES);
	if (rc)
		goto out;

	/* at present NetLabel SIDs/labels really only carry MLS
	 * information so if the MLS portion of the NetLabel SID
	 * matches the MLS portion of the labeled XFRM SID/label
	 * then pass along the XFRM SID as it is the most
	 * expressive */
	*peer_sid = xfrm_sid;
out:
	read_unlock(&state->ss->policy_rwlock);
	return rc;
}

static int get_classes_callback(void *k, void *d, void *args)
{
	struct class_datum *datum = d;
	char *name = k, **classes = args;
	int value = datum->value - 1;

	classes[value] = kstrdup(name, GFP_ATOMIC);
	if (!classes[value])
		return -ENOMEM;

	return 0;
}

int security_get_classes(struct selinux_state *state,
			 char ***classes, int *nclasses)
{
	struct policydb *policydb = &state->ss->policydb;
	int rc;

	read_lock(&state->ss->policy_rwlock);

	rc = -ENOMEM;
	*nclasses = policydb->p_classes.nprim;
	*classes = kcalloc(*nclasses, sizeof(**classes), GFP_ATOMIC);
	if (!*classes)
		goto out;

	rc = hashtab_map(policydb->p_classes.table, get_classes_callback,
			*classes);
	if (rc) {
		int i;
		for (i = 0; i < *nclasses; i++)
			kfree((*classes)[i]);
		kfree(*classes);
	}

out:
	read_unlock(&state->ss->policy_rwlock);
	return rc;
}

static int get_permissions_callback(void *k, void *d, void *args)
{
	struct perm_datum *datum = d;
	char *name = k, **perms = args;
	int value = datum->value - 1;

	perms[value] = kstrdup(name, GFP_ATOMIC);
	if (!perms[value])
		return -ENOMEM;

	return 0;
}

int security_get_permissions(struct selinux_state *state,
			     char *class, char ***perms, int *nperms)
{
	struct policydb *policydb = &state->ss->policydb;
	int rc, i;
	struct class_datum *match;

	read_lock(&state->ss->policy_rwlock);

	rc = -EINVAL;
	match = hashtab_search(policydb->p_classes.table, class);
	if (!match) {
		pr_err("SELinux: %s:  unrecognized class %s\n",
			__func__, class);
		goto out;
	}

	rc = -ENOMEM;
	*nperms = match->permissions.nprim;
	*perms = kcalloc(*nperms, sizeof(**perms), GFP_ATOMIC);
	if (!*perms)
		goto out;

	if (match->comdatum) {
		rc = hashtab_map(match->comdatum->permissions.table,
				get_permissions_callback, *perms);
		if (rc)
			goto err;
	}

	rc = hashtab_map(match->permissions.table, get_permissions_callback,
			*perms);
	if (rc)
		goto err;

out:
	read_unlock(&state->ss->policy_rwlock);
	return rc;

err:
	read_unlock(&state->ss->policy_rwlock);
	for (i = 0; i < *nperms; i++)
		kfree((*perms)[i]);
	kfree(*perms);
	return rc;
}

int security_get_reject_unknown(struct selinux_state *state)
{
	return state->ss->policydb.reject_unknown;
}

int security_get_allow_unknown(struct selinux_state *state)
{
	return state->ss->policydb.allow_unknown;
}

/**
 * security_policycap_supported - Check for a specific policy capability
 * @req_cap: capability
 *
 * Description:
 * This function queries the currently loaded policy to see if it supports the
 * capability specified by @req_cap.  Returns true (1) if the capability is
 * supported, false (0) if it isn't supported.
 *
 */
int security_policycap_supported(struct selinux_state *state,
				 unsigned int req_cap)
{
	struct policydb *policydb = &state->ss->policydb;
	int rc;

	read_lock(&state->ss->policy_rwlock);
	rc = ebitmap_get_bit(&policydb->policycaps, req_cap);
	read_unlock(&state->ss->policy_rwlock);

	return rc;
}

struct selinux_audit_rule {
	u32 au_seqno;
	struct context au_ctxt;
};

void selinux_audit_rule_free(void *vrule)
{
	struct selinux_audit_rule *rule = vrule;

	if (rule) {
		context_destroy(&rule->au_ctxt);
		kfree(rule);
	}
}

int selinux_audit_rule_init(u32 field, u32 op, char *rulestr, void **vrule)
{
	struct selinux_state *state = &selinux_state;
	struct policydb *policydb = &state->ss->policydb;
	struct selinux_audit_rule *tmprule;
	struct role_datum *roledatum;
	struct type_datum *typedatum;
	struct user_datum *userdatum;
	struct selinux_audit_rule **rule = (struct selinux_audit_rule **)vrule;
	int rc = 0;

	*rule = NULL;

	if (!state->initialized)
		return -EOPNOTSUPP;

	switch (field) {
	case AUDIT_SUBJ_USER:
	case AUDIT_SUBJ_ROLE:
	case AUDIT_SUBJ_TYPE:
	case AUDIT_OBJ_USER:
	case AUDIT_OBJ_ROLE:
	case AUDIT_OBJ_TYPE:
		/* only 'equals' and 'not equals' fit user, role, and type */
		if (op != Audit_equal && op != Audit_not_equal)
			return -EINVAL;
		break;
	case AUDIT_SUBJ_SEN:
	case AUDIT_SUBJ_CLR:
	case AUDIT_OBJ_LEV_LOW:
	case AUDIT_OBJ_LEV_HIGH:
		/* we do not allow a range, indicated by the presence of '-' */
		if (strchr(rulestr, '-'))
			return -EINVAL;
		break;
	default:
		/* only the above fields are valid */
		return -EINVAL;
	}

	tmprule = kzalloc(sizeof(struct selinux_audit_rule), GFP_KERNEL);
	if (!tmprule)
		return -ENOMEM;

	context_init(&tmprule->au_ctxt);

	read_lock(&state->ss->policy_rwlock);

	tmprule->au_seqno = state->ss->latest_granting;

	switch (field) {
	case AUDIT_SUBJ_USER:
	case AUDIT_OBJ_USER:
		rc = -EINVAL;
		userdatum = hashtab_search(policydb->p_users.table, rulestr);
		if (!userdatum)
			goto out;
		tmprule->au_ctxt.user = userdatum->value;
		break;
	case AUDIT_SUBJ_ROLE:
	case AUDIT_OBJ_ROLE:
		rc = -EINVAL;
		roledatum = hashtab_search(policydb->p_roles.table, rulestr);
		if (!roledatum)
			goto out;
		tmprule->au_ctxt.role = roledatum->value;
		break;
	case AUDIT_SUBJ_TYPE:
	case AUDIT_OBJ_TYPE:
		rc = -EINVAL;
		typedatum = hashtab_search(policydb->p_types.table, rulestr);
		if (!typedatum)
			goto out;
		tmprule->au_ctxt.type = typedatum->value;
		break;
	case AUDIT_SUBJ_SEN:
	case AUDIT_SUBJ_CLR:
	case AUDIT_OBJ_LEV_LOW:
	case AUDIT_OBJ_LEV_HIGH:
		rc = mls_from_string(policydb, rulestr, &tmprule->au_ctxt,
				     GFP_ATOMIC);
		if (rc)
			goto out;
		break;
	}
	rc = 0;
out:
	read_unlock(&state->ss->policy_rwlock);

	if (rc) {
		selinux_audit_rule_free(tmprule);
		tmprule = NULL;
	}

	*rule = tmprule;

	return rc;
}

/* Check to see if the rule contains any selinux fields */
int selinux_audit_rule_known(struct audit_krule *rule)
{
	int i;

	for (i = 0; i < rule->field_count; i++) {
		struct audit_field *f = &rule->fields[i];
		switch (f->type) {
		case AUDIT_SUBJ_USER:
		case AUDIT_SUBJ_ROLE:
		case AUDIT_SUBJ_TYPE:
		case AUDIT_SUBJ_SEN:
		case AUDIT_SUBJ_CLR:
		case AUDIT_OBJ_USER:
		case AUDIT_OBJ_ROLE:
		case AUDIT_OBJ_TYPE:
		case AUDIT_OBJ_LEV_LOW:
		case AUDIT_OBJ_LEV_HIGH:
			return 1;
		}
	}

	return 0;
}

int selinux_audit_rule_match(u32 sid, u32 field, u32 op, void *vrule,
			     struct audit_context *actx)
{
	struct selinux_state *state = &selinux_state;
	struct context *ctxt;
	struct mls_level *level;
	struct selinux_audit_rule *rule = vrule;
	int match = 0;

	if (unlikely(!rule)) {
		WARN_ONCE(1, "selinux_audit_rule_match: missing rule\n");
		return -ENOENT;
	}

	read_lock(&state->ss->policy_rwlock);

	if (rule->au_seqno < state->ss->latest_granting) {
		match = -ESTALE;
		goto out;
	}

	ctxt = sidtab_search(state->ss->sidtab, sid);
	if (unlikely(!ctxt)) {
		WARN_ONCE(1, "selinux_audit_rule_match: unrecognized SID %d\n",
			  sid);
		match = -ENOENT;
		goto out;
	}

	/* a field/op pair that is not caught here will simply fall through
	   without a match */
	switch (field) {
	case AUDIT_SUBJ_USER:
	case AUDIT_OBJ_USER:
		switch (op) {
		case Audit_equal:
			match = (ctxt->user == rule->au_ctxt.user);
			break;
		case Audit_not_equal:
			match = (ctxt->user != rule->au_ctxt.user);
			break;
		}
		break;
	case AUDIT_SUBJ_ROLE:
	case AUDIT_OBJ_ROLE:
		switch (op) {
		case Audit_equal:
			match = (ctxt->role == rule->au_ctxt.role);
			break;
		case Audit_not_equal:
			match = (ctxt->role != rule->au_ctxt.role);
			break;
		}
		break;
	case AUDIT_SUBJ_TYPE:
	case AUDIT_OBJ_TYPE:
		switch (op) {
		case Audit_equal:
			match = (ctxt->type == rule->au_ctxt.type);
			break;
		case Audit_not_equal:
			match = (ctxt->type != rule->au_ctxt.type);
			break;
		}
		break;
	case AUDIT_SUBJ_SEN:
	case AUDIT_SUBJ_CLR:
	case AUDIT_OBJ_LEV_LOW:
	case AUDIT_OBJ_LEV_HIGH:
		level = ((field == AUDIT_SUBJ_SEN ||
			  field == AUDIT_OBJ_LEV_LOW) ?
			 &ctxt->range.level[0] : &ctxt->range.level[1]);
		switch (op) {
		case Audit_equal:
			match = mls_level_eq(&rule->au_ctxt.range.level[0],
					     level);
			break;
		case Audit_not_equal:
			match = !mls_level_eq(&rule->au_ctxt.range.level[0],
					      level);
			break;
		case Audit_lt:
			match = (mls_level_dom(&rule->au_ctxt.range.level[0],
					       level) &&
				 !mls_level_eq(&rule->au_ctxt.range.level[0],
					       level));
			break;
		case Audit_le:
			match = mls_level_dom(&rule->au_ctxt.range.level[0],
					      level);
			break;
		case Audit_gt:
			match = (mls_level_dom(level,
					      &rule->au_ctxt.range.level[0]) &&
				 !mls_level_eq(level,
					       &rule->au_ctxt.range.level[0]));
			break;
		case Audit_ge:
			match = mls_level_dom(level,
					      &rule->au_ctxt.range.level[0]);
			break;
		}
	}

out:
	read_unlock(&state->ss->policy_rwlock);
	return match;
}

static int (*aurule_callback)(void) = audit_update_lsm_rules;

static int aurule_avc_callback(u32 event)
{
	int err = 0;

	if (event == AVC_CALLBACK_RESET && aurule_callback)
		err = aurule_callback();
	return err;
}

static int __init aurule_init(void)
{
	int err;

	err = avc_add_callback(aurule_avc_callback, AVC_CALLBACK_RESET);
	if (err)
		panic("avc_add_callback() failed, error %d\n", err);

	return err;
}
__initcall(aurule_init);

#ifdef CONFIG_NETLABEL
/**
 * security_netlbl_cache_add - Add an entry to the NetLabel cache
 * @secattr: the NetLabel packet security attributes
 * @sid: the SELinux SID
 *
 * Description:
 * Attempt to cache the context in @ctx, which was derived from the packet in
 * @skb, in the NetLabel subsystem cache.  This function assumes @secattr has
 * already been initialized.
 *
 */
static void security_netlbl_cache_add(struct netlbl_lsm_secattr *secattr,
				      u32 sid)
{
	u32 *sid_cache;

	sid_cache = kmalloc(sizeof(*sid_cache), GFP_ATOMIC);
	if (sid_cache == NULL)
		return;
	secattr->cache = netlbl_secattr_cache_alloc(GFP_ATOMIC);
	if (secattr->cache == NULL) {
		kfree(sid_cache);
		return;
	}

	*sid_cache = sid;
	secattr->cache->free = kfree;
	secattr->cache->data = sid_cache;
	secattr->flags |= NETLBL_SECATTR_CACHE;
}

/**
 * security_netlbl_secattr_to_sid - Convert a NetLabel secattr to a SELinux SID
 * @secattr: the NetLabel packet security attributes
 * @sid: the SELinux SID
 *
 * Description:
 * Convert the given NetLabel security attributes in @secattr into a
 * SELinux SID.  If the @secattr field does not contain a full SELinux
 * SID/context then use SECINITSID_NETMSG as the foundation.  If possible the
 * 'cache' field of @secattr is set and the CACHE flag is set; this is to
 * allow the @secattr to be used by NetLabel to cache the secattr to SID
 * conversion for future lookups.  Returns zero on success, negative values on
 * failure.
 *
 */
int security_netlbl_secattr_to_sid(struct selinux_state *state,
				   struct netlbl_lsm_secattr *secattr,
				   u32 *sid)
{
	struct policydb *policydb = &state->ss->policydb;
	struct sidtab *sidtab = state->ss->sidtab;
	int rc;
	struct context *ctx;
	struct context ctx_new;

	if (!state->initialized) {
		*sid = SECSID_NULL;
		return 0;
	}

	read_lock(&state->ss->policy_rwlock);

	if (secattr->flags & NETLBL_SECATTR_CACHE)
		*sid = *(u32 *)secattr->cache->data;
	else if (secattr->flags & NETLBL_SECATTR_SECID)
		*sid = secattr->attr.secid;
	else if (secattr->flags & NETLBL_SECATTR_MLS_LVL) {
		rc = -EIDRM;
		ctx = sidtab_search(sidtab, SECINITSID_NETMSG);
		if (ctx == NULL)
			goto out;

		context_init(&ctx_new);
		ctx_new.user = ctx->user;
		ctx_new.role = ctx->role;
		ctx_new.type = ctx->type;
		mls_import_netlbl_lvl(policydb, &ctx_new, secattr);
		if (secattr->flags & NETLBL_SECATTR_MLS_CAT) {
			rc = mls_import_netlbl_cat(policydb, &ctx_new, secattr);
			if (rc)
				goto out;
		}
		rc = -EIDRM;
		if (!mls_context_isvalid(policydb, &ctx_new))
			goto out_free;

		rc = context_struct_to_sid(state, &ctx_new, sid);
		if (rc)
			goto out_free;

		security_netlbl_cache_add(secattr, *sid);

		ebitmap_destroy(&ctx_new.range.level[0].cat);
	} else
		*sid = SECSID_NULL;

	read_unlock(&state->ss->policy_rwlock);
	return 0;
out_free:
	ebitmap_destroy(&ctx_new.range.level[0].cat);
out:
	read_unlock(&state->ss->policy_rwlock);
	return rc;
}

/**
 * security_netlbl_sid_to_secattr - Convert a SELinux SID to a NetLabel secattr
 * @sid: the SELinux SID
 * @secattr: the NetLabel packet security attributes
 *
 * Description:
 * Convert the given SELinux SID in @sid into a NetLabel security attribute.
 * Returns zero on success, negative values on failure.
 *
 */
int security_netlbl_sid_to_secattr(struct selinux_state *state,
				   u32 sid, struct netlbl_lsm_secattr *secattr)
{
	struct policydb *policydb = &state->ss->policydb;
	int rc;
	struct context *ctx;

	if (!state->initialized)
		return 0;

	read_lock(&state->ss->policy_rwlock);

	rc = -ENOENT;
	ctx = sidtab_search(state->ss->sidtab, sid);
	if (ctx == NULL)
		goto out;

	rc = -ENOMEM;
	secattr->domain = kstrdup(sym_name(policydb, SYM_TYPES, ctx->type - 1),
				  GFP_ATOMIC);
	if (secattr->domain == NULL)
		goto out;

	secattr->attr.secid = sid;
	secattr->flags |= NETLBL_SECATTR_DOMAIN_CPY | NETLBL_SECATTR_SECID;
	mls_export_netlbl_lvl(policydb, ctx, secattr);
	rc = mls_export_netlbl_cat(policydb, ctx, secattr);
out:
	read_unlock(&state->ss->policy_rwlock);
	return rc;
}
#endif /* CONFIG_NETLABEL */

/**
 * security_read_policy - read the policy.
 * @data: binary policy data
 * @len: length of data in bytes
 *
 */
int security_read_policy(struct selinux_state *state,
			 void **data, size_t *len)
{
	struct policydb *policydb = &state->ss->policydb;
	int rc;
	struct policy_file fp;

	if (!state->initialized)
		return -EINVAL;

	*len = security_policydb_len(state);

	*data = vmalloc_user(*len);
	if (!*data)
		return -ENOMEM;

	fp.data = *data;
	fp.len = *len;

	read_lock(&state->ss->policy_rwlock);
	rc = policydb_write(policydb, &fp);
	read_unlock(&state->ss->policy_rwlock);

	if (rc)
		return rc;

	*len = (unsigned long)fp.data - (unsigned long)*data;
	return 0;

}<|MERGE_RESOLUTION|>--- conflicted
+++ resolved
@@ -80,29 +80,6 @@
 	"nnp_nosuid_transition"
 };
 
-<<<<<<< HEAD
-int selinux_android_netlink_route;
-int selinux_policycap_netpeer;
-int selinux_policycap_openperm;
-int selinux_policycap_extsockclass;
-int selinux_policycap_alwaysnetwork;
-int selinux_policycap_cgroupseclabel;
-int selinux_policycap_nnp_nosuid_transition;
-
-static DEFINE_RWLOCK(policy_rwlock);
-
-static struct sidtab sidtab;
-struct policydb policydb;
-int ss_initialized __rticdata;
-
-/*
- * The largest sequence number that has been used when
- * providing an access decision to the access vector cache.
- * The sequence number only changes when a policy change
- * occurs.
- */
-static u32 latest_granting;
-=======
 static struct selinux_ss selinux_ss;
 
 void selinux_ss_init(struct selinux_ss **ss)
@@ -111,7 +88,6 @@
 	mutex_init(&selinux_ss.status_lock);
 	*ss = &selinux_ss;
 }
->>>>>>> 1cfd8419
 
 /* Forward declaration. */
 static int context_struct_to_string(struct policydb *policydb,
@@ -2132,7 +2108,7 @@
 				i);
 	}
 
-	selinux_android_netlink_route = policydb.android_netlink_route;
+	state->android_netlink_route = p->android_netlink_route;
 	selinux_nlmsg_init();
 }
 
