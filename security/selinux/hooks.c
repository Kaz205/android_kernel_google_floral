--- conflicted
+++ resolved
@@ -6637,11 +6637,7 @@
 	else
 		return -EINVAL;
 
-<<<<<<< HEAD
-	return avc_has_perm(sid, sid, SECCLASS_PERF_EVENT,
-=======
 	return avc_has_perm(&selinux_state, sid, sid, SECCLASS_PERF_EVENT,
->>>>>>> 748d7271
 			    requested, NULL);
 }
 
@@ -6672,11 +6668,7 @@
 	struct perf_event_security_struct *perfsec = event->security;
 	u32 sid = current_sid();
 
-<<<<<<< HEAD
-	return avc_has_perm(sid, perfsec->sid,
-=======
 	return avc_has_perm(&selinux_state, sid, perfsec->sid,
->>>>>>> 748d7271
 			    SECCLASS_PERF_EVENT, PERF_EVENT__READ, NULL);
 }
 
@@ -6685,11 +6677,7 @@
 	struct perf_event_security_struct *perfsec = event->security;
 	u32 sid = current_sid();
 
-<<<<<<< HEAD
-	return avc_has_perm(sid, perfsec->sid,
-=======
 	return avc_has_perm(&selinux_state, sid, perfsec->sid,
->>>>>>> 748d7271
 			    SECCLASS_PERF_EVENT, PERF_EVENT__WRITE, NULL);
 }
 #endif
