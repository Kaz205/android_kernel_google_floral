/* SPDX-License-Identifier: GPL-2.0 WITH Linux-syscall-note */
/*
 * Input event codes
 *
 *    *** IMPORTANT ***
 * This file is not only included from C-code but also from devicetree source
 * files. As such this file MUST only contain comments and defines.
 *
 * Copyright (c) 1999-2002 Vojtech Pavlik
 * Copyright (c) 2015 Hans de Goede <hdegoede@redhat.com>
 *
 * This program is free software; you can redistribute it and/or modify it
 * under the terms of the GNU General Public License version 2 as published by
 * the Free Software Foundation.
 */
#ifndef _UAPI_INPUT_EVENT_CODES_H
#define _UAPI_INPUT_EVENT_CODES_H

/*
 * Device properties and quirks
 */

#define INPUT_PROP_POINTER		0x00	/* needs a pointer */
#define INPUT_PROP_DIRECT		0x01	/* direct input devices */
#define INPUT_PROP_BUTTONPAD		0x02	/* has button(s) under pad */
#define INPUT_PROP_SEMI_MT		0x03	/* touch rectangle only */
#define INPUT_PROP_TOPBUTTONPAD		0x04	/* softbuttons at top of pad */
#define INPUT_PROP_POINTING_STICK	0x05	/* is a pointing stick */
#define INPUT_PROP_ACCELEROMETER	0x06	/* has accelerometer */

#define INPUT_PROP_MAX			0x1f
#define INPUT_PROP_CNT			(INPUT_PROP_MAX + 1)

/*
 * Event types
 */

#define EV_SYN			0x00
#define EV_KEY			0x01
#define EV_REL			0x02
#define EV_ABS			0x03
#define EV_MSC			0x04
#define EV_SW			0x05
#define EV_LED			0x11
#define EV_SND			0x12
#define EV_REP			0x14
#define EV_FF			0x15
#define EV_PWR			0x16
#define EV_FF_STATUS		0x17
#define EV_MAX			0x1f
#define EV_CNT			(EV_MAX+1)

/*
 * Synchronization events.
 */

#define SYN_REPORT		0
#define SYN_CONFIG		1
#define SYN_MT_REPORT		2
#define SYN_DROPPED		3
#define SYN_MAX			0xf
#define SYN_CNT			(SYN_MAX+1)

/*
 * Keys and buttons
 *
 * Most of the keys/buttons are modeled after USB HUT 1.12
 * (see http://www.usb.org/developers/hidpage).
 * Abbreviations in the comments:
 * AC - Application Control
 * AL - Application Launch Button
 * SC - System Control
 */

#define KEY_RESERVED		0
#define KEY_ESC			1
#define KEY_1			2
#define KEY_2			3
#define KEY_3			4
#define KEY_4			5
#define KEY_5			6
#define KEY_6			7
#define KEY_7			8
#define KEY_8			9
#define KEY_9			10
#define KEY_0			11
#define KEY_MINUS		12
#define KEY_EQUAL		13
#define KEY_BACKSPACE		14
#define KEY_TAB			15
#define KEY_Q			16
#define KEY_W			17
#define KEY_E			18
#define KEY_R			19
#define KEY_T			20
#define KEY_Y			21
#define KEY_U			22
#define KEY_I			23
#define KEY_O			24
#define KEY_P			25
#define KEY_LEFTBRACE		26
#define KEY_RIGHTBRACE		27
#define KEY_ENTER		28
#define KEY_LEFTCTRL		29
#define KEY_A			30
#define KEY_S			31
#define KEY_D			32
#define KEY_F			33
#define KEY_G			34
#define KEY_H			35
#define KEY_J			36
#define KEY_K			37
#define KEY_L			38
#define KEY_SEMICOLON		39
#define KEY_APOSTROPHE		40
#define KEY_GRAVE		41
#define KEY_LEFTSHIFT		42
#define KEY_BACKSLASH		43
#define KEY_Z			44
#define KEY_X			45
#define KEY_C			46
#define KEY_V			47
#define KEY_B			48
#define KEY_N			49
#define KEY_M			50
#define KEY_COMMA		51
#define KEY_DOT			52
#define KEY_SLASH		53
#define KEY_RIGHTSHIFT		54
#define KEY_KPASTERISK		55
#define KEY_LEFTALT		56
#define KEY_SPACE		57
#define KEY_CAPSLOCK		58
#define KEY_F1			59
#define KEY_F2			60
#define KEY_F3			61
#define KEY_F4			62
#define KEY_F5			63
#define KEY_F6			64
#define KEY_F7			65
#define KEY_F8			66
#define KEY_F9			67
#define KEY_F10			68
#define KEY_NUMLOCK		69
#define KEY_SCROLLLOCK		70
#define KEY_KP7			71
#define KEY_KP8			72
#define KEY_KP9			73
#define KEY_KPMINUS		74
#define KEY_KP4			75
#define KEY_KP5			76
#define KEY_KP6			77
#define KEY_KPPLUS		78
#define KEY_KP1			79
#define KEY_KP2			80
#define KEY_KP3			81
#define KEY_KP0			82
#define KEY_KPDOT		83

#define KEY_ZENKAKUHANKAKU	85
#define KEY_102ND		86
#define KEY_F11			87
#define KEY_F12			88
#define KEY_RO			89
#define KEY_KATAKANA		90
#define KEY_HIRAGANA		91
#define KEY_HENKAN		92
#define KEY_KATAKANAHIRAGANA	93
#define KEY_MUHENKAN		94
#define KEY_KPJPCOMMA		95
#define KEY_KPENTER		96
#define KEY_RIGHTCTRL		97
#define KEY_KPSLASH		98
#define KEY_SYSRQ		99
#define KEY_RIGHTALT		100
#define KEY_LINEFEED		101
#define KEY_HOME		102
#define KEY_UP			103
#define KEY_PAGEUP		104
#define KEY_LEFT		105
#define KEY_RIGHT		106
#define KEY_END			107
#define KEY_DOWN		108
#define KEY_PAGEDOWN		109
#define KEY_INSERT		110
#define KEY_DELETE		111
#define KEY_MACRO		112
#define KEY_MUTE		113
#define KEY_VOLUMEDOWN		114
#define KEY_VOLUMEUP		115
#define KEY_POWER		116	/* SC System Power Down */
#define KEY_KPEQUAL		117
#define KEY_KPPLUSMINUS		118
#define KEY_PAUSE		119
#define KEY_SCALE		120	/* AL Compiz Scale (Expose) */

#define KEY_KPCOMMA		121
#define KEY_HANGEUL		122
#define KEY_HANGUEL		KEY_HANGEUL
#define KEY_HANJA		123
#define KEY_YEN			124
#define KEY_LEFTMETA		125
#define KEY_RIGHTMETA		126
#define KEY_COMPOSE		127

#define KEY_STOP		128	/* AC Stop */
#define KEY_AGAIN		129
#define KEY_PROPS		130	/* AC Properties */
#define KEY_UNDO		131	/* AC Undo */
#define KEY_FRONT		132
#define KEY_COPY		133	/* AC Copy */
#define KEY_OPEN		134	/* AC Open */
#define KEY_PASTE		135	/* AC Paste */
#define KEY_FIND		136	/* AC Search */
#define KEY_CUT			137	/* AC Cut */
#define KEY_HELP		138	/* AL Integrated Help Center */
#define KEY_MENU		139	/* Menu (show menu) */
#define KEY_CALC		140	/* AL Calculator */
#define KEY_SETUP		141
#define KEY_SLEEP		142	/* SC System Sleep */
#define KEY_WAKEUP		143	/* System Wake Up */
#define KEY_FILE		144	/* AL Local Machine Browser */
#define KEY_SENDFILE		145
#define KEY_DELETEFILE		146
#define KEY_XFER		147
#define KEY_PROG1		148
#define KEY_PROG2		149
#define KEY_WWW			150	/* AL Internet Browser */
#define KEY_MSDOS		151
#define KEY_COFFEE		152	/* AL Terminal Lock/Screensaver */
#define KEY_SCREENLOCK		KEY_COFFEE
#define KEY_ROTATE_DISPLAY	153	/* Display orientation for e.g. tablets */
#define KEY_DIRECTION		KEY_ROTATE_DISPLAY
#define KEY_CYCLEWINDOWS	154
#define KEY_MAIL		155
#define KEY_BOOKMARKS		156	/* AC Bookmarks */
#define KEY_COMPUTER		157
#define KEY_BACK		158	/* AC Back */
#define KEY_FORWARD		159	/* AC Forward */
#define KEY_CLOSECD		160
#define KEY_EJECTCD		161
#define KEY_EJECTCLOSECD	162
#define KEY_NEXTSONG		163
#define KEY_PLAYPAUSE		164
#define KEY_PREVIOUSSONG	165
#define KEY_STOPCD		166
#define KEY_RECORD		167
#define KEY_REWIND		168
#define KEY_PHONE		169	/* Media Select Telephone */
#define KEY_ISO			170
#define KEY_CONFIG		171	/* AL Consumer Control Configuration */
#define KEY_HOMEPAGE		172	/* AC Home */
#define KEY_REFRESH		173	/* AC Refresh */
#define KEY_EXIT		174	/* AC Exit */
#define KEY_MOVE		175
#define KEY_EDIT		176
#define KEY_SCROLLUP		177
#define KEY_SCROLLDOWN		178
#define KEY_KPLEFTPAREN		179
#define KEY_KPRIGHTPAREN	180
#define KEY_NEW			181	/* AC New */
#define KEY_REDO		182	/* AC Redo/Repeat */

#define KEY_F13			183
#define KEY_F14			184
#define KEY_F15			185
#define KEY_F16			186
#define KEY_F17			187
#define KEY_F18			188
#define KEY_F19			189
#define KEY_F20			190
#define KEY_F21			191
#define KEY_F22			192
#define KEY_F23			193
#define KEY_F24			194

#define KEY_PLAYCD		200
#define KEY_PAUSECD		201
#define KEY_PROG3		202
#define KEY_PROG4		203
#define KEY_DASHBOARD		204	/* AL Dashboard */
#define KEY_SUSPEND		205
#define KEY_CLOSE		206	/* AC Close */
#define KEY_PLAY		207
#define KEY_FASTFORWARD		208
#define KEY_BASSBOOST		209
#define KEY_PRINT		210	/* AC Print */
#define KEY_HP			211
#define KEY_CAMERA		212
#define KEY_SOUND		213
#define KEY_QUESTION		214
#define KEY_EMAIL		215
#define KEY_CHAT		216
#define KEY_SEARCH		217
#define KEY_CONNECT		218
#define KEY_FINANCE		219	/* AL Checkbook/Finance */
#define KEY_SPORT		220
#define KEY_SHOP		221
#define KEY_ALTERASE		222
#define KEY_CANCEL		223	/* AC Cancel */
#define KEY_BRIGHTNESSDOWN	224
#define KEY_BRIGHTNESSUP	225
#define KEY_MEDIA		226

#define KEY_SWITCHVIDEOMODE	227	/* Cycle between available video
					   outputs (Monitor/LCD/TV-out/etc) */
#define KEY_KBDILLUMTOGGLE	228
#define KEY_KBDILLUMDOWN	229
#define KEY_KBDILLUMUP		230

#define KEY_SEND		231	/* AC Send */
#define KEY_REPLY		232	/* AC Reply */
#define KEY_FORWARDMAIL		233	/* AC Forward Msg */
#define KEY_SAVE		234	/* AC Save */
#define KEY_DOCUMENTS		235

#define KEY_BATTERY		236

#define KEY_BLUETOOTH		237
#define KEY_WLAN		238
#define KEY_UWB			239

#define KEY_UNKNOWN		240

#define KEY_VIDEO_NEXT		241	/* drive next video source */
#define KEY_VIDEO_PREV		242	/* drive previous video source */
#define KEY_BRIGHTNESS_CYCLE	243	/* brightness up, after max is min */
#define KEY_BRIGHTNESS_AUTO	244	/* Set Auto Brightness: manual
					  brightness control is off,
					  rely on ambient */
#define KEY_BRIGHTNESS_ZERO	KEY_BRIGHTNESS_AUTO
#define KEY_DISPLAY_OFF		245	/* display device to off state */

#define KEY_WWAN		246	/* Wireless WAN (LTE, UMTS, GSM, etc.) */
#define KEY_WIMAX		KEY_WWAN
#define KEY_RFKILL		247	/* Key that controls all radios */

#define KEY_MICMUTE		248	/* Mute / unmute the microphone */

/* Code 255 is reserved for special needs of AT keyboard driver */

#define BTN_MISC		0x100
#define BTN_0			0x100
#define BTN_1			0x101
#define BTN_2			0x102
#define BTN_3			0x103
#define BTN_4			0x104
#define BTN_5			0x105
#define BTN_6			0x106
#define BTN_7			0x107
#define BTN_8			0x108
#define BTN_9			0x109

#define BTN_MOUSE		0x110
#define BTN_LEFT		0x110
#define BTN_RIGHT		0x111
#define BTN_MIDDLE		0x112
#define BTN_SIDE		0x113
#define BTN_EXTRA		0x114
#define BTN_FORWARD		0x115
#define BTN_BACK		0x116
#define BTN_TASK		0x117

#define BTN_JOYSTICK		0x120
#define BTN_TRIGGER		0x120
#define BTN_THUMB		0x121
#define BTN_THUMB2		0x122
#define BTN_TOP			0x123
#define BTN_TOP2		0x124
#define BTN_PINKIE		0x125
#define BTN_BASE		0x126
#define BTN_BASE2		0x127
#define BTN_BASE3		0x128
#define BTN_BASE4		0x129
#define BTN_BASE5		0x12a
#define BTN_BASE6		0x12b
#define BTN_DEAD		0x12f

#define BTN_GAMEPAD		0x130
#define BTN_SOUTH		0x130
#define BTN_A			BTN_SOUTH
#define BTN_EAST		0x131
#define BTN_B			BTN_EAST
#define BTN_C			0x132
#define BTN_NORTH		0x133
#define BTN_X			BTN_NORTH
#define BTN_WEST		0x134
#define BTN_Y			BTN_WEST
#define BTN_Z			0x135
#define BTN_TL			0x136
#define BTN_TR			0x137
#define BTN_TL2			0x138
#define BTN_TR2			0x139
#define BTN_SELECT		0x13a
#define BTN_START		0x13b
#define BTN_MODE		0x13c
#define BTN_THUMBL		0x13d
#define BTN_THUMBR		0x13e

#define BTN_DIGI		0x140
#define BTN_TOOL_PEN		0x140
#define BTN_TOOL_RUBBER		0x141
#define BTN_TOOL_BRUSH		0x142
#define BTN_TOOL_PENCIL		0x143
#define BTN_TOOL_AIRBRUSH	0x144
#define BTN_TOOL_FINGER		0x145
#define BTN_TOOL_MOUSE		0x146
#define BTN_TOOL_LENS		0x147
#define BTN_TOOL_QUINTTAP	0x148	/* Five fingers on trackpad */
#define BTN_TOUCH		0x14a
#define BTN_STYLUS		0x14b
#define BTN_STYLUS2		0x14c
#define BTN_TOOL_DOUBLETAP	0x14d
#define BTN_TOOL_TRIPLETAP	0x14e
#define BTN_TOOL_QUADTAP	0x14f	/* Four fingers on trackpad */

#define BTN_WHEEL		0x150
#define BTN_GEAR_DOWN		0x150
#define BTN_GEAR_UP		0x151

#define KEY_OK			0x160
#define KEY_SELECT		0x161
#define KEY_GOTO		0x162
#define KEY_CLEAR		0x163
#define KEY_POWER2		0x164
#define KEY_OPTION		0x165
#define KEY_INFO		0x166	/* AL OEM Features/Tips/Tutorial */
#define KEY_TIME		0x167
#define KEY_VENDOR		0x168
#define KEY_ARCHIVE		0x169
#define KEY_PROGRAM		0x16a	/* Media Select Program Guide */
#define KEY_CHANNEL		0x16b
#define KEY_FAVORITES		0x16c
#define KEY_EPG			0x16d
#define KEY_PVR			0x16e	/* Media Select Home */
#define KEY_MHP			0x16f
#define KEY_LANGUAGE		0x170
#define KEY_TITLE		0x171
#define KEY_SUBTITLE		0x172
#define KEY_ANGLE		0x173
#define KEY_ZOOM		0x174
#define KEY_MODE		0x175
#define KEY_KEYBOARD		0x176
#define KEY_SCREEN		0x177
#define KEY_PC			0x178	/* Media Select Computer */
#define KEY_TV			0x179	/* Media Select TV */
#define KEY_TV2			0x17a	/* Media Select Cable */
#define KEY_VCR			0x17b	/* Media Select VCR */
#define KEY_VCR2		0x17c	/* VCR Plus */
#define KEY_SAT			0x17d	/* Media Select Satellite */
#define KEY_SAT2		0x17e
#define KEY_CD			0x17f	/* Media Select CD */
#define KEY_TAPE		0x180	/* Media Select Tape */
#define KEY_RADIO		0x181
#define KEY_TUNER		0x182	/* Media Select Tuner */
#define KEY_PLAYER		0x183
#define KEY_TEXT		0x184
#define KEY_DVD			0x185	/* Media Select DVD */
#define KEY_AUX			0x186
#define KEY_MP3			0x187
#define KEY_AUDIO		0x188	/* AL Audio Browser */
#define KEY_VIDEO		0x189	/* AL Movie Browser */
#define KEY_DIRECTORY		0x18a
#define KEY_LIST		0x18b
#define KEY_MEMO		0x18c	/* Media Select Messages */
#define KEY_CALENDAR		0x18d
#define KEY_RED			0x18e
#define KEY_GREEN		0x18f
#define KEY_YELLOW		0x190
#define KEY_BLUE		0x191
#define KEY_CHANNELUP		0x192	/* Channel Increment */
#define KEY_CHANNELDOWN		0x193	/* Channel Decrement */
#define KEY_FIRST		0x194
#define KEY_LAST		0x195	/* Recall Last */
#define KEY_AB			0x196
#define KEY_NEXT		0x197
#define KEY_RESTART		0x198
#define KEY_SLOW		0x199
#define KEY_SHUFFLE		0x19a
#define KEY_BREAK		0x19b
#define KEY_PREVIOUS		0x19c
#define KEY_DIGITS		0x19d
#define KEY_TEEN		0x19e
#define KEY_TWEN		0x19f
#define KEY_VIDEOPHONE		0x1a0	/* Media Select Video Phone */
#define KEY_GAMES		0x1a1	/* Media Select Games */
#define KEY_ZOOMIN		0x1a2	/* AC Zoom In */
#define KEY_ZOOMOUT		0x1a3	/* AC Zoom Out */
#define KEY_ZOOMRESET		0x1a4	/* AC Zoom */
#define KEY_WORDPROCESSOR	0x1a5	/* AL Word Processor */
#define KEY_EDITOR		0x1a6	/* AL Text Editor */
#define KEY_SPREADSHEET		0x1a7	/* AL Spreadsheet */
#define KEY_GRAPHICSEDITOR	0x1a8	/* AL Graphics Editor */
#define KEY_PRESENTATION	0x1a9	/* AL Presentation App */
#define KEY_DATABASE		0x1aa	/* AL Database App */
#define KEY_NEWS		0x1ab	/* AL Newsreader */
#define KEY_VOICEMAIL		0x1ac	/* AL Voicemail */
#define KEY_ADDRESSBOOK		0x1ad	/* AL Contacts/Address Book */
#define KEY_MESSENGER		0x1ae	/* AL Instant Messaging */
#define KEY_DISPLAYTOGGLE	0x1af	/* Turn display (LCD) on and off */
#define KEY_BRIGHTNESS_TOGGLE	KEY_DISPLAYTOGGLE
#define KEY_SPELLCHECK		0x1b0   /* AL Spell Check */
#define KEY_LOGOFF		0x1b1   /* AL Logoff */

#define KEY_DOLLAR		0x1b2
#define KEY_EURO		0x1b3

#define KEY_FRAMEBACK		0x1b4	/* Consumer - transport controls */
#define KEY_FRAMEFORWARD	0x1b5
#define KEY_CONTEXT_MENU	0x1b6	/* GenDesc - system context menu */
#define KEY_MEDIA_REPEAT	0x1b7	/* Consumer - transport control */
#define KEY_10CHANNELSUP	0x1b8	/* 10 channels up (10+) */
#define KEY_10CHANNELSDOWN	0x1b9	/* 10 channels down (10-) */
#define KEY_IMAGES		0x1ba	/* AL Image Browser */

#define KEY_DEL_EOL		0x1c0
#define KEY_DEL_EOS		0x1c1
#define KEY_INS_LINE		0x1c2
#define KEY_DEL_LINE		0x1c3
#define KEY_SIDE_GESTURE	0x1c6
#define KEY_BLACK_UI_GESTURE	0x1c7

#define KEY_SIDE_GESTURE_RIGHT	0x1ca
#define KEY_SIDE_GESTURE_LEFT	0x1cb

#define KEY_FN			0x1d0
#define KEY_FN_ESC		0x1d1
#define KEY_FN_F1		0x1d2
#define KEY_FN_F2		0x1d3
#define KEY_FN_F3		0x1d4
#define KEY_FN_F4		0x1d5
#define KEY_FN_F5		0x1d6
#define KEY_FN_F6		0x1d7
#define KEY_FN_F7		0x1d8
#define KEY_FN_F8		0x1d9
#define KEY_FN_F9		0x1da
#define KEY_FN_F10		0x1db
#define KEY_FN_F11		0x1dc
#define KEY_FN_F12		0x1dd
#define KEY_FN_1		0x1de
#define KEY_FN_2		0x1df
#define KEY_FN_D		0x1e0
#define KEY_FN_E		0x1e1
#define KEY_FN_F		0x1e2
#define KEY_FN_S		0x1e3
#define KEY_FN_B		0x1e4

#define KEY_BRL_DOT1		0x1f1
#define KEY_BRL_DOT2		0x1f2
#define KEY_BRL_DOT3		0x1f3
#define KEY_BRL_DOT4		0x1f4
#define KEY_BRL_DOT5		0x1f5
#define KEY_BRL_DOT6		0x1f6
#define KEY_BRL_DOT7		0x1f7
#define KEY_BRL_DOT8		0x1f8
#define KEY_BRL_DOT9		0x1f9
#define KEY_BRL_DOT10		0x1fa

#define KEY_NUMERIC_0		0x200	/* used by phones, remote controls, */
#define KEY_NUMERIC_1		0x201	/* and other keypads */
#define KEY_NUMERIC_2		0x202
#define KEY_NUMERIC_3		0x203
#define KEY_NUMERIC_4		0x204
#define KEY_NUMERIC_5		0x205
#define KEY_NUMERIC_6		0x206
#define KEY_NUMERIC_7		0x207
#define KEY_NUMERIC_8		0x208
#define KEY_NUMERIC_9		0x209
#define KEY_NUMERIC_STAR	0x20a
#define KEY_NUMERIC_POUND	0x20b
#define KEY_NUMERIC_A		0x20c	/* Phone key A - HUT Telephony 0xb9 */
#define KEY_NUMERIC_B		0x20d
#define KEY_NUMERIC_C		0x20e
#define KEY_NUMERIC_D		0x20f

#define KEY_CAMERA_FOCUS	0x210
#define KEY_WPS_BUTTON		0x211	/* WiFi Protected Setup key */

#define KEY_TOUCHPAD_TOGGLE	0x212	/* Request switch touchpad on or off */
#define KEY_TOUCHPAD_ON		0x213
#define KEY_TOUCHPAD_OFF	0x214

#define KEY_CAMERA_ZOOMIN	0x215
#define KEY_CAMERA_ZOOMOUT	0x216
#define KEY_CAMERA_UP		0x217
#define KEY_CAMERA_DOWN		0x218
#define KEY_CAMERA_LEFT		0x219
#define KEY_CAMERA_RIGHT	0x21a

#define KEY_ATTENDANT_ON	0x21b
#define KEY_ATTENDANT_OFF	0x21c
#define KEY_ATTENDANT_TOGGLE	0x21d	/* Attendant call on or off */
#define KEY_LIGHTS_TOGGLE	0x21e	/* Reading light on or off */

#define BTN_DPAD_UP		0x220
#define BTN_DPAD_DOWN		0x221
#define BTN_DPAD_LEFT		0x222
#define BTN_DPAD_RIGHT		0x223

#define KEY_ALS_TOGGLE		0x230	/* Ambient light sensor */

#define KEY_BUTTONCONFIG		0x240	/* AL Button Configuration */
#define KEY_TASKMANAGER		0x241	/* AL Task/Project Manager */
#define KEY_JOURNAL		0x242	/* AL Log/Journal/Timecard */
#define KEY_CONTROLPANEL		0x243	/* AL Control Panel */
#define KEY_APPSELECT		0x244	/* AL Select Task/Application */
#define KEY_SCREENSAVER		0x245	/* AL Screen Saver */
#define KEY_VOICECOMMAND		0x246	/* Listening Voice Command */
#define KEY_ASSISTANT		0x247	/* AL Context-aware desktop assistant */

#define KEY_BRIGHTNESS_MIN		0x250	/* Set Brightness to Minimum */
#define KEY_BRIGHTNESS_MAX		0x251	/* Set Brightness to Maximum */

#define KEY_KBDINPUTASSIST_PREV		0x260
#define KEY_KBDINPUTASSIST_NEXT		0x261
#define KEY_KBDINPUTASSIST_PREVGROUP		0x262
#define KEY_KBDINPUTASSIST_NEXTGROUP		0x263
#define KEY_KBDINPUTASSIST_ACCEPT		0x264
#define KEY_KBDINPUTASSIST_CANCEL		0x265

/* Diagonal movement keys */
#define KEY_RIGHT_UP			0x266
#define KEY_RIGHT_DOWN			0x267
#define KEY_LEFT_UP			0x268
#define KEY_LEFT_DOWN			0x269

#define KEY_ROOT_MENU			0x26a /* Show Device's Root Menu */
/* Show Top Menu of the Media (e.g. DVD) */
#define KEY_MEDIA_TOP_MENU		0x26b
#define KEY_NUMERIC_11			0x26c
#define KEY_NUMERIC_12			0x26d
/*
 * Toggle Audio Description: refers to an audio service that helps blind and
 * visually impaired consumers understand the action in a program. Note: in
 * some countries this is referred to as "Video Description".
 */
#define KEY_AUDIO_DESC			0x26e
#define KEY_3D_MODE			0x26f
#define KEY_NEXT_FAVORITE		0x270
#define KEY_STOP_RECORD			0x271
#define KEY_PAUSE_RECORD		0x272
#define KEY_VOD				0x273 /* Video on Demand */
#define KEY_UNMUTE			0x274
#define KEY_FASTREVERSE			0x275
#define KEY_SLOWREVERSE			0x276
/*
 * Control a data application associated with the currently viewed channel,
 * e.g. teletext or data broadcast application (MHEG, MHP, HbbTV, etc.)
 */
#define KEY_DATA			0x277
#define KEY_ONSCREEN_KEYBOARD		0x278

#define BTN_TRIGGER_HAPPY		0x2c0
#define BTN_TRIGGER_HAPPY1		0x2c0
#define BTN_TRIGGER_HAPPY2		0x2c1
#define BTN_TRIGGER_HAPPY3		0x2c2
#define BTN_TRIGGER_HAPPY4		0x2c3
#define BTN_TRIGGER_HAPPY5		0x2c4
#define BTN_TRIGGER_HAPPY6		0x2c5
#define BTN_TRIGGER_HAPPY7		0x2c6
#define BTN_TRIGGER_HAPPY8		0x2c7
#define BTN_TRIGGER_HAPPY9		0x2c8
#define BTN_TRIGGER_HAPPY10		0x2c9
#define BTN_TRIGGER_HAPPY11		0x2ca
#define BTN_TRIGGER_HAPPY12		0x2cb
#define BTN_TRIGGER_HAPPY13		0x2cc
#define BTN_TRIGGER_HAPPY14		0x2cd
#define BTN_TRIGGER_HAPPY15		0x2ce
#define BTN_TRIGGER_HAPPY16		0x2cf
#define BTN_TRIGGER_HAPPY17		0x2d0
#define BTN_TRIGGER_HAPPY18		0x2d1
#define BTN_TRIGGER_HAPPY19		0x2d2
#define BTN_TRIGGER_HAPPY20		0x2d3
#define BTN_TRIGGER_HAPPY21		0x2d4
#define BTN_TRIGGER_HAPPY22		0x2d5
#define BTN_TRIGGER_HAPPY23		0x2d6
#define BTN_TRIGGER_HAPPY24		0x2d7
#define BTN_TRIGGER_HAPPY25		0x2d8
#define BTN_TRIGGER_HAPPY26		0x2d9
#define BTN_TRIGGER_HAPPY27		0x2da
#define BTN_TRIGGER_HAPPY28		0x2db
#define BTN_TRIGGER_HAPPY29		0x2dc
#define BTN_TRIGGER_HAPPY30		0x2dd
#define BTN_TRIGGER_HAPPY31		0x2de
#define BTN_TRIGGER_HAPPY32		0x2df
#define BTN_TRIGGER_HAPPY33		0x2e0
#define BTN_TRIGGER_HAPPY34		0x2e1
#define BTN_TRIGGER_HAPPY35		0x2e2
#define BTN_TRIGGER_HAPPY36		0x2e3
#define BTN_TRIGGER_HAPPY37		0x2e4
#define BTN_TRIGGER_HAPPY38		0x2e5
#define BTN_TRIGGER_HAPPY39		0x2e6
#define BTN_TRIGGER_HAPPY40		0x2e7

/* Custom fingerprint gestures keys */
#define KEY_FP_GESTURE_UP		0x2e8
#define KEY_FP_GESTURE_DOWN		0x2e9
#define KEY_FP_GESTURE_LEFT		0x2ea
#define KEY_FP_GESTURE_RIGHT		0x2eb
#define KEY_FP_GESTURE_LONG_PRESS	0x2ec
#define KEY_FP_GESTURE_TAP		0x2ed

/* We avoid low common keys in module aliases so they don't get huge. */
#define KEY_MIN_INTERESTING	KEY_MUTE
#define KEY_MAX			0x2ff
#define KEY_CNT			(KEY_MAX+1)

/*
 * Relative axes
 */

#define REL_X			0x00
#define REL_Y			0x01
#define REL_Z			0x02
#define REL_RX			0x03
#define REL_RY			0x04
#define REL_RZ			0x05
#define REL_HWHEEL		0x06
#define REL_DIAL		0x07
#define REL_WHEEL		0x08
#define REL_MISC		0x09
#define REL_MAX			0x0f
#define REL_CNT			(REL_MAX+1)

/*
 * Absolute axes
 */

#define ABS_X			0x00
#define ABS_Y			0x01
#define ABS_Z			0x02
#define ABS_RX			0x03
#define ABS_RY			0x04
#define ABS_RZ			0x05
#define ABS_THROTTLE		0x06
#define ABS_RUDDER		0x07
#define ABS_WHEEL		0x08
#define ABS_GAS			0x09
#define ABS_BRAKE		0x0a
#define ABS_HAT0X		0x10
#define ABS_HAT0Y		0x11
#define ABS_HAT1X		0x12
#define ABS_HAT1Y		0x13
#define ABS_HAT2X		0x14
#define ABS_HAT2Y		0x15
#define ABS_HAT3X		0x16
#define ABS_HAT3Y		0x17
#define ABS_PRESSURE		0x18
#define ABS_DISTANCE		0x19
#define ABS_TILT_X		0x1a
#define ABS_TILT_Y		0x1b
#define ABS_TOOL_WIDTH		0x1c

#define ABS_VOLUME		0x20

#define ABS_MISC		0x28

/*
 * 0x2e is reserved and should not be used in input drivers.
 * It was used by HID as ABS_MISC+6 and userspace needs to detect if
 * the next ABS_* event is correct or is just ABS_MISC + n.
 * We define here ABS_RESERVED so userspace can rely on it and detect
 * the situation described above.
 */
#define ABS_RESERVED		0x2e

#define ABS_MT_SLOT		0x2f	/* MT slot being modified */
#define ABS_MT_TOUCH_MAJOR	0x30	/* Major axis of touching ellipse */
#define ABS_MT_TOUCH_MINOR	0x31	/* Minor axis (omit if circular) */
#define ABS_MT_WIDTH_MAJOR	0x32	/* Major axis of approaching ellipse */
#define ABS_MT_WIDTH_MINOR	0x33	/* Minor axis (omit if circular) */
#define ABS_MT_ORIENTATION	0x34	/* Ellipse orientation */
#define ABS_MT_POSITION_X	0x35	/* Center X touch position */
#define ABS_MT_POSITION_Y	0x36	/* Center Y touch position */
#define ABS_MT_TOOL_TYPE	0x37	/* Type of touching device */
#define ABS_MT_BLOB_ID		0x38	/* Group a set of packets as a blob */
#define ABS_MT_TRACKING_ID	0x39	/* Unique ID of initiated contact */
#define ABS_MT_PRESSURE		0x3a	/* Pressure on contact area */
#define ABS_MT_DISTANCE		0x3b	/* Contact hover distance */
#define ABS_MT_TOOL_X		0x3c	/* Center X tool position */
#define ABS_MT_TOOL_Y		0x3d	/* Center Y tool position */

#define ABS_MT_CUSTOM		0x3e	/* custom event */
#define ABS_MT_GRIP		0x3f	/* grip touch */

#define ABS_MAX			0x3f
#define ABS_CNT			(ABS_MAX+1)

/*
 * Switch events
 */

#define SW_LID			0x00  /* set = lid shut */
#define SW_TABLET_MODE		0x01  /* set = tablet mode */
#define SW_HEADPHONE_INSERT	0x02  /* set = inserted */
#define SW_RFKILL_ALL		0x03  /* rfkill master switch, type "any"
					 set = radio enabled */
#define SW_RADIO		SW_RFKILL_ALL	/* deprecated */
#define SW_MICROPHONE_INSERT	0x04  /* set = inserted */
#define SW_DOCK			0x05  /* set = plugged into dock */
#define SW_LINEOUT_INSERT	0x06  /* set = inserted */
#define SW_JACK_PHYSICAL_INSERT 0x07  /* set = mechanical switch set */
#define SW_VIDEOOUT_INSERT	0x08  /* set = inserted */
#define SW_CAMERA_LENS_COVER	0x09  /* set = lens covered */
#define SW_KEYPAD_SLIDE		0x0a  /* set = keypad slide out */
#define SW_FRONT_PROXIMITY	0x0b  /* set = front proximity sensor active */
#define SW_ROTATE_LOCK		0x0c  /* set = rotate locked/disabled */
#define SW_LINEIN_INSERT	0x0d  /* set = inserted */
#define SW_MUTE_DEVICE		0x0e  /* set = device disabled */
#define SW_GLOVE		0x0f	/* set = glove mode */
#define SW_PEN_INSERTED		0x0f  /* set = pen inserted */
<<<<<<< HEAD
#define SW_HPHL_OVERCURRENT	0x10  /* set = over current on left hph */
#define SW_HPHR_OVERCURRENT	0x11  /* set = over current on right hph */
#define SW_MICROPHONE2_INSERT	0x12  /* set = inserted */
#define SW_UNSUPPORT_INSERT	0x13  /* set = unsupported device inserted */
#define SW_FLIP                 0x15    /* set = flip cover */
#define SW_CERTIFYHALL          0x1b    /* set = certify_hall... */
#define SW_MAX			0x20
=======
#define SW_MACHINE_COVER	0x10  /* set = cover closed */
#define SW_MAX			0x10
>>>>>>> 13e15334
#define SW_CNT			(SW_MAX+1)

/*
 * Misc events
 */

#define MSC_SERIAL		0x00
#define MSC_PULSELED		0x01
#define MSC_GESTURE		0x02
#define MSC_RAW			0x03
#define MSC_SCAN		0x04
#define MSC_TIMESTAMP		0x05
#define MSC_MAX			0x07
#define MSC_CNT			(MSC_MAX+1)

/*
 * LEDs
 */

#define LED_NUML		0x00
#define LED_CAPSL		0x01
#define LED_SCROLLL		0x02
#define LED_COMPOSE		0x03
#define LED_KANA		0x04
#define LED_SLEEP		0x05
#define LED_SUSPEND		0x06
#define LED_MUTE		0x07
#define LED_MISC		0x08
#define LED_MAIL		0x09
#define LED_CHARGING		0x0a
#define LED_MAX			0x0f
#define LED_CNT			(LED_MAX+1)

/*
 * Autorepeat values
 */

#define REP_DELAY		0x00
#define REP_PERIOD		0x01
#define REP_MAX			0x01
#define REP_CNT			(REP_MAX+1)

/*
 * Sounds
 */

#define SND_CLICK		0x00
#define SND_BELL		0x01
#define SND_TONE		0x02
#define SND_MAX			0x07
#define SND_CNT			(SND_MAX+1)

#endif<|MERGE_RESOLUTION|>--- conflicted
+++ resolved
@@ -809,18 +809,14 @@
 #define SW_MUTE_DEVICE		0x0e  /* set = device disabled */
 #define SW_GLOVE		0x0f	/* set = glove mode */
 #define SW_PEN_INSERTED		0x0f  /* set = pen inserted */
-<<<<<<< HEAD
 #define SW_HPHL_OVERCURRENT	0x10  /* set = over current on left hph */
 #define SW_HPHR_OVERCURRENT	0x11  /* set = over current on right hph */
 #define SW_MICROPHONE2_INSERT	0x12  /* set = inserted */
 #define SW_UNSUPPORT_INSERT	0x13  /* set = unsupported device inserted */
 #define SW_FLIP                 0x15    /* set = flip cover */
 #define SW_CERTIFYHALL          0x1b    /* set = certify_hall... */
+#define SW_MACHINE_COVER	0x20  /* set = cover closed */
 #define SW_MAX			0x20
-=======
-#define SW_MACHINE_COVER	0x10  /* set = cover closed */
-#define SW_MAX			0x10
->>>>>>> 13e15334
 #define SW_CNT			(SW_MAX+1)
 
 /*
