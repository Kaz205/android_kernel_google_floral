--- conflicted
+++ resolved
@@ -43,15 +43,12 @@
 #define VIRTIO_ID_INPUT        18 /* virtio input */
 #define VIRTIO_ID_VSOCK        19 /* virtio vsock transport */
 #define VIRTIO_ID_CRYPTO       20 /* virtio crypto */
-<<<<<<< HEAD
+#define VIRTIO_ID_PMEM         27 /* virtio pmem */
 #define VIRTIO_ID_CLOCK	       30 /* virtio clock */
 #define VIRTIO_ID_REGULATOR    31 /* virtio regulator */
 
 #define VIRTIO_ID_I2C		32 /* virtio i2c */
 #define VIRTIO_ID_SPMI		33 /* virtio spmi */
 #define VIRTIO_ID_FASTRPC       34 /* virtio fastrpc */
-=======
-#define VIRTIO_ID_PMEM         27 /* virtio pmem */
->>>>>>> 3d889797
 
 #endif /* _LINUX_VIRTIO_IDS_H */