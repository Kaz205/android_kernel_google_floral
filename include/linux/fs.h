/* SPDX-License-Identifier: GPL-2.0 */
#ifndef _LINUX_FS_H
#define _LINUX_FS_H

#include <linux/linkage.h>
#include <linux/wait_bit.h>
#include <linux/kdev_t.h>
#include <linux/dcache.h>
#include <linux/path.h>
#include <linux/stat.h>
#include <linux/cache.h>
#include <linux/list.h>
#include <linux/list_lru.h>
#include <linux/llist.h>
#include <linux/radix-tree.h>
#include <linux/rbtree.h>
#include <linux/init.h>
#include <linux/pid.h>
#include <linux/bug.h>
#include <linux/mutex.h>
#include <linux/rwsem.h>
#include <linux/mm_types.h>
#include <linux/capability.h>
#include <linux/semaphore.h>
#include <linux/fcntl.h>
#include <linux/fiemap.h>
#include <linux/rculist_bl.h>
#include <linux/atomic.h>
#include <linux/shrinker.h>
#include <linux/migrate_mode.h>
#include <linux/uidgid.h>
#include <linux/lockdep.h>
#include <linux/percpu-rwsem.h>
#include <linux/workqueue.h>
#include <linux/delayed_call.h>
#include <linux/uuid.h>
#include <linux/errseq.h>

#include <asm/byteorder.h>
#include <uapi/linux/fs.h>

struct backing_dev_info;
struct bdi_writeback;
struct bio;
struct export_operations;
struct hd_geometry;
struct iovec;
struct kiocb;
struct kobject;
struct pipe_inode_info;
struct poll_table_struct;
struct kstatfs;
struct vm_area_struct;
struct vfsmount;
struct cred;
struct swap_info_struct;
struct seq_file;
struct workqueue_struct;
struct iov_iter;
struct fscrypt_info;
struct fscrypt_operations;
struct fsverity_info;
struct fsverity_operations;

extern void __init inode_init(void);
extern void __init inode_init_early(void);
extern void __init files_init(void);
extern void __init files_maxfiles_init(void);

extern struct files_stat_struct files_stat;
extern unsigned long get_max_files(void);
extern unsigned int sysctl_nr_open;
extern struct inodes_stat_t inodes_stat;
extern int leases_enable, lease_break_time;
extern int sysctl_protected_symlinks;
extern int sysctl_protected_hardlinks;
extern int sysctl_protected_fifos;
extern int sysctl_protected_regular;

typedef __kernel_rwf_t rwf_t;

struct buffer_head;
typedef int (get_block_t)(struct inode *inode, sector_t iblock,
			struct buffer_head *bh_result, int create);
typedef int (dio_iodone_t)(struct kiocb *iocb, loff_t offset,
			ssize_t bytes, void *private);

#define MAY_EXEC		0x00000001
#define MAY_WRITE		0x00000002
#define MAY_READ		0x00000004
#define MAY_APPEND		0x00000008
#define MAY_ACCESS		0x00000010
#define MAY_OPEN		0x00000020
#define MAY_CHDIR		0x00000040
/* called from RCU mode, don't block */
#define MAY_NOT_BLOCK		0x00000080

/*
 * flags in file.f_mode.  Note that FMODE_READ and FMODE_WRITE must correspond
 * to O_WRONLY and O_RDWR via the strange trick in __dentry_open()
 */

/* file is open for reading */
#define FMODE_READ		((__force fmode_t)0x1)
/* file is open for writing */
#define FMODE_WRITE		((__force fmode_t)0x2)
/* file is seekable */
#define FMODE_LSEEK		((__force fmode_t)0x4)
/* file can be accessed using pread */
#define FMODE_PREAD		((__force fmode_t)0x8)
/* file can be accessed using pwrite */
#define FMODE_PWRITE		((__force fmode_t)0x10)
/* File is opened for execution with sys_execve / sys_uselib */
#define FMODE_EXEC		((__force fmode_t)0x20)
/* File is opened with O_NDELAY (only set for block devices) */
#define FMODE_NDELAY		((__force fmode_t)0x40)
/* File is opened with O_EXCL (only set for block devices) */
#define FMODE_EXCL		((__force fmode_t)0x80)
/* File is opened using open(.., 3, ..) and is writeable only for ioctls
   (specialy hack for floppy.c) */
#define FMODE_WRITE_IOCTL	((__force fmode_t)0x100)
/* 32bit hashes as llseek() offset (for directories) */
#define FMODE_32BITHASH         ((__force fmode_t)0x200)
/* 64bit hashes as llseek() offset (for directories) */
#define FMODE_64BITHASH         ((__force fmode_t)0x400)

/*
 * Don't update ctime and mtime.
 *
 * Currently a special hack for the XFS open_by_handle ioctl, but we'll
 * hopefully graduate it to a proper O_CMTIME flag supported by open(2) soon.
 */
#define FMODE_NOCMTIME		((__force fmode_t)0x800)

/* Expect random access pattern */
#define FMODE_RANDOM		((__force fmode_t)0x1000)

/* File is huge (eg. /dev/kmem): treat loff_t as unsigned */
#define FMODE_UNSIGNED_OFFSET	((__force fmode_t)0x2000)

/* File is opened with O_PATH; almost nothing can be done with it */
#define FMODE_PATH		((__force fmode_t)0x4000)

/* File needs atomic accesses to f_pos */
#define FMODE_ATOMIC_POS	((__force fmode_t)0x8000)
/* Write access to underlying fs */
#define FMODE_WRITER		((__force fmode_t)0x10000)
/* Has read method(s) */
#define FMODE_CAN_READ          ((__force fmode_t)0x20000)
/* Has write method(s) */
#define FMODE_CAN_WRITE         ((__force fmode_t)0x40000)

/* File is stream-like */
#define FMODE_STREAM		((__force fmode_t)0x200000)

/* File was opened by fanotify and shouldn't generate fanotify events */
#define FMODE_NONOTIFY		((__force fmode_t)0x4000000)

/* File is capable of returning -EAGAIN if I/O will block */
#define FMODE_NOWAIT	((__force fmode_t)0x8000000)

/*
 * Flag for rw_copy_check_uvector and compat_rw_copy_check_uvector
 * that indicates that they should check the contents of the iovec are
 * valid, but not check the memory that the iovec elements
 * points too.
 */
#define CHECK_IOVEC_ONLY -1

/*
 * Attribute flags.  These should be or-ed together to figure out what
 * has been changed!
 */
#define ATTR_MODE	(1 << 0)
#define ATTR_UID	(1 << 1)
#define ATTR_GID	(1 << 2)
#define ATTR_SIZE	(1 << 3)
#define ATTR_ATIME	(1 << 4)
#define ATTR_MTIME	(1 << 5)
#define ATTR_CTIME	(1 << 6)
#define ATTR_ATIME_SET	(1 << 7)
#define ATTR_MTIME_SET	(1 << 8)
#define ATTR_FORCE	(1 << 9) /* Not a change, but a change it */
#define ATTR_ATTR_FLAG	(1 << 10)
#define ATTR_KILL_SUID	(1 << 11)
#define ATTR_KILL_SGID	(1 << 12)
#define ATTR_FILE	(1 << 13)
#define ATTR_KILL_PRIV	(1 << 14)
#define ATTR_OPEN	(1 << 15) /* Truncating from open(O_TRUNC) */
#define ATTR_TIMES_SET	(1 << 16)
#define ATTR_TOUCH	(1 << 17)

/*
 * Whiteout is represented by a char device.  The following constants define the
 * mode and device number to use.
 */
#define WHITEOUT_MODE 0
#define WHITEOUT_DEV 0

/*
 * This is the Inode Attributes structure, used for notify_change().  It
 * uses the above definitions as flags, to know which values have changed.
 * Also, in this manner, a Filesystem can look at only the values it cares
 * about.  Basically, these are the attributes that the VFS layer can
 * request to change from the FS layer.
 *
 * Derek Atkins <warlord@MIT.EDU> 94-10-20
 */
struct iattr {
	unsigned int	ia_valid;
	umode_t		ia_mode;
	kuid_t		ia_uid;
	kgid_t		ia_gid;
	loff_t		ia_size;
	struct timespec	ia_atime;
	struct timespec	ia_mtime;
	struct timespec	ia_ctime;

	/*
	 * Not an attribute, but an auxiliary info for filesystems wanting to
	 * implement an ftruncate() like method.  NOTE: filesystem should
	 * check for (ia_valid & ATTR_FILE), and not for (ia_file != NULL).
	 */
	struct file	*ia_file;
};

/*
 * Includes for diskquotas.
 */
#include <linux/quota.h>

/*
 * Maximum number of layers of fs stack.  Needs to be limited to
 * prevent kernel stack overflow
 */
#define FILESYSTEM_MAX_STACK_DEPTH 2

/**
 * enum positive_aop_returns - aop return codes with specific semantics
 *
 * @AOP_WRITEPAGE_ACTIVATE: Informs the caller that page writeback has
 * 			    completed, that the page is still locked, and
 * 			    should be considered active.  The VM uses this hint
 * 			    to return the page to the active list -- it won't
 * 			    be a candidate for writeback again in the near
 * 			    future.  Other callers must be careful to unlock
 * 			    the page if they get this return.  Returned by
 * 			    writepage();
 *
 * @AOP_TRUNCATED_PAGE: The AOP method that was handed a locked page has
 *  			unlocked it and the page might have been truncated.
 *  			The caller should back up to acquiring a new page and
 *  			trying again.  The aop will be taking reasonable
 *  			precautions not to livelock.  If the caller held a page
 *  			reference, it should drop it before retrying.  Returned
 *  			by readpage().
 *
 * address_space_operation functions return these large constants to indicate
 * special semantics to the caller.  These are much larger than the bytes in a
 * page to allow for functions that return the number of bytes operated on in a
 * given page.
 */

enum positive_aop_returns {
	AOP_WRITEPAGE_ACTIVATE	= 0x80000,
	AOP_TRUNCATED_PAGE	= 0x80001,
};

#define AOP_FLAG_CONT_EXPAND		0x0001 /* called from cont_expand */
#define AOP_FLAG_NOFS			0x0002 /* used by filesystem to direct
						* helper code (eg buffer layer)
						* to clear GFP_FS from alloc */

/*
 * oh the beauties of C type declarations.
 */
struct page;
struct address_space;
struct writeback_control;

/*
 * Write life time hint values.
 */
enum rw_hint {
	WRITE_LIFE_NOT_SET	= 0,
	WRITE_LIFE_NONE		= RWH_WRITE_LIFE_NONE,
	WRITE_LIFE_SHORT	= RWH_WRITE_LIFE_SHORT,
	WRITE_LIFE_MEDIUM	= RWH_WRITE_LIFE_MEDIUM,
	WRITE_LIFE_LONG		= RWH_WRITE_LIFE_LONG,
	WRITE_LIFE_EXTREME	= RWH_WRITE_LIFE_EXTREME,
};

#define IOCB_EVENTFD		(1 << 0)
#define IOCB_APPEND		(1 << 1)
#define IOCB_DIRECT		(1 << 2)
#define IOCB_HIPRI		(1 << 3)
#define IOCB_DSYNC		(1 << 4)
#define IOCB_SYNC		(1 << 5)
#define IOCB_WRITE		(1 << 6)
#define IOCB_NOWAIT		(1 << 7)

struct kiocb {
	struct file		*ki_filp;
	loff_t			ki_pos;
	void (*ki_complete)(struct kiocb *iocb, long ret, long ret2);
	void			*private;
	int			ki_flags;
	enum rw_hint		ki_hint;
} __randomize_layout;

static inline bool is_sync_kiocb(struct kiocb *kiocb)
{
	return kiocb->ki_complete == NULL;
}

/*
 * "descriptor" for what we're up to with a read.
 * This allows us to use the same read code yet
 * have multiple different users of the data that
 * we read from a file.
 *
 * The simplest case just copies the data to user
 * mode.
 */
typedef struct {
	size_t written;
	size_t count;
	union {
		char __user *buf;
		void *data;
	} arg;
	int error;
} read_descriptor_t;

typedef int (*read_actor_t)(read_descriptor_t *, struct page *,
		unsigned long, unsigned long);

struct address_space_operations {
	int (*writepage)(struct page *page, struct writeback_control *wbc);
	int (*readpage)(struct file *, struct page *);

	/* Write back some dirty pages from this mapping. */
	int (*writepages)(struct address_space *, struct writeback_control *);

	/* Set a page dirty.  Return true if this dirtied it */
	int (*set_page_dirty)(struct page *page);

	int (*readpages)(struct file *filp, struct address_space *mapping,
			struct list_head *pages, unsigned nr_pages);

	int (*write_begin)(struct file *, struct address_space *mapping,
				loff_t pos, unsigned len, unsigned flags,
				struct page **pagep, void **fsdata);
	int (*write_end)(struct file *, struct address_space *mapping,
				loff_t pos, unsigned len, unsigned copied,
				struct page *page, void *fsdata);

	/* Unfortunately this kludge is needed for FIBMAP. Don't use it */
	sector_t (*bmap)(struct address_space *, sector_t);
	void (*invalidatepage) (struct page *, unsigned int, unsigned int);
	int (*releasepage) (struct page *, gfp_t);
	void (*freepage)(struct page *);
	ssize_t (*direct_IO)(struct kiocb *, struct iov_iter *iter);
	/*
	 * migrate the contents of a page to the specified target. If
	 * migrate_mode is MIGRATE_ASYNC, it must not block.
	 */
	int (*migratepage) (struct address_space *,
			struct page *, struct page *, enum migrate_mode);
	bool (*isolate_page)(struct page *, isolate_mode_t);
	void (*putback_page)(struct page *);
	int (*launder_page) (struct page *);
	int (*is_partially_uptodate) (struct page *, unsigned long,
					unsigned long);
	void (*is_dirty_writeback) (struct page *, bool *, bool *);
	int (*error_remove_page)(struct address_space *, struct page *);

	/* swapfile support */
	int (*swap_activate)(struct swap_info_struct *sis, struct file *file,
				sector_t *span);
	void (*swap_deactivate)(struct file *file);
};

extern const struct address_space_operations empty_aops;

/*
 * pagecache_write_begin/pagecache_write_end must be used by general code
 * to write into the pagecache.
 */
int pagecache_write_begin(struct file *, struct address_space *mapping,
				loff_t pos, unsigned len, unsigned flags,
				struct page **pagep, void **fsdata);

int pagecache_write_end(struct file *, struct address_space *mapping,
				loff_t pos, unsigned len, unsigned copied,
				struct page *page, void *fsdata);

struct address_space {
	struct inode		*host;		/* owner: inode, block_device */
	struct radix_tree_root	page_tree;	/* radix tree of all pages */
	spinlock_t		tree_lock;	/* and lock protecting it */
	atomic_t		i_mmap_writable;/* count VM_SHARED mappings */
	struct rb_root_cached	i_mmap;		/* tree of private and shared mappings */
	struct rw_semaphore	i_mmap_rwsem;	/* protect tree, count, list */
	/* Protected by tree_lock together with the radix tree */
	unsigned long		nrpages;	/* number of total pages */
	/* number of shadow or DAX exceptional entries */
	unsigned long		nrexceptional;
	pgoff_t			writeback_index;/* writeback starts here */
	const struct address_space_operations *a_ops;	/* methods */
	unsigned long		flags;		/* error bits */
	spinlock_t		private_lock;	/* for use by the address_space */
	gfp_t			gfp_mask;	/* implicit gfp mask for allocations */
	struct list_head	private_list;	/* for use by the address_space */
	void			*private_data;	/* ditto */
	errseq_t		wb_err;
} __attribute__((aligned(sizeof(long)))) __randomize_layout;
	/*
	 * On most architectures that alignment is already the case; but
	 * must be enforced here for CRIS, to let the least significant bit
	 * of struct page's "mapping" pointer be used for PAGE_MAPPING_ANON.
	 */
struct request_queue;

struct block_device {
	dev_t			bd_dev;  /* not a kdev_t - it's a search key */
	int			bd_openers;
	struct inode *		bd_inode;	/* will die */
	struct super_block *	bd_super;
	struct mutex		bd_mutex;	/* open/close mutex */
	void *			bd_claiming;
	void *			bd_holder;
	int			bd_holders;
	bool			bd_write_holder;
#ifdef CONFIG_SYSFS
	struct list_head	bd_holder_disks;
#endif
	struct block_device *	bd_contains;
	unsigned		bd_block_size;
	u8			bd_partno;
	struct hd_struct *	bd_part;
	/* number of times partitions within this device have been opened. */
	unsigned		bd_part_count;
	int			bd_invalidated;
	struct gendisk *	bd_disk;
	struct request_queue *  bd_queue;
	struct backing_dev_info *bd_bdi;
	struct list_head	bd_list;
	/*
	 * Private data.  You must have bd_claim'ed the block_device
	 * to use this.  NOTE:  bd_claim allows an owner to claim
	 * the same device multiple times, the owner must take special
	 * care to not mess up bd_private for that case.
	 */
	unsigned long		bd_private;

	/* The counter of freeze processes */
	int			bd_fsfreeze_count;
	/* Mutex for freeze */
	struct mutex		bd_fsfreeze_mutex;
} __randomize_layout;

/*
 * Radix-tree tags, for tagging dirty and writeback pages within the pagecache
 * radix trees
 */
#define PAGECACHE_TAG_DIRTY	0
#define PAGECACHE_TAG_WRITEBACK	1
#define PAGECACHE_TAG_TOWRITE	2

int mapping_tagged(struct address_space *mapping, int tag);

static inline void i_mmap_lock_write(struct address_space *mapping)
{
	down_write(&mapping->i_mmap_rwsem);
}

static inline void i_mmap_unlock_write(struct address_space *mapping)
{
	up_write(&mapping->i_mmap_rwsem);
}

static inline void i_mmap_lock_read(struct address_space *mapping)
{
	down_read(&mapping->i_mmap_rwsem);
}

static inline void i_mmap_unlock_read(struct address_space *mapping)
{
	up_read(&mapping->i_mmap_rwsem);
}

/*
 * Might pages of this file be mapped into userspace?
 */
static inline int mapping_mapped(struct address_space *mapping)
{
	return	!RB_EMPTY_ROOT(&mapping->i_mmap.rb_root);
}

/*
 * Might pages of this file have been modified in userspace?
 * Note that i_mmap_writable counts all VM_SHARED vmas: do_mmap_pgoff
 * marks vma as VM_SHARED if it is shared, and the file was opened for
 * writing i.e. vma may be mprotected writable even if now readonly.
 *
 * If i_mmap_writable is negative, no new writable mappings are allowed. You
 * can only deny writable mappings, if none exists right now.
 */
static inline int mapping_writably_mapped(struct address_space *mapping)
{
	return atomic_read(&mapping->i_mmap_writable) > 0;
}

static inline int mapping_map_writable(struct address_space *mapping)
{
	return atomic_inc_unless_negative(&mapping->i_mmap_writable) ?
		0 : -EPERM;
}

static inline void mapping_unmap_writable(struct address_space *mapping)
{
	atomic_dec(&mapping->i_mmap_writable);
}

static inline int mapping_deny_writable(struct address_space *mapping)
{
	return atomic_dec_unless_positive(&mapping->i_mmap_writable) ?
		0 : -EBUSY;
}

static inline void mapping_allow_writable(struct address_space *mapping)
{
	atomic_inc(&mapping->i_mmap_writable);
}

/*
 * Use sequence counter to get consistent i_size on 32-bit processors.
 */
#if BITS_PER_LONG==32 && defined(CONFIG_SMP)
#include <linux/seqlock.h>
#define __NEED_I_SIZE_ORDERED
#define i_size_ordered_init(inode) seqcount_init(&inode->i_size_seqcount)
#else
#define i_size_ordered_init(inode) do { } while (0)
#endif

struct posix_acl;
#define ACL_NOT_CACHED ((void *)(-1))
#define ACL_DONT_CACHE ((void *)(-3))

static inline struct posix_acl *
uncached_acl_sentinel(struct task_struct *task)
{
	return (void *)task + 1;
}

static inline bool
is_uncached_acl(struct posix_acl *acl)
{
	return (long)acl & 1;
}

#define IOP_FASTPERM	0x0001
#define IOP_LOOKUP	0x0002
#define IOP_NOFOLLOW	0x0004
#define IOP_XATTR	0x0008
#define IOP_DEFAULT_READLINK	0x0010

struct fsnotify_mark_connector;

/*
 * Keep mostly read-only and often accessed (especially for
 * the RCU path lookup and 'stat' data) fields at the beginning
 * of the 'struct inode'
 */
struct inode {
	umode_t			i_mode;
	unsigned short		i_opflags;
	kuid_t			i_uid;
	kgid_t			i_gid;
	unsigned int		i_flags;

#ifdef CONFIG_FS_POSIX_ACL
	struct posix_acl	*i_acl;
	struct posix_acl	*i_default_acl;
#endif

	const struct inode_operations	*i_op;
	struct super_block	*i_sb;
	struct address_space	*i_mapping;

#ifdef CONFIG_SECURITY
	void			*i_security;
#endif

	/* Stat data, not accessed from path walking */
	unsigned long		i_ino;
	/*
	 * Filesystems may only read i_nlink directly.  They shall use the
	 * following functions for modification:
	 *
	 *    (set|clear|inc|drop)_nlink
	 *    inode_(inc|dec)_link_count
	 */
	union {
		const unsigned int i_nlink;
		unsigned int __i_nlink;
	};
	dev_t			i_rdev;
	loff_t			i_size;
	struct timespec		i_atime;
	struct timespec		i_mtime;
	struct timespec		i_ctime;
	spinlock_t		i_lock;	/* i_blocks, i_bytes, maybe i_size */
	unsigned short          i_bytes;
	unsigned int		i_blkbits;
	enum rw_hint		i_write_hint;
	blkcnt_t		i_blocks;

#ifdef __NEED_I_SIZE_ORDERED
	seqcount_t		i_size_seqcount;
#endif

	/* Misc */
	unsigned long		i_state;
	struct rw_semaphore	i_rwsem;

	unsigned long		dirtied_when;	/* jiffies of first dirtying */
	unsigned long		dirtied_time_when;

	struct hlist_node	i_hash;
	struct list_head	i_io_list;	/* backing dev IO list */
#ifdef CONFIG_CGROUP_WRITEBACK
	struct bdi_writeback	*i_wb;		/* the associated cgroup wb */

	/* foreign inode detection, see wbc_detach_inode() */
	int			i_wb_frn_winner;
	u16			i_wb_frn_avg_time;
	u16			i_wb_frn_history;
#endif
	struct list_head	i_lru;		/* inode LRU list */
	struct list_head	i_sb_list;
	struct list_head	i_wb_list;	/* backing dev writeback list */
	union {
		struct hlist_head	i_dentry;
		struct rcu_head		i_rcu;
	};
	u64			i_version;
	atomic64_t		i_sequence; /* see futex */
	atomic_t		i_count;
	atomic_t		i_dio_count;
	atomic_t		i_writecount;
#ifdef CONFIG_IMA
	atomic_t		i_readcount; /* struct files open RO */
#endif
	const struct file_operations	*i_fop;	/* former ->i_op->default_file_ops */
	struct file_lock_context	*i_flctx;
	struct address_space	i_data;
	struct list_head	i_devices;
	union {
		struct pipe_inode_info	*i_pipe;
		struct block_device	*i_bdev;
		struct cdev		*i_cdev;
		char			*i_link;
		unsigned		i_dir_seq;
	};

	__u32			i_generation;

#ifdef CONFIG_FSNOTIFY
	__u32			i_fsnotify_mask; /* all events this inode cares about */
	struct fsnotify_mark_connector __rcu	*i_fsnotify_marks;
#endif

#ifdef CONFIG_FS_ENCRYPTION
	struct fscrypt_info	*i_crypt_info;
#endif

#ifdef CONFIG_FS_VERITY
	struct fsverity_info	*i_verity_info;
#endif

	void			*i_private; /* fs or device private pointer */
} __randomize_layout;

static inline unsigned int i_blocksize(const struct inode *node)
{
	return (1 << node->i_blkbits);
}

static inline int inode_unhashed(struct inode *inode)
{
	return hlist_unhashed(&inode->i_hash);
}

/*
 * inode->i_mutex nesting subclasses for the lock validator:
 *
 * 0: the object of the current VFS operation
 * 1: parent
 * 2: child/target
 * 3: xattr
 * 4: second non-directory
 * 5: second parent (when locking independent directories in rename)
 *
 * I_MUTEX_NONDIR2 is for certain operations (such as rename) which lock two
 * non-directories at once.
 *
 * The locking order between these classes is
 * parent[2] -> child -> grandchild -> normal -> xattr -> second non-directory
 */
enum inode_i_mutex_lock_class
{
	I_MUTEX_NORMAL,
	I_MUTEX_PARENT,
	I_MUTEX_CHILD,
	I_MUTEX_XATTR,
	I_MUTEX_NONDIR2,
	I_MUTEX_PARENT2,
};

static inline void inode_lock(struct inode *inode)
{
	down_write(&inode->i_rwsem);
}

static inline void inode_unlock(struct inode *inode)
{
	up_write(&inode->i_rwsem);
}

static inline void inode_lock_shared(struct inode *inode)
{
	down_read(&inode->i_rwsem);
}

static inline void inode_unlock_shared(struct inode *inode)
{
	up_read(&inode->i_rwsem);
}

static inline int inode_trylock(struct inode *inode)
{
	return down_write_trylock(&inode->i_rwsem);
}

static inline int inode_trylock_shared(struct inode *inode)
{
	return down_read_trylock(&inode->i_rwsem);
}

static inline int inode_is_locked(struct inode *inode)
{
	return rwsem_is_locked(&inode->i_rwsem);
}

static inline void inode_lock_nested(struct inode *inode, unsigned subclass)
{
	down_write_nested(&inode->i_rwsem, subclass);
}

void lock_two_nondirectories(struct inode *, struct inode*);
void unlock_two_nondirectories(struct inode *, struct inode*);

/*
 * NOTE: in a 32bit arch with a preemptable kernel and
 * an UP compile the i_size_read/write must be atomic
 * with respect to the local cpu (unlike with preempt disabled),
 * but they don't need to be atomic with respect to other cpus like in
 * true SMP (so they need either to either locally disable irq around
 * the read or for example on x86 they can be still implemented as a
 * cmpxchg8b without the need of the lock prefix). For SMP compiles
 * and 64bit archs it makes no difference if preempt is enabled or not.
 */
static inline loff_t i_size_read(const struct inode *inode)
{
#if BITS_PER_LONG==32 && defined(CONFIG_SMP)
	loff_t i_size;
	unsigned int seq;

	do {
		seq = read_seqcount_begin(&inode->i_size_seqcount);
		i_size = inode->i_size;
	} while (read_seqcount_retry(&inode->i_size_seqcount, seq));
	return i_size;
#elif BITS_PER_LONG==32 && defined(CONFIG_PREEMPT)
	loff_t i_size;

	preempt_disable();
	i_size = inode->i_size;
	preempt_enable();
	return i_size;
#else
	return inode->i_size;
#endif
}

/*
 * NOTE: unlike i_size_read(), i_size_write() does need locking around it
 * (normally i_mutex), otherwise on 32bit/SMP an update of i_size_seqcount
 * can be lost, resulting in subsequent i_size_read() calls spinning forever.
 */
static inline void i_size_write(struct inode *inode, loff_t i_size)
{
#if BITS_PER_LONG==32 && defined(CONFIG_SMP)
	preempt_disable();
	write_seqcount_begin(&inode->i_size_seqcount);
	inode->i_size = i_size;
	write_seqcount_end(&inode->i_size_seqcount);
	preempt_enable();
#elif BITS_PER_LONG==32 && defined(CONFIG_PREEMPT)
	preempt_disable();
	inode->i_size = i_size;
	preempt_enable();
#else
	inode->i_size = i_size;
#endif
}

static inline unsigned iminor(const struct inode *inode)
{
	return MINOR(inode->i_rdev);
}

static inline unsigned imajor(const struct inode *inode)
{
	return MAJOR(inode->i_rdev);
}

extern struct block_device *I_BDEV(struct inode *inode);

struct fown_struct {
	rwlock_t lock;          /* protects pid, uid, euid fields */
	struct pid *pid;	/* pid or -pgrp where SIGIO should be sent */
	enum pid_type pid_type;	/* Kind of process group SIGIO should be sent to */
	kuid_t uid, euid;	/* uid/euid of process setting the owner */
	int signum;		/* posix.1b rt signal to be delivered on IO */
};

/*
 * Track a single file's readahead state
 */
struct file_ra_state {
	pgoff_t start;			/* where readahead started */
	unsigned int size;		/* # of readahead pages */
	unsigned int async_size;	/* do asynchronous readahead when
					   there are only # of pages ahead */

	unsigned int ra_pages;		/* Maximum readahead window */
	unsigned int mmap_miss;		/* Cache miss stat for mmap accesses */
	loff_t prev_pos;		/* Cache last read() position */
};

/*
 * Check if @index falls in the readahead windows.
 */
static inline int ra_has_index(struct file_ra_state *ra, pgoff_t index)
{
	return (index >= ra->start &&
		index <  ra->start + ra->size);
}

struct file {
	union {
		struct llist_node	fu_llist;
		struct rcu_head 	fu_rcuhead;
	} f_u;
	struct path		f_path;
	struct inode		*f_inode;	/* cached value */
	const struct file_operations	*f_op;

	/*
	 * Protects f_ep_links, f_flags.
	 * Must not be taken from IRQ context.
	 */
	spinlock_t		f_lock;
	enum rw_hint		f_write_hint;
	atomic_long_t		f_count;
	unsigned int 		f_flags;
	fmode_t			f_mode;
	struct mutex		f_pos_lock;
	loff_t			f_pos;
	struct fown_struct	f_owner;
	const struct cred	*f_cred;
	struct file_ra_state	f_ra;

	u64			f_version;
#ifdef CONFIG_SECURITY
	void			*f_security;
#endif
	/* needed for tty driver, and maybe others */
	void			*private_data;

#ifdef CONFIG_EPOLL
	/* Used by fs/eventpoll.c to link all the hooks to this file */
	struct list_head	f_ep_links;
	struct list_head	f_tfile_llink;
#endif /* #ifdef CONFIG_EPOLL */
	struct address_space	*f_mapping;
	errseq_t		f_wb_err;
<<<<<<< HEAD
#ifdef CONFIG_FILE_TABLE_DEBUG
	struct hlist_node f_hash;
#endif /* #ifdef CONFIG_FILE_TABLE_DEBUG */
=======
	errseq_t		f_sb_err; /* for syncfs */
>>>>>>> 2fa41daa
} __randomize_layout
  __attribute__((aligned(4)));	/* lest something weird decides that 2 is OK */

struct file_handle {
	__u32 handle_bytes;
	int handle_type;
	/* file identifier */
	unsigned char f_handle[];
};

static inline struct file *get_file(struct file *f)
{
	atomic_long_inc(&f->f_count);
	return f;
}
#define get_file_rcu(x) atomic_long_inc_not_zero(&(x)->f_count)
#define fput_atomic(x)	atomic_long_add_unless(&(x)->f_count, -1, 1)
#define file_count(x)	atomic_long_read(&(x)->f_count)

#define	MAX_NON_LFS	((1UL<<31) - 1)

/* Page cache limit. The filesystems should put that into their s_maxbytes
   limits, otherwise bad things can happen in VM. */
#if BITS_PER_LONG==32
#define MAX_LFS_FILESIZE	((loff_t)ULONG_MAX << PAGE_SHIFT)
#elif BITS_PER_LONG==64
#define MAX_LFS_FILESIZE 	((loff_t)LLONG_MAX)
#endif

#define FL_POSIX	1
#define FL_FLOCK	2
#define FL_DELEG	4	/* NFSv4 delegation */
#define FL_ACCESS	8	/* not trying to lock, just looking */
#define FL_EXISTS	16	/* when unlocking, test for existence */
#define FL_LEASE	32	/* lease held on this file */
#define FL_CLOSE	64	/* unlock on close */
#define FL_SLEEP	128	/* A blocking lock */
#define FL_DOWNGRADE_PENDING	256 /* Lease is being downgraded */
#define FL_UNLOCK_PENDING	512 /* Lease is being broken */
#define FL_OFDLCK	1024	/* lock is "owned" by struct file */
#define FL_LAYOUT	2048	/* outstanding pNFS layout */

#define FL_CLOSE_POSIX (FL_POSIX | FL_CLOSE)

/*
 * Special return value from posix_lock_file() and vfs_lock_file() for
 * asynchronous locking.
 */
#define FILE_LOCK_DEFERRED 1

/* legacy typedef, should eventually be removed */
typedef void *fl_owner_t;

struct file_lock;

struct file_lock_operations {
	void (*fl_copy_lock)(struct file_lock *, struct file_lock *);
	void (*fl_release_private)(struct file_lock *);
};

struct lock_manager_operations {
	int (*lm_compare_owner)(struct file_lock *, struct file_lock *);
	unsigned long (*lm_owner_key)(struct file_lock *);
	fl_owner_t (*lm_get_owner)(fl_owner_t);
	void (*lm_put_owner)(fl_owner_t);
	void (*lm_notify)(struct file_lock *);	/* unblock callback */
	int (*lm_grant)(struct file_lock *, int);
	bool (*lm_break)(struct file_lock *);
	int (*lm_change)(struct file_lock *, int, struct list_head *);
	void (*lm_setup)(struct file_lock *, void **);
};

struct lock_manager {
	struct list_head list;
	/*
	 * NFSv4 and up also want opens blocked during the grace period;
	 * NLM doesn't care:
	 */
	bool block_opens;
};

struct net;
void locks_start_grace(struct net *, struct lock_manager *);
void locks_end_grace(struct lock_manager *);
int locks_in_grace(struct net *);
int opens_in_grace(struct net *);

/* that will die - we need it for nfs_lock_info */
#include <linux/nfs_fs_i.h>

/*
 * struct file_lock represents a generic "file lock". It's used to represent
 * POSIX byte range locks, BSD (flock) locks, and leases. It's important to
 * note that the same struct is used to represent both a request for a lock and
 * the lock itself, but the same object is never used for both.
 *
 * FIXME: should we create a separate "struct lock_request" to help distinguish
 * these two uses?
 *
 * The varous i_flctx lists are ordered by:
 *
 * 1) lock owner
 * 2) lock range start
 * 3) lock range end
 *
 * Obviously, the last two criteria only matter for POSIX locks.
 */
struct file_lock {
	struct file_lock *fl_next;	/* singly linked list for this inode  */
	struct list_head fl_list;	/* link into file_lock_context */
	struct hlist_node fl_link;	/* node in global lists */
	struct list_head fl_block;	/* circular list of blocked processes */
	fl_owner_t fl_owner;
	unsigned int fl_flags;
	unsigned char fl_type;
	unsigned int fl_pid;
	int fl_link_cpu;		/* what cpu's list is this on? */
	wait_queue_head_t fl_wait;
	struct file *fl_file;
	loff_t fl_start;
	loff_t fl_end;

	struct fasync_struct *	fl_fasync; /* for lease break notifications */
	/* for lease breaks: */
	unsigned long fl_break_time;
	unsigned long fl_downgrade_time;

	const struct file_lock_operations *fl_ops;	/* Callbacks for filesystems */
	const struct lock_manager_operations *fl_lmops;	/* Callbacks for lockmanagers */
	union {
		struct nfs_lock_info	nfs_fl;
		struct nfs4_lock_info	nfs4_fl;
		struct {
			struct list_head link;	/* link in AFS vnode's pending_locks list */
			int state;		/* state of grant or error if -ve */
		} afs;
	} fl_u;
} __randomize_layout;

struct file_lock_context {
	spinlock_t		flc_lock;
	struct list_head	flc_flock;
	struct list_head	flc_posix;
	struct list_head	flc_lease;
};

/* The following constant reflects the upper bound of the file/locking space */
#ifndef OFFSET_MAX
#define INT_LIMIT(x)	(~((x)1 << (sizeof(x)*8 - 1)))
#define OFFSET_MAX	INT_LIMIT(loff_t)
#define OFFT_OFFSET_MAX	INT_LIMIT(off_t)
#endif

extern void send_sigio(struct fown_struct *fown, int fd, int band);

/*
 * Return the inode to use for locking
 *
 * For overlayfs this should be the overlay inode, not the real inode returned
 * by file_inode().  For any other fs file_inode(filp) and locks_inode(filp) are
 * equal.
 */
static inline struct inode *locks_inode(const struct file *f)
{
	return f->f_path.dentry->d_inode;
}

#ifdef CONFIG_FILE_LOCKING
extern int fcntl_getlk(struct file *, unsigned int, struct flock *);
extern int fcntl_setlk(unsigned int, struct file *, unsigned int,
			struct flock *);

#if BITS_PER_LONG == 32
extern int fcntl_getlk64(struct file *, unsigned int, struct flock64 *);
extern int fcntl_setlk64(unsigned int, struct file *, unsigned int,
			struct flock64 *);
#endif

extern int fcntl_setlease(unsigned int fd, struct file *filp, long arg);
extern int fcntl_getlease(struct file *filp);

/* fs/locks.c */
void locks_free_lock_context(struct inode *inode);
void locks_free_lock(struct file_lock *fl);
extern void locks_init_lock(struct file_lock *);
extern struct file_lock * locks_alloc_lock(void);
extern void locks_copy_lock(struct file_lock *, struct file_lock *);
extern void locks_copy_conflock(struct file_lock *, struct file_lock *);
extern void locks_remove_posix(struct file *, fl_owner_t);
extern void locks_remove_file(struct file *);
extern void locks_release_private(struct file_lock *);
extern void posix_test_lock(struct file *, struct file_lock *);
extern int posix_lock_file(struct file *, struct file_lock *, struct file_lock *);
extern int posix_unblock_lock(struct file_lock *);
extern int vfs_test_lock(struct file *, struct file_lock *);
extern int vfs_lock_file(struct file *, unsigned int, struct file_lock *, struct file_lock *);
extern int vfs_cancel_lock(struct file *filp, struct file_lock *fl);
extern int locks_lock_inode_wait(struct inode *inode, struct file_lock *fl);
extern int __break_lease(struct inode *inode, unsigned int flags, unsigned int type);
extern void lease_get_mtime(struct inode *, struct timespec *time);
extern int generic_setlease(struct file *, long, struct file_lock **, void **priv);
extern int vfs_setlease(struct file *, long, struct file_lock **, void **);
extern int lease_modify(struct file_lock *, int, struct list_head *);
struct files_struct;
extern void show_fd_locks(struct seq_file *f,
			 struct file *filp, struct files_struct *files);
#else /* !CONFIG_FILE_LOCKING */
static inline int fcntl_getlk(struct file *file, unsigned int cmd,
			      struct flock __user *user)
{
	return -EINVAL;
}

static inline int fcntl_setlk(unsigned int fd, struct file *file,
			      unsigned int cmd, struct flock __user *user)
{
	return -EACCES;
}

#if BITS_PER_LONG == 32
static inline int fcntl_getlk64(struct file *file, unsigned int cmd,
				struct flock64 __user *user)
{
	return -EINVAL;
}

static inline int fcntl_setlk64(unsigned int fd, struct file *file,
				unsigned int cmd, struct flock64 __user *user)
{
	return -EACCES;
}
#endif
static inline int fcntl_setlease(unsigned int fd, struct file *filp, long arg)
{
	return -EINVAL;
}

static inline int fcntl_getlease(struct file *filp)
{
	return F_UNLCK;
}

static inline void
locks_free_lock_context(struct inode *inode)
{
}

static inline void locks_init_lock(struct file_lock *fl)
{
	return;
}

static inline void locks_copy_conflock(struct file_lock *new, struct file_lock *fl)
{
	return;
}

static inline void locks_copy_lock(struct file_lock *new, struct file_lock *fl)
{
	return;
}

static inline void locks_remove_posix(struct file *filp, fl_owner_t owner)
{
	return;
}

static inline void locks_remove_file(struct file *filp)
{
	return;
}

static inline void posix_test_lock(struct file *filp, struct file_lock *fl)
{
	return;
}

static inline int posix_lock_file(struct file *filp, struct file_lock *fl,
				  struct file_lock *conflock)
{
	return -ENOLCK;
}

static inline int posix_unblock_lock(struct file_lock *waiter)
{
	return -ENOENT;
}

static inline int vfs_test_lock(struct file *filp, struct file_lock *fl)
{
	return 0;
}

static inline int vfs_lock_file(struct file *filp, unsigned int cmd,
				struct file_lock *fl, struct file_lock *conf)
{
	return -ENOLCK;
}

static inline int vfs_cancel_lock(struct file *filp, struct file_lock *fl)
{
	return 0;
}

static inline int locks_lock_inode_wait(struct inode *inode, struct file_lock *fl)
{
	return -ENOLCK;
}

static inline int __break_lease(struct inode *inode, unsigned int mode, unsigned int type)
{
	return 0;
}

static inline void lease_get_mtime(struct inode *inode, struct timespec *time)
{
	return;
}

static inline int generic_setlease(struct file *filp, long arg,
				    struct file_lock **flp, void **priv)
{
	return -EINVAL;
}

static inline int vfs_setlease(struct file *filp, long arg,
			       struct file_lock **lease, void **priv)
{
	return -EINVAL;
}

static inline int lease_modify(struct file_lock *fl, int arg,
			       struct list_head *dispose)
{
	return -EINVAL;
}

struct files_struct;
static inline void show_fd_locks(struct seq_file *f,
			struct file *filp, struct files_struct *files) {}
#endif /* !CONFIG_FILE_LOCKING */

static inline struct inode *file_inode(const struct file *f)
{
	return f->f_inode;
}

static inline struct dentry *file_dentry(const struct file *file)
{
	return d_real(file->f_path.dentry, file_inode(file), 0, 0);
}

static inline int locks_lock_file_wait(struct file *filp, struct file_lock *fl)
{
	return locks_lock_inode_wait(locks_inode(filp), fl);
}

struct fasync_struct {
	spinlock_t		fa_lock;
	int			magic;
	int			fa_fd;
	struct fasync_struct	*fa_next; /* singly linked list */
	struct file		*fa_file;
	struct rcu_head		fa_rcu;
};

#define FASYNC_MAGIC 0x4601

/* SMP safe fasync helpers: */
extern int fasync_helper(int, struct file *, int, struct fasync_struct **);
extern struct fasync_struct *fasync_insert_entry(int, struct file *, struct fasync_struct **, struct fasync_struct *);
extern int fasync_remove_entry(struct file *, struct fasync_struct **);
extern struct fasync_struct *fasync_alloc(void);
extern void fasync_free(struct fasync_struct *);

/* can be called from interrupts */
extern void kill_fasync(struct fasync_struct **, int, int);

extern void __f_setown(struct file *filp, struct pid *, enum pid_type, int force);
extern int f_setown(struct file *filp, unsigned long arg, int force);
extern void f_delown(struct file *filp);
extern pid_t f_getown(struct file *filp);
extern int send_sigurg(struct fown_struct *fown);

/*
 * sb->s_flags.  Note that these mirror the equivalent MS_* flags where
 * represented in both.
 */
#define SB_RDONLY	 1	/* Mount read-only */
#define SB_NOSUID	 2	/* Ignore suid and sgid bits */
#define SB_NODEV	 4	/* Disallow access to device special files */
#define SB_NOEXEC	 8	/* Disallow program execution */
#define SB_SYNCHRONOUS	16	/* Writes are synced at once */
#define SB_MANDLOCK	64	/* Allow mandatory locks on an FS */
#define SB_DIRSYNC	128	/* Directory modifications are synchronous */
#define SB_NOATIME	1024	/* Do not update access times. */
#define SB_NODIRATIME	2048	/* Do not update directory access times */
#define SB_SILENT	32768
#define SB_POSIXACL	(1<<16)	/* VFS does not apply the umask */
#define SB_KERNMOUNT	(1<<22) /* this is a kern_mount call */
#define SB_I_VERSION	(1<<23) /* Update inode I_version field */
#define SB_LAZYTIME	(1<<25) /* Update the on-disk [acm]times lazily */

/* These sb flags are internal to the kernel */
#define SB_SUBMOUNT     (1<<26)
#define SB_NOREMOTELOCK	(1<<27)
#define SB_NOSEC	(1<<28)
#define SB_BORN		(1<<29)
#define SB_ACTIVE	(1<<30)
#define SB_NOUSER	(1<<31)

/* These flags relate to encoding and casefolding */
#define SB_ENC_STRICT_MODE_FL	(1 << 0)

#define sb_has_strict_encoding(sb) \
	(sb->s_encoding_flags & SB_ENC_STRICT_MODE_FL)

/*
 *	Umount options
 */

#define MNT_FORCE	0x00000001	/* Attempt to forcibily umount */
#define MNT_DETACH	0x00000002	/* Just detach from the tree */
#define MNT_EXPIRE	0x00000004	/* Mark for expiry */
#define UMOUNT_NOFOLLOW	0x00000008	/* Don't follow symlink on umount */
#define UMOUNT_UNUSED	0x80000000	/* Flag guaranteed to be unused */

/* sb->s_iflags */
#define SB_I_CGROUPWB	0x00000001	/* cgroup-aware writeback enabled */
#define SB_I_NOEXEC	0x00000002	/* Ignore executables on this fs */
#define SB_I_NODEV	0x00000004	/* Ignore devices on this fs */
#define SB_I_MULTIROOT	0x00000008	/* Multiple roots to the dentry tree */

/* sb->s_iflags to limit user namespace mounts */
#define SB_I_USERNS_VISIBLE		0x00000010 /* fstype already mounted */

/* Possible states of 'frozen' field */
enum {
	SB_UNFROZEN = 0,		/* FS is unfrozen */
	SB_FREEZE_WRITE	= 1,		/* Writes, dir ops, ioctls frozen */
	SB_FREEZE_PAGEFAULT = 2,	/* Page faults stopped as well */
	SB_FREEZE_FS = 3,		/* For internal FS use (e.g. to stop
					 * internal threads if needed) */
	SB_FREEZE_COMPLETE = 4,		/* ->freeze_fs finished successfully */
};

#define SB_FREEZE_LEVELS (SB_FREEZE_COMPLETE - 1)

struct sb_writers {
	int				frozen;		/* Is sb frozen? */
	wait_queue_head_t		wait_unfrozen;	/* for get_super_thawed() */
	struct percpu_rw_semaphore	rw_sem[SB_FREEZE_LEVELS];
};

struct super_block {
	struct list_head	s_list;		/* Keep this first */
	dev_t			s_dev;		/* search index; _not_ kdev_t */
	unsigned char		s_blocksize_bits;
	unsigned long		s_blocksize;
	loff_t			s_maxbytes;	/* Max file size */
	struct file_system_type	*s_type;
	const struct super_operations	*s_op;
	const struct dquot_operations	*dq_op;
	const struct quotactl_ops	*s_qcop;
	const struct export_operations *s_export_op;
	unsigned long		s_flags;
	unsigned long		s_iflags;	/* internal SB_I_* flags */
	unsigned long		s_magic;
	struct dentry		*s_root;
	struct rw_semaphore	s_umount;
	int			s_count;
	atomic_t		s_active;
#ifdef CONFIG_SECURITY
	void                    *s_security;
#endif
	const struct xattr_handler **s_xattr;
#ifdef CONFIG_FS_ENCRYPTION
	const struct fscrypt_operations	*s_cop;
	struct key		*s_master_keys; /* master crypto keys in use */
#endif
#ifdef CONFIG_FS_VERITY
	const struct fsverity_operations *s_vop;
#endif
#ifdef CONFIG_UNICODE
	struct unicode_map *s_encoding;
	__u16 s_encoding_flags;
#endif
	struct hlist_bl_head	s_anon;		/* anonymous dentries for (nfs) exporting */
	struct list_head	s_mounts;	/* list of mounts; _not_ for fs use */
	struct block_device	*s_bdev;
	struct backing_dev_info *s_bdi;
	struct mtd_info		*s_mtd;
	struct hlist_node	s_instances;
	unsigned int		s_quota_types;	/* Bitmask of supported quota types */
	struct quota_info	s_dquot;	/* Diskquota specific options */

	struct sb_writers	s_writers;

	char			s_id[32];	/* Informational name */
	uuid_t			s_uuid;		/* UUID */

	void 			*s_fs_info;	/* Filesystem private info */
	unsigned int		s_max_links;
	fmode_t			s_mode;

	/* Granularity of c/m/atime in ns.
	   Cannot be worse than a second */
	u32		   s_time_gran;

	/*
	 * The next field is for VFS *only*. No filesystems have any business
	 * even looking at it. You had been warned.
	 */
	struct mutex s_vfs_rename_mutex;	/* Kludge */

	/*
	 * Filesystem subtype.  If non-empty the filesystem type field
	 * in /proc/mounts will be "type.subtype"
	 */
	char *s_subtype;

	const struct dentry_operations *s_d_op; /* default d_op for dentries */

	/*
	 * Saved pool identifier for cleancache (-1 means none)
	 */
	int cleancache_poolid;

	struct shrinker s_shrink;	/* per-sb shrinker handle */

	/* Number of inodes with nlink == 0 but still referenced */
	atomic_long_t s_remove_count;

	/* Being remounted read-only */
	int s_readonly_remount;

	/* per-sb errseq_t for reporting writeback errors via syncfs */
	errseq_t s_wb_err;

	/* AIO completions deferred from interrupt context */
	struct workqueue_struct *s_dio_done_wq;
	struct hlist_head s_pins;

	/*
	 * Owning user namespace and default context in which to
	 * interpret filesystem uids, gids, quotas, device nodes,
	 * xattrs and security labels.
	 */
	struct user_namespace *s_user_ns;

	/*
	 * Keep the lru lists last in the structure so they always sit on their
	 * own individual cachelines.
	 */
	struct list_lru		s_dentry_lru ____cacheline_aligned_in_smp;
	struct list_lru		s_inode_lru ____cacheline_aligned_in_smp;
	struct rcu_head		rcu;
	struct work_struct	destroy_work;

	struct mutex		s_sync_lock;	/* sync serialisation lock */

	/*
	 * Indicates how deep in a filesystem stack this SB is
	 */
	int s_stack_depth;

	/* s_inode_list_lock protects s_inodes */
	spinlock_t		s_inode_list_lock ____cacheline_aligned_in_smp;
	struct list_head	s_inodes;	/* all inodes */

	spinlock_t		s_inode_wblist_lock;
	struct list_head	s_inodes_wb;	/* writeback inodes */
} __randomize_layout;

/* Helper functions so that in most cases filesystems will
 * not need to deal directly with kuid_t and kgid_t and can
 * instead deal with the raw numeric values that are stored
 * in the filesystem.
 */
static inline uid_t i_uid_read(const struct inode *inode)
{
	return from_kuid(inode->i_sb->s_user_ns, inode->i_uid);
}

static inline gid_t i_gid_read(const struct inode *inode)
{
	return from_kgid(inode->i_sb->s_user_ns, inode->i_gid);
}

static inline void i_uid_write(struct inode *inode, uid_t uid)
{
	inode->i_uid = make_kuid(inode->i_sb->s_user_ns, uid);
}

static inline void i_gid_write(struct inode *inode, gid_t gid)
{
	inode->i_gid = make_kgid(inode->i_sb->s_user_ns, gid);
}

extern struct timespec current_time(struct inode *inode);

/*
 * Snapshotting support.
 */

void __sb_end_write(struct super_block *sb, int level);
int __sb_start_write(struct super_block *sb, int level, bool wait);

#define __sb_writers_acquired(sb, lev)	\
	percpu_rwsem_acquire(&(sb)->s_writers.rw_sem[(lev)-1], 1, _THIS_IP_)
#define __sb_writers_release(sb, lev)	\
	percpu_rwsem_release(&(sb)->s_writers.rw_sem[(lev)-1], 1, _THIS_IP_)

/**
 * sb_end_write - drop write access to a superblock
 * @sb: the super we wrote to
 *
 * Decrement number of writers to the filesystem. Wake up possible waiters
 * wanting to freeze the filesystem.
 */
static inline void sb_end_write(struct super_block *sb)
{
	__sb_end_write(sb, SB_FREEZE_WRITE);
}

/**
 * sb_end_pagefault - drop write access to a superblock from a page fault
 * @sb: the super we wrote to
 *
 * Decrement number of processes handling write page fault to the filesystem.
 * Wake up possible waiters wanting to freeze the filesystem.
 */
static inline void sb_end_pagefault(struct super_block *sb)
{
	__sb_end_write(sb, SB_FREEZE_PAGEFAULT);
}

/**
 * sb_end_intwrite - drop write access to a superblock for internal fs purposes
 * @sb: the super we wrote to
 *
 * Decrement fs-internal number of writers to the filesystem.  Wake up possible
 * waiters wanting to freeze the filesystem.
 */
static inline void sb_end_intwrite(struct super_block *sb)
{
	__sb_end_write(sb, SB_FREEZE_FS);
}

/**
 * sb_start_write - get write access to a superblock
 * @sb: the super we write to
 *
 * When a process wants to write data or metadata to a file system (i.e. dirty
 * a page or an inode), it should embed the operation in a sb_start_write() -
 * sb_end_write() pair to get exclusion against file system freezing. This
 * function increments number of writers preventing freezing. If the file
 * system is already frozen, the function waits until the file system is
 * thawed.
 *
 * Since freeze protection behaves as a lock, users have to preserve
 * ordering of freeze protection and other filesystem locks. Generally,
 * freeze protection should be the outermost lock. In particular, we have:
 *
 * sb_start_write
 *   -> i_mutex			(write path, truncate, directory ops, ...)
 *   -> s_umount		(freeze_super, thaw_super)
 */
static inline void sb_start_write(struct super_block *sb)
{
	__sb_start_write(sb, SB_FREEZE_WRITE, true);
}

static inline int sb_start_write_trylock(struct super_block *sb)
{
	return __sb_start_write(sb, SB_FREEZE_WRITE, false);
}

/**
 * sb_start_pagefault - get write access to a superblock from a page fault
 * @sb: the super we write to
 *
 * When a process starts handling write page fault, it should embed the
 * operation into sb_start_pagefault() - sb_end_pagefault() pair to get
 * exclusion against file system freezing. This is needed since the page fault
 * is going to dirty a page. This function increments number of running page
 * faults preventing freezing. If the file system is already frozen, the
 * function waits until the file system is thawed.
 *
 * Since page fault freeze protection behaves as a lock, users have to preserve
 * ordering of freeze protection and other filesystem locks. It is advised to
 * put sb_start_pagefault() close to mmap_sem in lock ordering. Page fault
 * handling code implies lock dependency:
 *
 * mmap_sem
 *   -> sb_start_pagefault
 */
static inline void sb_start_pagefault(struct super_block *sb)
{
	__sb_start_write(sb, SB_FREEZE_PAGEFAULT, true);
}

/*
 * sb_start_intwrite - get write access to a superblock for internal fs purposes
 * @sb: the super we write to
 *
 * This is the third level of protection against filesystem freezing. It is
 * free for use by a filesystem. The only requirement is that it must rank
 * below sb_start_pagefault.
 *
 * For example filesystem can call sb_start_intwrite() when starting a
 * transaction which somewhat eases handling of freezing for internal sources
 * of filesystem changes (internal fs threads, discarding preallocation on file
 * close, etc.).
 */
static inline void sb_start_intwrite(struct super_block *sb)
{
	__sb_start_write(sb, SB_FREEZE_FS, true);
}


extern bool inode_owner_or_capable(const struct inode *inode);

/*
 * VFS helper functions..
 */
extern int vfs_create(struct inode *, struct dentry *, umode_t, bool);
extern int vfs_create2(struct vfsmount *, struct inode *, struct dentry *, umode_t, bool);
extern int vfs_mkdir(struct inode *, struct dentry *, umode_t);
extern int vfs_mkdir2(struct vfsmount *, struct inode *, struct dentry *, umode_t);
extern int vfs_mknod(struct inode *, struct dentry *, umode_t, dev_t);
extern int vfs_mknod2(struct vfsmount *, struct inode *, struct dentry *, umode_t, dev_t);
extern int vfs_symlink(struct inode *, struct dentry *, const char *);
extern int vfs_symlink2(struct vfsmount *, struct inode *, struct dentry *, const char *);
extern int vfs_link(struct dentry *, struct inode *, struct dentry *, struct inode **);
extern int vfs_link2(struct vfsmount *, struct dentry *, struct inode *, struct dentry *, struct inode **);
extern int vfs_rmdir(struct inode *, struct dentry *);
extern int vfs_rmdir2(struct vfsmount *, struct inode *, struct dentry *);
extern int vfs_unlink(struct inode *, struct dentry *, struct inode **);
extern int vfs_unlink2(struct vfsmount *, struct inode *, struct dentry *, struct inode **);
extern int vfs_rename(struct inode *, struct dentry *, struct inode *, struct dentry *, struct inode **, unsigned int);
extern int vfs_rename2(struct vfsmount *, struct inode *, struct dentry *, struct inode *, struct dentry *, struct inode **, unsigned int);
extern int vfs_whiteout(struct inode *, struct dentry *);

extern struct dentry *vfs_tmpfile(struct vfsmount *mnt,
				  struct dentry *dentry, umode_t mode,
				  int open_flag);

/*
 * VFS file helper functions.
 */
extern void inode_init_owner(struct inode *inode, const struct inode *dir,
			umode_t mode);
extern bool may_open_dev(const struct path *path);
/*
 * VFS FS_IOC_FIEMAP helper definitions.
 */
struct fiemap_extent_info {
	unsigned int fi_flags;		/* Flags as passed from user */
	unsigned int fi_extents_mapped;	/* Number of mapped extents */
	unsigned int fi_extents_max;	/* Size of fiemap_extent array */
	struct fiemap_extent __user *fi_extents_start; /* Start of
							fiemap_extent array */
};
int fiemap_fill_next_extent(struct fiemap_extent_info *info, u64 logical,
			    u64 phys, u64 len, u32 flags);
int fiemap_check_flags(struct fiemap_extent_info *fieinfo, u32 fs_flags);

/*
 * File types
 *
 * NOTE! These match bits 12..15 of stat.st_mode
 * (ie "(i_mode >> 12) & 15").
 */
#define DT_UNKNOWN	0
#define DT_FIFO		1
#define DT_CHR		2
#define DT_DIR		4
#define DT_BLK		6
#define DT_REG		8
#define DT_LNK		10
#define DT_SOCK		12
#define DT_WHT		14

/*
 * This is the "filldir" function type, used by readdir() to let
 * the kernel specify what kind of dirent layout it wants to have.
 * This allows the kernel to read directories into kernel space or
 * to have different dirent layouts depending on the binary type.
 */
struct dir_context;
typedef int (*filldir_t)(struct dir_context *, const char *, int, loff_t, u64,
			 unsigned);

struct dir_context {
	const filldir_t actor;
	loff_t pos;
};

struct block_device_operations;

/* These macros are for out of kernel modules to test that
 * the kernel supports the unlocked_ioctl and compat_ioctl
 * fields in struct file_operations. */
#define HAVE_COMPAT_IOCTL 1
#define HAVE_UNLOCKED_IOCTL 1

/*
 * These flags let !MMU mmap() govern direct device mapping vs immediate
 * copying more easily for MAP_PRIVATE, especially for ROM filesystems.
 *
 * NOMMU_MAP_COPY:	Copy can be mapped (MAP_PRIVATE)
 * NOMMU_MAP_DIRECT:	Can be mapped directly (MAP_SHARED)
 * NOMMU_MAP_READ:	Can be mapped for reading
 * NOMMU_MAP_WRITE:	Can be mapped for writing
 * NOMMU_MAP_EXEC:	Can be mapped for execution
 */
#define NOMMU_MAP_COPY		0x00000001
#define NOMMU_MAP_DIRECT	0x00000008
#define NOMMU_MAP_READ		VM_MAYREAD
#define NOMMU_MAP_WRITE		VM_MAYWRITE
#define NOMMU_MAP_EXEC		VM_MAYEXEC

#define NOMMU_VMFLAGS \
	(NOMMU_MAP_READ | NOMMU_MAP_WRITE | NOMMU_MAP_EXEC)


struct iov_iter;

struct file_operations {
	struct module *owner;
	loff_t (*llseek) (struct file *, loff_t, int);
	ssize_t (*read) (struct file *, char __user *, size_t, loff_t *);
	ssize_t (*write) (struct file *, const char __user *, size_t, loff_t *);
	ssize_t (*read_iter) (struct kiocb *, struct iov_iter *);
	ssize_t (*write_iter) (struct kiocb *, struct iov_iter *);
	int (*iterate) (struct file *, struct dir_context *);
	int (*iterate_shared) (struct file *, struct dir_context *);
	unsigned int (*poll) (struct file *, struct poll_table_struct *);
	long (*unlocked_ioctl) (struct file *, unsigned int, unsigned long);
	long (*compat_ioctl) (struct file *, unsigned int, unsigned long);
	int (*mmap) (struct file *, struct vm_area_struct *);
	int (*open) (struct inode *, struct file *);
	int (*flush) (struct file *, fl_owner_t id);
	int (*release) (struct inode *, struct file *);
	int (*fsync) (struct file *, loff_t, loff_t, int datasync);
	int (*fasync) (int, struct file *, int);
	int (*lock) (struct file *, int, struct file_lock *);
	ssize_t (*sendpage) (struct file *, struct page *, int, size_t, loff_t *, int);
	unsigned long (*get_unmapped_area)(struct file *, unsigned long, unsigned long, unsigned long, unsigned long);
	int (*check_flags)(int);
	int (*flock) (struct file *, int, struct file_lock *);
	ssize_t (*splice_write)(struct pipe_inode_info *, struct file *, loff_t *, size_t, unsigned int);
	ssize_t (*splice_read)(struct file *, loff_t *, struct pipe_inode_info *, size_t, unsigned int);
	int (*setlease)(struct file *, long, struct file_lock **, void **);
	long (*fallocate)(struct file *file, int mode, loff_t offset,
			  loff_t len);
	void (*show_fdinfo)(struct seq_file *m, struct file *f);
#ifndef CONFIG_MMU
	unsigned (*mmap_capabilities)(struct file *);
#endif
	ssize_t (*copy_file_range)(struct file *, loff_t, struct file *,
			loff_t, size_t, unsigned int);
	int (*clone_file_range)(struct file *, loff_t, struct file *, loff_t,
			u64);
	ssize_t (*dedupe_file_range)(struct file *, u64, u64, struct file *,
			u64);
} __randomize_layout;

struct inode_operations {
	struct dentry * (*lookup) (struct inode *,struct dentry *, unsigned int);
	const char * (*get_link) (struct dentry *, struct inode *, struct delayed_call *);
	int (*permission) (struct inode *, int);
	int (*permission2) (struct vfsmount *, struct inode *, int);
	struct posix_acl * (*get_acl)(struct inode *, int);

	int (*readlink) (struct dentry *, char __user *,int);

	int (*create) (struct inode *,struct dentry *, umode_t, bool);
	int (*link) (struct dentry *,struct inode *,struct dentry *);
	int (*unlink) (struct inode *,struct dentry *);
	int (*symlink) (struct inode *,struct dentry *,const char *);
	int (*mkdir) (struct inode *,struct dentry *,umode_t);
	int (*rmdir) (struct inode *,struct dentry *);
	int (*mknod) (struct inode *,struct dentry *,umode_t,dev_t);
	int (*rename) (struct inode *, struct dentry *,
			struct inode *, struct dentry *, unsigned int);
	int (*setattr) (struct dentry *, struct iattr *);
	int (*setattr2) (struct vfsmount *, struct dentry *, struct iattr *);
	int (*getattr) (const struct path *, struct kstat *, u32, unsigned int);
	ssize_t (*listxattr) (struct dentry *, char *, size_t);
	int (*fiemap)(struct inode *, struct fiemap_extent_info *, u64 start,
		      u64 len);
	int (*update_time)(struct inode *, struct timespec *, int);
	int (*atomic_open)(struct inode *, struct dentry *,
			   struct file *, unsigned open_flag,
			   umode_t create_mode, int *opened);
	int (*tmpfile) (struct inode *, struct dentry *, umode_t);
	int (*set_acl)(struct inode *, struct posix_acl *, int);
} ____cacheline_aligned;

static inline ssize_t call_read_iter(struct file *file, struct kiocb *kio,
				     struct iov_iter *iter)
{
	return file->f_op->read_iter(kio, iter);
}

static inline ssize_t call_write_iter(struct file *file, struct kiocb *kio,
				      struct iov_iter *iter)
{
	return file->f_op->write_iter(kio, iter);
}

static inline int call_mmap(struct file *file, struct vm_area_struct *vma)
{
	return file->f_op->mmap(file, vma);
}

ssize_t rw_copy_check_uvector(int type, const struct iovec __user * uvector,
			      unsigned long nr_segs, unsigned long fast_segs,
			      struct iovec *fast_pointer,
			      struct iovec **ret_pointer);

extern ssize_t __vfs_read(struct file *, char __user *, size_t, loff_t *);
extern ssize_t vfs_read(struct file *, char __user *, size_t, loff_t *);
extern ssize_t vfs_write(struct file *, const char __user *, size_t, loff_t *);
extern ssize_t vfs_readv(struct file *, const struct iovec __user *,
		unsigned long, loff_t *, rwf_t);
extern ssize_t vfs_copy_file_range(struct file *, loff_t , struct file *,
				   loff_t, size_t, unsigned int);
extern int vfs_clone_file_prep_inodes(struct inode *inode_in, loff_t pos_in,
				      struct inode *inode_out, loff_t pos_out,
				      u64 *len, bool is_dedupe);
extern int do_clone_file_range(struct file *file_in, loff_t pos_in,
			       struct file *file_out, loff_t pos_out, u64 len);
extern int vfs_clone_file_range(struct file *file_in, loff_t pos_in,
				struct file *file_out, loff_t pos_out, u64 len);
extern int vfs_dedupe_file_range_compare(struct inode *src, loff_t srcoff,
					 struct inode *dest, loff_t destoff,
					 loff_t len, bool *is_same);
extern int vfs_dedupe_file_range(struct file *file,
				 struct file_dedupe_range *same);

struct super_operations {
   	struct inode *(*alloc_inode)(struct super_block *sb);
	void (*destroy_inode)(struct inode *);

   	void (*dirty_inode) (struct inode *, int flags);
	int (*write_inode) (struct inode *, struct writeback_control *wbc);
	int (*drop_inode) (struct inode *);
	void (*evict_inode) (struct inode *);
	void (*put_super) (struct super_block *);
	int (*sync_fs)(struct super_block *sb, int wait);
	int (*freeze_super) (struct super_block *);
	int (*freeze_fs) (struct super_block *);
	int (*thaw_super) (struct super_block *);
	int (*unfreeze_fs) (struct super_block *);
	int (*statfs) (struct dentry *, struct kstatfs *);
	int (*remount_fs) (struct super_block *, int *, char *);
	int (*remount_fs2) (struct vfsmount *, struct super_block *, int *, char *);
	void *(*clone_mnt_data) (void *);
	void (*copy_mnt_data) (void *, void *);
	void (*umount_begin) (struct super_block *);
	void (*umount_end) (struct super_block *, int);

	int (*show_options)(struct seq_file *, struct dentry *);
	int (*show_options2)(struct vfsmount *,struct seq_file *, struct dentry *);
	int (*show_devname)(struct seq_file *, struct dentry *);
	int (*show_path)(struct seq_file *, struct dentry *);
	int (*show_stats)(struct seq_file *, struct dentry *);
#ifdef CONFIG_QUOTA
	ssize_t (*quota_read)(struct super_block *, int, char *, size_t, loff_t);
	ssize_t (*quota_write)(struct super_block *, int, const char *, size_t, loff_t);
	struct dquot **(*get_dquots)(struct inode *);
#endif
	int (*bdev_try_to_free_page)(struct super_block*, struct page*, gfp_t);
	long (*nr_cached_objects)(struct super_block *,
				  struct shrink_control *);
	long (*free_cached_objects)(struct super_block *,
				    struct shrink_control *);
};

/*
 * Inode flags - they have no relation to superblock flags now
 */
#define S_SYNC		1	/* Writes are synced at once */
#define S_NOATIME	2	/* Do not update access times */
#define S_APPEND	4	/* Append-only file */
#define S_IMMUTABLE	8	/* Immutable file */
#define S_DEAD		16	/* removed, but still open directory */
#define S_NOQUOTA	32	/* Inode is not counted to quota */
#define S_DIRSYNC	64	/* Directory modifications are synchronous */
#define S_NOCMTIME	128	/* Do not update file c/mtime */
#define S_SWAPFILE	256	/* Do not truncate: swapon got its bmaps */
#define S_PRIVATE	512	/* Inode is fs-internal */
#define S_IMA		1024	/* Inode has an associated IMA struct */
#define S_AUTOMOUNT	2048	/* Automount/referral quasi-directory */
#define S_NOSEC		4096	/* no suid or xattr security attributes */
#ifdef CONFIG_FS_DAX
#define S_DAX		8192	/* Direct Access, avoiding the page cache */
#else
#define S_DAX		0	/* Make all the DAX code disappear */
#endif
#define S_ENCRYPTED	16384	/* Encrypted file (using fs/crypto/) */
#define S_CASEFOLD	32768	/* Casefolded file */
#define S_VERITY	65536	/* Verity file (using fs/verity/) */

/*
 * Note that nosuid etc flags are inode-specific: setting some file-system
 * flags just means all the inodes inherit those flags by default. It might be
 * possible to override it selectively if you really wanted to with some
 * ioctl() that is not currently implemented.
 *
 * Exception: SB_RDONLY is always applied to the entire file system.
 *
 * Unfortunately, it is possible to change a filesystems flags with it mounted
 * with files in use.  This means that all of the inodes will not have their
 * i_flags updated.  Hence, i_flags no longer inherit the superblock mount
 * flags, so these have to be checked separately. -- rmk@arm.uk.linux.org
 */
#define __IS_FLG(inode, flg)	((inode)->i_sb->s_flags & (flg))

static inline bool sb_rdonly(const struct super_block *sb) { return sb->s_flags & MS_RDONLY; }
#define IS_RDONLY(inode)	sb_rdonly((inode)->i_sb)
#define IS_SYNC(inode)		(__IS_FLG(inode, SB_SYNCHRONOUS) || \
					((inode)->i_flags & S_SYNC))
#define IS_DIRSYNC(inode)	(__IS_FLG(inode, SB_SYNCHRONOUS|SB_DIRSYNC) || \
					((inode)->i_flags & (S_SYNC|S_DIRSYNC)))
#define IS_MANDLOCK(inode)	__IS_FLG(inode, SB_MANDLOCK)
#define IS_NOATIME(inode)	__IS_FLG(inode, SB_RDONLY|SB_NOATIME)
#define IS_I_VERSION(inode)	__IS_FLG(inode, SB_I_VERSION)

#define IS_NOQUOTA(inode)	((inode)->i_flags & S_NOQUOTA)
#define IS_APPEND(inode)	((inode)->i_flags & S_APPEND)
#define IS_IMMUTABLE(inode)	((inode)->i_flags & S_IMMUTABLE)
#define IS_POSIXACL(inode)	__IS_FLG(inode, SB_POSIXACL)

#define IS_DEADDIR(inode)	((inode)->i_flags & S_DEAD)
#define IS_NOCMTIME(inode)	((inode)->i_flags & S_NOCMTIME)
#define IS_SWAPFILE(inode)	((inode)->i_flags & S_SWAPFILE)
#define IS_PRIVATE(inode)	((inode)->i_flags & S_PRIVATE)
#define IS_IMA(inode)		((inode)->i_flags & S_IMA)
#define IS_AUTOMOUNT(inode)	((inode)->i_flags & S_AUTOMOUNT)
#define IS_NOSEC(inode)		((inode)->i_flags & S_NOSEC)
#define IS_DAX(inode)		((inode)->i_flags & S_DAX)
#define IS_ENCRYPTED(inode)	((inode)->i_flags & S_ENCRYPTED)
#define IS_CASEFOLDED(inode)	((inode)->i_flags & S_CASEFOLD)
#define IS_VERITY(inode)	((inode)->i_flags & S_VERITY)

#define IS_WHITEOUT(inode)	(S_ISCHR(inode->i_mode) && \
				 (inode)->i_rdev == WHITEOUT_DEV)

static inline bool HAS_UNMAPPED_ID(struct inode *inode)
{
	return !uid_valid(inode->i_uid) || !gid_valid(inode->i_gid);
}

static inline enum rw_hint file_write_hint(struct file *file)
{
	if (file->f_write_hint != WRITE_LIFE_NOT_SET)
		return file->f_write_hint;

	return file_inode(file)->i_write_hint;
}

static inline int iocb_flags(struct file *file);

static inline void init_sync_kiocb(struct kiocb *kiocb, struct file *filp)
{
	*kiocb = (struct kiocb) {
		.ki_filp = filp,
		.ki_flags = iocb_flags(filp),
		.ki_hint = file_write_hint(filp),
	};
}

/*
 * Inode state bits.  Protected by inode->i_lock
 *
 * Three bits determine the dirty state of the inode, I_DIRTY_SYNC,
 * I_DIRTY_DATASYNC and I_DIRTY_PAGES.
 *
 * Four bits define the lifetime of an inode.  Initially, inodes are I_NEW,
 * until that flag is cleared.  I_WILL_FREE, I_FREEING and I_CLEAR are set at
 * various stages of removing an inode.
 *
 * Two bits are used for locking and completion notification, I_NEW and I_SYNC.
 *
 * I_DIRTY_SYNC		Inode is dirty, but doesn't have to be written on
 *			fdatasync().  i_atime is the usual cause.
 * I_DIRTY_DATASYNC	Data-related inode changes pending. We keep track of
 *			these changes separately from I_DIRTY_SYNC so that we
 *			don't have to write inode on fdatasync() when only
 *			mtime has changed in it.
 * I_DIRTY_PAGES	Inode has dirty pages.  Inode itself may be clean.
 * I_NEW		Serves as both a mutex and completion notification.
 *			New inodes set I_NEW.  If two processes both create
 *			the same inode, one of them will release its inode and
 *			wait for I_NEW to be released before returning.
 *			Inodes in I_WILL_FREE, I_FREEING or I_CLEAR state can
 *			also cause waiting on I_NEW, without I_NEW actually
 *			being set.  find_inode() uses this to prevent returning
 *			nearly-dead inodes.
 * I_WILL_FREE		Must be set when calling write_inode_now() if i_count
 *			is zero.  I_FREEING must be set when I_WILL_FREE is
 *			cleared.
 * I_FREEING		Set when inode is about to be freed but still has dirty
 *			pages or buffers attached or the inode itself is still
 *			dirty.
 * I_CLEAR		Added by clear_inode().  In this state the inode is
 *			clean and can be destroyed.  Inode keeps I_FREEING.
 *
 *			Inodes that are I_WILL_FREE, I_FREEING or I_CLEAR are
 *			prohibited for many purposes.  iget() must wait for
 *			the inode to be completely released, then create it
 *			anew.  Other functions will just ignore such inodes,
 *			if appropriate.  I_NEW is used for waiting.
 *
 * I_SYNC		Writeback of inode is running. The bit is set during
 *			data writeback, and cleared with a wakeup on the bit
 *			address once it is done. The bit is also used to pin
 *			the inode in memory for flusher thread.
 *
 * I_REFERENCED		Marks the inode as recently references on the LRU list.
 *
 * I_DIO_WAKEUP		Never set.  Only used as a key for wait_on_bit().
 *
 * I_WB_SWITCH		Cgroup bdi_writeback switching in progress.  Used to
 *			synchronize competing switching instances and to tell
 *			wb stat updates to grab mapping->tree_lock.  See
 *			inode_switch_wb_work_fn() for details.
 *
 * I_OVL_INUSE		Used by overlayfs to get exclusive ownership on upper
 *			and work dirs among overlayfs mounts.
 *
 * I_SYNC_QUEUED	Inode is queued in b_io or b_more_io writeback lists.
 *			Used to detect that mark_inode_dirty() should not move
 * 			inode between dirty lists.
 *
 * Q: What is the difference between I_WILL_FREE and I_FREEING?
 */
#define I_DIRTY_SYNC		(1 << 0)
#define I_DIRTY_DATASYNC	(1 << 1)
#define I_DIRTY_PAGES		(1 << 2)
#define __I_NEW			3
#define I_NEW			(1 << __I_NEW)
#define I_WILL_FREE		(1 << 4)
#define I_FREEING		(1 << 5)
#define I_CLEAR			(1 << 6)
#define __I_SYNC		7
#define I_SYNC			(1 << __I_SYNC)
#define I_REFERENCED		(1 << 8)
#define __I_DIO_WAKEUP		9
#define I_DIO_WAKEUP		(1 << __I_DIO_WAKEUP)
#define I_LINKABLE		(1 << 10)
#define I_DIRTY_TIME		(1 << 11)
#define I_WB_SWITCH		(1 << 13)
#define I_OVL_INUSE		(1 << 14)
#define I_SYNC_QUEUED		(1 << 17)

#define I_DIRTY (I_DIRTY_SYNC | I_DIRTY_DATASYNC | I_DIRTY_PAGES)
#define I_DIRTY_ALL (I_DIRTY | I_DIRTY_TIME)

extern void __mark_inode_dirty(struct inode *, int);
static inline void mark_inode_dirty(struct inode *inode)
{
	__mark_inode_dirty(inode, I_DIRTY);
}

static inline void mark_inode_dirty_sync(struct inode *inode)
{
	__mark_inode_dirty(inode, I_DIRTY_SYNC);
}

extern void inc_nlink(struct inode *inode);
extern void drop_nlink(struct inode *inode);
extern void clear_nlink(struct inode *inode);
extern void set_nlink(struct inode *inode, unsigned int nlink);

static inline void inode_inc_link_count(struct inode *inode)
{
	inc_nlink(inode);
	mark_inode_dirty(inode);
}

static inline void inode_dec_link_count(struct inode *inode)
{
	drop_nlink(inode);
	mark_inode_dirty(inode);
}

/**
 * inode_inc_iversion - increments i_version
 * @inode: inode that need to be updated
 *
 * Every time the inode is modified, the i_version field will be incremented.
 * The filesystem has to be mounted with i_version flag
 */

static inline void inode_inc_iversion(struct inode *inode)
{
       spin_lock(&inode->i_lock);
       inode->i_version++;
       spin_unlock(&inode->i_lock);
}

enum file_time_flags {
	S_ATIME = 1,
	S_MTIME = 2,
	S_CTIME = 4,
	S_VERSION = 8,
};

extern void touch_atime(const struct path *);
static inline void file_accessed(struct file *file)
{
	if (!(file->f_flags & O_NOATIME))
		touch_atime(&file->f_path);
}

int sync_inode(struct inode *inode, struct writeback_control *wbc);
int sync_inode_metadata(struct inode *inode, int wait);

struct file_system_type {
	const char *name;
	int fs_flags;
#define FS_REQUIRES_DEV		1
#define FS_BINARY_MOUNTDATA	2
#define FS_HAS_SUBTYPE		4
#define FS_USERNS_MOUNT		8	/* Can be mounted by userns root */
#define FS_RENAME_DOES_D_MOVE	32768	/* FS will handle d_move() during rename() internally. */
	struct dentry *(*mount) (struct file_system_type *, int,
		       const char *, void *);
	struct dentry *(*mount2) (struct vfsmount *, struct file_system_type *, int,
			       const char *, void *);
	void *(*alloc_mnt_data) (void);
	void (*kill_sb) (struct super_block *);
	struct module *owner;
	struct file_system_type * next;
	struct hlist_head fs_supers;

	struct lock_class_key s_lock_key;
	struct lock_class_key s_umount_key;
	struct lock_class_key s_vfs_rename_key;
	struct lock_class_key s_writers_key[SB_FREEZE_LEVELS];

	struct lock_class_key i_lock_key;
	struct lock_class_key i_mutex_key;
	struct lock_class_key i_mutex_dir_key;
};

#define MODULE_ALIAS_FS(NAME) MODULE_ALIAS("fs-" NAME)

extern struct dentry *mount_ns(struct file_system_type *fs_type,
	int flags, void *data, void *ns, struct user_namespace *user_ns,
	int (*fill_super)(struct super_block *, void *, int));
extern struct dentry *mount_bdev(struct file_system_type *fs_type,
	int flags, const char *dev_name, void *data,
	int (*fill_super)(struct super_block *, void *, int));
extern struct dentry *mount_single(struct file_system_type *fs_type,
	int flags, void *data,
	int (*fill_super)(struct super_block *, void *, int));
extern struct dentry *mount_nodev(struct file_system_type *fs_type,
	int flags, void *data,
	int (*fill_super)(struct super_block *, void *, int));
extern struct dentry *mount_subtree(struct vfsmount *mnt, const char *path);
void generic_shutdown_super(struct super_block *sb);
void kill_block_super(struct super_block *sb);
void kill_anon_super(struct super_block *sb);
void kill_litter_super(struct super_block *sb);
void deactivate_super(struct super_block *sb);
void deactivate_locked_super(struct super_block *sb);
int set_anon_super(struct super_block *s, void *data);
int get_anon_bdev(dev_t *);
void free_anon_bdev(dev_t);
struct super_block *sget_userns(struct file_system_type *type,
			int (*test)(struct super_block *,void *),
			int (*set)(struct super_block *,void *),
			int flags, struct user_namespace *user_ns,
			void *data);
struct super_block *sget(struct file_system_type *type,
			int (*test)(struct super_block *,void *),
			int (*set)(struct super_block *,void *),
			int flags, void *data);
extern struct dentry *mount_pseudo_xattr(struct file_system_type *, char *,
					 const struct super_operations *ops,
					 const struct xattr_handler **xattr,
					 const struct dentry_operations *dops,
					 unsigned long);

static inline struct dentry *
mount_pseudo(struct file_system_type *fs_type, char *name,
	     const struct super_operations *ops,
	     const struct dentry_operations *dops, unsigned long magic)
{
	return mount_pseudo_xattr(fs_type, name, ops, NULL, dops, magic);
}

/* Alas, no aliases. Too much hassle with bringing module.h everywhere */
#define fops_get(fops) \
	(((fops) && try_module_get((fops)->owner) ? (fops) : NULL))
#define fops_put(fops) \
	do { if (fops) module_put((fops)->owner); } while(0)
/*
 * This one is to be used *ONLY* from ->open() instances.
 * fops must be non-NULL, pinned down *and* module dependencies
 * should be sufficient to pin the caller down as well.
 */
#define replace_fops(f, fops) \
	do {	\
		struct file *__file = (f); \
		fops_put(__file->f_op); \
		BUG_ON(!(__file->f_op = (fops))); \
	} while(0)

extern int register_filesystem(struct file_system_type *);
extern int unregister_filesystem(struct file_system_type *);
extern struct vfsmount *kern_mount_data(struct file_system_type *, void *data);
#define kern_mount(type) kern_mount_data(type, NULL)
extern void kern_unmount(struct vfsmount *mnt);
extern int may_umount_tree(struct vfsmount *);
extern int may_umount(struct vfsmount *);
extern long do_mount(const char *, const char __user *,
		     const char *, unsigned long, void *);
extern struct vfsmount *collect_mounts(const struct path *);
extern void drop_collected_mounts(struct vfsmount *);
extern int iterate_mounts(int (*)(struct vfsmount *, void *), void *,
			  struct vfsmount *);
extern int vfs_statfs(const struct path *, struct kstatfs *);
extern int user_statfs(const char __user *, struct kstatfs *);
extern int fd_statfs(int, struct kstatfs *);
extern int vfs_ustat(dev_t, struct kstatfs *);
extern int freeze_super(struct super_block *super);
extern int thaw_super(struct super_block *super);
extern bool our_mnt(struct vfsmount *mnt);
extern __printf(2, 3)
int super_setup_bdi_name(struct super_block *sb, char *fmt, ...);
extern int super_setup_bdi(struct super_block *sb);

extern int current_umask(void);

extern void ihold(struct inode * inode);
extern void iput(struct inode *);
extern int generic_update_time(struct inode *, struct timespec *, int);

/* /sys/fs */
extern struct kobject *fs_kobj;

#define MAX_RW_COUNT (INT_MAX & PAGE_MASK)

#ifdef CONFIG_MANDATORY_FILE_LOCKING
extern int locks_mandatory_locked(struct file *);
extern int locks_mandatory_area(struct inode *, struct file *, loff_t, loff_t, unsigned char);

/*
 * Candidates for mandatory locking have the setgid bit set
 * but no group execute bit -  an otherwise meaningless combination.
 */

static inline int __mandatory_lock(struct inode *ino)
{
	return (ino->i_mode & (S_ISGID | S_IXGRP)) == S_ISGID;
}

/*
 * ... and these candidates should be on SB_MANDLOCK mounted fs,
 * otherwise these will be advisory locks
 */

static inline int mandatory_lock(struct inode *ino)
{
	return IS_MANDLOCK(ino) && __mandatory_lock(ino);
}

static inline int locks_verify_locked(struct file *file)
{
	if (mandatory_lock(locks_inode(file)))
		return locks_mandatory_locked(file);
	return 0;
}

static inline int locks_verify_truncate(struct inode *inode,
				    struct file *f,
				    loff_t size)
{
	if (!inode->i_flctx || !mandatory_lock(inode))
		return 0;

	if (size < inode->i_size) {
		return locks_mandatory_area(inode, f, size, inode->i_size - 1,
				F_WRLCK);
	} else {
		return locks_mandatory_area(inode, f, inode->i_size, size - 1,
				F_WRLCK);
	}
}

#else /* !CONFIG_MANDATORY_FILE_LOCKING */

static inline int locks_mandatory_locked(struct file *file)
{
	return 0;
}

static inline int locks_mandatory_area(struct inode *inode, struct file *filp,
                                       loff_t start, loff_t end, unsigned char type)
{
	return 0;
}

static inline int __mandatory_lock(struct inode *inode)
{
	return 0;
}

static inline int mandatory_lock(struct inode *inode)
{
	return 0;
}

static inline int locks_verify_locked(struct file *file)
{
	return 0;
}

static inline int locks_verify_truncate(struct inode *inode, struct file *filp,
					size_t size)
{
	return 0;
}

#endif /* CONFIG_MANDATORY_FILE_LOCKING */


#ifdef CONFIG_FILE_LOCKING
static inline int break_lease(struct inode *inode, unsigned int mode)
{
	/*
	 * Since this check is lockless, we must ensure that any refcounts
	 * taken are done before checking i_flctx->flc_lease. Otherwise, we
	 * could end up racing with tasks trying to set a new lease on this
	 * file.
	 */
	smp_mb();
	if (inode->i_flctx && !list_empty_careful(&inode->i_flctx->flc_lease))
		return __break_lease(inode, mode, FL_LEASE);
	return 0;
}

static inline int break_deleg(struct inode *inode, unsigned int mode)
{
	/*
	 * Since this check is lockless, we must ensure that any refcounts
	 * taken are done before checking i_flctx->flc_lease. Otherwise, we
	 * could end up racing with tasks trying to set a new lease on this
	 * file.
	 */
	smp_mb();
	if (inode->i_flctx && !list_empty_careful(&inode->i_flctx->flc_lease))
		return __break_lease(inode, mode, FL_DELEG);
	return 0;
}

static inline int try_break_deleg(struct inode *inode, struct inode **delegated_inode)
{
	int ret;

	ret = break_deleg(inode, O_WRONLY|O_NONBLOCK);
	if (ret == -EWOULDBLOCK && delegated_inode) {
		*delegated_inode = inode;
		ihold(inode);
	}
	return ret;
}

static inline int break_deleg_wait(struct inode **delegated_inode)
{
	int ret;

	ret = break_deleg(*delegated_inode, O_WRONLY);
	iput(*delegated_inode);
	*delegated_inode = NULL;
	return ret;
}

static inline int break_layout(struct inode *inode, bool wait)
{
	smp_mb();
	if (inode->i_flctx && !list_empty_careful(&inode->i_flctx->flc_lease))
		return __break_lease(inode,
				wait ? O_WRONLY : O_WRONLY | O_NONBLOCK,
				FL_LAYOUT);
	return 0;
}

#else /* !CONFIG_FILE_LOCKING */
static inline int break_lease(struct inode *inode, unsigned int mode)
{
	return 0;
}

static inline int break_deleg(struct inode *inode, unsigned int mode)
{
	return 0;
}

static inline int try_break_deleg(struct inode *inode, struct inode **delegated_inode)
{
	return 0;
}

static inline int break_deleg_wait(struct inode **delegated_inode)
{
	BUG();
	return 0;
}

static inline int break_layout(struct inode *inode, bool wait)
{
	return 0;
}

#endif /* CONFIG_FILE_LOCKING */

/* fs/open.c */
struct audit_names;
struct filename {
	const char		*name;	/* pointer to actual string */
	const __user char	*uptr;	/* original userland pointer */
	struct audit_names	*aname;
	int			refcnt;
	const char		iname[];
};

extern long vfs_truncate(const struct path *, loff_t);
extern int do_truncate(struct dentry *, loff_t start, unsigned int time_attrs,
		       struct file *filp);
extern int do_truncate2(struct vfsmount *, struct dentry *, loff_t start,
			unsigned int time_attrs, struct file *filp);
extern int vfs_fallocate(struct file *file, int mode, loff_t offset,
			loff_t len);
extern long do_sys_open(int dfd, const char __user *filename, int flags,
			umode_t mode);
extern struct file *file_open_name(struct filename *, int, umode_t);
extern struct file *filp_open(const char *, int, umode_t);
extern struct file *file_open_root(struct dentry *, struct vfsmount *,
				   const char *, int, umode_t);
extern struct file * dentry_open(const struct path *, int, const struct cred *);
extern int filp_close(struct file *, fl_owner_t id);

extern struct filename *getname_flags(const char __user *, int, int *);
extern struct filename *getname(const char __user *);
extern struct filename *getname_kernel(const char *);
extern void putname(struct filename *name);

enum {
	FILE_CREATED = 1,
	FILE_OPENED = 2
};
extern int finish_open(struct file *file, struct dentry *dentry,
			int (*open)(struct inode *, struct file *),
			int *opened);
extern int finish_no_open(struct file *file, struct dentry *dentry);

/* fs/ioctl.c */

extern int ioctl_preallocate(struct file *filp, void __user *argp);

/* fs/dcache.c */
extern void __init vfs_caches_init_early(void);
extern void __init vfs_caches_init(void);

extern struct kmem_cache *names_cachep;

#define __getname()		kmem_cache_alloc(names_cachep, GFP_KERNEL)
#define __putname(name)		kmem_cache_free(names_cachep, (void *)(name))

#ifdef CONFIG_BLOCK
extern int register_blkdev(unsigned int, const char *);
extern void unregister_blkdev(unsigned int, const char *);
extern void bdev_unhash_inode(dev_t dev);
extern struct block_device *bdget(dev_t);
extern struct block_device *bdgrab(struct block_device *bdev);
extern void bd_set_size(struct block_device *, loff_t size);
extern void bd_forget(struct inode *inode);
extern void bdput(struct block_device *);
extern void invalidate_bdev(struct block_device *);
extern void iterate_bdevs(void (*)(struct block_device *, void *), void *);
extern int sync_blockdev(struct block_device *bdev);
extern void kill_bdev(struct block_device *);
extern struct super_block *freeze_bdev(struct block_device *);
extern void emergency_thaw_all(void);
extern int thaw_bdev(struct block_device *bdev, struct super_block *sb);
extern int fsync_bdev(struct block_device *);

extern struct super_block *blockdev_superblock;

static inline bool sb_is_blkdev_sb(struct super_block *sb)
{
	return sb == blockdev_superblock;
}
#else
static inline void bd_forget(struct inode *inode) {}
static inline int sync_blockdev(struct block_device *bdev) { return 0; }
static inline void kill_bdev(struct block_device *bdev) {}
static inline void invalidate_bdev(struct block_device *bdev) {}

static inline struct super_block *freeze_bdev(struct block_device *sb)
{
	return NULL;
}

static inline int thaw_bdev(struct block_device *bdev, struct super_block *sb)
{
	return 0;
}

static inline void iterate_bdevs(void (*f)(struct block_device *, void *), void *arg)
{
}

static inline bool sb_is_blkdev_sb(struct super_block *sb)
{
	return false;
}
#endif
extern int sync_filesystem(struct super_block *);
extern const struct file_operations def_blk_fops;
extern const struct file_operations def_chr_fops;
#ifdef CONFIG_BLOCK
extern int ioctl_by_bdev(struct block_device *, unsigned, unsigned long);
extern int blkdev_ioctl(struct block_device *, fmode_t, unsigned, unsigned long);
extern long compat_blkdev_ioctl(struct file *, unsigned, unsigned long);
extern int blkdev_get(struct block_device *bdev, fmode_t mode, void *holder);
extern struct block_device *blkdev_get_by_path(const char *path, fmode_t mode,
					       void *holder);
extern struct block_device *blkdev_get_by_dev(dev_t dev, fmode_t mode,
					      void *holder);
extern void blkdev_put(struct block_device *bdev, fmode_t mode);
extern int __blkdev_reread_part(struct block_device *bdev);
extern int blkdev_reread_part(struct block_device *bdev);

#ifdef CONFIG_SYSFS
extern int bd_link_disk_holder(struct block_device *bdev, struct gendisk *disk);
extern void bd_unlink_disk_holder(struct block_device *bdev,
				  struct gendisk *disk);
#else
static inline int bd_link_disk_holder(struct block_device *bdev,
				      struct gendisk *disk)
{
	return 0;
}
static inline void bd_unlink_disk_holder(struct block_device *bdev,
					 struct gendisk *disk)
{
}
#endif
#endif

/* fs/char_dev.c */
#define CHRDEV_MAJOR_MAX 512
/* Marks the bottom of the first segment of free char majors */
#define CHRDEV_MAJOR_DYN_END 234
/* Marks the top and bottom of the second segment of free char majors */
#define CHRDEV_MAJOR_DYN_EXT_START 511
#define CHRDEV_MAJOR_DYN_EXT_END 384

extern int alloc_chrdev_region(dev_t *, unsigned, unsigned, const char *);
extern int register_chrdev_region(dev_t, unsigned, const char *);
extern int __register_chrdev(unsigned int major, unsigned int baseminor,
			     unsigned int count, const char *name,
			     const struct file_operations *fops);
extern void __unregister_chrdev(unsigned int major, unsigned int baseminor,
				unsigned int count, const char *name);
extern void unregister_chrdev_region(dev_t, unsigned);
extern void chrdev_show(struct seq_file *,off_t);

static inline int register_chrdev(unsigned int major, const char *name,
				  const struct file_operations *fops)
{
	return __register_chrdev(major, 0, 256, name, fops);
}

static inline void unregister_chrdev(unsigned int major, const char *name)
{
	__unregister_chrdev(major, 0, 256, name);
}

/* fs/block_dev.c */
#define BDEVNAME_SIZE	32	/* Largest string for a blockdev identifier */
#define BDEVT_SIZE	10	/* Largest string for MAJ:MIN for blkdev */

#ifdef CONFIG_BLOCK
#define BLKDEV_MAJOR_MAX	512
extern const char *__bdevname(dev_t, char *buffer);
extern const char *bdevname(struct block_device *bdev, char *buffer);
extern struct block_device *lookup_bdev(const char *);
extern void blkdev_show(struct seq_file *,off_t);

#else
#define BLKDEV_MAJOR_MAX	0
#endif

extern void init_special_inode(struct inode *, umode_t, dev_t);

/* Invalid inode operations -- fs/bad_inode.c */
extern void make_bad_inode(struct inode *);
extern bool is_bad_inode(struct inode *);

#ifdef CONFIG_BLOCK
extern void check_disk_size_change(struct gendisk *disk,
				   struct block_device *bdev);
extern int revalidate_disk(struct gendisk *);
extern int check_disk_change(struct block_device *);
extern int __invalidate_device(struct block_device *, bool);
extern int invalidate_partition(struct gendisk *, int);
#endif
unsigned long invalidate_mapping_pages(struct address_space *mapping,
					pgoff_t start, pgoff_t end);

static inline void invalidate_remote_inode(struct inode *inode)
{
	if (S_ISREG(inode->i_mode) || S_ISDIR(inode->i_mode) ||
	    S_ISLNK(inode->i_mode))
		invalidate_mapping_pages(inode->i_mapping, 0, -1);
}
extern int invalidate_inode_pages2(struct address_space *mapping);
extern int invalidate_inode_pages2_range(struct address_space *mapping,
					 pgoff_t start, pgoff_t end);
extern int write_inode_now(struct inode *, int);
extern int filemap_fdatawrite(struct address_space *);
extern int filemap_flush(struct address_space *);
extern int filemap_fdatawait_keep_errors(struct address_space *mapping);
extern int filemap_fdatawait_range(struct address_space *, loff_t lstart,
				   loff_t lend);
extern int filemap_fdatawait_range_keep_errors(struct address_space *mapping,
		loff_t start_byte, loff_t end_byte);

static inline int filemap_fdatawait(struct address_space *mapping)
{
	return filemap_fdatawait_range(mapping, 0, LLONG_MAX);
}

extern bool filemap_range_has_page(struct address_space *, loff_t lstart,
				  loff_t lend);
extern int __must_check file_fdatawait_range(struct file *file, loff_t lstart,
						loff_t lend);
extern int filemap_write_and_wait(struct address_space *mapping);
extern int filemap_write_and_wait_range(struct address_space *mapping,
				        loff_t lstart, loff_t lend);
extern int __filemap_fdatawrite_range(struct address_space *mapping,
				loff_t start, loff_t end, int sync_mode);
extern int filemap_fdatawrite_range(struct address_space *mapping,
				loff_t start, loff_t end);
extern int filemap_check_errors(struct address_space *mapping);
extern void __filemap_set_wb_err(struct address_space *mapping, int err);

extern int __must_check file_fdatawait_range(struct file *file, loff_t lstart,
						loff_t lend);
extern int __must_check file_check_and_advance_wb_err(struct file *file);
extern int __must_check file_write_and_wait_range(struct file *file,
						loff_t start, loff_t end);

static inline int file_write_and_wait(struct file *file)
{
	return file_write_and_wait_range(file, 0, LLONG_MAX);
}

/**
 * filemap_set_wb_err - set a writeback error on an address_space
 * @mapping: mapping in which to set writeback error
 * @err: error to be set in mapping
 *
 * When writeback fails in some way, we must record that error so that
 * userspace can be informed when fsync and the like are called.  We endeavor
 * to report errors on any file that was open at the time of the error.  Some
 * internal callers also need to know when writeback errors have occurred.
 *
 * When a writeback error occurs, most filesystems will want to call
 * filemap_set_wb_err to record the error in the mapping so that it will be
 * automatically reported whenever fsync is called on the file.
 */
static inline void filemap_set_wb_err(struct address_space *mapping, int err)
{
	/* Fastpath for common case of no error */
	if (unlikely(err))
		__filemap_set_wb_err(mapping, err);
}

/**
 * filemap_check_wb_error - has an error occurred since the mark was sampled?
 * @mapping: mapping to check for writeback errors
 * @since: previously-sampled errseq_t
 *
 * Grab the errseq_t value from the mapping, and see if it has changed "since"
 * the given value was sampled.
 *
 * If it has then report the latest error set, otherwise return 0.
 */
static inline int filemap_check_wb_err(struct address_space *mapping,
					errseq_t since)
{
	return errseq_check(&mapping->wb_err, since);
}

/**
 * filemap_sample_wb_err - sample the current errseq_t to test for later errors
 * @mapping: mapping to be sampled
 *
 * Writeback errors are always reported relative to a particular sample point
 * in the past. This function provides those sample points.
 */
static inline errseq_t filemap_sample_wb_err(struct address_space *mapping)
{
	return errseq_sample(&mapping->wb_err);
}

/**
 * file_sample_sb_err - sample the current errseq_t to test for later errors
 * @mapping: mapping to be sampled
 *
 * Grab the most current superblock-level errseq_t value for the given
 * struct file.
 */
static inline errseq_t file_sample_sb_err(struct file *file)
{
	return errseq_sample(&file->f_path.dentry->d_sb->s_wb_err);
}

extern int vfs_fsync_range(struct file *file, loff_t start, loff_t end,
			   int datasync);
extern int vfs_fsync(struct file *file, int datasync);

/*
 * Sync the bytes written if this was a synchronous write.  Expect ki_pos
 * to already be updated for the write, and will return either the amount
 * of bytes passed in, or an error if syncing the file failed.
 */
static inline ssize_t generic_write_sync(struct kiocb *iocb, ssize_t count)
{
	if (iocb->ki_flags & IOCB_DSYNC) {
		int ret = vfs_fsync_range(iocb->ki_filp,
				iocb->ki_pos - count, iocb->ki_pos - 1,
				(iocb->ki_flags & IOCB_SYNC) ? 0 : 1);
		if (ret)
			return ret;
	}

	return count;
}

extern void emergency_sync(void);
extern void emergency_remount(void);
#ifdef CONFIG_BLOCK
extern sector_t bmap(struct inode *, sector_t);
#endif
extern int notify_change(struct dentry *, struct iattr *, struct inode **);
extern int notify_change2(struct vfsmount *, struct dentry *, struct iattr *, struct inode **);
extern int inode_permission(struct inode *, int);
extern int inode_permission2(struct vfsmount *, struct inode *, int);
extern int __inode_permission(struct inode *, int);
extern int __inode_permission2(struct vfsmount *, struct inode *, int);
extern int generic_permission(struct inode *, int);
extern int __check_sticky(struct inode *dir, struct inode *inode);

static inline bool execute_ok(struct inode *inode)
{
	return (inode->i_mode & S_IXUGO) || S_ISDIR(inode->i_mode);
}

static inline void file_start_write(struct file *file)
{
	if (!S_ISREG(file_inode(file)->i_mode))
		return;
	__sb_start_write(file_inode(file)->i_sb, SB_FREEZE_WRITE, true);
}

static inline bool file_start_write_trylock(struct file *file)
{
	if (!S_ISREG(file_inode(file)->i_mode))
		return true;
	return __sb_start_write(file_inode(file)->i_sb, SB_FREEZE_WRITE, false);
}

static inline void file_end_write(struct file *file)
{
	if (!S_ISREG(file_inode(file)->i_mode))
		return;
	__sb_end_write(file_inode(file)->i_sb, SB_FREEZE_WRITE);
}

/*
 * get_write_access() gets write permission for a file.
 * put_write_access() releases this write permission.
 * This is used for regular files.
 * We cannot support write (and maybe mmap read-write shared) accesses and
 * MAP_DENYWRITE mmappings simultaneously. The i_writecount field of an inode
 * can have the following values:
 * 0: no writers, no VM_DENYWRITE mappings
 * < 0: (-i_writecount) vm_area_structs with VM_DENYWRITE set exist
 * > 0: (i_writecount) users are writing to the file.
 *
 * Normally we operate on that counter with atomic_{inc,dec} and it's safe
 * except for the cases where we don't hold i_writecount yet. Then we need to
 * use {get,deny}_write_access() - these functions check the sign and refuse
 * to do the change if sign is wrong.
 */
static inline int get_write_access(struct inode *inode)
{
	return atomic_inc_unless_negative(&inode->i_writecount) ? 0 : -ETXTBSY;
}
static inline int deny_write_access(struct file *file)
{
	struct inode *inode = file_inode(file);
	return atomic_dec_unless_positive(&inode->i_writecount) ? 0 : -ETXTBSY;
}
static inline void put_write_access(struct inode * inode)
{
	atomic_dec(&inode->i_writecount);
}
static inline void allow_write_access(struct file *file)
{
	if (file)
		atomic_inc(&file_inode(file)->i_writecount);
}
static inline bool inode_is_open_for_write(const struct inode *inode)
{
	return atomic_read(&inode->i_writecount) > 0;
}

#ifdef CONFIG_IMA
static inline void i_readcount_dec(struct inode *inode)
{
	BUG_ON(!atomic_read(&inode->i_readcount));
	atomic_dec(&inode->i_readcount);
}
static inline void i_readcount_inc(struct inode *inode)
{
	atomic_inc(&inode->i_readcount);
}
#else
static inline void i_readcount_dec(struct inode *inode)
{
	return;
}
static inline void i_readcount_inc(struct inode *inode)
{
	return;
}
#endif
extern int do_pipe_flags(int *, int);

#define __kernel_read_file_id(id) \
	id(UNKNOWN, unknown)		\
	id(FIRMWARE, firmware)		\
	id(FIRMWARE_PREALLOC_BUFFER, firmware)	\
	id(MODULE, kernel-module)		\
	id(KEXEC_IMAGE, kexec-image)		\
	id(KEXEC_INITRAMFS, kexec-initramfs)	\
	id(POLICY, security-policy)		\
	id(MAX_ID, )

#define __fid_enumify(ENUM, dummy) READING_ ## ENUM,
#define __fid_stringify(dummy, str) #str,

enum kernel_read_file_id {
	__kernel_read_file_id(__fid_enumify)
};

static const char * const kernel_read_file_str[] = {
	__kernel_read_file_id(__fid_stringify)
};

static inline const char *kernel_read_file_id_str(enum kernel_read_file_id id)
{
	if ((unsigned)id >= READING_MAX_ID)
		return kernel_read_file_str[READING_UNKNOWN];

	return kernel_read_file_str[id];
}

extern int kernel_read_file(struct file *, void **, loff_t *, loff_t,
			    enum kernel_read_file_id);
extern int kernel_read_file_from_path(const char *, void **, loff_t *, loff_t,
				      enum kernel_read_file_id);
extern int kernel_read_file_from_fd(int, void **, loff_t *, loff_t,
				    enum kernel_read_file_id);
extern ssize_t kernel_read(struct file *, void *, size_t, loff_t *);
extern ssize_t kernel_write(struct file *, const void *, size_t, loff_t *);
extern ssize_t __kernel_write(struct file *, const void *, size_t, loff_t *);
extern struct file * open_exec(const char *);

/* fs/dcache.c -- generic fs support functions */
extern bool is_subdir(struct dentry *, struct dentry *);
extern bool path_is_under(const struct path *, const struct path *);

extern char *file_path(struct file *, char *, int);

#include <linux/err.h>

/* needed for stackable file system support */
extern loff_t default_llseek(struct file *file, loff_t offset, int whence);

extern loff_t vfs_llseek(struct file *file, loff_t offset, int whence);

extern int inode_init_always(struct super_block *, struct inode *);
extern void inode_init_once(struct inode *);
extern void address_space_init_once(struct address_space *mapping);
extern struct inode * igrab(struct inode *);
extern ino_t iunique(struct super_block *, ino_t);
extern int inode_needs_sync(struct inode *inode);
extern int generic_delete_inode(struct inode *inode);
static inline int generic_drop_inode(struct inode *inode)
{
	return !inode->i_nlink || inode_unhashed(inode);
}

extern struct inode *ilookup5_nowait(struct super_block *sb,
		unsigned long hashval, int (*test)(struct inode *, void *),
		void *data);
extern struct inode *ilookup5(struct super_block *sb, unsigned long hashval,
		int (*test)(struct inode *, void *), void *data);
extern struct inode *ilookup(struct super_block *sb, unsigned long ino);

extern struct inode * iget5_locked(struct super_block *, unsigned long, int (*test)(struct inode *, void *), int (*set)(struct inode *, void *), void *);
extern struct inode * iget_locked(struct super_block *, unsigned long);
extern struct inode *find_inode_nowait(struct super_block *,
				       unsigned long,
				       int (*match)(struct inode *,
						    unsigned long, void *),
				       void *data);
extern int insert_inode_locked4(struct inode *, unsigned long, int (*test)(struct inode *, void *), void *);
extern int insert_inode_locked(struct inode *);
#ifdef CONFIG_DEBUG_LOCK_ALLOC
extern void lockdep_annotate_inode_mutex_key(struct inode *inode);
#else
static inline void lockdep_annotate_inode_mutex_key(struct inode *inode) { };
#endif
extern void unlock_new_inode(struct inode *);
extern unsigned int get_next_ino(void);
extern void evict_inodes(struct super_block *sb);

extern void __iget(struct inode * inode);
extern void iget_failed(struct inode *);
extern void clear_inode(struct inode *);
extern void __destroy_inode(struct inode *);
extern struct inode *new_inode_pseudo(struct super_block *sb);
extern struct inode *new_inode(struct super_block *sb);
extern void free_inode_nonrcu(struct inode *inode);
extern int should_remove_suid(struct dentry *);
extern int file_remove_privs(struct file *);

extern void __insert_inode_hash(struct inode *, unsigned long hashval);
static inline void insert_inode_hash(struct inode *inode)
{
	__insert_inode_hash(inode, inode->i_ino);
}

extern void __remove_inode_hash(struct inode *);
static inline void remove_inode_hash(struct inode *inode)
{
	if (!inode_unhashed(inode) && !hlist_fake(&inode->i_hash))
		__remove_inode_hash(inode);
}

extern void inode_sb_list_add(struct inode *inode);

#ifdef CONFIG_BLOCK
extern int bdev_read_only(struct block_device *);
#endif
extern int set_blocksize(struct block_device *, int);
extern int sb_set_blocksize(struct super_block *, int);
extern int sb_min_blocksize(struct super_block *, int);

extern int generic_file_mmap(struct file *, struct vm_area_struct *);
extern int generic_file_readonly_mmap(struct file *, struct vm_area_struct *);
extern ssize_t generic_write_checks(struct kiocb *, struct iov_iter *);
extern ssize_t generic_file_read_iter(struct kiocb *, struct iov_iter *);
extern ssize_t __generic_file_write_iter(struct kiocb *, struct iov_iter *);
extern ssize_t generic_file_write_iter(struct kiocb *, struct iov_iter *);
extern ssize_t generic_file_direct_write(struct kiocb *, struct iov_iter *);
extern ssize_t generic_perform_write(struct file *, struct iov_iter *, loff_t);

ssize_t vfs_iter_read(struct file *file, struct iov_iter *iter, loff_t *ppos,
		rwf_t flags);
ssize_t vfs_iter_write(struct file *file, struct iov_iter *iter, loff_t *ppos,
		rwf_t flags);

/* fs/block_dev.c */
extern ssize_t blkdev_read_iter(struct kiocb *iocb, struct iov_iter *to);
extern ssize_t blkdev_write_iter(struct kiocb *iocb, struct iov_iter *from);
extern int blkdev_fsync(struct file *filp, loff_t start, loff_t end,
			int datasync);
extern void block_sync_page(struct page *page);

/* fs/splice.c */
extern ssize_t generic_file_splice_read(struct file *, loff_t *,
		struct pipe_inode_info *, size_t, unsigned int);
extern ssize_t iter_file_splice_write(struct pipe_inode_info *,
		struct file *, loff_t *, size_t, unsigned int);
extern ssize_t generic_splice_sendpage(struct pipe_inode_info *pipe,
		struct file *out, loff_t *, size_t len, unsigned int flags);
extern long do_splice_direct(struct file *in, loff_t *ppos, struct file *out,
		loff_t *opos, size_t len, unsigned int flags);


extern void
file_ra_state_init(struct file_ra_state *ra, struct address_space *mapping);
extern loff_t noop_llseek(struct file *file, loff_t offset, int whence);
extern loff_t no_llseek(struct file *file, loff_t offset, int whence);
extern loff_t vfs_setpos(struct file *file, loff_t offset, loff_t maxsize);
extern loff_t generic_file_llseek(struct file *file, loff_t offset, int whence);
extern loff_t generic_file_llseek_size(struct file *file, loff_t offset,
		int whence, loff_t maxsize, loff_t eof);
extern loff_t fixed_size_llseek(struct file *file, loff_t offset,
		int whence, loff_t size);
extern loff_t no_seek_end_llseek_size(struct file *, loff_t, int, loff_t);
extern loff_t no_seek_end_llseek(struct file *, loff_t, int);
extern int generic_file_open(struct inode * inode, struct file * filp);
extern int nonseekable_open(struct inode * inode, struct file * filp);
extern int stream_open(struct inode * inode, struct file * filp);

#ifdef CONFIG_BLOCK
typedef void (dio_submit_t)(struct bio *bio, struct inode *inode,
			    loff_t file_offset);

enum {
	/* need locking between buffered and direct access */
	DIO_LOCKING	= 0x01,

	/* filesystem does not support filling holes */
	DIO_SKIP_HOLES	= 0x02,

	/* filesystem can handle aio writes beyond i_size */
	DIO_ASYNC_EXTEND = 0x04,

	/* inode/fs/bdev does not need truncate protection */
	DIO_SKIP_DIO_COUNT = 0x08,
};

void dio_end_io(struct bio *bio);
void dio_warn_stale_pagecache(struct file *filp);

ssize_t __blockdev_direct_IO(struct kiocb *iocb, struct inode *inode,
			     struct block_device *bdev, struct iov_iter *iter,
			     get_block_t get_block,
			     dio_iodone_t end_io, dio_submit_t submit_io,
			     int flags);

static inline ssize_t blockdev_direct_IO(struct kiocb *iocb,
					 struct inode *inode,
					 struct iov_iter *iter,
					 get_block_t get_block)
{
	return __blockdev_direct_IO(iocb, inode, inode->i_sb->s_bdev, iter,
			get_block, NULL, NULL, DIO_LOCKING | DIO_SKIP_HOLES);
}
#endif

void inode_dio_wait(struct inode *inode);

/*
 * inode_dio_begin - signal start of a direct I/O requests
 * @inode: inode the direct I/O happens on
 *
 * This is called once we've finished processing a direct I/O request,
 * and is used to wake up callers waiting for direct I/O to be quiesced.
 */
static inline void inode_dio_begin(struct inode *inode)
{
	atomic_inc(&inode->i_dio_count);
}

/*
 * inode_dio_end - signal finish of a direct I/O requests
 * @inode: inode the direct I/O happens on
 *
 * This is called once we've finished processing a direct I/O request,
 * and is used to wake up callers waiting for direct I/O to be quiesced.
 */
static inline void inode_dio_end(struct inode *inode)
{
	if (atomic_dec_and_test(&inode->i_dio_count))
		wake_up_bit(&inode->i_state, __I_DIO_WAKEUP);
}

struct inode *dio_bio_get_inode(struct bio *bio);

extern void inode_set_flags(struct inode *inode, unsigned int flags,
			    unsigned int mask);

extern const struct file_operations generic_ro_fops;

#define special_file(m) (S_ISCHR(m)||S_ISBLK(m)||S_ISFIFO(m)||S_ISSOCK(m))

extern int readlink_copy(char __user *, int, const char *);
extern int page_readlink(struct dentry *, char __user *, int);
extern const char *page_get_link(struct dentry *, struct inode *,
				 struct delayed_call *);
extern void page_put_link(void *);
extern int __page_symlink(struct inode *inode, const char *symname, int len,
		int nofs);
extern int page_symlink(struct inode *inode, const char *symname, int len);
extern const struct inode_operations page_symlink_inode_operations;
extern void kfree_link(void *);
extern void generic_fillattr(struct inode *, struct kstat *);
extern int vfs_getattr_nosec(const struct path *, struct kstat *, u32, unsigned int);
extern int vfs_getattr(const struct path *, struct kstat *, u32, unsigned int);
void __inode_add_bytes(struct inode *inode, loff_t bytes);
void inode_add_bytes(struct inode *inode, loff_t bytes);
void __inode_sub_bytes(struct inode *inode, loff_t bytes);
void inode_sub_bytes(struct inode *inode, loff_t bytes);
static inline loff_t __inode_get_bytes(struct inode *inode)
{
	return (((loff_t)inode->i_blocks) << 9) + inode->i_bytes;
}
loff_t inode_get_bytes(struct inode *inode);
void inode_set_bytes(struct inode *inode, loff_t bytes);
const char *simple_get_link(struct dentry *, struct inode *,
			    struct delayed_call *);
extern const struct inode_operations simple_symlink_inode_operations;

extern int iterate_dir(struct file *, struct dir_context *);

extern int vfs_statx(int, const char __user *, int, struct kstat *, u32);
extern int vfs_statx_fd(unsigned int, struct kstat *, u32, unsigned int);

static inline int vfs_stat(const char __user *filename, struct kstat *stat)
{
	return vfs_statx(AT_FDCWD, filename, AT_NO_AUTOMOUNT,
			 stat, STATX_BASIC_STATS);
}
static inline int vfs_lstat(const char __user *name, struct kstat *stat)
{
	return vfs_statx(AT_FDCWD, name, AT_SYMLINK_NOFOLLOW | AT_NO_AUTOMOUNT,
			 stat, STATX_BASIC_STATS);
}
static inline int vfs_fstatat(int dfd, const char __user *filename,
			      struct kstat *stat, int flags)
{
	return vfs_statx(dfd, filename, flags | AT_NO_AUTOMOUNT,
			 stat, STATX_BASIC_STATS);
}
static inline int vfs_fstat(int fd, struct kstat *stat)
{
	return vfs_statx_fd(fd, stat, STATX_BASIC_STATS, 0);
}


extern const char *vfs_get_link(struct dentry *, struct delayed_call *);
extern int vfs_readlink(struct dentry *, char __user *, int);

extern int __generic_block_fiemap(struct inode *inode,
				  struct fiemap_extent_info *fieinfo,
				  loff_t start, loff_t len,
				  get_block_t *get_block);
extern int generic_block_fiemap(struct inode *inode,
				struct fiemap_extent_info *fieinfo, u64 start,
				u64 len, get_block_t *get_block);

extern struct file_system_type *get_filesystem(struct file_system_type *fs);
extern void put_filesystem(struct file_system_type *fs);
extern struct file_system_type *get_fs_type(const char *name);
extern struct super_block *get_super(struct block_device *);
extern struct super_block *get_super_thawed(struct block_device *);
extern struct super_block *get_super_exclusive_thawed(struct block_device *bdev);
extern struct super_block *get_active_super(struct block_device *bdev);
extern void drop_super(struct super_block *sb);
extern void drop_super_exclusive(struct super_block *sb);
extern void iterate_supers(void (*)(struct super_block *, void *), void *);
extern void iterate_supers_type(struct file_system_type *,
			        void (*)(struct super_block *, void *), void *);

extern int dcache_dir_open(struct inode *, struct file *);
extern int dcache_dir_close(struct inode *, struct file *);
extern loff_t dcache_dir_lseek(struct file *, loff_t, int);
extern int dcache_readdir(struct file *, struct dir_context *);
extern int simple_setattr(struct dentry *, struct iattr *);
extern int simple_getattr(const struct path *, struct kstat *, u32, unsigned int);
extern int simple_statfs(struct dentry *, struct kstatfs *);
extern int simple_open(struct inode *inode, struct file *file);
extern int simple_link(struct dentry *, struct inode *, struct dentry *);
extern int simple_unlink(struct inode *, struct dentry *);
extern int simple_rmdir(struct inode *, struct dentry *);
extern int simple_rename(struct inode *, struct dentry *,
			 struct inode *, struct dentry *, unsigned int);
extern int noop_fsync(struct file *, loff_t, loff_t, int);
extern int simple_empty(struct dentry *);
extern int simple_readpage(struct file *file, struct page *page);
extern int simple_write_begin(struct file *file, struct address_space *mapping,
			loff_t pos, unsigned len, unsigned flags,
			struct page **pagep, void **fsdata);
extern int simple_write_end(struct file *file, struct address_space *mapping,
			loff_t pos, unsigned len, unsigned copied,
			struct page *page, void *fsdata);
extern int always_delete_dentry(const struct dentry *);
extern struct inode *alloc_anon_inode(struct super_block *);
extern int simple_nosetlease(struct file *, long, struct file_lock **, void **);
extern const struct dentry_operations simple_dentry_operations;

extern struct dentry *simple_lookup(struct inode *, struct dentry *, unsigned int flags);
extern ssize_t generic_read_dir(struct file *, char __user *, size_t, loff_t *);
extern const struct file_operations simple_dir_operations;
extern const struct inode_operations simple_dir_inode_operations;
extern void make_empty_dir_inode(struct inode *inode);
extern bool is_empty_dir_inode(struct inode *inode);
struct tree_descr { const char *name; const struct file_operations *ops; int mode; };
struct dentry *d_alloc_name(struct dentry *, const char *);
extern int simple_fill_super(struct super_block *, unsigned long,
			     const struct tree_descr *);
extern int simple_pin_fs(struct file_system_type *, struct vfsmount **mount, int *count);
extern void simple_release_fs(struct vfsmount **mount, int *count);

extern ssize_t simple_read_from_buffer(void __user *to, size_t count,
			loff_t *ppos, const void *from, size_t available);
extern ssize_t simple_write_to_buffer(void *to, size_t available, loff_t *ppos,
		const void __user *from, size_t count);

extern int __generic_file_fsync(struct file *, loff_t, loff_t, int);
extern int generic_file_fsync(struct file *, loff_t, loff_t, int);

extern int generic_check_addressable(unsigned, u64);

#ifdef CONFIG_UNICODE
extern int generic_ci_d_hash(const struct dentry *dentry, struct qstr *str);
extern int generic_ci_d_compare(const struct dentry *dentry, unsigned int len,
				const char *str, const struct qstr *name);
#endif

#ifdef CONFIG_MIGRATION
extern int buffer_migrate_page(struct address_space *,
				struct page *, struct page *,
				enum migrate_mode);
#else
#define buffer_migrate_page NULL
#endif

extern int setattr_prepare(struct dentry *, struct iattr *);
extern int inode_newsize_ok(const struct inode *, loff_t offset);
extern void setattr_copy(struct inode *inode, const struct iattr *attr);

extern int file_update_time(struct file *file);

static inline bool io_is_direct(struct file *filp)
{
	return (filp->f_flags & O_DIRECT) || IS_DAX(filp->f_mapping->host);
}

static inline bool vma_is_dax(struct vm_area_struct *vma)
{
	return vma->vm_file && IS_DAX(vma->vm_file->f_mapping->host);
}

static inline bool vma_is_fsdax(struct vm_area_struct *vma)
{
	struct inode *inode;

	if (!vma->vm_file)
		return false;
	if (!vma_is_dax(vma))
		return false;
	inode = file_inode(vma->vm_file);
	if (S_ISCHR(inode->i_mode))
		return false; /* device-dax */
	return true;
}

static inline int iocb_flags(struct file *file)
{
	int res = 0;
	if (file->f_flags & O_APPEND)
		res |= IOCB_APPEND;
	if (io_is_direct(file))
		res |= IOCB_DIRECT;
	if ((file->f_flags & O_DSYNC) || IS_SYNC(file->f_mapping->host))
		res |= IOCB_DSYNC;
	if (file->f_flags & __O_SYNC)
		res |= IOCB_SYNC;
	return res;
}

static inline int kiocb_set_rw_flags(struct kiocb *ki, rwf_t flags)
{
	if (unlikely(flags & ~RWF_SUPPORTED))
		return -EOPNOTSUPP;

	if (flags & RWF_NOWAIT) {
		if (!(ki->ki_filp->f_mode & FMODE_NOWAIT))
			return -EOPNOTSUPP;
		ki->ki_flags |= IOCB_NOWAIT;
	}
	if (flags & RWF_HIPRI)
		ki->ki_flags |= IOCB_HIPRI;
	if (flags & RWF_DSYNC)
		ki->ki_flags |= IOCB_DSYNC;
	if (flags & RWF_SYNC)
		ki->ki_flags |= (IOCB_DSYNC | IOCB_SYNC);
	return 0;
}

static inline ino_t parent_ino(struct dentry *dentry)
{
	ino_t res;

	/*
	 * Don't strictly need d_lock here? If the parent ino could change
	 * then surely we'd have a deeper race in the caller?
	 */
	spin_lock(&dentry->d_lock);
	res = dentry->d_parent->d_inode->i_ino;
	spin_unlock(&dentry->d_lock);
	return res;
}

/* Transaction based IO helpers */

/*
 * An argresp is stored in an allocated page and holds the
 * size of the argument or response, along with its content
 */
struct simple_transaction_argresp {
	ssize_t size;
	char data[0];
};

#define SIMPLE_TRANSACTION_LIMIT (PAGE_SIZE - sizeof(struct simple_transaction_argresp))

char *simple_transaction_get(struct file *file, const char __user *buf,
				size_t size);
ssize_t simple_transaction_read(struct file *file, char __user *buf,
				size_t size, loff_t *pos);
int simple_transaction_release(struct inode *inode, struct file *file);

void simple_transaction_set(struct file *file, size_t n);

/*
 * simple attribute files
 *
 * These attributes behave similar to those in sysfs:
 *
 * Writing to an attribute immediately sets a value, an open file can be
 * written to multiple times.
 *
 * Reading from an attribute creates a buffer from the value that might get
 * read with multiple read calls. When the attribute has been read
 * completely, no further read calls are possible until the file is opened
 * again.
 *
 * All attributes contain a text representation of a numeric value
 * that are accessed with the get() and set() functions.
 */
#define DEFINE_SIMPLE_ATTRIBUTE(__fops, __get, __set, __fmt)		\
static int __fops ## _open(struct inode *inode, struct file *file)	\
{									\
	__simple_attr_check_format(__fmt, 0ull);			\
	return simple_attr_open(inode, file, __get, __set, __fmt);	\
}									\
static const struct file_operations __fops = {				\
	.owner	 = THIS_MODULE,						\
	.open	 = __fops ## _open,					\
	.release = simple_attr_release,					\
	.read	 = simple_attr_read,					\
	.write	 = simple_attr_write,					\
	.llseek	 = generic_file_llseek,					\
}

static inline __printf(1, 2)
void __simple_attr_check_format(const char *fmt, ...)
{
	/* don't do anything, just let the compiler check the arguments; */
}

int simple_attr_open(struct inode *inode, struct file *file,
		     int (*get)(void *, u64 *), int (*set)(void *, u64),
		     const char *fmt);
int simple_attr_release(struct inode *inode, struct file *file);
ssize_t simple_attr_read(struct file *file, char __user *buf,
			 size_t len, loff_t *ppos);
ssize_t simple_attr_write(struct file *file, const char __user *buf,
			  size_t len, loff_t *ppos);

struct ctl_table;
int proc_nr_files(struct ctl_table *table, int write,
		  void __user *buffer, size_t *lenp, loff_t *ppos);
int proc_nr_dentry(struct ctl_table *table, int write,
		  void __user *buffer, size_t *lenp, loff_t *ppos);
int proc_nr_inodes(struct ctl_table *table, int write,
		   void __user *buffer, size_t *lenp, loff_t *ppos);
int __init get_filesystem_list(char *buf);

#define __FMODE_EXEC		((__force int) FMODE_EXEC)
#define __FMODE_NONOTIFY	((__force int) FMODE_NONOTIFY)

#define ACC_MODE(x) ("\004\002\006\006"[(x)&O_ACCMODE])
#define OPEN_FMODE(flag) ((__force fmode_t)(((flag + 1) & O_ACCMODE) | \
					    (flag & __FMODE_NONOTIFY)))

static inline bool is_sxid(umode_t mode)
{
	return (mode & S_ISUID) || ((mode & S_ISGID) && (mode & S_IXGRP));
}

static inline int check_sticky(struct inode *dir, struct inode *inode)
{
	if (!(dir->i_mode & S_ISVTX))
		return 0;

	return __check_sticky(dir, inode);
}

static inline void inode_has_no_xattr(struct inode *inode)
{
	if (!is_sxid(inode->i_mode) && (inode->i_sb->s_flags & SB_NOSEC))
		inode->i_flags |= S_NOSEC;
}

static inline bool is_root_inode(struct inode *inode)
{
	return inode == inode->i_sb->s_root->d_inode;
}

static inline bool dir_emit(struct dir_context *ctx,
			    const char *name, int namelen,
			    u64 ino, unsigned type)
{
	return ctx->actor(ctx, name, namelen, ctx->pos, ino, type) == 0;
}
static inline bool dir_emit_dot(struct file *file, struct dir_context *ctx)
{
	return ctx->actor(ctx, ".", 1, ctx->pos,
			  file->f_path.dentry->d_inode->i_ino, DT_DIR) == 0;
}
static inline bool dir_emit_dotdot(struct file *file, struct dir_context *ctx)
{
	return ctx->actor(ctx, "..", 2, ctx->pos,
			  parent_ino(file->f_path.dentry), DT_DIR) == 0;
}
static inline bool dir_emit_dots(struct file *file, struct dir_context *ctx)
{
	if (ctx->pos == 0) {
		if (!dir_emit_dot(file, ctx))
			return false;
		ctx->pos = 1;
	}
	if (ctx->pos == 1) {
		if (!dir_emit_dotdot(file, ctx))
			return false;
		ctx->pos = 2;
	}
	return true;
}
static inline bool dir_relax(struct inode *inode)
{
	inode_unlock(inode);
	inode_lock(inode);
	return !IS_DEADDIR(inode);
}

static inline bool dir_relax_shared(struct inode *inode)
{
	inode_unlock_shared(inode);
	inode_lock_shared(inode);
	return !IS_DEADDIR(inode);
}

extern bool path_noexec(const struct path *path);
extern void inode_nohighmem(struct inode *inode);

int vfs_ioc_setflags_prepare(struct inode *inode, unsigned int oldflags,
			     unsigned int flags);

int vfs_ioc_fssetxattr_check(struct inode *inode, const struct fsxattr *old_fa,
			     struct fsxattr *fa);

static inline void simple_fill_fsxattr(struct fsxattr *fa, __u32 xflags)
{
	memset(fa, 0, sizeof(*fa));
	fa->fsx_xflags = xflags;
}

/*
 * Flush file data before changing attributes.  Caller must hold any locks
 * required to prevent further writes to this file until we're done setting
 * flags.
 */
static inline int inode_drain_writes(struct inode *inode)
{
	inode_dio_wait(inode);
	return filemap_write_and_wait(inode->i_mapping);
}

#endif /* _LINUX_FS_H */<|MERGE_RESOLUTION|>--- conflicted
+++ resolved
@@ -899,13 +899,11 @@
 #endif /* #ifdef CONFIG_EPOLL */
 	struct address_space	*f_mapping;
 	errseq_t		f_wb_err;
-<<<<<<< HEAD
 #ifdef CONFIG_FILE_TABLE_DEBUG
 	struct hlist_node f_hash;
 #endif /* #ifdef CONFIG_FILE_TABLE_DEBUG */
-=======
+
 	errseq_t		f_sb_err; /* for syncfs */
->>>>>>> 2fa41daa
 } __randomize_layout
   __attribute__((aligned(4)));	/* lest something weird decides that 2 is OK */
 
