--- conflicted
+++ resolved
@@ -204,7 +204,6 @@
 ar-option = $(call try-run, $(AR) rc$(1) "$$TMP",$(1),$(2))
 
 # ld-name
-<<<<<<< HEAD
 # Expands to either bfd, gold, or lld
 ifneq (,$(LD))
 	__ld-name = $(shell $(LD) -v 2>&1)
@@ -218,10 +217,6 @@
 		ld-name = bfd
 	endif
 endif
-=======
-# Expands to either bfd or gold
-ld-name = $(shell $(LD) -v 2>&1 | grep -q "GNU gold" && echo gold || echo bfd)
->>>>>>> 7870b283
 
 # ld-version
 # Note this is mainly for HJ Lu's 3 number binutil versions
