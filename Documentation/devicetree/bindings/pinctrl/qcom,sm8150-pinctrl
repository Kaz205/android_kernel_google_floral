Qualcomm Technologies, Inc. SM8150 TLMM block

This binding describes the Top Level Mode Multiplexer block found in the
SM8150 platform.

- compatible:
	Usage: required
	Value type: <string>
	Definition: must be "qcom,sm8150-pinctrl"

- reg:
	Usage: required
	Value type: <prop-encoded-array>
	Definition: the base address and size of the TLMM register space
		    provided as "pinctrl" and optional base address
		    of shared SPI config registers provided as "spi_cfg".

- reg-names:
	Usage: required
	Value type: <prop-encoded-array>
	Definition: Provides labels for the reg property.

- interrupts:
	Usage: required
	Value type: <prop-encoded-array>
	Definition: should specify the TLMM summary IRQ.

- interrupt-controller:
	Usage: required
	Value type: <none>
	Definition: identifies this node as an interrupt controller

- #interrupt-cells:
	Usage: required
	Value type: <u32>
	Definition: must be 2. Specifying the pin number and flags, as defined
		    in <dt-bindings/interrupt-controller/irq.h>

- gpio-controller:
	Usage: required
	Value type: <none>
	Definition: identifies this node as a gpio controller

- #gpio-cells:
	Usage: required
	Value type: <u32>
	Definition: must be 2. Specifying the pin number and flags, as defined
		    in <dt-bindings/gpio/gpio.h>

<<<<<<< HEAD
- goog,ignored-gpios:
	Usage: optional
	Value type: <prop-encoded-array>
	Definition: List of gpio numbers should be ignored by the driver. It might
		be useful if this gpio mmio is unmapped from Linux kernel address space
		and that addresses should never be accessed.
=======
- dirconn-list:
	Usage: optional
	Value type: <prop-encoded-array>
	Definition: a 3-tuple list which contains mapping of GPIO pin to
		    hardware IRQ, and a boolean for enabling the TLMM direct
		    connect interrupt for the pin.
>>>>>>> a1ef8a6b

Please refer to ../gpio/gpio.txt and ../interrupt-controller/interrupts.txt for
a general description of GPIO and interrupt bindings.

Please refer to pinctrl-bindings.txt in this directory for details of the
common pinctrl bindings used by client devices, including the meaning of the
phrase "pin configuration node".

The pin configuration nodes act as a container for an arbitrary number of
subnodes. Each of these subnodes represents some desired configuration for a
pin, a group, or a list of pins or groups. This configuration can include the
mux function to select on those pin(s)/group(s), and various pin configuration
parameters, such as pull-up, drive strength, etc.


PIN CONFIGURATION NODES:

The name of each subnode is not important; all subnodes should be enumerated
and processed purely based on their content.

Each subnode only affects those parameters that are explicitly listed. In
other words, a subnode that lists a mux function but no pin configuration
parameters implies no information about any pin configuration parameters.
Similarly, a pin subnode that describes a pullup parameter implies no
information about e.g. the mux function.


The following generic properties as defined in pinctrl-bindings.txt are valid
to specify in a pin configuration subnode:

- pins:
	Usage: required
	Value type: <string-array>
	Definition: List of gpio pins affected by the properties specified in
		    this subnode.

		    Valid pins are:
		      gpio0-gpio149
		        Supports mux, bias and drive-strength

		      sdc1_clk, sdc1_cmd, sdc1_data sdc2_clk, sdc2_cmd,
		      sdc2_data sdc1_rclk
		        Supports bias and drive-strength

- function:
	Usage: required
	Value type: <string>
	Definition: Specify the alternative function to be configured for the
		    specified pins. Functions are only valid for gpio pins.
		    Valid values are:

		    blsp_uart1, blsp_spi1, blsp_i2c1, blsp_uim1, atest_tsens,
		    bimc_dte1, dac_calib0, blsp_spi8, blsp_uart8, blsp_uim8,
		    qdss_cti_trig_out_b, bimc_dte0, dac_calib1, qdss_cti_trig_in_b,
		    dac_calib2, atest_tsens2, atest_usb1, blsp_spi10, blsp_uart10,
		    blsp_uim10, atest_bbrx1, atest_usb13, atest_bbrx0, atest_usb12,
		    mdp_vsync, edp_lcd, blsp_i2c10, atest_gpsadc1, atest_usb11,
		    atest_gpsadc0, edp_hot, atest_usb10, m_voc, dac_gpio, atest_char,
		    cam_mclk, pll_bypassnl, qdss_stm7, blsp_i2c8, qdss_tracedata_b,
		    pll_reset, qdss_stm6, qdss_stm5, qdss_stm4, atest_usb2, cci_i2c,
		    qdss_stm3, dac_calib3, atest_usb23, atest_char3, dac_calib4,
		    qdss_stm2, atest_usb22, atest_char2, qdss_stm1, dac_calib5,
		    atest_usb21, atest_char1, dbg_out, qdss_stm0, dac_calib6,
		    atest_usb20, atest_char0, dac_calib10, qdss_stm10,
		    qdss_cti_trig_in_a, cci_timer4, blsp_spi6, blsp_uart6, blsp_uim6,
		    blsp2_spi, qdss_stm9, qdss_cti_trig_out_a, dac_calib11,
		    qdss_stm8, cci_timer0, qdss_stm13, dac_calib7, cci_timer1,
		    qdss_stm12, dac_calib8, cci_timer2, blsp1_spi, qdss_stm11,
		    dac_calib9, cci_timer3, cci_async, dac_calib12, blsp_i2c6,
		    qdss_tracectl_a, dac_calib13, qdss_traceclk_a, dac_calib14,
		    dac_calib15, hdmi_rcv, dac_calib16, hdmi_cec, pwr_modem,
		    dac_calib17, hdmi_ddc, pwr_nav, dac_calib18, pwr_crypto,
		    dac_calib19, hdmi_hot, dac_calib20, dac_calib21, pci_e0,
		    dac_calib22, dac_calib23, dac_calib24, tsif1_sync, dac_calib25,
		    sd_write, tsif1_error, blsp_spi2, blsp_uart2, blsp_uim2,
		    qdss_cti, blsp_i2c2, blsp_spi3, blsp_uart3, blsp_uim3, blsp_i2c3,
		    uim3, blsp_spi9, blsp_uart9, blsp_uim9, blsp10_spi, blsp_i2c9,
		    blsp_spi7, blsp_uart7, blsp_uim7, qdss_tracedata_a, blsp_i2c7,
		    qua_mi2s, gcc_gp1_clk_a, ssc_irq, uim4, blsp_spi11, blsp_uart11,
		    blsp_uim11, gcc_gp2_clk_a, gcc_gp3_clk_a, blsp_i2c11, cri_trng0,
		    cri_trng1, cri_trng, qdss_stm18, pri_mi2s, qdss_stm17, blsp_spi4,
		    blsp_uart4, blsp_uim4, qdss_stm16, qdss_stm15, blsp_i2c4,
		    qdss_stm14, dac_calib26, spkr_i2s, audio_ref, lpass_slimbus,
		    isense_dbg, tsense_pwm1, tsense_pwm2, btfm_slimbus, ter_mi2s,
		    qdss_stm22, qdss_stm21, qdss_stm20, qdss_stm19, gcc_gp1_clk_b,
		    sec_mi2s, blsp_spi5, blsp_uart5, blsp_uim5, gcc_gp2_clk_b,
		    gcc_gp3_clk_b, blsp_i2c5, blsp_spi12, blsp_uart12, blsp_uim12,
		    qdss_stm25, qdss_stm31, blsp_i2c12, qdss_stm30, qdss_stm29,
		    tsif1_clk, qdss_stm28, tsif1_en, tsif1_data, sdc4_cmd, qdss_stm27,
		    qdss_traceclk_b, tsif2_error, sdc43, vfr_1, qdss_stm26, tsif2_clk,
		    sdc4_clk, qdss_stm24, tsif2_en, sdc42, qdss_stm23, qdss_tracectl_b,
		    sd_card, tsif2_data, sdc41, tsif2_sync, sdc40, mdp_vsync_p_b,
		    ldo_en, mdp_vsync_s_b, ldo_update, blsp11_uart_tx_b, blsp11_uart_rx_b,
		    blsp11_i2c_sda_b, prng_rosc, blsp11_i2c_scl_b, uim2, uim1, uim_batt,
		    pci_e2, pa_indicator, adsp_ext, ddr_bist, qdss_tracedata_11,
		    qdss_tracedata_12, modem_tsync, nav_dr, nav_pps, pci_e1, gsm_tx,
		    qspi_cs, ssbi2, ssbi1, mss_lte, qspi_clk, qspi0, qspi1, qspi2, qspi3,
		    gpio

- bias-disable:
	Usage: optional
	Value type: <none>
	Definition: The specified pins should be configued as no pull.

- bias-pull-down:
	Usage: optional
	Value type: <none>
	Definition: The specified pins should be configued as pull down.

- bias-pull-up:
	Usage: optional
	Value type: <none>
	Definition: The specified pins should be configued as pull up.

- output-high:
	Usage: optional
	Value type: <none>
	Definition: The specified pins are configured in output mode, driven
		    high.
		    Not valid for sdc pins.

- output-low:
	Usage: optional
	Value type: <none>
	Definition: The specified pins are configured in output mode, driven
		    low.
		    Not valid for sdc pins.

- drive-strength:
	Usage: optional
	Value type: <u32>
	Definition: Selects the drive strength for the specified pins, in mA.
		    Valid values are: 2, 4, 6, 8, 10, 12, 14 and 16

Example:

	tlmm: pinctrl@03000000 {
		compatible = "qcom,sm8150-pinctrl";
		reg = <0x03000000 0xdc2000>;
		interrupts = <0 208 0>;
		gpio-controller;
		#gpio-cells = <2>;
		interrupt-controller;
		#interrupt-cells = <2>;
	};<|MERGE_RESOLUTION|>--- conflicted
+++ resolved
@@ -47,21 +47,18 @@
 	Definition: must be 2. Specifying the pin number and flags, as defined
 		    in <dt-bindings/gpio/gpio.h>
 
-<<<<<<< HEAD
 - goog,ignored-gpios:
 	Usage: optional
 	Value type: <prop-encoded-array>
 	Definition: List of gpio numbers should be ignored by the driver. It might
 		be useful if this gpio mmio is unmapped from Linux kernel address space
 		and that addresses should never be accessed.
-=======
 - dirconn-list:
 	Usage: optional
 	Value type: <prop-encoded-array>
 	Definition: a 3-tuple list which contains mapping of GPIO pin to
 		    hardware IRQ, and a boolean for enabling the TLMM direct
 		    connect interrupt for the pin.
->>>>>>> a1ef8a6b
 
 Please refer to ../gpio/gpio.txt and ../interrupt-controller/interrupts.txt for
 a general description of GPIO and interrupt bindings.
