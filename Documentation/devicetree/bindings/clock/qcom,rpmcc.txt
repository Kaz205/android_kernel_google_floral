Qualcomm RPM Clock Controller Binding
------------------------------------------------
The RPM is a dedicated hardware engine for managing the shared
SoC resources in order to keep the lowest power profile. It
communicates with other hardware subsystems via shared memory
and accepts clock requests, aggregates the requests and turns
the clocks on/off or scales them on demand.

Required properties :
- compatible : shall contain only one of the following. The generic
               compatible "qcom,rpmcc" should be also included.

			"qcom,rpmcc-msm8916", "qcom,rpmcc"
			"qcom,rpmcc-msm8974", "qcom,rpmcc"
			"qcom,rpmcc-apq8064", "qcom,rpmcc"
			"qcom,rpmcc-qcs405", "qcom,rpmcc"
			"qcom,rpmcc-trinket", "qcom,rpmcc"
			"qcom,rpmcc-sdm660", "qcom,rpmcc"
<<<<<<< HEAD
=======
			"qcom,rpmcc-sdm429w", "qcom,rpmcc"
>>>>>>> a1f19153

- #clock-cells : shall contain 1

Example:
	smd {
		compatible = "qcom,smd";

		rpm {
			interrupts = <0 168 1>;
			qcom,ipc = <&apcs 8 0>;
			qcom,smd-edge = <15>;

			rpm_requests {
				compatible = "qcom,rpm-msm8916";
				qcom,smd-channels = "rpm_requests";

				rpmcc: clock-controller {
					compatible = "qcom,rpmcc-msm8916", "qcom,rpmcc";
					#clock-cells = <1>;
				};
			};
		};
	};<|MERGE_RESOLUTION|>--- conflicted
+++ resolved
@@ -16,10 +16,7 @@
 			"qcom,rpmcc-qcs405", "qcom,rpmcc"
 			"qcom,rpmcc-trinket", "qcom,rpmcc"
 			"qcom,rpmcc-sdm660", "qcom,rpmcc"
-<<<<<<< HEAD
-=======
 			"qcom,rpmcc-sdm429w", "qcom,rpmcc"
->>>>>>> a1f19153
 
 - #clock-cells : shall contain 1
 
