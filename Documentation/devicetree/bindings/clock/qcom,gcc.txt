Qualcomm Global Clock & Reset Controller Binding
------------------------------------------------

Required properties :
- compatible : shall contain only one of the following:

			"qcom,gcc-apq8064"
			"qcom,gcc-apq8084"
			"qcom,gcc-ipq8064"
			"qcom,gcc-ipq4019"
			"qcom,gcc-ipq8074"
			"qcom,gcc-msm8660"
			"qcom,gcc-msm8916"
			"qcom,gcc-msm8960"
			"qcom,gcc-msm8974"
			"qcom,gcc-msm8974pro"
			"qcom,gcc-msm8974pro-ac"
			"qcom,gcc-msm8994"
			"qcom,gcc-msm8996"
			"qcom,gcc-mdm9615"
			"qcom,gcc-sm8150"
			"qcom,gcc-sm8150-v2"
			"qcom,gcc-sa8155"
			"qcom,gcc-sa8155-v2"
			"qcom,gcc-sdmshrike"
			"qcom,gcc-qcs405"
			"qcom,gcc-mdss-qcs405"
			"qcom,gcc-sm6150"
			"qcom,gcc-sdmmagpie"
			"qcom,gcc-sdxprairie"
			"qcom,gcc-trinket"
			"qcom,gcc-sa6155"
			"qcom,gcc-sdxprairie-v2"
			"qcom,atoll-gcc"
<<<<<<< HEAD
=======
			"qcom,gcc-sdm660"
>>>>>>> 15457316

- reg : shall contain base register location and length
- #clock-cells : shall contain 1
- #reset-cells : shall contain 1

Optional properties :
- #power-domain-cells : shall contain 1
- vdd_<rail>-supply: The logic rail supply.
- Qualcomm TSENS (thermal sensor device) on some devices can
be part of GCC and hence the TSENS properties can also be
part of the GCC/clock-controller node.
For more details on the TSENS properties please refer
Documentation/devicetree/bindings/thermal/qcom-tsens.txt

Example:
	clock-controller@900000 {
		compatible = "qcom,gcc-msm8960";
		reg = <0x900000 0x4000>;
		#clock-cells = <1>;
		#reset-cells = <1>;
		#power-domain-cells = <1>;
	};

Example of GCC with TSENS properties:
	clock-controller@900000 {
		compatible = "qcom,gcc-apq8064";
		reg = <0x00900000 0x4000>;
		nvmem-cells = <&tsens_calib>, <&tsens_backup>;
		nvmem-cell-names = "calib", "calib_backup";
		#clock-cells = <1>;
		#reset-cells = <1>;
		#thermal-sensor-cells = <1>;
	};<|MERGE_RESOLUTION|>--- conflicted
+++ resolved
@@ -32,10 +32,7 @@
 			"qcom,gcc-sa6155"
 			"qcom,gcc-sdxprairie-v2"
 			"qcom,atoll-gcc"
-<<<<<<< HEAD
-=======
 			"qcom,gcc-sdm660"
->>>>>>> 15457316
 
 - reg : shall contain base register location and length
 - #clock-cells : shall contain 1
