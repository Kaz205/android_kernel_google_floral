QTI mdss-dsi-panel

mdss-dsi-panel is a dsi panel device which supports panels that
are compatible with MIPI display serial interface specification.

Required properties:
- compatible:				This property applies to DSI V2 panels only.
					This property should not be added for panels
					that work based on version "V6.0"
					DSI panels that are of different versions
					are initialized by the drivers for dsi controller.
					This property specifies the version
					for DSI HW that this panel will work with
					"qcom,dsi-panel-v2" = DSI V2.0
- status:        			This property applies to DSI V2 panels only.
					This property should not be added for panels
					that work based on version "V6.0"
					DSI panels that are of different versions
					are initialized by the drivers for dsi controller.
					A string that has to be set to "okay/ok"
					to enable the panel driver. By default this property
					will be set to "disable". Will be set to "ok/okay"
					status for specific platforms.
- qcom,mdss-dsi-panel-controller:	Specifies the phandle for the DSI controller that
					this panel will be mapped to.
- qcom,mdss-dsi-panel-width:		Specifies panel width in pixels.
- qcom,mdss-dsi-panel-height:		Specifies panel height in pixels.
- qcom,mdss-dsi-bpp:			Specifies the panel bits per pixel.
					3  = for rgb111
					8  = for rgb332
					12 = for rgb444
					16 = for rgb565
					18 = for rgb666
					24 = for rgb888
- qcom,mdss-dsi-panel-destination:	A string that specifies the destination display for the panel.
					"display_1" = DISPLAY_1
					"display_2" = DISPLAY_2
- qcom,mdss-dsi-panel-timings:		An array of length 12 that specifies the PHY
					timing settings for the panel.
- qcom,mdss-dsi-panel-timings-8996:		An array of length 40 char that specifies the 8996 PHY lane
					timing settings for the panel.
- qcom,mdss-dsi-on-command:		A byte stream formed by multiple dcs packets base on
					qcom dsi controller protocol.
					byte 0: dcs data type
					byte 1: set to indicate this is an individual packet
						 (no chain)
					byte 2: virtual channel number
					byte 3: expect ack from client (dcs read command)
					byte 4: wait number of specified ms after dcs command
						 transmitted
					byte 5, 6: 16 bits length in network byte order
					byte 7 and beyond: number byte of payload
- qcom,mdss-dsi-off-command:		A byte stream formed by multiple dcs packets base on
					qcom dsi controller protocol.
					byte 0: dcs data type
					byte 1: set to indicate this is an individual packet
						 (no chain)
					byte 2: virtual channel number
					byte 3: expect ack from client (dcs read command)
					byte 4: wait number of specified ms after dcs command
						 transmitted
					byte 5, 6: 16 bits length in network byte order
					byte 7 and beyond: number byte of payload
- qcom,mdss-dsi-post-panel-on-command:	same as "qcom,mdss-dsi-on-command" except commands are
					sent after displaying an image.

Note, if a short DCS packet(i.e packet with Byte 0:dcs data type as 05) mentioned in
qcom,mdss-dsi-on-command/qcom,mdss-dsi-off-command stream fails to transmit,
then 3 options can be tried.
	1. Send the packet as a long packet instead
				Byte 0: dcs data type = 05 (DCS short Packet)
				Byte 0: dcs data type = 29 (DCS long Packet)
	2. Send the packet in one burst by prepending with the next packet in packet stream
				Byte 1 = 01 (indicates this is an individual packet)
				Byte 1 = 00 (indicates this will be appended to the next
					     individual packet in the packet stream)
	3. Prepend a NULL packet to the short packet and send both in one burst instead of
	   combining multiple short packets and sending them in one burst.

Optional properties:
- qcom,mdss-dsi-panel-name:		A string used as a descriptive name of the panel
- qcom,mdss-dsi-physical-type:		A string used as a decriptive type of the panel.
					"oled" : That indicate it's an OLED panel.
					"lcd" : That indicate it's an LCD panel.
					If it is not set, consider it is a LCD panel as default.
- qcom,mdss-dsi-panel-phy-timings:	An array of length 'n' char that specifies the DSI PHY lane
					timing settings for the panel. This is specific to SDE DRM driver.
					The value of 'n' depends on the DSI PHY h/w revision and parsing this
					property properly will be taken care in the DSI PHY DRM driver.
- qcom,cmd-sync-wait-broadcast:		Boolean used to broadcast dcs command to panels.
- qcom,mdss-dsi-fbc-enable:		Boolean used to enable frame buffer compression mode.
- qcom,mdss-dsi-fbc-slice-height:	Slice height(in lines) of compressed block.
					Expressed as power of 2. To set as 128 lines,
					this should be set to 7.
- qcom,mdss-dsi-fbc-2d-pred-mode:	Boolean to enable 2D map prediction.
- qcom,mdss-dsi-fbc-ver2-mode:		Boolean to enable FBC 2.0 that supports 1/3
					compression.
- qcom,mdss-dsi-fbc-bpp:		Compressed bpp supported by the panel.
					Specified color order is used as default value.
- qcom,mdss-dsi-fbc-packing:		Component packing.
					0 = default value.
- qcom,mdss-dsi-fbc-quant-error:	Boolean used to enable quantization error calculation.
- qcom,mdss-dsi-fbc-bias:		Bias for CD.
					0 = default value.
- qcom,mdss-dsi-fbc-pat-mode:		Boolean used to enable PAT mode.
- qcom,mdss-dsi-fbc-vlc-mode:		Boolean used to enable VLC mode.
- qcom,mdss-dsi-fbc-bflc-mode:		Boolean used to enable BFLC mode.
- qcom,mdss-dsi-fbc-h-line-budget:	Per line extra budget.
					0 = default value.
- qcom,mdss-dsi-fbc-budget-ctrl:		Extra budget level.
					0 = default value.
- qcom,mdss-dsi-fbc-block-budget:		Per block budget.
					0 = default value.
- qcom,mdss-dsi-fbc-lossless-threshold: Lossless mode threshold.
					0 = default value.
- qcom,mdss-dsi-fbc-lossy-threshold:	Lossy mode threshold.
					0 = default value.
- qcom,mdss-dsi-fbc-rgb-threshold:	Lossy RGB threshold.
					0 = default value.
- qcom,mdss-dsi-fbc-lossy-mode-idx:	Lossy mode index value.
					0 = default value.
- qcom,mdss-dsi-fbc-max-pred-err:	Max quantization prediction error.
					0 = default value
- qcom,mdss-dsi-h-back-porch:		Horizontal back porch value in pixel.
					6 = default value.
- qcom,mdss-dsi-h-front-porch:		Horizontal front porch value in pixel.
					6 = default value.
- qcom,mdss-dsi-h-pulse-width:		Horizontal pulse width.
					2 = default value.
- qcom,mdss-dsi-h-sync-skew:		Horizontal sync skew value.
					0 = default value.
- qcom,mdss-dsi-v-back-porch:		Vertical back porch value in pixel.
					6 = default value.
- qcom,mdss-dsi-v-front-porch:		Vertical front porch value in pixel.
					6 = default value.
- qcom,mdss-dsi-v-pulse-width:		Vertical pulse width.
					2 = default value.
- qcom,mdss-dsi-h-left-border:		Horizontal left border in pixel.
					0 = default value
- qcom,mdss-dsi-h-right-border:		Horizontal right border in pixel.
					0 = default value
- qcom,mdss-dsi-v-top-border:		Vertical top border in pixel.
					0 = default value
- qcom,mdss-dsi-v-bottom-border:	Vertical bottom border in pixel.
					0 = default value
- qcom,mdss-dsi-underflow-color:	Specifies the controller settings for the
					panel under flow color.
					0xff = default value.
- qcom,mdss-dsi-border-color:		Defines the border color value if border is present.
					0 = default value.
- qcom,mdss-dsi-panel-jitter:		Panel jitter value is expressed in terms of numerator
					and denominator. It contains two u32 values - numerator
					followed by denominator. The jitter configurition causes
					the early wakeup if panel needs to adjust before vsync.
					Default jitter value is 2.0%. Max allowed value is 10%.
- qcom,mdss-dsi-panel-prefill-lines:	An integer value defines the panel prefill lines required to
					calculate the backoff time of rsc.
					Default value is 16 lines. Max allowed value is vtotal.
- qcom,mdss-dsi-pan-enable-dynamic-fps:	Boolean used to enable change in frame rate dynamically.
- qcom,mdss-dsi-pan-fps-update:		A string that specifies when to change the frame rate.
					"dfps_suspend_resume_mode"= FPS change request is
					implemented during suspend/resume.
					"dfps_immediate_clk_mode" = FPS change request is
					implemented immediately using DSI clocks.
					"dfps_immediate_porch_mode_hfp" = FPS change request is
					implemented immediately by changing panel horizontal
					front porch values.
					"dfps_immediate_porch_mode_vfp" = FPS change request is
					implemented immediately by changing panel vertical
					front porch values.
- qcom,dsi-supported-dfps-list:		List containing all the supported refresh rates.
- qcom,mdss-dsi-bl-pmic-control-type:	A string that specifies the implementation of backlight
					control for this panel.
					"bl_ctrl_pwm" = Backlight controlled by PWM gpio.
					"bl_ctrl_wled" = Backlight controlled by WLED.
					"bl_ctrl_dcs" = Backlight controlled by DCS commands.
					other: Unknown backlight control. (default)
- qcom,bl-pmic-pwm-period-usecs:	PWM period in microseconds.
					Required if backlight pmic control type is PWM
- qcom,mdss-dsi-bl-min-level:		Specifies the min backlight level supported by the panel.
					0 = default value.
- qcom,mdss-dsi-bl-max-level:		Specifies the max backlight level supported by the panel.
					255 = default value.
- qcom,mdss-brightness-max-level:	Specifies the max brightness level supported.
					255 = default value.
- qcom,mdss-dsi-bl-lut:			Backlight LUT; maps userspace brightness levels 0 through
					qcom,mdss-brightness-max-level to panel brightness levels. Specifying
					this LUT overrides qcom,mdss-dsi-bl-min-level and
					qcom,mdss-dsi-bl-max-level.
					If unspecified, this LUT is unused and unallocated. Instead, userspace
					brightness gets mapped linearly, during runtime, to the range defined by
					qcom,mdss-dsi-bl-min-level and qcom,mdss-dsi-bl-max-level.
- qcom,mdss-dsi-bl-default-level:	Specifies the default brightness level supported.
					"brightness_max_level" = default value.
- qcom,bl-update-flag:			A string that specifies controls for backlight update of the panel.
					"delay_until_first_frame" = Delay backlight update of the panel
					until the first frame is received from the HW.
- qcom,mdss-dsi-interleave-mode:	Specifies interleave mode.
					0 = default value.
- qcom,mdss-dsi-panel-type:		Specifies the panel operating mode.
					"dsi_video_mode" = enable video mode (default).
					"dsi_cmd_mode" = enable command mode.
- qcom,5v-boost-gpio:			Specifies the panel gpio for display 5v boost.
- qcom,mdss-dsi-te-check-enable:	Boolean to enable Tear Check configuration.
- qcom,mdss-dsi-te-using-wd:		Boolean entry enables the watchdog timer support to generate the vsync signal
					for command mode panel. By default, panel TE will be used to generate the vsync.
- qcom,mdss-dsi-te-using-te-pin:	Boolean to specify whether using hardware vsync.
- qcom,mdss-dsi-qsync-min-refresh-rate: A u32 entry to specify minimum refresh rate supported by the panel to enable qsync feature.
- qcom,mdss-dsi-qsync-on-commands:	String that specifies the commands to enable qsync feature.
- qcom,mdss-dsi-qsync-on-commands-state: String that specifies the ctrl state for sending qsync on commands.
					"dsi_lp_mode" = DSI low power mode (default)
					"dsi_hs_mode" = DSI high speed mode
- qcom,mdss-dsi-qsync-off-commands:	String that specifies the commands to disable qsync feature.
- qcom,mdss-dsi-qsync-off-commands-state: String that specifies the ctrl state for sending qsync off commands.
					"dsi_lp_mode" = DSI low power mode (default)
					"dsi_hs_mode" = DSI high speed mode
- qcom,mdss-dsi-te-pin-select:		Specifies TE operating mode.
					0 = TE through embedded dcs command
					1 = TE through TE gpio pin. (default)
- qcom,mdss-dsi-te-dcs-command:		Inserts the dcs command.
					1 = default value.
- qcom,mdss-dsi-wr-mem-start:		DCS command for write_memory_start.
					0x2c = default value.
- qcom,mdss-dsi-wr-mem-continue:	DCS command for write_memory_continue.
					0x3c = default value.
- qcom,mdss-dsi-h-sync-pulse:		Specifies the pulse mode option for the panel.
					0 = Don't send hsa/he following vs/ve packet(default)
					1 = Send hsa/he following vs/ve packet
- qcom,mdss-dsi-hfp-power-mode:		Boolean to determine DSI lane state during
					horizontal front porch (HFP) blanking period.
- qcom,mdss-dsi-hbp-power-mode:		Boolean to determine DSI lane state during
					horizontal back porch (HBP) blanking period.
- qcom,mdss-dsi-hsa-power-mode:		Boolean to determine DSI lane state during
					horizontal sync active (HSA) mode.
- qcom,mdss-dsi-last-line-interleave	Boolean to determine if last line
					interleave flag needs to be enabled.
- qcom,mdss-dsi-bllp-eof-power-mode:	Boolean to determine DSI lane state during
					blanking low power period (BLLP) EOF mode.
- qcom,mdss-dsi-bllp-power-mode:	Boolean to determine DSI lane state during
					blanking low power period (BLLP) mode.
- qcom,mdss-dsi-traffic-mode:		Specifies the panel traffic mode.
					"non_burst_sync_pulse" = non burst with sync pulses (default).
					"non_burst_sync_event" = non burst with sync start event.
					"burst_mode" = burst mode.
- qcom,mdss-dsi-pixel-packing:		Specifies if pixel packing is used (in case of RGB666).
					"tight" = Tight packing (default value).
					"loose" = Loose packing.
- qcom,mdss-dsi-virtual-channel-id:	Specifies the virtual channel identefier.
					0 = default value.
- qcom,mdss-dsi-color-order:		Specifies the R, G and B channel ordering.
					"rgb_swap_rgb" = DSI_RGB_SWAP_RGB (default value)
					"rgb_swap_rbg" = DSI_RGB_SWAP_RBG
					"rgb_swap_brg" = DSI_RGB_SWAP_BRG
					"rgb_swap_grb" = DSI_RGB_SWAP_GRB
					"rgb_swap_gbr" = DSI_RGB_SWAP_GBR
- qcom,mdss-dsi-lane-0-state:		Boolean that specifies whether data lane 0 is enabled.
- qcom,mdss-dsi-lane-1-state:		Boolean that specifies whether data lane 1 is enabled.
- qcom,mdss-dsi-lane-2-state:		Boolean that specifies whether data lane 2 is enabled.
- qcom,mdss-dsi-lane-3-state:		Boolean that specifies whether data lane 3 is enabled.
- qcom,mdss-dsi-t-clk-post:		Specifies the byte clock cycles after mode switch.
					0x00 = default value.
- qcom,mdss-dsi-t-clk-pre:		Specifies the byte clock cycles before mode switch.
					0x00 = default value.
- qcom,mdss-dsi-stream:			Specifies the packet stream to be used.
					0 = stream 0 (default)
					1 = stream 1
- qcom,mdss-dsi-mdp-trigger:		Specifies the trigger mechanism to be used for MDP path.
					"none" = no trigger
					"trigger_te" = Tear check signal line used for trigger
					"trigger_sw" = Triggered by software (default)
					"trigger_sw_te" = Software trigger and TE
- qcom,mdss-dsi-dma-trigger:		Specifies the trigger mechanism to be used for DMA path.
					"none" = no trigger
					"trigger_te" = Tear check signal line used for trigger
					"trigger_sw" = Triggered by software (default)
					"trigger_sw_seof" = Software trigger and start/end of frame trigger.
					"trigger_sw_te" = Software trigger and TE
- qcom,mdss-dsi-panel-framerate:	Specifies the frame rate for the panel.
					60 = 60 frames per second (default)
- qcom,mdss-dsi-panel-clockrate:	A 64 bit value specifies the panel clock speed in Hz.
					0 = default value.
- qcom,mdss-mdp-transfer-time-us:	Specifies the dsi transfer time for command mode
					panels in microseconds. Driver uses this number to adjust
					the clock rate according to the expected transfer time.
					Increasing this value would slow down the mdp processing
					and can result in slower performance.
					Decreasing this value can speed up the mdp processing,
					but this can also impact power consumption.
					As a rule this time should not be higher than the time
					that would be expected with the processing at the
					dsi link rate since anyways this would be the maximum
					transfer time that could be achieved.
					If ping pong split enabled, this time should not be higher
					than two times the dsi link rate time.
					14000 = default value.
- qcom,mdss-dsi-on-command-state:	String that specifies the ctrl state for sending ON commands.
					"dsi_lp_mode" = DSI low power mode (default)
					"dsi_hs_mode" = DSI high speed mode
- qcom,mdss-dsi-off-command-state:	String that specifies the ctrl state for sending OFF commands.
					"dsi_lp_mode" = DSI low power mode (default)
					"dsi_hs_mode" = DSI high speed mode
- qcom,mdss-dsi-post-mode-switch-on-command-state:	String that specifies the ctrl state for sending ON commands post mode switch.
					"dsi_lp_mode" = DSI low power mode (default)
					"dsi_hs_mode" = DSI high speed mode
- qcom,mdss-pan-physical-width-dimension:	Specifies panel physical width in mm which corresponds
					to the physical width in the framebuffer information.
- qcom,mdss-pan-physical-height-dimension:	Specifies panel physical height in mm which corresponds
					to the physical height in the framebuffer information.
- qcom,mdss-dsi-mode-sel-gpio-state:	String that specifies the lcd mode for panel
					(such as single-port/dual-port), if qcom,panel-mode-gpio
					binding is defined in dsi controller.
					"dual_port" = Set GPIO to LOW
					"single_port" = Set GPIO to HIGH
					"high" = Set GPIO to HIGH
					"low" = Set GPIO to LOW
					The default value is "dual_port".
- qcom,mdss-tear-check-disable:		Boolean to disable mdp tear check. Tear check is enabled by default to avoid
					tearing. Other tear-check properties are ignored if this property is present.
					The below tear check configuration properties can be individually tuned if
					tear check is enabled.
- qcom,mdss-tear-check-sync-cfg-height: Specifies the vertical total number of lines.
					The default value is 0xfff0.
- qcom,mdss-tear-check-sync-init-val:	Specifies the init value at which the read pointer gets loaded
					at vsync edge. The reader pointer refers to the line number of
					panel buffer that is currently being updated.
					The default value is panel height.
- qcom,mdss-tear-check-sync-threshold-start:
					Allows the first ROI line write to an panel when read pointer is
					between the range of ROI start line and ROI start line plus this
					setting.
					The default value is 4.
- qcom,mdss-tear-check-sync-threshold-continue:
					The minimum number of lines the write pointer needs to be
					above the read pointer so that it is safe to write to the panel.
					(This check is not done for the first ROI line write of an update)
					The default value is 4.
- qcom,mdss-tear-check-start-pos:	Specify the y position from which the start_threshold value is
					added and write is kicked off if the read pointer falls within that
					region.
					The default value is panel height.
- qcom,mdss-tear-check-rd-ptr-trigger-intr:
					Specify the read pointer value at which an interrupt has to be
					generated.
					The default value is panel height + 1.
- qcom,mdss-tear-check-frame-rate:	Specify the value to be a real frame rate(fps) x 100 factor to tune the
					timing of TE simulation with more precision.
					The default value is 6000 with 60 fps.
- qcom,mdss-dsi-reset-sequence:		An array that lists the
					sequence of reset gpio values and sleeps
					Each command will have the format defined
					as below:
					--> Reset GPIO value
					--> Sleep value (in ms)
- qcom,partial-update-enabled:		String used to enable partial
					panel update for command mode panels.
					"none": partial update is disabled
					"single_roi": default enable mode, only single roi is sent to panel
					"dual_roi": two rois are merged into one big roi. Panel ddic should be able
					to process two roi's along with the DCS command to send two rois.
					disabled if property is not specified. This property is specified
					per timing node to support resolution restrictions.
- qcom,mdss-dsi-horizontal-line-idle:	List of width ranges (EC - SC) in pixels indicating
					additional idle time in dsi clock cycles that is needed
					to compensate for smaller line width.
- qcom,partial-update-roi-merge:	Boolean indicates roi combination is need
					and function has been provided for dcs
					2A/2B command. This property is specified per timing node to support
					resolution restrictions.
- qcom,dcs-cmd-by-left:			Boolean to indicate that dcs command are sent
					through the left DSI controller only in a dual-dsi configuration
- qcom,split-link-enabled:		Boolean to indicate split link support in panel.
- qcom,sublinks-count:			Number of sublinks present in a split link enabled configuration.
- qcom,lanes-per-sublink:		Number of lanes present per sublink in a split link enabled configuration.
- qcom,mdss-dsi-panel-hdr-enabled:      Boolean to indicate HDR support in panel.
- qcom,mdss-dsi-panel-hdr-color-primaries:
                                        Array of 8 unsigned integers denoting chromaticity of panel.These
                                        values are specified in nits units. The value range is 0 through 50000.
                                        To obtain real chromacity, these values should be divided by factor of
                                        50000. The structure of array is defined in below order
                                        value 1: x value of white chromaticity of display panel
                                        value 2: y value of white chromaticity of display panel
                                        value 3: x value of red chromaticity of display panel
                                        value 4: y value of red chromaticity of display panel
                                        value 5: x value of green chromaticity of display panel
                                        value 6: y value of green chromaticity of display panel
                                        value 7: x value of blue chromaticity of display panel
                                        value 8: y value of blue chromaticity of display panel
- qcom,mdss-dsi-panel-peak-brightness:  Maximum brightness supported by panel.In absence of maximum value
                                        typical value becomes peak brightness. Value is specified in nits units.
                                        To obtain real peak brightness, this value should be divided by factor of
                                        10000.
- qcom,mdss-dsi-panel-blackness-level:  Blackness level supported by panel. Blackness level is defined as
                                        ratio of peak brightness to contrast. Value is specified in nits units.
                                        To obtain real blackness level, this value should be divided by factor of
                                        10000.
- qcom,mdss-dsi-lp11-init:		Boolean used to enable the DSI clocks and data lanes (low power 11)
					before issuing hardware reset line.
- qcom,mdss-dsi-init-delay-us:		Delay in microseconds(us) before performing any DSI activity in lp11
					mode. This master delay (t_init_delay as per DSI spec) should be sum
					of DSI internal delay to reach fuctional after power up and minimum
					delay required by panel to reach functional.
- qcom,mdss-dsi-rx-eot-ignore:		Boolean used to enable ignoring end of transmission packets.
- qcom,mdss-dsi-tx-eot-append:		Boolean used to enable appending end of transmission packets.
- qcom,ulps-enabled:			Boolean to enable support for Ultra Low Power State (ULPS) mode.
- qcom,suspend-ulps-enabled:		Boolean to enable support for ULPS mode for panels during suspend state.
- qcom,panel-roi-alignment:		Specifies the panel ROI alignment restrictions on its
					left, top, width, height alignments and minimum width and
					height values. This property is specified per timing node to support
					resolution's alignment restrictions.
- qcom,esd-check-enabled:		Boolean used to enable ESD recovery feature.
- qcom,mdss-dsi-panel-status-command:	A byte stream formed by multiple dcs packets based on
					qcom dsi controller protocol, to read the panel status.
					This value is used to kick in the ESD recovery.
					byte 0: dcs data type
					byte 1: set to indicate this is an individual packet
						 (no chain)
					byte 2: virtual channel number
					byte 3: expect ack from client (dcs read command)
					byte 4: wait number of specified ms after dcs command
						 transmitted
					byte 5, 6: 16 bits length in network byte order
					byte 7 and beyond: number byte of payload
- qcom,mdss-dsi-panel-status-command-mode:
					String that specifies the ctrl state for reading the panel status.
					"dsi_lp_mode" = DSI low power mode
					"dsi_hs_mode" = DSI high speed mode
- qcom,mdss-dsi-lp1-command:		An optional byte stream to request low
					power mode on a panel
- qcom,mdss-dsi-lp1-command-mode:	String that specifies the ctrl state for
					setting the panel power mode.
					"dsi_lp_mode" = DSI low power mode
					"dsi_hs_mode" = DSI high speed mode
- qcom,mdss-dsi-lp2-command:		An optional byte stream to request ultra
					low power mode on a panel
- qcom,mdss-dsi-lp2-command-mode:	String that specifies the ctrl state for
					setting the panel power mode.
					"dsi_lp_mode" = DSI low power mode
					"dsi_hs_mode" = DSI high speed mode
- qcom,mdss-dsi-nolp-command:		An optional byte stream to disable low
					power and ultra low power panel modes
- qcom,mdss-dsi-nolp-command-mode:	String that specifies the ctrl state for
					setting the panel power mode.
					"dsi_lp_mode" = DSI low power mode
					"dsi_hs_mode" = DSI high speed mode
- qcom,mdss-dsi-vr-command:		An optional byte stream containing commands to switch the panel
					into a mode designed for virtual reality applications.
- qcom,mdss-dsi-vr-command-state:	The control state for sending qcom,mdss-dsi-vr-command.
					"dsi_lp_mode" = DSI low power mode (default)
					"dsi_hs_mode" = DSI high speed mode
- qcom,mdss-dsi-novr-command:		If qcom,mdss-dsi-vr-command is defined, a byte stream containing
					commands to switch the panel out of virtual-reality mode to normal operation.
- qcom,mdss-dsi-novr-command-state:	The control state for sending qcom,mdss-dsi-novr-command
					See qcom,mdss-dsi-vr-command-state.
- qcom,mdss-dsi-panel-status-check-mode:Specifies the panel status check method for ESD recovery.
					"bta_check" = Uses BTA to check the panel status
					"reg_read" = Reads panel status register to check the panel status
					"reg_read_nt35596" = Reads panel status register to check the panel
							     status for NT35596 panel.
					"te_signal_check" = Uses TE signal behaviour to check the panel status
- qcom,mdss-dsi-panel-status-read-length: Integer array that specify the expected read-back length of values
					  for each of panel registers. Each length is corresponding to number of
					  returned parameters of register introduced in specification.
- qcom,mdss-dsi-panel-status-valid-params: Integer array that specify the valid returned values which need to check
					   for each of register.
					   Some panel need only check the first few values returned from panel.
					   So: if this property is the same to qcom,mdss-dsi-panel-status-read-length,
					   then just ignore this one.
- qcom,mdss-dsi-panel-status-value:	Multiple integer arrays, each specifies the values of the panel status register
					which is used to check the panel status. The size of each array is the sum of
					length specified in qcom,mdss-dsi-panel-status-read-length, and must be equal.
					This can cover that Some panel may return several alternative values.
- qcom,mdss-dsi-panel-max-error-count:  Integer value that specifies the maximum number of errors from register
					read that can be ignored before treating that the panel has gone bad.
- qcom,dynamic-mode-switch-enabled:		Boolean used to mention whether panel supports
					dynamic switching from video mode to command mode
					and vice versa.
- qcom,dynamic-mode-switch-type:		A string specifies how to perform dynamic mode switch.
						If qcom,dynamic-mode-switch-enabled is set and no string specified, default value is
						dynamic-switch-suspend-resume.
					"dynamic-switch-suspend-resume"= Switch using suspend/resume. Panel will
						go blank during transition.
					"dynamic-switch-immediate"= Switch on next frame update. Panel will
						not go blank for this transition.
					"dynamic-resolution-switch-immediate"= Switch the panel resolution. Panel will
						not go blank for this transition.
- qcom,mdss-dsi-post-mode-switch-on-command:		Multiple dcs packets used for turning on DSI panel
					after panel has switch modes.
					Refer to "qcom,mdss-dsi-on-command" section for adding commands.
- qcom,video-to-cmd-mode-switch-commands:	List of commands that need to be sent
					to panel in order to switch from video mode to command mode dynamically.
					Refer to "qcom,mdss-dsi-on-command" section for adding commands.
- qcom,cmd-to-video-mode-switch-commands:	List of commands that need to be sent
					to panel in order to switch from command mode to video mode dynamically.
					Refer to "qcom,mdss-dsi-on-command" section for adding commands.
- qcom,send-pps-before-switch:		Boolean propety to indicate when PPS commands should be sent,
					either before or after switch commands during dynamic resolution
					switch in DSC panels. If the property is not present, the default
					behavior is to send PPS commands after the switch commands.
- qcom,mdss-dsi-panel-orientation:	String used to indicate orientation of panel
					"180" = panel is flipped in both horizontal and vertical directions
					"hflip" = panel is flipped in horizontal direction
					"vflip" = panel is flipped in vertical direction
- qcom,panel-ack-disabled: A boolean property to indicate, whether we need to wait for any ACK from the panel
			   for any commands that we send.
- qcom,mdss-dsi-force-clock-lane-hs:	Boolean to force dsi clock lanes to HS mode always.

- qcom,compression-mode:		Select compression mode for panel.
					"fbc" - frame buffer compression
					"dsc" - display stream compression.
					If "dsc" compression is used then config subnodes needs to be defined.
- qcom,panel-supply-entries:		A node that lists the elements of the supply used to
					power the DSI panel. There can be more than one instance
					of this binding, in which case the entry would be appended
					with the supply entry index. For a detailed description of
					fields in the supply entry, refer to the qcom,ctrl-supply-entries
					binding above.
- qcom,mdss-dsc-version:		An 8 bit value indicates the DSC version supported by panel. Bits[0.3]
					provides information about minor version while Bits[4.7] provides
					major version information. It supports only DSC rev 1(Major).1(Minor)
					right now.
- qcom,mdss-dsc-scr-version:		Each DSC version can have multiple SCR. This 8 bit value indicates
					current SCR revision information supported by panel.
- qcom,mdss-dsc-encoders:		An integer value indicating how many DSC encoders should be used
					to drive data stream to DSI.
					Default value is 1 and max value is 2.
					2 encoder should be used only if qcom,mdss-lm-split or
					qcom,split-mode with pingpong-split is used.
- qcom,mdss-dsc-slice-height:		An integer value indicates the dsc slice height.
- qcom,mdss-dsc-slice-width:		An integer value indicates the dsc slice width.
					Multiple of slice width should be equal to panel-width.
					Maximum 2 slices per DSC encoder can be used so if 2 DSC encoders
					are used then minimum slice width is equal to panel-width/4.
- qcom,mdss-dsc-slice-per-pkt:		An integer value indicates the slice per dsi packet.
- qcom,mdss-dsc-bit-per-component: 	An integer value indicates the bits per component before compression.
- qcom,mdss-dsc-bit-per-pixel:		An integer value indicates the bits per pixel after compression.
- qcom,mdss-dsc-block-prediction-enable: A boolean value to enable/disable the block prediction at decoder.
- qcom,mdss-dsc-config-by-manufacture-cmd: A boolean to indicates panel use manufacture command to setup pps
					instead of standard dcs type 0x0A.
- qcom,display-topology:  		Array of u32 values which specifies the	list of topologies available
					for the display. A display topology is defined by a
					set of 3 values in the order:
					- number of mixers
					- number of compression encoders
					- number of interfaces
					Therefore, the array should always contain a tuple of 3 elements.
- qcom,default-topology-index:          An u32 value which indexes the topology set
					specified by the node "qcom,display-topology"
					to identify the default topology for the
					display. The first set is indexed by the
					value 0.
<<<<<<< HEAD
- qcom,mdss-dsi-ext-bridge-mode:	External bridge chip is connected instead of panel.
=======
- qcom,mdss-dsi-ext-bridge:		Array of u32 values which specifies the external bridge chip reg number, it
					should match the port config.
>>>>>>> 7dbae7ad
- google,mdss-dsi-panel-vendor		string: panel vendor name
- google,mdss-dsi-panel-sn-location	Panel serial number is read by MIPI command. And it is defined by a
					set of 3 values in the order:
					- address of DDIC's register
					- number of start byte. example: 0 means start from byte 0.
					- length of the SN
- google,mdss-dsi-panel-vendor-extinfo-loc: Extended panel information read from a sequence of DSI registers.
					Each register in the sequence is specified by a set of three values:
					- address of register
					- start byte of the data read from the register
					- total number of bytes to read
- qcom,mdss-dsi-dma-schedule-line:	An integer value indicates the line number after vertical active
					region, at which command DMA needs to be triggered.
- qcom,dsi-dyn-clk-enable:		Boolean to indicate dsi dynamic clock switch feature
					is supported.
- qcom,dsi-dyn-clk-list:		An u32 array which lists all the supported dsi bit clock
					frequencies in Hz for the given panel.

Required properties for sub-nodes:	None
Optional properties:
- qcom,dba-panel:	Indicates whether the current panel is used as a display bridge
					to a non-DSI interface.
- qcom,bridge-name:			A string to indicate the name of the bridge chip connected to DSI. qcom,bridge-name
					is required if qcom,dba-panel is defined for the panel.
- qcom,adjust-timer-wakeup-ms:		An integer value to indicate the timer delay(in ms) to accommodate
					s/w delay while configuring the event timer wakeup logic.

- qcom,mdss-dsi-display-timings:	Parent node that lists the different resolutions that the panel supports.
					Each child represents timings settings for a specific resolution.
- qcom,mdss-dsi-post-init-delay:        Specifies required number of frames to wait so that panel can be functional
					to show proper display.

Additional properties added to the second level nodes that represent timings properties:
- qcom,mdss-dsi-timing-default:		Property that specifies the current child as the default
					timing configuration that will be used.
- qcom,mdss-dsi-timing-switch-command:	List of commands that need to be sent
					to panel when the resolution/timing switch happens dynamically.
					Refer to "qcom,mdss-dsi-on-command" section for adding commands.
- qcom,mdss-dsi-timing-switch-command-state:	String that specifies the ctrl state for sending resolution switch
					commands.
					"dsi_lp_mode" = DSI low power mode (default)
					"dsi_hs_mode" = DSI high speed mode

Note, if a given optional qcom,* binding is not present, then the driver will configure
the default values specified.

Example:
&mdss_mdp {
	dsi_sim_vid: qcom,mdss_dsi_sim_video {
		qcom,mdss-dsi-panel-name = "simulator video mode dsi panel";
		qcom,mdss-dsi-panel-controller = <&mdss_dsi0>;
		qcom,mdss-dsi-panel-height = <1280>;
		qcom,mdss-dsi-panel-width = <720>;
		qcom,mdss-dsi-bpp = <24>;
		qcom,mdss-dsi-pixel-packing = <0>;
		qcom,mdss-dsi-panel-destination = "display_1";
		qcom,cmd-sync-wait-broadcast;
		qcom,mdss-dsi-fbc-enable;
		qcom,mdss-dsi-fbc-slice-height = <5>;
		qcom,mdss-dsi-fbc-2d-pred-mode;
		qcom,mdss-dsi-fbc-ver2-mode;
		qcom,mdss-dsi-fbc-bpp = <0>;
		qcom,mdss-dsi-fbc-packing = <0>;
		qcom,mdss-dsi-fbc-quant-error;
		qcom,mdss-dsi-fbc-bias = <0>;
		qcom,mdss-dsi-fbc-pat-mode;
		qcom,mdss-dsi-fbc-vlc-mode;
		qcom,mdss-dsi-fbc-bflc-mode;
		qcom,mdss-dsi-fbc-h-line-budget = <0>;
		qcom,mdss-dsi-fbc-budget-ctrl = <0>;
		qcom,mdss-dsi-fbc-block-budget = <0>;
		qcom,mdss-dsi-fbc-lossless-threshold = <0>;
		qcom,mdss-dsi-fbc-lossy-threshold = <0>;
		qcom,mdss-dsi-fbc-rgb-threshold = <0>;
		qcom,mdss-dsi-fbc-lossy-mode-idx = <0>;
		qcom,mdss-dsi-fbc-max-pred-err = <2>;
		qcom,mdss-dsi-h-front-porch = <140>;
		qcom,mdss-dsi-h-back-porch = <164>;
		qcom,mdss-dsi-h-pulse-width = <8>;
		qcom,mdss-dsi-h-sync-skew = <0>;
		qcom,mdss-dsi-v-back-porch = <6>;
		qcom,mdss-dsi-v-front-porch = <1>;
		qcom,mdss-dsi-v-pulse-width = <1>;
		qcom,mdss-dsi-h-left-border = <0>;
		qcom,mdss-dsi-h-right-border = <0>;
		qcom,mdss-dsi-v-top-border = <0>;
		qcom,mdss-dsi-v-bottom-border = <0>;
		qcom,mdss-dsi-border-color = <0>;
		qcom,mdss-dsi-underflow-color = <0xff>;
		qcom,mdss-dsi-bl-min-level = <1>;
		qcom,mdss-dsi-bl-max-level = < 15>;
		qcom,mdss-brightness-max-level = <255>;
		qcom,bl-update-flag = "delay_until_first_frame";
		qcom,mdss-dsi-interleave-mode = <0>;
		qcom,mdss-dsi-panel-type = "dsi_video_mode";
		qcom,mdss-dsi-te-check-enable;
		qcom,mdss-dsi-te-using-wd;
		qcom,mdss-dsi-te-using-te-pin;
		qcom,mdss-dsi-qsync-min-refresh-rate = <30>;
		qcom,mdss-dsi-te-dcs-command = <1>;
		qcom,mdss-dsi-wr-mem-continue = <0x3c>;
		qcom,mdss-dsi-wr-mem-start = <0x2c>;
		qcom,mdss-dsi-te-pin-select = <1>;
		qcom,mdss-dsi-h-sync-pulse = <1>;
		qcom,mdss-dsi-hfp-power-mode;
		qcom,mdss-dsi-hbp-power-mode;
		qcom,mdss-dsi-hsa-power-mode;
		qcom,mdss-dsi-bllp-eof-power-mode;
		qcom,mdss-dsi-bllp-power-mode;
		qcom,mdss-dsi-last-line-interleave;
		qcom,mdss-dsi-traffic-mode = <0>;
		qcom,mdss-dsi-virtual-channel-id = <0>;
		qcom,mdss-dsi-color-order = <0>;
		qcom,mdss-dsi-lane-0-state;
		qcom,mdss-dsi-lane-1-state;
		qcom,mdss-dsi-lane-2-state;
		qcom,mdss-dsi-lane-3-state;
		qcom,split-link-enabled;
		qcom,sublinks-count = <2>;
		qcom,lanes-per-sublink = <2>;
		qcom,mdss-dsi-t-clk-post = <0x20>;
		qcom,mdss-dsi-t-clk-pre = <0x2c>;
		qcom,mdss-dsi-stream = <0>;
		qcom,mdss-dsi-mdp-trigger = <0>;
		qcom,mdss-dsi-dma-trigger = <0>;
		qcom,mdss-dsi-panel-framerate = <60>;
		qcom,mdss-dsi-panel-timings = [7d 25 1d 00 37 33
					22 27 1e 03 04 00];
                qcom,mdss-dsi-panel-timings-8996 = [23 20 06 09 05 03 04 a0
                                23 20 06 09 05 03 04 a0
                                23 20 06 09 05 03 04 a0
                                23 20 06 09 05 03 04 a0
                                23 2e 06 08 05 03 04 a0];
		qcom,mdss-dsi-on-command = [32 01 00 00 00 00 02 00 00
					29 01 00 00 10 00 02 FF 99];
		qcom,mdss-dsi-on-command-state = "dsi_lp_mode";
		qcom,mdss-dsi-off-command = [22 01 00 00 00 00 00];
		qcom,mdss-dsi-off-command-state = "dsi_hs_mode";
		qcom,mdss-dsi-bl-pmic-control-type = "bl_ctrl_wled";
		qcom,mdss-dsi-pan-enable-dynamic-fps;
		qcom,mdss-dsi-pan-fps-update = "dfps_suspend_resume_mode";
		qcom,dsi-supported-dfps-list = <48 55 60>;
		qcom,bl-pmic-pwm-period-usecs = <0>;
		qcom,5v-boost-gpio = <&pm8994_gpios 14 0>;
		qcom,mdss-pan-physical-width-dimension = <60>;
		qcom,mdss-pan-physical-height-dimension = <140>;
		qcom,mdss-dsi-mode-sel-gpio-state = "dsc_mode";
		qcom,mdss-tear-check-sync-cfg-height = <0xfff0>;
		qcom,mdss-tear-check-sync-init-val = <1280>;
		qcom,mdss-tear-check-sync-threshold-start = <4>;
		qcom,mdss-tear-check-sync-threshold-continue = <4>;
		qcom,mdss-tear-check-start-pos = <1280>;
		qcom,mdss-tear-check-rd-ptr-trigger-intr = <1281>;
		qcom,mdss-tear-check-frame-rate = <6000>;
		qcom,mdss-dsi-reset-sequence = <1 2>, <0 10>, <1 10>;
		qcom,dcs-cmd-by-left;
		qcom,mdss-dsi-lp11-init;
		qcom,mdss-dsi-init-delay-us = <100>;
		mdss-dsi-rx-eot-ignore;
		mdss-dsi-tx-eot-append;
		qcom,ulps-enabled;
		qcom,suspend-ulps-enabled;
		qcom,esd-check-enabled;
		qcom,mdss-dsi-panel-status-command = [06 01 00 01 05 00 02 0A 08];
		qcom,mdss-dsi-panel-status-command-state = "dsi_lp_mode";
		qcom,mdss-dsi-panel-status-check-mode = "reg_read";
		qcom,mdss-dsi-panel-status-read-length = <8>;
		qcom,mdss-dsi-panel-max-error-count = <3>;
		qcom,mdss-dsi-panel-status-value = <0x1c 0x00 0x05 0x02 0x40 0x84 0x06 0x01>;
		qcom,dynamic-mode-switch-enabled;
		qcom,dynamic-mode-switch-type = "dynamic-switch-immediate";
		qcom,mdss-dsi-post-mode-switch-on-command = [32 01 00 00 00 00 02 00 00
					29 01 00 00 10 00 02 B0 03];
		qcom,video-to-cmd-mode-switch-commands = [15 01 00 00 00 00 02 C2 0B
						15 01 00 00 00 00 02 C2 08];
		qcom,cmd-to-video-mode-switch-commands = [15 01 00 00 00 00 02 C2 03];
		qcom,send-pps-before-switch;
		qcom,panel-ack-disabled;
		qcom,mdss-dsi-horizontal-line-idle = <0 40 256>,
						<40 120 128>,
						<128 240 64>;
		qcom,mdss-dsi-panel-orientation = "180"
		qcom,mdss-dsi-panel-jitter = <0x8 0x10>;
		qcom,mdss-dsi-panel-prefill-lines = <0x10>;
		qcom,mdss-dsi-force-clock-lane-hs;
		qcom,compression-mode = "dsc";
		qcom,adjust-timer-wakeup-ms = <1>;
		qcom,mdss-dsi-display-timings {
			wqhd {
				qcom,mdss-dsi-timing-default;
				qcom,mdss-dsi-panel-width = <720>;
				qcom,mdss-dsi-panel-height = <2560>;
				qcom,mdss-dsi-h-front-porch = <20>;
				qcom,mdss-dsi-h-back-porch = <8>;
				qcom,mdss-dsi-h-pulse-width = <8>;
				qcom,mdss-dsi-h-sync-skew = <0>;
				qcom,mdss-dsi-v-back-porch = <4>;
				qcom,mdss-dsi-v-front-porch = <728>;
				qcom,mdss-dsi-v-pulse-width = <4>;
				qcom,mdss-dsi-panel-framerate = <60>;
				qcom,mdss-dsi-panel-clockrate = <424000000>;
				qcom,mdss-mdp-transfer-time-us = <12500>;
				qcom,mdss-dsi-panel-timings = [E6 38 26 00 68 6E 2A 3C 2C 03 04 00];
				qcom,mdss-dsi-t-clk-post = <0x02>;
				qcom,mdss-dsi-t-clk-pre = <0x2a>;
				qcom,mdss-dsi-on-command = [05 01 00 00 a0 00 02 11 00
					05 01 00 00 02 00 02 29 00];
				qcom,mdss-dsi-on-command-state = "dsi_lp_mode";
				qcom,mdss-dsi-timing-switch-command = [
					29 00 00 00 00 00 02 B0 04
					29 00 00 00 00 00 02 F1 00];
				qcom,mdss-dsi-timing-switch-command-state = "dsi_lp_mode";
				qcom,mdss-dsi-qsync-on-commands = [15 01 00 00 00 00 02 51 00];
				qcom,mdss-dsi-qsync-on-commands-state = "dsi_hs_mode";
				qcom,mdss-dsi-qsync-off-commands = [15 01 00 00 00 00 02 51 00];
				qcom,mdss-dsi-qsync-off-commands-state = "dsi_hs_mode";

				qcom,mdss-dsc-slice-height = <16>;
				qcom,mdss-dsc-slice-width = <360>;
				qcom,mdss-dsc-slice-per-pkt = <2>;
				qcom,mdss-dsc-bit-per-component = <8>;
				qcom,mdss-dsc-bit-per-pixel = <8>;
				qcom,mdss-dsc-block-prediction-enable;
				qcom,mdss-dsc-config-by-manufacture-cmd;
				qcom,display-topology = <1 1 1>;
				qcom,default-topology-index = <0>;
				qcom,partial-update-enabled = "single_roi";
				qcom,panel-roi-alignment = <4 4 2 2 20 20>;
			};
		};
		qcom,panel-supply-entries {
			#address-cells = <1>;
			#size-cells = <0>;

			qcom,panel-supply-entry@0 {
				reg = <0>;
				qcom,supply-name = "vdd";
				qcom,supply-min-voltage = <2800000>;
				qcom,supply-max-voltage = <2800000>;
				qcom,supply-enable-load = <100000>;
				qcom,supply-disable-load = <100>;
				qcom,supply-pre-on-sleep = <0>;
				qcom,supply-post-on-sleep = <0>;
				qcom,supply-pre-off-sleep = <0>;
				qcom,supply-post-off-sleep = <0>;
			};

			qcom,panel-supply-entry@1 {
				reg = <1>;
				qcom,supply-name = "vddio";
				qcom,supply-min-voltage = <1800000>;
				qcom,supply-max-voltage = <1800000>;
				qcom,supply-enable-load = <100000>;
				qcom,supply-disable-load = <100>;
				qcom,supply-pre-on-sleep = <0>;
				qcom,supply-post-on-sleep = <0>;
				qcom,supply-pre-off-sleep = <0>;
				qcom,supply-post-off-sleep = <0>;
			};
		};

		qcom,dba-panel;
		qcom,bridge-name = "adv7533";
		qcom,mdss-dsc-version = <0x11>;
		qcom,mdss-dsc-scr-version = <0x1>;
		qcom,mdss-dsc-slice-height = <16>;
		qcom,mdss-dsc-slice-width = <360>;
		qcom,mdss-dsc-slice-per-pkt = <2>;
		qcom,mdss-dsc-bit-per-component = <8>;
		qcom,mdss-dsc-bit-per-pixel = <8>;
		qcom,mdss-dsc-block-prediction-enable;
		qcom,mdss-dsc-config-by-manufacture-cmd;
		qcom,display-topology = <1 1 1>,
			                <2 2 1>;
		qcom,default-topology-index = <0>;
		qcom,mdss-dsi-dma-schedule-line = <5>;
		qcom,dsi-dyn-clk-enable;
		qcom,dsi-dyn-clk-list = <798240576 801594528 804948480>;
	};
};<|MERGE_RESOLUTION|>--- conflicted
+++ resolved
@@ -142,6 +142,8 @@
 - qcom,mdss-dsi-v-top-border:		Vertical top border in pixel.
 					0 = default value
 - qcom,mdss-dsi-v-bottom-border:	Vertical bottom border in pixel.
+					0 = default value
+- qcom,mdss-dsi-overlap-pixels:		Horizontal overlap pixels for certain panels.
 					0 = default value
 - qcom,mdss-dsi-underflow-color:	Specifies the controller settings for the
 					panel under flow color.
@@ -503,6 +505,7 @@
 - qcom,panel-ack-disabled: A boolean property to indicate, whether we need to wait for any ACK from the panel
 			   for any commands that we send.
 - qcom,mdss-dsi-force-clock-lane-hs:	Boolean to force dsi clock lanes to HS mode always.
+- qcom,panel-cphy-mode:			Boolean to specify whether panel is using cphy.
 
 - qcom,compression-mode:		Select compression mode for panel.
 					"fbc" - frame buffer compression
@@ -548,12 +551,8 @@
 					to identify the default topology for the
 					display. The first set is indexed by the
 					value 0.
-<<<<<<< HEAD
-- qcom,mdss-dsi-ext-bridge-mode:	External bridge chip is connected instead of panel.
-=======
 - qcom,mdss-dsi-ext-bridge:		Array of u32 values which specifies the external bridge chip reg number, it
 					should match the port config.
->>>>>>> 7dbae7ad
 - google,mdss-dsi-panel-vendor		string: panel vendor name
 - google,mdss-dsi-panel-sn-location	Panel serial number is read by MIPI command. And it is defined by a
 					set of 3 values in the order:
