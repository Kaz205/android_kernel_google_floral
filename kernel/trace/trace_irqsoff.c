/*
 * trace irqs off critical timings
 *
 * Copyright (C) 2007-2008 Steven Rostedt <srostedt@redhat.com>
 * Copyright (C) 2008 Ingo Molnar <mingo@redhat.com>
 *
 * From code in the latency_tracer, that is:
 *
 *  Copyright (C) 2004-2006 Ingo Molnar
 *  Copyright (C) 2004 Nadia Yvette Chambers
 */
#include <linux/kallsyms.h>
#include <linux/uaccess.h>
#include <linux/module.h>
#include <linux/ftrace.h>
#include <linux/sched/clock.h>
#include <linux/sched/sysctl.h>

#include "trace.h"

#define CREATE_TRACE_POINTS
#include <trace/events/preemptirq.h>

#if defined(CONFIG_IRQSOFF_TRACER) || defined(CONFIG_PREEMPT_TRACER)
static struct trace_array		*irqsoff_trace __read_mostly;
static int				tracer_enabled __read_mostly;

static DEFINE_PER_CPU(int, tracing_cpu);

static DEFINE_RAW_SPINLOCK(max_trace_lock);

enum {
	TRACER_IRQS_OFF		= (1 << 1),
	TRACER_PREEMPT_OFF	= (1 << 2),
};

static int trace_type __read_mostly;

static int save_flags;

static void stop_irqsoff_tracer(struct trace_array *tr, int graph);
static int start_irqsoff_tracer(struct trace_array *tr, int graph);

#ifdef CONFIG_PREEMPT_TRACER
static inline int
preempt_trace(void)
{
	return ((trace_type & TRACER_PREEMPT_OFF) && preempt_count());
}
#else
# define preempt_trace() (0)
#endif

#ifdef CONFIG_IRQSOFF_TRACER
static inline int
irq_trace(void)
{
	return ((trace_type & TRACER_IRQS_OFF) &&
		irqs_disabled());
}
#else
# define irq_trace() (0)
#endif

#ifdef CONFIG_FUNCTION_GRAPH_TRACER
static int irqsoff_display_graph(struct trace_array *tr, int set);
# define is_graph(tr) ((tr)->trace_flags & TRACE_ITER_DISPLAY_GRAPH)
#else
static inline int irqsoff_display_graph(struct trace_array *tr, int set)
{
	return -EINVAL;
}
# define is_graph(tr) false
#endif

/*
 * Sequence count - we record it when starting a measurement and
 * skip the latency if the sequence has changed - some other section
 * did a maximum and could disturb our measurement with serial console
 * printouts, etc. Truly coinciding maximum latencies should be rare
 * and what happens together happens separately as well, so this doesn't
 * decrease the validity of the maximum found:
 */
static __cacheline_aligned_in_smp	unsigned long max_sequence;

#ifdef CONFIG_FUNCTION_TRACER
/*
 * Prologue for the preempt and irqs off function tracers.
 *
 * Returns 1 if it is OK to continue, and data->disabled is
 *            incremented.
 *         0 if the trace is to be ignored, and data->disabled
 *            is kept the same.
 *
 * Note, this function is also used outside this ifdef but
 *  inside the #ifdef of the function graph tracer below.
 *  This is OK, since the function graph tracer is
 *  dependent on the function tracer.
 */
static int func_prolog_dec(struct trace_array *tr,
			   struct trace_array_cpu **data,
			   unsigned long *flags)
{
	long disabled;
	int cpu;

	/*
	 * Does not matter if we preempt. We test the flags
	 * afterward, to see if irqs are disabled or not.
	 * If we preempt and get a false positive, the flags
	 * test will fail.
	 */
	cpu = raw_smp_processor_id();
	if (likely(!per_cpu(tracing_cpu, cpu)))
		return 0;

	local_save_flags(*flags);
	/*
	 * Slight chance to get a false positive on tracing_cpu,
	 * although I'm starting to think there isn't a chance.
	 * Leave this for now just to be paranoid.
	 */
	if (!irqs_disabled_flags(*flags) && !preempt_count())
		return 0;

	*data = per_cpu_ptr(tr->trace_buffer.data, cpu);
	disabled = atomic_inc_return(&(*data)->disabled);

	if (likely(disabled == 1))
		return 1;

	atomic_dec(&(*data)->disabled);

	return 0;
}

/*
 * irqsoff uses its own tracer function to keep the overhead down:
 */
static void
irqsoff_tracer_call(unsigned long ip, unsigned long parent_ip,
		    struct ftrace_ops *op, struct pt_regs *pt_regs)
{
	struct trace_array *tr = irqsoff_trace;
	struct trace_array_cpu *data;
	unsigned long flags;

	if (!func_prolog_dec(tr, &data, &flags))
		return;

	trace_function(tr, ip, parent_ip, flags, preempt_count());

	atomic_dec(&data->disabled);
}
#endif /* CONFIG_FUNCTION_TRACER */

#ifdef CONFIG_FUNCTION_GRAPH_TRACER
static int irqsoff_display_graph(struct trace_array *tr, int set)
{
	int cpu;

	if (!(is_graph(tr) ^ set))
		return 0;

	stop_irqsoff_tracer(irqsoff_trace, !set);

	for_each_possible_cpu(cpu)
		per_cpu(tracing_cpu, cpu) = 0;

	tr->max_latency = 0;
	tracing_reset_online_cpus(&irqsoff_trace->trace_buffer);

	return start_irqsoff_tracer(irqsoff_trace, set);
}

static int irqsoff_graph_entry(struct ftrace_graph_ent *trace)
{
	struct trace_array *tr = irqsoff_trace;
	struct trace_array_cpu *data;
	unsigned long flags;
	int ret;
	int pc;

	if (ftrace_graph_ignore_func(trace))
		return 0;
	/*
	 * Do not trace a function if it's filtered by set_graph_notrace.
	 * Make the index of ret stack negative to indicate that it should
	 * ignore further functions.  But it needs its own ret stack entry
	 * to recover the original index in order to continue tracing after
	 * returning from the function.
	 */
	if (ftrace_graph_notrace_addr(trace->func))
		return 1;

	if (!func_prolog_dec(tr, &data, &flags))
		return 0;

	pc = preempt_count();
	ret = __trace_graph_entry(tr, trace, flags, pc);
	atomic_dec(&data->disabled);

	return ret;
}

static void irqsoff_graph_return(struct ftrace_graph_ret *trace)
{
	struct trace_array *tr = irqsoff_trace;
	struct trace_array_cpu *data;
	unsigned long flags;
	int pc;

	ftrace_graph_addr_finish(trace);

	if (!func_prolog_dec(tr, &data, &flags))
		return;

	pc = preempt_count();
	__trace_graph_return(tr, trace, flags, pc);
	atomic_dec(&data->disabled);
}

static void irqsoff_trace_open(struct trace_iterator *iter)
{
	if (is_graph(iter->tr))
		graph_trace_open(iter);

}

static void irqsoff_trace_close(struct trace_iterator *iter)
{
	if (iter->private)
		graph_trace_close(iter);
}

#define GRAPH_TRACER_FLAGS (TRACE_GRAPH_PRINT_CPU | \
			    TRACE_GRAPH_PRINT_PROC | \
			    TRACE_GRAPH_PRINT_ABS_TIME | \
			    TRACE_GRAPH_PRINT_DURATION)

static enum print_line_t irqsoff_print_line(struct trace_iterator *iter)
{
	/*
	 * In graph mode call the graph tracer output function,
	 * otherwise go with the TRACE_FN event handler
	 */
	if (is_graph(iter->tr))
		return print_graph_function_flags(iter, GRAPH_TRACER_FLAGS);

	return TRACE_TYPE_UNHANDLED;
}

static void irqsoff_print_header(struct seq_file *s)
{
	struct trace_array *tr = irqsoff_trace;

	if (is_graph(tr))
		print_graph_headers_flags(s, GRAPH_TRACER_FLAGS);
	else
		trace_default_header(s);
}

static void
__trace_function(struct trace_array *tr,
		 unsigned long ip, unsigned long parent_ip,
		 unsigned long flags, int pc)
{
	if (is_graph(tr))
		trace_graph_function(tr, ip, parent_ip, flags, pc);
	else
		trace_function(tr, ip, parent_ip, flags, pc);
}

#else
#define __trace_function trace_function

#ifdef CONFIG_FUNCTION_TRACER
static int irqsoff_graph_entry(struct ftrace_graph_ent *trace)
{
	return -1;
}
#endif

static enum print_line_t irqsoff_print_line(struct trace_iterator *iter)
{
	return TRACE_TYPE_UNHANDLED;
}

static void irqsoff_trace_open(struct trace_iterator *iter) { }
static void irqsoff_trace_close(struct trace_iterator *iter) { }

#ifdef CONFIG_FUNCTION_TRACER
static void irqsoff_graph_return(struct ftrace_graph_ret *trace) { }
static void irqsoff_print_header(struct seq_file *s)
{
	trace_default_header(s);
}
#else
static void irqsoff_print_header(struct seq_file *s)
{
	trace_latency_header(s);
}
#endif /* CONFIG_FUNCTION_TRACER */
#endif /* CONFIG_FUNCTION_GRAPH_TRACER */

/*
 * Should this new latency be reported/recorded?
 */
static bool report_latency(struct trace_array *tr, u64 delta)
{
	if (tracing_thresh) {
		if (delta < tracing_thresh)
			return false;
	} else {
		if (delta <= tr->max_latency)
			return false;
	}
	return true;
}

static void
check_critical_timing(struct trace_array *tr,
		      struct trace_array_cpu *data,
		      unsigned long parent_ip,
		      int cpu)
{
	u64 T0, T1, delta;
	unsigned long flags;
	int pc;

	T0 = data->preempt_timestamp;
	T1 = ftrace_now(cpu);
	delta = T1-T0;

	local_save_flags(flags);

	pc = preempt_count();

	if (!report_latency(tr, delta))
		goto out;

	raw_spin_lock_irqsave(&max_trace_lock, flags);

	/* check if we are still the max latency */
	if (!report_latency(tr, delta))
		goto out_unlock;

	__trace_function(tr, CALLER_ADDR0, parent_ip, flags, pc);
	/* Skip 5 functions to get to the irq/preempt enable function */
	__trace_stack(tr, flags, 5, pc);

	if (data->critical_sequence != max_sequence)
		goto out_unlock;

	data->critical_end = parent_ip;

	if (likely(!is_tracing_stopped())) {
		tr->max_latency = delta;
		update_max_tr_single(tr, current, cpu);
	}

	max_sequence++;

out_unlock:
	raw_spin_unlock_irqrestore(&max_trace_lock, flags);

out:
	data->critical_sequence = max_sequence;
	data->preempt_timestamp = ftrace_now(cpu);
	__trace_function(tr, CALLER_ADDR0, parent_ip, flags, pc);
}

static inline void
start_critical_timing(unsigned long ip, unsigned long parent_ip)
{
	int cpu;
	struct trace_array *tr = irqsoff_trace;
	struct trace_array_cpu *data;
	unsigned long flags;

	if (!tracer_enabled || !tracing_is_enabled())
		return;

	cpu = raw_smp_processor_id();

	if (per_cpu(tracing_cpu, cpu))
		return;

	data = per_cpu_ptr(tr->trace_buffer.data, cpu);

	if (unlikely(!data) || atomic_read(&data->disabled))
		return;

	atomic_inc(&data->disabled);

	data->critical_sequence = max_sequence;
	data->preempt_timestamp = ftrace_now(cpu);
	data->critical_start = parent_ip ? : ip;

	local_save_flags(flags);

	__trace_function(tr, ip, parent_ip, flags, preempt_count());

	per_cpu(tracing_cpu, cpu) = 1;

	atomic_dec(&data->disabled);
}

static inline void
stop_critical_timing(unsigned long ip, unsigned long parent_ip)
{
	int cpu;
	struct trace_array *tr = irqsoff_trace;
	struct trace_array_cpu *data;
	unsigned long flags;

	cpu = raw_smp_processor_id();
	/* Always clear the tracing cpu on stopping the trace */
	if (unlikely(per_cpu(tracing_cpu, cpu)))
		per_cpu(tracing_cpu, cpu) = 0;
	else
		return;

	if (!tracer_enabled || !tracing_is_enabled())
		return;

	data = per_cpu_ptr(tr->trace_buffer.data, cpu);

	if (unlikely(!data) ||
	    !data->critical_start || atomic_read(&data->disabled))
		return;

	atomic_inc(&data->disabled);

	local_save_flags(flags);
	__trace_function(tr, ip, parent_ip, flags, preempt_count());
	check_critical_timing(tr, data, parent_ip ? : ip, cpu);
	data->critical_start = 0;
	atomic_dec(&data->disabled);
}

/* start and stop critical timings used to for stoppage (in idle) */
void start_critical_timings(void)
{
	if (preempt_trace() || irq_trace())
		start_critical_timing(CALLER_ADDR0, CALLER_ADDR1);
}
EXPORT_SYMBOL_GPL(start_critical_timings);

void stop_critical_timings(void)
{
	if (preempt_trace() || irq_trace())
		stop_critical_timing(CALLER_ADDR0, CALLER_ADDR1);
}
EXPORT_SYMBOL_GPL(stop_critical_timings);

#ifdef CONFIG_IRQSOFF_TRACER
#ifdef CONFIG_PROVE_LOCKING
void time_hardirqs_on(unsigned long a0, unsigned long a1)
{
	if (!preempt_trace() && irq_trace())
		stop_critical_timing(a0, a1);
}

void time_hardirqs_off(unsigned long a0, unsigned long a1)
{
	if (!preempt_trace() && irq_trace())
		start_critical_timing(a0, a1);
}

#else /* !CONFIG_PROVE_LOCKING */

#ifdef CONFIG_PREEMPTIRQ_EVENTS
/*
<<<<<<< HEAD
 * irqsoff stack tracing threshold in ns.
 * default: 1ms
 */
unsigned int sysctl_irqsoff_tracing_threshold_ns = 1000000UL;

struct irqsoff_store {
	u64 ts;
	unsigned long caddr[4];
};

DEFINE_PER_CPU(struct irqsoff_store, the_irqsoff);
#endif /* CONFIG_PREEMPTIRQ_EVENTS */

/*
=======
>>>>>>> 7870b283
 * We are only interested in hardirq on/off events:
 */
static inline void tracer_hardirqs_on(void)
{
#ifdef CONFIG_PREEMPTIRQ_EVENTS
	struct irqsoff_store *is = &per_cpu(the_irqsoff,
						raw_smp_processor_id());
	u64 delta = sched_clock() - is->ts;

	if (delta > sysctl_irqsoff_tracing_threshold_ns)
		trace_irqs_disable(delta, is->caddr[0], is->caddr[1],
						is->caddr[2], is->caddr[3]);
#endif /* CONFIG_PREEMPTIRQ_EVENTS */

	if (!preempt_trace() && irq_trace())
		stop_critical_timing(CALLER_ADDR0, CALLER_ADDR1);
}

static inline void tracer_hardirqs_off(void)
{
#ifdef CONFIG_PREEMPTIRQ_EVENTS
	struct irqsoff_store *is = &per_cpu(the_irqsoff,
						raw_smp_processor_id());

	is->ts = sched_clock();
	is->caddr[0] = CALLER_ADDR0;
	is->caddr[1] = CALLER_ADDR1;
	is->caddr[2] = CALLER_ADDR2;
	is->caddr[3] = CALLER_ADDR3;
#endif /* CONFIG_PREEMPTIRQ_EVENTS */

	if (!preempt_trace() && irq_trace())
		start_critical_timing(CALLER_ADDR0, CALLER_ADDR1);
}

static inline void tracer_hardirqs_on_caller(unsigned long caller_addr)
{
	if (!preempt_trace() && irq_trace())
		stop_critical_timing(CALLER_ADDR0, caller_addr);
}

static inline void tracer_hardirqs_off_caller(unsigned long caller_addr)
{
	if (!preempt_trace() && irq_trace())
		start_critical_timing(CALLER_ADDR0, caller_addr);
}

#endif /* CONFIG_PROVE_LOCKING */
#endif /*  CONFIG_IRQSOFF_TRACER */

#ifdef CONFIG_PREEMPT_TRACER
static inline void tracer_preempt_on(unsigned long a0, unsigned long a1)
{
	if (preempt_trace() && !irq_trace())
		stop_critical_timing(a0, a1);
}

static inline void tracer_preempt_off(unsigned long a0, unsigned long a1)
{
	if (preempt_trace() && !irq_trace())
		start_critical_timing(a0, a1);
}
#endif /* CONFIG_PREEMPT_TRACER */

#ifdef CONFIG_FUNCTION_TRACER
static bool function_enabled;

static int register_irqsoff_function(struct trace_array *tr, int graph, int set)
{
	int ret;

	/* 'set' is set if TRACE_ITER_FUNCTION is about to be set */
	if (function_enabled || (!set && !(tr->trace_flags & TRACE_ITER_FUNCTION)))
		return 0;

	if (graph)
		ret = register_ftrace_graph(&irqsoff_graph_return,
					    &irqsoff_graph_entry);
	else
		ret = register_ftrace_function(tr->ops);

	if (!ret)
		function_enabled = true;

	return ret;
}

static void unregister_irqsoff_function(struct trace_array *tr, int graph)
{
	if (!function_enabled)
		return;

	if (graph)
		unregister_ftrace_graph();
	else
		unregister_ftrace_function(tr->ops);

	function_enabled = false;
}

static int irqsoff_function_set(struct trace_array *tr, u32 mask, int set)
{
	if (!(mask & TRACE_ITER_FUNCTION))
		return 0;

	if (set)
		register_irqsoff_function(tr, is_graph(tr), 1);
	else
		unregister_irqsoff_function(tr, is_graph(tr));
	return 1;
}
#else
static int register_irqsoff_function(struct trace_array *tr, int graph, int set)
{
	return 0;
}
static void unregister_irqsoff_function(struct trace_array *tr, int graph) { }
static inline int irqsoff_function_set(struct trace_array *tr, u32 mask, int set)
{
	return 0;
}
#endif /* CONFIG_FUNCTION_TRACER */

static int irqsoff_flag_changed(struct trace_array *tr, u32 mask, int set)
{
	struct tracer *tracer = tr->current_trace;

	if (irqsoff_function_set(tr, mask, set))
		return 0;

#ifdef CONFIG_FUNCTION_GRAPH_TRACER
	if (mask & TRACE_ITER_DISPLAY_GRAPH)
		return irqsoff_display_graph(tr, set);
#endif

	return trace_keep_overwrite(tracer, mask, set);
}

static int start_irqsoff_tracer(struct trace_array *tr, int graph)
{
	int ret;

	ret = register_irqsoff_function(tr, graph, 0);

	if (!ret && tracing_is_enabled())
		tracer_enabled = 1;
	else
		tracer_enabled = 0;

	return ret;
}

static void stop_irqsoff_tracer(struct trace_array *tr, int graph)
{
	tracer_enabled = 0;

	unregister_irqsoff_function(tr, graph);
}

static bool irqsoff_busy;

static int __irqsoff_tracer_init(struct trace_array *tr)
{
	if (irqsoff_busy)
		return -EBUSY;

	save_flags = tr->trace_flags;

	/* non overwrite screws up the latency tracers */
	set_tracer_flag(tr, TRACE_ITER_OVERWRITE, 1);
	set_tracer_flag(tr, TRACE_ITER_LATENCY_FMT, 1);

	tr->max_latency = 0;
	irqsoff_trace = tr;
	/* make sure that the tracer is visible */
	smp_wmb();

	ftrace_init_array_ops(tr, irqsoff_tracer_call);

	/* Only toplevel instance supports graph tracing */
	if (start_irqsoff_tracer(tr, (tr->flags & TRACE_ARRAY_FL_GLOBAL &&
				      is_graph(tr))))
		printk(KERN_ERR "failed to start irqsoff tracer\n");

	irqsoff_busy = true;
	return 0;
}

static void irqsoff_tracer_reset(struct trace_array *tr)
{
	int lat_flag = save_flags & TRACE_ITER_LATENCY_FMT;
	int overwrite_flag = save_flags & TRACE_ITER_OVERWRITE;

	stop_irqsoff_tracer(tr, is_graph(tr));

	set_tracer_flag(tr, TRACE_ITER_LATENCY_FMT, lat_flag);
	set_tracer_flag(tr, TRACE_ITER_OVERWRITE, overwrite_flag);
	ftrace_reset_array_ops(tr);

	irqsoff_busy = false;
}

static void irqsoff_tracer_start(struct trace_array *tr)
{
	tracer_enabled = 1;
}

static void irqsoff_tracer_stop(struct trace_array *tr)
{
	tracer_enabled = 0;
}

#ifdef CONFIG_IRQSOFF_TRACER
static int irqsoff_tracer_init(struct trace_array *tr)
{
	trace_type = TRACER_IRQS_OFF;

	return __irqsoff_tracer_init(tr);
}
static struct tracer irqsoff_tracer __read_mostly =
{
	.name		= "irqsoff",
	.init		= irqsoff_tracer_init,
	.reset		= irqsoff_tracer_reset,
	.start		= irqsoff_tracer_start,
	.stop		= irqsoff_tracer_stop,
	.print_max	= true,
	.print_header   = irqsoff_print_header,
	.print_line     = irqsoff_print_line,
	.flag_changed	= irqsoff_flag_changed,
#ifdef CONFIG_FTRACE_SELFTEST
	.selftest    = trace_selftest_startup_irqsoff,
#endif
	.open           = irqsoff_trace_open,
	.close          = irqsoff_trace_close,
	.allow_instances = true,
	.use_max_tr	= true,
};
# define register_irqsoff(trace) register_tracer(&trace)
#else
# define register_irqsoff(trace) do { } while (0)
#endif

#ifdef CONFIG_PREEMPT_TRACER
static int preemptoff_tracer_init(struct trace_array *tr)
{
	trace_type = TRACER_PREEMPT_OFF;

	return __irqsoff_tracer_init(tr);
}

static struct tracer preemptoff_tracer __read_mostly =
{
	.name		= "preemptoff",
	.init		= preemptoff_tracer_init,
	.reset		= irqsoff_tracer_reset,
	.start		= irqsoff_tracer_start,
	.stop		= irqsoff_tracer_stop,
	.print_max	= true,
	.print_header   = irqsoff_print_header,
	.print_line     = irqsoff_print_line,
	.flag_changed	= irqsoff_flag_changed,
#ifdef CONFIG_FTRACE_SELFTEST
	.selftest    = trace_selftest_startup_preemptoff,
#endif
	.open		= irqsoff_trace_open,
	.close		= irqsoff_trace_close,
	.allow_instances = true,
	.use_max_tr	= true,
};
# define register_preemptoff(trace) register_tracer(&trace)
#else
# define register_preemptoff(trace) do { } while (0)
#endif

#if defined(CONFIG_IRQSOFF_TRACER) && \
	defined(CONFIG_PREEMPT_TRACER)

static int preemptirqsoff_tracer_init(struct trace_array *tr)
{
	trace_type = TRACER_IRQS_OFF | TRACER_PREEMPT_OFF;

	return __irqsoff_tracer_init(tr);
}

static struct tracer preemptirqsoff_tracer __read_mostly =
{
	.name		= "preemptirqsoff",
	.init		= preemptirqsoff_tracer_init,
	.reset		= irqsoff_tracer_reset,
	.start		= irqsoff_tracer_start,
	.stop		= irqsoff_tracer_stop,
	.print_max	= true,
	.print_header   = irqsoff_print_header,
	.print_line     = irqsoff_print_line,
	.flag_changed	= irqsoff_flag_changed,
#ifdef CONFIG_FTRACE_SELFTEST
	.selftest    = trace_selftest_startup_preemptirqsoff,
#endif
	.open		= irqsoff_trace_open,
	.close		= irqsoff_trace_close,
	.allow_instances = true,
	.use_max_tr	= true,
};

# define register_preemptirqsoff(trace) register_tracer(&trace)
#else
# define register_preemptirqsoff(trace) do { } while (0)
#endif

__init static int init_irqsoff_tracer(void)
{
	register_irqsoff(irqsoff_tracer);
	register_preemptoff(preemptoff_tracer);
	register_preemptirqsoff(preemptirqsoff_tracer);

	return 0;
}
core_initcall(init_irqsoff_tracer);
#endif /* IRQSOFF_TRACER || PREEMPTOFF_TRACER */

#ifndef CONFIG_IRQSOFF_TRACER
static inline void tracer_hardirqs_on(void) { }
static inline void tracer_hardirqs_off(void) { }
static inline void tracer_hardirqs_on_caller(unsigned long caller_addr) { }
static inline void tracer_hardirqs_off_caller(unsigned long caller_addr) { }
#endif

#ifndef CONFIG_PREEMPT_TRACER
static inline void tracer_preempt_on(unsigned long a0, unsigned long a1) { }
static inline void tracer_preempt_off(unsigned long a0, unsigned long a1) { }
#endif

#if defined(CONFIG_TRACE_IRQFLAGS) && !defined(CONFIG_PROVE_LOCKING)
/* Per-cpu variable to prevent redundant calls when IRQs already off */
static DEFINE_PER_CPU(int, tracing_irq_cpu);

void trace_hardirqs_on(void)
{
	if (!this_cpu_read(tracing_irq_cpu))
		return;

	trace_irq_enable_rcuidle(CALLER_ADDR0, CALLER_ADDR1);
	tracer_hardirqs_on();

	this_cpu_write(tracing_irq_cpu, 0);
}
EXPORT_SYMBOL(trace_hardirqs_on);

void trace_hardirqs_off(void)
{
	if (this_cpu_read(tracing_irq_cpu))
		return;

	this_cpu_write(tracing_irq_cpu, 1);

	trace_irq_disable_rcuidle(CALLER_ADDR0, CALLER_ADDR1);
	tracer_hardirqs_off();
}
EXPORT_SYMBOL(trace_hardirqs_off);

__visible void trace_hardirqs_on_caller(unsigned long caller_addr)
{
	if (!this_cpu_read(tracing_irq_cpu))
		return;

	trace_irq_enable_rcuidle(CALLER_ADDR0, caller_addr);
	tracer_hardirqs_on_caller(caller_addr);

	this_cpu_write(tracing_irq_cpu, 0);
}
EXPORT_SYMBOL(trace_hardirqs_on_caller);

__visible void trace_hardirqs_off_caller(unsigned long caller_addr)
{
	if (this_cpu_read(tracing_irq_cpu))
		return;

	this_cpu_write(tracing_irq_cpu, 1);

	trace_irq_disable_rcuidle(CALLER_ADDR0, caller_addr);
	tracer_hardirqs_off_caller(caller_addr);
}
EXPORT_SYMBOL(trace_hardirqs_off_caller);

/*
 * Stubs:
 */

void trace_softirqs_on(unsigned long ip)
{
}

void trace_softirqs_off(unsigned long ip)
{
}

inline void print_irqtrace_events(struct task_struct *curr)
{
}
#endif

#if defined(CONFIG_PREEMPT_TRACER) || \
	(defined(CONFIG_DEBUG_PREEMPT) && defined(CONFIG_PREEMPTIRQ_EVENTS))
void trace_preempt_on(unsigned long a0, unsigned long a1)
{
	trace_preempt_enable_rcuidle(a0, a1);
	tracer_preempt_on(a0, a1);
}

void trace_preempt_off(unsigned long a0, unsigned long a1)
{
	trace_preempt_disable_rcuidle(a0, a1);
	tracer_preempt_off(a0, a1);
}
#endif<|MERGE_RESOLUTION|>--- conflicted
+++ resolved
@@ -472,7 +472,6 @@
 
 #ifdef CONFIG_PREEMPTIRQ_EVENTS
 /*
-<<<<<<< HEAD
  * irqsoff stack tracing threshold in ns.
  * default: 1ms
  */
@@ -487,8 +486,6 @@
 #endif /* CONFIG_PREEMPTIRQ_EVENTS */
 
 /*
-=======
->>>>>>> 7870b283
  * We are only interested in hardirq on/off events:
  */
 static inline void tracer_hardirqs_on(void)
