/*
 *  kernel/sched/core.c
 *
 *  Core kernel scheduler code and related syscalls
 *
 *  Copyright (C) 1991-2002  Linus Torvalds
 */
#include <linux/sched.h>
#include <linux/sched/clock.h>
#include <uapi/linux/sched/types.h>
#include <linux/sched/loadavg.h>
#include <linux/sched/hotplug.h>
#include <linux/wait_bit.h>
#include <linux/cpuset.h>
#include <linux/delayacct.h>
#include <linux/init_task.h>
#include <linux/context_tracking.h>
#include <linux/rcupdate_wait.h>

#include <linux/blkdev.h>
#include <linux/kprobes.h>
#include <linux/mmu_context.h>
#include <linux/module.h>
#include <linux/nmi.h>
#include <linux/prefetch.h>
#include <linux/profile.h>
#include <linux/security.h>
#include <linux/syscalls.h>
#include <linux/irq.h>
#include <linux/delay.h>

#include <linux/kthread.h>
#include <linux/scs.h>

#include <asm/switch_to.h>
#include <linux/msm_rtb.h>
#include <asm/tlb.h>
#ifdef CONFIG_PARAVIRT
#include <asm/paravirt.h>
#endif

#include "sched.h"
#include "walt.h"
#include "../workqueue_internal.h"
#include "../smpboot.h"

#define CREATE_TRACE_POINTS
#include <trace/events/sched.h>
#include "walt.h"

DEFINE_PER_CPU_SHARED_ALIGNED(struct rq, runqueues);

/*
 * Debugging: various feature bits
 */

#define SCHED_FEAT(name, enabled)	\
	(1UL << __SCHED_FEAT_##name) * enabled |

const_debug unsigned int sysctl_sched_features =
#include "features.h"
	0;

#undef SCHED_FEAT

/*
 * Number of tasks to iterate in a single balance run.
 * Limited because this is done with IRQs disabled.
 */
const_debug unsigned int sysctl_sched_nr_migrate = 32;

/*
 * period over which we average the RT time consumption, measured
 * in ms.
 *
 * default: 1s
 */
const_debug unsigned int sysctl_sched_time_avg = MSEC_PER_SEC;

/*
 * period over which we measure -rt task CPU usage in us.
 * default: 1s
 */
unsigned int sysctl_sched_rt_period = 1000000;

__read_mostly int scheduler_running;

/*
 * part of the period that we allow rt tasks to run in us.
 * default: 0.95s
 */
int sysctl_sched_rt_runtime = 950000;

/* CPUs with isolated domains */
cpumask_var_t cpu_isolated_map;

/*
 * __task_rq_lock - lock the rq @p resides on.
 */
struct rq *__task_rq_lock(struct task_struct *p, struct rq_flags *rf)
	__acquires(rq->lock)
{
	struct rq *rq;

	lockdep_assert_held(&p->pi_lock);

	for (;;) {
		rq = task_rq(p);
		raw_spin_lock(&rq->lock);
		if (likely(rq == task_rq(p) && !task_on_rq_migrating(p))) {
			rq_pin_lock(rq, rf);
			return rq;
		}
		raw_spin_unlock(&rq->lock);

		while (unlikely(task_on_rq_migrating(p)))
			cpu_relax();
	}
}

/*
 * task_rq_lock - lock p->pi_lock and lock the rq @p resides on.
 */
struct rq *task_rq_lock(struct task_struct *p, struct rq_flags *rf)
	__acquires(p->pi_lock)
	__acquires(rq->lock)
{
	struct rq *rq;

	for (;;) {
		raw_spin_lock_irqsave(&p->pi_lock, rf->flags);
		rq = task_rq(p);
		raw_spin_lock(&rq->lock);
		/*
		 *	move_queued_task()		task_rq_lock()
		 *
		 *	ACQUIRE (rq->lock)
		 *	[S] ->on_rq = MIGRATING		[L] rq = task_rq()
		 *	WMB (__set_task_cpu())		ACQUIRE (rq->lock);
		 *	[S] ->cpu = new_cpu		[L] task_rq()
		 *					[L] ->on_rq
		 *	RELEASE (rq->lock)
		 *
		 * If we observe the old cpu in task_rq_lock, the acquire of
		 * the old rq->lock will fully serialize against the stores.
		 *
		 * If we observe the new CPU in task_rq_lock, the acquire will
		 * pair with the WMB to ensure we must then also see migrating.
		 */
		if (likely(rq == task_rq(p) && !task_on_rq_migrating(p))) {
			rq_pin_lock(rq, rf);
			return rq;
		}
		raw_spin_unlock(&rq->lock);
		raw_spin_unlock_irqrestore(&p->pi_lock, rf->flags);

		while (unlikely(task_on_rq_migrating(p)))
			cpu_relax();
	}
}

/*
 * RQ-clock updating methods:
 */

static void update_rq_clock_task(struct rq *rq, s64 delta)
{
/*
 * In theory, the compile should just see 0 here, and optimize out the call
 * to sched_rt_avg_update. But I don't trust it...
 */
#if defined(CONFIG_IRQ_TIME_ACCOUNTING) || defined(CONFIG_PARAVIRT_TIME_ACCOUNTING)
	s64 steal = 0, irq_delta = 0;
#endif
#ifdef CONFIG_IRQ_TIME_ACCOUNTING
	irq_delta = irq_time_read(cpu_of(rq)) - rq->prev_irq_time;

	/*
	 * Since irq_time is only updated on {soft,}irq_exit, we might run into
	 * this case when a previous update_rq_clock() happened inside a
	 * {soft,}irq region.
	 *
	 * When this happens, we stop ->clock_task and only update the
	 * prev_irq_time stamp to account for the part that fit, so that a next
	 * update will consume the rest. This ensures ->clock_task is
	 * monotonic.
	 *
	 * It does however cause some slight miss-attribution of {soft,}irq
	 * time, a more accurate solution would be to update the irq_time using
	 * the current rq->clock timestamp, except that would require using
	 * atomic ops.
	 */
	if (irq_delta > delta)
		irq_delta = delta;

	rq->prev_irq_time += irq_delta;
	delta -= irq_delta;
#endif
#ifdef CONFIG_PARAVIRT_TIME_ACCOUNTING
	if (static_key_false((&paravirt_steal_rq_enabled))) {
		steal = paravirt_steal_clock(cpu_of(rq));
		steal -= rq->prev_steal_time_rq;

		if (unlikely(steal > delta))
			steal = delta;

		rq->prev_steal_time_rq += steal;
		delta -= steal;
	}
#endif

	rq->clock_task += delta;

#if defined(CONFIG_IRQ_TIME_ACCOUNTING) || defined(CONFIG_PARAVIRT_TIME_ACCOUNTING)
	if ((irq_delta + steal) && sched_feat(NONTASK_CAPACITY))
		sched_rt_avg_update(rq, irq_delta + steal);
#endif
}

void update_rq_clock(struct rq *rq)
{
	s64 delta;

	lockdep_assert_held(&rq->lock);

	if (rq->clock_update_flags & RQCF_ACT_SKIP)
		return;

#ifdef CONFIG_SCHED_DEBUG
	if (sched_feat(WARN_DOUBLE_CLOCK))
		SCHED_WARN_ON(rq->clock_update_flags & RQCF_UPDATED);
	rq->clock_update_flags |= RQCF_UPDATED;
#endif

	delta = sched_clock_cpu(cpu_of(rq)) - rq->clock;
	if (delta < 0)
		return;
	rq->clock += delta;
	update_rq_clock_task(rq, delta);
}


#ifdef CONFIG_SCHED_HRTICK
/*
 * Use HR-timers to deliver accurate preemption points.
 */

static void hrtick_clear(struct rq *rq)
{
	if (hrtimer_active(&rq->hrtick_timer))
		hrtimer_cancel(&rq->hrtick_timer);
}

/*
 * High-resolution timer tick.
 * Runs from hardirq context with interrupts disabled.
 */
static enum hrtimer_restart hrtick(struct hrtimer *timer)
{
	struct rq *rq = container_of(timer, struct rq, hrtick_timer);
	struct rq_flags rf;

	WARN_ON_ONCE(cpu_of(rq) != smp_processor_id());

	rq_lock(rq, &rf);
	update_rq_clock(rq);
	rq->curr->sched_class->task_tick(rq, rq->curr, 1);
	rq_unlock(rq, &rf);

	return HRTIMER_NORESTART;
}

#ifdef CONFIG_SMP

static void __hrtick_restart(struct rq *rq)
{
	struct hrtimer *timer = &rq->hrtick_timer;

	hrtimer_start_expires(timer, HRTIMER_MODE_ABS_PINNED);
}

/*
 * called from hardirq (IPI) context
 */
static void __hrtick_start(void *arg)
{
	struct rq *rq = arg;
	struct rq_flags rf;

	rq_lock(rq, &rf);
	__hrtick_restart(rq);
	rq->hrtick_csd_pending = 0;
	rq_unlock(rq, &rf);
}

/*
 * Called to set the hrtick timer state.
 *
 * called with rq->lock held and irqs disabled
 */
void hrtick_start(struct rq *rq, u64 delay)
{
	struct hrtimer *timer = &rq->hrtick_timer;
	ktime_t time;
	s64 delta;

	/*
	 * Don't schedule slices shorter than 10000ns, that just
	 * doesn't make sense and can cause timer DoS.
	 */
	delta = max_t(s64, delay, 10000LL);
	time = ktime_add_ns(timer->base->get_time(), delta);

	hrtimer_set_expires(timer, time);

	if (rq == this_rq()) {
		__hrtick_restart(rq);
	} else if (!rq->hrtick_csd_pending) {
		smp_call_function_single_async(cpu_of(rq), &rq->hrtick_csd);
		rq->hrtick_csd_pending = 1;
	}
}

#else
/*
 * Called to set the hrtick timer state.
 *
 * called with rq->lock held and irqs disabled
 */
void hrtick_start(struct rq *rq, u64 delay)
{
	/*
	 * Don't schedule slices shorter than 10000ns, that just
	 * doesn't make sense. Rely on vruntime for fairness.
	 */
	delay = max_t(u64, delay, 10000LL);
	hrtimer_start(&rq->hrtick_timer, ns_to_ktime(delay),
		      HRTIMER_MODE_REL_PINNED);
}
#endif /* CONFIG_SMP */

static void init_rq_hrtick(struct rq *rq)
{
#ifdef CONFIG_SMP
	rq->hrtick_csd_pending = 0;

	rq->hrtick_csd.flags = 0;
	rq->hrtick_csd.func = __hrtick_start;
	rq->hrtick_csd.info = rq;
#endif

	hrtimer_init(&rq->hrtick_timer, CLOCK_MONOTONIC, HRTIMER_MODE_REL);
	rq->hrtick_timer.function = hrtick;
}
#else	/* CONFIG_SCHED_HRTICK */
static inline void hrtick_clear(struct rq *rq)
{
}

static inline void init_rq_hrtick(struct rq *rq)
{
}
#endif	/* CONFIG_SCHED_HRTICK */

/*
 * cmpxchg based fetch_or, macro so it works for different integer types
 */
#define fetch_or(ptr, mask)						\
	({								\
		typeof(ptr) _ptr = (ptr);				\
		typeof(mask) _mask = (mask);				\
		typeof(*_ptr) _old, _val = *_ptr;			\
									\
		for (;;) {						\
			_old = cmpxchg(_ptr, _val, _val | _mask);	\
			if (_old == _val)				\
				break;					\
			_val = _old;					\
		}							\
	_old;								\
})

#if defined(CONFIG_SMP) && defined(TIF_POLLING_NRFLAG)
/*
 * Atomically set TIF_NEED_RESCHED and test for TIF_POLLING_NRFLAG,
 * this avoids any races wrt polling state changes and thereby avoids
 * spurious IPIs.
 */
static bool set_nr_and_not_polling(struct task_struct *p)
{
	struct thread_info *ti = task_thread_info(p);
	return !(fetch_or(&ti->flags, _TIF_NEED_RESCHED) & _TIF_POLLING_NRFLAG);
}

/*
 * Atomically set TIF_NEED_RESCHED if TIF_POLLING_NRFLAG is set.
 *
 * If this returns true, then the idle task promises to call
 * sched_ttwu_pending() and reschedule soon.
 */
static bool set_nr_if_polling(struct task_struct *p)
{
	struct thread_info *ti = task_thread_info(p);
	typeof(ti->flags) old, val = READ_ONCE(ti->flags);

	for (;;) {
		if (!(val & _TIF_POLLING_NRFLAG))
			return false;
		if (val & _TIF_NEED_RESCHED)
			return true;
		old = cmpxchg(&ti->flags, val, val | _TIF_NEED_RESCHED);
		if (old == val)
			break;
		val = old;
	}
	return true;
}

#else
static bool set_nr_and_not_polling(struct task_struct *p)
{
	set_tsk_need_resched(p);
	return true;
}

#ifdef CONFIG_SMP
static bool set_nr_if_polling(struct task_struct *p)
{
	return false;
}
#endif
#endif

void wake_q_add(struct wake_q_head *head, struct task_struct *task)
{
	struct wake_q_node *node = &task->wake_q;

	/*
	 * Atomically grab the task, if ->wake_q is !nil already it means
	 * its already queued (either by us or someone else) and will get the
	 * wakeup due to that.
	 *
	 * This cmpxchg() implies a full barrier, which pairs with the write
	 * barrier implied by the wakeup in wake_up_q().
	 */
	if (cmpxchg(&node->next, NULL, WAKE_Q_TAIL))
		return;

	head->count++;

	get_task_struct(task);

	/*
	 * The head is context local, there can be no concurrency.
	 */
	*head->lastp = node;
	head->lastp = &node->next;
}

static int
try_to_wake_up(struct task_struct *p, unsigned int state, int wake_flags,
	       int sibling_count_hint);

void wake_up_q(struct wake_q_head *head)
{
	struct wake_q_node *node = head->first;

	while (node != WAKE_Q_TAIL) {
		struct task_struct *task;

		task = container_of(node, struct task_struct, wake_q);
		BUG_ON(!task);
		/* Task can safely be re-inserted now: */
		node = node->next;
		task->wake_q.next = NULL;

		/*
		 * try_to_wake_up() implies a wmb() to pair with the queueing
		 * in wake_q_add() so as not to miss wakeups.
		 */
		try_to_wake_up(task, TASK_NORMAL, 0, head->count);
		put_task_struct(task);
	}
}

/*
 * resched_curr - mark rq's current task 'to be rescheduled now'.
 *
 * On UP this means the setting of the need_resched flag, on SMP it
 * might also involve a cross-CPU call to trigger the scheduler on
 * the target CPU.
 */
void resched_curr(struct rq *rq)
{
	struct task_struct *curr = rq->curr;
	int cpu;

	lockdep_assert_held(&rq->lock);

	if (test_tsk_need_resched(curr))
		return;

	cpu = cpu_of(rq);

	if (cpu == smp_processor_id()) {
		set_tsk_need_resched(curr);
		set_preempt_need_resched();
		return;
	}

	if (set_nr_and_not_polling(curr))
		smp_send_reschedule(cpu);
	else
		trace_sched_wake_idle_without_ipi(cpu);
}

void resched_cpu(int cpu)
{
	struct rq *rq = cpu_rq(cpu);
	unsigned long flags;

	raw_spin_lock_irqsave(&rq->lock, flags);
	if (cpu_online(cpu) || cpu == smp_processor_id())
		resched_curr(rq);
	raw_spin_unlock_irqrestore(&rq->lock, flags);
}

#ifdef CONFIG_SMP
#ifdef CONFIG_NO_HZ_COMMON
/*
 * In the semi idle case, use the nearest busy CPU for migrating timers
 * from an idle CPU.  This is good for power-savings.
 *
 * We don't do similar optimization for completely idle system, as
 * selecting an idle CPU will add more delays to the timers than intended
 * (as that CPU's timer base may not be uptodate wrt jiffies etc).
 */
int get_nohz_timer_target(void)
{
	int i, cpu = smp_processor_id();
	struct sched_domain *sd;

	if (!idle_cpu(cpu) && is_housekeeping_cpu(cpu))
		return cpu;

	rcu_read_lock();
	for_each_domain(cpu, sd) {
		for_each_cpu(i, sched_domain_span(sd)) {
			if (cpu == i)
				continue;

			if (!idle_cpu(i) && is_housekeeping_cpu(i)) {
				cpu = i;
				goto unlock;
			}
		}
	}

	if (!is_housekeeping_cpu(cpu))
		cpu = housekeeping_any_cpu();
unlock:
	rcu_read_unlock();
	return cpu;
}

/*
 * When add_timer_on() enqueues a timer into the timer wheel of an
 * idle CPU then this timer might expire before the next timer event
 * which is scheduled to wake up that CPU. In case of a completely
 * idle system the next event might even be infinite time into the
 * future. wake_up_idle_cpu() ensures that the CPU is woken up and
 * leaves the inner idle loop so the newly added timer is taken into
 * account when the CPU goes back to idle and evaluates the timer
 * wheel for the next timer event.
 */
static void wake_up_idle_cpu(int cpu)
{
	struct rq *rq = cpu_rq(cpu);

	if (cpu == smp_processor_id())
		return;

	if (set_nr_and_not_polling(rq->idle))
		smp_send_reschedule(cpu);
	else
		trace_sched_wake_idle_without_ipi(cpu);
}

static bool wake_up_full_nohz_cpu(int cpu)
{
	/*
	 * We just need the target to call irq_exit() and re-evaluate
	 * the next tick. The nohz full kick at least implies that.
	 * If needed we can still optimize that later with an
	 * empty IRQ.
	 */
	if (cpu_is_offline(cpu))
		return true;  /* Don't try to wake offline CPUs. */
	if (tick_nohz_full_cpu(cpu)) {
		if (cpu != smp_processor_id() ||
		    tick_nohz_tick_stopped())
			tick_nohz_full_kick_cpu(cpu);
		return true;
	}

	return false;
}

/*
 * Wake up the specified CPU.  If the CPU is going offline, it is the
 * caller's responsibility to deal with the lost wakeup, for example,
 * by hooking into the CPU_DEAD notifier like timers and hrtimers do.
 */
void wake_up_nohz_cpu(int cpu)
{
	if (!wake_up_full_nohz_cpu(cpu))
		wake_up_idle_cpu(cpu);
}

static inline bool got_nohz_idle_kick(void)
{
	int cpu = smp_processor_id();

	if (!test_bit(NOHZ_BALANCE_KICK, nohz_flags(cpu)))
		return false;

	if (idle_cpu(cpu) && !need_resched())
		return true;

	/*
	 * We can't run Idle Load Balance on this CPU for this time so we
	 * cancel it and clear NOHZ_BALANCE_KICK
	 */
	clear_bit(NOHZ_BALANCE_KICK, nohz_flags(cpu));
	return false;
}

#else /* CONFIG_NO_HZ_COMMON */

static inline bool got_nohz_idle_kick(void)
{
	return false;
}

#endif /* CONFIG_NO_HZ_COMMON */

#ifdef CONFIG_NO_HZ_FULL
bool sched_can_stop_tick(struct rq *rq)
{
	int fifo_nr_running;

	/* Deadline tasks, even if single, need the tick */
	if (rq->dl.dl_nr_running)
		return false;

	/*
	 * If there are more than one RR tasks, we need the tick to effect the
	 * actual RR behaviour.
	 */
	if (rq->rt.rr_nr_running) {
		if (rq->rt.rr_nr_running == 1)
			return true;
		else
			return false;
	}

	/*
	 * If there's no RR tasks, but FIFO tasks, we can skip the tick, no
	 * forced preemption between FIFO tasks.
	 */
	fifo_nr_running = rq->rt.rt_nr_running - rq->rt.rr_nr_running;
	if (fifo_nr_running)
		return true;

	/*
	 * If there are no DL,RR/FIFO tasks, there must only be CFS tasks left;
	 * if there's more than one we need the tick for involuntary
	 * preemption.
	 */
	if (rq->nr_running > 1)
		return false;

	return true;
}
#endif /* CONFIG_NO_HZ_FULL */

void sched_avg_update(struct rq *rq)
{
	s64 period = sched_avg_period();

	while ((s64)(rq_clock(rq) - rq->age_stamp) > period) {
		/*
		 * Inline assembly required to prevent the compiler
		 * optimising this loop into a divmod call.
		 * See __iter_div_u64_rem() for another example of this.
		 */
		asm("" : "+rm" (rq->age_stamp));
		rq->age_stamp += period;
		rq->rt_avg /= 2;
	}
}

#endif /* CONFIG_SMP */

#if defined(CONFIG_RT_GROUP_SCHED) || (defined(CONFIG_FAIR_GROUP_SCHED) && \
			(defined(CONFIG_SMP) || defined(CONFIG_CFS_BANDWIDTH)))
/*
 * Iterate task_group tree rooted at *from, calling @down when first entering a
 * node and @up when leaving it for the final time.
 *
 * Caller must hold rcu_lock or sufficient equivalent.
 */
int walk_tg_tree_from(struct task_group *from,
			     tg_visitor down, tg_visitor up, void *data)
{
	struct task_group *parent, *child;
	int ret;

	parent = from;

down:
	ret = (*down)(parent, data);
	if (ret)
		goto out;
	list_for_each_entry_rcu(child, &parent->children, siblings) {
		parent = child;
		goto down;

up:
		continue;
	}
	ret = (*up)(parent, data);
	if (ret || parent == from)
		goto out;

	child = parent;
	parent = parent->parent;
	if (parent)
		goto up;
out:
	return ret;
}

int tg_nop(struct task_group *tg, void *data)
{
	return 0;
}
#endif

static void set_load_weight(struct task_struct *p)
{
	int prio = p->static_prio - MAX_RT_PRIO;
	struct load_weight *load = &p->se.load;

	/*
	 * SCHED_IDLE tasks get minimal weight:
	 */
	if (idle_policy(p->policy)) {
		load->weight = scale_load(WEIGHT_IDLEPRIO);
		load->inv_weight = WMULT_IDLEPRIO;
		return;
	}

	load->weight = scale_load(sched_prio_to_weight[prio]);
	load->inv_weight = sched_prio_to_wmult[prio];
}

static inline void enqueue_task(struct rq *rq, struct task_struct *p, int flags)
{
	if (!(flags & ENQUEUE_NOCLOCK))
		update_rq_clock(rq);

	if (!(flags & ENQUEUE_RESTORE)) {
		sched_info_queued(rq, p);
		psi_enqueue(p, flags & ENQUEUE_WAKEUP);
	}

	p->sched_class->enqueue_task(rq, p, flags);
	walt_update_last_enqueue(p);
	trace_sched_enq_deq_task(p, 1, cpumask_bits(&p->cpus_allowed)[0]);
}

static inline void dequeue_task(struct rq *rq, struct task_struct *p, int flags)
{
	if (!(flags & DEQUEUE_NOCLOCK))
		update_rq_clock(rq);

	if (!(flags & DEQUEUE_SAVE)) {
		sched_info_dequeued(rq, p);
		psi_dequeue(p, flags & DEQUEUE_SLEEP);
	}

	p->sched_class->dequeue_task(rq, p, flags);
#ifdef CONFIG_SCHED_WALT
	if (p == rq->ed_task)
		early_detection_notify(rq, sched_ktime_clock());
#endif
	trace_sched_enq_deq_task(p, 0, cpumask_bits(&p->cpus_allowed)[0]);
}

void activate_task(struct rq *rq, struct task_struct *p, int flags)
{
	if (task_contributes_to_load(p))
		rq->nr_uninterruptible--;

	enqueue_task(rq, p, flags);
}

void deactivate_task(struct rq *rq, struct task_struct *p, int flags)
{
	if (task_contributes_to_load(p))
		rq->nr_uninterruptible++;

	if (flags & DEQUEUE_SLEEP)
		clear_ed_task(p, rq);

	dequeue_task(rq, p, flags);
}

/*
 * __normal_prio - return the priority that is based on the static prio
 */
static inline int __normal_prio(struct task_struct *p)
{
	return p->static_prio;
}

/*
 * Calculate the expected normal priority: i.e. priority
 * without taking RT-inheritance into account. Might be
 * boosted by interactivity modifiers. Changes upon fork,
 * setprio syscalls, and whenever the interactivity
 * estimator recalculates.
 */
static inline int normal_prio(struct task_struct *p)
{
	int prio;

	if (task_has_dl_policy(p))
		prio = MAX_DL_PRIO-1;
	else if (task_has_rt_policy(p))
		prio = MAX_RT_PRIO-1 - p->rt_priority;
	else
		prio = __normal_prio(p);
	return prio;
}

/*
 * Calculate the current priority, i.e. the priority
 * taken into account by the scheduler. This value might
 * be boosted by RT tasks, or might be boosted by
 * interactivity modifiers. Will be RT if the task got
 * RT-boosted. If not then it returns p->normal_prio.
 */
static int effective_prio(struct task_struct *p)
{
	p->normal_prio = normal_prio(p);
	/*
	 * If we are RT tasks or we were boosted to RT priority,
	 * keep the priority unchanged. Otherwise, update priority
	 * to the normal priority:
	 */
	if (!rt_prio(p->prio))
		return p->normal_prio;
	return p->prio;
}

/**
 * task_curr - is this task currently executing on a CPU?
 * @p: the task in question.
 *
 * Return: 1 if the task is currently executing. 0 otherwise.
 */
inline int task_curr(const struct task_struct *p)
{
	return cpu_curr(task_cpu(p)) == p;
}

/*
 * switched_from, switched_to and prio_changed must _NOT_ drop rq->lock,
 * use the balance_callback list if you want balancing.
 *
 * this means any call to check_class_changed() must be followed by a call to
 * balance_callback().
 */
static inline void check_class_changed(struct rq *rq, struct task_struct *p,
				       const struct sched_class *prev_class,
				       int oldprio)
{
	if (prev_class != p->sched_class) {
		if (prev_class->switched_from)
			prev_class->switched_from(rq, p);

		p->sched_class->switched_to(rq, p);
	} else if (oldprio != p->prio || dl_task(p))
		p->sched_class->prio_changed(rq, p, oldprio);
}

void check_preempt_curr(struct rq *rq, struct task_struct *p, int flags)
{
	const struct sched_class *class;

	if (p->sched_class == rq->curr->sched_class) {
		rq->curr->sched_class->check_preempt_curr(rq, p, flags);
	} else {
		for_each_class(class) {
			if (class == rq->curr->sched_class)
				break;
			if (class == p->sched_class) {
				resched_curr(rq);
				break;
			}
		}
	}

	/*
	 * A queue event has occurred, and we're going to schedule.  In
	 * this case, we can save a useless back to back clock update.
	 */
	if (task_on_rq_queued(rq->curr) && test_tsk_need_resched(rq->curr))
		rq_clock_skip_update(rq, true);
}

#ifdef CONFIG_SMP

static inline bool is_per_cpu_kthread(struct task_struct *p)
{
	if (!(p->flags & PF_KTHREAD))
		return false;

	if (p->nr_cpus_allowed != 1)
		return false;

	return true;
}

/*
 * Per-CPU kthreads are allowed to run on !actie && online CPUs, see
 * __set_cpus_allowed_ptr() and select_fallback_rq().
 */
static inline bool is_cpu_allowed(struct task_struct *p, int cpu)
{
	if (!cpumask_test_cpu(cpu, &p->cpus_allowed))
		return false;

	if (is_per_cpu_kthread(p))
		return cpu_online(cpu);

	return cpu_active(cpu);
}

/*
 * This is how migration works:
 *
 * 1) we invoke migration_cpu_stop() on the target CPU using
 *    stop_one_cpu().
 * 2) stopper starts to run (implicitly forcing the migrated thread
 *    off the CPU)
 * 3) it checks whether the migrated task is still in the wrong runqueue.
 * 4) if it's in the wrong runqueue then the migration thread removes
 *    it and puts it into the right queue.
 * 5) stopper completes and stop_one_cpu() returns and the migration
 *    is done.
 */

/*
 * move_queued_task - move a queued task to new rq.
 *
 * Returns (locked) new rq. Old rq's lock is released.
 */
static struct rq *move_queued_task(struct rq *rq, struct rq_flags *rf,
				   struct task_struct *p, int new_cpu)
{
	lockdep_assert_held(&rq->lock);

	p->on_rq = TASK_ON_RQ_MIGRATING;
	dequeue_task(rq, p, DEQUEUE_NOCLOCK);
<<<<<<< HEAD
#ifdef CONFIG_SCHED_WALT
	double_lock_balance(rq, cpu_rq(new_cpu));
	set_task_cpu(p, new_cpu);
	double_rq_unlock(cpu_rq(new_cpu), rq);
#else
	set_task_cpu(p, new_cpu);
	rq_unlock(rq, rf);
#endif
=======
	rq_unpin_lock(rq, rf);
	double_lock_balance(rq, cpu_rq(new_cpu));
	set_task_cpu(p, new_cpu);
	double_rq_unlock(cpu_rq(new_cpu), rq);
>>>>>>> 7870b283

	rq = cpu_rq(new_cpu);

	rq_lock(rq, rf);
	BUG_ON(task_cpu(p) != new_cpu);
	enqueue_task(rq, p, 0);
	p->on_rq = TASK_ON_RQ_QUEUED;
	check_preempt_curr(rq, p, 0);

	return rq;
}

struct migration_arg {
	struct task_struct *task;
	int dest_cpu;
};

/*
 * Move (not current) task off this CPU, onto the destination CPU. We're doing
 * this because either it can't run here any more (set_cpus_allowed()
 * away from this CPU, or CPU going down), or because we're
 * attempting to rebalance this task on exec (sched_exec).
 *
 * So we race with normal scheduler movements, but that's OK, as long
 * as the task is no longer on this CPU.
 */
static struct rq *__migrate_task(struct rq *rq, struct rq_flags *rf,
				 struct task_struct *p, int dest_cpu)
{
	/* Affinity changed (again). */
	if (!is_cpu_allowed(p, dest_cpu))
		return rq;

	update_rq_clock(rq);
	rq = move_queued_task(rq, rf, p, dest_cpu);

	return rq;
}

/*
 * migration_cpu_stop - this will be executed by a highprio stopper thread
 * and performs thread migration by bumping thread off CPU then
 * 'pushing' onto another runqueue.
 */
static int migration_cpu_stop(void *data)
{
	struct migration_arg *arg = data;
	struct task_struct *p = arg->task;
	struct rq *rq = this_rq();
	struct rq_flags rf;

	/*
	 * The original target CPU might have gone down and we might
	 * be on another CPU but it doesn't matter.
	 */
	local_irq_disable();
	/*
	 * We need to explicitly wake pending tasks before running
	 * __migrate_task() such that we will not miss enforcing cpus_allowed
	 * during wakeups, see set_cpus_allowed_ptr()'s TASK_WAKING test.
	 */
	sched_ttwu_pending();

	raw_spin_lock(&p->pi_lock);
	rq_lock(rq, &rf);
	/*
	 * If task_rq(p) != rq, it cannot be migrated here, because we're
	 * holding rq->lock, if p->on_rq == 0 it cannot get enqueued because
	 * we're holding p->pi_lock.
	 */
	if (task_rq(p) == rq) {
		if (task_on_rq_queued(p))
			rq = __migrate_task(rq, &rf, p, arg->dest_cpu);
		else
			p->wake_cpu = arg->dest_cpu;
	}
	rq_unlock(rq, &rf);
	raw_spin_unlock(&p->pi_lock);

	local_irq_enable();
	return 0;
}

/*
 * sched_class::set_cpus_allowed must do the below, but is not required to
 * actually call this function.
 */
void set_cpus_allowed_common(struct task_struct *p, const struct cpumask *new_mask)
{
	cpumask_copy(&p->cpus_allowed, new_mask);
	p->nr_cpus_allowed = cpumask_weight(new_mask);
}

void do_set_cpus_allowed(struct task_struct *p, const struct cpumask *new_mask)
{
	struct rq *rq = task_rq(p);
	bool queued, running;

	lockdep_assert_held(&p->pi_lock);

	queued = task_on_rq_queued(p);
	running = task_current(rq, p);

	if (queued) {
		/*
		 * Because __kthread_bind() calls this on blocked tasks without
		 * holding rq->lock.
		 */
		lockdep_assert_held(&rq->lock);
		dequeue_task(rq, p, DEQUEUE_SAVE | DEQUEUE_NOCLOCK);
	}
	if (running)
		put_prev_task(rq, p);

	p->sched_class->set_cpus_allowed(p, new_mask);

	if (queued)
		enqueue_task(rq, p, ENQUEUE_RESTORE | ENQUEUE_NOCLOCK);
	if (running)
		set_curr_task(rq, p);
}

/*
 * Change a given task's CPU affinity. Migrate the thread to a
 * proper CPU and schedule it away if the CPU it's executing on
 * is removed from the allowed bitmask.
 *
 * NOTE: the caller must have a valid reference to the task, the
 * task must not exit() & deallocate itself prematurely. The
 * call is not atomic; no spinlocks may be held.
 */
static int __set_cpus_allowed_ptr(struct task_struct *p,
				  const struct cpumask *new_mask, bool check)
{
	const struct cpumask *cpu_valid_mask = cpu_active_mask;
	unsigned int dest_cpu;
	struct rq_flags rf;
	struct rq *rq;
	int ret = 0;
	cpumask_t allowed_mask;

	rq = task_rq_lock(p, &rf);
	update_rq_clock(rq);

	if (p->flags & PF_KTHREAD) {
		/*
		 * Kernel threads are allowed on online && !active CPUs
		 */
		cpu_valid_mask = cpu_online_mask;
	}

	/*
	 * Must re-check here, to close a race against __kthread_bind(),
	 * sched_setaffinity() is not guaranteed to observe the flag.
	 */
	if (check && (p->flags & PF_NO_SETAFFINITY)) {
		ret = -EINVAL;
		goto out;
	}

	if (cpumask_equal(&p->cpus_allowed, new_mask))
		goto out;

	cpumask_andnot(&allowed_mask, new_mask, cpu_isolated_mask);
	cpumask_and(&allowed_mask, &allowed_mask, cpu_valid_mask);

	dest_cpu = cpumask_any(&allowed_mask);
	if (dest_cpu >= nr_cpu_ids) {
		cpumask_and(&allowed_mask, cpu_valid_mask, new_mask);
		dest_cpu = cpumask_any(&allowed_mask);
		if (!cpumask_intersects(new_mask, cpu_valid_mask)) {
			ret = -EINVAL;
			goto out;
		}
	}

	do_set_cpus_allowed(p, new_mask);

	if (p->flags & PF_KTHREAD) {
		/*
		 * For kernel threads that do indeed end up on online &&
		 * !active we want to ensure they are strict per-CPU threads.
		 */
		WARN_ON(cpumask_intersects(new_mask, cpu_online_mask) &&
			!cpumask_intersects(new_mask, cpu_active_mask) &&
			p->nr_cpus_allowed != 1);
	}

	/* Can the task run on the task's current CPU? If so, we're done */
	if (cpumask_test_cpu(task_cpu(p), &allowed_mask))
		goto out;

	if (task_running(rq, p) || p->state == TASK_WAKING) {
		struct migration_arg arg = { p, dest_cpu };
		/* Need help from migration thread: drop lock and wait. */
		task_rq_unlock(rq, p, &rf);
		stop_one_cpu(cpu_of(rq), migration_cpu_stop, &arg);
		tlb_migrate_finish(p->mm);
		return 0;
	} else if (task_on_rq_queued(p)) {
		/*
		 * OK, since we're going to drop the lock immediately
		 * afterwards anyway.
		 */
		rq = move_queued_task(rq, &rf, p, dest_cpu);
	}
out:
	task_rq_unlock(rq, p, &rf);

	return ret;
}

int set_cpus_allowed_ptr(struct task_struct *p, const struct cpumask *new_mask)
{
	return __set_cpus_allowed_ptr(p, new_mask, false);
}
EXPORT_SYMBOL_GPL(set_cpus_allowed_ptr);

void set_task_cpu(struct task_struct *p, unsigned int new_cpu)
{
#ifdef CONFIG_SCHED_DEBUG
	/*
	 * We should never call set_task_cpu() on a blocked task,
	 * ttwu() will sort out the placement.
	 */
	WARN_ON_ONCE(p->state != TASK_RUNNING && p->state != TASK_WAKING &&
			!p->on_rq);

	/*
	 * Migrating fair class task must have p->on_rq = TASK_ON_RQ_MIGRATING,
	 * because schedstat_wait_{start,end} rebase migrating task's wait_start
	 * time relying on p->on_rq.
	 */
	WARN_ON_ONCE(p->state == TASK_RUNNING &&
		     p->sched_class == &fair_sched_class &&
		     (p->on_rq && !task_on_rq_migrating(p)));

#ifdef CONFIG_LOCKDEP
	/*
	 * The caller should hold either p->pi_lock or rq->lock, when changing
	 * a task's CPU. ->pi_lock for waking tasks, rq->lock for runnable tasks.
	 *
	 * sched_move_task() holds both and thus holding either pins the cgroup,
	 * see task_group().
	 *
	 * Furthermore, all task_rq users should acquire both locks, see
	 * task_rq_lock().
	 */
	WARN_ON_ONCE(debug_locks && !(lockdep_is_held(&p->pi_lock) ||
				      lockdep_is_held(&task_rq(p)->lock)));
#endif
	/*
	 * Clearly, migrating tasks to offline CPUs is a fairly daft thing.
	 */
	WARN_ON_ONCE(!cpu_online(new_cpu));
#endif

	trace_sched_migrate_task(p, new_cpu);

	if (task_cpu(p) != new_cpu) {
		if (p->sched_class->migrate_task_rq)
			p->sched_class->migrate_task_rq(p);
		p->se.nr_migrations++;
		perf_event_task_migrate(p);

<<<<<<< HEAD
		fixup_busy_time(p, new_cpu);
=======
		walt_fixup_busy_time(p, new_cpu);
>>>>>>> 7870b283
	}

	__set_task_cpu(p, new_cpu);
}

static void __migrate_swap_task(struct task_struct *p, int cpu)
{
	if (task_on_rq_queued(p)) {
		struct rq *src_rq, *dst_rq;
		struct rq_flags srf, drf;

		src_rq = task_rq(p);
		dst_rq = cpu_rq(cpu);

		rq_pin_lock(src_rq, &srf);
		rq_pin_lock(dst_rq, &drf);

		p->on_rq = TASK_ON_RQ_MIGRATING;
		deactivate_task(src_rq, p, 0);
		set_task_cpu(p, cpu);
		activate_task(dst_rq, p, 0);
		p->on_rq = TASK_ON_RQ_QUEUED;
		check_preempt_curr(dst_rq, p, 0);

		rq_unpin_lock(dst_rq, &drf);
		rq_unpin_lock(src_rq, &srf);

	} else {
		/*
		 * Task isn't running anymore; make it appear like we migrated
		 * it before it went to sleep. This means on wakeup we make the
		 * previous CPU our target instead of where it really is.
		 */
		p->wake_cpu = cpu;
	}
}

struct migration_swap_arg {
	struct task_struct *src_task, *dst_task;
	int src_cpu, dst_cpu;
};

static int migrate_swap_stop(void *data)
{
	struct migration_swap_arg *arg = data;
	struct rq *src_rq, *dst_rq;
	int ret = -EAGAIN;

	if (!cpu_active(arg->src_cpu) || !cpu_active(arg->dst_cpu))
		return -EAGAIN;

	src_rq = cpu_rq(arg->src_cpu);
	dst_rq = cpu_rq(arg->dst_cpu);

	double_raw_lock(&arg->src_task->pi_lock,
			&arg->dst_task->pi_lock);
	double_rq_lock(src_rq, dst_rq);

	if (task_cpu(arg->dst_task) != arg->dst_cpu)
		goto unlock;

	if (task_cpu(arg->src_task) != arg->src_cpu)
		goto unlock;

	if (!cpumask_test_cpu(arg->dst_cpu, &arg->src_task->cpus_allowed))
		goto unlock;

	if (!cpumask_test_cpu(arg->src_cpu, &arg->dst_task->cpus_allowed))
		goto unlock;

	__migrate_swap_task(arg->src_task, arg->dst_cpu);
	__migrate_swap_task(arg->dst_task, arg->src_cpu);

	ret = 0;

unlock:
	double_rq_unlock(src_rq, dst_rq);
	raw_spin_unlock(&arg->dst_task->pi_lock);
	raw_spin_unlock(&arg->src_task->pi_lock);

	return ret;
}

/*
 * Cross migrate two tasks
 */
int migrate_swap(struct task_struct *cur, struct task_struct *p)
{
	struct migration_swap_arg arg;
	int ret = -EINVAL;

	arg = (struct migration_swap_arg){
		.src_task = cur,
		.src_cpu = task_cpu(cur),
		.dst_task = p,
		.dst_cpu = task_cpu(p),
	};

	if (arg.src_cpu == arg.dst_cpu)
		goto out;

	/*
	 * These three tests are all lockless; this is OK since all of them
	 * will be re-checked with proper locks held further down the line.
	 */
	if (!cpu_active(arg.src_cpu) || !cpu_active(arg.dst_cpu))
		goto out;

	if (!cpumask_test_cpu(arg.dst_cpu, &arg.src_task->cpus_allowed))
		goto out;

	if (!cpumask_test_cpu(arg.src_cpu, &arg.dst_task->cpus_allowed))
		goto out;

	trace_sched_swap_numa(cur, arg.src_cpu, p, arg.dst_cpu);
	ret = stop_two_cpus(arg.dst_cpu, arg.src_cpu, migrate_swap_stop, &arg);

out:
	return ret;
}

/*
 * wait_task_inactive - wait for a thread to unschedule.
 *
 * If @match_state is nonzero, it's the @p->state value just checked and
 * not expected to change.  If it changes, i.e. @p might have woken up,
 * then return zero.  When we succeed in waiting for @p to be off its CPU,
 * we return a positive number (its total switch count).  If a second call
 * a short while later returns the same number, the caller can be sure that
 * @p has remained unscheduled the whole time.
 *
 * The caller must ensure that the task *will* unschedule sometime soon,
 * else this function might spin for a *long* time. This function can't
 * be called with interrupts off, or it may introduce deadlock with
 * smp_call_function() if an IPI is sent by the same process we are
 * waiting to become inactive.
 */
unsigned long wait_task_inactive(struct task_struct *p, long match_state)
{
	int running, queued;
	struct rq_flags rf;
	unsigned long ncsw;
	struct rq *rq;

	for (;;) {
		/*
		 * We do the initial early heuristics without holding
		 * any task-queue locks at all. We'll only try to get
		 * the runqueue lock when things look like they will
		 * work out!
		 */
		rq = task_rq(p);

		/*
		 * If the task is actively running on another CPU
		 * still, just relax and busy-wait without holding
		 * any locks.
		 *
		 * NOTE! Since we don't hold any locks, it's not
		 * even sure that "rq" stays as the right runqueue!
		 * But we don't care, since "task_running()" will
		 * return false if the runqueue has changed and p
		 * is actually now running somewhere else!
		 */
		while (task_running(rq, p)) {
			if (match_state && unlikely(p->state != match_state))
				return 0;
			cpu_relax();
		}

		/*
		 * Ok, time to look more closely! We need the rq
		 * lock now, to be *sure*. If we're wrong, we'll
		 * just go back and repeat.
		 */
		rq = task_rq_lock(p, &rf);
		trace_sched_wait_task(p);
		running = task_running(rq, p);
		queued = task_on_rq_queued(p);
		ncsw = 0;
		if (!match_state || p->state == match_state)
			ncsw = p->nvcsw | LONG_MIN; /* sets MSB */
		task_rq_unlock(rq, p, &rf);

		/*
		 * If it changed from the expected state, bail out now.
		 */
		if (unlikely(!ncsw))
			break;

		/*
		 * Was it really running after all now that we
		 * checked with the proper locks actually held?
		 *
		 * Oops. Go back and try again..
		 */
		if (unlikely(running)) {
			cpu_relax();
			continue;
		}

		/*
		 * It's not enough that it's not actively running,
		 * it must be off the runqueue _entirely_, and not
		 * preempted!
		 *
		 * So if it was still runnable (but just not actively
		 * running right now), it's preempted, and we should
		 * yield - it could be a while.
		 */
		if (unlikely(queued)) {
			ktime_t to = NSEC_PER_MSEC;

			set_current_state(TASK_UNINTERRUPTIBLE);
			schedule_hrtimeout(&to, HRTIMER_MODE_REL);
			continue;
		}

		/*
		 * Ahh, all good. It wasn't running, and it wasn't
		 * runnable, which means that it will never become
		 * running in the future either. We're all done!
		 */
		break;
	}

	return ncsw;
}

/***
 * kick_process - kick a running thread to enter/exit the kernel
 * @p: the to-be-kicked thread
 *
 * Cause a process which is running on another CPU to enter
 * kernel-mode, without any delay. (to get signals handled.)
 *
 * NOTE: this function doesn't have to take the runqueue lock,
 * because all it wants to ensure is that the remote task enters
 * the kernel. If the IPI races and the task has been migrated
 * to another CPU then no harm is done and the purpose has been
 * achieved as well.
 */
void kick_process(struct task_struct *p)
{
	int cpu;

	preempt_disable();
	cpu = task_cpu(p);
	if ((cpu != smp_processor_id()) && task_curr(p))
		smp_send_reschedule(cpu);
	preempt_enable();
}
EXPORT_SYMBOL_GPL(kick_process);

/*
 * ->cpus_allowed is protected by both rq->lock and p->pi_lock
 *
 * A few notes on cpu_active vs cpu_online:
 *
 *  - cpu_active must be a subset of cpu_online
 *
 *  - on cpu-up we allow per-cpu kthreads on the online && !active cpu,
 *    see __set_cpus_allowed_ptr(). At this point the newly online
 *    CPU isn't yet part of the sched domains, and balancing will not
 *    see it.
 *
 *  - on CPU-down we clear cpu_active() to mask the sched domains and
 *    avoid the load balancer to place new tasks on the to be removed
 *    CPU. Existing tasks will remain running there and will be taken
 *    off.
 *
 * This means that fallback selection must not select !active CPUs.
 * And can assume that any active CPU must be online. Conversely
 * select_task_rq() below may allow selection of !active CPUs in order
 * to satisfy the above rules.
 */
static int select_fallback_rq(int cpu, struct task_struct *p, bool allow_iso)
{
	int nid = cpu_to_node(cpu);
	const struct cpumask *nodemask = NULL;
	enum { cpuset, possible, fail, bug } state = cpuset;
	int dest_cpu;
	int isolated_candidate = -1;

	/*
	 * If the node that the CPU is on has been offlined, cpu_to_node()
	 * will return -1. There is no CPU on the node, and we should
	 * select the CPU on the other node.
	 */
	if (nid != -1) {
		nodemask = cpumask_of_node(nid);

		/* Look for allowed, online CPU in same node. */
		for_each_cpu(dest_cpu, nodemask) {
			if (!cpu_active(dest_cpu))
				continue;
			if (cpu_isolated(dest_cpu))
				continue;
			if (cpumask_test_cpu(dest_cpu, &p->cpus_allowed))
				return dest_cpu;
		}
	}

	for (;;) {
		/* Any allowed, online CPU? */
		for_each_cpu(dest_cpu, &p->cpus_allowed) {
			if (!is_cpu_allowed(p, dest_cpu))
				continue;
			if (cpu_isolated(dest_cpu)) {
				if (allow_iso)
					isolated_candidate = dest_cpu;
				continue;
			}
			goto out;
		}

		if (isolated_candidate != -1) {
			dest_cpu = isolated_candidate;
			goto out;
		}

		/* No more Mr. Nice Guy. */
		switch (state) {
		case cpuset:
			if (IS_ENABLED(CONFIG_CPUSETS)) {
				cpuset_cpus_allowed_fallback(p);
				state = possible;
				break;
			}
			/* Fall-through */
		case possible:
			do_set_cpus_allowed(p, cpu_possible_mask);
			state = fail;
			break;

		case fail:
			allow_iso = true;
			state = bug;
			break;

		case bug:
			BUG();
			break;
		}
	}

out:
	if (state != cpuset) {
		/*
		 * Don't tell them about moving exiting tasks or
		 * kernel threads (both mm NULL), since they never
		 * leave kernel.
		 */
		if (p->mm && printk_ratelimit()) {
			printk_deferred("process %d (%s) no longer affine to cpu%d\n",
					task_pid_nr(p), p->comm, cpu);
		}
	}

	return dest_cpu;
}

/*
 * The caller (fork, wakeup) owns p->pi_lock, ->cpus_allowed is stable.
 */
static inline
int select_task_rq(struct task_struct *p, int cpu, int sd_flags, int wake_flags,
		   int sibling_count_hint)
{
	bool allow_isolated = (p->flags & PF_KTHREAD);

	lockdep_assert_held(&p->pi_lock);

	if (p->nr_cpus_allowed > 1)
		cpu = p->sched_class->select_task_rq(p, cpu, sd_flags, wake_flags,
						     sibling_count_hint);
	else
		cpu = cpumask_any(&p->cpus_allowed);

	/*
	 * In order not to call set_task_cpu() on a blocking task we need
	 * to rely on ttwu() to place the task on a valid ->cpus_allowed
	 * CPU.
	 *
	 * Since this is common to all placement strategies, this lives here.
	 *
	 * [ this allows ->select_task() to simply return task_cpu(p) and
	 *   not worry about this generic constraint ]
	 */
	if (unlikely(!is_cpu_allowed(p, cpu)) || (cpu_isolated(cpu) &&
						 !allow_isolated))
		cpu = select_fallback_rq(task_cpu(p), p, allow_isolated);

	return cpu;
}

static void update_avg(u64 *avg, u64 sample)
{
	s64 diff = sample - *avg;
	*avg += diff >> 3;
}

void sched_set_stop_task(int cpu, struct task_struct *stop)
{
	struct sched_param param = { .sched_priority = MAX_RT_PRIO - 1 };
	struct task_struct *old_stop = cpu_rq(cpu)->stop;

	if (stop) {
		/*
		 * Make it appear like a SCHED_FIFO task, its something
		 * userspace knows about and won't get confused about.
		 *
		 * Also, it will make PI more or less work without too
		 * much confusion -- but then, stop work should not
		 * rely on PI working anyway.
		 */
		sched_setscheduler_nocheck(stop, SCHED_FIFO, &param);

		stop->sched_class = &stop_sched_class;
	}

	cpu_rq(cpu)->stop = stop;

	if (old_stop) {
		/*
		 * Reset it back to a normal scheduling class so that
		 * it can die in pieces.
		 */
		old_stop->sched_class = &rt_sched_class;
	}
}

#else

static inline int __set_cpus_allowed_ptr(struct task_struct *p,
					 const struct cpumask *new_mask, bool check)
{
	return set_cpus_allowed_ptr(p, new_mask);
}

#endif /* CONFIG_SMP */

static void
ttwu_stat(struct task_struct *p, int cpu, int wake_flags)
{
	struct rq *rq;

	if (!schedstat_enabled())
		return;

	rq = this_rq();

#ifdef CONFIG_SMP
	if (cpu == rq->cpu) {
		schedstat_inc(rq->ttwu_local);
		schedstat_inc(p->se.statistics.nr_wakeups_local);
	} else {
		struct sched_domain *sd;

		schedstat_inc(p->se.statistics.nr_wakeups_remote);
		rcu_read_lock();
		for_each_domain(rq->cpu, sd) {
			if (cpumask_test_cpu(cpu, sched_domain_span(sd))) {
				schedstat_inc(sd->ttwu_wake_remote);
				break;
			}
		}
		rcu_read_unlock();
	}

	if (wake_flags & WF_MIGRATED)
		schedstat_inc(p->se.statistics.nr_wakeups_migrate);
#endif /* CONFIG_SMP */

	schedstat_inc(rq->ttwu_count);
	schedstat_inc(p->se.statistics.nr_wakeups);

	if (wake_flags & WF_SYNC)
		schedstat_inc(p->se.statistics.nr_wakeups_sync);
}

static inline void ttwu_activate(struct rq *rq, struct task_struct *p, int en_flags)
{
	activate_task(rq, p, en_flags);
	p->on_rq = TASK_ON_RQ_QUEUED;

	/* If a worker is waking up, notify the workqueue: */
	if (p->flags & PF_WQ_WORKER)
		wq_worker_waking_up(p, cpu_of(rq));
}

/*
 * Mark the task runnable and perform wakeup-preemption.
 */
static void ttwu_do_wakeup(struct rq *rq, struct task_struct *p, int wake_flags,
			   struct rq_flags *rf)
{
	check_preempt_curr(rq, p, wake_flags);
	p->state = TASK_RUNNING;
	trace_sched_wakeup(p);

#ifdef CONFIG_SMP
	if (p->sched_class->task_woken) {
		/*
		 * Our task @p is fully woken up and running; so its safe to
		 * drop the rq->lock, hereafter rq is only used for statistics.
		 */
		rq_unpin_lock(rq, rf);
		p->sched_class->task_woken(rq, p);
		rq_repin_lock(rq, rf);
	}

	if (rq->idle_stamp) {
		u64 delta = rq_clock(rq) - rq->idle_stamp;
		u64 max = 2*rq->max_idle_balance_cost;

		update_avg(&rq->avg_idle, delta);

		if (rq->avg_idle > max)
			rq->avg_idle = max;

		rq->idle_stamp = 0;
	}
#endif
}

static void
ttwu_do_activate(struct rq *rq, struct task_struct *p, int wake_flags,
		 struct rq_flags *rf)
{
	int en_flags = ENQUEUE_WAKEUP | ENQUEUE_NOCLOCK;

	lockdep_assert_held(&rq->lock);

#ifdef CONFIG_SMP
	if (p->sched_contributes_to_load)
		rq->nr_uninterruptible--;

	if (wake_flags & WF_MIGRATED)
		en_flags |= ENQUEUE_MIGRATED;
#endif

	ttwu_activate(rq, p, en_flags);
	ttwu_do_wakeup(rq, p, wake_flags, rf);
}

/*
 * Called in case the task @p isn't fully descheduled from its runqueue,
 * in this case we must do a remote wakeup. Its a 'light' wakeup though,
 * since all we need to do is flip p->state to TASK_RUNNING, since
 * the task is still ->on_rq.
 */
static int ttwu_remote(struct task_struct *p, int wake_flags)
{
	struct rq_flags rf;
	struct rq *rq;
	int ret = 0;

	rq = __task_rq_lock(p, &rf);
	if (task_on_rq_queued(p)) {
		/* check_preempt_curr() may use rq clock */
		update_rq_clock(rq);
		ttwu_do_wakeup(rq, p, wake_flags, &rf);
		ret = 1;
	}
	__task_rq_unlock(rq, &rf);

	return ret;
}

#ifdef CONFIG_SMP
void sched_ttwu_pending(void)
{
	struct rq *rq = this_rq();
	struct llist_node *llist = llist_del_all(&rq->wake_list);
	struct task_struct *p, *t;
	struct rq_flags rf;

	if (!llist)
		return;

	rq_lock_irqsave(rq, &rf);
	update_rq_clock(rq);

	llist_for_each_entry_safe(p, t, llist, wake_entry)
		ttwu_do_activate(rq, p, p->sched_remote_wakeup ? WF_MIGRATED : 0, &rf);

	rq_unlock_irqrestore(rq, &rf);
}

void scheduler_ipi(void)
{
	int cpu = smp_processor_id();
	/*
	 * Fold TIF_NEED_RESCHED into the preempt_count; anybody setting
	 * TIF_NEED_RESCHED remotely (for the first time) will also send
	 * this IPI.
	 */
	preempt_fold_need_resched();

	if (llist_empty(&this_rq()->wake_list) && !got_nohz_idle_kick())
		return;

	/*
	 * Not all reschedule IPI handlers call irq_enter/irq_exit, since
	 * traditionally all their work was done from the interrupt return
	 * path. Now that we actually do some work, we need to make sure
	 * we do call them.
	 *
	 * Some archs already do call them, luckily irq_enter/exit nest
	 * properly.
	 *
	 * Arguably we should visit all archs and update all handlers,
	 * however a fair share of IPIs are still resched only so this would
	 * somewhat pessimize the simple resched case.
	 */
	irq_enter();
	sched_ttwu_pending();

	/*
	 * Check if someone kicked us for doing the nohz idle load balance.
	 */
	if (unlikely(got_nohz_idle_kick()) && !cpu_isolated(cpu)) {
		this_rq()->idle_balance = 1;
		raise_softirq_irqoff(SCHED_SOFTIRQ);
	}
	irq_exit();
}

static void ttwu_queue_remote(struct task_struct *p, int cpu, int wake_flags)
{
	struct rq *rq = cpu_rq(cpu);

	p->sched_remote_wakeup = !!(wake_flags & WF_MIGRATED);

	if (llist_add(&p->wake_entry, &cpu_rq(cpu)->wake_list)) {
		if (!set_nr_if_polling(rq->idle))
			smp_send_reschedule(cpu);
		else
			trace_sched_wake_idle_without_ipi(cpu);
	}
}

void wake_up_if_idle(int cpu)
{
	struct rq *rq = cpu_rq(cpu);
	struct rq_flags rf;

	rcu_read_lock();

	if (!is_idle_task(rcu_dereference(rq->curr)))
		goto out;

	if (set_nr_if_polling(rq->idle)) {
		trace_sched_wake_idle_without_ipi(cpu);
	} else {
		rq_lock_irqsave(rq, &rf);
		if (is_idle_task(rq->curr))
			smp_send_reschedule(cpu);
		/* Else CPU is not idle, do nothing here: */
		rq_unlock_irqrestore(rq, &rf);
	}

out:
	rcu_read_unlock();
}

bool cpus_share_cache(int this_cpu, int that_cpu)
{
	return per_cpu(sd_llc_id, this_cpu) == per_cpu(sd_llc_id, that_cpu);
}
#endif /* CONFIG_SMP */

static void ttwu_queue(struct task_struct *p, int cpu, int wake_flags)
{
	struct rq *rq = cpu_rq(cpu);
	struct rq_flags rf;

#if defined(CONFIG_SMP)
	if (sched_feat(TTWU_QUEUE) && !cpus_share_cache(smp_processor_id(), cpu)) {
		sched_clock_cpu(cpu); /* Sync clocks across CPUs */
		ttwu_queue_remote(p, cpu, wake_flags);
		return;
	}
#endif

	rq_lock(rq, &rf);
	update_rq_clock(rq);
	ttwu_do_activate(rq, p, wake_flags, &rf);
	rq_unlock(rq, &rf);
}

/*
 * Notes on Program-Order guarantees on SMP systems.
 *
 *  MIGRATION
 *
 * The basic program-order guarantee on SMP systems is that when a task [t]
 * migrates, all its activity on its old CPU [c0] happens-before any subsequent
 * execution on its new CPU [c1].
 *
 * For migration (of runnable tasks) this is provided by the following means:
 *
 *  A) UNLOCK of the rq(c0)->lock scheduling out task t
 *  B) migration for t is required to synchronize *both* rq(c0)->lock and
 *     rq(c1)->lock (if not at the same time, then in that order).
 *  C) LOCK of the rq(c1)->lock scheduling in task
 *
 * Transitivity guarantees that B happens after A and C after B.
 * Note: we only require RCpc transitivity.
 * Note: the CPU doing B need not be c0 or c1
 *
 * Example:
 *
 *   CPU0            CPU1            CPU2
 *
 *   LOCK rq(0)->lock
 *   sched-out X
 *   sched-in Y
 *   UNLOCK rq(0)->lock
 *
 *                                   LOCK rq(0)->lock // orders against CPU0
 *                                   dequeue X
 *                                   UNLOCK rq(0)->lock
 *
 *                                   LOCK rq(1)->lock
 *                                   enqueue X
 *                                   UNLOCK rq(1)->lock
 *
 *                   LOCK rq(1)->lock // orders against CPU2
 *                   sched-out Z
 *                   sched-in X
 *                   UNLOCK rq(1)->lock
 *
 *
 *  BLOCKING -- aka. SLEEP + WAKEUP
 *
 * For blocking we (obviously) need to provide the same guarantee as for
 * migration. However the means are completely different as there is no lock
 * chain to provide order. Instead we do:
 *
 *   1) smp_store_release(X->on_cpu, 0)
 *   2) smp_cond_load_acquire(!X->on_cpu)
 *
 * Example:
 *
 *   CPU0 (schedule)  CPU1 (try_to_wake_up) CPU2 (schedule)
 *
 *   LOCK rq(0)->lock LOCK X->pi_lock
 *   dequeue X
 *   sched-out X
 *   smp_store_release(X->on_cpu, 0);
 *
 *                    smp_cond_load_acquire(&X->on_cpu, !VAL);
 *                    X->state = WAKING
 *                    set_task_cpu(X,2)
 *
 *                    LOCK rq(2)->lock
 *                    enqueue X
 *                    X->state = RUNNING
 *                    UNLOCK rq(2)->lock
 *
 *                                          LOCK rq(2)->lock // orders against CPU1
 *                                          sched-out Z
 *                                          sched-in X
 *                                          UNLOCK rq(2)->lock
 *
 *                    UNLOCK X->pi_lock
 *   UNLOCK rq(0)->lock
 *
 *
 * However; for wakeups there is a second guarantee we must provide, namely we
 * must observe the state that lead to our wakeup. That is, not only must our
 * task observe its own prior state, it must also observe the stores prior to
 * its wakeup.
 *
 * This means that any means of doing remote wakeups must order the CPU doing
 * the wakeup against the CPU the task is going to end up running on. This,
 * however, is already required for the regular Program-Order guarantee above,
 * since the waking CPU is the one issueing the ACQUIRE (smp_cond_load_acquire).
 *
 */

#ifdef CONFIG_SMP
#ifdef CONFIG_SCHED_WALT
/* utility function to update walt signals at wakeup */
static inline void walt_try_to_wake_up(struct task_struct *p)
{
	struct rq *rq = cpu_rq(task_cpu(p));
	struct rq_flags rf;
	u64 wallclock;
<<<<<<< HEAD
	unsigned int old_load;
	struct related_thread_group *grp = NULL;

	rq_lock_irqsave(rq, &rf);
	old_load = task_load(p);
	wallclock = sched_ktime_clock();
	update_task_ravg(rq->curr, rq, TASK_UPDATE, wallclock, 0);
	update_task_ravg(p, rq, TASK_WAKE, wallclock, 0);
	note_task_waking(p, wallclock);
	rq_unlock_irqrestore(rq, &rf);

	rcu_read_lock();
	grp = task_related_thread_group(p);
	if (update_preferred_cluster(grp, p, old_load))
		set_preferred_cluster(grp);
	rcu_read_unlock();
=======

	rq_lock_irqsave(rq, &rf);
	wallclock = walt_ktime_clock();
	walt_update_task_ravg(rq->curr, rq, TASK_UPDATE, wallclock, 0);
	walt_update_task_ravg(p, rq, TASK_WAKE, wallclock, 0);
	rq_unlock_irqrestore(rq, &rf);
>>>>>>> 7870b283
}
#else
#define walt_try_to_wake_up(a) {}
#endif
#endif

/**
 * try_to_wake_up - wake up a thread
 * @p: the thread to be awakened
 * @state: the mask of task states that can be woken
 * @wake_flags: wake modifier flags (WF_*)
 * @sibling_count_hint: A hint at the number of threads that are being woken up
 *                      in this event.
 *
 * If (@state & @p->state) @p->state = TASK_RUNNING.
 *
 * If the task was not queued/runnable, also place it back on a runqueue.
 *
 * Atomic against schedule() which would dequeue a task, also see
 * set_current_state().
 *
 * Return: %true if @p->state changes (an actual wakeup was done),
 *	   %false otherwise.
 */
static int
try_to_wake_up(struct task_struct *p, unsigned int state, int wake_flags,
	       int sibling_count_hint)
{
	unsigned long flags;
	int cpu, success = 0;

	/*
	 * If we are going to wake up a thread waiting for CONDITION we
	 * need to ensure that CONDITION=1 done by the caller can not be
	 * reordered with p->state check below. This pairs with mb() in
	 * set_current_state() the waiting thread does.
	 */
	raw_spin_lock_irqsave(&p->pi_lock, flags);
	smp_mb__after_spinlock();
	if (!(p->state & state))
		goto out;

	trace_sched_waking(p);

	/* We're going to change ->state: */
	success = 1;
	cpu = task_cpu(p);

	/*
	 * Ensure we load p->on_rq _after_ p->state, otherwise it would
	 * be possible to, falsely, observe p->on_rq == 0 and get stuck
	 * in smp_cond_load_acquire() below.
	 *
	 * sched_ttwu_pending()                 try_to_wake_up()
	 *   [S] p->on_rq = 1;                  [L] P->state
	 *       UNLOCK rq->lock  -----.
	 *                              \
	 *				 +---   RMB
	 * schedule()                   /
	 *       LOCK rq->lock    -----'
	 *       UNLOCK rq->lock
	 *
	 * [task p]
	 *   [S] p->state = UNINTERRUPTIBLE     [L] p->on_rq
	 *
	 * Pairs with the UNLOCK+LOCK on rq->lock from the
	 * last wakeup of our task and the schedule that got our task
	 * current.
	 */
	smp_rmb();
	if (p->on_rq && ttwu_remote(p, wake_flags))
		goto stat;

#ifdef CONFIG_SMP
	/*
	 * Ensure we load p->on_cpu _after_ p->on_rq, otherwise it would be
	 * possible to, falsely, observe p->on_cpu == 0.
	 *
	 * One must be running (->on_cpu == 1) in order to remove oneself
	 * from the runqueue.
	 *
	 *  [S] ->on_cpu = 1;	[L] ->on_rq
	 *      UNLOCK rq->lock
	 *			RMB
	 *      LOCK   rq->lock
	 *  [S] ->on_rq = 0;    [L] ->on_cpu
	 *
	 * Pairs with the full barrier implied in the UNLOCK+LOCK on rq->lock
	 * from the consecutive calls to schedule(); the first switching to our
	 * task, the second putting it to sleep.
	 */
	smp_rmb();

	/*
	 * If the owning (remote) CPU is still in the middle of schedule() with
	 * this task as prev, wait until its done referencing the task.
	 *
	 * Pairs with the smp_store_release() in finish_lock_switch().
	 *
	 * This ensures that tasks getting woken will be fully ordered against
	 * their previous state and preserve Program Order.
	 */
	smp_cond_load_acquire(&p->on_cpu, !VAL);

	walt_try_to_wake_up(p);

	p->sched_contributes_to_load = !!task_contributes_to_load(p);
	p->state = TASK_WAKING;

	if (p->in_iowait) {
		delayacct_blkio_end(p);
		atomic_dec(&task_rq(p)->nr_iowait);
	}

	cpu = select_task_rq(p, p->wake_cpu, SD_BALANCE_WAKE, wake_flags,
			     sibling_count_hint);
	if (task_cpu(p) != cpu) {
		wake_flags |= WF_MIGRATED;
		psi_ttwu_dequeue(p);
		set_task_cpu(p, cpu);
	}

#else /* CONFIG_SMP */

	if (p->in_iowait) {
		delayacct_blkio_end(p);
		atomic_dec(&task_rq(p)->nr_iowait);
	}

#endif /* CONFIG_SMP */

	ttwu_queue(p, cpu, wake_flags);
stat:
	ttwu_stat(p, cpu, wake_flags);
out:
	raw_spin_unlock_irqrestore(&p->pi_lock, flags);

	if (success && sched_predl) {
		raw_spin_lock_irqsave(&cpu_rq(cpu)->lock, flags);
		if (do_pl_notif(cpu_rq(cpu)))
			cpufreq_update_util(cpu_rq(cpu),
					    SCHED_CPUFREQ_WALT |
					    SCHED_CPUFREQ_PL);
		raw_spin_unlock_irqrestore(&cpu_rq(cpu)->lock, flags);
	}
	return success;
}

/**
 * try_to_wake_up_local - try to wake up a local task with rq lock held
 * @p: the thread to be awakened
 * @rf: request-queue flags for pinning
 *
 * Put @p on the run-queue if it's not already there. The caller must
 * ensure that this_rq() is locked, @p is bound to this_rq() and not
 * the current task.
 */
static void try_to_wake_up_local(struct task_struct *p, struct rq_flags *rf)
{
	struct rq *rq = task_rq(p);

	if (WARN_ON_ONCE(rq != this_rq()) ||
	    WARN_ON_ONCE(p == current))
		return;

	lockdep_assert_held(&rq->lock);

	if (!raw_spin_trylock(&p->pi_lock)) {
		/*
		 * This is OK, because current is on_cpu, which avoids it being
		 * picked for load-balance and preemption/IRQs are still
		 * disabled avoiding further scheduler activity on it and we've
		 * not yet picked a replacement task.
		 */
		rq_unlock(rq, rf);
		raw_spin_lock(&p->pi_lock);
		rq_relock(rq, rf);
	}

	if (!(p->state & TASK_NORMAL))
		goto out;

	trace_sched_waking(p);

	if (!task_on_rq_queued(p)) {
<<<<<<< HEAD
		u64 wallclock = sched_ktime_clock();

		update_task_ravg(rq->curr, rq, TASK_UPDATE, wallclock, 0);
		update_task_ravg(p, rq, TASK_WAKE, wallclock, 0);
=======
		u64 wallclock = walt_ktime_clock();

		walt_update_task_ravg(rq->curr, rq, TASK_UPDATE, wallclock, 0);
		walt_update_task_ravg(p, rq, TASK_WAKE, wallclock, 0);
>>>>>>> 7870b283

		if (p->in_iowait) {
			delayacct_blkio_end(p);
			atomic_dec(&rq->nr_iowait);
		}
		ttwu_activate(rq, p, ENQUEUE_WAKEUP | ENQUEUE_NOCLOCK);
		note_task_waking(p, wallclock);
	}

	ttwu_do_wakeup(rq, p, 0, rf);
	ttwu_stat(p, smp_processor_id(), 0);
out:
	raw_spin_unlock(&p->pi_lock);
}

/**
 * wake_up_process - Wake up a specific process
 * @p: The process to be woken up.
 *
 * Attempt to wake up the nominated process and move it to the set of runnable
 * processes.
 *
 * Return: 1 if the process was woken up, 0 if it was already running.
 *
 * It may be assumed that this function implies a write memory barrier before
 * changing the task state if and only if any tasks are woken up.
 */
int wake_up_process(struct task_struct *p)
{
	return try_to_wake_up(p, TASK_NORMAL, 0, 1);
}
EXPORT_SYMBOL(wake_up_process);

int wake_up_state(struct task_struct *p, unsigned int state)
{
	return try_to_wake_up(p, state, 0, 1);
}

/*
 * Perform scheduler related setup for a newly forked process p.
 * p is forked by current.
 *
 * __sched_fork() is basic setup used by init_idle() too:
 */
static void __sched_fork(unsigned long clone_flags, struct task_struct *p)
{
	p->on_rq			= 0;

	p->se.on_rq			= 0;
	p->se.exec_start		= 0;
	p->se.sum_exec_runtime		= 0;
	p->se.prev_sum_exec_runtime	= 0;
	p->se.nr_migrations		= 0;
	p->se.vruntime			= 0;
<<<<<<< HEAD
	p->last_sleep_ts		= 0;
=======
#ifdef CONFIG_SCHED_WALT
	p->last_sleep_ts		= 0;
#endif
>>>>>>> 7870b283

	INIT_LIST_HEAD(&p->se.group_node);
	walt_init_new_task_load(p);

#ifdef CONFIG_FAIR_GROUP_SCHED
	p->se.cfs_rq			= NULL;
#endif

#ifdef CONFIG_SCHEDSTATS
	/* Even if schedstat is disabled, there should not be garbage */
	memset(&p->se.statistics, 0, sizeof(p->se.statistics));
#endif

	RB_CLEAR_NODE(&p->dl.rb_node);
	init_dl_task_timer(&p->dl);
	init_dl_inactive_task_timer(&p->dl);
	__dl_clear_params(p);

	INIT_LIST_HEAD(&p->rt.run_list);
	p->rt.timeout		= 0;
	p->rt.time_slice	= sched_rr_timeslice;
	p->rt.on_rq		= 0;
	p->rt.on_list		= 0;

#ifdef CONFIG_PREEMPT_NOTIFIERS
	INIT_HLIST_HEAD(&p->preempt_notifiers);
#endif

#ifdef CONFIG_NUMA_BALANCING
	if (p->mm && atomic_read(&p->mm->mm_users) == 1) {
		p->mm->numa_next_scan = jiffies + msecs_to_jiffies(sysctl_numa_balancing_scan_delay);
		p->mm->numa_scan_seq = 0;
	}

	if (clone_flags & CLONE_VM)
		p->numa_preferred_nid = current->numa_preferred_nid;
	else
		p->numa_preferred_nid = -1;

	p->node_stamp = 0ULL;
	p->numa_scan_seq = p->mm ? p->mm->numa_scan_seq : 0;
	p->numa_scan_period = sysctl_numa_balancing_scan_delay;
	p->numa_work.next = &p->numa_work;
	p->numa_faults = NULL;
	p->last_task_numa_placement = 0;
	p->last_sum_exec_runtime = 0;

	p->numa_group = NULL;
#endif /* CONFIG_NUMA_BALANCING */
}

DEFINE_STATIC_KEY_FALSE(sched_numa_balancing);

#ifdef CONFIG_NUMA_BALANCING

void set_numabalancing_state(bool enabled)
{
	if (enabled)
		static_branch_enable(&sched_numa_balancing);
	else
		static_branch_disable(&sched_numa_balancing);
}

#ifdef CONFIG_PROC_SYSCTL
int sysctl_numa_balancing(struct ctl_table *table, int write,
			 void __user *buffer, size_t *lenp, loff_t *ppos)
{
	struct ctl_table t;
	int err;
	int state = static_branch_likely(&sched_numa_balancing);

	if (write && !capable(CAP_SYS_ADMIN))
		return -EPERM;

	t = *table;
	t.data = &state;
	err = proc_dointvec_minmax(&t, write, buffer, lenp, ppos);
	if (err < 0)
		return err;
	if (write)
		set_numabalancing_state(state);
	return err;
}
#endif
#endif

#ifdef CONFIG_SCHEDSTATS

DEFINE_STATIC_KEY_FALSE(sched_schedstats);
static bool __initdata __sched_schedstats = false;

static void set_schedstats(bool enabled)
{
	if (enabled)
		static_branch_enable(&sched_schedstats);
	else
		static_branch_disable(&sched_schedstats);
}

void force_schedstat_enabled(void)
{
	if (!schedstat_enabled()) {
		pr_info("kernel profiling enabled schedstats, disable via kernel.sched_schedstats.\n");
		static_branch_enable(&sched_schedstats);
	}
}

static int __init setup_schedstats(char *str)
{
	int ret = 0;
	if (!str)
		goto out;

	/*
	 * This code is called before jump labels have been set up, so we can't
	 * change the static branch directly just yet.  Instead set a temporary
	 * variable so init_schedstats() can do it later.
	 */
	if (!strcmp(str, "enable")) {
		__sched_schedstats = true;
		ret = 1;
	} else if (!strcmp(str, "disable")) {
		__sched_schedstats = false;
		ret = 1;
	}
out:
	if (!ret)
		pr_warn("Unable to parse schedstats=\n");

	return ret;
}
__setup("schedstats=", setup_schedstats);

static void __init init_schedstats(void)
{
	set_schedstats(__sched_schedstats);
}

#ifdef CONFIG_PROC_SYSCTL
int sysctl_schedstats(struct ctl_table *table, int write,
			 void __user *buffer, size_t *lenp, loff_t *ppos)
{
	struct ctl_table t;
	int err;
	int state = static_branch_likely(&sched_schedstats);

	if (write && !capable(CAP_SYS_ADMIN))
		return -EPERM;

	t = *table;
	t.data = &state;
	err = proc_dointvec_minmax(&t, write, buffer, lenp, ppos);
	if (err < 0)
		return err;
	if (write)
		set_schedstats(state);
	return err;
}
#endif /* CONFIG_PROC_SYSCTL */
#else  /* !CONFIG_SCHEDSTATS */
static inline void init_schedstats(void) {}
#endif /* CONFIG_SCHEDSTATS */

/*
 * fork()/clone()-time setup:
 */
int sched_fork(unsigned long clone_flags, struct task_struct *p)
{
	unsigned long flags;
	int cpu;

	init_new_task_load(p);
	cpu = get_cpu();
	__sched_fork(clone_flags, p);
	/*
	 * We mark the process as NEW here. This guarantees that
	 * nobody will actually run it, and a signal or other external
	 * event cannot wake it up and insert it on the runqueue either.
	 */
	p->state = TASK_NEW;

	/*
	 * Make sure we do not leak PI boosting priority to the child.
	 */
	p->prio = current->normal_prio;

	/*
	 * Revert to default priority/policy on fork if requested.
	 */
	if (unlikely(p->sched_reset_on_fork)) {
		if (task_has_dl_policy(p) || task_has_rt_policy(p)) {
			p->policy = SCHED_NORMAL;
			p->static_prio = NICE_TO_PRIO(0);
			p->rt_priority = 0;
		} else if (PRIO_TO_NICE(p->static_prio) < 0)
			p->static_prio = NICE_TO_PRIO(0);

		p->prio = p->normal_prio = __normal_prio(p);
		set_load_weight(p);

		/*
		 * We don't need the reset flag anymore after the fork. It has
		 * fulfilled its duty:
		 */
		p->sched_reset_on_fork = 0;
	}

	if (dl_prio(p->prio)) {
		put_cpu();
		return -EAGAIN;
	} else if (rt_prio(p->prio)) {
		p->sched_class = &rt_sched_class;
	} else {
		p->sched_class = &fair_sched_class;
	}

	init_entity_runnable_average(&p->se);

	/*
	 * The child is not yet in the pid-hash so no cgroup attach races,
	 * and the cgroup is pinned to this child due to cgroup_fork()
	 * is ran before sched_fork().
	 *
	 * Silence PROVE_RCU.
	 */
	raw_spin_lock_irqsave(&p->pi_lock, flags);
	/*
	 * We're setting the CPU for the first time, we don't migrate,
	 * so use __set_task_cpu().
	 */
	__set_task_cpu(p, cpu);
	if (p->sched_class->task_fork)
		p->sched_class->task_fork(p);
	raw_spin_unlock_irqrestore(&p->pi_lock, flags);

#ifdef CONFIG_SCHED_INFO
	if (likely(sched_info_on()))
		memset(&p->sched_info, 0, sizeof(p->sched_info));
#endif
#if defined(CONFIG_SMP)
	p->on_cpu = 0;
#endif
	init_task_preempt_count(p);
#ifdef CONFIG_SMP
	plist_node_init(&p->pushable_tasks, MAX_PRIO);
	RB_CLEAR_NODE(&p->pushable_dl_tasks);
#endif

	put_cpu();
	return 0;
}

unsigned long to_ratio(u64 period, u64 runtime)
{
	if (runtime == RUNTIME_INF)
		return BW_UNIT;

	/*
	 * Doing this here saves a lot of checks in all
	 * the calling paths, and returning zero seems
	 * safe for them anyway.
	 */
	if (period == 0)
		return 0;

	return div64_u64(runtime << BW_SHIFT, period);
}

/*
 * wake_up_new_task - wake up a newly created task for the first time.
 *
 * This function will do some initial scheduler statistics housekeeping
 * that must be done for every newly created context, then puts the task
 * on the runqueue and wakes it.
 */
void wake_up_new_task(struct task_struct *p)
{
	struct rq_flags rf;
	struct rq *rq;

	add_new_task_to_grp(p);
	raw_spin_lock_irqsave(&p->pi_lock, rf.flags);

<<<<<<< HEAD
=======
	walt_init_new_task_load(p);

>>>>>>> 7870b283
	p->state = TASK_RUNNING;
#ifdef CONFIG_SMP
	/*
	 * Fork balancing, do it here and not earlier because:
	 *  - cpus_allowed can change in the fork path
	 *  - any previously selected CPU might disappear through hotplug
	 *
	 * Use __set_task_cpu() to avoid calling sched_class::migrate_task_rq,
	 * as we're not fully set-up yet.
	 */
	__set_task_cpu(p, select_task_rq(p, task_cpu(p), SD_BALANCE_FORK, 0, 1));
#endif
	rq = __task_rq_lock(p, &rf);
	update_rq_clock(rq);
	post_init_entity_util_avg(&p->se);

	mark_task_starting(p);
	activate_task(rq, p, ENQUEUE_NOCLOCK);
<<<<<<< HEAD
=======
	walt_mark_task_starting(p);
>>>>>>> 7870b283

	p->on_rq = TASK_ON_RQ_QUEUED;
	trace_sched_wakeup_new(p);
	check_preempt_curr(rq, p, WF_FORK);
#ifdef CONFIG_SMP
	if (p->sched_class->task_woken) {
		/*
		 * Nothing relies on rq->lock after this, so its fine to
		 * drop it.
		 */
		rq_unpin_lock(rq, &rf);
		p->sched_class->task_woken(rq, p);
		rq_repin_lock(rq, &rf);
	}
#endif
	task_rq_unlock(rq, p, &rf);
}

#ifdef CONFIG_PREEMPT_NOTIFIERS

static struct static_key preempt_notifier_key = STATIC_KEY_INIT_FALSE;

void preempt_notifier_inc(void)
{
	static_key_slow_inc(&preempt_notifier_key);
}
EXPORT_SYMBOL_GPL(preempt_notifier_inc);

void preempt_notifier_dec(void)
{
	static_key_slow_dec(&preempt_notifier_key);
}
EXPORT_SYMBOL_GPL(preempt_notifier_dec);

/**
 * preempt_notifier_register - tell me when current is being preempted & rescheduled
 * @notifier: notifier struct to register
 */
void preempt_notifier_register(struct preempt_notifier *notifier)
{
	if (!static_key_false(&preempt_notifier_key))
		WARN(1, "registering preempt_notifier while notifiers disabled\n");

	hlist_add_head(&notifier->link, &current->preempt_notifiers);
}
EXPORT_SYMBOL_GPL(preempt_notifier_register);

/**
 * preempt_notifier_unregister - no longer interested in preemption notifications
 * @notifier: notifier struct to unregister
 *
 * This is *not* safe to call from within a preemption notifier.
 */
void preempt_notifier_unregister(struct preempt_notifier *notifier)
{
	hlist_del(&notifier->link);
}
EXPORT_SYMBOL_GPL(preempt_notifier_unregister);

static void __fire_sched_in_preempt_notifiers(struct task_struct *curr)
{
	struct preempt_notifier *notifier;

	hlist_for_each_entry(notifier, &curr->preempt_notifiers, link)
		notifier->ops->sched_in(notifier, raw_smp_processor_id());
}

static __always_inline void fire_sched_in_preempt_notifiers(struct task_struct *curr)
{
	if (static_key_false(&preempt_notifier_key))
		__fire_sched_in_preempt_notifiers(curr);
}

static void
__fire_sched_out_preempt_notifiers(struct task_struct *curr,
				   struct task_struct *next)
{
	struct preempt_notifier *notifier;

	hlist_for_each_entry(notifier, &curr->preempt_notifiers, link)
		notifier->ops->sched_out(notifier, next);
}

static __always_inline void
fire_sched_out_preempt_notifiers(struct task_struct *curr,
				 struct task_struct *next)
{
	if (static_key_false(&preempt_notifier_key))
		__fire_sched_out_preempt_notifiers(curr, next);
}

#else /* !CONFIG_PREEMPT_NOTIFIERS */

static inline void fire_sched_in_preempt_notifiers(struct task_struct *curr)
{
}

static inline void
fire_sched_out_preempt_notifiers(struct task_struct *curr,
				 struct task_struct *next)
{
}

#endif /* CONFIG_PREEMPT_NOTIFIERS */

/**
 * prepare_task_switch - prepare to switch tasks
 * @rq: the runqueue preparing to switch
 * @prev: the current task that is being switched out
 * @next: the task we are going to switch to.
 *
 * This is called with the rq lock held and interrupts off. It must
 * be paired with a subsequent finish_task_switch after the context
 * switch.
 *
 * prepare_task_switch sets up locking and calls architecture specific
 * hooks.
 */
static inline void
prepare_task_switch(struct rq *rq, struct task_struct *prev,
		    struct task_struct *next)
{
	sched_info_switch(rq, prev, next);
	perf_event_task_sched_out(prev, next);
	fire_sched_out_preempt_notifiers(prev, next);
	prepare_lock_switch(rq, next);
	prepare_arch_switch(next);
}

/**
 * finish_task_switch - clean up after a task-switch
 * @prev: the thread we just switched away from.
 *
 * finish_task_switch must be called after the context switch, paired
 * with a prepare_task_switch call before the context switch.
 * finish_task_switch will reconcile locking set up by prepare_task_switch,
 * and do any other architecture-specific cleanup actions.
 *
 * Note that we may have delayed dropping an mm in context_switch(). If
 * so, we finish that here outside of the runqueue lock. (Doing it
 * with the lock held can cause deadlocks; see schedule() for
 * details.)
 *
 * The context switch have flipped the stack from under us and restored the
 * local variables which were saved when this task called schedule() in the
 * past. prev == current is still correct but we need to recalculate this_rq
 * because prev may have moved to another CPU.
 */
static struct rq *finish_task_switch(struct task_struct *prev)
	__releases(rq->lock)
{
	struct rq *rq = this_rq();
	struct mm_struct *mm = rq->prev_mm;
	long prev_state;

	/*
	 * The previous task will have left us with a preempt_count of 2
	 * because it left us after:
	 *
	 *	schedule()
	 *	  preempt_disable();			// 1
	 *	  __schedule()
	 *	    raw_spin_lock_irq(&rq->lock)	// 2
	 *
	 * Also, see FORK_PREEMPT_COUNT.
	 */
	if (WARN_ONCE(preempt_count() != 2*PREEMPT_DISABLE_OFFSET,
		      "corrupted preempt_count: %s/%d/0x%x\n",
		      current->comm, current->pid, preempt_count()))
		preempt_count_set(FORK_PREEMPT_COUNT);

	rq->prev_mm = NULL;

	/*
	 * A task struct has one reference for the use as "current".
	 * If a task dies, then it sets TASK_DEAD in tsk->state and calls
	 * schedule one last time. The schedule call will never return, and
	 * the scheduled task must drop that reference.
	 *
	 * We must observe prev->state before clearing prev->on_cpu (in
	 * finish_lock_switch), otherwise a concurrent wakeup can get prev
	 * running on another CPU and we could rave with its RUNNING -> DEAD
	 * transition, resulting in a double drop.
	 */
	prev_state = prev->state;
	vtime_task_switch(prev);
	perf_event_task_sched_in(prev, current);
	/*
	 * The membarrier system call requires a full memory barrier
	 * after storing to rq->curr, before going back to user-space.
	 *
	 * TODO: This smp_mb__after_unlock_lock can go away if PPC end
	 * up adding a full barrier to switch_mm(), or we should figure
	 * out if a smp_mb__after_unlock_lock is really the proper API
	 * to use.
	 */
	smp_mb__after_unlock_lock();
	finish_lock_switch(rq, prev);
	finish_arch_post_lock_switch();

	fire_sched_in_preempt_notifiers(current);
	if (mm)
		mmdrop(mm);
	if (unlikely(prev_state  == TASK_DEAD)) {
			if (prev->sched_class->task_dead)
				prev->sched_class->task_dead(prev);

			/*
			 * Remove function-return probe instances associated with this
			 * task and put them back on the free list.
			 */
			kprobe_flush_task(prev);

			/* Task is done with its stack. */
			put_task_stack(prev);

			put_task_struct(prev);

	}

	tick_nohz_task_switch();
	return rq;
}

#ifdef CONFIG_SMP

/* rq->lock is NOT held, but preemption is disabled */
static void __balance_callback(struct rq *rq)
{
	struct callback_head *head, *next;
	void (*func)(struct rq *rq);
	unsigned long flags;

	raw_spin_lock_irqsave(&rq->lock, flags);
	head = rq->balance_callback;
	rq->balance_callback = NULL;
	while (head) {
		func = (void (*)(struct rq *))head->func;
		next = head->next;
		head->next = NULL;
		head = next;

		func(rq);
	}
	raw_spin_unlock_irqrestore(&rq->lock, flags);
}

static inline void balance_callback(struct rq *rq)
{
	if (unlikely(rq->balance_callback))
		__balance_callback(rq);
}

#else

static inline void balance_callback(struct rq *rq)
{
}

#endif

/**
 * schedule_tail - first thing a freshly forked thread must call.
 * @prev: the thread we just switched away from.
 */
asmlinkage __visible void schedule_tail(struct task_struct *prev)
	__releases(rq->lock)
{
	struct rq *rq;

	/*
	 * New tasks start with FORK_PREEMPT_COUNT, see there and
	 * finish_task_switch() for details.
	 *
	 * finish_task_switch() will drop rq->lock() and lower preempt_count
	 * and the preempt_enable() will end up enabling preemption (on
	 * PREEMPT_COUNT kernels).
	 */

	rq = finish_task_switch(prev);
	balance_callback(rq);
	preempt_enable();

	if (current->set_child_tid)
		put_user(task_pid_vnr(current), current->set_child_tid);
}

/*
 * context_switch - switch to the new MM and the new thread's register state.
 */
static __always_inline struct rq *
context_switch(struct rq *rq, struct task_struct *prev,
	       struct task_struct *next, struct rq_flags *rf)
{
	struct mm_struct *mm, *oldmm;

	prepare_task_switch(rq, prev, next);

	mm = next->mm;
	oldmm = prev->active_mm;
	/*
	 * For paravirt, this is coupled with an exit in switch_to to
	 * combine the page table reload and the switch backend into
	 * one hypercall.
	 */
	arch_start_context_switch(prev);

	if (!mm) {
		next->active_mm = oldmm;
		mmgrab(oldmm);
		enter_lazy_tlb(oldmm, next);
	} else
		switch_mm_irqs_off(oldmm, mm, next);

	if (!prev->mm) {
		prev->active_mm = NULL;
		rq->prev_mm = oldmm;
	}

	rq->clock_update_flags &= ~(RQCF_ACT_SKIP|RQCF_REQ_SKIP);

	/*
	 * Since the runqueue lock will be released by the next
	 * task (which is an invalid locking op but in the case
	 * of the scheduler it's an obvious special-case), so we
	 * do an early lockdep release here:
	 */
	rq_unpin_lock(rq, rf);
	spin_release(&rq->lock.dep_map, 1, _THIS_IP_);
	uncached_logk(LOGK_CTXID, (void *)(u64)next->pid);
	/* Here we just switch the register state and the stack. */
	switch_to(prev, next, prev);
	barrier();

	return finish_task_switch(prev);
}

/*
 * nr_running and nr_context_switches:
 *
 * externally visible scheduler statistics: current number of runnable
 * threads, total number of context switches performed since bootup.
 */
unsigned long nr_running(void)
{
	unsigned long i, sum = 0;

	for_each_online_cpu(i)
		sum += cpu_rq(i)->nr_running;

	return sum;
}

/*
 * Check if only the current task is running on the CPU.
 *
 * Caution: this function does not check that the caller has disabled
 * preemption, thus the result might have a time-of-check-to-time-of-use
 * race.  The caller is responsible to use it correctly, for example:
 *
 * - from a non-preemptable section (of course)
 *
 * - from a thread that is bound to a single CPU
 *
 * - in a loop with very short iterations (e.g. a polling loop)
 */
bool single_task_running(void)
{
	return raw_rq()->nr_running == 1;
}
EXPORT_SYMBOL(single_task_running);

unsigned long long nr_context_switches(void)
{
	int i;
	unsigned long long sum = 0;

	for_each_possible_cpu(i)
		sum += cpu_rq(i)->nr_switches;

	return sum;
}

/*
 * IO-wait accounting, and how its mostly bollocks (on SMP).
 *
 * The idea behind IO-wait account is to account the idle time that we could
 * have spend running if it were not for IO. That is, if we were to improve the
 * storage performance, we'd have a proportional reduction in IO-wait time.
 *
 * This all works nicely on UP, where, when a task blocks on IO, we account
 * idle time as IO-wait, because if the storage were faster, it could've been
 * running and we'd not be idle.
 *
 * This has been extended to SMP, by doing the same for each CPU. This however
 * is broken.
 *
 * Imagine for instance the case where two tasks block on one CPU, only the one
 * CPU will have IO-wait accounted, while the other has regular idle. Even
 * though, if the storage were faster, both could've ran at the same time,
 * utilising both CPUs.
 *
 * This means, that when looking globally, the current IO-wait accounting on
 * SMP is a lower bound, by reason of under accounting.
 *
 * Worse, since the numbers are provided per CPU, they are sometimes
 * interpreted per CPU, and that is nonsensical. A blocked task isn't strictly
 * associated with any one particular CPU, it can wake to another CPU than it
 * blocked on. This means the per CPU IO-wait number is meaningless.
 *
 * Task CPU affinities can make all that even more 'interesting'.
 */

unsigned long nr_iowait(void)
{
	unsigned long i, sum = 0;

	for_each_possible_cpu(i)
		sum += atomic_read(&cpu_rq(i)->nr_iowait);

	return sum;
}

/*
 * Consumers of these two interfaces, like for example the cpufreq menu
 * governor are using nonsensical data. Boosting frequency for a CPU that has
 * IO-wait which might not even end up running the task when it does become
 * runnable.
 */

unsigned long nr_iowait_cpu(int cpu)
{
	struct rq *this = cpu_rq(cpu);
	return atomic_read(&this->nr_iowait);
}

void get_iowait_load(unsigned long *nr_waiters, unsigned long *load)
{
	struct rq *rq = this_rq();
	*nr_waiters = atomic_read(&rq->nr_iowait);
	*load = rq->load.weight;
}

#ifdef CONFIG_SMP

/*
 * sched_exec - execve() is a valuable balancing opportunity, because at
 * this point the task has the smallest effective memory and cache footprint.
 */
void sched_exec(void)
{
	struct task_struct *p = current;
	unsigned long flags;
	int dest_cpu;

	raw_spin_lock_irqsave(&p->pi_lock, flags);
	dest_cpu = p->sched_class->select_task_rq(p, task_cpu(p), SD_BALANCE_EXEC, 0, 1);
	if (dest_cpu == smp_processor_id())
		goto unlock;

	if (likely(cpu_active(dest_cpu) && likely(!cpu_isolated(dest_cpu)))) {
		struct migration_arg arg = { p, dest_cpu };

		raw_spin_unlock_irqrestore(&p->pi_lock, flags);
		stop_one_cpu(task_cpu(p), migration_cpu_stop, &arg);
		return;
	}
unlock:
	raw_spin_unlock_irqrestore(&p->pi_lock, flags);
}

#endif

DEFINE_PER_CPU(struct kernel_stat, kstat);
DEFINE_PER_CPU(struct kernel_cpustat, kernel_cpustat);

EXPORT_PER_CPU_SYMBOL(kstat);
EXPORT_PER_CPU_SYMBOL(kernel_cpustat);

/*
 * The function fair_sched_class.update_curr accesses the struct curr
 * and its field curr->exec_start; when called from task_sched_runtime(),
 * we observe a high rate of cache misses in practice.
 * Prefetching this data results in improved performance.
 */
static inline void prefetch_curr_exec_start(struct task_struct *p)
{
#ifdef CONFIG_FAIR_GROUP_SCHED
	struct sched_entity *curr = (&p->se)->cfs_rq->curr;
#else
	struct sched_entity *curr = (&task_rq(p)->cfs)->curr;
#endif
	prefetch(curr);
	prefetch(&curr->exec_start);
}

/*
 * Return accounted runtime for the task.
 * In case the task is currently running, return the runtime plus current's
 * pending runtime that have not been accounted yet.
 */
unsigned long long task_sched_runtime(struct task_struct *p)
{
	struct rq_flags rf;
	struct rq *rq;
	u64 ns;

#if defined(CONFIG_64BIT) && defined(CONFIG_SMP)
	/*
	 * 64-bit doesn't need locks to atomically read a 64bit value.
	 * So we have a optimization chance when the task's delta_exec is 0.
	 * Reading ->on_cpu is racy, but this is ok.
	 *
	 * If we race with it leaving CPU, we'll take a lock. So we're correct.
	 * If we race with it entering CPU, unaccounted time is 0. This is
	 * indistinguishable from the read occurring a few cycles earlier.
	 * If we see ->on_cpu without ->on_rq, the task is leaving, and has
	 * been accounted, so we're correct here as well.
	 */
	if (!p->on_cpu || !task_on_rq_queued(p))
		return p->se.sum_exec_runtime;
#endif

	rq = task_rq_lock(p, &rf);
	/*
	 * Must be ->curr _and_ ->on_rq.  If dequeued, we would
	 * project cycles that may never be accounted to this
	 * thread, breaking clock_gettime().
	 */
	if (task_current(rq, p) && task_on_rq_queued(p)) {
		prefetch_curr_exec_start(p);
		update_rq_clock(rq);
		p->sched_class->update_curr(rq);
	}
	ns = p->se.sum_exec_runtime;
	task_rq_unlock(rq, p, &rf);

	return ns;
}

unsigned int capacity_margin_freq = 1280; /* ~20% margin */

/*
 * This function gets called by the timer code, with HZ frequency.
 * We call it with interrupts disabled.
 */
void scheduler_tick(void)
{
	int cpu = smp_processor_id();
	struct rq *rq = cpu_rq(cpu);
	struct task_struct *curr = rq->curr;
	struct rq_flags rf;
	u64 wallclock;
	bool early_notif;
	u32 old_load;
	struct related_thread_group *grp;
	unsigned int flag = 0;

	sched_clock_tick();

	rq_lock(rq, &rf);

<<<<<<< HEAD
	old_load = task_load(curr);
	set_window_start(rq);
	wallclock = sched_ktime_clock();
	update_task_ravg(rq->curr, rq, TASK_UPDATE, wallclock, 0);
=======
	walt_set_window_start(rq, &rf);
	walt_update_task_ravg(rq->curr, rq, TASK_UPDATE,
			walt_ktime_clock(), 0);
>>>>>>> 7870b283
	update_rq_clock(rq);
	curr->sched_class->task_tick(rq, curr, 0);
	cpu_load_update_active(rq);
	calc_global_load_tick(rq);
	psi_task_tick(rq);

	early_notif = early_detection_notify(rq, wallclock);
	if (early_notif)
		flag = SCHED_CPUFREQ_WALT | SCHED_CPUFREQ_EARLY_DET;

	cpufreq_update_util(rq, flag);
	rq_unlock(rq, &rf);

	perf_event_task_tick();

#ifdef CONFIG_SMP
	rq->idle_balance = idle_cpu(cpu);
	trigger_load_balance(rq);
#endif
	rq_last_tick_reset(rq);

	rcu_read_lock();
	grp = task_related_thread_group(curr);
	if (update_preferred_cluster(grp, curr, old_load))
		set_preferred_cluster(grp);
	rcu_read_unlock();

	if (curr->sched_class == &fair_sched_class)
		check_for_migration(rq, curr);
}

#ifdef CONFIG_NO_HZ_FULL
/**
 * scheduler_tick_max_deferment
 *
 * Keep at least one tick per second when a single
 * active task is running because the scheduler doesn't
 * yet completely support full dynticks environment.
 *
 * This makes sure that uptime, CFS vruntime, load
 * balancing, etc... continue to move forward, even
 * with a very low granularity.
 *
 * Return: Maximum deferment in nanoseconds.
 */
u64 scheduler_tick_max_deferment(void)
{
	struct rq *rq = this_rq();
	unsigned long next, now = READ_ONCE(jiffies);

	next = rq->last_sched_tick + HZ;

	if (time_before_eq(next, now))
		return 0;

	return jiffies_to_nsecs(next - now);
}
#endif

#if defined(CONFIG_PREEMPT) && (defined(CONFIG_DEBUG_PREEMPT) || \
				defined(CONFIG_PREEMPT_TRACER))
/*
 * preemptoff stack tracing threshold in ns.
 * default: 1ms
 */
unsigned int sysctl_preemptoff_tracing_threshold_ns = 1000000UL;

struct preempt_store {
	u64 ts;
	unsigned long caddr[4];
	bool irqs_disabled;
};

DEFINE_PER_CPU(struct preempt_store, the_ps);
/*
 * If the value passed in is equal to the current preempt count
 * then we just disabled preemption. Start timing the latency.
 */
static inline void preempt_latency_start(int val)
{
	struct preempt_store *ps = &per_cpu(the_ps, raw_smp_processor_id());

	if (preempt_count() == val) {
		unsigned long ip = get_lock_parent_ip();
#ifdef CONFIG_DEBUG_PREEMPT
		current->preempt_disable_ip = ip;
#endif
		ps->ts = sched_clock();
		ps->caddr[0] = CALLER_ADDR0;
		ps->caddr[1] = CALLER_ADDR1;
		ps->caddr[2] = CALLER_ADDR2;
		ps->caddr[3] = CALLER_ADDR3;
		ps->irqs_disabled = irqs_disabled();

		trace_preempt_off(CALLER_ADDR0, ip);
	}
}

void preempt_count_add(int val)
{
#ifdef CONFIG_DEBUG_PREEMPT
	/*
	 * Underflow?
	 */
	if (DEBUG_LOCKS_WARN_ON((preempt_count() < 0)))
		return;
#endif
	__preempt_count_add(val);
#ifdef CONFIG_DEBUG_PREEMPT
	/*
	 * Spinlock count overflowing soon?
	 */
	DEBUG_LOCKS_WARN_ON((preempt_count() & PREEMPT_MASK) >=
				PREEMPT_MASK - 10);
#endif
	preempt_latency_start(val);
}
EXPORT_SYMBOL(preempt_count_add);
NOKPROBE_SYMBOL(preempt_count_add);

/*
 * If the value passed in equals to the current preempt count
 * then we just enabled preemption. Stop timing the latency.
 */
static inline void preempt_latency_stop(int val)
{
	if (preempt_count() == val) {
		struct preempt_store *ps = &per_cpu(the_ps,
				raw_smp_processor_id());
		u64 delta = sched_clock() - ps->ts;

		/*
		 * Trace preempt disable stack if preemption
		 * is disabled for more than the threshold.
		 */
		if (delta > sysctl_preemptoff_tracing_threshold_ns)
			trace_sched_preempt_disable(delta, ps->irqs_disabled,
						ps->caddr[0], ps->caddr[1],
						ps->caddr[2], ps->caddr[3]);
		trace_preempt_on(CALLER_ADDR0, get_lock_parent_ip());
	}
}

void preempt_count_sub(int val)
{
#ifdef CONFIG_DEBUG_PREEMPT
	/*
	 * Underflow?
	 */
	if (DEBUG_LOCKS_WARN_ON(val > preempt_count()))
		return;
	/*
	 * Is the spinlock portion underflowing?
	 */
	if (DEBUG_LOCKS_WARN_ON((val < PREEMPT_MASK) &&
			!(preempt_count() & PREEMPT_MASK)))
		return;
#endif

	preempt_latency_stop(val);
	__preempt_count_sub(val);
}
EXPORT_SYMBOL(preempt_count_sub);
NOKPROBE_SYMBOL(preempt_count_sub);

#else
static inline void preempt_latency_start(int val) { }
static inline void preempt_latency_stop(int val) { }
#endif

static inline unsigned long get_preempt_disable_ip(struct task_struct *p)
{
#ifdef CONFIG_DEBUG_PREEMPT
	return p->preempt_disable_ip;
#else
	return 0;
#endif
}

/*
 * Print scheduling while atomic bug:
 */
static noinline void __schedule_bug(struct task_struct *prev)
{
	/* Save this before calling printk(), since that will clobber it */
	unsigned long preempt_disable_ip = get_preempt_disable_ip(current);

	if (oops_in_progress)
		return;

	printk(KERN_ERR "BUG: scheduling while atomic: %s/%d/0x%08x\n",
		prev->comm, prev->pid, preempt_count());

	debug_show_held_locks(prev);
	print_modules();
	if (irqs_disabled())
		print_irqtrace_events(prev);
	if (IS_ENABLED(CONFIG_DEBUG_PREEMPT)
	    && in_atomic_preempt_off()) {
		pr_err("Preemption disabled at:");
		print_ip_sym(preempt_disable_ip);
		pr_cont("\n");
	}
	if (panic_on_warn)
		panic("scheduling while atomic\n");

#ifdef CONFIG_PANIC_ON_SCHED_BUG
	BUG();
#endif
	dump_stack();
	add_taint(TAINT_WARN, LOCKDEP_STILL_OK);
}

/*
 * Various schedule()-time debugging checks and statistics:
 */
static inline void schedule_debug(struct task_struct *prev)
{
#ifdef CONFIG_SCHED_STACK_END_CHECK
	if (task_stack_end_corrupted(prev))
		panic("corrupted stack end detected inside scheduler\n");
#endif

	if (unlikely(in_atomic_preempt_off())) {
		__schedule_bug(prev);
		preempt_count_set(PREEMPT_DISABLED);
	}
	rcu_sleep_check();

	profile_hit(SCHED_PROFILING, __builtin_return_address(0));

	schedstat_inc(this_rq()->sched_count);
}

/*
 * Pick up the highest-prio task:
 */
static inline struct task_struct *
pick_next_task(struct rq *rq, struct task_struct *prev, struct rq_flags *rf)
{
	const struct sched_class *class;
	struct task_struct *p;

	/*
	 * Optimization: we know that if all tasks are in the fair class we can
	 * call that function directly, but only if the @prev task wasn't of a
	 * higher scheduling class, because otherwise those loose the
	 * opportunity to pull in more work from other CPUs.
	 */
	if (likely((prev->sched_class == &idle_sched_class ||
		    prev->sched_class == &fair_sched_class) &&
		   rq->nr_running == rq->cfs.h_nr_running)) {

		p = fair_sched_class.pick_next_task(rq, prev, rf);
		if (unlikely(p == RETRY_TASK))
			goto again;

		/* Assumes fair_sched_class->next == idle_sched_class */
		if (unlikely(!p))
			p = idle_sched_class.pick_next_task(rq, prev, rf);

		return p;
	}

again:
	for_each_class(class) {
		p = class->pick_next_task(rq, prev, rf);
		if (p) {
			if (unlikely(p == RETRY_TASK))
				goto again;
			return p;
		}
	}

	/* The idle class should always have a runnable task: */
	BUG();
}

/*
 * __schedule() is the main scheduler function.
 *
 * The main means of driving the scheduler and thus entering this function are:
 *
 *   1. Explicit blocking: mutex, semaphore, waitqueue, etc.
 *
 *   2. TIF_NEED_RESCHED flag is checked on interrupt and userspace return
 *      paths. For example, see arch/x86/entry_64.S.
 *
 *      To drive preemption between tasks, the scheduler sets the flag in timer
 *      interrupt handler scheduler_tick().
 *
 *   3. Wakeups don't really cause entry into schedule(). They add a
 *      task to the run-queue and that's it.
 *
 *      Now, if the new task added to the run-queue preempts the current
 *      task, then the wakeup sets TIF_NEED_RESCHED and schedule() gets
 *      called on the nearest possible occasion:
 *
 *       - If the kernel is preemptible (CONFIG_PREEMPT=y):
 *
 *         - in syscall or exception context, at the next outmost
 *           preempt_enable(). (this might be as soon as the wake_up()'s
 *           spin_unlock()!)
 *
 *         - in IRQ context, return from interrupt-handler to
 *           preemptible context
 *
 *       - If the kernel is not preemptible (CONFIG_PREEMPT is not set)
 *         then at the next:
 *
 *          - cond_resched() call
 *          - explicit schedule() call
 *          - return from syscall or exception to user-space
 *          - return from interrupt-handler to user-space
 *
 * WARNING: must be called with preemption disabled!
 */
static void __sched notrace __schedule(bool preempt)
{
	struct task_struct *prev, *next;
	unsigned long *switch_count;
	struct rq_flags rf;
	struct rq *rq;
	int cpu;
	u64 wallclock;

	cpu = smp_processor_id();
	rq = cpu_rq(cpu);
	prev = rq->curr;

	schedule_debug(prev);

	if (sched_feat(HRTICK))
		hrtick_clear(rq);

	local_irq_disable();
	rcu_note_context_switch(preempt);

	/*
	 * Make sure that signal_pending_state()->signal_pending() below
	 * can't be reordered with __set_current_state(TASK_INTERRUPTIBLE)
	 * done by the caller to avoid the race with signal_wake_up().
	 */
	rq_lock(rq, &rf);
	smp_mb__after_spinlock();

	/* Promote REQ to ACT */
	rq->clock_update_flags <<= 1;
	update_rq_clock(rq);

	switch_count = &prev->nivcsw;
	if (!preempt && prev->state) {
		if (unlikely(signal_pending_state(prev->state, prev))) {
			prev->state = TASK_RUNNING;
		} else {
			deactivate_task(rq, prev, DEQUEUE_SLEEP | DEQUEUE_NOCLOCK);
			prev->on_rq = 0;

			if (prev->in_iowait) {
				atomic_inc(&rq->nr_iowait);
				delayacct_blkio_start();
			}

			/*
			 * If a worker went to sleep, notify and ask workqueue
			 * whether it wants to wake up a task to maintain
			 * concurrency.
			 */
			if (prev->flags & PF_WQ_WORKER) {
				struct task_struct *to_wakeup;

				to_wakeup = wq_worker_sleeping(prev);
				if (to_wakeup)
					try_to_wake_up_local(to_wakeup, &rf);
			}
		}
		switch_count = &prev->nvcsw;
	}

	next = pick_next_task(rq, prev, &rf);
	wallclock = walt_ktime_clock();
	walt_update_task_ravg(prev, rq, PUT_PREV_TASK, wallclock, 0);
	walt_update_task_ravg(next, rq, PICK_NEXT_TASK, wallclock, 0);
	clear_tsk_need_resched(prev);
	clear_preempt_need_resched();

	wallclock = sched_ktime_clock();
	if (likely(prev != next)) {
<<<<<<< HEAD
		if (!prev->on_rq)
			prev->last_sleep_ts = wallclock;

		update_task_ravg(prev, rq, PUT_PREV_TASK, wallclock, 0);
		update_task_ravg(next, rq, PICK_NEXT_TASK, wallclock, 0);
=======
#ifdef CONFIG_SCHED_WALT
		if (!prev->on_rq)
			prev->last_sleep_ts = wallclock;
#endif
>>>>>>> 7870b283
		rq->nr_switches++;
		rq->curr = next;
		/*
		 * The membarrier system call requires each architecture
		 * to have a full memory barrier after updating
		 * rq->curr, before returning to user-space. For TSO
		 * (e.g. x86), the architecture must provide its own
		 * barrier in switch_mm(). For weakly ordered machines
		 * for which spin_unlock() acts as a full memory
		 * barrier, finish_lock_switch() in common code takes
		 * care of this barrier. For weakly ordered machines for
		 * which spin_unlock() acts as a RELEASE barrier (only
		 * arm64 and PowerPC), arm64 has a full barrier in
		 * switch_to(), and PowerPC has
		 * smp_mb__after_unlock_lock() before
		 * finish_lock_switch().
		 */
		++*switch_count;

		trace_sched_switch(preempt, prev, next);

		/* Also unlocks the rq: */
		rq = context_switch(rq, prev, next, &rf);
	} else {
		update_task_ravg(prev, rq, TASK_UPDATE, wallclock, 0);
		rq->clock_update_flags &= ~(RQCF_ACT_SKIP|RQCF_REQ_SKIP);
		rq_unlock_irq(rq, &rf);
	}

	balance_callback(rq);
}

void __noreturn do_task_dead(void)
{
	/* Causes final put_task_struct in finish_task_switch(): */
	set_special_state(TASK_DEAD);

	/* Tell freezer to ignore us: */
	current->flags |= PF_NOFREEZE;

	__schedule(false);
	BUG();

	/* Avoid "noreturn function does return" - but don't continue if BUG() is a NOP: */
	for (;;)
		cpu_relax();
}

static inline void sched_submit_work(struct task_struct *tsk)
{
	if (!tsk->state || tsk_is_pi_blocked(tsk))
		return;
	/*
	 * If we are going to sleep and we have plugged IO queued,
	 * make sure to submit it to avoid deadlocks.
	 */
	if (blk_needs_flush_plug(tsk))
		blk_schedule_flush_plug(tsk);
}

asmlinkage __visible void __sched schedule(void)
{
	struct task_struct *tsk = current;

	sched_submit_work(tsk);
	do {
		preempt_disable();
		__schedule(false);
		sched_preempt_enable_no_resched();
	} while (need_resched());
}
EXPORT_SYMBOL(schedule);

/*
 * synchronize_rcu_tasks() makes sure that no task is stuck in preempted
 * state (have scheduled out non-voluntarily) by making sure that all
 * tasks have either left the run queue or have gone into user space.
 * As idle tasks do not do either, they must not ever be preempted
 * (schedule out non-voluntarily).
 *
 * schedule_idle() is similar to schedule_preempt_disable() except that it
 * never enables preemption because it does not call sched_submit_work().
 */
void __sched schedule_idle(void)
{
	/*
	 * As this skips calling sched_submit_work(), which the idle task does
	 * regardless because that function is a nop when the task is in a
	 * TASK_RUNNING state, make sure this isn't used someplace that the
	 * current task can be in any other state. Note, idle is always in the
	 * TASK_RUNNING state.
	 */
	WARN_ON_ONCE(current->state);
	do {
		__schedule(false);
	} while (need_resched());
}

#ifdef CONFIG_CONTEXT_TRACKING
asmlinkage __visible void __sched schedule_user(void)
{
	/*
	 * If we come here after a random call to set_need_resched(),
	 * or we have been woken up remotely but the IPI has not yet arrived,
	 * we haven't yet exited the RCU idle mode. Do it here manually until
	 * we find a better solution.
	 *
	 * NB: There are buggy callers of this function.  Ideally we
	 * should warn if prev_state != CONTEXT_USER, but that will trigger
	 * too frequently to make sense yet.
	 */
	enum ctx_state prev_state = exception_enter();
	schedule();
	exception_exit(prev_state);
}
#endif

/**
 * schedule_preempt_disabled - called with preemption disabled
 *
 * Returns with preemption disabled. Note: preempt_count must be 1
 */
void __sched schedule_preempt_disabled(void)
{
	sched_preempt_enable_no_resched();
	schedule();
	preempt_disable();
}

static void __sched notrace preempt_schedule_common(void)
{
	do {
		/*
		 * Because the function tracer can trace preempt_count_sub()
		 * and it also uses preempt_enable/disable_notrace(), if
		 * NEED_RESCHED is set, the preempt_enable_notrace() called
		 * by the function tracer will call this function again and
		 * cause infinite recursion.
		 *
		 * Preemption must be disabled here before the function
		 * tracer can trace. Break up preempt_disable() into two
		 * calls. One to disable preemption without fear of being
		 * traced. The other to still record the preemption latency,
		 * which can also be traced by the function tracer.
		 */
		preempt_disable_notrace();
		preempt_latency_start(1);
		__schedule(true);
		preempt_latency_stop(1);
		preempt_enable_no_resched_notrace();

		/*
		 * Check again in case we missed a preemption opportunity
		 * between schedule and now.
		 */
	} while (need_resched());
}

#ifdef CONFIG_PREEMPT
/*
 * this is the entry point to schedule() from in-kernel preemption
 * off of preempt_enable. Kernel preemptions off return from interrupt
 * occur there and call schedule directly.
 */
asmlinkage __visible void __sched notrace preempt_schedule(void)
{
	/*
	 * If there is a non-zero preempt_count or interrupts are disabled,
	 * we do not want to preempt the current task. Just return..
	 */
	if (likely(!preemptible()))
		return;

	preempt_schedule_common();
}
NOKPROBE_SYMBOL(preempt_schedule);
EXPORT_SYMBOL(preempt_schedule);

/**
 * preempt_schedule_notrace - preempt_schedule called by tracing
 *
 * The tracing infrastructure uses preempt_enable_notrace to prevent
 * recursion and tracing preempt enabling caused by the tracing
 * infrastructure itself. But as tracing can happen in areas coming
 * from userspace or just about to enter userspace, a preempt enable
 * can occur before user_exit() is called. This will cause the scheduler
 * to be called when the system is still in usermode.
 *
 * To prevent this, the preempt_enable_notrace will use this function
 * instead of preempt_schedule() to exit user context if needed before
 * calling the scheduler.
 */
asmlinkage __visible void __sched notrace preempt_schedule_notrace(void)
{
	enum ctx_state prev_ctx;

	if (likely(!preemptible()))
		return;

	do {
		/*
		 * Because the function tracer can trace preempt_count_sub()
		 * and it also uses preempt_enable/disable_notrace(), if
		 * NEED_RESCHED is set, the preempt_enable_notrace() called
		 * by the function tracer will call this function again and
		 * cause infinite recursion.
		 *
		 * Preemption must be disabled here before the function
		 * tracer can trace. Break up preempt_disable() into two
		 * calls. One to disable preemption without fear of being
		 * traced. The other to still record the preemption latency,
		 * which can also be traced by the function tracer.
		 */
		preempt_disable_notrace();
		preempt_latency_start(1);
		/*
		 * Needs preempt disabled in case user_exit() is traced
		 * and the tracer calls preempt_enable_notrace() causing
		 * an infinite recursion.
		 */
		prev_ctx = exception_enter();
		__schedule(true);
		exception_exit(prev_ctx);

		preempt_latency_stop(1);
		preempt_enable_no_resched_notrace();
	} while (need_resched());
}
EXPORT_SYMBOL_GPL(preempt_schedule_notrace);

#endif /* CONFIG_PREEMPT */

/*
 * this is the entry point to schedule() from kernel preemption
 * off of irq context.
 * Note, that this is called and return with irqs disabled. This will
 * protect us against recursive calling from irq.
 */
asmlinkage __visible void __sched preempt_schedule_irq(void)
{
	enum ctx_state prev_state;

	/* Catch callers which need to be fixed */
	BUG_ON(preempt_count() || !irqs_disabled());

	prev_state = exception_enter();

	do {
		preempt_disable();
		local_irq_enable();
		__schedule(true);
		local_irq_disable();
		sched_preempt_enable_no_resched();
	} while (need_resched());

	exception_exit(prev_state);
}

int default_wake_function(wait_queue_entry_t *curr, unsigned mode, int wake_flags,
			  void *key)
{
	return try_to_wake_up(curr->private, mode, wake_flags, 1);
}
EXPORT_SYMBOL(default_wake_function);

#ifdef CONFIG_RT_MUTEXES

static inline int __rt_effective_prio(struct task_struct *pi_task, int prio)
{
	if (pi_task)
		prio = min(prio, pi_task->prio);

	return prio;
}

static inline int rt_effective_prio(struct task_struct *p, int prio)
{
	struct task_struct *pi_task = rt_mutex_get_top_task(p);

	return __rt_effective_prio(pi_task, prio);
}

/*
 * rt_mutex_setprio - set the current priority of a task
 * @p: task to boost
 * @pi_task: donor task
 *
 * This function changes the 'effective' priority of a task. It does
 * not touch ->normal_prio like __setscheduler().
 *
 * Used by the rt_mutex code to implement priority inheritance
 * logic. Call site only calls if the priority of the task changed.
 */
void rt_mutex_setprio(struct task_struct *p, struct task_struct *pi_task)
{
	int prio, oldprio, queued, running, queue_flag =
		DEQUEUE_SAVE | DEQUEUE_MOVE | DEQUEUE_NOCLOCK;
	const struct sched_class *prev_class;
	struct rq_flags rf;
	struct rq *rq;

	/* XXX used to be waiter->prio, not waiter->task->prio */
	prio = __rt_effective_prio(pi_task, p->normal_prio);

	/*
	 * If nothing changed; bail early.
	 */
	if (p->pi_top_task == pi_task && prio == p->prio && !dl_prio(prio))
		return;

	rq = __task_rq_lock(p, &rf);
	update_rq_clock(rq);
	/*
	 * Set under pi_lock && rq->lock, such that the value can be used under
	 * either lock.
	 *
	 * Note that there is loads of tricky to make this pointer cache work
	 * right. rt_mutex_slowunlock()+rt_mutex_postunlock() work together to
	 * ensure a task is de-boosted (pi_task is set to NULL) before the
	 * task is allowed to run again (and can exit). This ensures the pointer
	 * points to a blocked task -- which guaratees the task is present.
	 */
	p->pi_top_task = pi_task;

	/*
	 * For FIFO/RR we only need to set prio, if that matches we're done.
	 */
	if (prio == p->prio && !dl_prio(prio))
		goto out_unlock;

	/*
	 * Idle task boosting is a nono in general. There is one
	 * exception, when PREEMPT_RT and NOHZ is active:
	 *
	 * The idle task calls get_next_timer_interrupt() and holds
	 * the timer wheel base->lock on the CPU and another CPU wants
	 * to access the timer (probably to cancel it). We can safely
	 * ignore the boosting request, as the idle CPU runs this code
	 * with interrupts disabled and will complete the lock
	 * protected section without being interrupted. So there is no
	 * real need to boost.
	 */
	if (unlikely(p == rq->idle)) {
		WARN_ON(p != rq->curr);
		WARN_ON(p->pi_blocked_on);
		goto out_unlock;
	}

	trace_sched_pi_setprio(p, pi_task);
	oldprio = p->prio;

	if (oldprio == prio)
		queue_flag &= ~DEQUEUE_MOVE;

	prev_class = p->sched_class;
	queued = task_on_rq_queued(p);
	running = task_current(rq, p);
	if (queued)
		dequeue_task(rq, p, queue_flag);
	if (running)
		put_prev_task(rq, p);

	/*
	 * Boosting condition are:
	 * 1. -rt task is running and holds mutex A
	 *      --> -dl task blocks on mutex A
	 *
	 * 2. -dl task is running and holds mutex A
	 *      --> -dl task blocks on mutex A and could preempt the
	 *          running task
	 */
	if (dl_prio(prio)) {
		if (!dl_prio(p->normal_prio) ||
		    (pi_task && dl_entity_preempt(&pi_task->dl, &p->dl))) {
			p->dl.dl_boosted = 1;
			queue_flag |= ENQUEUE_REPLENISH;
		} else
			p->dl.dl_boosted = 0;
		p->sched_class = &dl_sched_class;
	} else if (rt_prio(prio)) {
		if (dl_prio(oldprio))
			p->dl.dl_boosted = 0;
		if (oldprio < prio)
			queue_flag |= ENQUEUE_HEAD;
		p->sched_class = &rt_sched_class;
	} else {
		if (dl_prio(oldprio))
			p->dl.dl_boosted = 0;
		if (rt_prio(oldprio))
			p->rt.timeout = 0;
		p->sched_class = &fair_sched_class;
	}

	p->prio = prio;

	if (queued)
		enqueue_task(rq, p, queue_flag);
	if (running)
		set_curr_task(rq, p);

	check_class_changed(rq, p, prev_class, oldprio);
out_unlock:
	/* Avoid rq from going away on us: */
	preempt_disable();
	__task_rq_unlock(rq, &rf);

	balance_callback(rq);
	preempt_enable();
}
#else
static inline int rt_effective_prio(struct task_struct *p, int prio)
{
	return prio;
}
#endif

void set_user_nice(struct task_struct *p, long nice)
{
	bool queued, running;
	int old_prio, delta;
	struct rq_flags rf;
	struct rq *rq;

	if (task_nice(p) == nice || nice < MIN_NICE || nice > MAX_NICE)
		return;
	/*
	 * We have to be careful, if called from sys_setpriority(),
	 * the task might be in the middle of scheduling on another CPU.
	 */
	rq = task_rq_lock(p, &rf);
	update_rq_clock(rq);

	/*
	 * The RT priorities are set via sched_setscheduler(), but we still
	 * allow the 'normal' nice value to be set - but as expected
	 * it wont have any effect on scheduling until the task is
	 * SCHED_DEADLINE, SCHED_FIFO or SCHED_RR:
	 */
	if (task_has_dl_policy(p) || task_has_rt_policy(p)) {
		p->static_prio = NICE_TO_PRIO(nice);
		goto out_unlock;
	}
	queued = task_on_rq_queued(p);
	running = task_current(rq, p);
	if (queued)
		dequeue_task(rq, p, DEQUEUE_SAVE | DEQUEUE_NOCLOCK);
	if (running)
		put_prev_task(rq, p);

	p->static_prio = NICE_TO_PRIO(nice);
	set_load_weight(p);
	old_prio = p->prio;
	p->prio = effective_prio(p);
	delta = p->prio - old_prio;

	if (queued) {
		enqueue_task(rq, p, ENQUEUE_RESTORE | ENQUEUE_NOCLOCK);
		/*
		 * If the task increased its priority or is running and
		 * lowered its priority, then reschedule its CPU:
		 */
		if (delta < 0 || (delta > 0 && task_running(rq, p)))
			resched_curr(rq);
	}
	if (running)
		set_curr_task(rq, p);
out_unlock:
	task_rq_unlock(rq, p, &rf);
}
EXPORT_SYMBOL(set_user_nice);

/*
 * can_nice - check if a task can reduce its nice value
 * @p: task
 * @nice: nice value
 */
int can_nice(const struct task_struct *p, const int nice)
{
	/* Convert nice value [19,-20] to rlimit style value [1,40]: */
	int nice_rlim = nice_to_rlimit(nice);

	return (nice_rlim <= task_rlimit(p, RLIMIT_NICE) ||
		capable(CAP_SYS_NICE));
}

#ifdef __ARCH_WANT_SYS_NICE

/*
 * sys_nice - change the priority of the current process.
 * @increment: priority increment
 *
 * sys_setpriority is a more generic, but much slower function that
 * does similar things.
 */
SYSCALL_DEFINE1(nice, int, increment)
{
	long nice, retval;

	/*
	 * Setpriority might change our priority at the same moment.
	 * We don't have to worry. Conceptually one call occurs first
	 * and we have a single winner.
	 */
	increment = clamp(increment, -NICE_WIDTH, NICE_WIDTH);
	nice = task_nice(current) + increment;

	nice = clamp_val(nice, MIN_NICE, MAX_NICE);
	if (increment < 0 && !can_nice(current, nice))
		return -EPERM;

	retval = security_task_setnice(current, nice);
	if (retval)
		return retval;

	set_user_nice(current, nice);
	return 0;
}

#endif

/**
 * task_prio - return the priority value of a given task.
 * @p: the task in question.
 *
 * Return: The priority value as seen by users in /proc.
 * RT tasks are offset by -200. Normal tasks are centered
 * around 0, value goes from -16 to +15.
 */
int task_prio(const struct task_struct *p)
{
	return p->prio - MAX_RT_PRIO;
}

/**
 * idle_cpu - is a given CPU idle currently?
 * @cpu: the processor in question.
 *
 * Return: 1 if the CPU is currently idle. 0 otherwise.
 */
int idle_cpu(int cpu)
{
	struct rq *rq = cpu_rq(cpu);

	if (rq->curr != rq->idle)
		return 0;

	if (rq->nr_running)
		return 0;

#ifdef CONFIG_SMP
	if (!llist_empty(&rq->wake_list))
		return 0;
#endif

	return 1;
}

/**
 * idle_task - return the idle task for a given CPU.
 * @cpu: the processor in question.
 *
 * Return: The idle task for the CPU @cpu.
 */
struct task_struct *idle_task(int cpu)
{
	return cpu_rq(cpu)->idle;
}

/**
 * find_process_by_pid - find a process with a matching PID value.
 * @pid: the pid in question.
 *
 * The task of @pid, if found. %NULL otherwise.
 */
static struct task_struct *find_process_by_pid(pid_t pid)
{
	return pid ? find_task_by_vpid(pid) : current;
}

/*
 * sched_setparam() passes in -1 for its policy, to let the functions
 * it calls know not to change it.
 */
#define SETPARAM_POLICY	-1

static void __setscheduler_params(struct task_struct *p,
		const struct sched_attr *attr)
{
	int policy = attr->sched_policy;

	if (policy == SETPARAM_POLICY)
		policy = p->policy;

	p->policy = policy;

	if (dl_policy(policy))
		__setparam_dl(p, attr);
	else if (fair_policy(policy))
		p->static_prio = NICE_TO_PRIO(attr->sched_nice);

	/*
	 * __sched_setscheduler() ensures attr->sched_priority == 0 when
	 * !rt_policy. Always setting this ensures that things like
	 * getparam()/getattr() don't report silly values for !rt tasks.
	 */
	p->rt_priority = attr->sched_priority;
	p->normal_prio = normal_prio(p);
	set_load_weight(p);
}

/* Actually do priority change: must hold pi & rq lock. */
static void __setscheduler(struct rq *rq, struct task_struct *p,
			   const struct sched_attr *attr, bool keep_boost)
{
	__setscheduler_params(p, attr);

	/*
	 * Keep a potential priority boosting if called from
	 * sched_setscheduler().
	 */
	p->prio = normal_prio(p);
	if (keep_boost)
		p->prio = rt_effective_prio(p, p->prio);

	if (dl_prio(p->prio))
		p->sched_class = &dl_sched_class;
	else if (rt_prio(p->prio))
		p->sched_class = &rt_sched_class;
	else
		p->sched_class = &fair_sched_class;
}

/*
 * Check the target process has a UID that matches the current process's:
 */
static bool check_same_owner(struct task_struct *p)
{
	const struct cred *cred = current_cred(), *pcred;
	bool match;

	rcu_read_lock();
	pcred = __task_cred(p);
	match = (uid_eq(cred->euid, pcred->euid) ||
		 uid_eq(cred->euid, pcred->uid));
	rcu_read_unlock();
	return match;
}

static int __sched_setscheduler(struct task_struct *p,
				const struct sched_attr *attr,
				bool user, bool pi)
{
	int newprio = dl_policy(attr->sched_policy) ? MAX_DL_PRIO - 1 :
		      MAX_RT_PRIO - 1 - attr->sched_priority;
	int retval, oldprio, oldpolicy = -1, queued, running;
	int new_effective_prio, policy = attr->sched_policy;
	const struct sched_class *prev_class;
	struct rq_flags rf;
	int reset_on_fork;
	int queue_flags = DEQUEUE_SAVE | DEQUEUE_MOVE | DEQUEUE_NOCLOCK;
	struct rq *rq;

	/* The pi code expects interrupts enabled */
	BUG_ON(pi && in_interrupt());
recheck:
	/* Double check policy once rq lock held: */
	if (policy < 0) {
		reset_on_fork = p->sched_reset_on_fork;
		policy = oldpolicy = p->policy;
	} else {
		reset_on_fork = !!(attr->sched_flags & SCHED_FLAG_RESET_ON_FORK);

		if (!valid_policy(policy))
			return -EINVAL;
	}

	if (attr->sched_flags &
		~(SCHED_FLAG_RESET_ON_FORK | SCHED_FLAG_RECLAIM))
		return -EINVAL;

	/*
	 * Valid priorities for SCHED_FIFO and SCHED_RR are
	 * 1..MAX_USER_RT_PRIO-1, valid priority for SCHED_NORMAL,
	 * SCHED_BATCH and SCHED_IDLE is 0.
	 */
	if ((p->mm && attr->sched_priority > MAX_USER_RT_PRIO-1) ||
	    (!p->mm && attr->sched_priority > MAX_RT_PRIO-1))
		return -EINVAL;
	if ((dl_policy(policy) && !__checkparam_dl(attr)) ||
	    (rt_policy(policy) != (attr->sched_priority != 0)))
		return -EINVAL;

	/*
	 * Allow unprivileged RT tasks to decrease priority:
	 */
	if (user && !capable(CAP_SYS_NICE)) {
		if (fair_policy(policy)) {
			if (attr->sched_nice < task_nice(p) &&
			    !can_nice(p, attr->sched_nice))
				return -EPERM;
		}

		if (rt_policy(policy)) {
			unsigned long rlim_rtprio =
					task_rlimit(p, RLIMIT_RTPRIO);

			/* Can't set/change the rt policy: */
			if (policy != p->policy && !rlim_rtprio)
				return -EPERM;

			/* Can't increase priority: */
			if (attr->sched_priority > p->rt_priority &&
			    attr->sched_priority > rlim_rtprio)
				return -EPERM;
		}

		 /*
		  * Can't set/change SCHED_DEADLINE policy at all for now
		  * (safest behavior); in the future we would like to allow
		  * unprivileged DL tasks to increase their relative deadline
		  * or reduce their runtime (both ways reducing utilization)
		  */
		if (dl_policy(policy))
			return -EPERM;

		/*
		 * Treat SCHED_IDLE as nice 20. Only allow a switch to
		 * SCHED_NORMAL if the RLIMIT_NICE would normally permit it.
		 */
		if (idle_policy(p->policy) && !idle_policy(policy)) {
			if (!can_nice(p, task_nice(p)))
				return -EPERM;
		}

		/* Can't change other user's priorities: */
		if (!check_same_owner(p))
			return -EPERM;

		/* Normal users shall not reset the sched_reset_on_fork flag: */
		if (p->sched_reset_on_fork && !reset_on_fork)
			return -EPERM;
	}

	if (user) {
		retval = security_task_setscheduler(p);
		if (retval)
			return retval;
	}

	/*
	 * Make sure no PI-waiters arrive (or leave) while we are
	 * changing the priority of the task:
	 *
	 * To be able to change p->policy safely, the appropriate
	 * runqueue lock must be held.
	 */
	rq = task_rq_lock(p, &rf);
	update_rq_clock(rq);

	/*
	 * Changing the policy of the stop threads its a very bad idea:
	 */
	if (p == rq->stop) {
		task_rq_unlock(rq, p, &rf);
		return -EINVAL;
	}

	/*
	 * If not changing anything there's no need to proceed further,
	 * but store a possible modification of reset_on_fork.
	 */
	if (unlikely(policy == p->policy)) {
		if (fair_policy(policy) && attr->sched_nice != task_nice(p))
			goto change;
		if (rt_policy(policy) && attr->sched_priority != p->rt_priority)
			goto change;
		if (dl_policy(policy) && dl_param_changed(p, attr))
			goto change;

		p->sched_reset_on_fork = reset_on_fork;
		task_rq_unlock(rq, p, &rf);
		return 0;
	}
change:

	if (user) {
#ifdef CONFIG_RT_GROUP_SCHED
		/*
		 * Do not allow realtime tasks into groups that have no runtime
		 * assigned.
		 */
		if (rt_bandwidth_enabled() && rt_policy(policy) &&
				task_group(p)->rt_bandwidth.rt_runtime == 0 &&
				!task_group_is_autogroup(task_group(p))) {
			task_rq_unlock(rq, p, &rf);
			return -EPERM;
		}
#endif
#ifdef CONFIG_SMP
		if (dl_bandwidth_enabled() && dl_policy(policy)) {
			cpumask_t *span = rq->rd->span;

			/*
			 * Don't allow tasks with an affinity mask smaller than
			 * the entire root_domain to become SCHED_DEADLINE. We
			 * will also fail if there's no bandwidth available.
			 */
			if (!cpumask_subset(span, &p->cpus_allowed) ||
			    rq->rd->dl_bw.bw == 0) {
				task_rq_unlock(rq, p, &rf);
				return -EPERM;
			}
		}
#endif
	}

	/* Re-check policy now with rq lock held: */
	if (unlikely(oldpolicy != -1 && oldpolicy != p->policy)) {
		policy = oldpolicy = -1;
		task_rq_unlock(rq, p, &rf);
		goto recheck;
	}

	/*
	 * If setscheduling to SCHED_DEADLINE (or changing the parameters
	 * of a SCHED_DEADLINE task) we need to check if enough bandwidth
	 * is available.
	 */
	if ((dl_policy(policy) || dl_task(p)) && sched_dl_overflow(p, policy, attr)) {
		task_rq_unlock(rq, p, &rf);
		return -EBUSY;
	}

	p->sched_reset_on_fork = reset_on_fork;
	oldprio = p->prio;

	if (pi) {
		/*
		 * Take priority boosted tasks into account. If the new
		 * effective priority is unchanged, we just store the new
		 * normal parameters and do not touch the scheduler class and
		 * the runqueue. This will be done when the task deboost
		 * itself.
		 */
		new_effective_prio = rt_effective_prio(p, newprio);
		if (new_effective_prio == oldprio)
			queue_flags &= ~DEQUEUE_MOVE;
	}

	queued = task_on_rq_queued(p);
	running = task_current(rq, p);
	if (queued)
		dequeue_task(rq, p, queue_flags);
	if (running)
		put_prev_task(rq, p);

	prev_class = p->sched_class;
	__setscheduler(rq, p, attr, pi);

	if (queued) {
		/*
		 * We enqueue to tail when the priority of a task is
		 * increased (user space view).
		 */
		if (oldprio < p->prio)
			queue_flags |= ENQUEUE_HEAD;

		enqueue_task(rq, p, queue_flags);
	}
	if (running)
		set_curr_task(rq, p);

	check_class_changed(rq, p, prev_class, oldprio);

	/* Avoid rq from going away on us: */
	preempt_disable();
	task_rq_unlock(rq, p, &rf);

	if (pi)
		rt_mutex_adjust_pi(p);

	/* Run balance callbacks after we've adjusted the PI chain: */
	balance_callback(rq);
	preempt_enable();

	return 0;
}

static int _sched_setscheduler(struct task_struct *p, int policy,
			       const struct sched_param *param, bool check)
{
	struct sched_attr attr = {
		.sched_policy   = policy,
		.sched_priority = param->sched_priority,
		.sched_nice	= PRIO_TO_NICE(p->static_prio),
	};

	/* Fixup the legacy SCHED_RESET_ON_FORK hack. */
	if ((policy != SETPARAM_POLICY) && (policy & SCHED_RESET_ON_FORK)) {
		attr.sched_flags |= SCHED_FLAG_RESET_ON_FORK;
		policy &= ~SCHED_RESET_ON_FORK;
		attr.sched_policy = policy;
	}

	return __sched_setscheduler(p, &attr, check, true);
}
/**
 * sched_setscheduler - change the scheduling policy and/or RT priority of a thread.
 * @p: the task in question.
 * @policy: new policy.
 * @param: structure containing the new RT priority.
 *
 * Return: 0 on success. An error code otherwise.
 *
 * NOTE that the task may be already dead.
 */
int sched_setscheduler(struct task_struct *p, int policy,
		       const struct sched_param *param)
{
	return _sched_setscheduler(p, policy, param, true);
}
EXPORT_SYMBOL_GPL(sched_setscheduler);

int sched_setattr(struct task_struct *p, const struct sched_attr *attr)
{
	return __sched_setscheduler(p, attr, true, true);
}
EXPORT_SYMBOL_GPL(sched_setattr);

/**
 * sched_setscheduler_nocheck - change the scheduling policy and/or RT priority of a thread from kernelspace.
 * @p: the task in question.
 * @policy: new policy.
 * @param: structure containing the new RT priority.
 *
 * Just like sched_setscheduler, only don't bother checking if the
 * current context has permission.  For example, this is needed in
 * stop_machine(): we create temporary high priority worker threads,
 * but our caller might not have that capability.
 *
 * Return: 0 on success. An error code otherwise.
 */
int sched_setscheduler_nocheck(struct task_struct *p, int policy,
			       const struct sched_param *param)
{
	return _sched_setscheduler(p, policy, param, false);
}
EXPORT_SYMBOL_GPL(sched_setscheduler_nocheck);

static int
do_sched_setscheduler(pid_t pid, int policy, struct sched_param __user *param)
{
	struct sched_param lparam;
	struct task_struct *p;
	int retval;

	if (!param || pid < 0)
		return -EINVAL;
	if (copy_from_user(&lparam, param, sizeof(struct sched_param)))
		return -EFAULT;

	rcu_read_lock();
	retval = -ESRCH;
	p = find_process_by_pid(pid);
	if (p != NULL)
		retval = sched_setscheduler(p, policy, &lparam);
	rcu_read_unlock();

	return retval;
}

/*
 * Mimics kernel/events/core.c perf_copy_attr().
 */
static int sched_copy_attr(struct sched_attr __user *uattr, struct sched_attr *attr)
{
	u32 size;
	int ret;

	if (!access_ok(VERIFY_WRITE, uattr, SCHED_ATTR_SIZE_VER0))
		return -EFAULT;

	/* Zero the full structure, so that a short copy will be nice: */
	memset(attr, 0, sizeof(*attr));

	ret = get_user(size, &uattr->size);
	if (ret)
		return ret;

	/* Bail out on silly large: */
	if (size > PAGE_SIZE)
		goto err_size;

	/* ABI compatibility quirk: */
	if (!size)
		size = SCHED_ATTR_SIZE_VER0;

	if (size < SCHED_ATTR_SIZE_VER0)
		goto err_size;

	/*
	 * If we're handed a bigger struct than we know of,
	 * ensure all the unknown bits are 0 - i.e. new
	 * user-space does not rely on any kernel feature
	 * extensions we dont know about yet.
	 */
	if (size > sizeof(*attr)) {
		unsigned char __user *addr;
		unsigned char __user *end;
		unsigned char val;

		addr = (void __user *)uattr + sizeof(*attr);
		end  = (void __user *)uattr + size;

		for (; addr < end; addr++) {
			ret = get_user(val, addr);
			if (ret)
				return ret;
			if (val)
				goto err_size;
		}
		size = sizeof(*attr);
	}

	ret = copy_from_user(attr, uattr, size);
	if (ret)
		return -EFAULT;

	/*
	 * XXX: Do we want to be lenient like existing syscalls; or do we want
	 * to be strict and return an error on out-of-bounds values?
	 */
	attr->sched_nice = clamp(attr->sched_nice, MIN_NICE, MAX_NICE);

	return 0;

err_size:
	put_user(sizeof(*attr), &uattr->size);
	return -E2BIG;
}

/**
 * sys_sched_setscheduler - set/change the scheduler policy and RT priority
 * @pid: the pid in question.
 * @policy: new policy.
 * @param: structure containing the new RT priority.
 *
 * Return: 0 on success. An error code otherwise.
 */
SYSCALL_DEFINE3(sched_setscheduler, pid_t, pid, int, policy, struct sched_param __user *, param)
{
	if (policy < 0)
		return -EINVAL;

	return do_sched_setscheduler(pid, policy, param);
}

/**
 * sys_sched_setparam - set/change the RT priority of a thread
 * @pid: the pid in question.
 * @param: structure containing the new RT priority.
 *
 * Return: 0 on success. An error code otherwise.
 */
SYSCALL_DEFINE2(sched_setparam, pid_t, pid, struct sched_param __user *, param)
{
	return do_sched_setscheduler(pid, SETPARAM_POLICY, param);
}

/**
 * sys_sched_setattr - same as above, but with extended sched_attr
 * @pid: the pid in question.
 * @uattr: structure containing the extended parameters.
 * @flags: for future extension.
 */
SYSCALL_DEFINE3(sched_setattr, pid_t, pid, struct sched_attr __user *, uattr,
			       unsigned int, flags)
{
	struct sched_attr attr;
	struct task_struct *p;
	int retval;

	if (!uattr || pid < 0 || flags)
		return -EINVAL;

	retval = sched_copy_attr(uattr, &attr);
	if (retval)
		return retval;

	if ((int)attr.sched_policy < 0)
		return -EINVAL;

	rcu_read_lock();
	retval = -ESRCH;
	p = find_process_by_pid(pid);
	if (p != NULL)
		retval = sched_setattr(p, &attr);
	rcu_read_unlock();

	return retval;
}

/**
 * sys_sched_getscheduler - get the policy (scheduling class) of a thread
 * @pid: the pid in question.
 *
 * Return: On success, the policy of the thread. Otherwise, a negative error
 * code.
 */
SYSCALL_DEFINE1(sched_getscheduler, pid_t, pid)
{
	struct task_struct *p;
	int retval;

	if (pid < 0)
		return -EINVAL;

	retval = -ESRCH;
	rcu_read_lock();
	p = find_process_by_pid(pid);
	if (p) {
		retval = security_task_getscheduler(p);
		if (!retval)
			retval = p->policy
				| (p->sched_reset_on_fork ? SCHED_RESET_ON_FORK : 0);
	}
	rcu_read_unlock();
	return retval;
}

/**
 * sys_sched_getparam - get the RT priority of a thread
 * @pid: the pid in question.
 * @param: structure containing the RT priority.
 *
 * Return: On success, 0 and the RT priority is in @param. Otherwise, an error
 * code.
 */
SYSCALL_DEFINE2(sched_getparam, pid_t, pid, struct sched_param __user *, param)
{
	struct sched_param lp = { .sched_priority = 0 };
	struct task_struct *p;
	int retval;

	if (!param || pid < 0)
		return -EINVAL;

	rcu_read_lock();
	p = find_process_by_pid(pid);
	retval = -ESRCH;
	if (!p)
		goto out_unlock;

	retval = security_task_getscheduler(p);
	if (retval)
		goto out_unlock;

	if (task_has_rt_policy(p))
		lp.sched_priority = p->rt_priority;
	rcu_read_unlock();

	/*
	 * This one might sleep, we cannot do it with a spinlock held ...
	 */
	retval = copy_to_user(param, &lp, sizeof(*param)) ? -EFAULT : 0;

	return retval;

out_unlock:
	rcu_read_unlock();
	return retval;
}

static int sched_read_attr(struct sched_attr __user *uattr,
			   struct sched_attr *attr,
			   unsigned int usize)
{
	int ret;

	if (!access_ok(VERIFY_WRITE, uattr, usize))
		return -EFAULT;

	/*
	 * If we're handed a smaller struct than we know of,
	 * ensure all the unknown bits are 0 - i.e. old
	 * user-space does not get uncomplete information.
	 */
	if (usize < sizeof(*attr)) {
		unsigned char *addr;
		unsigned char *end;

		addr = (void *)attr + usize;
		end  = (void *)attr + sizeof(*attr);

		for (; addr < end; addr++) {
			if (*addr)
				return -EFBIG;
		}

		attr->size = usize;
	}

	ret = copy_to_user(uattr, attr, attr->size);
	if (ret)
		return -EFAULT;

	return 0;
}

/**
 * sys_sched_getattr - similar to sched_getparam, but with sched_attr
 * @pid: the pid in question.
 * @uattr: structure containing the extended parameters.
 * @size: sizeof(attr) for fwd/bwd comp.
 * @flags: for future extension.
 */
SYSCALL_DEFINE4(sched_getattr, pid_t, pid, struct sched_attr __user *, uattr,
		unsigned int, size, unsigned int, flags)
{
	struct sched_attr attr = {
		.size = sizeof(struct sched_attr),
	};
	struct task_struct *p;
	int retval;

	if (!uattr || pid < 0 || size > PAGE_SIZE ||
	    size < SCHED_ATTR_SIZE_VER0 || flags)
		return -EINVAL;

	rcu_read_lock();
	p = find_process_by_pid(pid);
	retval = -ESRCH;
	if (!p)
		goto out_unlock;

	retval = security_task_getscheduler(p);
	if (retval)
		goto out_unlock;

	attr.sched_policy = p->policy;
	if (p->sched_reset_on_fork)
		attr.sched_flags |= SCHED_FLAG_RESET_ON_FORK;
	if (task_has_dl_policy(p))
		__getparam_dl(p, &attr);
	else if (task_has_rt_policy(p))
		attr.sched_priority = p->rt_priority;
	else
		attr.sched_nice = task_nice(p);

	rcu_read_unlock();

	retval = sched_read_attr(uattr, &attr, size);
	return retval;

out_unlock:
	rcu_read_unlock();
	return retval;
}

long sched_setaffinity(pid_t pid, const struct cpumask *in_mask)
{
	cpumask_var_t cpus_allowed, new_mask;
	struct task_struct *p;
	int retval;
	int dest_cpu;
	cpumask_t allowed_mask;

	rcu_read_lock();

	p = find_process_by_pid(pid);
	if (!p) {
		rcu_read_unlock();
		return -ESRCH;
	}

	/* Prevent p going away */
	get_task_struct(p);
	rcu_read_unlock();

	if (p->flags & PF_NO_SETAFFINITY) {
		retval = -EINVAL;
		goto out_put_task;
	}
	if (!alloc_cpumask_var(&cpus_allowed, GFP_KERNEL)) {
		retval = -ENOMEM;
		goto out_put_task;
	}
	if (!alloc_cpumask_var(&new_mask, GFP_KERNEL)) {
		retval = -ENOMEM;
		goto out_free_cpus_allowed;
	}
	retval = -EPERM;
	if (!check_same_owner(p)) {
		rcu_read_lock();
		if (!ns_capable(__task_cred(p)->user_ns, CAP_SYS_NICE)) {
			rcu_read_unlock();
			goto out_free_new_mask;
		}
		rcu_read_unlock();
	}

	retval = security_task_setscheduler(p);
	if (retval)
		goto out_free_new_mask;


	cpuset_cpus_allowed(p, cpus_allowed);
	cpumask_and(new_mask, in_mask, cpus_allowed);

	/*
	 * Since bandwidth control happens on root_domain basis,
	 * if admission test is enabled, we only admit -deadline
	 * tasks allowed to run on all the CPUs in the task's
	 * root_domain.
	 */
#ifdef CONFIG_SMP
	if (task_has_dl_policy(p) && dl_bandwidth_enabled()) {
		rcu_read_lock();
		if (!cpumask_subset(task_rq(p)->rd->span, new_mask)) {
			retval = -EBUSY;
			rcu_read_unlock();
			goto out_free_new_mask;
		}
		rcu_read_unlock();
	}
#endif
again:
	cpumask_andnot(&allowed_mask, new_mask, cpu_isolated_mask);
	dest_cpu = cpumask_any_and(cpu_active_mask, &allowed_mask);
	if (dest_cpu < nr_cpu_ids) {
		retval = __set_cpus_allowed_ptr(p, new_mask, true);
		if (!retval) {
			cpuset_cpus_allowed(p, cpus_allowed);
			if (!cpumask_subset(new_mask, cpus_allowed)) {
				/*
				 * We must have raced with a concurrent cpuset
				 * update. Just reset the cpus_allowed to the
				 * cpuset's cpus_allowed
				 */
				cpumask_copy(new_mask, cpus_allowed);
				goto again;
			}
		}
	} else {
		retval = -EINVAL;
	}

	if (!retval && !(p->flags & PF_KTHREAD))
		cpumask_and(&p->cpus_requested, in_mask, cpu_possible_mask);

out_free_new_mask:
	free_cpumask_var(new_mask);
out_free_cpus_allowed:
	free_cpumask_var(cpus_allowed);
out_put_task:
	put_task_struct(p);
	return retval;
}

static int get_user_cpu_mask(unsigned long __user *user_mask_ptr, unsigned len,
			     struct cpumask *new_mask)
{
	if (len < cpumask_size())
		cpumask_clear(new_mask);
	else if (len > cpumask_size())
		len = cpumask_size();

	return copy_from_user(new_mask, user_mask_ptr, len) ? -EFAULT : 0;
}

/**
 * sys_sched_setaffinity - set the CPU affinity of a process
 * @pid: pid of the process
 * @len: length in bytes of the bitmask pointed to by user_mask_ptr
 * @user_mask_ptr: user-space pointer to the new CPU mask
 *
 * Return: 0 on success. An error code otherwise.
 */
SYSCALL_DEFINE3(sched_setaffinity, pid_t, pid, unsigned int, len,
		unsigned long __user *, user_mask_ptr)
{
	cpumask_var_t new_mask;
	int retval;

	if (!alloc_cpumask_var(&new_mask, GFP_KERNEL))
		return -ENOMEM;

	retval = get_user_cpu_mask(user_mask_ptr, len, new_mask);
	if (retval == 0)
		retval = sched_setaffinity(pid, new_mask);
	free_cpumask_var(new_mask);
	return retval;
}

long sched_getaffinity(pid_t pid, struct cpumask *mask)
{
	struct task_struct *p;
	unsigned long flags;
	int retval;

	rcu_read_lock();

	retval = -ESRCH;
	p = find_process_by_pid(pid);
	if (!p)
		goto out_unlock;

	retval = security_task_getscheduler(p);
	if (retval)
		goto out_unlock;

	raw_spin_lock_irqsave(&p->pi_lock, flags);
	cpumask_and(mask, &p->cpus_allowed, cpu_active_mask);

	/* The userspace tasks are forbidden to run on
	 * isolated CPUs. So exclude isolated CPUs from
	 * the getaffinity.
	 */
	if (!(p->flags & PF_KTHREAD))
		cpumask_andnot(mask, mask, cpu_isolated_mask);

	raw_spin_unlock_irqrestore(&p->pi_lock, flags);

out_unlock:
	rcu_read_unlock();

	return retval;
}

/**
 * sys_sched_getaffinity - get the CPU affinity of a process
 * @pid: pid of the process
 * @len: length in bytes of the bitmask pointed to by user_mask_ptr
 * @user_mask_ptr: user-space pointer to hold the current CPU mask
 *
 * Return: size of CPU mask copied to user_mask_ptr on success. An
 * error code otherwise.
 */
SYSCALL_DEFINE3(sched_getaffinity, pid_t, pid, unsigned int, len,
		unsigned long __user *, user_mask_ptr)
{
	int ret;
	cpumask_var_t mask;

	if ((len * BITS_PER_BYTE) < nr_cpu_ids)
		return -EINVAL;
	if (len & (sizeof(unsigned long)-1))
		return -EINVAL;

	if (!alloc_cpumask_var(&mask, GFP_KERNEL))
		return -ENOMEM;

	ret = sched_getaffinity(pid, mask);
	if (ret == 0) {
		size_t retlen = min_t(size_t, len, cpumask_size());

		if (copy_to_user(user_mask_ptr, mask, retlen))
			ret = -EFAULT;
		else
			ret = retlen;
	}
	free_cpumask_var(mask);

	return ret;
}

/**
 * sys_sched_yield - yield the current processor to other threads.
 *
 * This function yields the current CPU to other tasks. If there are no
 * other threads running on this CPU then this function will return.
 *
 * Return: 0.
 */
SYSCALL_DEFINE0(sched_yield)
{
	struct rq_flags rf;
	struct rq *rq;

	rq = this_rq_lock_irq(&rf);

	schedstat_inc(rq->yld_count);
	current->sched_class->yield_task(rq);

	/*
	 * Since we are going to call schedule() anyway, there's
	 * no need to preempt or enable interrupts:
	 */
	preempt_disable();
	rq_unlock(rq, &rf);
	sched_preempt_enable_no_resched();

	schedule();

	return 0;
}

#ifndef CONFIG_PREEMPT
int __sched _cond_resched(void)
{
	if (should_resched(0)) {
		preempt_schedule_common();
		return 1;
	}
	return 0;
}
EXPORT_SYMBOL(_cond_resched);
#endif

/*
 * __cond_resched_lock() - if a reschedule is pending, drop the given lock,
 * call schedule, and on return reacquire the lock.
 *
 * This works OK both with and without CONFIG_PREEMPT. We do strange low-level
 * operations here to prevent schedule() from being called twice (once via
 * spin_unlock(), once by hand).
 */
int __cond_resched_lock(spinlock_t *lock)
{
	int resched = should_resched(PREEMPT_LOCK_OFFSET);
	int ret = 0;

	lockdep_assert_held(lock);

	if (spin_needbreak(lock) || resched) {
		spin_unlock(lock);
		if (resched)
			preempt_schedule_common();
		else
			cpu_relax();
		ret = 1;
		spin_lock(lock);
	}
	return ret;
}
EXPORT_SYMBOL(__cond_resched_lock);

int __sched __cond_resched_softirq(void)
{
	BUG_ON(!in_softirq());

	if (should_resched(SOFTIRQ_DISABLE_OFFSET)) {
		local_bh_enable();
		preempt_schedule_common();
		local_bh_disable();
		return 1;
	}
	return 0;
}
EXPORT_SYMBOL(__cond_resched_softirq);

/**
 * yield - yield the current processor to other threads.
 *
 * Do not ever use this function, there's a 99% chance you're doing it wrong.
 *
 * The scheduler is at all times free to pick the calling task as the most
 * eligible task to run, if removing the yield() call from your code breaks
 * it, its already broken.
 *
 * Typical broken usage is:
 *
 * while (!event)
 *	yield();
 *
 * where one assumes that yield() will let 'the other' process run that will
 * make event true. If the current task is a SCHED_FIFO task that will never
 * happen. Never use yield() as a progress guarantee!!
 *
 * If you want to use yield() to wait for something, use wait_event().
 * If you want to use yield() to be 'nice' for others, use cond_resched().
 * If you still want to use yield(), do not!
 */
void __sched yield(void)
{
	set_current_state(TASK_RUNNING);
	sys_sched_yield();
}
EXPORT_SYMBOL(yield);

/**
 * yield_to - yield the current processor to another thread in
 * your thread group, or accelerate that thread toward the
 * processor it's on.
 * @p: target task
 * @preempt: whether task preemption is allowed or not
 *
 * It's the caller's job to ensure that the target task struct
 * can't go away on us before we can do any checks.
 *
 * Return:
 *	true (>0) if we indeed boosted the target task.
 *	false (0) if we failed to boost the target.
 *	-ESRCH if there's no task to yield to.
 */
int __sched yield_to(struct task_struct *p, bool preempt)
{
	struct task_struct *curr = current;
	struct rq *rq, *p_rq;
	unsigned long flags;
	int yielded = 0;

	local_irq_save(flags);
	rq = this_rq();

again:
	p_rq = task_rq(p);
	/*
	 * If we're the only runnable task on the rq and target rq also
	 * has only one task, there's absolutely no point in yielding.
	 */
	if (rq->nr_running == 1 && p_rq->nr_running == 1) {
		yielded = -ESRCH;
		goto out_irq;
	}

	double_rq_lock(rq, p_rq);
	if (task_rq(p) != p_rq) {
		double_rq_unlock(rq, p_rq);
		goto again;
	}

	if (!curr->sched_class->yield_to_task)
		goto out_unlock;

	if (curr->sched_class != p->sched_class)
		goto out_unlock;

	if (task_running(p_rq, p) || p->state)
		goto out_unlock;

	yielded = curr->sched_class->yield_to_task(rq, p, preempt);
	if (yielded) {
		schedstat_inc(rq->yld_count);
		/*
		 * Make p's CPU reschedule; pick_next_entity takes care of
		 * fairness.
		 */
		if (preempt && rq != p_rq)
			resched_curr(p_rq);
	}

out_unlock:
	double_rq_unlock(rq, p_rq);
out_irq:
	local_irq_restore(flags);

	if (yielded > 0)
		schedule();

	return yielded;
}
EXPORT_SYMBOL_GPL(yield_to);

int io_schedule_prepare(void)
{
	int old_iowait = current->in_iowait;

	current->in_iowait = 1;
	blk_schedule_flush_plug(current);

	return old_iowait;
}

void io_schedule_finish(int token)
{
	current->in_iowait = token;
}

/*
 * This task is about to go to sleep on IO. Increment rq->nr_iowait so
 * that process accounting knows that this is a task in IO wait state.
 */
long __sched io_schedule_timeout(long timeout)
{
	int token;
	long ret;

	token = io_schedule_prepare();
	ret = schedule_timeout(timeout);
	io_schedule_finish(token);

	return ret;
}
EXPORT_SYMBOL(io_schedule_timeout);

void __sched io_schedule(void)
{
	int token;

	token = io_schedule_prepare();
	schedule();
	io_schedule_finish(token);
}
EXPORT_SYMBOL(io_schedule);

/**
 * sys_sched_get_priority_max - return maximum RT priority.
 * @policy: scheduling class.
 *
 * Return: On success, this syscall returns the maximum
 * rt_priority that can be used by a given scheduling class.
 * On failure, a negative error code is returned.
 */
SYSCALL_DEFINE1(sched_get_priority_max, int, policy)
{
	int ret = -EINVAL;

	switch (policy) {
	case SCHED_FIFO:
	case SCHED_RR:
		ret = MAX_USER_RT_PRIO-1;
		break;
	case SCHED_DEADLINE:
	case SCHED_NORMAL:
	case SCHED_BATCH:
	case SCHED_IDLE:
		ret = 0;
		break;
	}
	return ret;
}

/**
 * sys_sched_get_priority_min - return minimum RT priority.
 * @policy: scheduling class.
 *
 * Return: On success, this syscall returns the minimum
 * rt_priority that can be used by a given scheduling class.
 * On failure, a negative error code is returned.
 */
SYSCALL_DEFINE1(sched_get_priority_min, int, policy)
{
	int ret = -EINVAL;

	switch (policy) {
	case SCHED_FIFO:
	case SCHED_RR:
		ret = 1;
		break;
	case SCHED_DEADLINE:
	case SCHED_NORMAL:
	case SCHED_BATCH:
	case SCHED_IDLE:
		ret = 0;
	}
	return ret;
}

/**
 * sys_sched_rr_get_interval - return the default timeslice of a process.
 * @pid: pid of the process.
 * @interval: userspace pointer to the timeslice value.
 *
 * this syscall writes the default timeslice value of a given process
 * into the user-space timespec buffer. A value of '0' means infinity.
 *
 * Return: On success, 0 and the timeslice is in @interval. Otherwise,
 * an error code.
 */
SYSCALL_DEFINE2(sched_rr_get_interval, pid_t, pid,
		struct timespec __user *, interval)
{
	struct task_struct *p;
	unsigned int time_slice;
	struct rq_flags rf;
	struct timespec t;
	struct rq *rq;
	int retval;

	if (pid < 0)
		return -EINVAL;

	retval = -ESRCH;
	rcu_read_lock();
	p = find_process_by_pid(pid);
	if (!p)
		goto out_unlock;

	retval = security_task_getscheduler(p);
	if (retval)
		goto out_unlock;

	rq = task_rq_lock(p, &rf);
	time_slice = 0;
	if (p->sched_class->get_rr_interval)
		time_slice = p->sched_class->get_rr_interval(rq, p);
	task_rq_unlock(rq, p, &rf);

	rcu_read_unlock();
	jiffies_to_timespec(time_slice, &t);
	retval = copy_to_user(interval, &t, sizeof(t)) ? -EFAULT : 0;
	return retval;

out_unlock:
	rcu_read_unlock();
	return retval;
}

void sched_show_task(struct task_struct *p)
{
	unsigned long free = 0;
	int ppid;

	if (!try_get_task_stack(p))
		return;

	printk(KERN_INFO "%-15.15s %c", p->comm, task_state_to_char(p));

	if (p->state == TASK_RUNNING)
		printk(KERN_CONT "  running task    ");
#ifdef CONFIG_DEBUG_STACK_USAGE
	free = stack_not_used(p);
#endif
	ppid = 0;
	rcu_read_lock();
	if (pid_alive(p))
		ppid = task_pid_nr(rcu_dereference(p->real_parent));
	rcu_read_unlock();
	printk(KERN_CONT "%5lu %5d %6d 0x%08lx\n", free,
		task_pid_nr(p), ppid,
		(unsigned long)task_thread_info(p)->flags);

	print_worker_info(KERN_INFO, p);
	show_stack(p, NULL);
	put_task_stack(p);
}

static inline bool
state_filter_match(unsigned long state_filter, struct task_struct *p)
{
	/* no filter, everything matches */
	if (!state_filter)
		return true;

	/* filter, but doesn't match */
	if (!(p->state & state_filter))
		return false;

	/*
	 * When looking for TASK_UNINTERRUPTIBLE skip TASK_IDLE (allows
	 * TASK_KILLABLE).
	 */
	if (state_filter == TASK_UNINTERRUPTIBLE && p->state == TASK_IDLE)
		return false;

	return true;
}


void show_state_filter(unsigned long state_filter)
{
	struct task_struct *g, *p;

#if BITS_PER_LONG == 32
	printk(KERN_INFO
		"  task                PC stack   pid father\n");
#else
	printk(KERN_INFO
		"  task                        PC stack   pid father\n");
#endif
	rcu_read_lock();
	for_each_process_thread(g, p) {
		/*
		 * reset the NMI-timeout, listing all files on a slow
		 * console might take a lot of time:
		 * Also, reset softlockup watchdogs on all CPUs, because
		 * another CPU might be blocked waiting for us to process
		 * an IPI.
		 */
		touch_nmi_watchdog();
		touch_all_softlockup_watchdogs();
		if (state_filter_match(state_filter, p))
			sched_show_task(p);
	}

#ifdef CONFIG_SCHED_DEBUG
	if (!state_filter)
		sysrq_sched_debug_show();
#endif
	rcu_read_unlock();
	/*
	 * Only show locks if all tasks are dumped:
	 */
	if (!state_filter)
		debug_show_all_locks();
}

/**
 * init_idle - set up an idle thread for a given CPU
 * @idle: task in question
 * @cpu: CPU the idle task belongs to
 *
 * NOTE: this function does not set the idle thread's NEED_RESCHED
 * flag, to make booting more robust.
 */
void init_idle(struct task_struct *idle, int cpu)
{
	struct rq *rq = cpu_rq(cpu);
	unsigned long flags;

	scs_task_reset(idle);

	__sched_fork(0, idle);

	raw_spin_lock_irqsave(&idle->pi_lock, flags);
	raw_spin_lock(&rq->lock);

	idle->state = TASK_RUNNING;
	idle->se.exec_start = sched_clock();
	idle->flags |= PF_IDLE;

	kasan_unpoison_task_stack(idle);

#ifdef CONFIG_SMP
	/*
	 * Its possible that init_idle() gets called multiple times on a task,
	 * in that case do_set_cpus_allowed() will not do the right thing.
	 *
	 * And since this is boot we can forgo the serialization.
	 */
	set_cpus_allowed_common(idle, cpumask_of(cpu));
#endif
	/*
	 * We're having a chicken and egg problem, even though we are
	 * holding rq->lock, the CPU isn't yet set to this CPU so the
	 * lockdep check in task_group() will fail.
	 *
	 * Similar case to sched_fork(). / Alternatively we could
	 * use task_rq_lock() here and obtain the other rq->lock.
	 *
	 * Silence PROVE_RCU
	 */
	rcu_read_lock();
	__set_task_cpu(idle, cpu);
	rcu_read_unlock();

	rq->curr = rq->idle = idle;
	idle->on_rq = TASK_ON_RQ_QUEUED;
#ifdef CONFIG_SMP
	idle->on_cpu = 1;
#endif
	raw_spin_unlock(&rq->lock);
	raw_spin_unlock_irqrestore(&idle->pi_lock, flags);

	/* Set the preempt count _outside_ the spinlocks! */
	init_idle_preempt_count(idle, cpu);

	/*
	 * The idle tasks have their own, simple scheduling class:
	 */
	idle->sched_class = &idle_sched_class;
	ftrace_graph_init_idle_task(idle, cpu);
	vtime_init_idle(idle, cpu);
#ifdef CONFIG_SMP
	sprintf(idle->comm, "%s/%d", INIT_TASK_COMM, cpu);
#endif
}

#ifdef CONFIG_SMP

int cpuset_cpumask_can_shrink(const struct cpumask *cur,
			      const struct cpumask *trial)
{
	int ret = 1;

	if (!cpumask_weight(cur))
		return ret;

	ret = dl_cpuset_cpumask_can_shrink(cur, trial);

	return ret;
}

int task_can_attach(struct task_struct *p,
		    const struct cpumask *cs_cpus_allowed)
{
	int ret = 0;

	/*
	 * Kthreads which disallow setaffinity shouldn't be moved
	 * to a new cpuset; we don't want to change their CPU
	 * affinity and isolating such threads by their set of
	 * allowed nodes is unnecessary.  Thus, cpusets are not
	 * applicable for such threads.  This prevents checking for
	 * success of set_cpus_allowed_ptr() on all attached tasks
	 * before cpus_allowed may be changed.
	 */
	if (p->flags & PF_NO_SETAFFINITY) {
		ret = -EINVAL;
		goto out;
	}

	if (dl_task(p) && !cpumask_intersects(task_rq(p)->rd->span,
					      cs_cpus_allowed))
		ret = dl_task_can_attach(p, cs_cpus_allowed);

out:
	return ret;
}

bool sched_smp_initialized __read_mostly;

#ifdef CONFIG_NUMA_BALANCING
/* Migrate current task p to target_cpu */
int migrate_task_to(struct task_struct *p, int target_cpu)
{
	struct migration_arg arg = { p, target_cpu };
	int curr_cpu = task_cpu(p);

	if (curr_cpu == target_cpu)
		return 0;

	if (!cpumask_test_cpu(target_cpu, &p->cpus_allowed))
		return -EINVAL;

	/* TODO: This is not properly updating schedstats */

	trace_sched_move_numa(p, curr_cpu, target_cpu);
	return stop_one_cpu(curr_cpu, migration_cpu_stop, &arg);
}

/*
 * Requeue a task on a given node and accurately track the number of NUMA
 * tasks on the runqueues
 */
void sched_setnuma(struct task_struct *p, int nid)
{
	bool queued, running;
	struct rq_flags rf;
	struct rq *rq;

	rq = task_rq_lock(p, &rf);
	queued = task_on_rq_queued(p);
	running = task_current(rq, p);

	if (queued)
		dequeue_task(rq, p, DEQUEUE_SAVE);
	if (running)
		put_prev_task(rq, p);

	p->numa_preferred_nid = nid;

	if (queued)
		enqueue_task(rq, p, ENQUEUE_RESTORE | ENQUEUE_NOCLOCK);
	if (running)
		set_curr_task(rq, p);
	task_rq_unlock(rq, p, &rf);
}
#endif /* CONFIG_NUMA_BALANCING */

#ifdef CONFIG_HOTPLUG_CPU
/*
 * Ensure that the idle task is using init_mm right before its CPU goes
 * offline.
 */
void idle_task_exit(void)
{
	struct mm_struct *mm = current->active_mm;

	BUG_ON(cpu_online(smp_processor_id()));

	if (mm != &init_mm) {
		switch_mm(mm, &init_mm, current);
		finish_arch_post_lock_switch();
	}
	mmdrop(mm);
}

/*
 * Since this CPU is going 'away' for a while, fold any nr_active delta
 * we might have. Assumes we're called after migrate_tasks() so that the
 * nr_active count is stable. We need to take the teardown thread which
 * is calling this into account, so we hand in adjust = 1 to the load
 * calculation.
 *
 * Also see the comment "Global load-average calculations".
 */
static void calc_load_migrate(struct rq *rq)
{
	long delta = calc_load_fold_active(rq, 1);
	if (delta)
		atomic_long_add(delta, &calc_load_tasks);
}

static void put_prev_task_fake(struct rq *rq, struct task_struct *prev)
{
}

static const struct sched_class fake_sched_class = {
	.put_prev_task = put_prev_task_fake,
};

static struct task_struct fake_task = {
	/*
	 * Avoid pull_{rt,dl}_task()
	 */
	.prio = MAX_PRIO + 1,
	.sched_class = &fake_sched_class,
};

/*
 * Remove a task from the runqueue and pretend that it's migrating. This
 * should prevent migrations for the detached task and disallow further
 * changes to tsk_cpus_allowed.
 */
static void
detach_one_task(struct task_struct *p, struct rq *rq, struct list_head *tasks)
{
	lockdep_assert_held(&rq->lock);

	p->on_rq = TASK_ON_RQ_MIGRATING;
	deactivate_task(rq, p, 0);
	list_add(&p->se.group_node, tasks);
}

static void attach_tasks(struct list_head *tasks, struct rq *rq)
{
	struct task_struct *p;

	lockdep_assert_held(&rq->lock);

	while (!list_empty(tasks)) {
		p = list_first_entry(tasks, struct task_struct, se.group_node);
		list_del_init(&p->se.group_node);

		BUG_ON(task_rq(p) != rq);
		activate_task(rq, p, 0);
		p->on_rq = TASK_ON_RQ_QUEUED;
	}
}

/*
 * Migrate all tasks (not pinned if pinned argument say so) from the rq,
 * sleeping tasks will be migrated by try_to_wake_up()->select_task_rq().
 *
 * Called with rq->lock held even though we'er in stop_machine() and
 * there's no concurrency possible, we hold the required locks anyway
 * because of lock validation efforts.
 */
static void migrate_tasks(struct rq *dead_rq, struct rq_flags *rf,
			  bool migrate_pinned_tasks)
{
	struct rq *rq = dead_rq;
	struct task_struct *next, *stop = rq->stop;
	struct rq_flags orf = *rf;
	int dest_cpu;
	unsigned int num_pinned_kthreads = 1; /* this thread */
	LIST_HEAD(tasks);
	cpumask_t avail_cpus;

	cpumask_andnot(&avail_cpus, cpu_online_mask, cpu_isolated_mask);

	/*
	 * Fudge the rq selection such that the below task selection loop
	 * doesn't get stuck on the currently eligible stop task.
	 *
	 * We're currently inside stop_machine() and the rq is either stuck
	 * in the stop_machine_cpu_stop() loop, or we're executing this code,
	 * either way we should never end up calling schedule() until we're
	 * done here.
	 */
	rq->stop = NULL;

	/*
	 * put_prev_task() and pick_next_task() sched
	 * class method both need to have an up-to-date
	 * value of rq->clock[_task]
	 */
	update_rq_clock(rq);

	for (;;) {
		/*
		 * There's this thread running, bail when that's the only
		 * remaining thread.
		 */
		if (rq->nr_running == 1)
			break;

		/*
		 * pick_next_task() assumes pinned rq->lock:
		 */
		next = pick_next_task(rq, &fake_task, rf);
		BUG_ON(!next);
		put_prev_task(rq, next);

		if (!migrate_pinned_tasks && next->flags & PF_KTHREAD &&
			!cpumask_intersects(&avail_cpus, &next->cpus_allowed)) {
			detach_one_task(next, rq, &tasks);
			num_pinned_kthreads += 1;
			continue;
		}

		/*
		 * Rules for changing task_struct::cpus_allowed are holding
		 * both pi_lock and rq->lock, such that holding either
		 * stabilizes the mask.
		 *
		 * Drop rq->lock is not quite as disastrous as it usually is
		 * because !cpu_active at this point, which means load-balance
		 * will not interfere. Also, stop-machine.
		 */
		rq_unlock(rq, rf);
		raw_spin_lock(&next->pi_lock);
		rq_relock(rq, rf);
		if (!(rq->clock_update_flags & RQCF_UPDATED))
			update_rq_clock(rq);

		/*
		 * Since we're inside stop-machine, _nothing_ should have
		 * changed the task, WARN if weird stuff happened, because in
		 * that case the above rq->lock drop is a fail too.
		 * However, during cpu isolation the load balancer might have
		 * interferred since we don't stop all CPUs. Ignore warning for
		 * this case.
		 */
		if (task_rq(next) != rq || !task_on_rq_queued(next)) {
			WARN_ON(migrate_pinned_tasks);
			raw_spin_unlock(&next->pi_lock);
			continue;
		}

		/* Find suitable destination for @next, with force if needed. */
		dest_cpu = select_fallback_rq(dead_rq->cpu, next, false);
		rq = __migrate_task(rq, rf, next, dest_cpu);
		if (rq != dead_rq) {
			rq_unlock(rq, rf);
			rq = dead_rq;
			*rf = orf;
			rq_relock(rq, rf);
			if (!(rq->clock_update_flags & RQCF_UPDATED))
				update_rq_clock(rq);
		}
		raw_spin_unlock(&next->pi_lock);
	}

	rq->stop = stop;

	if (num_pinned_kthreads > 1)
		attach_tasks(&tasks, rq);
}

void set_rq_online(struct rq *rq);
void set_rq_offline(struct rq *rq);

int do_isolation_work_cpu_stop(void *data)
{
	unsigned int cpu = smp_processor_id();
	struct rq *rq = cpu_rq(cpu);
	struct rq_flags rf;

	watchdog_disable(cpu);

	local_irq_disable();

	irq_migrate_all_off_this_cpu();

	sched_ttwu_pending();

	/* Update our root-domain */
	rq_lock(rq, &rf);

	/*
	 * Temporarily mark the rq as offline. This will allow us to
	 * move tasks off the CPU.
	 */
	if (rq->rd) {
		BUG_ON(!cpumask_test_cpu(cpu, rq->rd->span));
		set_rq_offline(rq);
	}

	migrate_tasks(rq, &rf, false);

	if (rq->rd)
		set_rq_online(rq);
	rq_unlock(rq, &rf);

	clear_walt_request(cpu);
	local_irq_enable();
	return 0;
}

int do_unisolation_work_cpu_stop(void *data)
{
	watchdog_enable(smp_processor_id());
	return 0;
}

static void sched_update_group_capacities(int cpu)
{
	struct sched_domain *sd;

	mutex_lock(&sched_domains_mutex);
	rcu_read_lock();

	for_each_domain(cpu, sd) {
		int balance_cpu = group_balance_cpu(sd->groups);

		init_sched_groups_capacity(cpu, sd);
		/*
		 * Need to ensure this is also called with balancing
		 * cpu.
		 */
		if (cpu != balance_cpu)
			init_sched_groups_capacity(balance_cpu, sd);
	}

	rcu_read_unlock();
	mutex_unlock(&sched_domains_mutex);
}

static unsigned int cpu_isolation_vote[NR_CPUS];

int sched_isolate_count(const cpumask_t *mask, bool include_offline)
{
	cpumask_t count_mask = CPU_MASK_NONE;

	if (include_offline) {
		cpumask_complement(&count_mask, cpu_online_mask);
		cpumask_or(&count_mask, &count_mask, cpu_isolated_mask);
		cpumask_and(&count_mask, &count_mask, mask);
	} else {
		cpumask_and(&count_mask, mask, cpu_isolated_mask);
	}

	return cpumask_weight(&count_mask);
}

/*
 * 1) CPU is isolated and cpu is offlined:
 *	Unisolate the core.
 * 2) CPU is not isolated and CPU is offlined:
 *	No action taken.
 * 3) CPU is offline and request to isolate
 *	Request ignored.
 * 4) CPU is offline and isolated:
 *	Not a possible state.
 * 5) CPU is online and request to isolate
 *	Normal case: Isolate the CPU
 * 6) CPU is not isolated and comes back online
 *	Nothing to do
 *
 * Note: The client calling sched_isolate_cpu() is repsonsible for ONLY
 * calling sched_unisolate_cpu() on a CPU that the client previously isolated.
 * Client is also responsible for unisolating when a core goes offline
 * (after CPU is marked offline).
 */
int sched_isolate_cpu(int cpu)
{
	struct rq *rq = cpu_rq(cpu);
	cpumask_t avail_cpus;
	int ret_code = 0;
	u64 start_time = 0;

	if (trace_sched_isolate_enabled())
		start_time = sched_clock();

	cpu_maps_update_begin();

	cpumask_andnot(&avail_cpus, cpu_online_mask, cpu_isolated_mask);

	if (!cpu_online(cpu)) {
		ret_code = -EINVAL;
		goto out;
	}

	if (++cpu_isolation_vote[cpu] > 1)
		goto out;

	/* We cannot isolate ALL cpus in the system */
	if (cpumask_weight(&avail_cpus) == 1) {
		--cpu_isolation_vote[cpu];
		ret_code = -EINVAL;
		goto out;
	}

	/*
	 * There is a race between watchdog being enabled by hotplug and
	 * core isolation disabling the watchdog. When a CPU is hotplugged in
	 * and the hotplug lock has been released the watchdog thread might
	 * not have run yet to enable the watchdog.
	 * We have to wait for the watchdog to be enabled before proceeding.
	 */
	if (!watchdog_configured(cpu)) {
		msleep(20);
		if (!watchdog_configured(cpu)) {
			--cpu_isolation_vote[cpu];
			ret_code = -EBUSY;
			goto out;
		}
	}

	set_cpu_isolated(cpu, true);
	cpumask_clear_cpu(cpu, &avail_cpus);

	/* Migrate timers */
	smp_call_function_any(&avail_cpus, hrtimer_quiesce_cpu, &cpu, 1);
	smp_call_function_any(&avail_cpus, timer_quiesce_cpu, &cpu, 1);

	stop_cpus(cpumask_of(cpu), do_isolation_work_cpu_stop, 0);

	calc_load_migrate(rq);
	update_max_interval();
	sched_update_group_capacities(cpu);

out:
	cpu_maps_update_done();
	trace_sched_isolate(cpu, cpumask_bits(cpu_isolated_mask)[0],
			    start_time, 1);
	return ret_code;
}

/*
 * Note: The client calling sched_isolate_cpu() is repsonsible for ONLY
 * calling sched_unisolate_cpu() on a CPU that the client previously isolated.
 * Client is also responsible for unisolating when a core goes offline
 * (after CPU is marked offline).
 */
int sched_unisolate_cpu_unlocked(int cpu)
{
	int ret_code = 0;
	struct rq *rq = cpu_rq(cpu);
	u64 start_time = 0;

	if (trace_sched_isolate_enabled())
		start_time = sched_clock();

	if (!cpu_isolation_vote[cpu]) {
		ret_code = -EINVAL;
		goto out;
	}

	if (--cpu_isolation_vote[cpu])
		goto out;

	if (cpu_online(cpu)) {
		unsigned long flags;

		raw_spin_lock_irqsave(&rq->lock, flags);
		rq->age_stamp = sched_clock_cpu(cpu);
		raw_spin_unlock_irqrestore(&rq->lock, flags);
	}

	set_cpu_isolated(cpu, false);
	update_max_interval();
	sched_update_group_capacities(cpu);

	if (cpu_online(cpu)) {
		stop_cpus(cpumask_of(cpu), do_unisolation_work_cpu_stop, 0);

		/* Kick CPU to immediately do load balancing */
		if (!test_and_set_bit(NOHZ_BALANCE_KICK, nohz_flags(cpu)))
			smp_send_reschedule(cpu);
	}

out:
	trace_sched_isolate(cpu, cpumask_bits(cpu_isolated_mask)[0],
			    start_time, 0);
	return ret_code;
}

int sched_unisolate_cpu(int cpu)
{
	int ret_code;

	cpu_maps_update_begin();
	ret_code = sched_unisolate_cpu_unlocked(cpu);
	cpu_maps_update_done();
	return ret_code;
}

#endif /* CONFIG_HOTPLUG_CPU */

void set_rq_online(struct rq *rq)
{
	if (!rq->online) {
		const struct sched_class *class;

		cpumask_set_cpu(rq->cpu, rq->rd->online);
		rq->online = 1;

		for_each_class(class) {
			if (class->rq_online)
				class->rq_online(rq);
		}
	}
}

void set_rq_offline(struct rq *rq)
{
	if (rq->online) {
		const struct sched_class *class;

		for_each_class(class) {
			if (class->rq_offline)
				class->rq_offline(rq);
		}

		cpumask_clear_cpu(rq->cpu, rq->rd->online);
		rq->online = 0;
	}
}

static void set_cpu_rq_start_time(unsigned int cpu)
{
	struct rq *rq = cpu_rq(cpu);

	rq->age_stamp = sched_clock_cpu(cpu);
}

/*
 * used to mark begin/end of suspend/resume:
 */
static int num_cpus_frozen;

/*
 * Update cpusets according to cpu_active mask.  If cpusets are
 * disabled, cpuset_update_active_cpus() becomes a simple wrapper
 * around partition_sched_domains().
 *
 * If we come here as part of a suspend/resume, don't touch cpusets because we
 * want to restore it back to its original state upon resume anyway.
 */
static void cpuset_cpu_active(void)
{
	if (cpuhp_tasks_frozen) {
		/*
		 * num_cpus_frozen tracks how many CPUs are involved in suspend
		 * resume sequence. As long as this is not the last online
		 * operation in the resume sequence, just build a single sched
		 * domain, ignoring cpusets.
		 */
		partition_sched_domains(1, NULL, NULL);
		if (--num_cpus_frozen)
			return;
		/*
		 * This is the last CPU online operation. So fall through and
		 * restore the original sched domains by considering the
		 * cpuset configurations.
		 */
		cpuset_force_rebuild();
	}
	cpuset_update_active_cpus();
}

static int cpuset_cpu_inactive(unsigned int cpu)
{
	if (!cpuhp_tasks_frozen) {
		if (dl_cpu_busy(cpu))
			return -EBUSY;
		cpuset_update_active_cpus();
	} else {
		num_cpus_frozen++;
		partition_sched_domains(1, NULL, NULL);
	}
	return 0;
}

int sched_cpu_activate(unsigned int cpu)
{
	struct rq *rq = cpu_rq(cpu);
	struct rq_flags rf;

#ifdef CONFIG_SCHED_SMT
	/*
	 * When going up, increment the number of cores with SMT present.
	 */
	if (cpumask_weight(cpu_smt_mask(cpu)) == 2)
		static_branch_inc_cpuslocked(&sched_smt_present);
#endif
	set_cpu_active(cpu, true);

	if (sched_smp_initialized) {
		sched_domains_numa_masks_set(cpu);
		cpuset_cpu_active();
	}

	/*
	 * Put the rq online, if not already. This happens:
	 *
	 * 1) In the early boot process, because we build the real domains
	 *    after all CPUs have been brought up.
	 *
	 * 2) At runtime, if cpuset_cpu_active() fails to rebuild the
	 *    domains.
	 */
	rq_lock_irqsave(rq, &rf);
	if (rq->rd) {
		BUG_ON(!cpumask_test_cpu(cpu, rq->rd->span));
		set_rq_online(rq);
	}
	rq_unlock_irqrestore(rq, &rf);

	update_max_interval();
	walt_update_min_max_capacity();

	return 0;
}

int sched_cpu_deactivate(unsigned int cpu)
{
	int ret;

	set_cpu_active(cpu, false);
	/*
	 * We've cleared cpu_active_mask, wait for all preempt-disabled and RCU
	 * users of this state to go away such that all new such users will
	 * observe it.
	 *
	 * Do sync before park smpboot threads to take care the rcu boost case.
	 */

#ifdef CONFIG_PREEMPT
	synchronize_sched();
#endif
	synchronize_rcu();

#ifdef CONFIG_SCHED_SMT
	/*
	 * When going down, decrement the number of cores with SMT present.
	 */
	if (cpumask_weight(cpu_smt_mask(cpu)) == 2)
		static_branch_dec_cpuslocked(&sched_smt_present);
#endif

	if (!sched_smp_initialized)
		return 0;

	ret = cpuset_cpu_inactive(cpu);
	if (ret) {
		set_cpu_active(cpu, true);
		return ret;
	}
	sched_domains_numa_masks_clear(cpu);
	walt_update_min_max_capacity();
	return 0;
}

static void sched_rq_cpu_starting(unsigned int cpu)
{
	struct rq *rq = cpu_rq(cpu);
	unsigned long flags;

	raw_spin_lock_irqsave(&rq->lock, flags);
	set_window_start(rq);
	raw_spin_unlock_irqrestore(&rq->lock, flags);

	rq->calc_load_update = calc_load_update;
	update_max_interval();
}

int sched_cpu_starting(unsigned int cpu)
{
	set_cpu_rq_start_time(cpu);
	sched_rq_cpu_starting(cpu);
	return 0;
}

#ifdef CONFIG_HOTPLUG_CPU
int sched_cpu_dying(unsigned int cpu)
{
	struct rq *rq = cpu_rq(cpu);
	struct rq_flags rf;

	/* Handle pending wakeups and then migrate everything off */
	sched_ttwu_pending();

	rq_lock_irqsave(rq, &rf);

<<<<<<< HEAD
=======
	walt_migrate_sync_cpu(cpu);

>>>>>>> 7870b283
	if (rq->rd) {
		BUG_ON(!cpumask_test_cpu(cpu, rq->rd->span));
		set_rq_offline(rq);
	}
	migrate_tasks(rq, &rf, true);
	BUG_ON(rq->nr_running != 1);
	rq_unlock_irqrestore(rq, &rf);

	clear_walt_request(cpu);

	calc_load_migrate(rq);
	update_max_interval();
	nohz_balance_exit_idle(cpu);
	hrtick_clear(rq);
	return 0;
}
#endif

void __init sched_init_smp(void)
{
	cpumask_var_t non_isolated_cpus;

	alloc_cpumask_var(&non_isolated_cpus, GFP_KERNEL);

	sched_init_numa();

	/*
	 * There's no userspace yet to cause hotplug operations; hence all the
	 * CPU masks are stable and all blatant races in the below code cannot
	 * happen. The hotplug lock is nevertheless taken to satisfy lockdep,
	 * but there won't be any contention on it.
	 */
	cpus_read_lock();
	mutex_lock(&sched_domains_mutex);
	sched_init_domains(cpu_active_mask);
	cpumask_andnot(non_isolated_cpus, cpu_possible_mask, cpu_isolated_map);
	if (cpumask_empty(non_isolated_cpus))
		cpumask_set_cpu(smp_processor_id(), non_isolated_cpus);
	mutex_unlock(&sched_domains_mutex);
	cpus_read_unlock();

	update_cluster_topology();

	/* Move init over to a non-isolated CPU */
	if (set_cpus_allowed_ptr(current, non_isolated_cpus) < 0)
		BUG();
	cpumask_copy(&current->cpus_requested, cpu_possible_mask);
	sched_init_granularity();
	free_cpumask_var(non_isolated_cpus);

	init_sched_rt_class();
	init_sched_dl_class();

	sched_smp_initialized = true;
}

static int __init migration_init(void)
{
	sched_rq_cpu_starting(smp_processor_id());
	return 0;
}
early_initcall(migration_init);

#else
void __init sched_init_smp(void)
{
	sched_init_granularity();
}
#endif /* CONFIG_SMP */

int in_sched_functions(unsigned long addr)
{
	return in_lock_functions(addr) ||
		(addr >= (unsigned long)__sched_text_start
		&& addr < (unsigned long)__sched_text_end);
}

#ifdef CONFIG_CGROUP_SCHED
/*
 * Default task group.
 * Every task in system belongs to this group at bootup.
 */
struct task_group root_task_group;
LIST_HEAD(task_groups);

/* Cacheline aligned slab cache for task_group */
static struct kmem_cache *task_group_cache __read_mostly;
#endif

DECLARE_PER_CPU(cpumask_var_t, load_balance_mask);
DECLARE_PER_CPU(cpumask_var_t, select_idle_mask);

void __init sched_init(void)
{
	int i, j;
	unsigned long alloc_size = 0, ptr;

	sched_clock_init();
	wait_bit_init();

	init_clusters();

#ifdef CONFIG_FAIR_GROUP_SCHED
	alloc_size += 2 * nr_cpu_ids * sizeof(void **);
#endif
#ifdef CONFIG_RT_GROUP_SCHED
	alloc_size += 2 * nr_cpu_ids * sizeof(void **);
#endif
	if (alloc_size) {
		ptr = (unsigned long)kzalloc(alloc_size, GFP_NOWAIT);

#ifdef CONFIG_FAIR_GROUP_SCHED
		root_task_group.se = (struct sched_entity **)ptr;
		ptr += nr_cpu_ids * sizeof(void **);

		root_task_group.cfs_rq = (struct cfs_rq **)ptr;
		ptr += nr_cpu_ids * sizeof(void **);

#endif /* CONFIG_FAIR_GROUP_SCHED */
#ifdef CONFIG_RT_GROUP_SCHED
		root_task_group.rt_se = (struct sched_rt_entity **)ptr;
		ptr += nr_cpu_ids * sizeof(void **);

		root_task_group.rt_rq = (struct rt_rq **)ptr;
		ptr += nr_cpu_ids * sizeof(void **);

#endif /* CONFIG_RT_GROUP_SCHED */
	}
#ifdef CONFIG_CPUMASK_OFFSTACK
	for_each_possible_cpu(i) {
		per_cpu(load_balance_mask, i) = (cpumask_var_t)kzalloc_node(
			cpumask_size(), GFP_KERNEL, cpu_to_node(i));
		per_cpu(select_idle_mask, i) = (cpumask_var_t)kzalloc_node(
			cpumask_size(), GFP_KERNEL, cpu_to_node(i));
	}
#endif /* CONFIG_CPUMASK_OFFSTACK */

	init_rt_bandwidth(&def_rt_bandwidth, global_rt_period(), global_rt_runtime());
	init_dl_bandwidth(&def_dl_bandwidth, global_rt_period(), global_rt_runtime());

#ifdef CONFIG_SMP
	init_defrootdomain();
#endif

#ifdef CONFIG_RT_GROUP_SCHED
	init_rt_bandwidth(&root_task_group.rt_bandwidth,
			global_rt_period(), global_rt_runtime());
#endif /* CONFIG_RT_GROUP_SCHED */

#ifdef CONFIG_CGROUP_SCHED
	task_group_cache = KMEM_CACHE(task_group, 0);

	list_add(&root_task_group.list, &task_groups);
	INIT_LIST_HEAD(&root_task_group.children);
	INIT_LIST_HEAD(&root_task_group.siblings);
	autogroup_init(&init_task);
#endif /* CONFIG_CGROUP_SCHED */

	for_each_possible_cpu(i) {
		struct rq *rq;

		rq = cpu_rq(i);
		raw_spin_lock_init(&rq->lock);
		rq->nr_running = 0;
		rq->calc_load_active = 0;
		rq->calc_load_update = jiffies + LOAD_FREQ;
		init_cfs_rq(&rq->cfs);
		init_rt_rq(&rq->rt);
		init_dl_rq(&rq->dl);
#ifdef CONFIG_FAIR_GROUP_SCHED
		root_task_group.shares = ROOT_TASK_GROUP_LOAD;
		INIT_LIST_HEAD(&rq->leaf_cfs_rq_list);
		rq->tmp_alone_branch = &rq->leaf_cfs_rq_list;
		/*
		 * How much CPU bandwidth does root_task_group get?
		 *
		 * In case of task-groups formed thr' the cgroup filesystem, it
		 * gets 100% of the CPU resources in the system. This overall
		 * system CPU resource is divided among the tasks of
		 * root_task_group and its child task-groups in a fair manner,
		 * based on each entity's (task or task-group's) weight
		 * (se->load.weight).
		 *
		 * In other words, if root_task_group has 10 tasks of weight
		 * 1024) and two child groups A0 and A1 (of weight 1024 each),
		 * then A0's share of the CPU resource is:
		 *
		 *	A0's bandwidth = 1024 / (10*1024 + 1024 + 1024) = 8.33%
		 *
		 * We achieve this by letting root_task_group's tasks sit
		 * directly in rq->cfs (i.e root_task_group->se[] = NULL).
		 */
		init_cfs_bandwidth(&root_task_group.cfs_bandwidth);
		init_tg_cfs_entry(&root_task_group, &rq->cfs, NULL, i, NULL);
#endif /* CONFIG_FAIR_GROUP_SCHED */

		rq->rt.rt_runtime = def_rt_bandwidth.rt_runtime;
#ifdef CONFIG_RT_GROUP_SCHED
		init_tg_rt_entry(&root_task_group, &rq->rt, NULL, i, NULL);
#endif

		for (j = 0; j < CPU_LOAD_IDX_MAX; j++)
			rq->cpu_load[j] = 0;

#ifdef CONFIG_SMP
		rq->sd = NULL;
		rq->rd = NULL;
		rq->cpu_capacity = rq->cpu_capacity_orig = SCHED_CAPACITY_SCALE;
		rq->balance_callback = NULL;
		rq->active_balance = 0;
		rq->next_balance = jiffies;
		rq->push_cpu = 0;
		rq->cpu = i;
		rq->online = 0;
		rq->idle_stamp = 0;
		rq->avg_idle = 2*sysctl_sched_migration_cost;
		rq->max_idle_balance_cost = sysctl_sched_migration_cost;
<<<<<<< HEAD
		rq->push_task = NULL;
		walt_sched_init_rq(rq);
=======
#ifdef CONFIG_SCHED_WALT
		rq->cur_irqload = 0;
		rq->avg_irqload = 0;
		rq->irqload_ts = 0;
#endif
>>>>>>> 7870b283

		INIT_LIST_HEAD(&rq->cfs_tasks);

		rq_attach_root(rq, &def_root_domain);
#ifdef CONFIG_NO_HZ_COMMON
		rq->last_load_update_tick = jiffies;
		rq->last_blocked_load_update_tick = jiffies;
		rq->nohz_flags = 0;
#endif
#ifdef CONFIG_NO_HZ_FULL
		rq->last_sched_tick = 0;
#endif
#endif /* CONFIG_SMP */
		init_rq_hrtick(rq);
		atomic_set(&rq->nr_iowait, 0);
	}

	BUG_ON(alloc_related_thread_groups());

	set_load_weight(&init_task);

	/*
	 * The boot idle thread does lazy MMU switching as well:
	 */
	mmgrab(&init_mm);
	enter_lazy_tlb(&init_mm, current);

	/*
	 * Make us the idle thread. Technically, schedule() should not be
	 * called from this thread, however somewhere below it might be,
	 * but because we are the idle thread, we just pick up running again
	 * when this runqueue becomes "idle".
	 */
	init_idle(current, smp_processor_id());
	init_new_task_load(current);

	calc_load_update = jiffies + LOAD_FREQ;

#ifdef CONFIG_SMP
	/* May be allocated at isolcpus cmdline parse time */
	if (cpu_isolated_map == NULL)
		zalloc_cpumask_var(&cpu_isolated_map, GFP_NOWAIT);
	idle_thread_set_boot_cpu();
	set_cpu_rq_start_time(smp_processor_id());
#endif
	init_sched_fair_class();

	init_schedstats();

	psi_init();

	scheduler_running = 1;
}

#ifdef CONFIG_DEBUG_ATOMIC_SLEEP
static inline int preempt_count_equals(int preempt_offset)
{
	int nested = preempt_count() + rcu_preempt_depth();

	return (nested == preempt_offset);
}

void __might_sleep(const char *file, int line, int preempt_offset)
{
	/*
	 * Blocking primitives will set (and therefore destroy) current->state,
	 * since we will exit with TASK_RUNNING make sure we enter with it,
	 * otherwise we will destroy state.
	 */
	WARN_ONCE(current->state != TASK_RUNNING && current->task_state_change,
			"do not call blocking ops when !TASK_RUNNING; "
			"state=%lx set at [<%p>] %pS\n",
			current->state,
			(void *)current->task_state_change,
			(void *)current->task_state_change);

	___might_sleep(file, line, preempt_offset);
}
EXPORT_SYMBOL(__might_sleep);

void ___might_sleep(const char *file, int line, int preempt_offset)
{
	/* Ratelimiting timestamp: */
	static unsigned long prev_jiffy;

	unsigned long preempt_disable_ip;

	/* WARN_ON_ONCE() by default, no rate limit required: */
	rcu_sleep_check();

	if ((preempt_count_equals(preempt_offset) && !irqs_disabled() &&
	     !is_idle_task(current)) ||
	    system_state == SYSTEM_BOOTING || system_state > SYSTEM_RUNNING ||
	    oops_in_progress)
		return;

	if (time_before(jiffies, prev_jiffy + HZ) && prev_jiffy)
		return;
	prev_jiffy = jiffies;

	/* Save this before calling printk(), since that will clobber it: */
	preempt_disable_ip = get_preempt_disable_ip(current);

	printk(KERN_ERR
		"BUG: sleeping function called from invalid context at %s:%d\n",
			file, line);
	printk(KERN_ERR
		"in_atomic(): %d, irqs_disabled(): %d, pid: %d, name: %s\n",
			in_atomic(), irqs_disabled(),
			current->pid, current->comm);

	if (task_stack_end_corrupted(current))
		printk(KERN_EMERG "Thread overran stack, or stack corrupted\n");

	debug_show_held_locks(current);
	if (irqs_disabled())
		print_irqtrace_events(current);
	if (IS_ENABLED(CONFIG_DEBUG_PREEMPT)
	    && !preempt_count_equals(preempt_offset)) {
		pr_err("Preemption disabled at:");
		print_ip_sym(preempt_disable_ip);
		pr_cont("\n");
	}
#ifdef CONFIG_PANIC_ON_SCHED_BUG
	BUG();
#endif
	dump_stack();
	add_taint(TAINT_WARN, LOCKDEP_STILL_OK);
}
EXPORT_SYMBOL(___might_sleep);
#endif

#ifdef CONFIG_MAGIC_SYSRQ
void normalize_rt_tasks(void)
{
	struct task_struct *g, *p;
	struct sched_attr attr = {
		.sched_policy = SCHED_NORMAL,
	};

	read_lock(&tasklist_lock);
	for_each_process_thread(g, p) {
		/*
		 * Only normalize user tasks:
		 */
		if (p->flags & PF_KTHREAD)
			continue;

		p->se.exec_start = 0;
		schedstat_set(p->se.statistics.wait_start,  0);
		schedstat_set(p->se.statistics.sleep_start, 0);
		schedstat_set(p->se.statistics.block_start, 0);

		if (!dl_task(p) && !rt_task(p)) {
			/*
			 * Renice negative nice level userspace
			 * tasks back to 0:
			 */
			if (task_nice(p) < 0)
				set_user_nice(p, 0);
			continue;
		}

		__sched_setscheduler(p, &attr, false, false);
	}
	read_unlock(&tasklist_lock);
}

#endif /* CONFIG_MAGIC_SYSRQ */

#if defined(CONFIG_IA64) || defined(CONFIG_KGDB_KDB)
/*
 * These functions are only useful for the IA64 MCA handling, or kdb.
 *
 * They can only be called when the whole system has been
 * stopped - every CPU needs to be quiescent, and no scheduling
 * activity can take place. Using them for anything else would
 * be a serious bug, and as a result, they aren't even visible
 * under any other configuration.
 */

/**
 * curr_task - return the current task for a given CPU.
 * @cpu: the processor in question.
 *
 * ONLY VALID WHEN THE WHOLE SYSTEM IS STOPPED!
 *
 * Return: The current task for @cpu.
 */
struct task_struct *curr_task(int cpu)
{
	return cpu_curr(cpu);
}

#endif /* defined(CONFIG_IA64) || defined(CONFIG_KGDB_KDB) */

#ifdef CONFIG_IA64
/**
 * set_curr_task - set the current task for a given CPU.
 * @cpu: the processor in question.
 * @p: the task pointer to set.
 *
 * Description: This function must only be used when non-maskable interrupts
 * are serviced on a separate stack. It allows the architecture to switch the
 * notion of the current task on a CPU in a non-blocking manner. This function
 * must be called with all CPU's synchronized, and interrupts disabled, the
 * and caller must save the original value of the current task (see
 * curr_task() above) and restore that value before reenabling interrupts and
 * re-starting the system.
 *
 * ONLY VALID WHEN THE WHOLE SYSTEM IS STOPPED!
 */
void ia64_set_curr_task(int cpu, struct task_struct *p)
{
	cpu_curr(cpu) = p;
}

#endif

#ifdef CONFIG_CGROUP_SCHED
/* task_group_lock serializes the addition/removal of task groups */
static DEFINE_SPINLOCK(task_group_lock);

static void sched_free_group(struct task_group *tg)
{
	free_fair_sched_group(tg);
	free_rt_sched_group(tg);
	autogroup_free(tg);
	kmem_cache_free(task_group_cache, tg);
}

/* allocate runqueue etc for a new task group */
struct task_group *sched_create_group(struct task_group *parent)
{
	struct task_group *tg;

	tg = kmem_cache_alloc(task_group_cache, GFP_KERNEL | __GFP_ZERO);
	if (!tg)
		return ERR_PTR(-ENOMEM);

	if (!alloc_fair_sched_group(tg, parent))
		goto err;

	if (!alloc_rt_sched_group(tg, parent))
		goto err;

	return tg;

err:
	sched_free_group(tg);
	return ERR_PTR(-ENOMEM);
}

void sched_online_group(struct task_group *tg, struct task_group *parent)
{
	unsigned long flags;

	spin_lock_irqsave(&task_group_lock, flags);
	list_add_rcu(&tg->list, &task_groups);

	/* Root should already exist: */
	WARN_ON(!parent);

	tg->parent = parent;
	INIT_LIST_HEAD(&tg->children);
	list_add_rcu(&tg->siblings, &parent->children);
	spin_unlock_irqrestore(&task_group_lock, flags);

	online_fair_sched_group(tg);
}

/* rcu callback to free various structures associated with a task group */
static void sched_free_group_rcu(struct rcu_head *rhp)
{
	/* Now it should be safe to free those cfs_rqs: */
	sched_free_group(container_of(rhp, struct task_group, rcu));
}

void sched_destroy_group(struct task_group *tg)
{
	/* Wait for possible concurrent references to cfs_rqs complete: */
	call_rcu(&tg->rcu, sched_free_group_rcu);
}

void sched_offline_group(struct task_group *tg)
{
	unsigned long flags;

	/* End participation in shares distribution: */
	unregister_fair_sched_group(tg);

	spin_lock_irqsave(&task_group_lock, flags);
	list_del_rcu(&tg->list);
	list_del_rcu(&tg->siblings);
	spin_unlock_irqrestore(&task_group_lock, flags);
}

static void sched_change_group(struct task_struct *tsk, int type)
{
	struct task_group *tg;

	/*
	 * All callers are synchronized by task_rq_lock(); we do not use RCU
	 * which is pointless here. Thus, we pass "true" to task_css_check()
	 * to prevent lockdep warnings.
	 */
	tg = container_of(task_css_check(tsk, cpu_cgrp_id, true),
			  struct task_group, css);
	tg = autogroup_task_group(tsk, tg);
	tsk->sched_task_group = tg;

#ifdef CONFIG_FAIR_GROUP_SCHED
	if (tsk->sched_class->task_change_group)
		tsk->sched_class->task_change_group(tsk, type);
	else
#endif
		set_task_rq(tsk, task_cpu(tsk));
}

/*
 * Change task's runqueue when it moves between groups.
 *
 * The caller of this function should have put the task in its new group by
 * now. This function just updates tsk->se.cfs_rq and tsk->se.parent to reflect
 * its new group.
 */
void sched_move_task(struct task_struct *tsk)
{
	int queued, running, queue_flags =
		DEQUEUE_SAVE | DEQUEUE_MOVE | DEQUEUE_NOCLOCK;
	struct rq_flags rf;
	struct rq *rq;

	rq = task_rq_lock(tsk, &rf);
	update_rq_clock(rq);

	running = task_current(rq, tsk);
	queued = task_on_rq_queued(tsk);

	if (queued)
		dequeue_task(rq, tsk, queue_flags);
	if (running)
		put_prev_task(rq, tsk);

	sched_change_group(tsk, TASK_MOVE_GROUP);

	if (queued)
		enqueue_task(rq, tsk, queue_flags);
	if (running)
		set_curr_task(rq, tsk);

	task_rq_unlock(rq, tsk, &rf);
}

#ifdef CONFIG_PROC_SYSCTL
static int find_capacity_margin_levels(void)
{
	int cpu, max_clusters;

	for (cpu = max_clusters = 0; cpu < num_possible_cpus();) {
		cpu += cpumask_weight(topology_core_cpumask(cpu));
		max_clusters++;
	}

	/*
	 * Capacity margin levels is number of clusters available in
	 * the system subtracted by 1.
	 */
	return max_clusters - 1;
}

static void sched_update_up_migrate_values(int cap_margin_levels,
				const struct cpumask *cluster_cpus[])
{
	int i, cpu;

	if (cap_margin_levels > 1) {
		/*
		 * No need to worry about CPUs in last cluster
		 * if there are more than 2 clusters in the system
		 */
		for (i = 0; i < cap_margin_levels; i++)
			if (cluster_cpus[i])
				for_each_cpu(cpu, cluster_cpus[i])
					sched_capacity_margin_up[cpu] =
					sysctl_sched_capacity_margin_up[i];
	} else {
		for_each_possible_cpu(cpu)
			sched_capacity_margin_up[cpu] =
				sysctl_sched_capacity_margin_up[0];
	}
}

static void sched_update_down_migrate_values(int cap_margin_levels,
				const struct cpumask *cluster_cpus[])
{
	int i, cpu;

	if (cap_margin_levels > 1) {
		/*
		 * Skip first cluster as down migrate value isn't needed
		 */
		for (i = 0; i < cap_margin_levels; i++)
			if (cluster_cpus[i+1])
				for_each_cpu(cpu, cluster_cpus[i+1])
					sched_capacity_margin_down[cpu] =
					sysctl_sched_capacity_margin_down[i];
	} else {
		for_each_possible_cpu(cpu)
			sched_capacity_margin_down[cpu] =
				sysctl_sched_capacity_margin_down[0];
	}
}

static void sched_update_updown_migrate_values(unsigned int *data,
					      int cap_margin_levels)
{
	int i, cpu;
	static const struct cpumask *cluster_cpus[MAX_CLUSTERS];

	for (i = cpu = 0; (!cluster_cpus[i]) &&
				cpu < num_possible_cpus(); i++) {
		cluster_cpus[i] = topology_core_cpumask(cpu);
		cpu += cpumask_weight(topology_core_cpumask(cpu));
	}

	if (data == &sysctl_sched_capacity_margin_up[0])
		sched_update_up_migrate_values(cap_margin_levels, cluster_cpus);
	else
		sched_update_down_migrate_values(cap_margin_levels,
						 cluster_cpus);
}

int sched_updown_migrate_handler(struct ctl_table *table, int write,
				 void __user *buffer, size_t *lenp,
				 loff_t *ppos)
{
	int ret, i;
	unsigned int *data = (unsigned int *)table->data;
	unsigned int *old_val;
	static DEFINE_MUTEX(mutex);
	static int cap_margin_levels = -1;

	mutex_lock(&mutex);

	if (cap_margin_levels == -1 ||
		table->maxlen != (sizeof(unsigned int) * cap_margin_levels)) {
		cap_margin_levels = find_capacity_margin_levels();
		table->maxlen = sizeof(unsigned int) * cap_margin_levels;
	}

	if (cap_margin_levels <= 0) {
		ret = -EINVAL;
		goto unlock_mutex;
	}

	if (!write) {
		ret = proc_douintvec_capacity(table, write, buffer, lenp, ppos);
		goto unlock_mutex;
	}

	/*
	 * Cache the old values so that they can be restored
	 * if either the write fails (for example out of range values)
	 * or the downmigrate and upmigrate are not in sync.
	 */
	old_val = kzalloc(table->maxlen, GFP_KERNEL);
	if (!old_val) {
		ret = -ENOMEM;
		goto unlock_mutex;
	}

	memcpy(old_val, data, table->maxlen);

	ret = proc_douintvec_capacity(table, write, buffer, lenp, ppos);

	if (ret) {
		memcpy(data, old_val, table->maxlen);
		goto free_old_val;
	}

	for (i = 0; i < cap_margin_levels; i++) {
		if (sysctl_sched_capacity_margin_up[i] >
				sysctl_sched_capacity_margin_down[i]) {
			memcpy(data, old_val, table->maxlen);
			ret = -EINVAL;
			goto free_old_val;
		}
	}

	sched_update_updown_migrate_values(data, cap_margin_levels);

free_old_val:
	kfree(old_val);
unlock_mutex:
	mutex_unlock(&mutex);

	return ret;
}
#endif

static inline struct task_group *css_tg(struct cgroup_subsys_state *css)
{
	return css ? container_of(css, struct task_group, css) : NULL;
}

static struct cgroup_subsys_state *
cpu_cgroup_css_alloc(struct cgroup_subsys_state *parent_css)
{
	struct task_group *parent = css_tg(parent_css);
	struct task_group *tg;

	if (!parent) {
		/* This is early initialization for the top cgroup */
		return &root_task_group.css;
	}

	tg = sched_create_group(parent);
	if (IS_ERR(tg))
		return ERR_PTR(-ENOMEM);

	return &tg->css;
}

/* Expose task group only after completing cgroup initialization */
static int cpu_cgroup_css_online(struct cgroup_subsys_state *css)
{
	struct task_group *tg = css_tg(css);
	struct task_group *parent = css_tg(css->parent);

	if (parent)
		sched_online_group(tg, parent);
	return 0;
}

static void cpu_cgroup_css_released(struct cgroup_subsys_state *css)
{
	struct task_group *tg = css_tg(css);

	sched_offline_group(tg);
}

static void cpu_cgroup_css_free(struct cgroup_subsys_state *css)
{
	struct task_group *tg = css_tg(css);

	/*
	 * Relies on the RCU grace period between css_released() and this.
	 */
	sched_free_group(tg);
}

/*
 * This is called before wake_up_new_task(), therefore we really only
 * have to set its group bits, all the other stuff does not apply.
 */
static void cpu_cgroup_fork(struct task_struct *task)
{
	struct rq_flags rf;
	struct rq *rq;

	rq = task_rq_lock(task, &rf);

	update_rq_clock(rq);
	sched_change_group(task, TASK_SET_GROUP);

	task_rq_unlock(rq, task, &rf);
}

static int cpu_cgroup_can_attach(struct cgroup_taskset *tset)
{
	struct task_struct *task;
	struct cgroup_subsys_state *css;
	int ret = 0;

	cgroup_taskset_for_each(task, css, tset) {
#ifdef CONFIG_RT_GROUP_SCHED
		if (!sched_rt_can_attach(css_tg(css), task))
			return -EINVAL;
#else
		/* We don't support RT-tasks being in separate groups */
		if (task->sched_class != &fair_sched_class)
			return -EINVAL;
#endif
		/*
		 * Serialize against wake_up_new_task() such that if its
		 * running, we're sure to observe its full state.
		 */
		raw_spin_lock_irq(&task->pi_lock);
		/*
		 * Avoid calling sched_move_task() before wake_up_new_task()
		 * has happened. This would lead to problems with PELT, due to
		 * move wanting to detach+attach while we're not attached yet.
		 */
		if (task->state == TASK_NEW)
			ret = -EINVAL;
		raw_spin_unlock_irq(&task->pi_lock);

		if (ret)
			break;
	}
	return ret;
}

static void cpu_cgroup_attach(struct cgroup_taskset *tset)
{
	struct task_struct *task;
	struct cgroup_subsys_state *css;

	cgroup_taskset_for_each(task, css, tset)
		sched_move_task(task);
}

#ifdef CONFIG_FAIR_GROUP_SCHED
static int cpu_shares_write_u64(struct cgroup_subsys_state *css,
				struct cftype *cftype, u64 shareval)
{
	if (shareval > scale_load_down(ULONG_MAX))
		shareval = MAX_SHARES;
	return sched_group_set_shares(css_tg(css), scale_load(shareval));
}

static u64 cpu_shares_read_u64(struct cgroup_subsys_state *css,
			       struct cftype *cft)
{
	struct task_group *tg = css_tg(css);

	return (u64) scale_load_down(tg->shares);
}

#ifdef CONFIG_CFS_BANDWIDTH
static DEFINE_MUTEX(cfs_constraints_mutex);

const u64 max_cfs_quota_period = 1 * NSEC_PER_SEC; /* 1s */
const u64 min_cfs_quota_period = 1 * NSEC_PER_MSEC; /* 1ms */

static int __cfs_schedulable(struct task_group *tg, u64 period, u64 runtime);

static int tg_set_cfs_bandwidth(struct task_group *tg, u64 period, u64 quota)
{
	int i, ret = 0, runtime_enabled, runtime_was_enabled;
	struct cfs_bandwidth *cfs_b = &tg->cfs_bandwidth;

	if (tg == &root_task_group)
		return -EINVAL;

	/*
	 * Ensure we have at some amount of bandwidth every period.  This is
	 * to prevent reaching a state of large arrears when throttled via
	 * entity_tick() resulting in prolonged exit starvation.
	 */
	if (quota < min_cfs_quota_period || period < min_cfs_quota_period)
		return -EINVAL;

	/*
	 * Likewise, bound things on the otherside by preventing insane quota
	 * periods.  This also allows us to normalize in computing quota
	 * feasibility.
	 */
	if (period > max_cfs_quota_period)
		return -EINVAL;

	/*
	 * Prevent race between setting of cfs_rq->runtime_enabled and
	 * unthrottle_offline_cfs_rqs().
	 */
	get_online_cpus();
	mutex_lock(&cfs_constraints_mutex);
	ret = __cfs_schedulable(tg, period, quota);
	if (ret)
		goto out_unlock;

	runtime_enabled = quota != RUNTIME_INF;
	runtime_was_enabled = cfs_b->quota != RUNTIME_INF;
	/*
	 * If we need to toggle cfs_bandwidth_used, off->on must occur
	 * before making related changes, and on->off must occur afterwards
	 */
	if (runtime_enabled && !runtime_was_enabled)
		cfs_bandwidth_usage_inc();
	raw_spin_lock_irq(&cfs_b->lock);
	cfs_b->period = ns_to_ktime(period);
	cfs_b->quota = quota;

	__refill_cfs_bandwidth_runtime(cfs_b);

	/* Restart the period timer (if active) to handle new period expiry: */
	if (runtime_enabled)
		start_cfs_bandwidth(cfs_b);

	raw_spin_unlock_irq(&cfs_b->lock);

	for_each_online_cpu(i) {
		struct cfs_rq *cfs_rq = tg->cfs_rq[i];
		struct rq *rq = cfs_rq->rq;
		struct rq_flags rf;

		rq_lock_irq(rq, &rf);
		cfs_rq->runtime_enabled = runtime_enabled;
		cfs_rq->runtime_remaining = 0;

		if (cfs_rq->throttled)
			unthrottle_cfs_rq(cfs_rq);
		rq_unlock_irq(rq, &rf);
	}
	if (runtime_was_enabled && !runtime_enabled)
		cfs_bandwidth_usage_dec();
out_unlock:
	mutex_unlock(&cfs_constraints_mutex);
	put_online_cpus();

	return ret;
}

int tg_set_cfs_quota(struct task_group *tg, long cfs_quota_us)
{
	u64 quota, period;

	period = ktime_to_ns(tg->cfs_bandwidth.period);
	if (cfs_quota_us < 0)
		quota = RUNTIME_INF;
	else if ((u64)cfs_quota_us <= U64_MAX / NSEC_PER_USEC)
		quota = (u64)cfs_quota_us * NSEC_PER_USEC;
	else
		return -EINVAL;

	return tg_set_cfs_bandwidth(tg, period, quota);
}

long tg_get_cfs_quota(struct task_group *tg)
{
	u64 quota_us;

	if (tg->cfs_bandwidth.quota == RUNTIME_INF)
		return -1;

	quota_us = tg->cfs_bandwidth.quota;
	do_div(quota_us, NSEC_PER_USEC);

	return quota_us;
}

int tg_set_cfs_period(struct task_group *tg, long cfs_period_us)
{
	u64 quota, period;

	if ((u64)cfs_period_us > U64_MAX / NSEC_PER_USEC)
		return -EINVAL;

	period = (u64)cfs_period_us * NSEC_PER_USEC;
	quota = tg->cfs_bandwidth.quota;

	return tg_set_cfs_bandwidth(tg, period, quota);
}

long tg_get_cfs_period(struct task_group *tg)
{
	u64 cfs_period_us;

	cfs_period_us = ktime_to_ns(tg->cfs_bandwidth.period);
	do_div(cfs_period_us, NSEC_PER_USEC);

	return cfs_period_us;
}

static s64 cpu_cfs_quota_read_s64(struct cgroup_subsys_state *css,
				  struct cftype *cft)
{
	return tg_get_cfs_quota(css_tg(css));
}

static int cpu_cfs_quota_write_s64(struct cgroup_subsys_state *css,
				   struct cftype *cftype, s64 cfs_quota_us)
{
	return tg_set_cfs_quota(css_tg(css), cfs_quota_us);
}

static u64 cpu_cfs_period_read_u64(struct cgroup_subsys_state *css,
				   struct cftype *cft)
{
	return tg_get_cfs_period(css_tg(css));
}

static int cpu_cfs_period_write_u64(struct cgroup_subsys_state *css,
				    struct cftype *cftype, u64 cfs_period_us)
{
	return tg_set_cfs_period(css_tg(css), cfs_period_us);
}

struct cfs_schedulable_data {
	struct task_group *tg;
	u64 period, quota;
};

/*
 * normalize group quota/period to be quota/max_period
 * note: units are usecs
 */
static u64 normalize_cfs_quota(struct task_group *tg,
			       struct cfs_schedulable_data *d)
{
	u64 quota, period;

	if (tg == d->tg) {
		period = d->period;
		quota = d->quota;
	} else {
		period = tg_get_cfs_period(tg);
		quota = tg_get_cfs_quota(tg);
	}

	/* note: these should typically be equivalent */
	if (quota == RUNTIME_INF || quota == -1)
		return RUNTIME_INF;

	return to_ratio(period, quota);
}

static int tg_cfs_schedulable_down(struct task_group *tg, void *data)
{
	struct cfs_schedulable_data *d = data;
	struct cfs_bandwidth *cfs_b = &tg->cfs_bandwidth;
	s64 quota = 0, parent_quota = -1;

	if (!tg->parent) {
		quota = RUNTIME_INF;
	} else {
		struct cfs_bandwidth *parent_b = &tg->parent->cfs_bandwidth;

		quota = normalize_cfs_quota(tg, d);
		parent_quota = parent_b->hierarchical_quota;

		/*
		 * Ensure max(child_quota) <= parent_quota, inherit when no
		 * limit is set:
		 */
		if (quota == RUNTIME_INF)
			quota = parent_quota;
		else if (parent_quota != RUNTIME_INF && quota > parent_quota)
			return -EINVAL;
	}
	cfs_b->hierarchical_quota = quota;

	return 0;
}

static int __cfs_schedulable(struct task_group *tg, u64 period, u64 quota)
{
	int ret;
	struct cfs_schedulable_data data = {
		.tg = tg,
		.period = period,
		.quota = quota,
	};

	if (quota != RUNTIME_INF) {
		do_div(data.period, NSEC_PER_USEC);
		do_div(data.quota, NSEC_PER_USEC);
	}

	rcu_read_lock();
	ret = walk_tg_tree(tg_cfs_schedulable_down, tg_nop, &data);
	rcu_read_unlock();

	return ret;
}

static int cpu_stats_show(struct seq_file *sf, void *v)
{
	struct task_group *tg = css_tg(seq_css(sf));
	struct cfs_bandwidth *cfs_b = &tg->cfs_bandwidth;

	seq_printf(sf, "nr_periods %d\n", cfs_b->nr_periods);
	seq_printf(sf, "nr_throttled %d\n", cfs_b->nr_throttled);
	seq_printf(sf, "throttled_time %llu\n", cfs_b->throttled_time);

	return 0;
}
#endif /* CONFIG_CFS_BANDWIDTH */
#endif /* CONFIG_FAIR_GROUP_SCHED */

#ifdef CONFIG_RT_GROUP_SCHED
static int cpu_rt_runtime_write(struct cgroup_subsys_state *css,
				struct cftype *cft, s64 val)
{
	return sched_group_set_rt_runtime(css_tg(css), val);
}

static s64 cpu_rt_runtime_read(struct cgroup_subsys_state *css,
			       struct cftype *cft)
{
	return sched_group_rt_runtime(css_tg(css));
}

static int cpu_rt_period_write_uint(struct cgroup_subsys_state *css,
				    struct cftype *cftype, u64 rt_period_us)
{
	return sched_group_set_rt_period(css_tg(css), rt_period_us);
}

static u64 cpu_rt_period_read_uint(struct cgroup_subsys_state *css,
				   struct cftype *cft)
{
	return sched_group_rt_period(css_tg(css));
}
#endif /* CONFIG_RT_GROUP_SCHED */

static struct cftype cpu_files[] = {
#ifdef CONFIG_FAIR_GROUP_SCHED
	{
		.name = "shares",
		.read_u64 = cpu_shares_read_u64,
		.write_u64 = cpu_shares_write_u64,
	},
#endif
#ifdef CONFIG_CFS_BANDWIDTH
	{
		.name = "cfs_quota_us",
		.read_s64 = cpu_cfs_quota_read_s64,
		.write_s64 = cpu_cfs_quota_write_s64,
	},
	{
		.name = "cfs_period_us",
		.read_u64 = cpu_cfs_period_read_u64,
		.write_u64 = cpu_cfs_period_write_u64,
	},
	{
		.name = "stat",
		.seq_show = cpu_stats_show,
	},
#endif
#ifdef CONFIG_RT_GROUP_SCHED
	{
		.name = "rt_runtime_us",
		.read_s64 = cpu_rt_runtime_read,
		.write_s64 = cpu_rt_runtime_write,
	},
	{
		.name = "rt_period_us",
		.read_u64 = cpu_rt_period_read_uint,
		.write_u64 = cpu_rt_period_write_uint,
	},
#endif
	{ }	/* Terminate */
};

struct cgroup_subsys cpu_cgrp_subsys = {
	.css_alloc	= cpu_cgroup_css_alloc,
	.css_online	= cpu_cgroup_css_online,
	.css_released	= cpu_cgroup_css_released,
	.css_free	= cpu_cgroup_css_free,
	.fork		= cpu_cgroup_fork,
	.can_attach	= cpu_cgroup_can_attach,
	.attach		= cpu_cgroup_attach,
	.legacy_cftypes	= cpu_files,
	.early_init	= true,
};

#endif	/* CONFIG_CGROUP_SCHED */

void dump_cpu_task(int cpu)
{
	pr_info("Task dump for CPU %d:\n", cpu);
	sched_show_task(cpu_curr(cpu));
}

/*
 * Nice levels are multiplicative, with a gentle 10% change for every
 * nice level changed. I.e. when a CPU-bound task goes from nice 0 to
 * nice 1, it will get ~10% less CPU time than another CPU-bound task
 * that remained on nice 0.
 *
 * The "10% effect" is relative and cumulative: from _any_ nice level,
 * if you go up 1 level, it's -10% CPU usage, if you go down 1 level
 * it's +10% CPU usage. (to achieve that we use a multiplier of 1.25.
 * If a task goes up by ~10% and another task goes down by ~10% then
 * the relative distance between them is ~25%.)
 */
const int sched_prio_to_weight[40] = {
 /* -20 */     88761,     71755,     56483,     46273,     36291,
 /* -15 */     29154,     23254,     18705,     14949,     11916,
 /* -10 */      9548,      7620,      6100,      4904,      3906,
 /*  -5 */      3121,      2501,      1991,      1586,      1277,
 /*   0 */      1024,       820,       655,       526,       423,
 /*   5 */       335,       272,       215,       172,       137,
 /*  10 */       110,        87,        70,        56,        45,
 /*  15 */        36,        29,        23,        18,        15,
};

/*
 * Inverse (2^32/x) values of the sched_prio_to_weight[] array, precalculated.
 *
 * In cases where the weight does not change often, we can use the
 * precalculated inverse to speed up arithmetics by turning divisions
 * into multiplications:
 */
const u32 sched_prio_to_wmult[40] = {
 /* -20 */     48388,     59856,     76040,     92818,    118348,
 /* -15 */    147320,    184698,    229616,    287308,    360437,
 /* -10 */    449829,    563644,    704093,    875809,   1099582,
 /*  -5 */   1376151,   1717300,   2157191,   2708050,   3363326,
 /*   0 */   4194304,   5237765,   6557202,   8165337,  10153587,
 /*   5 */  12820798,  15790321,  19976592,  24970740,  31350126,
 /*  10 */  39045157,  49367440,  61356676,  76695844,  95443717,
 /*  15 */ 119304647, 148102320, 186737708, 238609294, 286331153,
};

#ifdef CONFIG_SCHED_WALT
/*
 * sched_exit() - Set EXITING_TASK_MARKER in task's ravg.demand field
 *
 * Stop accounting (exiting) task's future cpu usage
 *
 * We need this so that reset_all_windows_stats() can function correctly.
 * reset_all_window_stats() depends on do_each_thread/for_each_thread task
 * iterators to reset *all* task's statistics. Exiting tasks however become
 * invisible to those iterators. sched_exit() is called on a exiting task prior
 * to being removed from task_list, which will let reset_all_window_stats()
 * function correctly.
 */
void sched_exit(struct task_struct *p)
{
	struct rq_flags rf;
	struct rq *rq;
	u64 wallclock;

	sched_set_group_id(p, 0);

	rq = task_rq_lock(p, &rf);

	/* rq->curr == p */
	wallclock = sched_ktime_clock();
	update_task_ravg(rq->curr, rq, TASK_UPDATE, wallclock, 0);
	dequeue_task(rq, p, 0);
	/*
	 * task's contribution is already removed from the
	 * cumulative window demand in dequeue. As the
	 * task's stats are reset, the next enqueue does
	 * not change the cumulative window demand.
	 */
	reset_task_stats(p);
	p->ravg.mark_start = wallclock;
	p->ravg.sum_history[0] = EXITING_TASK_MARKER;

	enqueue_task(rq, p, 0);
	clear_ed_task(p, rq);
	task_rq_unlock(rq, p, &rf);
	free_task_load_ptrs(p);
}
#endif /* CONFIG_SCHED_WALT */

__read_mostly bool sched_predl = 1;<|MERGE_RESOLUTION|>--- conflicted
+++ resolved
@@ -46,7 +46,6 @@
 
 #define CREATE_TRACE_POINTS
 #include <trace/events/sched.h>
-#include "walt.h"
 
 DEFINE_PER_CPU_SHARED_ALIGNED(struct rq, runqueues);
 
@@ -975,7 +974,6 @@
 
 	p->on_rq = TASK_ON_RQ_MIGRATING;
 	dequeue_task(rq, p, DEQUEUE_NOCLOCK);
-<<<<<<< HEAD
 #ifdef CONFIG_SCHED_WALT
 	double_lock_balance(rq, cpu_rq(new_cpu));
 	set_task_cpu(p, new_cpu);
@@ -984,12 +982,6 @@
 	set_task_cpu(p, new_cpu);
 	rq_unlock(rq, rf);
 #endif
-=======
-	rq_unpin_lock(rq, rf);
-	double_lock_balance(rq, cpu_rq(new_cpu));
-	set_task_cpu(p, new_cpu);
-	double_rq_unlock(cpu_rq(new_cpu), rq);
->>>>>>> 7870b283
 
 	rq = cpu_rq(new_cpu);
 
@@ -1255,11 +1247,7 @@
 		p->se.nr_migrations++;
 		perf_event_task_migrate(p);
 
-<<<<<<< HEAD
 		fixup_busy_time(p, new_cpu);
-=======
-		walt_fixup_busy_time(p, new_cpu);
->>>>>>> 7870b283
 	}
 
 	__set_task_cpu(p, new_cpu);
@@ -2051,7 +2039,6 @@
 	struct rq *rq = cpu_rq(task_cpu(p));
 	struct rq_flags rf;
 	u64 wallclock;
-<<<<<<< HEAD
 	unsigned int old_load;
 	struct related_thread_group *grp = NULL;
 
@@ -2068,14 +2055,6 @@
 	if (update_preferred_cluster(grp, p, old_load))
 		set_preferred_cluster(grp);
 	rcu_read_unlock();
-=======
-
-	rq_lock_irqsave(rq, &rf);
-	wallclock = walt_ktime_clock();
-	walt_update_task_ravg(rq->curr, rq, TASK_UPDATE, wallclock, 0);
-	walt_update_task_ravg(p, rq, TASK_WAKE, wallclock, 0);
-	rq_unlock_irqrestore(rq, &rf);
->>>>>>> 7870b283
 }
 #else
 #define walt_try_to_wake_up(a) {}
@@ -2261,17 +2240,10 @@
 	trace_sched_waking(p);
 
 	if (!task_on_rq_queued(p)) {
-<<<<<<< HEAD
 		u64 wallclock = sched_ktime_clock();
 
 		update_task_ravg(rq->curr, rq, TASK_UPDATE, wallclock, 0);
 		update_task_ravg(p, rq, TASK_WAKE, wallclock, 0);
-=======
-		u64 wallclock = walt_ktime_clock();
-
-		walt_update_task_ravg(rq->curr, rq, TASK_UPDATE, wallclock, 0);
-		walt_update_task_ravg(p, rq, TASK_WAKE, wallclock, 0);
->>>>>>> 7870b283
 
 		if (p->in_iowait) {
 			delayacct_blkio_end(p);
@@ -2326,16 +2298,9 @@
 	p->se.prev_sum_exec_runtime	= 0;
 	p->se.nr_migrations		= 0;
 	p->se.vruntime			= 0;
-<<<<<<< HEAD
 	p->last_sleep_ts		= 0;
-=======
-#ifdef CONFIG_SCHED_WALT
-	p->last_sleep_ts		= 0;
-#endif
->>>>>>> 7870b283
 
 	INIT_LIST_HEAD(&p->se.group_node);
-	walt_init_new_task_load(p);
 
 #ifdef CONFIG_FAIR_GROUP_SCHED
 	p->se.cfs_rq			= NULL;
@@ -2616,11 +2581,6 @@
 	add_new_task_to_grp(p);
 	raw_spin_lock_irqsave(&p->pi_lock, rf.flags);
 
-<<<<<<< HEAD
-=======
-	walt_init_new_task_load(p);
-
->>>>>>> 7870b283
 	p->state = TASK_RUNNING;
 #ifdef CONFIG_SMP
 	/*
@@ -2639,10 +2599,6 @@
 
 	mark_task_starting(p);
 	activate_task(rq, p, ENQUEUE_NOCLOCK);
-<<<<<<< HEAD
-=======
-	walt_mark_task_starting(p);
->>>>>>> 7870b283
 
 	p->on_rq = TASK_ON_RQ_QUEUED;
 	trace_sched_wakeup_new(p);
@@ -3205,16 +3161,10 @@
 
 	rq_lock(rq, &rf);
 
-<<<<<<< HEAD
 	old_load = task_load(curr);
 	set_window_start(rq);
 	wallclock = sched_ktime_clock();
 	update_task_ravg(rq->curr, rq, TASK_UPDATE, wallclock, 0);
-=======
-	walt_set_window_start(rq, &rf);
-	walt_update_task_ravg(rq->curr, rq, TASK_UPDATE,
-			walt_ktime_clock(), 0);
->>>>>>> 7870b283
 	update_rq_clock(rq);
 	curr->sched_class->task_tick(rq, curr, 0);
 	cpu_load_update_active(rq);
@@ -3595,26 +3545,16 @@
 	}
 
 	next = pick_next_task(rq, prev, &rf);
-	wallclock = walt_ktime_clock();
-	walt_update_task_ravg(prev, rq, PUT_PREV_TASK, wallclock, 0);
-	walt_update_task_ravg(next, rq, PICK_NEXT_TASK, wallclock, 0);
 	clear_tsk_need_resched(prev);
 	clear_preempt_need_resched();
 
 	wallclock = sched_ktime_clock();
 	if (likely(prev != next)) {
-<<<<<<< HEAD
 		if (!prev->on_rq)
 			prev->last_sleep_ts = wallclock;
 
 		update_task_ravg(prev, rq, PUT_PREV_TASK, wallclock, 0);
 		update_task_ravg(next, rq, PICK_NEXT_TASK, wallclock, 0);
-=======
-#ifdef CONFIG_SCHED_WALT
-		if (!prev->on_rq)
-			prev->last_sleep_ts = wallclock;
-#endif
->>>>>>> 7870b283
 		rq->nr_switches++;
 		rq->curr = next;
 		/*
@@ -6284,11 +6224,6 @@
 
 	rq_lock_irqsave(rq, &rf);
 
-<<<<<<< HEAD
-=======
-	walt_migrate_sync_cpu(cpu);
-
->>>>>>> 7870b283
 	if (rq->rd) {
 		BUG_ON(!cpumask_test_cpu(cpu, rq->rd->span));
 		set_rq_offline(rq);
@@ -6506,16 +6441,8 @@
 		rq->idle_stamp = 0;
 		rq->avg_idle = 2*sysctl_sched_migration_cost;
 		rq->max_idle_balance_cost = sysctl_sched_migration_cost;
-<<<<<<< HEAD
 		rq->push_task = NULL;
 		walt_sched_init_rq(rq);
-=======
-#ifdef CONFIG_SCHED_WALT
-		rq->cur_irqload = 0;
-		rq->avg_irqload = 0;
-		rq->irqload_ts = 0;
-#endif
->>>>>>> 7870b283
 
 		INIT_LIST_HEAD(&rq->cfs_tasks);
 
