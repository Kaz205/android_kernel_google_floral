// SPDX-License-Identifier: GPL-2.0
/*
 * Completely Fair Scheduling (CFS) Class (SCHED_NORMAL/SCHED_BATCH)
 *
 *  Copyright (C) 2007 Red Hat, Inc., Ingo Molnar <mingo@redhat.com>
 *
 *  Interactivity improvements by Mike Galbraith
 *  (C) 2007 Mike Galbraith <efault@gmx.de>
 *
 *  Various enhancements by Dmitry Adamushko.
 *  (C) 2007 Dmitry Adamushko <dmitry.adamushko@gmail.com>
 *
 *  Group scheduling enhancements by Srivatsa Vaddagiri
 *  Copyright IBM Corporation, 2007
 *  Author: Srivatsa Vaddagiri <vatsa@linux.vnet.ibm.com>
 *
 *  Scaled math optimizations by Thomas Gleixner
 *  Copyright (C) 2007, Thomas Gleixner <tglx@linutronix.de>
 *
 *  Adaptive scheduling granularity, math enhancements by Peter Zijlstra
 *  Copyright (C) 2007 Red Hat, Inc., Peter Zijlstra
 */

#include <linux/sched/mm.h>
#include <linux/sched/topology.h>

#include <linux/latencytop.h>
#include <linux/cpumask.h>
#include <linux/cpuidle.h>
#include <linux/slab.h>
#include <linux/profile.h>
#include <linux/interrupt.h>
#include <linux/mempolicy.h>
#include <linux/migrate.h>
#include <linux/task_work.h>

#include <trace/events/sched.h>

#include "sched.h"
#include "tune.h"
#include "walt.h"

#ifdef CONFIG_SMP
static inline bool task_fits_max(struct task_struct *p, int cpu);
#endif /* CONFIG_SMP */

#ifdef CONFIG_SCHED_WALT

static void walt_fixup_sched_stats_fair(struct rq *rq, struct task_struct *p,
					u16 updated_demand_scaled,
					u16 updated_pred_demand_scaled);
static void walt_fixup_nr_big_tasks(struct rq *rq, struct task_struct *p,
					int delta, bool inc);
#endif /* CONFIG_SCHED_WALT */

#if defined(CONFIG_SCHED_WALT) && defined(CONFIG_CFS_BANDWIDTH)

static void walt_init_cfs_rq_stats(struct cfs_rq *cfs_rq);
static void walt_inc_cfs_rq_stats(struct cfs_rq *cfs_rq,
				  struct task_struct *p);
static void walt_dec_cfs_rq_stats(struct cfs_rq *cfs_rq,
				  struct task_struct *p);
static void walt_inc_throttled_cfs_rq_stats(struct walt_sched_stats *stats,
					    struct cfs_rq *cfs_rq);
static void walt_dec_throttled_cfs_rq_stats(struct walt_sched_stats *stats,
					    struct cfs_rq *cfs_rq);
#else
static inline void walt_init_cfs_rq_stats(struct cfs_rq *cfs_rq) {}
static inline void
walt_inc_cfs_rq_stats(struct cfs_rq *cfs_rq, struct task_struct *p) {}
static inline void
walt_dec_cfs_rq_stats(struct cfs_rq *cfs_rq, struct task_struct *p) {}

#define walt_inc_throttled_cfs_rq_stats(...)
#define walt_dec_throttled_cfs_rq_stats(...)

#endif

/*
 * Targeted preemption latency for CPU-bound tasks:
 *
 * NOTE: this latency value is not the same as the concept of
 * 'timeslice length' - timeslices in CFS are of variable length
 * and have no persistent notion like in traditional, time-slice
 * based scheduling concepts.
 *
 * (to see the precise effective timeslice length of your workload,
 *  run vmstat and monitor the context-switches (cs) field)
 *
 * (default: 6ms * (1 + ilog(ncpus)), units: nanoseconds)
 */
unsigned int sysctl_sched_latency			= 6000000ULL;
unsigned int normalized_sysctl_sched_latency		= 6000000ULL;

/*
 * Enable/disable honoring sync flag in energy-aware wakeups.
 */
unsigned int sysctl_sched_sync_hint_enable = 1;
/*
 * Enable/disable using cstate knowledge in idle sibling selection
 */
unsigned int sysctl_sched_cstate_aware = 1;

/*
 * The initial- and re-scaling of tunables is configurable
 *
 * Options are:
 *
 *   SCHED_TUNABLESCALING_NONE - unscaled, always *1
 *   SCHED_TUNABLESCALING_LOG - scaled logarithmical, *1+ilog(ncpus)
 *   SCHED_TUNABLESCALING_LINEAR - scaled linear, *ncpus
 *
 * (default SCHED_TUNABLESCALING_LOG = *(1+ilog(ncpus))
 */
enum sched_tunable_scaling sysctl_sched_tunable_scaling = SCHED_TUNABLESCALING_LOG;

/*
 * Minimal preemption granularity for CPU-bound tasks:
 *
 * (default: 0.75 msec * (1 + ilog(ncpus)), units: nanoseconds)
 */
unsigned int sysctl_sched_min_granularity		= 750000ULL;
unsigned int normalized_sysctl_sched_min_granularity	= 750000ULL;

/*
 * This value is kept at sysctl_sched_latency/sysctl_sched_min_granularity
 */
static unsigned int sched_nr_latency = 8;

/*
 * After fork, child runs first. If set to 0 (default) then
 * parent will (try to) run first.
 */
unsigned int sysctl_sched_child_runs_first __read_mostly;

/*
 * To enable/disable energy aware feature.
 */
unsigned int __read_mostly sysctl_sched_energy_aware = 1;

/*
 * SCHED_OTHER wake-up granularity.
 *
 * This option delays the preemption effects of decoupled workloads
 * and reduces their over-scheduling. Synchronous workloads will still
 * have immediate wakeup/sleep latencies.
 *
 * (default: 1 msec * (1 + ilog(ncpus)), units: nanoseconds)
 */
unsigned int sysctl_sched_wakeup_granularity		= 1000000UL;
unsigned int normalized_sysctl_sched_wakeup_granularity	= 1000000UL;

const_debug unsigned int sysctl_sched_migration_cost	= 500000UL;
DEFINE_PER_CPU_READ_MOSTLY(int, sched_load_boost);

#ifdef CONFIG_SCHED_WALT
unsigned int sysctl_sched_use_walt_cpu_util = 1;
unsigned int sysctl_sched_use_walt_task_util = 1;
__read_mostly unsigned int sysctl_sched_walt_cpu_high_irqload =
    (10 * NSEC_PER_MSEC);
#endif

#ifdef CONFIG_SMP
/*
 * For asym packing, by default the lower numbered cpu has higher priority.
 */
int __weak arch_asym_cpu_priority(int cpu)
{
	return -cpu;
}
#endif

#ifdef CONFIG_CFS_BANDWIDTH
/*
 * Amount of runtime to allocate from global (tg) to local (per-cfs_rq) pool
 * each time a cfs_rq requests quota.
 *
 * Note: in the case that the slice exceeds the runtime remaining (either due
 * to consumption or the quota being specified to be smaller than the slice)
 * we will always only issue the remaining available time.
 *
 * (default: 5 msec, units: microseconds)
 */
unsigned int sysctl_sched_cfs_bandwidth_slice		= 5000UL;
#endif

/*
 * The margin used when comparing utilization with CPU capacity:
 * util * margin < capacity * 1024
 *
 * (default: ~20%)
 */
unsigned int capacity_margin				= 1280;

/* Migration margins */
unsigned int sysctl_sched_capacity_margin_up[MAX_MARGIN_LEVELS] = {
			[0 ... MAX_MARGIN_LEVELS-1] = 1078}; /* ~5% margin */
unsigned int sysctl_sched_capacity_margin_down[MAX_MARGIN_LEVELS] = {
			[0 ... MAX_MARGIN_LEVELS-1] = 1205}; /* ~15% margin */
unsigned int sched_capacity_margin_up[NR_CPUS] = {
			[0 ... NR_CPUS-1] = 1078}; /* ~5% margin */
unsigned int sched_capacity_margin_down[NR_CPUS] = {
			[0 ... NR_CPUS-1] = 1205}; /* ~15% margin */

#ifdef CONFIG_SCHED_WALT
/* 1ms default for 20ms window size scaled to 1024 */
unsigned int sysctl_sched_min_task_util_for_boost = 51;
/* 0.68ms default for 20ms window size scaled to 1024 */
unsigned int sysctl_sched_min_task_util_for_colocation = 35;
#endif
static unsigned int __maybe_unused sched_small_task_threshold = 102;

static inline void update_load_add(struct load_weight *lw, unsigned long inc)
{
	lw->weight += inc;
	lw->inv_weight = 0;
}

static inline void update_load_sub(struct load_weight *lw, unsigned long dec)
{
	lw->weight -= dec;
	lw->inv_weight = 0;
}

static inline void update_load_set(struct load_weight *lw, unsigned long w)
{
	lw->weight = w;
	lw->inv_weight = 0;
}

/*
 * Increase the granularity value when there are more CPUs,
 * because with more CPUs the 'effective latency' as visible
 * to users decreases. But the relationship is not linear,
 * so pick a second-best guess by going with the log2 of the
 * number of CPUs.
 *
 * This idea comes from the SD scheduler of Con Kolivas:
 */
static unsigned int get_update_sysctl_factor(void)
{
	unsigned int cpus = min_t(unsigned int, num_online_cpus(), 8);
	unsigned int factor;

	switch (sysctl_sched_tunable_scaling) {
	case SCHED_TUNABLESCALING_NONE:
		factor = 1;
		break;
	case SCHED_TUNABLESCALING_LINEAR:
		factor = cpus;
		break;
	case SCHED_TUNABLESCALING_LOG:
	default:
		factor = 1 + ilog2(cpus);
		break;
	}

	return factor;
}

static void update_sysctl(void)
{
	unsigned int factor = get_update_sysctl_factor();

#define SET_SYSCTL(name) \
	(sysctl_##name = (factor) * normalized_sysctl_##name)
	SET_SYSCTL(sched_min_granularity);
	SET_SYSCTL(sched_latency);
	SET_SYSCTL(sched_wakeup_granularity);
#undef SET_SYSCTL
}

void sched_init_granularity(void)
{
	update_sysctl();
}

#define WMULT_CONST	(~0U)
#define WMULT_SHIFT	32

static void __update_inv_weight(struct load_weight *lw)
{
	unsigned long w;

	if (likely(lw->inv_weight))
		return;

	w = scale_load_down(lw->weight);

	if (BITS_PER_LONG > 32 && unlikely(w >= WMULT_CONST))
		lw->inv_weight = 1;
	else if (unlikely(!w))
		lw->inv_weight = WMULT_CONST;
	else
		lw->inv_weight = WMULT_CONST / w;
}

/*
 * delta_exec * weight / lw.weight
 *   OR
 * (delta_exec * (weight * lw->inv_weight)) >> WMULT_SHIFT
 *
 * Either weight := NICE_0_LOAD and lw \e sched_prio_to_wmult[], in which case
 * we're guaranteed shift stays positive because inv_weight is guaranteed to
 * fit 32 bits, and NICE_0_LOAD gives another 10 bits; therefore shift >= 22.
 *
 * Or, weight =< lw.weight (because lw.weight is the runqueue weight), thus
 * weight/lw.weight <= 1, and therefore our shift will also be positive.
 */
static u64 __calc_delta(u64 delta_exec, unsigned long weight, struct load_weight *lw)
{
	u64 fact = scale_load_down(weight);
	int shift = WMULT_SHIFT;

	__update_inv_weight(lw);

	if (unlikely(fact >> 32)) {
		while (fact >> 32) {
			fact >>= 1;
			shift--;
		}
	}

	/* hint to use a 32x32->64 mul */
	fact = (u64)(u32)fact * lw->inv_weight;

	while (fact >> 32) {
		fact >>= 1;
		shift--;
	}

	return mul_u64_u32_shr(delta_exec, fact, shift);
}


const struct sched_class fair_sched_class;

/**************************************************************
 * CFS operations on generic schedulable entities:
 */

#ifdef CONFIG_FAIR_GROUP_SCHED

/* cpu runqueue to which this cfs_rq is attached */
static inline struct rq *rq_of(struct cfs_rq *cfs_rq)
{
	return cfs_rq->rq;
}

/* An entity is a task if it doesn't "own" a runqueue */
#define entity_is_task(se)	(!se->my_q)

static inline struct task_struct *task_of(struct sched_entity *se)
{
	SCHED_WARN_ON(!entity_is_task(se));
	return container_of(se, struct task_struct, se);
}

/* Walk up scheduling entities hierarchy */
#define for_each_sched_entity(se) \
		for (; se; se = se->parent)

static inline struct cfs_rq *task_cfs_rq(struct task_struct *p)
{
	return p->se.cfs_rq;
}

/* runqueue on which this entity is (to be) queued */
static inline struct cfs_rq *cfs_rq_of(struct sched_entity *se)
{
	return se->cfs_rq;
}

/* runqueue "owned" by this group */
static inline struct cfs_rq *group_cfs_rq(struct sched_entity *grp)
{
	return grp->my_q;
}

static inline void list_add_leaf_cfs_rq(struct cfs_rq *cfs_rq)
{
	if (!cfs_rq->on_list) {
		struct rq *rq = rq_of(cfs_rq);
		int cpu = cpu_of(rq);
		/*
		 * Ensure we either appear before our parent (if already
		 * enqueued) or force our parent to appear after us when it is
		 * enqueued. The fact that we always enqueue bottom-up
		 * reduces this to two cases and a special case for the root
		 * cfs_rq. Furthermore, it also means that we will always reset
		 * tmp_alone_branch either when the branch is connected
		 * to a tree or when we reach the beg of the tree
		 */
		if (cfs_rq->tg->parent &&
		    cfs_rq->tg->parent->cfs_rq[cpu]->on_list) {
			/*
			 * If parent is already on the list, we add the child
			 * just before. Thanks to circular linked property of
			 * the list, this means to put the child at the tail
			 * of the list that starts by parent.
			 */
			list_add_tail_rcu(&cfs_rq->leaf_cfs_rq_list,
				&(cfs_rq->tg->parent->cfs_rq[cpu]->leaf_cfs_rq_list));
			/*
			 * The branch is now connected to its tree so we can
			 * reset tmp_alone_branch to the beginning of the
			 * list.
			 */
			rq->tmp_alone_branch = &rq->leaf_cfs_rq_list;
		} else if (!cfs_rq->tg->parent) {
			/*
			 * cfs rq without parent should be put
			 * at the tail of the list.
			 */
			list_add_tail_rcu(&cfs_rq->leaf_cfs_rq_list,
				&rq->leaf_cfs_rq_list);
			/*
			 * We have reach the beg of a tree so we can reset
			 * tmp_alone_branch to the beginning of the list.
			 */
			rq->tmp_alone_branch = &rq->leaf_cfs_rq_list;
		} else {
			/*
			 * The parent has not already been added so we want to
			 * make sure that it will be put after us.
			 * tmp_alone_branch points to the beg of the branch
			 * where we will add parent.
			 */
			list_add_rcu(&cfs_rq->leaf_cfs_rq_list,
				rq->tmp_alone_branch);
			/*
			 * update tmp_alone_branch to points to the new beg
			 * of the branch
			 */
			rq->tmp_alone_branch = &cfs_rq->leaf_cfs_rq_list;
		}

		cfs_rq->on_list = 1;
	}
}

static inline void list_del_leaf_cfs_rq(struct cfs_rq *cfs_rq)
{
	if (cfs_rq->on_list) {
		list_del_rcu(&cfs_rq->leaf_cfs_rq_list);
		cfs_rq->on_list = 0;
	}
}

/* Iterate through all leaf cfs_rq's on a runqueue: */
#define for_each_leaf_cfs_rq(rq, cfs_rq) \
	list_for_each_entry_rcu(cfs_rq, &rq->leaf_cfs_rq_list, leaf_cfs_rq_list)

/* Do the two (enqueued) entities belong to the same group ? */
static inline struct cfs_rq *
is_same_group(struct sched_entity *se, struct sched_entity *pse)
{
	if (se->cfs_rq == pse->cfs_rq)
		return se->cfs_rq;

	return NULL;
}

static inline struct sched_entity *parent_entity(struct sched_entity *se)
{
	return se->parent;
}

static void
find_matching_se(struct sched_entity **se, struct sched_entity **pse)
{
	int se_depth, pse_depth;

	/*
	 * preemption test can be made between sibling entities who are in the
	 * same cfs_rq i.e who have a common parent. Walk up the hierarchy of
	 * both tasks until we find their ancestors who are siblings of common
	 * parent.
	 */

	/* First walk up until both entities are at same depth */
	se_depth = (*se)->depth;
	pse_depth = (*pse)->depth;

	while (se_depth > pse_depth) {
		se_depth--;
		*se = parent_entity(*se);
	}

	while (pse_depth > se_depth) {
		pse_depth--;
		*pse = parent_entity(*pse);
	}

	while (!is_same_group(*se, *pse)) {
		*se = parent_entity(*se);
		*pse = parent_entity(*pse);
	}
}

#else	/* !CONFIG_FAIR_GROUP_SCHED */

static inline struct task_struct *task_of(struct sched_entity *se)
{
	return container_of(se, struct task_struct, se);
}

static inline struct rq *rq_of(struct cfs_rq *cfs_rq)
{
	return container_of(cfs_rq, struct rq, cfs);
}

#define entity_is_task(se)	1

#define for_each_sched_entity(se) \
		for (; se; se = NULL)

static inline struct cfs_rq *task_cfs_rq(struct task_struct *p)
{
	return &task_rq(p)->cfs;
}

static inline struct cfs_rq *cfs_rq_of(struct sched_entity *se)
{
	struct task_struct *p = task_of(se);
	struct rq *rq = task_rq(p);

	return &rq->cfs;
}

/* runqueue "owned" by this group */
static inline struct cfs_rq *group_cfs_rq(struct sched_entity *grp)
{
	return NULL;
}

static inline void list_add_leaf_cfs_rq(struct cfs_rq *cfs_rq)
{
}

static inline void list_del_leaf_cfs_rq(struct cfs_rq *cfs_rq)
{
}

#define for_each_leaf_cfs_rq(rq, cfs_rq)	\
		for (cfs_rq = &rq->cfs; cfs_rq; cfs_rq = NULL)

static inline struct sched_entity *parent_entity(struct sched_entity *se)
{
	return NULL;
}

static inline void
find_matching_se(struct sched_entity **se, struct sched_entity **pse)
{
}

#endif	/* CONFIG_FAIR_GROUP_SCHED */

static __always_inline
void account_cfs_rq_runtime(struct cfs_rq *cfs_rq, u64 delta_exec);

/**************************************************************
 * Scheduling class tree data structure manipulation methods:
 */

static inline u64 max_vruntime(u64 max_vruntime, u64 vruntime)
{
	s64 delta = (s64)(vruntime - max_vruntime);
	if (delta > 0)
		max_vruntime = vruntime;

	return max_vruntime;
}

static inline u64 min_vruntime(u64 min_vruntime, u64 vruntime)
{
	s64 delta = (s64)(vruntime - min_vruntime);
	if (delta < 0)
		min_vruntime = vruntime;

	return min_vruntime;
}

static inline int entity_before(struct sched_entity *a,
				struct sched_entity *b)
{
	return (s64)(a->vruntime - b->vruntime) < 0;
}

static void update_min_vruntime(struct cfs_rq *cfs_rq)
{
	struct sched_entity *curr = cfs_rq->curr;
	struct rb_node *leftmost = rb_first_cached(&cfs_rq->tasks_timeline);

	u64 vruntime = cfs_rq->min_vruntime;

	if (curr) {
		if (curr->on_rq)
			vruntime = curr->vruntime;
		else
			curr = NULL;
	}

	if (leftmost) { /* non-empty tree */
		struct sched_entity *se;
		se = rb_entry(leftmost, struct sched_entity, run_node);

		if (!curr)
			vruntime = se->vruntime;
		else
			vruntime = min_vruntime(vruntime, se->vruntime);
	}

	/* ensure we never gain time by being placed backwards. */
	cfs_rq->min_vruntime = max_vruntime(cfs_rq->min_vruntime, vruntime);
#ifndef CONFIG_64BIT
	smp_wmb();
	cfs_rq->min_vruntime_copy = cfs_rq->min_vruntime;
#endif
}

/*
 * Enqueue an entity into the rb-tree:
 */
static void __enqueue_entity(struct cfs_rq *cfs_rq, struct sched_entity *se)
{
	struct rb_node **link = &cfs_rq->tasks_timeline.rb_root.rb_node;
	struct rb_node *parent = NULL;
	struct sched_entity *entry;
	bool leftmost = true;

	/*
	 * Find the right place in the rbtree:
	 */
	while (*link) {
		parent = *link;
		entry = rb_entry(parent, struct sched_entity, run_node);
		/*
		 * We dont care about collisions. Nodes with
		 * the same key stay together.
		 */
		if (entity_before(se, entry)) {
			link = &parent->rb_left;
		} else {
			link = &parent->rb_right;
			leftmost = false;
		}
	}

	rb_link_node(&se->run_node, parent, link);
	rb_insert_color_cached(&se->run_node,
			       &cfs_rq->tasks_timeline, leftmost);
}

static void __dequeue_entity(struct cfs_rq *cfs_rq, struct sched_entity *se)
{
	rb_erase_cached(&se->run_node, &cfs_rq->tasks_timeline);
}

struct sched_entity *__pick_first_entity(struct cfs_rq *cfs_rq)
{
	struct rb_node *left = rb_first_cached(&cfs_rq->tasks_timeline);

	if (!left)
		return NULL;

	return rb_entry(left, struct sched_entity, run_node);
}

static struct sched_entity *__pick_next_entity(struct sched_entity *se)
{
	struct rb_node *next = rb_next(&se->run_node);

	if (!next)
		return NULL;

	return rb_entry(next, struct sched_entity, run_node);
}

#ifdef CONFIG_SCHED_DEBUG
struct sched_entity *__pick_last_entity(struct cfs_rq *cfs_rq)
{
	struct rb_node *last = rb_last(&cfs_rq->tasks_timeline.rb_root);

	if (!last)
		return NULL;

	return rb_entry(last, struct sched_entity, run_node);
}

/**************************************************************
 * Scheduling class statistics methods:
 */

int sched_proc_update_handler(struct ctl_table *table, int write,
		void __user *buffer, size_t *lenp,
		loff_t *ppos)
{
	int ret = proc_dointvec_minmax(table, write, buffer, lenp, ppos);
	unsigned int factor = get_update_sysctl_factor();

	if (ret || !write)
		return ret;

	sched_nr_latency = DIV_ROUND_UP(sysctl_sched_latency,
					sysctl_sched_min_granularity);

#define WRT_SYSCTL(name) \
	(normalized_sysctl_##name = sysctl_##name / (factor))
	WRT_SYSCTL(sched_min_granularity);
	WRT_SYSCTL(sched_latency);
	WRT_SYSCTL(sched_wakeup_granularity);
#undef WRT_SYSCTL

	return 0;
}
#endif

/*
 * delta /= w
 */
static inline u64 calc_delta_fair(u64 delta, struct sched_entity *se)
{
	if (unlikely(se->load.weight != NICE_0_LOAD))
		delta = __calc_delta(delta, NICE_0_LOAD, &se->load);

	return delta;
}

/*
 * The idea is to set a period in which each task runs once.
 *
 * When there are too many tasks (sched_nr_latency) we have to stretch
 * this period because otherwise the slices get too small.
 *
 * p = (nr <= nl) ? l : l*nr/nl
 */
static u64 __sched_period(unsigned long nr_running)
{
	if (unlikely(nr_running > sched_nr_latency))
		return nr_running * sysctl_sched_min_granularity;
	else
		return sysctl_sched_latency;
}

/*
 * We calculate the wall-time slice from the period by taking a part
 * proportional to the weight.
 *
 * s = p*P[w/rw]
 */
static u64 sched_slice(struct cfs_rq *cfs_rq, struct sched_entity *se)
{
	u64 slice = __sched_period(cfs_rq->nr_running + !se->on_rq);

	for_each_sched_entity(se) {
		struct load_weight *load;
		struct load_weight lw;

		cfs_rq = cfs_rq_of(se);
		load = &cfs_rq->load;

		if (unlikely(!se->on_rq)) {
			lw = cfs_rq->load;

			update_load_add(&lw, se->load.weight);
			load = &lw;
		}
		slice = __calc_delta(slice, se->load.weight, load);
	}
	return slice;
}

/*
 * We calculate the vruntime slice of a to-be-inserted task.
 *
 * vs = s/w
 */
static u64 sched_vslice(struct cfs_rq *cfs_rq, struct sched_entity *se)
{
	return calc_delta_fair(sched_slice(cfs_rq, se), se);
}

#ifdef CONFIG_SMP

#include "sched-pelt.h"

static int select_idle_sibling(struct task_struct *p, int prev_cpu, int cpu);
static unsigned long task_h_load(struct task_struct *p);
static unsigned long capacity_of(int cpu);

/* Give new sched_entity start runnable values to heavy its load in infant time */
void init_entity_runnable_average(struct sched_entity *se)
{
	struct sched_avg *sa = &se->avg;

	memset(sa, 0, sizeof(*sa));
	/*
	 * util_avg is initialized in post_init_entity_util_avg.
	 * util_est should start from zero.
	 * sched_avg's period_contrib should be strictly less then 1024, so
	 * we give it 1023 to make sure it is almost a period (1024us), and
	 * will definitely be update (after enqueue).
	 */
	sa->period_contrib = 1023;
	/*
	 * Tasks are intialized with full load to be seen as heavy tasks until
	 * they get a chance to stabilize to their real load level.
	 * Group entities are intialized with zero load to reflect the fact that
	 * nothing has been attached to the task group yet.
	 */
	if (entity_is_task(se))
		sa->load_avg = scale_load_down(se->load.weight);
	sa->load_sum = sa->load_avg * LOAD_AVG_MAX;
	/* when this task enqueue'ed, it will contribute to its cfs_rq's load_avg */
}

static inline u64 cfs_rq_clock_task(struct cfs_rq *cfs_rq);
static void attach_entity_cfs_rq(struct sched_entity *se);

/*
 * With new tasks being created, their initial util_avgs are extrapolated
 * based on the cfs_rq's current util_avg:
 *
 *   util_avg = cfs_rq->util_avg / (cfs_rq->load_avg + 1) * se.load.weight
 *
 * However, in many cases, the above util_avg does not give a desired
 * value. Moreover, the sum of the util_avgs may be divergent, such
 * as when the series is a harmonic series.
 *
 * To solve this problem, we also cap the util_avg of successive tasks to
 * only 1/2 of the left utilization budget:
 *
 *   util_avg_cap = (cpu_scale - cfs_rq->avg.util_avg) / 2^n
 *
 * where n denotes the nth task and cpu_scale the CPU capacity.
 *
 * For example, for a CPU with 1024 of capacity, a simplest series from
 * the beginning would be like:
 *
 *  task  util_avg: 512, 256, 128,  64,  32,   16,    8, ...
 * cfs_rq util_avg: 512, 768, 896, 960, 992, 1008, 1016, ...
 *
 * Finally, that extrapolated util_avg is clamped to the cap (util_avg_cap)
 * if util_avg > util_avg_cap.
 */
void post_init_entity_util_avg(struct sched_entity *se)
{
	struct cfs_rq *cfs_rq = cfs_rq_of(se);
	struct sched_avg *sa = &se->avg;
	long cpu_scale = arch_scale_cpu_capacity(NULL, cpu_of(rq_of(cfs_rq)));
	long cap = (long)(cpu_scale - cfs_rq->avg.util_avg) / 2;

	if (cap > 0) {
		if (cfs_rq->avg.util_avg != 0) {
			sa->util_avg  = cfs_rq->avg.util_avg * se->load.weight;
			sa->util_avg /= (cfs_rq->avg.load_avg + 1);

			if (sa->util_avg > cap)
				sa->util_avg = cap;
		} else {
			sa->util_avg = cap;
		}
		sa->util_sum = sa->util_avg * LOAD_AVG_MAX;
	}

	if (entity_is_task(se)) {
		struct task_struct *p = task_of(se);
		if (p->sched_class != &fair_sched_class) {
			/*
			 * For !fair tasks do:
			 *
			update_cfs_rq_load_avg(now, cfs_rq);
			attach_entity_load_avg(cfs_rq, se);
			switched_from_fair(rq, p);
			 *
			 * such that the next switched_to_fair() has the
			 * expected state.
			 */
			se->avg.last_update_time = cfs_rq_clock_task(cfs_rq);
			return;
		}
	}

	attach_entity_cfs_rq(se);
}

#else /* !CONFIG_SMP */
void init_entity_runnable_average(struct sched_entity *se)
{
}
void post_init_entity_util_avg(struct sched_entity *se)
{
}
static void update_tg_load_avg(struct cfs_rq *cfs_rq, int force)
{
}
#endif /* CONFIG_SMP */

/*
 * Update the current task's runtime statistics.
 */
static void update_curr(struct cfs_rq *cfs_rq)
{
	struct sched_entity *curr = cfs_rq->curr;
	u64 now = rq_clock_task(rq_of(cfs_rq));
	u64 delta_exec;

	if (unlikely(!curr))
		return;

	delta_exec = now - curr->exec_start;
	if (unlikely((s64)delta_exec <= 0))
		return;

	curr->exec_start = now;

	schedstat_set(curr->statistics.exec_max,
		      max(delta_exec, curr->statistics.exec_max));

	curr->sum_exec_runtime += delta_exec;
	schedstat_add(cfs_rq->exec_clock, delta_exec);

	curr->vruntime += calc_delta_fair(delta_exec, curr);
	update_min_vruntime(cfs_rq);

	if (entity_is_task(curr)) {
		struct task_struct *curtask = task_of(curr);

		trace_sched_stat_runtime(curtask, delta_exec, curr->vruntime);
		cpuacct_charge(curtask, delta_exec);
		account_group_exec_runtime(curtask, delta_exec);
	}

	account_cfs_rq_runtime(cfs_rq, delta_exec);
}

static void update_curr_fair(struct rq *rq)
{
	update_curr(cfs_rq_of(&rq->curr->se));
}

static inline void
update_stats_wait_start(struct cfs_rq *cfs_rq, struct sched_entity *se)
{
	u64 wait_start, prev_wait_start;

	if (!schedstat_enabled())
		return;

	wait_start = rq_clock(rq_of(cfs_rq));
	prev_wait_start = schedstat_val(se->statistics.wait_start);

	if (entity_is_task(se) && task_on_rq_migrating(task_of(se)) &&
	    likely(wait_start > prev_wait_start))
		wait_start -= prev_wait_start;

	schedstat_set(se->statistics.wait_start, wait_start);
}

static inline void
update_stats_wait_end(struct cfs_rq *cfs_rq, struct sched_entity *se)
{
	struct task_struct *p;
	u64 delta;

	if (!schedstat_enabled())
		return;

	delta = rq_clock(rq_of(cfs_rq)) - schedstat_val(se->statistics.wait_start);

	if (entity_is_task(se)) {
		p = task_of(se);
		if (task_on_rq_migrating(p)) {
			/*
			 * Preserve migrating task's wait time so wait_start
			 * time stamp can be adjusted to accumulate wait time
			 * prior to migration.
			 */
			schedstat_set(se->statistics.wait_start, delta);
			return;
		}
		trace_sched_stat_wait(p, delta);
	}

	schedstat_set(se->statistics.wait_max,
		      max(schedstat_val(se->statistics.wait_max), delta));
	schedstat_inc(se->statistics.wait_count);
	schedstat_add(se->statistics.wait_sum, delta);
	schedstat_set(se->statistics.wait_start, 0);
}

static inline void
update_stats_enqueue_sleeper(struct cfs_rq *cfs_rq, struct sched_entity *se)
{
	struct task_struct *tsk = NULL;
	u64 sleep_start, block_start;

	if (!schedstat_enabled())
		return;

	sleep_start = schedstat_val(se->statistics.sleep_start);
	block_start = schedstat_val(se->statistics.block_start);

	if (entity_is_task(se))
		tsk = task_of(se);

	if (sleep_start) {
		u64 delta = rq_clock(rq_of(cfs_rq)) - sleep_start;

		if ((s64)delta < 0)
			delta = 0;

		if (unlikely(delta > schedstat_val(se->statistics.sleep_max)))
			schedstat_set(se->statistics.sleep_max, delta);

		schedstat_set(se->statistics.sleep_start, 0);
		schedstat_add(se->statistics.sum_sleep_runtime, delta);

		if (tsk) {
			account_scheduler_latency(tsk, delta >> 10, 1);
			trace_sched_stat_sleep(tsk, delta);
		}
	}
	if (block_start) {
		u64 delta = rq_clock(rq_of(cfs_rq)) - block_start;

		if ((s64)delta < 0)
			delta = 0;

		if (unlikely(delta > schedstat_val(se->statistics.block_max)))
			schedstat_set(se->statistics.block_max, delta);

		schedstat_set(se->statistics.block_start, 0);
		schedstat_add(se->statistics.sum_sleep_runtime, delta);

		if (tsk) {
			if (tsk->in_iowait) {
				schedstat_add(se->statistics.iowait_sum, delta);
				schedstat_inc(se->statistics.iowait_count);
				trace_sched_stat_iowait(tsk, delta);
			}

			trace_sched_stat_blocked(tsk, delta);
			trace_sched_blocked_reason(tsk);

			/*
			 * Blocking time is in units of nanosecs, so shift by
			 * 20 to get a milliseconds-range estimation of the
			 * amount of time that the task spent sleeping:
			 */
			if (unlikely(prof_on == SLEEP_PROFILING)) {
				profile_hits(SLEEP_PROFILING,
						(void *)get_wchan(tsk),
						delta >> 20);
			}
			account_scheduler_latency(tsk, delta >> 10, 0);
		}
	}
}

/*
 * Task is being enqueued - update stats:
 */
static inline void
update_stats_enqueue(struct cfs_rq *cfs_rq, struct sched_entity *se, int flags)
{
	if (!schedstat_enabled())
		return;

	/*
	 * Are we enqueueing a waiting task? (for current tasks
	 * a dequeue/enqueue event is a NOP)
	 */
	if (se != cfs_rq->curr)
		update_stats_wait_start(cfs_rq, se);

	if (flags & ENQUEUE_WAKEUP)
		update_stats_enqueue_sleeper(cfs_rq, se);
}

static inline void
update_stats_dequeue(struct cfs_rq *cfs_rq, struct sched_entity *se, int flags)
{

	if (!schedstat_enabled())
		return;

	/*
	 * Mark the end of the wait period if dequeueing a
	 * waiting task:
	 */
	if (se != cfs_rq->curr)
		update_stats_wait_end(cfs_rq, se);

	if ((flags & DEQUEUE_SLEEP) && entity_is_task(se)) {
		struct task_struct *tsk = task_of(se);

		if (tsk->state & TASK_INTERRUPTIBLE)
			schedstat_set(se->statistics.sleep_start,
				      rq_clock(rq_of(cfs_rq)));
		if (tsk->state & TASK_UNINTERRUPTIBLE)
			schedstat_set(se->statistics.block_start,
				      rq_clock(rq_of(cfs_rq)));
	}
}

/*
 * We are picking a new current task - update its stats:
 */
static inline void
update_stats_curr_start(struct cfs_rq *cfs_rq, struct sched_entity *se)
{
	/*
	 * We are starting a new run period:
	 */
	se->exec_start = rq_clock_task(rq_of(cfs_rq));
}

/**************************************************
 * Scheduling class queueing methods:
 */

#ifdef CONFIG_NUMA_BALANCING
/*
 * Approximate time to scan a full NUMA task in ms. The task scan period is
 * calculated based on the tasks virtual memory size and
 * numa_balancing_scan_size.
 */
unsigned int sysctl_numa_balancing_scan_period_min = 1000;
unsigned int sysctl_numa_balancing_scan_period_max = 60000;

/* Portion of address space to scan in MB */
unsigned int sysctl_numa_balancing_scan_size = 256;

/* Scan @scan_size MB every @scan_period after an initial @scan_delay in ms */
unsigned int sysctl_numa_balancing_scan_delay = 1000;

struct numa_group {
	atomic_t refcount;

	spinlock_t lock; /* nr_tasks, tasks */
	int nr_tasks;
	pid_t gid;
	int active_nodes;

	struct rcu_head rcu;
	unsigned long total_faults;
	unsigned long max_faults_cpu;
	/*
	 * Faults_cpu is used to decide whether memory should move
	 * towards the CPU. As a consequence, these stats are weighted
	 * more by CPU use than by memory faults.
	 */
	unsigned long *faults_cpu;
	unsigned long faults[0];
};

static inline unsigned long group_faults_priv(struct numa_group *ng);
static inline unsigned long group_faults_shared(struct numa_group *ng);

static unsigned int task_nr_scan_windows(struct task_struct *p)
{
	unsigned long rss = 0;
	unsigned long nr_scan_pages;

	/*
	 * Calculations based on RSS as non-present and empty pages are skipped
	 * by the PTE scanner and NUMA hinting faults should be trapped based
	 * on resident pages
	 */
	nr_scan_pages = sysctl_numa_balancing_scan_size << (20 - PAGE_SHIFT);
	rss = get_mm_rss(p->mm);
	if (!rss)
		rss = nr_scan_pages;

	rss = round_up(rss, nr_scan_pages);
	return rss / nr_scan_pages;
}

/* For sanitys sake, never scan more PTEs than MAX_SCAN_WINDOW MB/sec. */
#define MAX_SCAN_WINDOW 2560

static unsigned int task_scan_min(struct task_struct *p)
{
	unsigned int scan_size = READ_ONCE(sysctl_numa_balancing_scan_size);
	unsigned int scan, floor;
	unsigned int windows = 1;

	if (scan_size < MAX_SCAN_WINDOW)
		windows = MAX_SCAN_WINDOW / scan_size;
	floor = 1000 / windows;

	scan = sysctl_numa_balancing_scan_period_min / task_nr_scan_windows(p);
	return max_t(unsigned int, floor, scan);
}

static unsigned int task_scan_start(struct task_struct *p)
{
	unsigned long smin = task_scan_min(p);
	unsigned long period = smin;

	/* Scale the maximum scan period with the amount of shared memory. */
	if (p->numa_group) {
		struct numa_group *ng = p->numa_group;
		unsigned long shared = group_faults_shared(ng);
		unsigned long private = group_faults_priv(ng);

		period *= atomic_read(&ng->refcount);
		period *= shared + 1;
		period /= private + shared + 1;
	}

	return max(smin, period);
}

static unsigned int task_scan_max(struct task_struct *p)
{
	unsigned long smin = task_scan_min(p);
	unsigned long smax;

	/* Watch for min being lower than max due to floor calculations */
	smax = sysctl_numa_balancing_scan_period_max / task_nr_scan_windows(p);

	/* Scale the maximum scan period with the amount of shared memory. */
	if (p->numa_group) {
		struct numa_group *ng = p->numa_group;
		unsigned long shared = group_faults_shared(ng);
		unsigned long private = group_faults_priv(ng);
		unsigned long period = smax;

		period *= atomic_read(&ng->refcount);
		period *= shared + 1;
		period /= private + shared + 1;

		smax = max(smax, period);
	}

	return max(smin, smax);
}

static void account_numa_enqueue(struct rq *rq, struct task_struct *p)
{
	rq->nr_numa_running += (p->numa_preferred_nid != -1);
	rq->nr_preferred_running += (p->numa_preferred_nid == task_node(p));
}

static void account_numa_dequeue(struct rq *rq, struct task_struct *p)
{
	rq->nr_numa_running -= (p->numa_preferred_nid != -1);
	rq->nr_preferred_running -= (p->numa_preferred_nid == task_node(p));
}

/* Shared or private faults. */
#define NR_NUMA_HINT_FAULT_TYPES 2

/* Memory and CPU locality */
#define NR_NUMA_HINT_FAULT_STATS (NR_NUMA_HINT_FAULT_TYPES * 2)

/* Averaged statistics, and temporary buffers. */
#define NR_NUMA_HINT_FAULT_BUCKETS (NR_NUMA_HINT_FAULT_STATS * 2)

pid_t task_numa_group_id(struct task_struct *p)
{
	return p->numa_group ? p->numa_group->gid : 0;
}

/*
 * The averaged statistics, shared & private, memory & cpu,
 * occupy the first half of the array. The second half of the
 * array is for current counters, which are averaged into the
 * first set by task_numa_placement.
 */
static inline int task_faults_idx(enum numa_faults_stats s, int nid, int priv)
{
	return NR_NUMA_HINT_FAULT_TYPES * (s * nr_node_ids + nid) + priv;
}

static inline unsigned long task_faults(struct task_struct *p, int nid)
{
	if (!p->numa_faults)
		return 0;

	return p->numa_faults[task_faults_idx(NUMA_MEM, nid, 0)] +
		p->numa_faults[task_faults_idx(NUMA_MEM, nid, 1)];
}

static inline unsigned long group_faults(struct task_struct *p, int nid)
{
	if (!p->numa_group)
		return 0;

	return p->numa_group->faults[task_faults_idx(NUMA_MEM, nid, 0)] +
		p->numa_group->faults[task_faults_idx(NUMA_MEM, nid, 1)];
}

static inline unsigned long group_faults_cpu(struct numa_group *group, int nid)
{
	return group->faults_cpu[task_faults_idx(NUMA_MEM, nid, 0)] +
		group->faults_cpu[task_faults_idx(NUMA_MEM, nid, 1)];
}

static inline unsigned long group_faults_priv(struct numa_group *ng)
{
	unsigned long faults = 0;
	int node;

	for_each_online_node(node) {
		faults += ng->faults[task_faults_idx(NUMA_MEM, node, 1)];
	}

	return faults;
}

static inline unsigned long group_faults_shared(struct numa_group *ng)
{
	unsigned long faults = 0;
	int node;

	for_each_online_node(node) {
		faults += ng->faults[task_faults_idx(NUMA_MEM, node, 0)];
	}

	return faults;
}

/*
 * A node triggering more than 1/3 as many NUMA faults as the maximum is
 * considered part of a numa group's pseudo-interleaving set. Migrations
 * between these nodes are slowed down, to allow things to settle down.
 */
#define ACTIVE_NODE_FRACTION 3

static bool numa_is_active_node(int nid, struct numa_group *ng)
{
	return group_faults_cpu(ng, nid) * ACTIVE_NODE_FRACTION > ng->max_faults_cpu;
}

/* Handle placement on systems where not all nodes are directly connected. */
static unsigned long score_nearby_nodes(struct task_struct *p, int nid,
					int maxdist, bool task)
{
	unsigned long score = 0;
	int node;

	/*
	 * All nodes are directly connected, and the same distance
	 * from each other. No need for fancy placement algorithms.
	 */
	if (sched_numa_topology_type == NUMA_DIRECT)
		return 0;

	/*
	 * This code is called for each node, introducing N^2 complexity,
	 * which should be ok given the number of nodes rarely exceeds 8.
	 */
	for_each_online_node(node) {
		unsigned long faults;
		int dist = node_distance(nid, node);

		/*
		 * The furthest away nodes in the system are not interesting
		 * for placement; nid was already counted.
		 */
		if (dist == sched_max_numa_distance || node == nid)
			continue;

		/*
		 * On systems with a backplane NUMA topology, compare groups
		 * of nodes, and move tasks towards the group with the most
		 * memory accesses. When comparing two nodes at distance
		 * "hoplimit", only nodes closer by than "hoplimit" are part
		 * of each group. Skip other nodes.
		 */
		if (sched_numa_topology_type == NUMA_BACKPLANE &&
					dist > maxdist)
			continue;

		/* Add up the faults from nearby nodes. */
		if (task)
			faults = task_faults(p, node);
		else
			faults = group_faults(p, node);

		/*
		 * On systems with a glueless mesh NUMA topology, there are
		 * no fixed "groups of nodes". Instead, nodes that are not
		 * directly connected bounce traffic through intermediate
		 * nodes; a numa_group can occupy any set of nodes.
		 * The further away a node is, the less the faults count.
		 * This seems to result in good task placement.
		 */
		if (sched_numa_topology_type == NUMA_GLUELESS_MESH) {
			faults *= (sched_max_numa_distance - dist);
			faults /= (sched_max_numa_distance - LOCAL_DISTANCE);
		}

		score += faults;
	}

	return score;
}

/*
 * These return the fraction of accesses done by a particular task, or
 * task group, on a particular numa node.  The group weight is given a
 * larger multiplier, in order to group tasks together that are almost
 * evenly spread out between numa nodes.
 */
static inline unsigned long task_weight(struct task_struct *p, int nid,
					int dist)
{
	unsigned long faults, total_faults;

	if (!p->numa_faults)
		return 0;

	total_faults = p->total_numa_faults;

	if (!total_faults)
		return 0;

	faults = task_faults(p, nid);
	faults += score_nearby_nodes(p, nid, dist, true);

	return 1000 * faults / total_faults;
}

static inline unsigned long group_weight(struct task_struct *p, int nid,
					 int dist)
{
	unsigned long faults, total_faults;

	if (!p->numa_group)
		return 0;

	total_faults = p->numa_group->total_faults;

	if (!total_faults)
		return 0;

	faults = group_faults(p, nid);
	faults += score_nearby_nodes(p, nid, dist, false);

	return 1000 * faults / total_faults;
}

bool should_numa_migrate_memory(struct task_struct *p, struct page * page,
				int src_nid, int dst_cpu)
{
	struct numa_group *ng = p->numa_group;
	int dst_nid = cpu_to_node(dst_cpu);
	int last_cpupid, this_cpupid;

	this_cpupid = cpu_pid_to_cpupid(dst_cpu, current->pid);

	/*
	 * Multi-stage node selection is used in conjunction with a periodic
	 * migration fault to build a temporal task<->page relation. By using
	 * a two-stage filter we remove short/unlikely relations.
	 *
	 * Using P(p) ~ n_p / n_t as per frequentist probability, we can equate
	 * a task's usage of a particular page (n_p) per total usage of this
	 * page (n_t) (in a given time-span) to a probability.
	 *
	 * Our periodic faults will sample this probability and getting the
	 * same result twice in a row, given these samples are fully
	 * independent, is then given by P(n)^2, provided our sample period
	 * is sufficiently short compared to the usage pattern.
	 *
	 * This quadric squishes small probabilities, making it less likely we
	 * act on an unlikely task<->page relation.
	 */
	last_cpupid = page_cpupid_xchg_last(page, this_cpupid);
	if (!cpupid_pid_unset(last_cpupid) &&
				cpupid_to_nid(last_cpupid) != dst_nid)
		return false;

	/* Always allow migrate on private faults */
	if (cpupid_match_pid(p, last_cpupid))
		return true;

	/* A shared fault, but p->numa_group has not been set up yet. */
	if (!ng)
		return true;

	/*
	 * Destination node is much more heavily used than the source
	 * node? Allow migration.
	 */
	if (group_faults_cpu(ng, dst_nid) > group_faults_cpu(ng, src_nid) *
					ACTIVE_NODE_FRACTION)
		return true;

	/*
	 * Distribute memory according to CPU & memory use on each node,
	 * with 3/4 hysteresis to avoid unnecessary memory migrations:
	 *
	 * faults_cpu(dst)   3   faults_cpu(src)
	 * --------------- * - > ---------------
	 * faults_mem(dst)   4   faults_mem(src)
	 */
	return group_faults_cpu(ng, dst_nid) * group_faults(p, src_nid) * 3 >
	       group_faults_cpu(ng, src_nid) * group_faults(p, dst_nid) * 4;
}

static unsigned long weighted_cpuload(struct rq *rq);
static unsigned long source_load(int cpu, int type);
static unsigned long target_load(int cpu, int type);

/* Cached statistics for all CPUs within a node */
struct numa_stats {
	unsigned long nr_running;
	unsigned long load;

	/* Total compute capacity of CPUs on a node */
	unsigned long compute_capacity;

	/* Approximate capacity in terms of runnable tasks on a node */
	unsigned long task_capacity;
	int has_free_capacity;
};

/*
 * XXX borrowed from update_sg_lb_stats
 */
static void update_numa_stats(struct numa_stats *ns, int nid)
{
	int smt, cpu, cpus = 0;
	unsigned long capacity;

	memset(ns, 0, sizeof(*ns));
	for_each_cpu(cpu, cpumask_of_node(nid)) {
		struct rq *rq = cpu_rq(cpu);

		ns->nr_running += rq->nr_running;
		ns->load += weighted_cpuload(rq);
		ns->compute_capacity += capacity_of(cpu);

		cpus++;
	}

	/*
	 * If we raced with hotplug and there are no CPUs left in our mask
	 * the @ns structure is NULL'ed and task_numa_compare() will
	 * not find this node attractive.
	 *
	 * We'll either bail at !has_free_capacity, or we'll detect a huge
	 * imbalance and bail there.
	 */
	if (!cpus)
		return;

	/* smt := ceil(cpus / capacity), assumes: 1 < smt_power < 2 */
	smt = DIV_ROUND_UP(SCHED_CAPACITY_SCALE * cpus, ns->compute_capacity);
	capacity = cpus / smt; /* cores */

	ns->task_capacity = min_t(unsigned, capacity,
		DIV_ROUND_CLOSEST(ns->compute_capacity, SCHED_CAPACITY_SCALE));
	ns->has_free_capacity = (ns->nr_running < ns->task_capacity);
}

struct task_numa_env {
	struct task_struct *p;

	int src_cpu, src_nid;
	int dst_cpu, dst_nid;

	struct numa_stats src_stats, dst_stats;

	int imbalance_pct;
	int dist;

	struct task_struct *best_task;
	long best_imp;
	int best_cpu;
};

static void task_numa_assign(struct task_numa_env *env,
			     struct task_struct *p, long imp)
{
	if (env->best_task)
		put_task_struct(env->best_task);
	if (p)
		get_task_struct(p);

	env->best_task = p;
	env->best_imp = imp;
	env->best_cpu = env->dst_cpu;
}

static bool load_too_imbalanced(long src_load, long dst_load,
				struct task_numa_env *env)
{
	long imb, old_imb;
	long orig_src_load, orig_dst_load;
	long src_capacity, dst_capacity;

	/*
	 * The load is corrected for the CPU capacity available on each node.
	 *
	 * src_load        dst_load
	 * ------------ vs ---------
	 * src_capacity    dst_capacity
	 */
	src_capacity = env->src_stats.compute_capacity;
	dst_capacity = env->dst_stats.compute_capacity;

	/* We care about the slope of the imbalance, not the direction. */
	if (dst_load < src_load)
		swap(dst_load, src_load);

	/* Is the difference below the threshold? */
	imb = dst_load * src_capacity * 100 -
	      src_load * dst_capacity * env->imbalance_pct;
	if (imb <= 0)
		return false;

	/*
	 * The imbalance is above the allowed threshold.
	 * Compare it with the old imbalance.
	 */
	orig_src_load = env->src_stats.load;
	orig_dst_load = env->dst_stats.load;

	if (orig_dst_load < orig_src_load)
		swap(orig_dst_load, orig_src_load);

	old_imb = orig_dst_load * src_capacity * 100 -
		  orig_src_load * dst_capacity * env->imbalance_pct;

	/* Would this change make things worse? */
	return (imb > old_imb);
}

/*
 * This checks if the overall compute and NUMA accesses of the system would
 * be improved if the source tasks was migrated to the target dst_cpu taking
 * into account that it might be best if task running on the dst_cpu should
 * be exchanged with the source task
 */
static void task_numa_compare(struct task_numa_env *env,
			      long taskimp, long groupimp)
{
	struct rq *src_rq = cpu_rq(env->src_cpu);
	struct rq *dst_rq = cpu_rq(env->dst_cpu);
	struct task_struct *cur;
	long src_load, dst_load;
	long load;
	long imp = env->p->numa_group ? groupimp : taskimp;
	long moveimp = imp;
	int dist = env->dist;

	rcu_read_lock();
	cur = task_rcu_dereference(&dst_rq->curr);
	if (cur && ((cur->flags & PF_EXITING) || is_idle_task(cur)))
		cur = NULL;

	/*
	 * Because we have preemption enabled we can get migrated around and
	 * end try selecting ourselves (current == env->p) as a swap candidate.
	 */
	if (cur == env->p)
		goto unlock;

	/*
	 * "imp" is the fault differential for the source task between the
	 * source and destination node. Calculate the total differential for
	 * the source task and potential destination task. The more negative
	 * the value is, the more rmeote accesses that would be expected to
	 * be incurred if the tasks were swapped.
	 */
	if (cur) {
		/* Skip this swap candidate if cannot move to the source cpu */
		if (!cpumask_test_cpu(env->src_cpu, &cur->cpus_allowed))
			goto unlock;

		/*
		 * If dst and source tasks are in the same NUMA group, or not
		 * in any group then look only at task weights.
		 */
		if (cur->numa_group == env->p->numa_group) {
			imp = taskimp + task_weight(cur, env->src_nid, dist) -
			      task_weight(cur, env->dst_nid, dist);
			/*
			 * Add some hysteresis to prevent swapping the
			 * tasks within a group over tiny differences.
			 */
			if (cur->numa_group)
				imp -= imp/16;
		} else {
			/*
			 * Compare the group weights. If a task is all by
			 * itself (not part of a group), use the task weight
			 * instead.
			 */
			if (cur->numa_group)
				imp += group_weight(cur, env->src_nid, dist) -
				       group_weight(cur, env->dst_nid, dist);
			else
				imp += task_weight(cur, env->src_nid, dist) -
				       task_weight(cur, env->dst_nid, dist);
		}
	}

	if (imp <= env->best_imp && moveimp <= env->best_imp)
		goto unlock;

	if (!cur) {
		/* Is there capacity at our destination? */
		if (env->src_stats.nr_running <= env->src_stats.task_capacity &&
		    !env->dst_stats.has_free_capacity)
			goto unlock;

		goto balance;
	}

	/* Balance doesn't matter much if we're running a task per cpu */
	if (imp > env->best_imp && src_rq->nr_running == 1 &&
			dst_rq->nr_running == 1)
		goto assign;

	/*
	 * In the overloaded case, try and keep the load balanced.
	 */
balance:
	load = task_h_load(env->p);
	dst_load = env->dst_stats.load + load;
	src_load = env->src_stats.load - load;

	if (moveimp > imp && moveimp > env->best_imp) {
		/*
		 * If the improvement from just moving env->p direction is
		 * better than swapping tasks around, check if a move is
		 * possible. Store a slightly smaller score than moveimp,
		 * so an actually idle CPU will win.
		 */
		if (!load_too_imbalanced(src_load, dst_load, env)) {
			imp = moveimp - 1;
			cur = NULL;
			goto assign;
		}
	}

	if (imp <= env->best_imp)
		goto unlock;

	if (cur) {
		load = task_h_load(cur);
		dst_load -= load;
		src_load += load;
	}

	if (load_too_imbalanced(src_load, dst_load, env))
		goto unlock;

	/*
	 * One idle CPU per node is evaluated for a task numa move.
	 * Call select_idle_sibling to maybe find a better one.
	 */
	if (!cur) {
		/*
		 * select_idle_siblings() uses an per-cpu cpumask that
		 * can be used from IRQ context.
		 */
		local_irq_disable();
		env->dst_cpu = select_idle_sibling(env->p, env->src_cpu,
						   env->dst_cpu);
		local_irq_enable();
	}

assign:
	task_numa_assign(env, cur, imp);
unlock:
	rcu_read_unlock();
}

static void task_numa_find_cpu(struct task_numa_env *env,
				long taskimp, long groupimp)
{
	int cpu;

	for_each_cpu(cpu, cpumask_of_node(env->dst_nid)) {
		/* Skip this CPU if the source task cannot migrate */
		if (!cpumask_test_cpu(cpu, &env->p->cpus_allowed))
			continue;

		env->dst_cpu = cpu;
		task_numa_compare(env, taskimp, groupimp);
	}
}

/* Only move tasks to a NUMA node less busy than the current node. */
static bool numa_has_capacity(struct task_numa_env *env)
{
	struct numa_stats *src = &env->src_stats;
	struct numa_stats *dst = &env->dst_stats;

	if (src->has_free_capacity && !dst->has_free_capacity)
		return false;

	/*
	 * Only consider a task move if the source has a higher load
	 * than the destination, corrected for CPU capacity on each node.
	 *
	 *      src->load                dst->load
	 * --------------------- vs ---------------------
	 * src->compute_capacity    dst->compute_capacity
	 */
	if (src->load * dst->compute_capacity * env->imbalance_pct >

	    dst->load * src->compute_capacity * 100)
		return true;

	return false;
}

static int task_numa_migrate(struct task_struct *p)
{
	struct task_numa_env env = {
		.p = p,

		.src_cpu = task_cpu(p),
		.src_nid = task_node(p),

		.imbalance_pct = 112,

		.best_task = NULL,
		.best_imp = 0,
		.best_cpu = -1,
	};
	struct sched_domain *sd;
	unsigned long taskweight, groupweight;
	int nid, ret, dist;
	long taskimp, groupimp;

	/*
	 * Pick the lowest SD_NUMA domain, as that would have the smallest
	 * imbalance and would be the first to start moving tasks about.
	 *
	 * And we want to avoid any moving of tasks about, as that would create
	 * random movement of tasks -- counter the numa conditions we're trying
	 * to satisfy here.
	 */
	rcu_read_lock();
	sd = rcu_dereference(per_cpu(sd_numa, env.src_cpu));
	if (sd)
		env.imbalance_pct = 100 + (sd->imbalance_pct - 100) / 2;
	rcu_read_unlock();

	/*
	 * Cpusets can break the scheduler domain tree into smaller
	 * balance domains, some of which do not cross NUMA boundaries.
	 * Tasks that are "trapped" in such domains cannot be migrated
	 * elsewhere, so there is no point in (re)trying.
	 */
	if (unlikely(!sd)) {
		p->numa_preferred_nid = task_node(p);
		return -EINVAL;
	}

	env.dst_nid = p->numa_preferred_nid;
	dist = env.dist = node_distance(env.src_nid, env.dst_nid);
	taskweight = task_weight(p, env.src_nid, dist);
	groupweight = group_weight(p, env.src_nid, dist);
	update_numa_stats(&env.src_stats, env.src_nid);
	taskimp = task_weight(p, env.dst_nid, dist) - taskweight;
	groupimp = group_weight(p, env.dst_nid, dist) - groupweight;
	update_numa_stats(&env.dst_stats, env.dst_nid);

	/* Try to find a spot on the preferred nid. */
	if (numa_has_capacity(&env))
		task_numa_find_cpu(&env, taskimp, groupimp);

	/*
	 * Look at other nodes in these cases:
	 * - there is no space available on the preferred_nid
	 * - the task is part of a numa_group that is interleaved across
	 *   multiple NUMA nodes; in order to better consolidate the group,
	 *   we need to check other locations.
	 */
	if (env.best_cpu == -1 || (p->numa_group && p->numa_group->active_nodes > 1)) {
		for_each_online_node(nid) {
			if (nid == env.src_nid || nid == p->numa_preferred_nid)
				continue;

			dist = node_distance(env.src_nid, env.dst_nid);
			if (sched_numa_topology_type == NUMA_BACKPLANE &&
						dist != env.dist) {
				taskweight = task_weight(p, env.src_nid, dist);
				groupweight = group_weight(p, env.src_nid, dist);
			}

			/* Only consider nodes where both task and groups benefit */
			taskimp = task_weight(p, nid, dist) - taskweight;
			groupimp = group_weight(p, nid, dist) - groupweight;
			if (taskimp < 0 && groupimp < 0)
				continue;

			env.dist = dist;
			env.dst_nid = nid;
			update_numa_stats(&env.dst_stats, env.dst_nid);
			if (numa_has_capacity(&env))
				task_numa_find_cpu(&env, taskimp, groupimp);
		}
	}

	/*
	 * If the task is part of a workload that spans multiple NUMA nodes,
	 * and is migrating into one of the workload's active nodes, remember
	 * this node as the task's preferred numa node, so the workload can
	 * settle down.
	 * A task that migrated to a second choice node will be better off
	 * trying for a better one later. Do not set the preferred node here.
	 */
	if (p->numa_group) {
		struct numa_group *ng = p->numa_group;

		if (env.best_cpu == -1)
			nid = env.src_nid;
		else
			nid = env.dst_nid;

		if (ng->active_nodes > 1 && numa_is_active_node(env.dst_nid, ng))
			sched_setnuma(p, env.dst_nid);
	}

	/* No better CPU than the current one was found. */
	if (env.best_cpu == -1)
		return -EAGAIN;

	/*
	 * Reset the scan period if the task is being rescheduled on an
	 * alternative node to recheck if the tasks is now properly placed.
	 */
	p->numa_scan_period = task_scan_start(p);

	if (env.best_task == NULL) {
		ret = migrate_task_to(p, env.best_cpu);
		if (ret != 0)
			trace_sched_stick_numa(p, env.src_cpu, env.best_cpu);
		return ret;
	}

	ret = migrate_swap(p, env.best_task);
	if (ret != 0)
		trace_sched_stick_numa(p, env.src_cpu, task_cpu(env.best_task));
	put_task_struct(env.best_task);
	return ret;
}

/* Attempt to migrate a task to a CPU on the preferred node. */
static void numa_migrate_preferred(struct task_struct *p)
{
	unsigned long interval = HZ;

	/* This task has no NUMA fault statistics yet */
	if (unlikely(p->numa_preferred_nid == -1 || !p->numa_faults))
		return;

	/* Periodically retry migrating the task to the preferred node */
	interval = min(interval, msecs_to_jiffies(p->numa_scan_period) / 16);
	p->numa_migrate_retry = jiffies + interval;

	/* Success if task is already running on preferred CPU */
	if (task_node(p) == p->numa_preferred_nid)
		return;

	/* Otherwise, try migrate to a CPU on the preferred node */
	task_numa_migrate(p);
}

/*
 * Find out how many nodes on the workload is actively running on. Do this by
 * tracking the nodes from which NUMA hinting faults are triggered. This can
 * be different from the set of nodes where the workload's memory is currently
 * located.
 */
static void numa_group_count_active_nodes(struct numa_group *numa_group)
{
	unsigned long faults, max_faults = 0;
	int nid, active_nodes = 0;

	for_each_online_node(nid) {
		faults = group_faults_cpu(numa_group, nid);
		if (faults > max_faults)
			max_faults = faults;
	}

	for_each_online_node(nid) {
		faults = group_faults_cpu(numa_group, nid);
		if (faults * ACTIVE_NODE_FRACTION > max_faults)
			active_nodes++;
	}

	numa_group->max_faults_cpu = max_faults;
	numa_group->active_nodes = active_nodes;
}

/*
 * When adapting the scan rate, the period is divided into NUMA_PERIOD_SLOTS
 * increments. The more local the fault statistics are, the higher the scan
 * period will be for the next scan window. If local/(local+remote) ratio is
 * below NUMA_PERIOD_THRESHOLD (where range of ratio is 1..NUMA_PERIOD_SLOTS)
 * the scan period will decrease. Aim for 70% local accesses.
 */
#define NUMA_PERIOD_SLOTS 10
#define NUMA_PERIOD_THRESHOLD 7

/*
 * Increase the scan period (slow down scanning) if the majority of
 * our memory is already on our local node, or if the majority of
 * the page accesses are shared with other processes.
 * Otherwise, decrease the scan period.
 */
static void update_task_scan_period(struct task_struct *p,
			unsigned long shared, unsigned long private)
{
	unsigned int period_slot;
	int lr_ratio, ps_ratio;
	int diff;

	unsigned long remote = p->numa_faults_locality[0];
	unsigned long local = p->numa_faults_locality[1];

	/*
	 * If there were no record hinting faults then either the task is
	 * completely idle or all activity is areas that are not of interest
	 * to automatic numa balancing. Related to that, if there were failed
	 * migration then it implies we are migrating too quickly or the local
	 * node is overloaded. In either case, scan slower
	 */
	if (local + shared == 0 || p->numa_faults_locality[2]) {
		p->numa_scan_period = min(p->numa_scan_period_max,
			p->numa_scan_period << 1);

		p->mm->numa_next_scan = jiffies +
			msecs_to_jiffies(p->numa_scan_period);

		return;
	}

	/*
	 * Prepare to scale scan period relative to the current period.
	 *	 == NUMA_PERIOD_THRESHOLD scan period stays the same
	 *       <  NUMA_PERIOD_THRESHOLD scan period decreases (scan faster)
	 *	 >= NUMA_PERIOD_THRESHOLD scan period increases (scan slower)
	 */
	period_slot = DIV_ROUND_UP(p->numa_scan_period, NUMA_PERIOD_SLOTS);
	lr_ratio = (local * NUMA_PERIOD_SLOTS) / (local + remote);
	ps_ratio = (private * NUMA_PERIOD_SLOTS) / (private + shared);

	if (ps_ratio >= NUMA_PERIOD_THRESHOLD) {
		/*
		 * Most memory accesses are local. There is no need to
		 * do fast NUMA scanning, since memory is already local.
		 */
		int slot = ps_ratio - NUMA_PERIOD_THRESHOLD;
		if (!slot)
			slot = 1;
		diff = slot * period_slot;
	} else if (lr_ratio >= NUMA_PERIOD_THRESHOLD) {
		/*
		 * Most memory accesses are shared with other tasks.
		 * There is no point in continuing fast NUMA scanning,
		 * since other tasks may just move the memory elsewhere.
		 */
		int slot = lr_ratio - NUMA_PERIOD_THRESHOLD;
		if (!slot)
			slot = 1;
		diff = slot * period_slot;
	} else {
		/*
		 * Private memory faults exceed (SLOTS-THRESHOLD)/SLOTS,
		 * yet they are not on the local NUMA node. Speed up
		 * NUMA scanning to get the memory moved over.
		 */
		int ratio = max(lr_ratio, ps_ratio);
		diff = -(NUMA_PERIOD_THRESHOLD - ratio) * period_slot;
	}

	p->numa_scan_period = clamp(p->numa_scan_period + diff,
			task_scan_min(p), task_scan_max(p));
	memset(p->numa_faults_locality, 0, sizeof(p->numa_faults_locality));
}

/*
 * Get the fraction of time the task has been running since the last
 * NUMA placement cycle. The scheduler keeps similar statistics, but
 * decays those on a 32ms period, which is orders of magnitude off
 * from the dozens-of-seconds NUMA balancing period. Use the scheduler
 * stats only if the task is so new there are no NUMA statistics yet.
 */
static u64 numa_get_avg_runtime(struct task_struct *p, u64 *period)
{
	u64 runtime, delta, now;
	/* Use the start of this time slice to avoid calculations. */
	now = p->se.exec_start;
	runtime = p->se.sum_exec_runtime;

	if (p->last_task_numa_placement) {
		delta = runtime - p->last_sum_exec_runtime;
		*period = now - p->last_task_numa_placement;

		/* Avoid time going backwards, prevent potential divide error: */
		if (unlikely((s64)*period < 0))
			*period = 0;
	} else {
		delta = p->se.avg.load_sum / p->se.load.weight;
		*period = LOAD_AVG_MAX;
	}

	p->last_sum_exec_runtime = runtime;
	p->last_task_numa_placement = now;

	return delta;
}

/*
 * Determine the preferred nid for a task in a numa_group. This needs to
 * be done in a way that produces consistent results with group_weight,
 * otherwise workloads might not converge.
 */
static int preferred_group_nid(struct task_struct *p, int nid)
{
	nodemask_t nodes;
	int dist;

	/* Direct connections between all NUMA nodes. */
	if (sched_numa_topology_type == NUMA_DIRECT)
		return nid;

	/*
	 * On a system with glueless mesh NUMA topology, group_weight
	 * scores nodes according to the number of NUMA hinting faults on
	 * both the node itself, and on nearby nodes.
	 */
	if (sched_numa_topology_type == NUMA_GLUELESS_MESH) {
		unsigned long score, max_score = 0;
		int node, max_node = nid;

		dist = sched_max_numa_distance;

		for_each_online_node(node) {
			score = group_weight(p, node, dist);
			if (score > max_score) {
				max_score = score;
				max_node = node;
			}
		}
		return max_node;
	}

	/*
	 * Finding the preferred nid in a system with NUMA backplane
	 * interconnect topology is more involved. The goal is to locate
	 * tasks from numa_groups near each other in the system, and
	 * untangle workloads from different sides of the system. This requires
	 * searching down the hierarchy of node groups, recursively searching
	 * inside the highest scoring group of nodes. The nodemask tricks
	 * keep the complexity of the search down.
	 */
	nodes = node_online_map;
	for (dist = sched_max_numa_distance; dist > LOCAL_DISTANCE; dist--) {
		unsigned long max_faults = 0;
		nodemask_t max_group = NODE_MASK_NONE;
		int a, b;

		/* Are there nodes at this distance from each other? */
		if (!find_numa_distance(dist))
			continue;

		for_each_node_mask(a, nodes) {
			unsigned long faults = 0;
			nodemask_t this_group;
			nodes_clear(this_group);

			/* Sum group's NUMA faults; includes a==b case. */
			for_each_node_mask(b, nodes) {
				if (node_distance(a, b) < dist) {
					faults += group_faults(p, b);
					node_set(b, this_group);
					node_clear(b, nodes);
				}
			}

			/* Remember the top group. */
			if (faults > max_faults) {
				max_faults = faults;
				max_group = this_group;
				/*
				 * subtle: at the smallest distance there is
				 * just one node left in each "group", the
				 * winner is the preferred nid.
				 */
				nid = a;
			}
		}
		/* Next round, evaluate the nodes within max_group. */
		if (!max_faults)
			break;
		nodes = max_group;
	}
	return nid;
}

static void task_numa_placement(struct task_struct *p)
{
	int seq, nid, max_nid = -1, max_group_nid = -1;
	unsigned long max_faults = 0, max_group_faults = 0;
	unsigned long fault_types[2] = { 0, 0 };
	unsigned long total_faults;
	u64 runtime, period;
	spinlock_t *group_lock = NULL;

	/*
	 * The p->mm->numa_scan_seq field gets updated without
	 * exclusive access. Use READ_ONCE() here to ensure
	 * that the field is read in a single access:
	 */
	seq = READ_ONCE(p->mm->numa_scan_seq);
	if (p->numa_scan_seq == seq)
		return;
	p->numa_scan_seq = seq;
	p->numa_scan_period_max = task_scan_max(p);

	total_faults = p->numa_faults_locality[0] +
		       p->numa_faults_locality[1];
	runtime = numa_get_avg_runtime(p, &period);

	/* If the task is part of a group prevent parallel updates to group stats */
	if (p->numa_group) {
		group_lock = &p->numa_group->lock;
		spin_lock_irq(group_lock);
	}

	/* Find the node with the highest number of faults */
	for_each_online_node(nid) {
		/* Keep track of the offsets in numa_faults array */
		int mem_idx, membuf_idx, cpu_idx, cpubuf_idx;
		unsigned long faults = 0, group_faults = 0;
		int priv;

		for (priv = 0; priv < NR_NUMA_HINT_FAULT_TYPES; priv++) {
			long diff, f_diff, f_weight;

			mem_idx = task_faults_idx(NUMA_MEM, nid, priv);
			membuf_idx = task_faults_idx(NUMA_MEMBUF, nid, priv);
			cpu_idx = task_faults_idx(NUMA_CPU, nid, priv);
			cpubuf_idx = task_faults_idx(NUMA_CPUBUF, nid, priv);

			/* Decay existing window, copy faults since last scan */
			diff = p->numa_faults[membuf_idx] - p->numa_faults[mem_idx] / 2;
			fault_types[priv] += p->numa_faults[membuf_idx];
			p->numa_faults[membuf_idx] = 0;

			/*
			 * Normalize the faults_from, so all tasks in a group
			 * count according to CPU use, instead of by the raw
			 * number of faults. Tasks with little runtime have
			 * little over-all impact on throughput, and thus their
			 * faults are less important.
			 */
			f_weight = div64_u64(runtime << 16, period + 1);
			f_weight = (f_weight * p->numa_faults[cpubuf_idx]) /
				   (total_faults + 1);
			f_diff = f_weight - p->numa_faults[cpu_idx] / 2;
			p->numa_faults[cpubuf_idx] = 0;

			p->numa_faults[mem_idx] += diff;
			p->numa_faults[cpu_idx] += f_diff;
			faults += p->numa_faults[mem_idx];
			p->total_numa_faults += diff;
			if (p->numa_group) {
				/*
				 * safe because we can only change our own group
				 *
				 * mem_idx represents the offset for a given
				 * nid and priv in a specific region because it
				 * is at the beginning of the numa_faults array.
				 */
				p->numa_group->faults[mem_idx] += diff;
				p->numa_group->faults_cpu[mem_idx] += f_diff;
				p->numa_group->total_faults += diff;
				group_faults += p->numa_group->faults[mem_idx];
			}
		}

		if (faults > max_faults) {
			max_faults = faults;
			max_nid = nid;
		}

		if (group_faults > max_group_faults) {
			max_group_faults = group_faults;
			max_group_nid = nid;
		}
	}

	update_task_scan_period(p, fault_types[0], fault_types[1]);

	if (p->numa_group) {
		numa_group_count_active_nodes(p->numa_group);
		spin_unlock_irq(group_lock);
		max_nid = preferred_group_nid(p, max_group_nid);
	}

	if (max_faults) {
		/* Set the new preferred node */
		if (max_nid != p->numa_preferred_nid)
			sched_setnuma(p, max_nid);

		if (task_node(p) != p->numa_preferred_nid)
			numa_migrate_preferred(p);
	}
}

static inline int get_numa_group(struct numa_group *grp)
{
	return atomic_inc_not_zero(&grp->refcount);
}

static inline void put_numa_group(struct numa_group *grp)
{
	if (atomic_dec_and_test(&grp->refcount))
		kfree_rcu(grp, rcu);
}

static void task_numa_group(struct task_struct *p, int cpupid, int flags,
			int *priv)
{
	struct numa_group *grp, *my_grp;
	struct task_struct *tsk;
	bool join = false;
	int cpu = cpupid_to_cpu(cpupid);
	int i;

	if (unlikely(!p->numa_group)) {
		unsigned int size = sizeof(struct numa_group) +
				    4*nr_node_ids*sizeof(unsigned long);

		grp = kzalloc(size, GFP_KERNEL | __GFP_NOWARN);
		if (!grp)
			return;

		atomic_set(&grp->refcount, 1);
		grp->active_nodes = 1;
		grp->max_faults_cpu = 0;
		spin_lock_init(&grp->lock);
		grp->gid = p->pid;
		/* Second half of the array tracks nids where faults happen */
		grp->faults_cpu = grp->faults + NR_NUMA_HINT_FAULT_TYPES *
						nr_node_ids;

		for (i = 0; i < NR_NUMA_HINT_FAULT_STATS * nr_node_ids; i++)
			grp->faults[i] = p->numa_faults[i];

		grp->total_faults = p->total_numa_faults;

		grp->nr_tasks++;
		rcu_assign_pointer(p->numa_group, grp);
	}

	rcu_read_lock();
	tsk = READ_ONCE(cpu_rq(cpu)->curr);

	if (!cpupid_match_pid(tsk, cpupid))
		goto no_join;

	grp = rcu_dereference(tsk->numa_group);
	if (!grp)
		goto no_join;

	my_grp = p->numa_group;
	if (grp == my_grp)
		goto no_join;

	/*
	 * Only join the other group if its bigger; if we're the bigger group,
	 * the other task will join us.
	 */
	if (my_grp->nr_tasks > grp->nr_tasks)
		goto no_join;

	/*
	 * Tie-break on the grp address.
	 */
	if (my_grp->nr_tasks == grp->nr_tasks && my_grp > grp)
		goto no_join;

	/* Always join threads in the same process. */
	if (tsk->mm == current->mm)
		join = true;

	/* Simple filter to avoid false positives due to PID collisions */
	if (flags & TNF_SHARED)
		join = true;

	/* Update priv based on whether false sharing was detected */
	*priv = !join;

	if (join && !get_numa_group(grp))
		goto no_join;

	rcu_read_unlock();

	if (!join)
		return;

	BUG_ON(irqs_disabled());
	double_lock_irq(&my_grp->lock, &grp->lock);

	for (i = 0; i < NR_NUMA_HINT_FAULT_STATS * nr_node_ids; i++) {
		my_grp->faults[i] -= p->numa_faults[i];
		grp->faults[i] += p->numa_faults[i];
	}
	my_grp->total_faults -= p->total_numa_faults;
	grp->total_faults += p->total_numa_faults;

	my_grp->nr_tasks--;
	grp->nr_tasks++;

	spin_unlock(&my_grp->lock);
	spin_unlock_irq(&grp->lock);

	rcu_assign_pointer(p->numa_group, grp);

	put_numa_group(my_grp);
	return;

no_join:
	rcu_read_unlock();
	return;
}

/*
 * Get rid of NUMA staticstics associated with a task (either current or dead).
 * If @final is set, the task is dead and has reached refcount zero, so we can
 * safely free all relevant data structures. Otherwise, there might be
 * concurrent reads from places like load balancing and procfs, and we should
 * reset the data back to default state without freeing ->numa_faults.
 */
void task_numa_free(struct task_struct *p, bool final)
{
	struct numa_group *grp = p->numa_group;
	unsigned long *numa_faults = p->numa_faults;
	unsigned long flags;
	int i;

	if (!numa_faults)
		return;

	if (grp) {
		spin_lock_irqsave(&grp->lock, flags);
		for (i = 0; i < NR_NUMA_HINT_FAULT_STATS * nr_node_ids; i++)
			grp->faults[i] -= p->numa_faults[i];
		grp->total_faults -= p->total_numa_faults;

		grp->nr_tasks--;
		spin_unlock_irqrestore(&grp->lock, flags);
		RCU_INIT_POINTER(p->numa_group, NULL);
		put_numa_group(grp);
	}

	if (final) {
		p->numa_faults = NULL;
		kfree(numa_faults);
	} else {
		p->total_numa_faults = 0;
		for (i = 0; i < NR_NUMA_HINT_FAULT_STATS * nr_node_ids; i++)
			numa_faults[i] = 0;
	}
}

/*
 * Got a PROT_NONE fault for a page on @node.
 */
void task_numa_fault(int last_cpupid, int mem_node, int pages, int flags)
{
	struct task_struct *p = current;
	bool migrated = flags & TNF_MIGRATED;
	int cpu_node = task_node(current);
	int local = !!(flags & TNF_FAULT_LOCAL);
	struct numa_group *ng;
	int priv;

	if (!static_branch_likely(&sched_numa_balancing))
		return;

	/* for example, ksmd faulting in a user's mm */
	if (!p->mm)
		return;

	/* Allocate buffer to track faults on a per-node basis */
	if (unlikely(!p->numa_faults)) {
		int size = sizeof(*p->numa_faults) *
			   NR_NUMA_HINT_FAULT_BUCKETS * nr_node_ids;

		p->numa_faults = kzalloc(size, GFP_KERNEL|__GFP_NOWARN);
		if (!p->numa_faults)
			return;

		p->total_numa_faults = 0;
		memset(p->numa_faults_locality, 0, sizeof(p->numa_faults_locality));
	}

	/*
	 * First accesses are treated as private, otherwise consider accesses
	 * to be private if the accessing pid has not changed
	 */
	if (unlikely(last_cpupid == (-1 & LAST_CPUPID_MASK))) {
		priv = 1;
	} else {
		priv = cpupid_match_pid(p, last_cpupid);
		if (!priv && !(flags & TNF_NO_GROUP))
			task_numa_group(p, last_cpupid, flags, &priv);
	}

	/*
	 * If a workload spans multiple NUMA nodes, a shared fault that
	 * occurs wholly within the set of nodes that the workload is
	 * actively using should be counted as local. This allows the
	 * scan rate to slow down when a workload has settled down.
	 */
	ng = p->numa_group;
	if (!priv && !local && ng && ng->active_nodes > 1 &&
				numa_is_active_node(cpu_node, ng) &&
				numa_is_active_node(mem_node, ng))
		local = 1;

	task_numa_placement(p);

	/*
	 * Retry task to preferred node migration periodically, in case it
	 * case it previously failed, or the scheduler moved us.
	 */
	if (time_after(jiffies, p->numa_migrate_retry))
		numa_migrate_preferred(p);

	if (migrated)
		p->numa_pages_migrated += pages;
	if (flags & TNF_MIGRATE_FAIL)
		p->numa_faults_locality[2] += pages;

	p->numa_faults[task_faults_idx(NUMA_MEMBUF, mem_node, priv)] += pages;
	p->numa_faults[task_faults_idx(NUMA_CPUBUF, cpu_node, priv)] += pages;
	p->numa_faults_locality[local] += pages;
}

static void reset_ptenuma_scan(struct task_struct *p)
{
	/*
	 * We only did a read acquisition of the mmap sem, so
	 * p->mm->numa_scan_seq is written to without exclusive access
	 * and the update is not guaranteed to be atomic. That's not
	 * much of an issue though, since this is just used for
	 * statistical sampling. Use READ_ONCE/WRITE_ONCE, which are not
	 * expensive, to avoid any form of compiler optimizations:
	 */
	WRITE_ONCE(p->mm->numa_scan_seq, READ_ONCE(p->mm->numa_scan_seq) + 1);
	p->mm->numa_scan_offset = 0;
}

/*
 * The expensive part of numa migration is done from task_work context.
 * Triggered from task_tick_numa().
 */
void task_numa_work(struct callback_head *work)
{
	unsigned long migrate, next_scan, now = jiffies;
	struct task_struct *p = current;
	struct mm_struct *mm = p->mm;
	u64 runtime = p->se.sum_exec_runtime;
	struct vm_area_struct *vma;
	unsigned long start, end;
	unsigned long nr_pte_updates = 0;
	long pages, virtpages;

	SCHED_WARN_ON(p != container_of(work, struct task_struct, numa_work));

	work->next = work; /* protect against double add */
	/*
	 * Who cares about NUMA placement when they're dying.
	 *
	 * NOTE: make sure not to dereference p->mm before this check,
	 * exit_task_work() happens _after_ exit_mm() so we could be called
	 * without p->mm even though we still had it when we enqueued this
	 * work.
	 */
	if (p->flags & PF_EXITING)
		return;

	if (!mm->numa_next_scan) {
		mm->numa_next_scan = now +
			msecs_to_jiffies(sysctl_numa_balancing_scan_delay);
	}

	/*
	 * Enforce maximal scan/migration frequency..
	 */
	migrate = mm->numa_next_scan;
	if (time_before(now, migrate))
		return;

	if (p->numa_scan_period == 0) {
		p->numa_scan_period_max = task_scan_max(p);
		p->numa_scan_period = task_scan_start(p);
	}

	next_scan = now + msecs_to_jiffies(p->numa_scan_period);
	if (cmpxchg(&mm->numa_next_scan, migrate, next_scan) != migrate)
		return;

	/*
	 * Delay this task enough that another task of this mm will likely win
	 * the next time around.
	 */
	p->node_stamp += 2 * TICK_NSEC;

	start = mm->numa_scan_offset;
	pages = sysctl_numa_balancing_scan_size;
	pages <<= 20 - PAGE_SHIFT; /* MB in pages */
	virtpages = pages * 8;	   /* Scan up to this much virtual space */
	if (!pages)
		return;


	if (!down_read_trylock(&mm->mmap_sem))
		return;
	vma = find_vma(mm, start);
	if (!vma) {
		reset_ptenuma_scan(p);
		start = 0;
		vma = mm->mmap;
	}
	for (; vma; vma = vma->vm_next) {
		if (!vma_migratable(vma) || !vma_policy_mof(vma) ||
			is_vm_hugetlb_page(vma) || (vma->vm_flags & VM_MIXEDMAP)) {
			continue;
		}

		/*
		 * Shared library pages mapped by multiple processes are not
		 * migrated as it is expected they are cache replicated. Avoid
		 * hinting faults in read-only file-backed mappings or the vdso
		 * as migrating the pages will be of marginal benefit.
		 */
		if (!vma->vm_mm ||
		    (vma->vm_file && (vma->vm_flags & (VM_READ|VM_WRITE)) == (VM_READ)))
			continue;

		/*
		 * Skip inaccessible VMAs to avoid any confusion between
		 * PROT_NONE and NUMA hinting ptes
		 */
		if (!(vma->vm_flags & (VM_READ | VM_EXEC | VM_WRITE)))
			continue;

		do {
			start = max(start, vma->vm_start);
			end = ALIGN(start + (pages << PAGE_SHIFT), HPAGE_SIZE);
			end = min(end, vma->vm_end);
			nr_pte_updates = change_prot_numa(vma, start, end);

			/*
			 * Try to scan sysctl_numa_balancing_size worth of
			 * hpages that have at least one present PTE that
			 * is not already pte-numa. If the VMA contains
			 * areas that are unused or already full of prot_numa
			 * PTEs, scan up to virtpages, to skip through those
			 * areas faster.
			 */
			if (nr_pte_updates)
				pages -= (end - start) >> PAGE_SHIFT;
			virtpages -= (end - start) >> PAGE_SHIFT;

			start = end;
			if (pages <= 0 || virtpages <= 0)
				goto out;

			cond_resched();
		} while (end != vma->vm_end);
	}

out:
	/*
	 * It is possible to reach the end of the VMA list but the last few
	 * VMAs are not guaranteed to the vma_migratable. If they are not, we
	 * would find the !migratable VMA on the next scan but not reset the
	 * scanner to the start so check it now.
	 */
	if (vma)
		mm->numa_scan_offset = start;
	else
		reset_ptenuma_scan(p);
	up_read(&mm->mmap_sem);

	/*
	 * Make sure tasks use at least 32x as much time to run other code
	 * than they used here, to limit NUMA PTE scanning overhead to 3% max.
	 * Usually update_task_scan_period slows down scanning enough; on an
	 * overloaded system we need to limit overhead on a per task basis.
	 */
	if (unlikely(p->se.sum_exec_runtime != runtime)) {
		u64 diff = p->se.sum_exec_runtime - runtime;
		p->node_stamp += 32 * diff;
	}
}

/*
 * Drive the periodic memory faults..
 */
void task_tick_numa(struct rq *rq, struct task_struct *curr)
{
	struct callback_head *work = &curr->numa_work;
	u64 period, now;

	/*
	 * We don't care about NUMA placement if we don't have memory.
	 */
	if (!curr->mm || (curr->flags & PF_EXITING) || work->next != work)
		return;

	/*
	 * Using runtime rather than walltime has the dual advantage that
	 * we (mostly) drive the selection from busy threads and that the
	 * task needs to have done some actual work before we bother with
	 * NUMA placement.
	 */
	now = curr->se.sum_exec_runtime;
	period = (u64)curr->numa_scan_period * NSEC_PER_MSEC;

	if (now > curr->node_stamp + period) {
		if (!curr->node_stamp)
			curr->numa_scan_period = task_scan_start(curr);
		curr->node_stamp += period;

		if (!time_before(jiffies, curr->mm->numa_next_scan)) {
			init_task_work(work, task_numa_work); /* TODO: move this into sched_fork() */
			task_work_add(curr, work, true);
		}
	}
}

#else
static void task_tick_numa(struct rq *rq, struct task_struct *curr)
{
}

static inline void account_numa_enqueue(struct rq *rq, struct task_struct *p)
{
}

static inline void account_numa_dequeue(struct rq *rq, struct task_struct *p)
{
}

#endif /* CONFIG_NUMA_BALANCING */

static void
account_entity_enqueue(struct cfs_rq *cfs_rq, struct sched_entity *se)
{
	update_load_add(&cfs_rq->load, se->load.weight);
	if (!parent_entity(se))
		update_load_add(&rq_of(cfs_rq)->load, se->load.weight);
#ifdef CONFIG_SMP
	if (entity_is_task(se)) {
		struct rq *rq = rq_of(cfs_rq);

		account_numa_enqueue(rq, task_of(se));
		list_add(&se->group_node, &rq->cfs_tasks);
	}
#endif
	cfs_rq->nr_running++;
}

static void
account_entity_dequeue(struct cfs_rq *cfs_rq, struct sched_entity *se)
{
	update_load_sub(&cfs_rq->load, se->load.weight);
	if (!parent_entity(se))
		update_load_sub(&rq_of(cfs_rq)->load, se->load.weight);
#ifdef CONFIG_SMP
	if (entity_is_task(se)) {
		account_numa_dequeue(rq_of(cfs_rq), task_of(se));
		list_del_init(&se->group_node);
	}
#endif
	cfs_rq->nr_running--;
}

#ifdef CONFIG_FAIR_GROUP_SCHED
# ifdef CONFIG_SMP
static long calc_cfs_shares(struct cfs_rq *cfs_rq, struct task_group *tg)
{
	long tg_weight, load, shares;

	/*
	 * This really should be: cfs_rq->avg.load_avg, but instead we use
	 * cfs_rq->load.weight, which is its upper bound. This helps ramp up
	 * the shares for small weight interactive tasks.
	 */
	load = scale_load_down(cfs_rq->load.weight);

	tg_weight = atomic_long_read(&tg->load_avg);

	/* Ensure tg_weight >= load */
	tg_weight -= cfs_rq->tg_load_avg_contrib;
	tg_weight += load;

	shares = (tg->shares * load);
	if (tg_weight)
		shares /= tg_weight;

	/*
	 * MIN_SHARES has to be unscaled here to support per-CPU partitioning
	 * of a group with small tg->shares value. It is a floor value which is
	 * assigned as a minimum load.weight to the sched_entity representing
	 * the group on a CPU.
	 *
	 * E.g. on 64-bit for a group with tg->shares of scale_load(15)=15*1024
	 * on an 8-core system with 8 tasks each runnable on one CPU shares has
	 * to be 15*1024*1/8=1920 instead of scale_load(MIN_SHARES)=2*1024. In
	 * case no task is runnable on a CPU MIN_SHARES=2 should be returned
	 * instead of 0.
	 */
	if (shares < MIN_SHARES)
		shares = MIN_SHARES;
	if (shares > tg->shares)
		shares = tg->shares;

	return shares;
}
# else /* CONFIG_SMP */
static inline long calc_cfs_shares(struct cfs_rq *cfs_rq, struct task_group *tg)
{
	return tg->shares;
}
# endif /* CONFIG_SMP */

static void reweight_entity(struct cfs_rq *cfs_rq, struct sched_entity *se,
			    unsigned long weight)
{
	if (se->on_rq) {
		/* commit outstanding execution time */
		if (cfs_rq->curr == se)
			update_curr(cfs_rq);
		account_entity_dequeue(cfs_rq, se);
	}

	update_load_set(&se->load, weight);

	if (se->on_rq)
		account_entity_enqueue(cfs_rq, se);
}

static inline int throttled_hierarchy(struct cfs_rq *cfs_rq);

static void update_cfs_shares(struct sched_entity *se)
{
	struct cfs_rq *cfs_rq = group_cfs_rq(se);
	struct task_group *tg;
	long shares;

	if (!cfs_rq)
		return;

	if (throttled_hierarchy(cfs_rq))
		return;

	tg = cfs_rq->tg;

#ifndef CONFIG_SMP
	if (likely(se->load.weight == tg->shares))
		return;
#endif
	shares = calc_cfs_shares(cfs_rq, tg);

	reweight_entity(cfs_rq_of(se), se, shares);
}

#else /* CONFIG_FAIR_GROUP_SCHED */
static inline void update_cfs_shares(struct sched_entity *se)
{
}
#endif /* CONFIG_FAIR_GROUP_SCHED */

static inline void cfs_rq_util_change(struct cfs_rq *cfs_rq)
{
	struct rq *rq = rq_of(cfs_rq);

	if (&rq->cfs == cfs_rq) {
		/*
		 * There are a few boundary cases this might miss but it should
		 * get called often enough that that should (hopefully) not be
		 * a real problem -- added to that it only calls on the local
		 * CPU, so if we enqueue remotely we'll miss an update, but
		 * the next tick/schedule should update.
		 *
		 * It will not get called when we go idle, because the idle
		 * thread is a different class (!fair), nor will the utilization
		 * number include things like RT tasks.
		 *
		 * As is, the util number is not freq-invariant (we'd have to
		 * implement arch_scale_freq_capacity() for that).
		 *
		 * See cpu_util().
		 */
		cpufreq_update_util(rq, 0);
	}
}

#ifdef CONFIG_SMP
/*
 * Approximate:
 *   val * y^n,    where y^32 ~= 0.5 (~1 scheduling period)
 */
static u64 decay_load(u64 val, u64 n)
{
	unsigned int local_n;

	if (unlikely(n > LOAD_AVG_PERIOD * 63))
		return 0;

	/* after bounds checking we can collapse to 32-bit */
	local_n = n;

	/*
	 * As y^PERIOD = 1/2, we can combine
	 *    y^n = 1/2^(n/PERIOD) * y^(n%PERIOD)
	 * With a look-up table which covers y^n (n<PERIOD)
	 *
	 * To achieve constant time decay_load.
	 */
	if (unlikely(local_n >= LOAD_AVG_PERIOD)) {
		val >>= local_n / LOAD_AVG_PERIOD;
		local_n %= LOAD_AVG_PERIOD;
	}

	val = mul_u64_u32_shr(val, runnable_avg_yN_inv[local_n], 32);
	return val;
}

static u32 __accumulate_pelt_segments(u64 periods, u32 d1, u32 d3)
{
	u32 c1, c2, c3 = d3; /* y^0 == 1 */

	/*
	 * c1 = d1 y^p
	 */
	c1 = decay_load((u64)d1, periods);

	/*
	 *            p-1
	 * c2 = 1024 \Sum y^n
	 *            n=1
	 *
	 *              inf        inf
	 *    = 1024 ( \Sum y^n - \Sum y^n - y^0 )
	 *              n=0        n=p
	 */
	c2 = LOAD_AVG_MAX - decay_load(LOAD_AVG_MAX, periods) - 1024;

	return c1 + c2 + c3;
}

#define cap_scale(v, s) ((v)*(s) >> SCHED_CAPACITY_SHIFT)

/*
 * Accumulate the three separate parts of the sum; d1 the remainder
 * of the last (incomplete) period, d2 the span of full periods and d3
 * the remainder of the (incomplete) current period.
 *
 *           d1          d2           d3
 *           ^           ^            ^
 *           |           |            |
 *         |<->|<----------------->|<--->|
 * ... |---x---|------| ... |------|-----x (now)
 *
 *                           p-1
 * u' = (u + d1) y^p + 1024 \Sum y^n + d3 y^0
 *                           n=1
 *
 *    = u y^p +					(Step 1)
 *
 *                     p-1
 *      d1 y^p + 1024 \Sum y^n + d3 y^0		(Step 2)
 *                     n=1
 */
static __always_inline u32
accumulate_sum(u64 delta, int cpu, struct sched_avg *sa,
	       unsigned long weight, int running, struct cfs_rq *cfs_rq)
{
	unsigned long scale_freq, scale_cpu;
	u32 contrib = (u32)delta; /* p == 0 -> delta < 1024 */
	u64 periods;

	scale_freq = arch_scale_freq_capacity(NULL, cpu);
	scale_cpu = arch_scale_cpu_capacity(NULL, cpu);

	delta += sa->period_contrib;
	periods = delta / 1024; /* A period is 1024us (~1ms) */

	/*
	 * Step 1: decay old *_sum if we crossed period boundaries.
	 */
	if (periods) {
		sa->load_sum = decay_load(sa->load_sum, periods);
		if (cfs_rq) {
			cfs_rq->runnable_load_sum =
				decay_load(cfs_rq->runnable_load_sum, periods);
		}
		sa->util_sum = decay_load((u64)(sa->util_sum), periods);

		/*
		 * Step 2
		 */
		delta %= 1024;
		contrib = __accumulate_pelt_segments(periods,
				1024 - sa->period_contrib, delta);
	}
	sa->period_contrib = delta;

	contrib = cap_scale(contrib, scale_freq);
	if (weight) {
		sa->load_sum += weight * contrib;
		if (cfs_rq)
			cfs_rq->runnable_load_sum += weight * contrib;
	}
	if (running)
		sa->util_sum += contrib * scale_cpu;

	return periods;
}

/*
 * We can represent the historical contribution to runnable average as the
 * coefficients of a geometric series.  To do this we sub-divide our runnable
 * history into segments of approximately 1ms (1024us); label the segment that
 * occurred N-ms ago p_N, with p_0 corresponding to the current period, e.g.
 *
 * [<- 1024us ->|<- 1024us ->|<- 1024us ->| ...
 *      p0            p1           p2
 *     (now)       (~1ms ago)  (~2ms ago)
 *
 * Let u_i denote the fraction of p_i that the entity was runnable.
 *
 * We then designate the fractions u_i as our co-efficients, yielding the
 * following representation of historical load:
 *   u_0 + u_1*y + u_2*y^2 + u_3*y^3 + ...
 *
 * We choose y based on the with of a reasonably scheduling period, fixing:
 *   y^32 = 0.5
 *
 * This means that the contribution to load ~32ms ago (u_32) will be weighted
 * approximately half as much as the contribution to load within the last ms
 * (u_0).
 *
 * When a period "rolls over" and we have new u_0`, multiplying the previous
 * sum again by y is sufficient to update:
 *   load_avg = u_0` + y*(u_0 + u_1*y + u_2*y^2 + ... )
 *            = u_0 + u_1*y + u_2*y^2 + ... [re-labeling u_i --> u_{i+1}]
 */
static __always_inline int
___update_load_avg(u64 now, int cpu, struct sched_avg *sa,
		  unsigned long weight, int running, struct cfs_rq *cfs_rq,
		  struct rt_rq *rt_rq)
{
	u64 delta;

	delta = now - sa->last_update_time;
	/*
	 * This should only happen when time goes backwards, which it
	 * unfortunately does during sched clock init when we swap over to TSC.
	 */
	if ((s64)delta < 0) {
		sa->last_update_time = now;
		return 0;
	}

	/*
	 * Use 1024ns as the unit of measurement since it's a reasonable
	 * approximation of 1us and fast to compute.
	 */
	delta >>= 10;
	if (!delta)
		return 0;

	sa->last_update_time += delta << 10;

	/*
	 * running is a subset of runnable (weight) so running can't be set if
	 * runnable is clear. But there are some corner cases where the current
	 * se has been already dequeued but cfs_rq->curr still points to it.
	 * This means that weight will be 0 but not running for a sched_entity
	 * but also for a cfs_rq if the latter becomes idle. As an example,
	 * this happens during idle_balance() which calls
	 * update_blocked_averages()
	 */
	if (!weight)
		running = 0;

	/*
	 * Now we know we crossed measurement unit boundaries. The *_avg
	 * accrues by two steps:
	 *
	 * Step 1: accumulate *_sum since last_update_time. If we haven't
	 * crossed period boundaries, finish.
	 */
	if (!accumulate_sum(delta, cpu, sa, weight, running, cfs_rq))
		return 0;

	/*
	 * Step 2: update *_avg.
	 */
	sa->load_avg = div_u64(sa->load_sum, LOAD_AVG_MAX - 1024 + sa->period_contrib);
	if (cfs_rq) {
		cfs_rq->runnable_load_avg =
			div_u64(cfs_rq->runnable_load_sum, LOAD_AVG_MAX - 1024 + sa->period_contrib);
	}
	sa->util_avg = sa->util_sum / (LOAD_AVG_MAX - 1024 + sa->period_contrib);

	if (cfs_rq)
		trace_sched_load_cfs_rq(cfs_rq);
	else {
		if (likely(!rt_rq))
			trace_sched_load_se(container_of(sa, struct sched_entity, avg));
		else
			trace_sched_load_rt_rq(cpu, rt_rq);
	}

	return 1;
}

/*
 * When a task is dequeued, its estimated utilization should not be update if
 * its util_avg has not been updated at least once.
 * This flag is used to synchronize util_avg updates with util_est updates.
 * We map this information into the LSB bit of the utilization saved at
 * dequeue time (i.e. util_est.dequeued).
 */
#define UTIL_AVG_UNCHANGED 0x1

static inline void cfs_se_util_change(struct sched_avg *avg)
{
	unsigned int enqueued;

	if (!sched_feat(UTIL_EST))
		return;

	/* Avoid store if the flag has been already set */
	enqueued = avg->util_est.enqueued;
	if (!(enqueued & UTIL_AVG_UNCHANGED))
		return;

	/* Reset flag to report util_avg has been updated */
	enqueued &= ~UTIL_AVG_UNCHANGED;
	WRITE_ONCE(avg->util_est.enqueued, enqueued);
}

static int
__update_load_avg_blocked_se(u64 now, int cpu, struct sched_entity *se)
{
	return ___update_load_avg(now, cpu, &se->avg, 0, 0, NULL, NULL);
}

static int
__update_load_avg_se(u64 now, int cpu, struct cfs_rq *cfs_rq, struct sched_entity *se)
{
	if (___update_load_avg(now, cpu, &se->avg,
			       se->on_rq * scale_load_down(se->load.weight),
			       cfs_rq->curr == se, NULL, NULL)) {
		cfs_se_util_change(&se->avg);

#ifdef UTIL_EST_DEBUG
		/*
		 * Trace utilization only for actual tasks.
		 *
		 * These trace events are mostly useful to get easier to
		 * read plots for the estimated utilization, where we can
		 * compare it with the actual grow/decrease of the original
		 * PELT signal.
		 * Let's keep them disabled by default in "production kernels".
		 */
		if (entity_is_task(se)) {
			struct task_struct *tsk = task_of(se);

			trace_sched_util_est_task(tsk, &se->avg);

			/* Trace utilization only for top level CFS RQ */
			cfs_rq = &(task_rq(tsk)->cfs);
			trace_sched_util_est_cpu(cpu, cfs_rq);
		}
#endif /* UTIL_EST_DEBUG */

		return 1;
	}

	return 0;
}

static int
__update_load_avg_cfs_rq(u64 now, int cpu, struct cfs_rq *cfs_rq)
{
	return ___update_load_avg(now, cpu, &cfs_rq->avg,
			scale_load_down(cfs_rq->load.weight),
			cfs_rq->curr != NULL, cfs_rq, NULL);
}

/*
 * Signed add and clamp on underflow.
 *
 * Explicitly do a load-store to ensure the intermediate value never hits
 * memory. This allows lockless observations without ever seeing the negative
 * values.
 */
#define add_positive(_ptr, _val) do {                           \
	typeof(_ptr) ptr = (_ptr);                              \
	typeof(_val) val = (_val);                              \
	typeof(*ptr) res, var = READ_ONCE(*ptr);                \
								\
	res = var + val;                                        \
								\
	if (val < 0 && res > var)                               \
		res = 0;                                        \
								\
	WRITE_ONCE(*ptr, res);                                  \
} while (0)

#ifdef CONFIG_FAIR_GROUP_SCHED
/**
 * update_tg_load_avg - update the tg's load avg
 * @cfs_rq: the cfs_rq whose avg changed
 * @force: update regardless of how small the difference
 *
 * This function 'ensures': tg->load_avg := \Sum tg->cfs_rq[]->avg.load.
 * However, because tg->load_avg is a global value there are performance
 * considerations.
 *
 * In order to avoid having to look at the other cfs_rq's, we use a
 * differential update where we store the last value we propagated. This in
 * turn allows skipping updates if the differential is 'small'.
 *
 * Updating tg's load_avg is necessary before update_cfs_share().
 */
static inline void update_tg_load_avg(struct cfs_rq *cfs_rq, int force)
{
	long delta = cfs_rq->avg.load_avg - cfs_rq->tg_load_avg_contrib;

	/*
	 * No need to update load_avg for root_task_group as it is not used.
	 */
	if (cfs_rq->tg == &root_task_group)
		return;

	if (force || abs(delta) > cfs_rq->tg_load_avg_contrib / 64) {
		atomic_long_add(delta, &cfs_rq->tg->load_avg);
		cfs_rq->tg_load_avg_contrib = cfs_rq->avg.load_avg;
	}

	trace_sched_load_tg(cfs_rq);
}

/*
 * Called within set_task_rq() right before setting a task's cpu. The
 * caller only guarantees p->pi_lock is held; no other assumptions,
 * including the state of rq->lock, should be made.
 */
void set_task_rq_fair(struct sched_entity *se,
		      struct cfs_rq *prev, struct cfs_rq *next)
{
	u64 p_last_update_time;
	u64 n_last_update_time;

	if (!sched_feat(ATTACH_AGE_LOAD))
		return;

	/*
	 * We are supposed to update the task to "current" time, then its up to
	 * date and ready to go to new CPU/cfs_rq. But we have difficulty in
	 * getting what current time is, so simply throw away the out-of-date
	 * time. This will result in the wakee task is less decayed, but giving
	 * the wakee more load sounds not bad.
	 */
	if (!(se->avg.last_update_time && prev))
		return;

#ifndef CONFIG_64BIT
	{
		u64 p_last_update_time_copy;
		u64 n_last_update_time_copy;

		do {
			p_last_update_time_copy = prev->load_last_update_time_copy;
			n_last_update_time_copy = next->load_last_update_time_copy;

			smp_rmb();

			p_last_update_time = prev->avg.last_update_time;
			n_last_update_time = next->avg.last_update_time;

		} while (p_last_update_time != p_last_update_time_copy ||
			 n_last_update_time != n_last_update_time_copy);
	}
#else
	p_last_update_time = prev->avg.last_update_time;
	n_last_update_time = next->avg.last_update_time;
#endif
	__update_load_avg_blocked_se(p_last_update_time, cpu_of(rq_of(prev)), se);
	se->avg.last_update_time = n_last_update_time;
}

/* Take into account change of utilization of a child task group */
static inline void
update_tg_cfs_util(struct cfs_rq *cfs_rq, struct sched_entity *se)
{
	struct cfs_rq *gcfs_rq = group_cfs_rq(se);
	long delta = gcfs_rq->avg.util_avg - se->avg.util_avg;

	/* Nothing to update */
	if (!delta)
		return;

	/* Set new sched_entity's utilization */
	se->avg.util_avg = gcfs_rq->avg.util_avg;
	se->avg.util_sum = se->avg.util_avg * LOAD_AVG_MAX;

	/* Update parent cfs_rq utilization */
	add_positive(&cfs_rq->avg.util_avg, delta);
	cfs_rq->avg.util_sum = cfs_rq->avg.util_avg * LOAD_AVG_MAX;
}

/* Take into account change of load of a child task group */
static inline void
update_tg_cfs_load(struct cfs_rq *cfs_rq, struct sched_entity *se)
{
	struct cfs_rq *gcfs_rq = group_cfs_rq(se);
	long delta, load = gcfs_rq->avg.load_avg;

	/*
	 * If the load of group cfs_rq is null, the load of the
	 * sched_entity will also be null so we can skip the formula
	 */
	if (load) {
		long tg_load;

		/* Get tg's load and ensure tg_load > 0 */
		tg_load = atomic_long_read(&gcfs_rq->tg->load_avg) + 1;

		/* Ensure tg_load >= load and updated with current load*/
		tg_load -= gcfs_rq->tg_load_avg_contrib;
		tg_load += load;

		/*
		 * We need to compute a correction term in the case that the
		 * task group is consuming more CPU than a task of equal
		 * weight. A task with a weight equals to tg->shares will have
		 * a load less or equal to scale_load_down(tg->shares).
		 * Similarly, the sched_entities that represent the task group
		 * at parent level, can't have a load higher than
		 * scale_load_down(tg->shares). And the Sum of sched_entities'
		 * load must be <= scale_load_down(tg->shares).
		 */
		if (tg_load > scale_load_down(gcfs_rq->tg->shares)) {
			/* scale gcfs_rq's load into tg's shares*/
			load *= scale_load_down(gcfs_rq->tg->shares);
			load /= tg_load;
		}
	}

	delta = load - se->avg.load_avg;

	/* Nothing to update */
	if (!delta)
		return;

	/* Set new sched_entity's load */
	se->avg.load_avg = load;
	se->avg.load_sum = se->avg.load_avg * LOAD_AVG_MAX;

	/* Update parent cfs_rq load */
	add_positive(&cfs_rq->avg.load_avg, delta);
	cfs_rq->avg.load_sum = cfs_rq->avg.load_avg * LOAD_AVG_MAX;

	/*
	 * If the sched_entity is already enqueued, we also have to update the
	 * runnable load avg.
	 */
	if (se->on_rq) {
		/* Update parent cfs_rq runnable_load_avg */
		add_positive(&cfs_rq->runnable_load_avg, delta);
		cfs_rq->runnable_load_sum = cfs_rq->runnable_load_avg * LOAD_AVG_MAX;
	}
}

static inline void set_tg_cfs_propagate(struct cfs_rq *cfs_rq)
{
	cfs_rq->propagate_avg = 1;
}

static inline int test_and_clear_tg_cfs_propagate(struct sched_entity *se)
{
	struct cfs_rq *cfs_rq = group_cfs_rq(se);

	if (!cfs_rq->propagate_avg)
		return 0;

	cfs_rq->propagate_avg = 0;
	return 1;
}

/* Update task and its cfs_rq load average */
static inline int propagate_entity_load_avg(struct sched_entity *se)
{
	struct cfs_rq *cfs_rq;

	if (entity_is_task(se))
		return 0;

	if (!test_and_clear_tg_cfs_propagate(se))
		return 0;

	cfs_rq = cfs_rq_of(se);

	set_tg_cfs_propagate(cfs_rq);

	update_tg_cfs_util(cfs_rq, se);
	update_tg_cfs_load(cfs_rq, se);

	trace_sched_load_cfs_rq(cfs_rq);
	trace_sched_load_se(se);

	return 1;
}

/*
 * Check if we need to update the load and the utilization of a blocked
 * group_entity:
 */
static inline bool skip_blocked_update(struct sched_entity *se)
{
	struct cfs_rq *gcfs_rq = group_cfs_rq(se);

	/*
	 * If sched_entity still have not zero load or utilization, we have to
	 * decay it:
	 */
	if (se->avg.load_avg || se->avg.util_avg)
		return false;

	/*
	 * If there is a pending propagation, we have to update the load and
	 * the utilization of the sched_entity:
	 */
	if (gcfs_rq->propagate_avg)
		return false;

	/*
	 * Otherwise, the load and the utilization of the sched_entity is
	 * already zero and there is no pending propagation, so it will be a
	 * waste of time to try to decay it:
	 */
	return true;
}

#else /* CONFIG_FAIR_GROUP_SCHED */

static inline void update_tg_load_avg(struct cfs_rq *cfs_rq, int force) {}

static inline int propagate_entity_load_avg(struct sched_entity *se)
{
	return 0;
}

static inline void set_tg_cfs_propagate(struct cfs_rq *cfs_rq) {}

#endif /* CONFIG_FAIR_GROUP_SCHED */

/*
 * Unsigned subtract and clamp on underflow.
 *
 * Explicitly do a load-store to ensure the intermediate value never hits
 * memory. This allows lockless observations without ever seeing the negative
 * values.
 */
#define sub_positive(_ptr, _val) do {				\
	typeof(_ptr) ptr = (_ptr);				\
	typeof(*ptr) val = (_val);				\
	typeof(*ptr) res, var = READ_ONCE(*ptr);		\
	res = var - val;					\
	if (res > var)						\
		res = 0;					\
	WRITE_ONCE(*ptr, res);					\
} while (0)

/**
 * update_cfs_rq_load_avg - update the cfs_rq's load/util averages
 * @now: current time, as per cfs_rq_clock_task()
 * @cfs_rq: cfs_rq to update
 *
 * The cfs_rq avg is the direct sum of all its entities (blocked and runnable)
 * avg. The immediate corollary is that all (fair) tasks must be attached, see
 * post_init_entity_util_avg().
 *
 * cfs_rq->avg is used for task_h_load() and update_cfs_share() for example.
 *
 * Returns true if the load decayed or we removed load.
 *
 * Since both these conditions indicate a changed cfs_rq->avg.load we should
 * call update_tg_load_avg() when this function returns true.
 */
static inline int
update_cfs_rq_load_avg(u64 now, struct cfs_rq *cfs_rq)
{
	struct sched_avg *sa = &cfs_rq->avg;
	int decayed, removed_load = 0, removed_util = 0;

	if (atomic_long_read(&cfs_rq->removed_load_avg)) {
		s64 r = atomic_long_xchg(&cfs_rq->removed_load_avg, 0);
		sub_positive(&sa->load_avg, r);
		sub_positive(&sa->load_sum, r * LOAD_AVG_MAX);
		removed_load = 1;
		set_tg_cfs_propagate(cfs_rq);
	}

	if (atomic_long_read(&cfs_rq->removed_util_avg)) {
		long r = atomic_long_xchg(&cfs_rq->removed_util_avg, 0);
		sub_positive(&sa->util_avg, r);
		sub_positive(&sa->util_sum, r * LOAD_AVG_MAX);
		removed_util = 1;
		set_tg_cfs_propagate(cfs_rq);
	}

	decayed = __update_load_avg_cfs_rq(now, cpu_of(rq_of(cfs_rq)), cfs_rq);

#ifndef CONFIG_64BIT
	smp_wmb();
	cfs_rq->load_last_update_time_copy = sa->last_update_time;
#endif

	if (decayed || removed_util)
		cfs_rq_util_change(cfs_rq);

	return decayed || removed_load;
}

int update_rt_rq_load_avg(u64 now, int cpu, struct rt_rq *rt_rq, int running)
{
	int ret;

	ret = ___update_load_avg(now, cpu, &rt_rq->avg, running, running, NULL, rt_rq);

	return ret;
}

/*
 * Optional action to be done while updating the load average
 */
#define UPDATE_TG	0x1
#define SKIP_AGE_LOAD	0x2

/* Update task and its cfs_rq load average */
static inline void update_load_avg(struct sched_entity *se, int flags)
{
	struct cfs_rq *cfs_rq = cfs_rq_of(se);
	u64 now = cfs_rq_clock_task(cfs_rq);
	struct rq *rq = rq_of(cfs_rq);
	int cpu = cpu_of(rq);
	int decayed;

	/*
	 * Track task load average for carrying it to new CPU after migrated, and
	 * track group sched_entity load average for task_h_load calc in migration
	 */
	if (se->avg.last_update_time && !(flags & SKIP_AGE_LOAD))
		__update_load_avg_se(now, cpu, cfs_rq, se);

	decayed  = update_cfs_rq_load_avg(now, cfs_rq);
	decayed |= propagate_entity_load_avg(se);

	if (decayed && (flags & UPDATE_TG))
		update_tg_load_avg(cfs_rq, 0);
}

/**
 * attach_entity_load_avg - attach this entity to its cfs_rq load avg
 * @cfs_rq: cfs_rq to attach to
 * @se: sched_entity to attach
 *
 * Must call update_cfs_rq_load_avg() before this, since we rely on
 * cfs_rq->avg.last_update_time being current.
 */
static void attach_entity_load_avg(struct cfs_rq *cfs_rq, struct sched_entity *se)
{
	se->avg.last_update_time = cfs_rq->avg.last_update_time;
	cfs_rq->avg.load_avg += se->avg.load_avg;
	cfs_rq->avg.load_sum += se->avg.load_sum;
	cfs_rq->avg.util_avg += se->avg.util_avg;
	cfs_rq->avg.util_sum += se->avg.util_sum;
	set_tg_cfs_propagate(cfs_rq);

	cfs_rq_util_change(cfs_rq);

	trace_sched_load_cfs_rq(cfs_rq);
}

/**
 * detach_entity_load_avg - detach this entity from its cfs_rq load avg
 * @cfs_rq: cfs_rq to detach from
 * @se: sched_entity to detach
 *
 * Must call update_cfs_rq_load_avg() before this, since we rely on
 * cfs_rq->avg.last_update_time being current.
 */
static void detach_entity_load_avg(struct cfs_rq *cfs_rq, struct sched_entity *se)
{

	sub_positive(&cfs_rq->avg.load_avg, se->avg.load_avg);
	sub_positive(&cfs_rq->avg.load_sum, se->avg.load_sum);
	sub_positive(&cfs_rq->avg.util_avg, se->avg.util_avg);
	sub_positive(&cfs_rq->avg.util_sum, se->avg.util_sum);
	set_tg_cfs_propagate(cfs_rq);

	cfs_rq_util_change(cfs_rq);

	trace_sched_load_cfs_rq(cfs_rq);
}

/* Add the load generated by se into cfs_rq's load average */
static inline void
enqueue_entity_load_avg(struct cfs_rq *cfs_rq, struct sched_entity *se)
{
	struct sched_avg *sa = &se->avg;

	cfs_rq->runnable_load_avg += sa->load_avg;
	cfs_rq->runnable_load_sum += sa->load_sum;

	if (!sa->last_update_time) {
		attach_entity_load_avg(cfs_rq, se);
		update_tg_load_avg(cfs_rq, 0);
	}
}

/* Remove the runnable load generated by se from cfs_rq's runnable load average */
static inline void
dequeue_entity_load_avg(struct cfs_rq *cfs_rq, struct sched_entity *se)
{
	cfs_rq->runnable_load_avg =
		max_t(long, cfs_rq->runnable_load_avg - se->avg.load_avg, 0);
	cfs_rq->runnable_load_sum =
		max_t(s64,  cfs_rq->runnable_load_sum - se->avg.load_sum, 0);
}

#ifndef CONFIG_64BIT
static inline u64 cfs_rq_last_update_time(struct cfs_rq *cfs_rq)
{
	u64 last_update_time_copy;
	u64 last_update_time;

	do {
		last_update_time_copy = cfs_rq->load_last_update_time_copy;
		smp_rmb();
		last_update_time = cfs_rq->avg.last_update_time;
	} while (last_update_time != last_update_time_copy);

	return last_update_time;
}
#else
static inline u64 cfs_rq_last_update_time(struct cfs_rq *cfs_rq)
{
	return cfs_rq->avg.last_update_time;
}
#endif

/*
 * Synchronize entity load avg of dequeued entity without locking
 * the previous rq.
 */
void sync_entity_load_avg(struct sched_entity *se)
{
	struct cfs_rq *cfs_rq = cfs_rq_of(se);
	u64 last_update_time;

	last_update_time = cfs_rq_last_update_time(cfs_rq);
	__update_load_avg_blocked_se(last_update_time, cpu_of(rq_of(cfs_rq)), se);
}

/*
 * Task first catches up with cfs_rq, and then subtract
 * itself from the cfs_rq (task must be off the queue now).
 */
void remove_entity_load_avg(struct sched_entity *se)
{
	struct cfs_rq *cfs_rq = cfs_rq_of(se);

	/*
	 * tasks cannot exit without having gone through wake_up_new_task() ->
	 * post_init_entity_util_avg() which will have added things to the
	 * cfs_rq, so we can remove unconditionally.
	 *
	 * Similarly for groups, they will have passed through
	 * post_init_entity_util_avg() before unregister_sched_fair_group()
	 * calls this.
	 */

	sync_entity_load_avg(se);
	atomic_long_add(se->avg.load_avg, &cfs_rq->removed_load_avg);
	atomic_long_add(se->avg.util_avg, &cfs_rq->removed_util_avg);
}

static inline unsigned long cfs_rq_runnable_load_avg(struct cfs_rq *cfs_rq)
{
	return cfs_rq->runnable_load_avg;
}

static inline unsigned long cfs_rq_load_avg(struct cfs_rq *cfs_rq)
{
	return cfs_rq->avg.load_avg;
}

static int idle_balance(struct rq *this_rq, struct rq_flags *rf);

static inline bool task_fits_capacity(struct task_struct *p, long capacity,
								int cpu);

static inline void update_misfit_status(struct task_struct *p, struct rq *rq)
{
	if (!static_branch_unlikely(&sched_asym_cpucapacity))
		return;

	if (!p) {
		rq->misfit_task_load = 0;
		return;
	}

	if (task_fits_max(p, cpu_of(rq))) {
		rq->misfit_task_load = 0;
		return;
	}

	rq->misfit_task_load = task_h_load(p);
}

static inline unsigned long _task_util_est(struct task_struct *p)
{
	struct util_est ue = READ_ONCE(p->se.avg.util_est);

	return max(ue.ewma, ue.enqueued);
}

static inline unsigned long task_util_est(struct task_struct *p)
{
#ifdef CONFIG_SCHED_WALT
	if (likely(!walt_disabled && sysctl_sched_use_walt_task_util))
		return p->ravg.demand_scaled;
#endif
	return max(task_util(p), _task_util_est(p));
}

static inline void util_est_enqueue(struct cfs_rq *cfs_rq,
				    struct task_struct *p)
{
	unsigned int enqueued;

	if (!sched_feat(UTIL_EST))
		return;

	/* Update root cfs_rq's estimated utilization */
	enqueued  = cfs_rq->avg.util_est.enqueued;
	enqueued += (_task_util_est(p) | UTIL_AVG_UNCHANGED);
	WRITE_ONCE(cfs_rq->avg.util_est.enqueued, enqueued);

	trace_sched_util_est_task(p, &p->se.avg);
	trace_sched_util_est_cpu(cpu_of(rq_of(cfs_rq)), cfs_rq);
}

/*
 * Check if a (signed) value is within a specified (unsigned) margin,
 * based on the observation that:
 *
 *     abs(x) < y := (unsigned)(x + y - 1) < (2 * y - 1)
 *
 * NOTE: this only works when value + maring < INT_MAX.
 */
static inline bool within_margin(int value, int margin)
{
	return ((unsigned int)(value + margin - 1) < (2 * margin - 1));
}

static void
util_est_dequeue(struct cfs_rq *cfs_rq, struct task_struct *p, bool task_sleep)
{
	long last_ewma_diff;
	struct util_est ue;

	if (!sched_feat(UTIL_EST))
		return;

	/*
	 * Update root cfs_rq's estimated utilization
	 *
	 * If *p is the last task then the root cfs_rq's estimated utilization
	 * of a CPU is 0 by definition.
	 */
	ue.enqueued = 0;
	if (cfs_rq->nr_running) {
		ue.enqueued  = cfs_rq->avg.util_est.enqueued;
		ue.enqueued -= min_t(unsigned int, ue.enqueued,
				     (_task_util_est(p) | UTIL_AVG_UNCHANGED));
	}
	WRITE_ONCE(cfs_rq->avg.util_est.enqueued, ue.enqueued);

	trace_sched_util_est_cpu(cpu_of(rq_of(cfs_rq)), cfs_rq);

	/*
	 * Skip update of task's estimated utilization when the task has not
	 * yet completed an activation, e.g. being migrated.
	 */
	if (!task_sleep)
		return;

	/*
	 * If the PELT values haven't changed since enqueue time,
	 * skip the util_est update.
	 */
	ue = p->se.avg.util_est;
	if (ue.enqueued & UTIL_AVG_UNCHANGED)
		return;

	/*
	 * Skip update of task's estimated utilization when its EWMA is
	 * already ~1% close to its last activation value.
	 */
	ue.enqueued = (task_util(p) | UTIL_AVG_UNCHANGED);
	last_ewma_diff = ue.enqueued - ue.ewma;
	if (within_margin(last_ewma_diff, (SCHED_CAPACITY_SCALE / 100)))
		return;

	/*
	 * Update Task's estimated utilization
	 *
	 * When *p completes an activation we can consolidate another sample
	 * of the task size. This is done by storing the current PELT value
	 * as ue.enqueued and by using this value to update the Exponential
	 * Weighted Moving Average (EWMA):
	 *
	 *  ewma(t) = w *  task_util(p) + (1-w) * ewma(t-1)
	 *          = w *  task_util(p) +         ewma(t-1)  - w * ewma(t-1)
	 *          = w * (task_util(p) -         ewma(t-1)) +     ewma(t-1)
	 *          = w * (      last_ewma_diff            ) +     ewma(t-1)
	 *          = w * (last_ewma_diff  +  ewma(t-1) / w)
	 *
	 * Where 'w' is the weight of new samples, which is configured to be
	 * 0.25, thus making w=1/4 ( >>= UTIL_EST_WEIGHT_SHIFT)
	 */
	ue.ewma <<= UTIL_EST_WEIGHT_SHIFT;
	ue.ewma  += last_ewma_diff;
	ue.ewma >>= UTIL_EST_WEIGHT_SHIFT;
	WRITE_ONCE(p->se.avg.util_est, ue);

	trace_sched_util_est_task(p, &p->se.avg);
}

#else /* CONFIG_SMP */

static inline int
update_cfs_rq_load_avg(u64 now, struct cfs_rq *cfs_rq)
{
	return 0;
}

int update_rt_rq_load_avg(u64 now, int cpu, struct rt_rq *rt_rq, int running)
{
	return 0;
}

#define UPDATE_TG	0x0
#define SKIP_AGE_LOAD	0x0

static inline void update_load_avg(struct sched_entity *se, int not_used1)
{
	cfs_rq_util_change(cfs_rq_of(se));
}

static inline void
enqueue_entity_load_avg(struct cfs_rq *cfs_rq, struct sched_entity *se) {}
static inline void
dequeue_entity_load_avg(struct cfs_rq *cfs_rq, struct sched_entity *se) {}
static inline void remove_entity_load_avg(struct sched_entity *se) {}

static inline void
attach_entity_load_avg(struct cfs_rq *cfs_rq, struct sched_entity *se) {}
static inline void
detach_entity_load_avg(struct cfs_rq *cfs_rq, struct sched_entity *se) {}

static inline int idle_balance(struct rq *rq, struct rq_flags *rf)
{
	return 0;
}

static inline void update_misfit_status(struct task_struct *p, struct rq *rq) {}

static inline void
util_est_enqueue(struct cfs_rq *cfs_rq, struct task_struct *p) {}

static inline void
util_est_dequeue(struct cfs_rq *cfs_rq, struct task_struct *p,
		 bool task_sleep) {}

#endif /* CONFIG_SMP */

static void check_spread(struct cfs_rq *cfs_rq, struct sched_entity *se)
{
#ifdef CONFIG_SCHED_DEBUG
	s64 d = se->vruntime - cfs_rq->min_vruntime;

	if (d < 0)
		d = -d;

	if (d > 3*sysctl_sched_latency)
		schedstat_inc(cfs_rq->nr_spread_over);
#endif
}

static void
place_entity(struct cfs_rq *cfs_rq, struct sched_entity *se, int initial)
{
	u64 vruntime = cfs_rq->min_vruntime;

	/*
	 * The 'current' period is already promised to the current tasks,
	 * however the extra weight of the new task will slow them down a
	 * little, place the new task so that it fits in the slot that
	 * stays open at the end.
	 */
	if (initial && sched_feat(START_DEBIT))
		vruntime += sched_vslice(cfs_rq, se);

	/* sleeps up to a single latency don't count. */
	if (!initial) {
		unsigned long thresh = sysctl_sched_latency;

		/*
		 * Halve their sleep time's effect, to allow
		 * for a gentler effect of sleepers:
		 */
		if (sched_feat(GENTLE_FAIR_SLEEPERS))
			thresh >>= 1;

		vruntime -= thresh;
	}

	/* ensure we never gain time by being placed backwards. */
	se->vruntime = max_vruntime(se->vruntime, vruntime);
}

static void check_enqueue_throttle(struct cfs_rq *cfs_rq);

static inline void check_schedstat_required(void)
{
#ifdef CONFIG_SCHEDSTATS
	if (schedstat_enabled())
		return;

	/* Force schedstat enabled if a dependent tracepoint is active */
	if (trace_sched_stat_wait_enabled()    ||
			trace_sched_stat_sleep_enabled()   ||
			trace_sched_stat_iowait_enabled()  ||
			trace_sched_stat_blocked_enabled() ||
			trace_sched_stat_runtime_enabled())  {
		printk_deferred_once("Scheduler tracepoints stat_sleep, stat_iowait, "
			     "stat_blocked and stat_runtime require the "
			     "kernel parameter schedstats=enable or "
			     "kernel.sched_schedstats=1\n");
	}
#endif
}


/*
 * MIGRATION
 *
 *	dequeue
 *	  update_curr()
 *	    update_min_vruntime()
 *	  vruntime -= min_vruntime
 *
 *	enqueue
 *	  update_curr()
 *	    update_min_vruntime()
 *	  vruntime += min_vruntime
 *
 * this way the vruntime transition between RQs is done when both
 * min_vruntime are up-to-date.
 *
 * WAKEUP (remote)
 *
 *	->migrate_task_rq_fair() (p->state == TASK_WAKING)
 *	  vruntime -= min_vruntime
 *
 *	enqueue
 *	  update_curr()
 *	    update_min_vruntime()
 *	  vruntime += min_vruntime
 *
 * this way we don't have the most up-to-date min_vruntime on the originating
 * CPU and an up-to-date min_vruntime on the destination CPU.
 */

static void
enqueue_entity(struct cfs_rq *cfs_rq, struct sched_entity *se, int flags)
{
	bool renorm = !(flags & ENQUEUE_WAKEUP) || (flags & ENQUEUE_MIGRATED);
	bool curr = cfs_rq->curr == se;

	/*
	 * If we're the current task, we must renormalise before calling
	 * update_curr().
	 */
	if (renorm && curr)
		se->vruntime += cfs_rq->min_vruntime;

	update_curr(cfs_rq);

	/*
	 * Otherwise, renormalise after, such that we're placed at the current
	 * moment in time, instead of some random moment in the past. Being
	 * placed in the past could significantly boost this task to the
	 * fairness detriment of existing tasks.
	 */
	if (renorm && !curr)
		se->vruntime += cfs_rq->min_vruntime;

	/*
	 * When enqueuing a sched_entity, we must:
	 *   - Update loads to have both entity and cfs_rq synced with now.
	 *   - Add its load to cfs_rq->runnable_avg
	 *   - For group_entity, update its weight to reflect the new share of
	 *     its group cfs_rq
	 *   - Add its new weight to cfs_rq->load.weight
	 */
	update_load_avg(se, UPDATE_TG);
	enqueue_entity_load_avg(cfs_rq, se);
	update_cfs_shares(se);
	account_entity_enqueue(cfs_rq, se);

	if (flags & ENQUEUE_WAKEUP)
		place_entity(cfs_rq, se, 0);

	check_schedstat_required();
	update_stats_enqueue(cfs_rq, se, flags);
	check_spread(cfs_rq, se);
	if (!curr)
		__enqueue_entity(cfs_rq, se);
	se->on_rq = 1;

	if (cfs_rq->nr_running == 1) {
		list_add_leaf_cfs_rq(cfs_rq);
		check_enqueue_throttle(cfs_rq);
	}
}

static void __clear_buddies_last(struct sched_entity *se)
{
	for_each_sched_entity(se) {
		struct cfs_rq *cfs_rq = cfs_rq_of(se);
		if (cfs_rq->last != se)
			break;

		cfs_rq->last = NULL;
	}
}

static void __clear_buddies_next(struct sched_entity *se)
{
	for_each_sched_entity(se) {
		struct cfs_rq *cfs_rq = cfs_rq_of(se);
		if (cfs_rq->next != se)
			break;

		cfs_rq->next = NULL;
	}
}

static void __clear_buddies_skip(struct sched_entity *se)
{
	for_each_sched_entity(se) {
		struct cfs_rq *cfs_rq = cfs_rq_of(se);
		if (cfs_rq->skip != se)
			break;

		cfs_rq->skip = NULL;
	}
}

static void clear_buddies(struct cfs_rq *cfs_rq, struct sched_entity *se)
{
	if (cfs_rq->last == se)
		__clear_buddies_last(se);

	if (cfs_rq->next == se)
		__clear_buddies_next(se);

	if (cfs_rq->skip == se)
		__clear_buddies_skip(se);
}

static __always_inline void return_cfs_rq_runtime(struct cfs_rq *cfs_rq);

static void
dequeue_entity(struct cfs_rq *cfs_rq, struct sched_entity *se, int flags)
{
	/*
	 * Update run-time statistics of the 'current'.
	 */
	update_curr(cfs_rq);

	/*
	 * When dequeuing a sched_entity, we must:
	 *   - Update loads to have both entity and cfs_rq synced with now.
	 *   - Substract its load from the cfs_rq->runnable_avg.
	 *   - Substract its previous weight from cfs_rq->load.weight.
	 *   - For group entity, update its weight to reflect the new share
	 *     of its group cfs_rq.
	 */
	update_load_avg(se, UPDATE_TG);
	dequeue_entity_load_avg(cfs_rq, se);

	update_stats_dequeue(cfs_rq, se, flags);

	clear_buddies(cfs_rq, se);

	if (se != cfs_rq->curr)
		__dequeue_entity(cfs_rq, se);
	se->on_rq = 0;
	account_entity_dequeue(cfs_rq, se);

	/*
	 * Normalize after update_curr(); which will also have moved
	 * min_vruntime if @se is the one holding it back. But before doing
	 * update_min_vruntime() again, which will discount @se's position and
	 * can move min_vruntime forward still more.
	 */
	if (!(flags & DEQUEUE_SLEEP))
		se->vruntime -= cfs_rq->min_vruntime;

	/* return excess runtime on last dequeue */
	return_cfs_rq_runtime(cfs_rq);

	update_cfs_shares(se);

	/*
	 * Now advance min_vruntime if @se was the entity holding it back,
	 * except when: DEQUEUE_SAVE && !DEQUEUE_MOVE, in this case we'll be
	 * put back on, and if we advance min_vruntime, we'll be placed back
	 * further than we started -- ie. we'll be penalized.
	 */
	if ((flags & (DEQUEUE_SAVE | DEQUEUE_MOVE)) != DEQUEUE_SAVE)
		update_min_vruntime(cfs_rq);
}

/*
 * Preempt the current task with a newly woken task if needed:
 */
static void
check_preempt_tick(struct cfs_rq *cfs_rq, struct sched_entity *curr)
{
	unsigned long ideal_runtime, delta_exec;
	struct sched_entity *se;
	s64 delta;

	ideal_runtime = sched_slice(cfs_rq, curr);
	delta_exec = curr->sum_exec_runtime - curr->prev_sum_exec_runtime;
	if (delta_exec > ideal_runtime) {
		resched_curr(rq_of(cfs_rq));
		/*
		 * The current task ran long enough, ensure it doesn't get
		 * re-elected due to buddy favours.
		 */
		clear_buddies(cfs_rq, curr);
		return;
	}

	/*
	 * Ensure that a task that missed wakeup preemption by a
	 * narrow margin doesn't have to wait for a full slice.
	 * This also mitigates buddy induced latencies under load.
	 */
	if (delta_exec < sysctl_sched_min_granularity)
		return;

	se = __pick_first_entity(cfs_rq);
	delta = curr->vruntime - se->vruntime;

	if (delta < 0)
		return;

	if (delta > ideal_runtime)
		resched_curr(rq_of(cfs_rq));
}

static void
set_next_entity(struct cfs_rq *cfs_rq, struct sched_entity *se)
{
	/* 'current' is not kept within the tree. */
	if (se->on_rq) {
		/*
		 * Any task has to be enqueued before it get to execute on
		 * a CPU. So account for the time it spent waiting on the
		 * runqueue.
		 */
		update_stats_wait_end(cfs_rq, se);
		__dequeue_entity(cfs_rq, se);
		update_load_avg(se, UPDATE_TG);
	}

	update_stats_curr_start(cfs_rq, se);
	cfs_rq->curr = se;

	/*
	 * Track our maximum slice length, if the CPU's load is at
	 * least twice that of our own weight (i.e. dont track it
	 * when there are only lesser-weight tasks around):
	 */
	if (schedstat_enabled() && rq_of(cfs_rq)->load.weight >= 2*se->load.weight) {
		schedstat_set(se->statistics.slice_max,
			max((u64)schedstat_val(se->statistics.slice_max),
			    se->sum_exec_runtime - se->prev_sum_exec_runtime));
	}

	se->prev_sum_exec_runtime = se->sum_exec_runtime;
}

static int
wakeup_preempt_entity(struct sched_entity *curr, struct sched_entity *se);

/*
 * Pick the next process, keeping these things in mind, in this order:
 * 1) keep things fair between processes/task groups
 * 2) pick the "next" process, since someone really wants that to run
 * 3) pick the "last" process, for cache locality
 * 4) do not run the "skip" process, if something else is available
 */
static struct sched_entity *
pick_next_entity(struct cfs_rq *cfs_rq, struct sched_entity *curr)
{
	struct sched_entity *left = __pick_first_entity(cfs_rq);
	struct sched_entity *se;

	/*
	 * If curr is set we have to see if its left of the leftmost entity
	 * still in the tree, provided there was anything in the tree at all.
	 */
	if (!left || (curr && entity_before(curr, left)))
		left = curr;

	se = left; /* ideally we run the leftmost entity */

	/*
	 * Avoid running the skip buddy, if running something else can
	 * be done without getting too unfair.
	 */
	if (cfs_rq->skip == se) {
		struct sched_entity *second;

		if (se == curr) {
			second = __pick_first_entity(cfs_rq);
		} else {
			second = __pick_next_entity(se);
			if (!second || (curr && entity_before(curr, second)))
				second = curr;
		}

		if (second && wakeup_preempt_entity(second, left) < 1)
			se = second;
	}

	/*
	 * Prefer last buddy, try to return the CPU to a preempted task.
	 */
	if (cfs_rq->last && wakeup_preempt_entity(cfs_rq->last, left) < 1)
		se = cfs_rq->last;

	/*
	 * Someone really wants this to run. If it's not unfair, run it.
	 */
	if (cfs_rq->next && wakeup_preempt_entity(cfs_rq->next, left) < 1)
		se = cfs_rq->next;

	clear_buddies(cfs_rq, se);

	return se;
}

static bool check_cfs_rq_runtime(struct cfs_rq *cfs_rq);

static void put_prev_entity(struct cfs_rq *cfs_rq, struct sched_entity *prev)
{
	/*
	 * If still on the runqueue then deactivate_task()
	 * was not called and update_curr() has to be done:
	 */
	if (prev->on_rq)
		update_curr(cfs_rq);

	/* throttle cfs_rqs exceeding runtime */
	check_cfs_rq_runtime(cfs_rq);

	check_spread(cfs_rq, prev);

	if (prev->on_rq) {
		update_stats_wait_start(cfs_rq, prev);
		/* Put 'current' back into the tree. */
		__enqueue_entity(cfs_rq, prev);
		/* in !on_rq case, update occurred at dequeue */
		update_load_avg(prev, 0);
	}
	cfs_rq->curr = NULL;
}

static void
entity_tick(struct cfs_rq *cfs_rq, struct sched_entity *curr, int queued)
{
	/*
	 * Update run-time statistics of the 'current'.
	 */
	update_curr(cfs_rq);

	/*
	 * Ensure that runnable average is periodically updated.
	 */
	update_load_avg(curr, UPDATE_TG);
	update_cfs_shares(curr);

#ifdef CONFIG_SCHED_HRTICK
	/*
	 * queued ticks are scheduled to match the slice, so don't bother
	 * validating it and just reschedule.
	 */
	if (queued) {
		resched_curr(rq_of(cfs_rq));
		return;
	}
	/*
	 * don't let the period tick interfere with the hrtick preemption
	 */
	if (!sched_feat(DOUBLE_TICK) &&
			hrtimer_active(&rq_of(cfs_rq)->hrtick_timer))
		return;
#endif

	if (cfs_rq->nr_running > 1)
		check_preempt_tick(cfs_rq, curr);
}


/**************************************************
 * CFS bandwidth control machinery
 */

#ifdef CONFIG_CFS_BANDWIDTH

#ifdef HAVE_JUMP_LABEL
static struct static_key __cfs_bandwidth_used;

static inline bool cfs_bandwidth_used(void)
{
	return static_key_false(&__cfs_bandwidth_used);
}

void cfs_bandwidth_usage_inc(void)
{
	static_key_slow_inc_cpuslocked(&__cfs_bandwidth_used);
}

void cfs_bandwidth_usage_dec(void)
{
	static_key_slow_dec_cpuslocked(&__cfs_bandwidth_used);
}
#else /* HAVE_JUMP_LABEL */
static bool cfs_bandwidth_used(void)
{
	return true;
}

void cfs_bandwidth_usage_inc(void) {}
void cfs_bandwidth_usage_dec(void) {}
#endif /* HAVE_JUMP_LABEL */

/*
 * default period for cfs group bandwidth.
 * default: 0.1s, units: nanoseconds
 */
static inline u64 default_cfs_period(void)
{
	return 100000000ULL;
}

static inline u64 sched_cfs_bandwidth_slice(void)
{
	return (u64)sysctl_sched_cfs_bandwidth_slice * NSEC_PER_USEC;
}

/*
 * Replenish runtime according to assigned quota and update expiration time.
 * We use sched_clock_cpu directly instead of rq->clock to avoid adding
 * additional synchronization around rq->lock.
 *
 * requires cfs_b->lock
 */
void __refill_cfs_bandwidth_runtime(struct cfs_bandwidth *cfs_b)
{
	u64 now;

	if (cfs_b->quota == RUNTIME_INF)
		return;

	now = sched_clock_cpu(smp_processor_id());
	cfs_b->runtime = cfs_b->quota;
	cfs_b->runtime_expires = now + ktime_to_ns(cfs_b->period);
	cfs_b->expires_seq++;
}

static inline struct cfs_bandwidth *tg_cfs_bandwidth(struct task_group *tg)
{
	return &tg->cfs_bandwidth;
}

/* rq->task_clock normalized against any time this cfs_rq has spent throttled */
static inline u64 cfs_rq_clock_task(struct cfs_rq *cfs_rq)
{
	if (unlikely(cfs_rq->throttle_count))
		return cfs_rq->throttled_clock_task - cfs_rq->throttled_clock_task_time;

	return rq_clock_task(rq_of(cfs_rq)) - cfs_rq->throttled_clock_task_time;
}

/* returns 0 on failure to allocate runtime */
static int assign_cfs_rq_runtime(struct cfs_rq *cfs_rq)
{
	struct task_group *tg = cfs_rq->tg;
	struct cfs_bandwidth *cfs_b = tg_cfs_bandwidth(tg);
	u64 amount = 0, min_amount, expires;
	int expires_seq;

	/* note: this is a positive sum as runtime_remaining <= 0 */
	min_amount = sched_cfs_bandwidth_slice() - cfs_rq->runtime_remaining;

	raw_spin_lock(&cfs_b->lock);
	if (cfs_b->quota == RUNTIME_INF)
		amount = min_amount;
	else {
		start_cfs_bandwidth(cfs_b);

		if (cfs_b->runtime > 0) {
			amount = min(cfs_b->runtime, min_amount);
			cfs_b->runtime -= amount;
			cfs_b->idle = 0;
		}
	}
	expires_seq = cfs_b->expires_seq;
	expires = cfs_b->runtime_expires;
	raw_spin_unlock(&cfs_b->lock);

	cfs_rq->runtime_remaining += amount;
	/*
	 * we may have advanced our local expiration to account for allowed
	 * spread between our sched_clock and the one on which runtime was
	 * issued.
	 */
	if (cfs_rq->expires_seq != expires_seq) {
		cfs_rq->expires_seq = expires_seq;
		cfs_rq->runtime_expires = expires;
	}

	return cfs_rq->runtime_remaining > 0;
}

/*
 * Note: This depends on the synchronization provided by sched_clock and the
 * fact that rq->clock snapshots this value.
 */
static void expire_cfs_rq_runtime(struct cfs_rq *cfs_rq)
{
	struct cfs_bandwidth *cfs_b = tg_cfs_bandwidth(cfs_rq->tg);

	/* if the deadline is ahead of our clock, nothing to do */
	if (likely((s64)(rq_clock(rq_of(cfs_rq)) - cfs_rq->runtime_expires) < 0))
		return;

	if (cfs_rq->runtime_remaining < 0)
		return;

	/*
	 * If the local deadline has passed we have to consider the
	 * possibility that our sched_clock is 'fast' and the global deadline
	 * has not truly expired.
	 *
	 * Fortunately we can check determine whether this the case by checking
	 * whether the global deadline(cfs_b->expires_seq) has advanced.
	 */
	if (cfs_rq->expires_seq == cfs_b->expires_seq) {
		/* extend local deadline, drift is bounded above by 2 ticks */
		cfs_rq->runtime_expires += TICK_NSEC;
	} else {
		/* global deadline is ahead, expiration has passed */
		cfs_rq->runtime_remaining = 0;
	}
}

static void __account_cfs_rq_runtime(struct cfs_rq *cfs_rq, u64 delta_exec)
{
	/* dock delta_exec before expiring quota (as it could span periods) */
	cfs_rq->runtime_remaining -= delta_exec;
	expire_cfs_rq_runtime(cfs_rq);

	if (likely(cfs_rq->runtime_remaining > 0))
		return;

	if (cfs_rq->throttled)
		return;
	/*
	 * if we're unable to extend our runtime we resched so that the active
	 * hierarchy can be throttled
	 */
	if (!assign_cfs_rq_runtime(cfs_rq) && likely(cfs_rq->curr))
		resched_curr(rq_of(cfs_rq));
}

static __always_inline
void account_cfs_rq_runtime(struct cfs_rq *cfs_rq, u64 delta_exec)
{
	if (!cfs_bandwidth_used() || !cfs_rq->runtime_enabled)
		return;

	__account_cfs_rq_runtime(cfs_rq, delta_exec);
}

static inline int cfs_rq_throttled(struct cfs_rq *cfs_rq)
{
	return cfs_bandwidth_used() && cfs_rq->throttled;
}

/* check whether cfs_rq, or any parent, is throttled */
static inline int throttled_hierarchy(struct cfs_rq *cfs_rq)
{
	return cfs_bandwidth_used() && cfs_rq->throttle_count;
}

/*
 * Ensure that neither of the group entities corresponding to src_cpu or
 * dest_cpu are members of a throttled hierarchy when performing group
 * load-balance operations.
 */
static inline int throttled_lb_pair(struct task_group *tg,
				    int src_cpu, int dest_cpu)
{
	struct cfs_rq *src_cfs_rq, *dest_cfs_rq;

	src_cfs_rq = tg->cfs_rq[src_cpu];
	dest_cfs_rq = tg->cfs_rq[dest_cpu];

	return throttled_hierarchy(src_cfs_rq) ||
	       throttled_hierarchy(dest_cfs_rq);
}

/* updated child weight may affect parent so we have to do this bottom up */
static int tg_unthrottle_up(struct task_group *tg, void *data)
{
	struct rq *rq = data;
	struct cfs_rq *cfs_rq = tg->cfs_rq[cpu_of(rq)];

	cfs_rq->throttle_count--;
	if (!cfs_rq->throttle_count) {
		/* adjust cfs_rq_clock_task() */
		cfs_rq->throttled_clock_task_time += rq_clock_task(rq) -
					     cfs_rq->throttled_clock_task;
	}

	return 0;
}

static int tg_throttle_down(struct task_group *tg, void *data)
{
	struct rq *rq = data;
	struct cfs_rq *cfs_rq = tg->cfs_rq[cpu_of(rq)];

	/* group is entering throttled state, stop time */
	if (!cfs_rq->throttle_count)
		cfs_rq->throttled_clock_task = rq_clock_task(rq);
	cfs_rq->throttle_count++;

	return 0;
}

#ifdef CONFIG_SCHED_WALT
static inline void walt_propagate_cumulative_runnable_avg(u64 *accumulated,
							  u64 value, bool add)
{
	if (add)
		*accumulated += value;
	else
		*accumulated -= value;
}
#else
/*
 * Provide a nop definition since cumulative_runnable_avg is not
 * available in rq or cfs_rq when WALT is not enabled.
 */
#define walt_propagate_cumulative_runnable_avg(...)
#endif

static void throttle_cfs_rq(struct cfs_rq *cfs_rq)
{
	struct rq *rq = rq_of(cfs_rq);
	struct cfs_bandwidth *cfs_b = tg_cfs_bandwidth(cfs_rq->tg);
	struct sched_entity *se;
	long task_delta, dequeue = 1;
	bool empty;

	se = cfs_rq->tg->se[cpu_of(rq_of(cfs_rq))];

	/* freeze hierarchy runnable averages while throttled */
	rcu_read_lock();
	walk_tg_tree_from(cfs_rq->tg, tg_throttle_down, tg_nop, (void *)rq);
	rcu_read_unlock();

	task_delta = cfs_rq->h_nr_running;
	for_each_sched_entity(se) {
		struct cfs_rq *qcfs_rq = cfs_rq_of(se);
		/* throttled entity or throttle-on-deactivate */
		if (!se->on_rq)
			break;

		if (dequeue)
			dequeue_entity(qcfs_rq, se, DEQUEUE_SLEEP);
		qcfs_rq->h_nr_running -= task_delta;
<<<<<<< HEAD
		walt_dec_throttled_cfs_rq_stats(&qcfs_rq->walt_stats, cfs_rq);
=======
		walt_propagate_cumulative_runnable_avg(
				   &qcfs_rq->cumulative_runnable_avg,
				   cfs_rq->cumulative_runnable_avg, false);

>>>>>>> 1d75f58e

		if (qcfs_rq->load.weight)
			dequeue = 0;
	}

	if (!se) {
		sub_nr_running(rq, task_delta);
<<<<<<< HEAD
		walt_dec_throttled_cfs_rq_stats(&rq->walt_stats, cfs_rq);
=======
		walt_propagate_cumulative_runnable_avg(
				   &rq->cumulative_runnable_avg,
				   cfs_rq->cumulative_runnable_avg, false);
>>>>>>> 1d75f58e
	}

	cfs_rq->throttled = 1;
	cfs_rq->throttled_clock = rq_clock(rq);
	raw_spin_lock(&cfs_b->lock);
	empty = list_empty(&cfs_b->throttled_cfs_rq);

	/*
	 * Add to the _head_ of the list, so that an already-started
	 * distribute_cfs_runtime will not see us. If disribute_cfs_runtime is
	 * not running add to the tail so that later runqueues don't get starved.
	 */
	if (cfs_b->distribute_running)
		list_add_rcu(&cfs_rq->throttled_list, &cfs_b->throttled_cfs_rq);
	else
		list_add_tail_rcu(&cfs_rq->throttled_list, &cfs_b->throttled_cfs_rq);

	/*
	 * If we're the first throttled task, make sure the bandwidth
	 * timer is running.
	 */
	if (empty)
		start_cfs_bandwidth(cfs_b);

	raw_spin_unlock(&cfs_b->lock);
}

void unthrottle_cfs_rq(struct cfs_rq *cfs_rq)
{
	struct rq *rq = rq_of(cfs_rq);
	struct cfs_bandwidth *cfs_b = tg_cfs_bandwidth(cfs_rq->tg);
	struct sched_entity *se;
	int enqueue = 1;
	long task_delta;
	struct cfs_rq *tcfs_rq __maybe_unused = cfs_rq;

	se = cfs_rq->tg->se[cpu_of(rq)];

	cfs_rq->throttled = 0;

	update_rq_clock(rq);

	raw_spin_lock(&cfs_b->lock);
	cfs_b->throttled_time += rq_clock(rq) - cfs_rq->throttled_clock;
	list_del_rcu(&cfs_rq->throttled_list);
	raw_spin_unlock(&cfs_b->lock);

	/* update hierarchical throttle state */
	walk_tg_tree_from(cfs_rq->tg, tg_nop, tg_unthrottle_up, (void *)rq);

	if (!cfs_rq->load.weight)
		return;

	task_delta = cfs_rq->h_nr_running;
	for_each_sched_entity(se) {
		if (se->on_rq)
			enqueue = 0;

		cfs_rq = cfs_rq_of(se);
		if (enqueue)
			enqueue_entity(cfs_rq, se, ENQUEUE_WAKEUP);
		cfs_rq->h_nr_running += task_delta;
<<<<<<< HEAD
		walt_inc_throttled_cfs_rq_stats(&cfs_rq->walt_stats, tcfs_rq);
=======
		walt_propagate_cumulative_runnable_avg(
				   &cfs_rq->cumulative_runnable_avg,
				   tcfs_rq->cumulative_runnable_avg, true);
>>>>>>> 1d75f58e

		if (cfs_rq_throttled(cfs_rq))
			break;
	}

	if (!se) {
		add_nr_running(rq, task_delta);
<<<<<<< HEAD
		walt_inc_throttled_cfs_rq_stats(&rq->walt_stats, tcfs_rq);
=======
		walt_propagate_cumulative_runnable_avg(
				   &rq->cumulative_runnable_avg,
				   tcfs_rq->cumulative_runnable_avg, true);
>>>>>>> 1d75f58e
	}

	/* determine whether we need to wake up potentially idle cpu */
	if (rq->curr == rq->idle && rq->cfs.nr_running)
		resched_curr(rq);
}

static u64 distribute_cfs_runtime(struct cfs_bandwidth *cfs_b,
		u64 remaining, u64 expires)
{
	struct cfs_rq *cfs_rq;
	u64 runtime;
	u64 starting_runtime = remaining;

	rcu_read_lock();
	list_for_each_entry_rcu(cfs_rq, &cfs_b->throttled_cfs_rq,
				throttled_list) {
		struct rq *rq = rq_of(cfs_rq);
		struct rq_flags rf;

		rq_lock(rq, &rf);
		if (!cfs_rq_throttled(cfs_rq))
			goto next;

		/* By the above check, this should never be true */
		SCHED_WARN_ON(cfs_rq->runtime_remaining > 0);

		runtime = -cfs_rq->runtime_remaining + 1;
		if (runtime > remaining)
			runtime = remaining;
		remaining -= runtime;

		cfs_rq->runtime_remaining += runtime;
		cfs_rq->runtime_expires = expires;

		/* we check whether we're throttled above */
		if (cfs_rq->runtime_remaining > 0)
			unthrottle_cfs_rq(cfs_rq);

next:
		rq_unlock(rq, &rf);

		if (!remaining)
			break;
	}
	rcu_read_unlock();

	return starting_runtime - remaining;
}

/*
 * Responsible for refilling a task_group's bandwidth and unthrottling its
 * cfs_rqs as appropriate. If there has been no activity within the last
 * period the timer is deactivated until scheduling resumes; cfs_b->idle is
 * used to track this state.
 */
static int do_sched_cfs_period_timer(struct cfs_bandwidth *cfs_b, int overrun)
{
	u64 runtime, runtime_expires;
	int throttled;

	/* no need to continue the timer with no bandwidth constraint */
	if (cfs_b->quota == RUNTIME_INF)
		goto out_deactivate;

	throttled = !list_empty(&cfs_b->throttled_cfs_rq);
	cfs_b->nr_periods += overrun;

	/*
	 * idle depends on !throttled (for the case of a large deficit), and if
	 * we're going inactive then everything else can be deferred
	 */
	if (cfs_b->idle && !throttled)
		goto out_deactivate;

	__refill_cfs_bandwidth_runtime(cfs_b);

	if (!throttled) {
		/* mark as potentially idle for the upcoming period */
		cfs_b->idle = 1;
		return 0;
	}

	/* account preceding periods in which throttling occurred */
	cfs_b->nr_throttled += overrun;

	runtime_expires = cfs_b->runtime_expires;

	/*
	 * This check is repeated as we are holding onto the new bandwidth while
	 * we unthrottle. This can potentially race with an unthrottled group
	 * trying to acquire new bandwidth from the global pool. This can result
	 * in us over-using our runtime if it is all used during this loop, but
	 * only by limited amounts in that extreme case.
	 */
	while (throttled && cfs_b->runtime > 0 && !cfs_b->distribute_running) {
		runtime = cfs_b->runtime;
		cfs_b->distribute_running = 1;
		raw_spin_unlock(&cfs_b->lock);
		/* we can't nest cfs_b->lock while distributing bandwidth */
		runtime = distribute_cfs_runtime(cfs_b, runtime,
						 runtime_expires);
		raw_spin_lock(&cfs_b->lock);

		cfs_b->distribute_running = 0;
		throttled = !list_empty(&cfs_b->throttled_cfs_rq);

		cfs_b->runtime -= min(runtime, cfs_b->runtime);
	}

	/*
	 * While we are ensured activity in the period following an
	 * unthrottle, this also covers the case in which the new bandwidth is
	 * insufficient to cover the existing bandwidth deficit.  (Forcing the
	 * timer to remain active while there are any throttled entities.)
	 */
	cfs_b->idle = 0;

	return 0;

out_deactivate:
	return 1;
}

/* a cfs_rq won't donate quota below this amount */
static const u64 min_cfs_rq_runtime = 1 * NSEC_PER_MSEC;
/* minimum remaining period time to redistribute slack quota */
static const u64 min_bandwidth_expiration = 2 * NSEC_PER_MSEC;
/* how long we wait to gather additional slack before distributing */
static const u64 cfs_bandwidth_slack_period = 5 * NSEC_PER_MSEC;

/*
 * Are we near the end of the current quota period?
 *
 * Requires cfs_b->lock for hrtimer_expires_remaining to be safe against the
 * hrtimer base being cleared by hrtimer_start. In the case of
 * migrate_hrtimers, base is never cleared, so we are fine.
 */
static int runtime_refresh_within(struct cfs_bandwidth *cfs_b, u64 min_expire)
{
	struct hrtimer *refresh_timer = &cfs_b->period_timer;
	u64 remaining;

	/* if the call-back is running a quota refresh is already occurring */
	if (hrtimer_callback_running(refresh_timer))
		return 1;

	/* is a quota refresh about to occur? */
	remaining = ktime_to_ns(hrtimer_expires_remaining(refresh_timer));
	if (remaining < min_expire)
		return 1;

	return 0;
}

static void start_cfs_slack_bandwidth(struct cfs_bandwidth *cfs_b)
{
	u64 min_left = cfs_bandwidth_slack_period + min_bandwidth_expiration;

	/* if there's a quota refresh soon don't bother with slack */
	if (runtime_refresh_within(cfs_b, min_left))
		return;

	hrtimer_start(&cfs_b->slack_timer,
			ns_to_ktime(cfs_bandwidth_slack_period),
			HRTIMER_MODE_REL);
}

/* we know any runtime found here is valid as update_curr() precedes return */
static void __return_cfs_rq_runtime(struct cfs_rq *cfs_rq)
{
	struct cfs_bandwidth *cfs_b = tg_cfs_bandwidth(cfs_rq->tg);
	s64 slack_runtime = cfs_rq->runtime_remaining - min_cfs_rq_runtime;

	if (slack_runtime <= 0)
		return;

	raw_spin_lock(&cfs_b->lock);
	if (cfs_b->quota != RUNTIME_INF &&
	    cfs_rq->runtime_expires == cfs_b->runtime_expires) {
		cfs_b->runtime += slack_runtime;

		/* we are under rq->lock, defer unthrottling using a timer */
		if (cfs_b->runtime > sched_cfs_bandwidth_slice() &&
		    !list_empty(&cfs_b->throttled_cfs_rq))
			start_cfs_slack_bandwidth(cfs_b);
	}
	raw_spin_unlock(&cfs_b->lock);

	/* even if it's not valid for return we don't want to try again */
	cfs_rq->runtime_remaining -= slack_runtime;
}

static __always_inline void return_cfs_rq_runtime(struct cfs_rq *cfs_rq)
{
	if (!cfs_bandwidth_used())
		return;

	if (!cfs_rq->runtime_enabled || cfs_rq->nr_running)
		return;

	__return_cfs_rq_runtime(cfs_rq);
}

/*
 * This is done with a timer (instead of inline with bandwidth return) since
 * it's necessary to juggle rq->locks to unthrottle their respective cfs_rqs.
 */
static void do_sched_cfs_slack_timer(struct cfs_bandwidth *cfs_b)
{
	u64 runtime = 0, slice = sched_cfs_bandwidth_slice();
	u64 expires;

	/* confirm we're still not at a refresh boundary */
	raw_spin_lock(&cfs_b->lock);
	if (cfs_b->distribute_running) {
		raw_spin_unlock(&cfs_b->lock);
		return;
	}

	if (runtime_refresh_within(cfs_b, min_bandwidth_expiration)) {
		raw_spin_unlock(&cfs_b->lock);
		return;
	}

	if (cfs_b->quota != RUNTIME_INF && cfs_b->runtime > slice)
		runtime = cfs_b->runtime;

	expires = cfs_b->runtime_expires;
	if (runtime)
		cfs_b->distribute_running = 1;

	raw_spin_unlock(&cfs_b->lock);

	if (!runtime)
		return;

	runtime = distribute_cfs_runtime(cfs_b, runtime, expires);

	raw_spin_lock(&cfs_b->lock);
	if (expires == cfs_b->runtime_expires)
		cfs_b->runtime -= min(runtime, cfs_b->runtime);
	cfs_b->distribute_running = 0;
	raw_spin_unlock(&cfs_b->lock);
}

/*
 * When a group wakes up we want to make sure that its quota is not already
 * expired/exceeded, otherwise it may be allowed to steal additional ticks of
 * runtime as update_curr() throttling can not not trigger until it's on-rq.
 */
static void check_enqueue_throttle(struct cfs_rq *cfs_rq)
{
	if (!cfs_bandwidth_used())
		return;

	/* an active group must be handled by the update_curr()->put() path */
	if (!cfs_rq->runtime_enabled || cfs_rq->curr)
		return;

	/* ensure the group is not already throttled */
	if (cfs_rq_throttled(cfs_rq))
		return;

	/* update runtime allocation */
	account_cfs_rq_runtime(cfs_rq, 0);
	if (cfs_rq->runtime_remaining <= 0)
		throttle_cfs_rq(cfs_rq);
}

static void sync_throttle(struct task_group *tg, int cpu)
{
	struct cfs_rq *pcfs_rq, *cfs_rq;

	if (!cfs_bandwidth_used())
		return;

	if (!tg->parent)
		return;

	cfs_rq = tg->cfs_rq[cpu];
	pcfs_rq = tg->parent->cfs_rq[cpu];

	cfs_rq->throttle_count = pcfs_rq->throttle_count;
	cfs_rq->throttled_clock_task = rq_clock_task(cpu_rq(cpu));
}

/* conditionally throttle active cfs_rq's from put_prev_entity() */
static bool check_cfs_rq_runtime(struct cfs_rq *cfs_rq)
{
	if (!cfs_bandwidth_used())
		return false;

	if (likely(!cfs_rq->runtime_enabled || cfs_rq->runtime_remaining > 0))
		return false;

	/*
	 * it's possible for a throttled entity to be forced into a running
	 * state (e.g. set_curr_task), in this case we're finished.
	 */
	if (cfs_rq_throttled(cfs_rq))
		return true;

	throttle_cfs_rq(cfs_rq);
	return true;
}

static enum hrtimer_restart sched_cfs_slack_timer(struct hrtimer *timer)
{
	struct cfs_bandwidth *cfs_b =
		container_of(timer, struct cfs_bandwidth, slack_timer);

	do_sched_cfs_slack_timer(cfs_b);

	return HRTIMER_NORESTART;
}

extern const u64 max_cfs_quota_period;

static enum hrtimer_restart sched_cfs_period_timer(struct hrtimer *timer)
{
	struct cfs_bandwidth *cfs_b =
		container_of(timer, struct cfs_bandwidth, period_timer);
	int overrun;
	int idle = 0;
	int count = 0;

	raw_spin_lock(&cfs_b->lock);
	for (;;) {
		overrun = hrtimer_forward_now(timer, cfs_b->period);
		if (!overrun)
			break;

		if (++count > 3) {
			u64 new, old = ktime_to_ns(cfs_b->period);

			new = (old * 147) / 128; /* ~115% */
			new = min(new, max_cfs_quota_period);

			cfs_b->period = ns_to_ktime(new);

			/* since max is 1s, this is limited to 1e9^2, which fits in u64 */
			cfs_b->quota *= new;
			cfs_b->quota = div64_u64(cfs_b->quota, old);

			pr_warn_ratelimited(
        "cfs_period_timer[cpu%d]: period too short, scaling up (new cfs_period_us %lld, cfs_quota_us = %lld)\n",
	                        smp_processor_id(),
	                        div_u64(new, NSEC_PER_USEC),
                                div_u64(cfs_b->quota, NSEC_PER_USEC));

			/* reset count so we don't come right back in here */
			count = 0;
		}

		idle = do_sched_cfs_period_timer(cfs_b, overrun);
	}
	if (idle)
		cfs_b->period_active = 0;
	raw_spin_unlock(&cfs_b->lock);

	return idle ? HRTIMER_NORESTART : HRTIMER_RESTART;
}

void init_cfs_bandwidth(struct cfs_bandwidth *cfs_b)
{
	raw_spin_lock_init(&cfs_b->lock);
	cfs_b->runtime = 0;
	cfs_b->quota = RUNTIME_INF;
	cfs_b->period = ns_to_ktime(default_cfs_period());

	INIT_LIST_HEAD(&cfs_b->throttled_cfs_rq);
	hrtimer_init(&cfs_b->period_timer, CLOCK_MONOTONIC, HRTIMER_MODE_ABS_PINNED);
	cfs_b->period_timer.function = sched_cfs_period_timer;
	hrtimer_init(&cfs_b->slack_timer, CLOCK_MONOTONIC, HRTIMER_MODE_REL);
	cfs_b->slack_timer.function = sched_cfs_slack_timer;
	cfs_b->distribute_running = 0;
}

static void init_cfs_rq_runtime(struct cfs_rq *cfs_rq)
{
	cfs_rq->runtime_enabled = 0;
	INIT_LIST_HEAD(&cfs_rq->throttled_list);
	walt_init_cfs_rq_stats(cfs_rq);
}

void start_cfs_bandwidth(struct cfs_bandwidth *cfs_b)
{
	lockdep_assert_held(&cfs_b->lock);

	if (!cfs_b->period_active) {
		cfs_b->period_active = 1;
		hrtimer_forward_now(&cfs_b->period_timer, cfs_b->period);
		hrtimer_start_expires(&cfs_b->period_timer, HRTIMER_MODE_ABS_PINNED);
	}
}

static void destroy_cfs_bandwidth(struct cfs_bandwidth *cfs_b)
{
	/* init_cfs_bandwidth() was not called */
	if (!cfs_b->throttled_cfs_rq.next)
		return;

	hrtimer_cancel(&cfs_b->period_timer);
	hrtimer_cancel(&cfs_b->slack_timer);
}

/*
 * Both these cpu hotplug callbacks race against unregister_fair_sched_group()
 *
 * The race is harmless, since modifying bandwidth settings of unhooked group
 * bits doesn't do much.
 */

/* cpu online calback */
static void __maybe_unused update_runtime_enabled(struct rq *rq)
{
	struct task_group *tg;

	lockdep_assert_held(&rq->lock);

	rcu_read_lock();
	list_for_each_entry_rcu(tg, &task_groups, list) {
		struct cfs_bandwidth *cfs_b = &tg->cfs_bandwidth;
		struct cfs_rq *cfs_rq = tg->cfs_rq[cpu_of(rq)];

		raw_spin_lock(&cfs_b->lock);
		cfs_rq->runtime_enabled = cfs_b->quota != RUNTIME_INF;
		raw_spin_unlock(&cfs_b->lock);
	}
	rcu_read_unlock();
}

/* cpu offline callback */
static void __maybe_unused unthrottle_offline_cfs_rqs(struct rq *rq)
{
	struct task_group *tg;

	lockdep_assert_held(&rq->lock);

	rcu_read_lock();
	list_for_each_entry_rcu(tg, &task_groups, list) {
		struct cfs_rq *cfs_rq = tg->cfs_rq[cpu_of(rq)];

		if (!cfs_rq->runtime_enabled)
			continue;

		/*
		 * clock_task is not advancing so we just need to make sure
		 * there's some valid quota amount
		 */
		cfs_rq->runtime_remaining = 1;
		/*
		 * Offline rq is schedulable till cpu is completely disabled
		 * in take_cpu_down(), so we prevent new cfs throttling here.
		 */
		cfs_rq->runtime_enabled = 0;

		if (cfs_rq_throttled(cfs_rq))
			unthrottle_cfs_rq(cfs_rq);
	}
	rcu_read_unlock();
}

#ifdef CONFIG_SCHED_WALT
static void walt_fixup_cumulative_runnable_avg_fair(struct rq *rq,
						    struct task_struct *p,
						    u64 new_task_load)
{
	struct cfs_rq *cfs_rq;
	struct sched_entity *se = &p->se;
	s64 task_load_delta = (s64)new_task_load - p->ravg.demand;

	for_each_sched_entity(se) {
		cfs_rq = cfs_rq_of(se);

		cfs_rq->cumulative_runnable_avg += task_load_delta;
		if (cfs_rq_throttled(cfs_rq))
			break;
	}

	/* Fix up rq only if we didn't find any throttled cfs_rq */
	if (!se)
		walt_fixup_cumulative_runnable_avg(rq, p, new_task_load);
}

#endif /* CONFIG_SCHED_WALT */

#else /* CONFIG_CFS_BANDWIDTH */
static inline u64 cfs_rq_clock_task(struct cfs_rq *cfs_rq)
{
	return rq_clock_task(rq_of(cfs_rq));
}

static void account_cfs_rq_runtime(struct cfs_rq *cfs_rq, u64 delta_exec) {}
static bool check_cfs_rq_runtime(struct cfs_rq *cfs_rq) { return false; }
static void check_enqueue_throttle(struct cfs_rq *cfs_rq) {}
static inline void sync_throttle(struct task_group *tg, int cpu) {}
static __always_inline void return_cfs_rq_runtime(struct cfs_rq *cfs_rq) {}

static inline int cfs_rq_throttled(struct cfs_rq *cfs_rq)
{
	return 0;
}

static inline int throttled_hierarchy(struct cfs_rq *cfs_rq)
{
	return 0;
}

static inline int throttled_lb_pair(struct task_group *tg,
				    int src_cpu, int dest_cpu)
{
	return 0;
}

void init_cfs_bandwidth(struct cfs_bandwidth *cfs_b) {}

#ifdef CONFIG_FAIR_GROUP_SCHED
static void init_cfs_rq_runtime(struct cfs_rq *cfs_rq) {}
#endif

static inline struct cfs_bandwidth *tg_cfs_bandwidth(struct task_group *tg)
{
	return NULL;
}
static inline void destroy_cfs_bandwidth(struct cfs_bandwidth *cfs_b) {}
static inline void update_runtime_enabled(struct rq *rq) {}
static inline void unthrottle_offline_cfs_rqs(struct rq *rq) {}

#define walt_fixup_cumulative_runnable_avg_fair \
	walt_fixup_cumulative_runnable_avg

#endif /* CONFIG_CFS_BANDWIDTH */

/**************************************************
 * CFS operations on tasks:
 */

#ifdef CONFIG_SCHED_HRTICK
static void hrtick_start_fair(struct rq *rq, struct task_struct *p)
{
	struct sched_entity *se = &p->se;
	struct cfs_rq *cfs_rq = cfs_rq_of(se);

	SCHED_WARN_ON(task_rq(p) != rq);

	if (rq->cfs.h_nr_running > 1) {
		u64 slice = sched_slice(cfs_rq, se);
		u64 ran = se->sum_exec_runtime - se->prev_sum_exec_runtime;
		s64 delta = slice - ran;

		if (delta < 0) {
			if (rq->curr == p)
				resched_curr(rq);
			return;
		}
		hrtick_start(rq, delta);
	}
}

/*
 * called from enqueue/dequeue and updates the hrtick when the
 * current task is from our class and nr_running is low enough
 * to matter.
 */
static void hrtick_update(struct rq *rq)
{
	struct task_struct *curr = rq->curr;

	if (!hrtick_enabled(rq) || curr->sched_class != &fair_sched_class)
		return;

	if (cfs_rq_of(&curr->se)->nr_running < sched_nr_latency)
		hrtick_start_fair(rq, curr);
}
#else /* !CONFIG_SCHED_HRTICK */
static inline void
hrtick_start_fair(struct rq *rq, struct task_struct *p)
{
}

static inline void hrtick_update(struct rq *rq)
{
}
#endif

#ifdef CONFIG_SMP
static bool sd_overutilized(struct sched_domain *sd)
{
	return sd->shared->overutilized;
}

static void set_sd_overutilized(struct sched_domain *sd)
{
	trace_sched_overutilized(sd, sd->shared->overutilized, true);
	sd->shared->overutilized = true;
}

static void clear_sd_overutilized(struct sched_domain *sd)
{
	trace_sched_overutilized(sd, sd->shared->overutilized, false);
	sd->shared->overutilized = false;
}

static inline void update_overutilized_status(struct rq *rq)
{
	struct sched_domain *sd;

	rcu_read_lock();
	sd = rcu_dereference(rq->sd);
	if (cpu_overutilized(rq->cpu)) {
		if (sd && (sd->flags & SD_LOAD_BALANCE))
			set_sd_overutilized(sd);
		else if (sd && sd->parent)
			set_sd_overutilized(sd->parent);
	}
	rcu_read_unlock();
}
#else

#define update_overutilized_status(rq) do {} while (0)

#endif /* CONFIG_SMP */

/*
 * The enqueue_task method is called before nr_running is
 * increased. Here we update the fair scheduling stats and
 * then put the task into the rbtree:
 */
static void
enqueue_task_fair(struct rq *rq, struct task_struct *p, int flags)
{
	struct cfs_rq *cfs_rq;
	struct sched_entity *se = &p->se;
	int task_new = !(flags & ENQUEUE_WAKEUP);
	bool prefer_idle = sched_feat(EAS_PREFER_IDLE) ?
				(schedtune_prefer_idle(p) > 0) : 0;

#ifdef CONFIG_SCHED_WALT
	p->misfit = !task_fits_max(p, rq->cpu);
#endif
	/*
	 * The code below (indirectly) updates schedutil which looks at
	 * the cfs_rq utilization to select a frequency.
	 * Let's add the task's estimated utilization to the cfs_rq's
	 * estimated utilization, before we update schedutil.
	 */
	util_est_enqueue(&rq->cfs, p);

	/*
	 * The code below (indirectly) updates schedutil which looks at
	 * the cfs_rq utilization to select a frequency.
	 * Let's update schedtune here to ensure the boost value of the
	 * current task is accounted for in the selection of the OPP.
	 *
	 * We do it also in the case where we enqueue a throttled task;
	 * we could argue that a throttled task should not boost a CPU,
	 * however:
	 * a) properly implementing CPU boosting considering throttled
	 *    tasks will increase a lot the complexity of the solution
	 * b) it's not easy to quantify the benefits introduced by
	 *    such a more complex solution.
	 * Thus, for the time being we go for the simple solution and boost
	 * also for throttled RQs.
	 */
	schedtune_enqueue_task(p, cpu_of(rq));

	/*
	 * If in_iowait is set, the code below may not trigger any cpufreq
	 * utilization updates, so do it here explicitly with the IOWAIT flag
	 * passed.
	 */
	if (p->in_iowait)
		cpufreq_update_util(rq, SCHED_CPUFREQ_IOWAIT);

	for_each_sched_entity(se) {
		if (se->on_rq)
			break;
		cfs_rq = cfs_rq_of(se);
		enqueue_entity(cfs_rq, se, flags);

		/*
		 * end evaluation on encountering a throttled cfs_rq
		 *
		 * note: in the case of encountering a throttled cfs_rq we will
		 * post the final h_nr_running increment below.
		 */
		if (cfs_rq_throttled(cfs_rq))
			break;
		cfs_rq->h_nr_running++;
		walt_inc_cfs_rq_stats(cfs_rq, p);

		flags = ENQUEUE_WAKEUP;
	}

	for_each_sched_entity(se) {
		cfs_rq = cfs_rq_of(se);
		cfs_rq->h_nr_running++;
		walt_inc_cfs_rq_stats(cfs_rq, p);

		if (cfs_rq_throttled(cfs_rq))
			break;

		update_load_avg(se, UPDATE_TG);
		update_cfs_shares(se);
	}

	if (!se) {
		add_nr_running(rq, 1);
		inc_rq_walt_stats(rq, p);
		/*
		 * If the task prefers idle cpu, and it also is the first
		 * task enqueued in this runqueue, then we don't check
		 * overutilized. Hopefully the cpu util will be back to
		 * normal before next overutilized check.
		 */
		if (!task_new &&
			!(prefer_idle && rq->nr_running == 1))
			update_overutilized_status(rq);
	}

	hrtick_update(rq);
}

static void set_next_buddy(struct sched_entity *se);

/*
 * The dequeue_task method is called before nr_running is
 * decreased. We remove the task from the rbtree and
 * update the fair scheduling stats:
 */
static void dequeue_task_fair(struct rq *rq, struct task_struct *p, int flags)
{
	struct cfs_rq *cfs_rq;
	struct sched_entity *se = &p->se;
	int task_sleep = flags & DEQUEUE_SLEEP;

	/*
	 * The code below (indirectly) updates schedutil which looks at
	 * the cfs_rq utilization to select a frequency.
	 * Let's update schedtune here to ensure the boost value of the
	 * current task is not more accounted for in the selection of the OPP.
	 */
	schedtune_dequeue_task(p, cpu_of(rq));

	for_each_sched_entity(se) {
		cfs_rq = cfs_rq_of(se);
		dequeue_entity(cfs_rq, se, flags);

		/*
		 * end evaluation on encountering a throttled cfs_rq
		 *
		 * note: in the case of encountering a throttled cfs_rq we will
		 * post the final h_nr_running decrement below.
		*/
		if (cfs_rq_throttled(cfs_rq))
			break;
		cfs_rq->h_nr_running--;
		walt_dec_cfs_rq_stats(cfs_rq, p);

		/* Don't dequeue parent if it has other entities besides us */
		if (cfs_rq->load.weight) {
			/* Avoid re-evaluating load for this entity: */
			se = parent_entity(se);
			/*
			 * Bias pick_next to pick a task from this cfs_rq, as
			 * p is sleeping when it is within its sched_slice.
			 */
			if (task_sleep && se && !throttled_hierarchy(cfs_rq))
				set_next_buddy(se);
			break;
		}
		flags |= DEQUEUE_SLEEP;
	}

	for_each_sched_entity(se) {
		cfs_rq = cfs_rq_of(se);
		cfs_rq->h_nr_running--;
		walt_dec_cfs_rq_stats(cfs_rq, p);

		if (cfs_rq_throttled(cfs_rq))
			break;

		update_load_avg(se, UPDATE_TG);
		update_cfs_shares(se);
	}

	if (!se) {
		sub_nr_running(rq, 1);
		dec_rq_walt_stats(rq, p);
	}

	util_est_dequeue(&rq->cfs, p, task_sleep);
	hrtick_update(rq);
}

#ifdef CONFIG_SMP

/* Working cpumask for: load_balance, load_balance_newidle. */
DEFINE_PER_CPU(cpumask_var_t, load_balance_mask);
DEFINE_PER_CPU(cpumask_var_t, select_idle_mask);

#ifdef CONFIG_NO_HZ_COMMON
/*
 * per rq 'load' arrray crap; XXX kill this.
 */

/*
 * The exact cpuload calculated at every tick would be:
 *
 *   load' = (1 - 1/2^i) * load + (1/2^i) * cur_load
 *
 * If a cpu misses updates for n ticks (as it was idle) and update gets
 * called on the n+1-th tick when cpu may be busy, then we have:
 *
 *   load_n   = (1 - 1/2^i)^n * load_0
 *   load_n+1 = (1 - 1/2^i)   * load_n + (1/2^i) * cur_load
 *
 * decay_load_missed() below does efficient calculation of
 *
 *   load' = (1 - 1/2^i)^n * load
 *
 * Because x^(n+m) := x^n * x^m we can decompose any x^n in power-of-2 factors.
 * This allows us to precompute the above in said factors, thereby allowing the
 * reduction of an arbitrary n in O(log_2 n) steps. (See also
 * fixed_power_int())
 *
 * The calculation is approximated on a 128 point scale.
 */
#define DEGRADE_SHIFT		7

static const u8 degrade_zero_ticks[CPU_LOAD_IDX_MAX] = {0, 8, 32, 64, 128};
static const u8 degrade_factor[CPU_LOAD_IDX_MAX][DEGRADE_SHIFT + 1] = {
	{   0,   0,  0,  0,  0,  0, 0, 0 },
	{  64,  32,  8,  0,  0,  0, 0, 0 },
	{  96,  72, 40, 12,  1,  0, 0, 0 },
	{ 112,  98, 75, 43, 15,  1, 0, 0 },
	{ 120, 112, 98, 76, 45, 16, 2, 0 }
};

/*
 * Update cpu_load for any missed ticks, due to tickless idle. The backlog
 * would be when CPU is idle and so we just decay the old load without
 * adding any new load.
 */
static unsigned long
decay_load_missed(unsigned long load, unsigned long missed_updates, int idx)
{
	int j = 0;

	if (!missed_updates)
		return load;

	if (missed_updates >= degrade_zero_ticks[idx])
		return 0;

	if (idx == 1)
		return load >> missed_updates;

	while (missed_updates) {
		if (missed_updates % 2)
			load = (load * degrade_factor[idx][j]) >> DEGRADE_SHIFT;

		missed_updates >>= 1;
		j++;
	}
	return load;
}
#endif /* CONFIG_NO_HZ_COMMON */

/**
 * __cpu_load_update - update the rq->cpu_load[] statistics
 * @this_rq: The rq to update statistics for
 * @this_load: The current load
 * @pending_updates: The number of missed updates
 *
 * Update rq->cpu_load[] statistics. This function is usually called every
 * scheduler tick (TICK_NSEC).
 *
 * This function computes a decaying average:
 *
 *   load[i]' = (1 - 1/2^i) * load[i] + (1/2^i) * load
 *
 * Because of NOHZ it might not get called on every tick which gives need for
 * the @pending_updates argument.
 *
 *   load[i]_n = (1 - 1/2^i) * load[i]_n-1 + (1/2^i) * load_n-1
 *             = A * load[i]_n-1 + B ; A := (1 - 1/2^i), B := (1/2^i) * load
 *             = A * (A * load[i]_n-2 + B) + B
 *             = A * (A * (A * load[i]_n-3 + B) + B) + B
 *             = A^3 * load[i]_n-3 + (A^2 + A + 1) * B
 *             = A^n * load[i]_0 + (A^(n-1) + A^(n-2) + ... + 1) * B
 *             = A^n * load[i]_0 + ((1 - A^n) / (1 - A)) * B
 *             = (1 - 1/2^i)^n * (load[i]_0 - load) + load
 *
 * In the above we've assumed load_n := load, which is true for NOHZ_FULL as
 * any change in load would have resulted in the tick being turned back on.
 *
 * For regular NOHZ, this reduces to:
 *
 *   load[i]_n = (1 - 1/2^i)^n * load[i]_0
 *
 * see decay_load_misses(). For NOHZ_FULL we get to subtract and add the extra
 * term.
 */
static void cpu_load_update(struct rq *this_rq, unsigned long this_load,
			    unsigned long pending_updates)
{
	unsigned long __maybe_unused tickless_load = this_rq->cpu_load[0];
	int i, scale;

	this_rq->nr_load_updates++;

	/* Update our load: */
	this_rq->cpu_load[0] = this_load; /* Fasttrack for idx 0 */
	for (i = 1, scale = 2; i < CPU_LOAD_IDX_MAX; i++, scale += scale) {
		unsigned long old_load, new_load;

		/* scale is effectively 1 << i now, and >> i divides by scale */

		old_load = this_rq->cpu_load[i];
#ifdef CONFIG_NO_HZ_COMMON
		old_load = decay_load_missed(old_load, pending_updates - 1, i);
		if (tickless_load) {
			old_load -= decay_load_missed(tickless_load, pending_updates - 1, i);
			/*
			 * old_load can never be a negative value because a
			 * decayed tickless_load cannot be greater than the
			 * original tickless_load.
			 */
			old_load += tickless_load;
		}
#endif
		new_load = this_load;
		/*
		 * Round up the averaging division if load is increasing. This
		 * prevents us from getting stuck on 9 if the load is 10, for
		 * example.
		 */
		if (new_load > old_load)
			new_load += scale - 1;

		this_rq->cpu_load[i] = (old_load * (scale - 1) + new_load) >> i;
	}

	sched_avg_update(this_rq);
}

/* Used instead of source_load when we know the type == 0 */
static unsigned long weighted_cpuload(struct rq *rq)
{
	return cfs_rq_runnable_load_avg(&rq->cfs);
}

#ifdef CONFIG_NO_HZ_COMMON
/*
 * There is no sane way to deal with nohz on smp when using jiffies because the
 * cpu doing the jiffies update might drift wrt the cpu doing the jiffy reading
 * causing off-by-one errors in observed deltas; {0,2} instead of {1,1}.
 *
 * Therefore we need to avoid the delta approach from the regular tick when
 * possible since that would seriously skew the load calculation. This is why we
 * use cpu_load_update_periodic() for CPUs out of nohz. However we'll rely on
 * jiffies deltas for updates happening while in nohz mode (idle ticks, idle
 * loop exit, nohz_idle_balance, nohz full exit...)
 *
 * This means we might still be one tick off for nohz periods.
 */

static void cpu_load_update_nohz(struct rq *this_rq,
				 unsigned long curr_jiffies,
				 unsigned long load)
{
	unsigned long pending_updates;

	pending_updates = curr_jiffies - this_rq->last_load_update_tick;
	if (pending_updates) {
		this_rq->last_load_update_tick = curr_jiffies;
		/*
		 * In the regular NOHZ case, we were idle, this means load 0.
		 * In the NOHZ_FULL case, we were non-idle, we should consider
		 * its weighted load.
		 */
		cpu_load_update(this_rq, load, pending_updates);
	}
}

/*
 * Called from nohz_idle_balance() to update the load ratings before doing the
 * idle balance.
 */
static void cpu_load_update_idle(struct rq *this_rq)
{
	/*
	 * bail if there's load or we're actually up-to-date.
	 */
	if (weighted_cpuload(this_rq))
		return;

	cpu_load_update_nohz(this_rq, READ_ONCE(jiffies), 0);
}

/*
 * Record CPU load on nohz entry so we know the tickless load to account
 * on nohz exit. cpu_load[0] happens then to be updated more frequently
 * than other cpu_load[idx] but it should be fine as cpu_load readers
 * shouldn't rely into synchronized cpu_load[*] updates.
 */
void cpu_load_update_nohz_start(void)
{
	struct rq *this_rq = this_rq();

	/*
	 * This is all lockless but should be fine. If weighted_cpuload changes
	 * concurrently we'll exit nohz. And cpu_load write can race with
	 * cpu_load_update_idle() but both updater would be writing the same.
	 */
	this_rq->cpu_load[0] = weighted_cpuload(this_rq);
}

/*
 * Account the tickless load in the end of a nohz frame.
 */
void cpu_load_update_nohz_stop(void)
{
	unsigned long curr_jiffies = READ_ONCE(jiffies);
	struct rq *this_rq = this_rq();
	unsigned long load;
	struct rq_flags rf;

	if (curr_jiffies == this_rq->last_load_update_tick)
		return;

	load = weighted_cpuload(this_rq);
	rq_lock(this_rq, &rf);
	update_rq_clock(this_rq);
	cpu_load_update_nohz(this_rq, curr_jiffies, load);
	rq_unlock(this_rq, &rf);
}
#else /* !CONFIG_NO_HZ_COMMON */
static inline void cpu_load_update_nohz(struct rq *this_rq,
					unsigned long curr_jiffies,
					unsigned long load) { }
#endif /* CONFIG_NO_HZ_COMMON */

static void cpu_load_update_periodic(struct rq *this_rq, unsigned long load)
{
#ifdef CONFIG_NO_HZ_COMMON
	/* See the mess around cpu_load_update_nohz(). */
	this_rq->last_load_update_tick = READ_ONCE(jiffies);
#endif
	cpu_load_update(this_rq, load, 1);
}

/*
 * Called from scheduler_tick()
 */
void cpu_load_update_active(struct rq *this_rq)
{
	unsigned long load = weighted_cpuload(this_rq);

	if (tick_nohz_tick_stopped())
		cpu_load_update_nohz(this_rq, READ_ONCE(jiffies), load);
	else
		cpu_load_update_periodic(this_rq, load);
}

/*
 * Return a low guess at the load of a migration-source cpu weighted
 * according to the scheduling class and "nice" value.
 *
 * We want to under-estimate the load of migration sources, to
 * balance conservatively.
 */
static unsigned long source_load(int cpu, int type)
{
	struct rq *rq = cpu_rq(cpu);
	unsigned long total = weighted_cpuload(rq);

	if (type == 0 || !sched_feat(LB_BIAS))
		return total;

	return min(rq->cpu_load[type-1], total);
}

/*
 * Return a high guess at the load of a migration-target cpu weighted
 * according to the scheduling class and "nice" value.
 */
static unsigned long target_load(int cpu, int type)
{
	struct rq *rq = cpu_rq(cpu);
	unsigned long total = weighted_cpuload(rq);

	if (type == 0 || !sched_feat(LB_BIAS))
		return total;

	return max(rq->cpu_load[type-1], total);
}

static unsigned long cpu_avg_load_per_task(int cpu)
{
	struct rq *rq = cpu_rq(cpu);
	unsigned long nr_running = READ_ONCE(rq->cfs.h_nr_running);
	unsigned long load_avg = weighted_cpuload(rq);

	if (nr_running)
		return load_avg / nr_running;

	return 0;
}

static void record_wakee(struct task_struct *p)
{
	/*
	 * Only decay a single time; tasks that have less then 1 wakeup per
	 * jiffy will not have built up many flips.
	 */
	if (time_after(jiffies, current->wakee_flip_decay_ts + HZ)) {
		current->wakee_flips >>= 1;
		current->wakee_flip_decay_ts = jiffies;
	}

	if (current->last_wakee != p) {
		current->last_wakee = p;
		current->wakee_flips++;
	}
}

/*
 * Returns the current capacity of cpu after applying both
 * cpu and freq scaling.
 */
unsigned long capacity_curr_of(int cpu)
{
	unsigned long max_cap = cpu_rq(cpu)->cpu_capacity_orig;
	unsigned long scale_freq = arch_scale_freq_capacity(NULL, cpu);

	return cap_scale(max_cap, scale_freq);
}

inline bool energy_aware(void)
{
	return sysctl_sched_energy_aware;
}

/*
 * Externally visible function. Let's keep the one above
 * so that the check is inlined/optimized in the sched paths.
 */
bool sched_is_energy_aware(void)
{
	return energy_aware();
}

/*
 * __cpu_norm_util() returns the cpu util relative to a specific capacity,
 * i.e. it's busy ratio, in the range [0..SCHED_CAPACITY_SCALE] which is useful
 * for energy calculations. Using the scale-invariant util returned by
 * cpu_util() and approximating scale-invariant util by:
 *
 *   util ~ (curr_freq/max_freq)*1024 * capacity_orig/1024 * running_time/time
 *
 * the normalized util can be found using the specific capacity.
 *
 *   capacity = capacity_orig * curr_freq/max_freq
 *
 *   norm_util = running_time/time ~ util/capacity
 */
static unsigned long __cpu_norm_util(unsigned long util, unsigned long capacity)
{
	if (util >= capacity)
		return SCHED_CAPACITY_SCALE;

	return (util << SCHED_CAPACITY_SHIFT)/capacity;
}

/*
 * Check whether cpu is in the fastest set of cpu's that p should run on.
 * If p is boosted, prefer that p runs on a faster cpu; otherwise, allow p
 * to run on any cpu.
 */
static inline bool
cpu_is_in_target_set(struct task_struct *p, int cpu)
{
	struct root_domain *rd = cpu_rq(cpu)->rd;
	int first_cpu = (schedtune_task_boost(p)) ?
		rd->mid_cap_orig_cpu : rd->min_cap_orig_cpu;
	int next_usable_cpu = cpumask_next(first_cpu - 1, &p->cpus_allowed);
	return cpu >= next_usable_cpu || next_usable_cpu >= nr_cpu_ids;
}

static inline bool
bias_to_waker_cpu(struct task_struct *p, int cpu, struct cpumask *rtg_target)
{
	bool base_test = cpumask_test_cpu(cpu, &p->cpus_allowed) &&
			cpu_active(cpu) && task_fits_max(p, cpu) &&
			!__cpu_overutilized(cpu, task_util(p)) &&
			cpu_is_in_target_set(p, cpu);
	bool rtg_test = rtg_target && cpumask_test_cpu(cpu, rtg_target);

	return base_test && (!rtg_target || rtg_test);
}

/*
 * CPU candidates.
 *
 * These are labels to reference CPU candidates for an energy_diff.
 * Currently we support only two possible candidates: the task's previous CPU
 * and another candiate CPU.
 * More advanced/aggressive EAS selection policies can consider more
 * candidates.
 */
#define EAS_CPU_PRV	0
#define EAS_CPU_NXT	1
#define EAS_CPU_BKP	2

/*
 * energy_diff - supports the computation of the estimated energy impact in
 * moving a "task"'s "util_delta" between different CPU candidates.
 */
/*
 * NOTE: When using or examining WALT task signals, all wakeup
 * latency is included as busy time for task util.
 *
 * This is relevant here because:
 * When debugging is enabled, it can take as much as 1ms to
 * write the output to the trace buffer for each eenv
 * scenario. For periodic tasks where the sleep time is of
 * a similar order, the WALT task util can be inflated.
 *
 * Further, and even without debugging enabled,
 * task wakeup latency changes depending upon the EAS
 * wakeup algorithm selected - FIND_BEST_TARGET only does
 * energy calculations for up to 2 candidate CPUs. When
 * NO_FIND_BEST_TARGET is configured, we can potentially
 * do an energy calculation across all CPUS in the system.
 *
 * The impact to WALT task util on a Juno board
 * running a periodic task which only sleeps for 200usec
 * between 1ms activations has been measured.
 * (i.e. the wakeup latency induced by energy calculation
 * and debug output is double the desired sleep time and
 * almost equivalent to the runtime which is more-or-less
 * the worst case possible for this test)
 *
 * In this scenario, a task which has a PELT util of around
 * 220 is inflated under WALT to have util around 400.
 *
 * This is simply a property of the way WALT includes
 * wakeup latency in busy time while PELT does not.
 *
 * Hence - be careful when enabling DEBUG_EENV_DECISIONS
 * expecially if WALT is the task signal.
 */
/*#define DEBUG_EENV_DECISIONS*/

#ifdef DEBUG_EENV_DECISIONS
/* max of 8 levels of sched groups traversed */
#define EAS_EENV_DEBUG_LEVELS 16

struct _eenv_debug {
	unsigned long cap;
	unsigned long norm_util;
	unsigned long cap_energy;
	unsigned long idle_energy;
	unsigned long this_energy;
	unsigned long this_busy_energy;
	unsigned long this_idle_energy;
	cpumask_t group_cpumask;
	unsigned long cpu_util[1];
};
#endif

struct eenv_cpu {
	/* CPU ID, must be in cpus_mask */
	int     cpu_id;

	/*
	 * Index (into sched_group_energy::cap_states) of the OPP the
	 * CPU needs to run at if the task is placed on it.
	 * This includes the both active and blocked load, due to
	 * other tasks on this CPU,  as well as the task's own
	 * utilization.
	*/
	int     cap_idx;
	int     cap;

	/* Estimated system energy */
	unsigned long energy;

	/* Estimated energy variation wrt EAS_CPU_PRV */
	long nrg_delta;

#ifdef DEBUG_EENV_DECISIONS
	struct _eenv_debug *debug;
	int debug_idx;
#endif /* DEBUG_EENV_DECISIONS */
};

struct energy_env {
	/* Utilization to move */
	struct task_struct	*p;
	unsigned long		util_delta;
	unsigned long		util_delta_boosted;

	/* Mask of CPUs candidates to evaluate */
	cpumask_t		cpus_mask;

	/* CPU candidates to evaluate */
	struct eenv_cpu *cpu;
	int eenv_cpu_count;

#ifdef DEBUG_EENV_DECISIONS
	/* pointer to the memory block reserved
	 * for debug on this CPU - there will be
	 * sizeof(struct _eenv_debug) *
	 *  (EAS_CPU_CNT * EAS_EENV_DEBUG_LEVELS)
	 * bytes allocated here.
	 */
	struct _eenv_debug *debug;
#endif
	/*
	 * Index (into energy_env::cpu) of the morst energy efficient CPU for
	 * the specified energy_env::task
	 */
	int	next_idx;
	int	max_cpu_count;

	/* Support data */
	struct sched_group	*sg_top;
	struct sched_group	*sg_cap;
	struct sched_group	*sg;
};

/*
 * cpu_util_without: compute cpu utilization without any contributions from *p
 * @cpu: the CPU which utilization is requested
 * @p: the task which utilization should be discounted
 *
 * The utilization of a CPU is defined by the utilization of tasks currently
 * enqueued on that CPU as well as tasks which are currently sleeping after an
 * execution on that CPU.
 *
 * This method returns the utilization of the specified CPU by discounting the
 * utilization of the specified task, whenever the task is currently
 * contributing to the CPU utilization.
 */
static unsigned long cpu_util_without(int cpu, struct task_struct *p)
{
	struct cfs_rq *cfs_rq;
	unsigned int util;

#ifdef CONFIG_SCHED_WALT
	/*
	 * WALT does not decay idle tasks in the same manner
	 * as PELT, so it makes little sense to subtract task
	 * utilization from cpu utilization. Instead just use
	 * cpu_util for this case.
	 */
	if (likely(!walt_disabled && sysctl_sched_use_walt_cpu_util) &&
						p->state == TASK_WAKING)
		return cpu_util(cpu);
#endif

	/* Task has no contribution or is new */
	if (cpu != task_cpu(p) || !READ_ONCE(p->se.avg.last_update_time))
		return cpu_util(cpu);

#ifdef CONFIG_SCHED_WALT
	util = max_t(long, cpu_util(cpu) - task_util(p), 0);
#else

	cfs_rq = &cpu_rq(cpu)->cfs;
	util = READ_ONCE(cfs_rq->avg.util_avg);

	/* Discount task's util from CPU's util */
	util -= min_t(unsigned int, util, task_util(p));

	/*
	 * Covered cases:
	 *
	 * a) if *p is the only task sleeping on this CPU, then:
	 *      cpu_util (== task_util) > util_est (== 0)
	 *    and thus we return:
	 *      cpu_util_without = (cpu_util - task_util) = 0
	 *
	 * b) if other tasks are SLEEPING on this CPU, which is now exiting
	 *    IDLE, then:
	 *      cpu_util >= task_util
	 *      cpu_util > util_est (== 0)
	 *    and thus we discount *p's blocked utilization to return:
	 *      cpu_util_without = (cpu_util - task_util) >= 0
	 *
	 * c) if other tasks are RUNNABLE on that CPU and
	 *      util_est > cpu_util
	 *    then we use util_est since it returns a more restrictive
	 *    estimation of the spare capacity on that CPU, by just
	 *    considering the expected utilization of tasks already
	 *    runnable on that CPU.
	 *
	 * Cases a) and b) are covered by the above code, while case c) is
	 * covered by the following code when estimated utilization is
	 * enabled.
	 */
	if (sched_feat(UTIL_EST)) {
		unsigned int estimated =
			READ_ONCE(cfs_rq->avg.util_est.enqueued);

		/*
		 * Despite the following checks we still have a small window
		 * for a possible race, when an execl's select_task_rq_fair()
		 * races with LB's detach_task():
		 *
		 *   detach_task()
		 *     p->on_rq = TASK_ON_RQ_MIGRATING;
		 *     ---------------------------------- A
		 *     deactivate_task()                   \
		 *       dequeue_task()                     + RaceTime
		 *         util_est_dequeue()              /
		 *     ---------------------------------- B
		 *
		 * The additional check on "current == p" it's required to
		 * properly fix the execl regression and it helps in further
		 * reducing the chances for the above race.
		 */
		if (unlikely(task_on_rq_queued(p) || current == p)) {
			estimated -= min_t(unsigned int, estimated,
					   (_task_util_est(p) | UTIL_AVG_UNCHANGED));
		}
		util = max(util, estimated);
	}
#endif

	/*
	 * Utilization (estimated) can exceed the CPU capacity, thus let's
	 * clamp to the maximum CPU capacity to ensure consistency with
	 * the cpu_util call.
	 */
	return min_t(unsigned long, util, capacity_orig_of(cpu));
}

static unsigned long group_max_util(struct energy_env *eenv, int cpu_idx)
{
	unsigned long max_util = 0;
	unsigned long util;
	int cpu;

	for_each_cpu(cpu, sched_group_span(eenv->sg_cap)) {
		util = cpu_util_without(cpu, eenv->p);

		/*
		 * If we are looking at the target CPU specified by the eenv,
		 * then we should add the (estimated) utilization of the task
		 * assuming we will wake it up on that CPU.
		 */
		if (unlikely(cpu == eenv->cpu[cpu_idx].cpu_id))
			util += eenv->util_delta_boosted;

		max_util = max(max_util, util);
	}

	return max_util;
}

/*
 * group_norm_util() returns the approximated group util relative to it's
 * current capacity (busy ratio) in the range [0..SCHED_CAPACITY_SCALE] for use
 * in energy calculations. Since task executions may or may not overlap in time
 * in the group the true normalized util is between max(cpu_norm_util(i)) and
 * sum(cpu_norm_util(i)) when iterating over all cpus in the group, i. The
 * latter is used as the estimate as it leads to a more pessimistic energy
 * estimate (more busy).
 */
static unsigned
long group_norm_util(struct energy_env *eenv, int cpu_idx)
{
	unsigned long capacity = eenv->cpu[cpu_idx].cap;
	unsigned long util, util_sum = 0;
	int cpu;

	for_each_cpu(cpu, sched_group_span(eenv->sg)) {
		util = cpu_util_without(cpu, eenv->p);

		/*
		 * If we are looking at the target CPU specified by the eenv,
		 * then we should add the (estimated) utilization of the task
		 * assuming we will wake it up on that CPU.
		 */
		if (unlikely(cpu == eenv->cpu[cpu_idx].cpu_id))
			util += eenv->util_delta;

		util_sum += __cpu_norm_util(util, capacity);
	}

	if (util_sum > SCHED_CAPACITY_SCALE)
		return SCHED_CAPACITY_SCALE;
	return util_sum;
}

static int find_new_capacity(struct energy_env *eenv, int cpu_idx)
{
	const struct sched_group_energy *sge = eenv->sg_cap->sge;
	unsigned long util = group_max_util(eenv, cpu_idx);
	int idx, cap_idx;

	cap_idx = sge->nr_cap_states - 1;

	for (idx = 0; idx < sge->nr_cap_states; idx++) {
		if (sge->cap_states[idx].cap >= util) {
			cap_idx = idx;
			break;
		}
	}
	/* Keep track of SG's capacity */
	eenv->cpu[cpu_idx].cap = sge->cap_states[cap_idx].cap;
	eenv->cpu[cpu_idx].cap_idx = cap_idx;

	return cap_idx;
}

static int group_idle_state(struct energy_env *eenv, int cpu_idx)
{
	struct sched_group *sg = eenv->sg;
	int src_in_grp, dst_in_grp;
	int i, state = INT_MAX;
	int max_idle_state_idx;
	long grp_util = 0;
	int new_state;

	/* Find the shallowest idle state in the sched group. */
	for_each_cpu(i, sched_group_span(sg))
		state = min(state, idle_get_state_idx(cpu_rq(i)));

	if (unlikely(state == INT_MAX))
		return -EINVAL;

	/* Take non-cpuidle idling into account (active idle/arch_cpu_idle()) */
	state++;
	/*
	 * Try to estimate if a deeper idle state is
	 * achievable when we move the task.
	 */
	for_each_cpu(i, sched_group_span(sg))
		grp_util += cpu_util(i);

	src_in_grp = cpumask_test_cpu(eenv->cpu[EAS_CPU_PRV].cpu_id,
				      sched_group_span(sg));
	dst_in_grp = cpumask_test_cpu(eenv->cpu[cpu_idx].cpu_id,
				      sched_group_span(sg));
	if (src_in_grp == dst_in_grp) {
		/*
		 * both CPUs under consideration are in the same group or not in
		 * either group, migration should leave idle state the same.
		 */
		return state;
	}
	/*
	 * add or remove util as appropriate to indicate what group util
	 * will be (worst case - no concurrent execution) after moving the task
	 */
	grp_util += src_in_grp ? -eenv->util_delta : eenv->util_delta;

	if (grp_util >
		((long)sg->sgc->max_capacity * (int)sg->group_weight)) {
		/*
		 * After moving, the group will be fully occupied
		 * so assume it will not be idle at all.
		 */
		return 0;
	}

	/*
	 * after moving, this group is at most partly
	 * occupied, so it should have some idle time.
	 */
	max_idle_state_idx = sg->sge->nr_idle_states - 2;
	new_state = grp_util * max_idle_state_idx;
	if (grp_util <= 0) {
		/* group will have no util, use lowest state */
		new_state = max_idle_state_idx + 1;
	} else {
		/*
		 * for partially idle, linearly map util to idle
		 * states, excluding the lowest one. This does not
		 * correspond to the state we expect to enter in
		 * reality, but an indication of what might happen.
		 */
		new_state = min_t(int, max_idle_state_idx,
				  new_state / sg->sgc->max_capacity);
		new_state = max_idle_state_idx - new_state;
	}
	return new_state;
}

#ifdef DEBUG_EENV_DECISIONS
static struct _eenv_debug *eenv_debug_entry_ptr(struct _eenv_debug *base, int idx);

static void store_energy_calc_debug_info(struct energy_env *eenv, int cpu_idx, int cap_idx, int idle_idx)
{
	int debug_idx = eenv->cpu[cpu_idx].debug_idx;
	unsigned long sg_util, busy_energy, idle_energy;
	const struct sched_group_energy *sge;
	struct _eenv_debug *dbg;
	int cpu;

	if (debug_idx < EAS_EENV_DEBUG_LEVELS) {
		sge = eenv->sg->sge;
		sg_util = group_norm_util(eenv, cpu_idx);
		busy_energy   = sge->cap_states[cap_idx].power;
		busy_energy  *= sg_util;
		idle_energy   = SCHED_CAPACITY_SCALE - sg_util;
		idle_energy  *= sge->idle_states[idle_idx].power;
		/* should we use sg_cap or sg? */
		dbg = eenv_debug_entry_ptr(eenv->cpu[cpu_idx].debug, debug_idx);
		dbg->cap = sge->cap_states[cap_idx].cap;
		dbg->norm_util = sg_util;
		dbg->cap_energy = sge->cap_states[cap_idx].power;
		dbg->idle_energy = sge->idle_states[idle_idx].power;
		dbg->this_energy = busy_energy + idle_energy;
		dbg->this_busy_energy = busy_energy;
		dbg->this_idle_energy = idle_energy;

		cpumask_copy(&dbg->group_cpumask,
				sched_group_span(eenv->sg));

		for_each_cpu(cpu, &dbg->group_cpumask)
			dbg->cpu_util[cpu] = cpu_util(cpu);

		eenv->cpu[cpu_idx].debug_idx = debug_idx+1;
	}
}
#else
#define store_energy_calc_debug_info(a,b,c,d) {}
#endif /* DEBUG_EENV_DECISIONS */

/*
 * calc_sg_energy: compute energy for the eenv's SG (i.e. eenv->sg).
 *
 * This works in iterations to compute the SG's energy for each CPU
 * candidate defined by the energy_env's cpu array.
 */
static int calc_sg_energy(struct energy_env *eenv)
{
	struct sched_group *sg = eenv->sg;
	unsigned long busy_energy, idle_energy;
	unsigned int busy_power, idle_power;
	unsigned long total_energy = 0;
	unsigned long sg_util;
	int cap_idx, idle_idx;
	int cpu_idx;

	for (cpu_idx = EAS_CPU_PRV; cpu_idx < eenv->max_cpu_count; ++cpu_idx) {
		if (eenv->cpu[cpu_idx].cpu_id == -1)
			continue;

		/* Compute ACTIVE energy */
		cap_idx = find_new_capacity(eenv, cpu_idx);
		busy_power = sg->sge->cap_states[cap_idx].power;
		sg_util = group_norm_util(eenv, cpu_idx);
		busy_energy   = sg_util * busy_power;

		/* Compute IDLE energy */
		idle_idx = group_idle_state(eenv, cpu_idx);
		if (unlikely(idle_idx < 0))
			return idle_idx;

		if (idle_idx > sg->sge->nr_idle_states - 1)
			idle_idx = sg->sge->nr_idle_states - 1;

		idle_power = sg->sge->idle_states[idle_idx].power;
		idle_energy   = SCHED_CAPACITY_SCALE - sg_util;
		idle_energy  *= idle_power;

		total_energy = busy_energy + idle_energy;
		eenv->cpu[cpu_idx].energy += total_energy;

		store_energy_calc_debug_info(eenv, cpu_idx, cap_idx, idle_idx);
	}

	return 0;
}

/*
 * compute_energy() computes the absolute variation in energy consumption by
 * moving eenv.util_delta from EAS_CPU_PRV to EAS_CPU_NXT.
 *
 * NOTE: compute_energy() may fail when racing with sched_domain updates, in
 *       which case we abort by returning -EINVAL.
 */
static int compute_energy(struct energy_env *eenv)
{
	struct sched_domain *sd;
	int cpu;
	struct cpumask visit_cpus;
	struct sched_group *sg;
	int cpu_count;

	WARN_ON(!eenv->sg_top->sge);

	cpumask_copy(&visit_cpus, sched_group_span(eenv->sg_top));

	/* If a cpu is hotplugged in while we are in this function, it does
	 * not appear in the existing visit_cpus mask which came from the
	 * sched_group pointer of the sched_domain pointed at by sd_ea for
	 * either the prev or next cpu and was dereferenced in
	 * select_energy_cpu_idx.
	 * Since we will dereference sd_scs later as we iterate through the
	 * CPUs we expect to visit, new CPUs can be present which are not in
	 * the visit_cpus mask. Guard this with cpu_count.
	 */
	cpu_count = cpumask_weight(&visit_cpus);

	while (!cpumask_empty(&visit_cpus)) {
		struct sched_group *sg_shared_cap = NULL;
		cpu = cpumask_first(&visit_cpus);

		/*
		 * Is the group utilization affected by cpus outside this
		 * sched_group?
		 * This sd may have groups with cpus which were not present
		 * when we took visit_cpus.
		 */
		sd = rcu_dereference(per_cpu(sd_scs, cpu));
		if (sd) {
			if (sd->parent)
				sg_shared_cap = sd->parent->groups;
			else /* single cluster system */
				sg_shared_cap = sd->groups;
		}
		for_each_domain(cpu, sd) {
			sg = sd->groups;
			/* Has this sched_domain already been visited? */
			if (sd->child && group_first_cpu(sg) != cpu)
				break;

			do {
				eenv->sg_cap = sg;
				if (sg_shared_cap && sg_shared_cap->group_weight >= sg->group_weight)
					eenv->sg_cap = sg_shared_cap;

				/*
				 * Compute the energy for all the candidate
				 * CPUs in the current visited SG.
				 */
				eenv->sg = sg;
				if (calc_sg_energy(eenv))
					return -EINVAL;

				/* remove CPUs we have just visited */
				if (!sd->child) {
					/*
					 * cpu_count here is the number of
					 * cpus we expect to visit in this
					 * calculation. If we race against
					 * hotplug, we can have extra cpus
					 * added to the groups we are
					 * iterating which do not appear in
					 * the visit_cpus mask. In that case
					 * we are not able to calculate energy
					 * without restarting so we will bail
					 * out and use prev_cpu this time.
					 */
					if (!cpu_count)
						return -EINVAL;
					cpumask_xor(&visit_cpus, &visit_cpus, sched_group_span(sg));
					cpu_count--;
				}

				if (cpumask_equal(sched_group_span(sg), sched_group_span(eenv->sg_top)) &&
					sd->child)
					goto next_cpu;

			} while (sg = sg->next, sg != sd->groups);
		}
next_cpu:
		cpumask_clear_cpu(cpu, &visit_cpus);
		continue;
	}

	return 0;
}

static inline bool cpu_in_sg(struct sched_group *sg, int cpu)
{
	return cpu != -1 && cpumask_test_cpu(cpu, sched_group_span(sg));
}

#ifdef DEBUG_EENV_DECISIONS
static void dump_eenv_debug(struct energy_env *eenv)
{
	int cpu_idx, grp_idx;
	char cpu_utils[(NR_CPUS*12)+10]="cpu_util: ";
	char cpulist[64];

	trace_printk("eenv scenario: task=%p %s task_util=%lu prev_cpu=%d",
			eenv->p, eenv->p->comm, eenv->util_delta, eenv->cpu[EAS_CPU_PRV].cpu_id);

	for (cpu_idx=EAS_CPU_PRV; cpu_idx < eenv->max_cpu_count; cpu_idx++) {
		if (eenv->cpu[cpu_idx].cpu_id == -1)
			continue;
		trace_printk("---Scenario %d: Place task on cpu %d energy=%lu (%d debug logs at %p)",
				cpu_idx+1, eenv->cpu[cpu_idx].cpu_id,
				eenv->cpu[cpu_idx].energy >> SCHED_CAPACITY_SHIFT,
				eenv->cpu[cpu_idx].debug_idx,
				eenv->cpu[cpu_idx].debug);
		for (grp_idx = 0; grp_idx < eenv->cpu[cpu_idx].debug_idx; grp_idx++) {
			struct _eenv_debug *debug;
			int cpu, written=0;

			debug = eenv_debug_entry_ptr(eenv->cpu[cpu_idx].debug, grp_idx);
			cpu = scnprintf(cpulist, sizeof(cpulist), "%*pbl", cpumask_pr_args(&debug->group_cpumask));

			cpu_utils[0] = 0;
			/* print out the relevant cpu_util */
			for_each_cpu(cpu, &(debug->group_cpumask)) {
				char tmp[64];
				if (written > sizeof(cpu_utils)-10) {
					cpu_utils[written]=0;
					break;
				}
				written += snprintf(tmp, sizeof(tmp), "cpu%d(%lu) ", cpu, debug->cpu_util[cpu]);
				strcat(cpu_utils, tmp);
			}
			/* trace the data */
			trace_printk("  | %s : cap=%lu nutil=%lu, cap_nrg=%lu, idle_nrg=%lu energy=%lu busy_energy=%lu idle_energy=%lu %s",
					cpulist, debug->cap, debug->norm_util,
					debug->cap_energy, debug->idle_energy,
					debug->this_energy >> SCHED_CAPACITY_SHIFT,
					debug->this_busy_energy >> SCHED_CAPACITY_SHIFT,
					debug->this_idle_energy >> SCHED_CAPACITY_SHIFT,
					cpu_utils);

		}
		trace_printk("---");
	}
	trace_printk("----- done");
	return;
}
#else
#define dump_eenv_debug(a) {}
#endif /* DEBUG_EENV_DECISIONS */
/*
 * select_energy_cpu_idx(): estimate the energy impact of changing the
 * utilization distribution.
 *
 * The eenv parameter specifies the changes: utilization amount and a
 * collection of possible CPU candidates. The number of candidates
 * depends upon the selection algorithm used.
 *
 * If find_best_target was used to select candidate CPUs, there will
 * be at most 3 including prev_cpu. If not, we used a brute force
 * selection which will provide the union of:
 *  * CPUs belonging to the highest sd which is not overutilized
 *  * CPUs the task is allowed to run on
 *  * online CPUs
 *
 * This function returns the index of a CPU candidate specified by the
 * energy_env which corresponds to the most energy efficient CPU.
 * Thus, 0 (EAS_CPU_PRV) means that non of the CPU candidate is more energy
 * efficient than running on prev_cpu. This is also the value returned in case
 * of abort due to error conditions during the computations. The only
 * exception to this if we fail to access the energy model via sd_ea, where
 * we return -1 with the intent of asking the system to use a different
 * wakeup placement algorithm.
 *
 * A value greater than zero means that the most energy efficient CPU is the
 * one represented by eenv->cpu[eenv->next_idx].cpu_id.
 */
static inline int select_energy_cpu_idx(struct energy_env *eenv)
{
	int last_cpu_idx = eenv->max_cpu_count - 1;
	struct sched_domain *sd;
	struct sched_group *sg;
	int sd_cpu = -1;
	int cpu_idx;
	int margin;

	sd_cpu = eenv->cpu[EAS_CPU_PRV].cpu_id;
	sd = rcu_dereference(per_cpu(sd_ea, sd_cpu));
	if (!sd)
		return -1;

	cpumask_clear(&eenv->cpus_mask);
	for (cpu_idx = EAS_CPU_PRV; cpu_idx < eenv->max_cpu_count; ++cpu_idx) {
		int cpu = eenv->cpu[cpu_idx].cpu_id;

		if (cpu < 0)
			continue;
		cpumask_set_cpu(cpu, &eenv->cpus_mask);
	}

	sg = sd->groups;
	do {
		/* Skip SGs which do not contains a candidate CPU */
		if (!cpumask_intersects(&eenv->cpus_mask, sched_group_span(sg)))
			continue;

		eenv->sg_top = sg;
		if (compute_energy(eenv) == -EINVAL)
			return EAS_CPU_PRV;
	} while (sg = sg->next, sg != sd->groups);
	/* remember - eenv energy values are unscaled */

	/*
	 * Compute the dead-zone margin used to prevent too many task
	 * migrations with negligible energy savings.
	 * An energy saving is considered meaningful if it reduces the energy
	 * consumption of EAS_CPU_PRV CPU candidate by at least ~1.56%
	 */
	margin = eenv->cpu[EAS_CPU_PRV].energy >> 6;

	/*
	 * By default the EAS_CPU_PRV CPU is considered the most energy
	 * efficient, with a 0 energy variation.
	 */
	eenv->next_idx = EAS_CPU_PRV;
	eenv->cpu[EAS_CPU_PRV].nrg_delta = 0;

	dump_eenv_debug(eenv);

	trace_sched_energy_diff(eenv->p, eenv->cpu[EAS_CPU_PRV].cpu_id,
				eenv->cpu[EAS_CPU_PRV].energy,
				eenv->cpu[EAS_CPU_NXT].cpu_id,
				eenv->cpu[EAS_CPU_NXT].energy,
				eenv->cpu[EAS_CPU_BKP].cpu_id,
				eenv->cpu[EAS_CPU_BKP].energy);
	/*
	 * Compare the other CPU candidates to find a CPU which can be
	 * more energy efficient then EAS_CPU_PRV
	 */
	if (sched_feat(FBT_STRICT_ORDER))
		last_cpu_idx = EAS_CPU_BKP;

	for(cpu_idx = EAS_CPU_NXT; cpu_idx <= last_cpu_idx; cpu_idx++) {
		if (eenv->cpu[cpu_idx].cpu_id < 0)
			continue;
		eenv->cpu[cpu_idx].nrg_delta =
			eenv->cpu[cpu_idx].energy -
			eenv->cpu[EAS_CPU_PRV].energy;

		/* filter energy variations within the dead-zone margin */
		if (abs(eenv->cpu[cpu_idx].nrg_delta) < margin)
			eenv->cpu[cpu_idx].nrg_delta = 0;
		/* update the schedule candidate with min(nrg_delta) */
		if (eenv->cpu[cpu_idx].nrg_delta <
		    eenv->cpu[eenv->next_idx].nrg_delta) {
			eenv->next_idx = cpu_idx;
			/* break out if we want to stop on first saving candidate */
			if (sched_feat(FBT_STRICT_ORDER))
				break;
		}
	}

	return eenv->next_idx;
}

/*
 * Detect M:N waker/wakee relationships via a switching-frequency heuristic.
 *
 * A waker of many should wake a different task than the one last awakened
 * at a frequency roughly N times higher than one of its wakees.
 *
 * In order to determine whether we should let the load spread vs consolidating
 * to shared cache, we look for a minimum 'flip' frequency of llc_size in one
 * partner, and a factor of lls_size higher frequency in the other.
 *
 * With both conditions met, we can be relatively sure that the relationship is
 * non-monogamous, with partner count exceeding socket size.
 *
 * Waker/wakee being client/server, worker/dispatcher, interrupt source or
 * whatever is irrelevant, spread criteria is apparent partner count exceeds
 * socket size.
 */
static int wake_wide(struct task_struct *p, int sibling_count_hint)
{
	unsigned int master = current->wakee_flips;
	unsigned int slave = p->wakee_flips;
	int llc_size = this_cpu_read(sd_llc_size);

	if (sibling_count_hint >= llc_size)
		return 1;

	if (master < slave)
		swap(master, slave);
	if (slave < llc_size || master < slave * llc_size)
		return 0;
	return 1;
}

/*
 * The purpose of wake_affine() is to quickly determine on which CPU we can run
 * soonest. For the purpose of speed we only consider the waking and previous
 * CPU.
 *
 * wake_affine_idle() - only considers 'now', it check if the waking CPU is (or
 *			will be) idle.
 *
 * wake_affine_weight() - considers the weight to reflect the average
 *			  scheduling latency of the CPUs. This seems to work
 *			  for the overloaded case.
 */

static bool
wake_affine_idle(struct sched_domain *sd, struct task_struct *p,
		 int this_cpu, int prev_cpu, int sync)
{
	if (idle_cpu(this_cpu))
		return true;

	if (sync && cpu_rq(this_cpu)->nr_running == 1)
		return true;

	return false;
}

static bool
wake_affine_weight(struct sched_domain *sd, struct task_struct *p,
		   int this_cpu, int prev_cpu, int sync)
{
	s64 this_eff_load, prev_eff_load;
	unsigned long task_load;

	this_eff_load = target_load(this_cpu, sd->wake_idx);
	prev_eff_load = source_load(prev_cpu, sd->wake_idx);

	if (sync) {
		unsigned long current_load = task_h_load(current);

		if (current_load > this_eff_load)
			return true;

		this_eff_load -= current_load;
	}

	task_load = task_h_load(p);

	this_eff_load += task_load;
	if (sched_feat(WA_BIAS))
		this_eff_load *= 100;
	this_eff_load *= capacity_of(prev_cpu);

	prev_eff_load -= task_load;
	if (sched_feat(WA_BIAS))
		prev_eff_load *= 100 + (sd->imbalance_pct - 100) / 2;
	prev_eff_load *= capacity_of(this_cpu);

	return this_eff_load <= prev_eff_load;
}

static int wake_affine(struct sched_domain *sd, struct task_struct *p,
		       int prev_cpu, int sync)
{
	int this_cpu = smp_processor_id();
	bool affine = false;

	if (sched_feat(WA_IDLE) && !affine)
		affine = wake_affine_idle(sd, p, this_cpu, prev_cpu, sync);

	if (sched_feat(WA_WEIGHT) && !affine)
		affine = wake_affine_weight(sd, p, this_cpu, prev_cpu, sync);

	schedstat_inc(p->se.statistics.nr_wakeups_affine_attempts);
	if (affine) {
		schedstat_inc(sd->ttwu_move_affine);
		schedstat_inc(p->se.statistics.nr_wakeups_affine);
	}

	return affine;
}

#ifdef CONFIG_SCHED_TUNE
struct reciprocal_value schedtune_spc_rdiv;

static long
schedtune_margin(unsigned long signal, long boost)
{
	long long margin = 0;

	/*
	 * Signal proportional compensation (SPC)
	 *
	 * The Boost (B) value is used to compute a Margin (M) which is
	 * proportional to the complement of the original Signal (S):
	 *   M = B * (SCHED_CAPACITY_SCALE - S)
	 * The obtained M could be used by the caller to "boost" S.
	 */
	if (boost >= 0) {
		margin  = SCHED_CAPACITY_SCALE - signal;
		margin *= boost;
	} else
		margin = -signal * boost;

	margin  = reciprocal_divide(margin, schedtune_spc_rdiv);

	if (boost < 0)
		margin *= -1;
	return margin;
}

static inline int
schedtune_cpu_margin(unsigned long util, int cpu)
{
	int boost = schedtune_cpu_boost(cpu);

	if (boost == 0)
		return 0;

	return schedtune_margin(util, boost);
}

static inline long
schedtune_task_margin(struct task_struct *task)
{
	int boost = schedtune_task_boost(task);
	unsigned long util;
	long margin;

	if (boost == 0)
		return 0;

	util = task_util_est(task);
	margin = schedtune_margin(util, boost);

	return margin;
}

#else /* CONFIG_SCHED_TUNE */

static inline int
schedtune_cpu_margin(unsigned long util, int cpu)
{
	return 0;
}

static inline int
schedtune_task_margin(struct task_struct *task)
{
	return 0;
}

#endif /* CONFIG_SCHED_TUNE */

unsigned long
boosted_cpu_util(int cpu, struct sched_walt_cpu_load *walt_load)
{
	unsigned long util = cpu_util_freq(cpu, walt_load);
	long margin = schedtune_cpu_margin(util, cpu);

	trace_sched_boost_cpu(cpu, util, margin);

	return util + margin;
}

static inline unsigned long
boosted_task_util(struct task_struct *task)
{
	unsigned long util = task_util_est(task);
	long margin = schedtune_task_margin(task);

	trace_sched_boost_task(task, util, margin);

	return util + margin;
}

static unsigned long cpu_util_without(int cpu, struct task_struct *p);

static unsigned long capacity_spare_without(int cpu, struct task_struct *p)
{
	return max_t(long, capacity_of(cpu) - cpu_util_without(cpu, p), 0);
}

/*
 * find_idlest_group finds and returns the least busy CPU group within the
 * domain.
 *
 * Assumes p is allowed on at least one CPU in sd.
 */
static struct sched_group *
find_idlest_group(struct sched_domain *sd, struct task_struct *p,
		  int this_cpu, int sd_flag)
{
	struct sched_group *idlest = NULL, *group = sd->groups;
	struct sched_group *most_spare_sg = NULL;
	unsigned long min_runnable_load = ULONG_MAX;
	unsigned long this_runnable_load = ULONG_MAX;
	unsigned long min_avg_load = ULONG_MAX, this_avg_load = ULONG_MAX;
	unsigned long most_spare = 0, this_spare = 0;
	int load_idx = sd->forkexec_idx;
	int imbalance_scale = 100 + (sd->imbalance_pct-100)/2;
	unsigned long imbalance = scale_load_down(NICE_0_LOAD) *
				(sd->imbalance_pct-100) / 100;

	if (sd_flag & SD_BALANCE_WAKE)
		load_idx = sd->wake_idx;

	do {
		unsigned long load, avg_load, runnable_load;
		unsigned long spare_cap, max_spare_cap;
		int local_group;
		int i;

		/* Skip over this group if it has no CPUs allowed */
		if (!cpumask_intersects(sched_group_span(group),
					&p->cpus_allowed))
			continue;

		local_group = cpumask_test_cpu(this_cpu,
					       sched_group_span(group));

		/*
		 * Tally up the load of all CPUs in the group and find
		 * the group containing the CPU with most spare capacity.
		 */
		avg_load = 0;
		runnable_load = 0;
		max_spare_cap = 0;

		for_each_cpu(i, sched_group_span(group)) {
			/* Bias balancing toward cpus of our domain */
			if (local_group)
				load = source_load(i, load_idx);
			else
				load = target_load(i, load_idx);

			runnable_load += load;

			avg_load += cfs_rq_load_avg(&cpu_rq(i)->cfs);

			spare_cap = capacity_spare_without(i, p);

			if (spare_cap > max_spare_cap)
				max_spare_cap = spare_cap;
		}

		/* Adjust by relative CPU capacity of the group */
		avg_load = (avg_load * SCHED_CAPACITY_SCALE) /
					group->sgc->capacity;
		runnable_load = (runnable_load * SCHED_CAPACITY_SCALE) /
					group->sgc->capacity;

		if (local_group) {
			this_runnable_load = runnable_load;
			this_avg_load = avg_load;
			this_spare = max_spare_cap;
		} else {
			if (min_runnable_load > (runnable_load + imbalance)) {
				/*
				 * The runnable load is significantly smaller
				 * so we can pick this new cpu
				 */
				min_runnable_load = runnable_load;
				min_avg_load = avg_load;
				idlest = group;
			} else if ((runnable_load < (min_runnable_load + imbalance)) &&
				   (100*min_avg_load > imbalance_scale*avg_load)) {
				/*
				 * The runnable loads are close so take the
				 * blocked load into account through avg_load.
				 */
				min_avg_load = avg_load;
				idlest = group;
			}

			if (most_spare < max_spare_cap) {
				most_spare = max_spare_cap;
				most_spare_sg = group;
			}
		}
	} while (group = group->next, group != sd->groups);

	/*
	 * The cross-over point between using spare capacity or least load
	 * is too conservative for high utilization tasks on partially
	 * utilized systems if we require spare_capacity > task_util(p),
	 * so we allow for some task stuffing by using
	 * spare_capacity > task_util(p)/2.
	 *
	 * Spare capacity can't be used for fork because the utilization has
	 * not been set yet, we must first select a rq to compute the initial
	 * utilization.
	 */
	if (sd_flag & SD_BALANCE_FORK)
		goto skip_spare;

	if (this_spare > task_util(p) / 2 &&
	    imbalance_scale*this_spare > 100*most_spare)
		return NULL;

	if (most_spare > task_util(p) / 2)
		return most_spare_sg;

skip_spare:
	if (!idlest)
		return NULL;

	if (min_runnable_load > (this_runnable_load + imbalance))
		return NULL;

	if ((this_runnable_load < (min_runnable_load + imbalance)) &&
	     (100*this_avg_load < imbalance_scale*min_avg_load))
		return NULL;

	return idlest;
}

/*
 * find_idlest_group_cpu - find the idlest cpu among the cpus in group.
 */
static int
find_idlest_group_cpu(struct sched_group *group, struct task_struct *p, int this_cpu)
{
	unsigned long load, min_load = ULONG_MAX;
	unsigned int min_exit_latency = UINT_MAX;
	u64 latest_idle_timestamp = 0;
	int least_loaded_cpu = this_cpu;
	int shallowest_idle_cpu = -1;
	int i;

	/* Check if we have any choice: */
	if (group->group_weight == 1)
		return cpumask_first(sched_group_span(group));

	/* Traverse only the allowed CPUs */
	for_each_cpu_and(i, sched_group_span(group), &p->cpus_allowed) {
		if (idle_cpu(i)) {
			struct rq *rq = cpu_rq(i);
			struct cpuidle_state *idle = idle_get_state(rq);
			if (idle && idle->exit_latency < min_exit_latency) {
				/*
				 * We give priority to a CPU whose idle state
				 * has the smallest exit latency irrespective
				 * of any idle timestamp.
				 */
				min_exit_latency = idle->exit_latency;
				latest_idle_timestamp = rq->idle_stamp;
				shallowest_idle_cpu = i;
			} else if ((!idle || idle->exit_latency == min_exit_latency) &&
				   rq->idle_stamp > latest_idle_timestamp) {
				/*
				 * If equal or no active idle state, then
				 * the most recently idled CPU might have
				 * a warmer cache.
				 */
				latest_idle_timestamp = rq->idle_stamp;
				shallowest_idle_cpu = i;
			}
		} else if (shallowest_idle_cpu == -1) {
			load = weighted_cpuload(cpu_rq(i));
			if (load < min_load || (load == min_load && i == this_cpu)) {
				min_load = load;
				least_loaded_cpu = i;
			}
		}
	}

	return shallowest_idle_cpu != -1 ? shallowest_idle_cpu : least_loaded_cpu;
}

static inline int find_idlest_cpu(struct sched_domain *sd, struct task_struct *p,
				  int cpu, int prev_cpu, int sd_flag)
{
	int new_cpu = cpu;

	if (!cpumask_intersects(sched_domain_span(sd), &p->cpus_allowed))
		return prev_cpu;

	while (sd) {
		struct sched_group *group;
		struct sched_domain *tmp;
		int weight;

		if (!(sd->flags & sd_flag)) {
			sd = sd->child;
			continue;
		}

		group = find_idlest_group(sd, p, cpu, sd_flag);
		if (!group) {
			sd = sd->child;
			continue;
		}

		new_cpu = find_idlest_group_cpu(group, p, cpu);
		if (new_cpu == cpu) {
			/* Now try balancing at a lower domain level of cpu */
			sd = sd->child;
			continue;
		}

		/* Now try balancing at a lower domain level of new_cpu */
		cpu = new_cpu;
		weight = sd->span_weight;
		sd = NULL;
		for_each_domain(cpu, tmp) {
			if (weight <= tmp->span_weight)
				break;
			if (tmp->flags & sd_flag)
				sd = tmp;
		}
		/* while loop will break here if sd == NULL */
	}

	return new_cpu;
}

#ifdef CONFIG_SCHED_SMT
DEFINE_STATIC_KEY_FALSE(sched_smt_present);
EXPORT_SYMBOL_GPL(sched_smt_present);

static inline void set_idle_cores(int cpu, int val)
{
	struct sched_domain_shared *sds;

	sds = rcu_dereference(per_cpu(sd_llc_shared, cpu));
	if (sds)
		WRITE_ONCE(sds->has_idle_cores, val);
}

static inline bool test_idle_cores(int cpu, bool def)
{
	struct sched_domain_shared *sds;

	sds = rcu_dereference(per_cpu(sd_llc_shared, cpu));
	if (sds)
		return READ_ONCE(sds->has_idle_cores);

	return def;
}

/*
 * Scans the local SMT mask to see if the entire core is idle, and records this
 * information in sd_llc_shared->has_idle_cores.
 *
 * Since SMT siblings share all cache levels, inspecting this limited remote
 * state should be fairly cheap.
 */
void __update_idle_core(struct rq *rq)
{
	int core = cpu_of(rq);
	int cpu;

	rcu_read_lock();
	if (test_idle_cores(core, true))
		goto unlock;

	for_each_cpu(cpu, cpu_smt_mask(core)) {
		if (cpu == core)
			continue;

		if (!idle_cpu(cpu))
			goto unlock;
	}

	set_idle_cores(core, 1);
unlock:
	rcu_read_unlock();
}

/*
 * Scan the entire LLC domain for idle cores; this dynamically switches off if
 * there are no idle cores left in the system; tracked through
 * sd_llc->shared->has_idle_cores and enabled through update_idle_core() above.
 */
static int select_idle_core(struct task_struct *p, struct sched_domain *sd, int target)
{
	struct cpumask *cpus = this_cpu_cpumask_var_ptr(select_idle_mask);
	int core, cpu;

	if (!static_branch_likely(&sched_smt_present))
		return -1;

	if (!test_idle_cores(target, false))
		return -1;

	cpumask_and(cpus, sched_domain_span(sd), &p->cpus_allowed);

	for_each_cpu_wrap(core, cpus, target) {
		bool idle = true;

		for_each_cpu(cpu, cpu_smt_mask(core)) {
			cpumask_clear_cpu(cpu, cpus);
			if (!idle_cpu(cpu))
				idle = false;
		}

		if (idle)
			return core;
	}

	/*
	 * Failed to find an idle core; stop looking for one.
	 */
	set_idle_cores(target, 0);

	return -1;
}

/*
 * Scan the local SMT mask for idle CPUs.
 */
static int select_idle_smt(struct task_struct *p, struct sched_domain *sd, int target)
{
	int cpu;

	if (!static_branch_likely(&sched_smt_present))
		return -1;

	for_each_cpu(cpu, cpu_smt_mask(target)) {
		if (!cpumask_test_cpu(cpu, &p->cpus_allowed))
			continue;
		if (idle_cpu(cpu))
			return cpu;
	}

	return -1;
}

#else /* CONFIG_SCHED_SMT */

static inline int select_idle_core(struct task_struct *p, struct sched_domain *sd, int target)
{
	return -1;
}

static inline int select_idle_smt(struct task_struct *p, struct sched_domain *sd, int target)
{
	return -1;
}

#endif /* CONFIG_SCHED_SMT */

/*
 * Scan the LLC domain for idle CPUs; this is dynamically regulated by
 * comparing the average scan cost (tracked in sd->avg_scan_cost) against the
 * average idle time for this rq (as found in rq->avg_idle).
 */
static int select_idle_cpu(struct task_struct *p, struct sched_domain *sd, int target)
{
	struct sched_domain *this_sd;
	u64 avg_cost, avg_idle;
	u64 time, cost;
	s64 delta;
	int cpu, nr = INT_MAX;

	this_sd = rcu_dereference(*this_cpu_ptr(&sd_llc));
	if (!this_sd)
		return -1;

	/*
	 * Due to large variance we need a large fuzz factor; hackbench in
	 * particularly is sensitive here.
	 */
	avg_idle = this_rq()->avg_idle / 512;
	avg_cost = this_sd->avg_scan_cost + 1;

	if (sched_feat(SIS_AVG_CPU) && avg_idle < avg_cost)
		return -1;

	if (sched_feat(SIS_PROP)) {
		u64 span_avg = sd->span_weight * avg_idle;
		if (span_avg > 4*avg_cost)
			nr = div_u64(span_avg, avg_cost);
		else
			nr = 4;
	}

	time = local_clock();

	for_each_cpu_wrap(cpu, sched_domain_span(sd), target) {
		if (!--nr)
			return -1;
		if (!cpumask_test_cpu(cpu, &p->cpus_allowed))
			continue;
		if (cpu_isolated(cpu))
			continue;
		if (idle_cpu(cpu))
			break;
	}

	time = local_clock() - time;
	cost = this_sd->avg_scan_cost;
	delta = (s64)(time - cost) / 8;
	this_sd->avg_scan_cost += delta;

	return cpu;
}

/*
 * Try and locate an idle core/thread in the LLC cache domain.
 */
static inline int __select_idle_sibling(struct task_struct *p, int prev, int target)
{
	struct sched_domain *sd;
	int i;

	if (idle_cpu(target) && !cpu_isolated(target))
		return target;

	/*
	 * If the previous cpu is cache affine and idle, don't be stupid.
	 */
	if (prev != target && cpus_share_cache(prev, target) &&
				idle_cpu(prev) && !cpu_isolated(prev))
		return prev;

	sd = rcu_dereference(per_cpu(sd_llc, target));
	if (!sd)
		return target;

	i = select_idle_core(p, sd, target);
	if ((unsigned)i < nr_cpumask_bits)
		return i;

	i = select_idle_cpu(p, sd, target);
	if ((unsigned)i < nr_cpumask_bits)
		return i;

	i = select_idle_smt(p, sd, target);
	if ((unsigned)i < nr_cpumask_bits)
		return i;

	return target;
}

static inline int select_idle_sibling_cstate_aware(struct task_struct *p, int prev, int target)
{
	struct sched_domain *sd;
	struct sched_group *sg;
	int best_idle_cpu = -1;
	int best_idle_cstate = -1;
	int best_idle_capacity = INT_MAX;
	int i;

	/*
	 * Iterate the domains and find an elegible idle cpu.
	 */
	sd = rcu_dereference(per_cpu(sd_llc, target));
	for_each_lower_domain(sd) {
		sg = sd->groups;
		do {
			if (!cpumask_intersects(
					sched_group_span(sg), &p->cpus_allowed))
				goto next;

			for_each_cpu_and(i, &p->cpus_allowed, sched_group_span(sg)) {
				int idle_idx;
				unsigned long new_usage;
				unsigned long capacity_orig;

				if (!idle_cpu(i))
					goto next;

				if (cpu_isolated(i))
					continue;

				/* figure out if the task can fit here at all */
				new_usage = boosted_task_util(p);
				capacity_orig = capacity_orig_of(i);

				if (new_usage > capacity_orig)
					goto next;

				/* if the task fits without changing OPP and we
				 * intended to use this CPU, just proceed
				 */
				if (i == target && new_usage <= capacity_curr_of(target)) {
					return target;
				}

				/* otherwise select CPU with shallowest idle state
				 * to reduce wakeup latency.
				 */
				idle_idx = idle_get_state_idx(cpu_rq(i));

				if (idle_idx < best_idle_cstate &&
					capacity_orig <= best_idle_capacity) {
					best_idle_cpu = i;
					best_idle_cstate = idle_idx;
					best_idle_capacity = capacity_orig;
				}
			}
	next:
			sg = sg->next;
		} while (sg != sd->groups);
	}

	if (best_idle_cpu >= 0)
		target = best_idle_cpu;

	return target;
}

static int select_idle_sibling(struct task_struct *p, int prev, int target)
{
	if (!sysctl_sched_cstate_aware)
		return __select_idle_sibling(p, prev, target);

	return select_idle_sibling_cstate_aware(p, prev, target);
}

static inline bool task_fits_capacity(struct task_struct *p,
					long capacity,
					int cpu)
{
	unsigned int margin;

	if (capacity_orig_of(task_cpu(p)) > capacity_orig_of(cpu))
		margin = sched_capacity_margin_down[task_cpu(p)];
	else
		margin = sched_capacity_margin_up[task_cpu(p)];

	return capacity * 1024 > boosted_task_util(p) * margin;
}

static inline bool task_fits_max(struct task_struct *p, int cpu)
{
	unsigned long capacity = capacity_orig_of(cpu);
	unsigned long max_capacity = cpu_rq(cpu)->rd->max_cpu_capacity.val;

	if (capacity == max_capacity)
		return true;

	if (task_boost_policy(p) == SCHED_BOOST_ON_BIG &&
			is_min_capacity_cpu(cpu))
		return false;

	return task_fits_capacity(p, capacity, cpu);
}

struct find_best_target_env {
	struct cpumask *rtg_target;
	int placement_boost;
	bool need_idle;
	int fastpath;
};

static bool is_packing_eligible(struct task_struct *p, int target_cpu,
				struct find_best_target_env *fbt_env,
				unsigned int target_cpus_count,
				int best_idle_cstate, bool boosted)
{
	unsigned long tutil, estimated_capacity;

	if (task_placement_boost_enabled(p) || fbt_env->need_idle || boosted)
		return false;

	if (best_idle_cstate == -1)
		return false;

	if (target_cpus_count != 1)
		return true;

	if (task_in_cum_window_demand(cpu_rq(target_cpu), p))
		tutil = 0;
	else
		tutil = task_util(p);

	estimated_capacity = cpu_util_cum(target_cpu, tutil);
	estimated_capacity = add_capacity_margin(estimated_capacity,
						target_cpu);

	/*
	 * If there is only one active CPU and it is already above its current
	 * capacity, avoid placing additional task on the CPU.
	 */
	return (estimated_capacity <= capacity_curr_of(target_cpu));
}

static int start_cpu(struct task_struct *p, bool boosted,
		     bool sync_boost, struct cpumask *rtg_target)
{
	struct root_domain *rd = cpu_rq(smp_processor_id())->rd;
	int start_cpu = -1;

	if (boosted) {
		if (rd->mid_cap_orig_cpu != -1 &&
		    task_fits_max(p, rd->mid_cap_orig_cpu))
			return rd->mid_cap_orig_cpu;
		return rd->max_cap_orig_cpu;
	}

	if (sync_boost && rd->mid_cap_orig_cpu != -1)
		return rd->mid_cap_orig_cpu;

	/* A task always fits on its rtg_target */
	if (rtg_target) {
		int rtg_target_cpu = cpumask_first_and(rtg_target,
						cpu_online_mask);

		if (rtg_target_cpu < nr_cpu_ids)
			return rtg_target_cpu;
	}

	/* Where the task should land based on its demand */
	if (rd->min_cap_orig_cpu != -1
			&& task_fits_max(p, rd->min_cap_orig_cpu))
		start_cpu = rd->min_cap_orig_cpu;
	else if (rd->mid_cap_orig_cpu != -1
				&& task_fits_max(p, rd->mid_cap_orig_cpu))
		start_cpu = rd->mid_cap_orig_cpu;
	else
		start_cpu = rd->max_cap_orig_cpu;

	return start_cpu;
}

enum fastpaths {
	NONE = 0,
	SYNC_WAKEUP,
	PREV_CPU_FASTPATH,
};

static inline int find_best_target(struct task_struct *p, int *backup_cpu,
				   bool boosted, bool sync_boost,
				   bool prefer_idle,
				   struct find_best_target_env *fbt_env)
{
	unsigned long min_util = boosted_task_util(p);
	unsigned long target_capacity = ULONG_MAX;
	unsigned long min_wake_util = ULONG_MAX;
	unsigned long target_max_spare_cap = 0;
	unsigned long target_util = ULONG_MAX;
	unsigned long best_active_util = ULONG_MAX;
	unsigned long best_active_cuml_util = ULONG_MAX;
	unsigned long best_idle_cuml_util = ULONG_MAX;
	unsigned long best_idle_util = ULONG_MAX;
	int best_idle_cstate = INT_MAX;
	struct sched_domain *sd;
	struct sched_group *sg;
	int best_active_cpu = -1;
	int best_idle_cpu = -1;
	int target_cpu = -1;
	int cpu, i;
	long spare_wake_cap, most_spare_wake_cap = 0;
	int most_spare_cap_cpu = -1;
	unsigned int active_cpus_count = 0;
	int prev_cpu = task_cpu(p);
	bool next_group_higher_cap = false;
	int isolated_candidate = -1;
	int mid_cap_orig_cpu = cpu_rq(smp_processor_id())->rd->mid_cap_orig_cpu;
	struct task_struct *curr_tsk;

	*backup_cpu = -1;

	/*
	 * In most cases, target_capacity tracks capacity_orig of the most
	 * energy efficient CPU candidate, thus requiring to minimise
	 * target_capacity. For these cases target_capacity is already
	 * initialized to ULONG_MAX.
	 * However, for prefer_idle and boosted tasks we look for a high
	 * performance CPU, thus requiring to maximise target_capacity. In this
	 * case we initialise target_capacity to 0.
	 */
	if (prefer_idle && boosted)
		target_capacity = 0;

	/* Find start CPU based on boost value */
	cpu = start_cpu(p, boosted, sync_boost, fbt_env->rtg_target);
	if (cpu < 0)
		return -1;

	/* Find SD for the start CPU */
	sd = rcu_dereference(per_cpu(sd_ea, cpu));
	if (!sd)
		return -1;

	/* fast path for prev_cpu */
	if ((capacity_orig_of(prev_cpu) == capacity_orig_of(cpu)) &&
		!cpu_isolated(prev_cpu) && cpu_online(prev_cpu) &&
		idle_cpu(prev_cpu)) {

		if (idle_get_state_idx(cpu_rq(prev_cpu)) <= 1) {
			/*
			 * Since target_cpu and backup_cpu are both -1s the
			 * caller will choose prev_cpu and importantly skip
			 * energy evaluation
			 */
			target_cpu = -1;

			fbt_env->fastpath = PREV_CPU_FASTPATH;
			trace_sched_find_best_target(p, prefer_idle, min_util,
					cpu, -1, -1, -1, target_cpu, -1);
			goto out;
		}
	}

	/* Scan CPUs in all SDs */
	sg = sd->groups;
	do {
		for_each_cpu_and(i, &p->cpus_allowed, sched_group_span(sg)) {
			unsigned long capacity_curr = capacity_curr_of(i);
			unsigned long capacity_orig = capacity_orig_of(i);
			unsigned long wake_util, new_util, new_util_cuml;
			long spare_cap;
			int idle_idx = INT_MAX;

			trace_sched_cpu_util(i);

			if (!cpu_online(i) || cpu_isolated(i))
				continue;

			if (isolated_candidate == -1)
				isolated_candidate = i;
			/*
			 * This CPU is the target of an active migration that's
			 * yet to complete. Avoid placing another task on it.
			 * See check_for_migration()
			 */
			if (is_reserved(i))
				continue;

			if (sched_cpu_high_irqload(i))
				continue;

			/*
			 * p's blocked utilization is still accounted for on prev_cpu
			 * so prev_cpu will receive a negative bias due to the double
			 * accounting. However, the blocked utilization may be zero.
			 */
			wake_util = cpu_util_without(i, p);
			new_util = wake_util + task_util_est(p);
			spare_wake_cap = capacity_orig_of(i) - wake_util;

			if (spare_wake_cap > most_spare_wake_cap) {
				most_spare_wake_cap = spare_wake_cap;
				most_spare_cap_cpu = i;
			}

			/*
			 * Cumulative demand may already be accounting for the
			 * task. If so, add just the boost-utilization to
			 * the cumulative demand of the cpu.
			 */
			if (task_in_cum_window_demand(cpu_rq(i), p))
				new_util_cuml = cpu_util_cum(i, 0) +
					       min_util - task_util(p);
			else
				new_util_cuml = cpu_util_cum(i, 0) + min_util;

			/*
			 * Ensure minimum capacity to grant the required boost.
			 * The target CPU can be already at a capacity level higher
			 * than the one required to boost the task.
			 * However, if the task prefers idle cpu and that
			 * cpu is idle, skip this check.
			 */
			new_util = max(min_util, new_util);
			if (!(prefer_idle && idle_cpu(i))
				&& new_util > capacity_orig)
				continue;

			/*
			 * Pre-compute the maximum possible capacity we expect
			 * to have available on this CPU once the task is
			 * enqueued here.
			 */
			spare_cap = capacity_orig - new_util;

			if (idle_cpu(i))
				idle_idx = idle_get_state_idx(cpu_rq(i));


			/*
			 * Case A) Latency sensitive tasks
			 *
			 * Unconditionally favoring tasks that prefer idle CPU to
			 * improve latency.
			 *
			 * Looking for:
			 * - an idle CPU, whatever its idle_state is, since
			 *   the first CPUs we explore are more likely to be
			 *   reserved for latency sensitive tasks.
			 * - a non idle CPU where the task fits in its current
			 *   capacity and has the maximum spare capacity.
			 * - a non idle CPU with lower contention from other
			 *   tasks and running at the lowest possible OPP.
			 *
			 * The last two goals tries to favor a non idle CPU
			 * where the task can run as if it is "almost alone".
			 * A maximum spare capacity CPU is favoured since
			 * the task already fits into that CPU's capacity
			 * without waiting for an OPP chance.
			 *
			 * The following code path is the only one in the CPUs
			 * exploration loop which is always used by
			 * prefer_idle tasks. It exits the loop with wither a
			 * best_active_cpu or a target_cpu which should
			 * represent an optimal choice for latency sensitive
			 * tasks.
			 */
			if (prefer_idle) {

				/*
				 * Case A.1: IDLE CPU
				 * Return the best IDLE CPU we find:
				 * - for boosted tasks: if the task fits in mid
				 * cluster, prefer the first mid cluster cpu
				 * due to cpuset design, then other mid cluster
				 * cpus. Otherwise, choose max cluster cpu.
				 * - for !boosted tasks: the most energy
				 * efficient CPU (i.e. smallest capacity_orig)
				 */
				if (boosted && mid_cap_orig_cpu != -1 &&
					best_idle_cpu == mid_cap_orig_cpu)
					break;
				if (idle_cpu(i)) {
					if (boosted &&
					    capacity_orig < target_capacity)
						continue;
					if (!boosted &&
					    capacity_orig > target_capacity)
						continue;
					if (capacity_orig == target_capacity &&
					    sysctl_sched_cstate_aware) {
						if (best_idle_cstate < idle_idx)
							continue;
						/*
						 * If idle state of cpu is the
						 * same, select least utilized.
						 */
						else if (best_idle_cstate ==
						    idle_idx &&
						    best_idle_util <= new_util)
							continue;
					}

					target_capacity = capacity_orig;
					best_idle_cstate = idle_idx;
					best_idle_util = new_util;
					best_idle_cpu = i;
					continue;
				}
				if (best_idle_cpu != -1)
					continue;

				/*
				 * Case A.2: Target ACTIVE CPU
				 * Favor CPUs with max spare capacity.
				 */
				if (capacity_curr > new_util &&
				    spare_cap > target_max_spare_cap) {
					target_max_spare_cap = spare_cap;
					target_cpu = i;
					continue;
				}
				if (target_cpu != -1)
					continue;


				/*
				 * Case A.3: Backup ACTIVE CPU
				 * Favor CPUs with:
				 * - lower utilization due to other tasks
				 * - lower utilization with the task in
				 */
				if (wake_util > min_wake_util)
					continue;
				if (new_util > best_active_util)
					continue;

				/*
				 * If utilization is the same between CPUs,
				 * break the ties with cumulative demand,
				 * also prefer lower order cpu.
				 */
				if (new_util == best_active_util &&
					new_util_cuml >= best_active_cuml_util)
					continue;
				min_wake_util = wake_util;
				best_active_util = new_util;
				best_active_cuml_util = new_util_cuml;
				best_active_cpu = i;
				continue;
			}

			/*
			 * Skip processing placement further if we are visiting
			 * cpus with lower capacity than start cpu
			 */
			if (capacity_orig < capacity_orig_of(cpu))
				continue;




			/*
			 * Case B) Non latency sensitive tasks on IDLE CPUs.
			 *
			 * Find an optimal backup IDLE CPU for non latency
			 * sensitive tasks.
			 *
			 * Looking for:
			 * - minimizing the capacity_orig,
			 *   i.e. preferring LITTLE CPUs
			 * - favoring shallowest idle states
			 *   i.e. avoid to wakeup deep-idle CPUs
			 *
			 * The following code path is used by non latency
			 * sensitive tasks if IDLE CPUs are available. If at
			 * least one of such CPUs are available it sets the
			 * best_idle_cpu to the most suitable idle CPU to be
			 * selected.
			 *
			 * If idle CPUs are available, favour these CPUs to
			 * improve performances by spreading tasks.
			 * Indeed, the energy_diff() computed by the caller
			 * will take care to ensure the minimization of energy
			 * consumptions without affecting performance.
			 */
			if (idle_cpu(i)) {
				/*
				 * Skip CPUs in deeper idle state, but only
				 * if they are also less energy efficient.
				 * IOW, prefer a deep IDLE LITTLE CPU vs a
				 * shallow idle big CPU.
				 */
				if (capacity_orig >= target_capacity &&
				    sysctl_sched_cstate_aware &&
				    best_idle_cstate < idle_idx)
					continue;

				if (best_idle_cstate == idle_idx &&
					(best_idle_cpu == prev_cpu ||
					(i != prev_cpu &&
					new_util_cuml > best_idle_cuml_util)))
					continue;

				target_capacity = capacity_orig;
				best_idle_cstate = idle_idx;
				best_idle_cuml_util = new_util_cuml;
				best_idle_cpu = i;
				continue;
			}

			/*
			 * Consider only idle CPUs for active migration.
			 */
			if (p->state == TASK_RUNNING)
				continue;

			/*
			 * Case C) Non latency sensitive tasks on ACTIVE CPUs.
			 *
			 * Pack tasks in the most energy efficient capacities.
			 *
			 * This task packing strategy prefers more energy
			 * efficient CPUs (i.e. pack on smaller maximum
			 * capacity CPUs) while also trying to spread tasks to
			 * run them all at the lower OPP.
			 *
			 * This assumes for example that it's more energy
			 * efficient to run two tasks on two CPUs at a lower
			 * OPP than packing both on a single CPU but running
			 * that CPU at an higher OPP.
			 *
			 * Thus, this case keep track of the CPU with the
			 * smallest maximum capacity and highest spare maximum
			 * capacity.
			 */

			active_cpus_count++;

			/* Favor CPUs with maximum spare capacity */
			if (capacity_orig >= target_capacity &&
			    spare_cap < target_max_spare_cap)
				continue;

			target_max_spare_cap = spare_cap;
			target_capacity = capacity_orig;
			target_util = new_util;
			target_cpu = i;
		}

		next_group_higher_cap = (capacity_orig_of(group_first_cpu(sg)) <
			capacity_orig_of(group_first_cpu(sg->next)));

		/*
		 * If we've found a cpu, but the boost is ON_ALL we continue
		 * visiting other clusters. If the boost is ON_BIG we visit
		 * next cluster if they are higher in capacity. If we are
		 * not in any kind of boost, we break.
		 */
		if (!prefer_idle && !boosted &&
			(target_cpu != -1 || best_idle_cpu != -1) &&
			(fbt_env->placement_boost == SCHED_BOOST_NONE ||
			sched_boost() != FULL_THROTTLE_BOOST ||
			(fbt_env->placement_boost == SCHED_BOOST_ON_BIG &&
				!next_group_higher_cap)))
			break;

		/*
		 * if we are in prefer_idle and have found an idle cpu,
		 * break from searching more groups based on the stune.boost and
		 * group cpu capacity. For !prefer_idle && boosted case, don't
		 * iterate lower capacity CPUs unless the task can't be
		 * accommodated in the higher capacity CPUs.
		 */
		if ((prefer_idle && best_idle_cpu != -1) ||
		    (boosted && (best_idle_cpu != -1 || target_cpu != -1))) {
			if (boosted) {
				/*
				 * For boosted task, stop searching when an idle
				 * cpu is found in mid cluster.
				 */
				if ((mid_cap_orig_cpu != -1 &&
					best_idle_cpu >= mid_cap_orig_cpu) ||
					!next_group_higher_cap)
					break;
			} else {
				if (next_group_higher_cap)
					break;
			}
		}

	} while (sg = sg->next, sg != sd->groups);

	if (prefer_idle && (best_idle_cpu != -1)) {
		trace_sched_find_best_target(p, prefer_idle, min_util, cpu,
					     best_idle_cpu, best_active_cpu,
					     -1, best_idle_cpu, -1);

		return best_idle_cpu;
	}

	if (best_idle_cpu != -1 && !is_packing_eligible(p, target_cpu, fbt_env,
					active_cpus_count, best_idle_cstate,
					boosted)) {
		target_cpu = best_idle_cpu;
		best_idle_cpu = -1;
	}

	/*
	 * For non latency sensitive tasks, cases B and C in the previous loop,
	 * we pick the best IDLE CPU only if we was not able to find a target
	 * ACTIVE CPU.
	 *
	 * Policies priorities:
	 *
	 * - prefer_idle tasks:
	 *
	 *   a) IDLE CPU available: best_idle_cpu
	 *   b) ACTIVE CPU where task fits and has the bigger maximum spare
	 *      capacity (i.e. target_cpu)
	 *   c) ACTIVE CPU with less contention due to other tasks
	 *      (i.e. best_active_cpu)
	 *
	 * - NON prefer_idle tasks:
	 *
	 *   a) ACTIVE CPU: target_cpu
	 *   b) IDLE CPU: best_idle_cpu
	 */
	if (target_cpu != -1 && !idle_cpu(target_cpu) &&
			best_idle_cpu != -1) {
		curr_tsk = READ_ONCE(cpu_rq(target_cpu)->curr);
		if (curr_tsk && schedtune_task_boost_rcu_locked(curr_tsk)) {
			target_cpu = best_idle_cpu;
		}
	}

	if (target_cpu == -1)
		target_cpu = prefer_idle
			? best_active_cpu
			: best_idle_cpu;
	else
		*backup_cpu = prefer_idle
		? best_active_cpu
		: best_idle_cpu;

	if (target_cpu == -1 && most_spare_cap_cpu != -1 &&
		/* ensure we use active cpu for active migration */
		!(p->state == TASK_RUNNING && !idle_cpu(most_spare_cap_cpu)))
		target_cpu = most_spare_cap_cpu;

	trace_sched_find_best_target(p, prefer_idle, min_util, cpu,
				     best_idle_cpu, best_active_cpu,
				     most_spare_cap_cpu,
				     target_cpu,
				     *backup_cpu);

	/* it is possible for target and backup
	 * to select same CPU - if so, drop backup
	 */
	if (*backup_cpu == target_cpu)
		*backup_cpu = -1;

	/*
	 * The next step of energy evaluation includes
	 * prev_cpu. Drop target or backup if it is
	 * same as prev_cpu
	 */
	if (*backup_cpu == prev_cpu)
		*backup_cpu = -1;

	if (target_cpu == prev_cpu) {
		target_cpu = *backup_cpu;
		*backup_cpu = -1;
	}

	if (target_cpu == -1 && isolated_candidate != -1 &&
	    cpu_isolated(prev_cpu))
		target_cpu = isolated_candidate;

out:
	return target_cpu;
}

/*
 * Disable WAKE_AFFINE in the case where task @p doesn't fit in the
 * capacity of either the waking CPU @cpu or the previous CPU @prev_cpu.
 *
 * In that case WAKE_AFFINE doesn't make sense and we'll let
 * BALANCE_WAKE sort things out.
 */
static int wake_cap(struct task_struct *p, int cpu, int prev_cpu)
{
	long min_cap, max_cap;

	if (!static_branch_unlikely(&sched_asym_cpucapacity))
		return 0;

	min_cap = min(capacity_orig_of(prev_cpu), capacity_orig_of(cpu));
	max_cap = cpu_rq(cpu)->rd->max_cpu_capacity.val;

	/* Minimum capacity is close to max, no need to abort wake_affine */
	if (max_cap - min_cap < max_cap >> 3)
		return 0;

	/* Bring task utilization in sync with prev_cpu */
	sync_entity_load_avg(&p->se);

	return !task_fits_max(p, cpu);
}

bool __cpu_overutilized(int cpu, int delta)
{
	return (capacity_orig_of(cpu) * 1024) <
		((cpu_util(cpu) + delta) * sched_capacity_margin_up[cpu]);
}

bool cpu_overutilized(int cpu)
{
	return __cpu_overutilized(cpu, 0);
}

DEFINE_PER_CPU(struct energy_env, eenv_cache);

/* kernels often have NR_CPUS defined to be much
 * larger than exist in practise on booted systems.
 * Allocate the cpu array for eenv calculations
 * at boot time to avoid massive overprovisioning.
 */
#ifdef DEBUG_EENV_DECISIONS
static inline int eenv_debug_size_per_dbg_entry(void)
{
	return sizeof(struct _eenv_debug) + (sizeof(unsigned long) * num_possible_cpus());
}

static inline int eenv_debug_size_per_cpu_entry(void)
{
	/* each cpu struct has an array of _eenv_debug structs
	 * which have an array of unsigned longs at the end -
	 * the allocation should be extended so that there are
	 * at least 'num_possible_cpus' entries in the array.
	 */
	return EAS_EENV_DEBUG_LEVELS * eenv_debug_size_per_dbg_entry();
}
/* given a per-_eenv_cpu debug env ptr, get the ptr for a given index */
static inline struct _eenv_debug *eenv_debug_entry_ptr(struct _eenv_debug *base, int idx)
{
	char *ptr = (char *)base;
	ptr += (idx * eenv_debug_size_per_dbg_entry());
	return (struct _eenv_debug *)ptr;
}
/* given a pointer to the per-cpu global copy of _eenv_debug, get
 * a pointer to the specified _eenv_cpu debug env.
 */
static inline struct _eenv_debug *eenv_debug_percpu_debug_env_ptr(struct _eenv_debug *base, int cpu_idx)
{
	char *ptr = (char *)base;
	ptr += (cpu_idx * eenv_debug_size_per_cpu_entry());
	return (struct _eenv_debug *)ptr;
}

static inline int eenv_debug_size(void)
{
	return num_possible_cpus() * eenv_debug_size_per_cpu_entry();
}
#endif

static inline void alloc_eenv(void)
{
	int cpu;
	int cpu_count = num_possible_cpus();

	for_each_possible_cpu(cpu) {
		struct energy_env *eenv = &per_cpu(eenv_cache, cpu);
		eenv->cpu = kmalloc(sizeof(struct eenv_cpu) * cpu_count, GFP_KERNEL);
		eenv->eenv_cpu_count = cpu_count;
#ifdef DEBUG_EENV_DECISIONS
		eenv->debug = (struct _eenv_debug *)kmalloc(eenv_debug_size(), GFP_KERNEL);
#endif
	}
}

static inline void reset_eenv(struct energy_env *eenv)
{
	int cpu_count;
	struct eenv_cpu *cpu;
#ifdef DEBUG_EENV_DECISIONS
	struct _eenv_debug *debug;
	int cpu_idx;
	debug = eenv->debug;
#endif

	cpu_count = eenv->eenv_cpu_count;
	cpu = eenv->cpu;
	memset(eenv, 0, sizeof(struct energy_env));
	eenv->cpu = cpu;
	memset(eenv->cpu, 0, sizeof(struct eenv_cpu)*cpu_count);
	eenv->eenv_cpu_count = cpu_count;

#ifdef DEBUG_EENV_DECISIONS
	memset(debug, 0, eenv_debug_size());
	eenv->debug = debug;
	for(cpu_idx = 0; cpu_idx < eenv->eenv_cpu_count; cpu_idx++)
		eenv->cpu[cpu_idx].debug = eenv_debug_percpu_debug_env_ptr(debug, cpu_idx);
#endif
}
/*
 * get_eenv - reset the eenv struct cached for this CPU
 *
 * When the eenv is returned, it is configured to do
 * energy calculations for the maximum number of CPUs
 * the task can be placed on. The prev_cpu entry is
 * filled in here. Callers are responsible for adding
 * other CPU candidates up to eenv->max_cpu_count.
 */
static inline struct energy_env *get_eenv(struct task_struct *p, int prev_cpu)
{
	struct energy_env *eenv;
	cpumask_t cpumask_possible_cpus;
	int cpu = smp_processor_id();
	int i;

	eenv = &(per_cpu(eenv_cache, cpu));
	reset_eenv(eenv);

	/* populate eenv */
	eenv->p = p;
	/* use boosted task util for capacity selection
	 * during energy calculation, but unboosted task
	 * util for group utilization calculations
	 */
	eenv->util_delta = task_util_est(p);
	eenv->util_delta_boosted = boosted_task_util(p);

	cpumask_and(&cpumask_possible_cpus, &p->cpus_allowed, cpu_online_mask);
	eenv->max_cpu_count = cpumask_weight(&cpumask_possible_cpus);

	for (i=0; i < eenv->max_cpu_count; i++)
		eenv->cpu[i].cpu_id = -1;
	eenv->cpu[EAS_CPU_PRV].cpu_id = prev_cpu;
	eenv->next_idx = EAS_CPU_PRV;

	return eenv;
}

static inline int wake_to_idle(struct task_struct *p)
{
	return (current->flags & PF_WAKE_UP_IDLE) ||
		 (p->flags & PF_WAKE_UP_IDLE);
}

#ifdef CONFIG_SCHED_WALT
static inline bool is_task_util_above_min_thresh(struct task_struct *p)
{
	unsigned int threshold = (sched_boost() == CONSERVATIVE_BOOST) ?
			sysctl_sched_min_task_util_for_boost :
			sysctl_sched_min_task_util_for_colocation;

	return task_util(p) > threshold;
}

static inline struct cpumask *find_rtg_target(struct task_struct *p)
{
	struct related_thread_group *grp;
	struct cpumask *rtg_target;

	rcu_read_lock();

	grp = task_related_thread_group(p);
	if (grp && grp->preferred_cluster && is_task_util_above_min_thresh(p)) {
		rtg_target = &grp->preferred_cluster->cpus;
		if (!task_fits_max(p, cpumask_first(rtg_target)))
			rtg_target = NULL;
	} else {
		rtg_target = NULL;
	}

	rcu_read_unlock();

	return rtg_target;
}
#else
static inline struct cpumask *find_rtg_target(struct task_struct *p)
{
	return NULL;
}
#endif

/*
 * Needs to be called inside rcu_read_lock critical section.
 * sd is a pointer to the sched domain we wish to use for an
 * energy-aware placement option.
 */
static int find_energy_efficient_cpu(struct sched_domain *sd,
				     struct task_struct *p,
				     int cpu, int prev_cpu,
				     int sync, bool sync_boost)
{
	int use_fbt = sched_feat(FIND_BEST_TARGET);
	int cpu_iter, eas_cpu_idx = EAS_CPU_NXT;
	int delta = 0;
	int target_cpu = -1;
	struct energy_env *eenv;
	struct cpumask *rtg_target = find_rtg_target(p);
	struct find_best_target_env fbt_env;
	bool need_idle = wake_to_idle(p);
	int placement_boost = task_boost_policy(p);
	u64 start_t = 0;
	int next_cpu = -1, backup_cpu = -1;
	int boosted = (schedtune_task_boost(p) > 0);

	fbt_env.fastpath = 0;

	if (trace_sched_task_util_enabled())
		start_t = sched_clock();

	if (need_idle)
		sync = 0;

	if (sysctl_sched_sync_hint_enable && sync &&
				bias_to_waker_cpu(p, cpu, rtg_target)) {
		target_cpu = cpu;
		fbt_env.fastpath = SYNC_WAKEUP;
		goto out;
	}

	/* prepopulate energy diff environment */
	eenv = get_eenv(p, prev_cpu);
	if (eenv->max_cpu_count < 2)
		goto out;

	if(!use_fbt) {
		/*
		 * using this function outside wakeup balance will not supply
		 * an sd ptr. Instead, fetch the highest level with energy data.
		 */
		if (!sd)
			sd = rcu_dereference(per_cpu(sd_ea, prev_cpu));

		for_each_cpu_and(cpu_iter, &p->cpus_allowed, sched_domain_span(sd)) {
			unsigned long spare;

			/* prev_cpu already in list */
			if (cpu_iter == prev_cpu)
				continue;

			/*
			 * Consider only CPUs where the task is expected to
			 * fit without making the CPU overutilized.
			 */
			spare = capacity_spare_without(cpu_iter, p);
			if (spare * 1024 < sched_capacity_margin_up[cpu_iter] *
							task_util_est(p))
				continue;

			/* Add CPU candidate */
			eenv->cpu[eas_cpu_idx++].cpu_id = cpu_iter;
			eenv->max_cpu_count = eas_cpu_idx;

			/* stop adding CPUs if we have no space left */
			if (eas_cpu_idx >= eenv->eenv_cpu_count)
				break;
		}
	} else {
		int prefer_idle;

		/*
		 * give compiler a hint that if sched_features
		 * cannot be changed, it is safe to optimise out
		 * all if(prefer_idle) blocks.
		 */
		prefer_idle = sched_feat(EAS_PREFER_IDLE) ?
				(schedtune_prefer_idle(p) > 0) : 0;

		eenv->max_cpu_count = EAS_CPU_BKP + 1;

		fbt_env.rtg_target = rtg_target;
		fbt_env.placement_boost = placement_boost;
		fbt_env.need_idle = need_idle;

		/* Find a cpu with sufficient capacity */
		target_cpu = find_best_target(p, &eenv->cpu[EAS_CPU_BKP].cpu_id,
					      boosted, sync_boost, prefer_idle,
					      &fbt_env);
		if (target_cpu < 0)
			goto out;

		/* Immediately return a found idle CPU for a prefer_idle task */
		if (prefer_idle && idle_cpu(target_cpu))
			goto out;

#ifdef CONFIG_SCHED_WALT
		if (!walt_disabled && sysctl_sched_use_walt_cpu_util &&
		    p->state == TASK_WAKING)
			delta = task_util(p);
#endif
		if (task_placement_boost_enabled(p) || need_idle || boosted ||
		    (rtg_target && (!cpumask_test_cpu(prev_cpu, rtg_target) ||
		    cpumask_test_cpu(target_cpu, rtg_target))) ||
		    __cpu_overutilized(prev_cpu, delta) ||
		    !task_fits_max(p, prev_cpu) || cpu_isolated(prev_cpu))
			goto out;

		/* Place target into NEXT slot */
		eenv->cpu[EAS_CPU_NXT].cpu_id = target_cpu;

		next_cpu = eenv->cpu[EAS_CPU_NXT].cpu_id;
		backup_cpu = eenv->cpu[EAS_CPU_BKP].cpu_id;

		/* take note if no backup was found */
		if (eenv->cpu[EAS_CPU_BKP].cpu_id < 0)
			eenv->max_cpu_count = EAS_CPU_BKP;
	}

	if (eenv->max_cpu_count == EAS_CPU_NXT) {
		/*
		 * we did not find any energy-awareness
		 * candidates beyond prev_cpu, so we will
		 * fall-back to the regular slow-path.
		 */
		goto out;
	}

	/* find most energy-efficient CPU */
	target_cpu = select_energy_cpu_idx(eenv) < 0 ? prev_cpu :
					eenv->cpu[eenv->next_idx].cpu_id;

out:
	if (target_cpu < 0)
		target_cpu = prev_cpu;

	trace_sched_task_util(p, next_cpu, backup_cpu, target_cpu, sync,
			need_idle, fbt_env.fastpath, placement_boost,
			rtg_target ? cpumask_first(rtg_target) : -1, start_t,
			boosted);
	return target_cpu;
}

static inline bool nohz_kick_needed(struct rq *rq, bool only_update);
static void nohz_balancer_kick(bool only_update);

/*
 * wake_energy: Make the decision if we want to use an energy-aware
 * wakeup task placement or not. This is limited to situations where
 * we cannot use energy-awareness right now.
 *
 * Returns TRUE if we should attempt energy-aware wakeup, FALSE if not.
 *
 * Should only be called from select_task_rq_fair inside the RCU
 * read-side critical section.
 */
static inline int wake_energy(struct task_struct *p, int prev_cpu,
			      int sd_flag, int wake_flags)
{
	struct sched_domain *sd = NULL;
	int sync = wake_flags & WF_SYNC;

	sd = rcu_dereference_sched(cpu_rq(prev_cpu)->sd);

	/*
	 * Check all definite no-energy-awareness conditions
	 */
	if (!sd)
		return false;

	if (!energy_aware())
		return false;

	if (sd_overutilized(sd))
		return false;

	/*
	 * we cannot do energy-aware wakeup placement sensibly
	 * for tasks with 0 utilization, so let them be placed
	 * according to the normal strategy.
	 * However if fbt is in use we may still benefit from
	 * the heuristics we use there in selecting candidate
	 * CPUs.
	 */
	if (unlikely(!sched_feat(FIND_BEST_TARGET) && !task_util_est(p)))
		return false;

	if(!sched_feat(EAS_PREFER_IDLE)){
		/*
		 * Force prefer-idle tasks into the slow path, this may not happen
		 * if none of the sd flags matched.
		 */
		if (schedtune_prefer_idle(p) > 0 && !sync)
			return false;
	}
	return true;
}

/*
 * select_task_rq_fair: Select target runqueue for the waking task in domains
 * that have the 'sd_flag' flag set. In practice, this is SD_BALANCE_WAKE,
 * SD_BALANCE_FORK, or SD_BALANCE_EXEC.
 *
 * Balances load by selecting the idlest cpu in the idlest group, or under
 * certain conditions an idle sibling cpu if the domain has SD_WAKE_AFFINE set.
 *
 * Returns the target cpu number.
 *
 * preempt must be disabled.
 */
static int
select_task_rq_fair(struct task_struct *p, int prev_cpu, int sd_flag, int wake_flags,
		    int sibling_count_hint)
{
	struct sched_domain *tmp, *affine_sd = NULL;
	struct sched_domain *sd = NULL, *energy_sd = NULL;
	int cpu = smp_processor_id();
	int new_cpu = prev_cpu;
	int want_affine = 0;
	int want_energy = 0;
	int sync = wake_flags & WF_SYNC;

	rcu_read_lock();

	if (sd_flag & SD_BALANCE_WAKE) {
		int _wake_cap = wake_cap(p, cpu, prev_cpu);
		int _cpus_allowed = cpumask_test_cpu(cpu, &p->cpus_allowed);

		if (sysctl_sched_sync_hint_enable && sync &&
				_cpus_allowed && !_wake_cap &&
				wake_affine_idle(sd, p, cpu, prev_cpu, sync) &&
				cpu_is_in_target_set(p, cpu)) {
			rcu_read_unlock();
			return cpu;
		}

		record_wakee(p);
		want_energy = wake_energy(p, prev_cpu, sd_flag, wake_flags);
		want_affine = !want_energy &&
			      !wake_wide(p, sibling_count_hint) &&
			      !_wake_cap &&
			      _cpus_allowed;
	}

	for_each_domain(cpu, tmp) {
		if (!(tmp->flags & SD_LOAD_BALANCE))
			continue;

		/*
		 * If both cpu and prev_cpu are part of this domain,
		 * cpu is a valid SD_WAKE_AFFINE target.
		 */
		if (want_affine && (tmp->flags & SD_WAKE_AFFINE) &&
		    cpumask_test_cpu(prev_cpu, sched_domain_span(tmp))) {
			affine_sd = tmp;
			break;
		}

		/*
		 * If we are able to try an energy-aware wakeup,
		 * select the highest non-overutilized sched domain
		 * which includes this cpu and prev_cpu
		 *
		 * maybe want to not test prev_cpu and only consider
		 * the current one?
		 */
		if (want_energy &&
		    !sd_overutilized(tmp) &&
		    cpumask_test_cpu(prev_cpu, sched_domain_span(tmp)))
			energy_sd = tmp;

		if (tmp->flags & sd_flag)
			sd = tmp;
		else if (!(want_affine || want_energy))
			break;
	}

	if (affine_sd) {
		sd = NULL; /* Prefer wake_affine over balance flags */
		if (cpu == prev_cpu)
			goto pick_cpu;

		if (wake_affine(affine_sd, p, prev_cpu, sync))
			new_cpu = cpu;
	}

	if (sd && !(sd_flag & SD_BALANCE_FORK)) {
		/*
		 * We're going to need the task's util for capacity_spare_without
		 * in find_idlest_group. Sync it up to prev_cpu's
		 * last_update_time.
		 */
		sync_entity_load_avg(&p->se);
	}

	if (!sd) {
pick_cpu:
		if (sd_flag & SD_BALANCE_WAKE) /* XXX always ? */
			new_cpu = select_idle_sibling(p, prev_cpu, new_cpu);

	} else {
		if (energy_sd) {
			/*
			 * If the sync flag is set but ignored, prefer to
			 * select cpu in the same or nearest cluster as current.
			 * So if current is a big or big+ cpu and sync is set,
			 * indicate that the selection algorithm from mid
			 * capacity cpu should be used.
			*/
			bool sync_boost = sync &&
				      cpu >= cpu_rq(cpu)->rd->mid_cap_orig_cpu;

			new_cpu = find_energy_efficient_cpu(energy_sd, p, cpu,
						    prev_cpu, sync, sync_boost);
		}

		/* if we did an energy-aware placement and had no choices available
		 * then fall back to the default find_idlest_cpu choice
		 */
		if (!energy_sd || (energy_sd && new_cpu == -1))
			new_cpu = find_idlest_cpu(sd, p, cpu, prev_cpu, sd_flag);
	}

	rcu_read_unlock();

#ifdef CONFIG_NO_HZ_COMMON
	if (nohz_kick_needed(cpu_rq(new_cpu), true))
		nohz_balancer_kick(true);
#endif

	return new_cpu;
}

/*
 * Called immediately before a task is migrated to a new cpu; task_cpu(p) and
 * cfs_rq_of(p) references at time of call are still valid and identify the
 * previous cpu. The caller guarantees p->pi_lock or task_rq(p)->lock is held.
 */
static void migrate_task_rq_fair(struct task_struct *p)
{
	/*
	 * As blocked tasks retain absolute vruntime the migration needs to
	 * deal with this by subtracting the old and adding the new
	 * min_vruntime -- the latter is done by enqueue_entity() when placing
	 * the task on the new runqueue.
	 */
	if (p->state == TASK_WAKING) {
		struct sched_entity *se = &p->se;
		struct cfs_rq *cfs_rq = cfs_rq_of(se);
		u64 min_vruntime;

#ifndef CONFIG_64BIT
		u64 min_vruntime_copy;

		do {
			min_vruntime_copy = cfs_rq->min_vruntime_copy;
			smp_rmb();
			min_vruntime = cfs_rq->min_vruntime;
		} while (min_vruntime != min_vruntime_copy);
#else
		min_vruntime = cfs_rq->min_vruntime;
#endif

		se->vruntime -= min_vruntime;
	}

	/*
	 * We are supposed to update the task to "current" time, then its up to date
	 * and ready to go to new CPU/cfs_rq. But we have difficulty in getting
	 * what current time is, so simply throw away the out-of-date time. This
	 * will result in the wakee task is less decayed, but giving the wakee more
	 * load sounds not bad.
	 */
	remove_entity_load_avg(&p->se);

	/* Tell new CPU we are migrated */
	p->se.avg.last_update_time = 0;

	/* We have migrated, no longer consider this task hot */
	p->se.exec_start = 0;
}

static void task_dead_fair(struct task_struct *p)
{
	remove_entity_load_avg(&p->se);
}
#endif /* CONFIG_SMP */

static unsigned long
wakeup_gran(struct sched_entity *curr, struct sched_entity *se)
{
	unsigned long gran = sysctl_sched_wakeup_granularity;

	/*
	 * Since its curr running now, convert the gran from real-time
	 * to virtual-time in his units.
	 *
	 * By using 'se' instead of 'curr' we penalize light tasks, so
	 * they get preempted easier. That is, if 'se' < 'curr' then
	 * the resulting gran will be larger, therefore penalizing the
	 * lighter, if otoh 'se' > 'curr' then the resulting gran will
	 * be smaller, again penalizing the lighter task.
	 *
	 * This is especially important for buddies when the leftmost
	 * task is higher priority than the buddy.
	 */
	return calc_delta_fair(gran, se);
}

/*
 * Should 'se' preempt 'curr'.
 *
 *             |s1
 *        |s2
 *   |s3
 *         g
 *      |<--->|c
 *
 *  w(c, s1) = -1
 *  w(c, s2) =  0
 *  w(c, s3) =  1
 *
 */
static int
wakeup_preempt_entity(struct sched_entity *curr, struct sched_entity *se)
{
	s64 gran, vdiff = curr->vruntime - se->vruntime;

	if (vdiff <= 0)
		return -1;

	gran = wakeup_gran(curr, se);
	if (vdiff > gran)
		return 1;

	return 0;
}

static void set_last_buddy(struct sched_entity *se)
{
	if (entity_is_task(se) && unlikely(task_of(se)->policy == SCHED_IDLE))
		return;

	for_each_sched_entity(se) {
		if (SCHED_WARN_ON(!se->on_rq))
			return;
		cfs_rq_of(se)->last = se;
	}
}

static void set_next_buddy(struct sched_entity *se)
{
	if (entity_is_task(se) && unlikely(task_of(se)->policy == SCHED_IDLE))
		return;

	for_each_sched_entity(se) {
		if (SCHED_WARN_ON(!se->on_rq))
			return;
		cfs_rq_of(se)->next = se;
	}
}

static void set_skip_buddy(struct sched_entity *se)
{
	for_each_sched_entity(se)
		cfs_rq_of(se)->skip = se;
}

/*
 * Preempt the current task with a newly woken task if needed:
 */
static void check_preempt_wakeup(struct rq *rq, struct task_struct *p, int wake_flags)
{
	struct task_struct *curr = rq->curr;
	struct sched_entity *se = &curr->se, *pse = &p->se;
	struct cfs_rq *cfs_rq = task_cfs_rq(curr);
	int scale = cfs_rq->nr_running >= sched_nr_latency;
	int next_buddy_marked = 0;

	if (unlikely(se == pse))
		return;

	/*
	 * This is possible from callers such as attach_tasks(), in which we
	 * unconditionally check_prempt_curr() after an enqueue (which may have
	 * lead to a throttle).  This both saves work and prevents false
	 * next-buddy nomination below.
	 */
	if (unlikely(throttled_hierarchy(cfs_rq_of(pse))))
		return;

	if (sched_feat(NEXT_BUDDY) && scale && !(wake_flags & WF_FORK)) {
		set_next_buddy(pse);
		next_buddy_marked = 1;
	}

	/*
	 * We can come here with TIF_NEED_RESCHED already set from new task
	 * wake up path.
	 *
	 * Note: this also catches the edge-case of curr being in a throttled
	 * group (e.g. via set_curr_task), since update_curr() (in the
	 * enqueue of curr) will have resulted in resched being set.  This
	 * prevents us from potentially nominating it as a false LAST_BUDDY
	 * below.
	 */
	if (test_tsk_need_resched(curr))
		return;

	/* Idle tasks are by definition preempted by non-idle tasks. */
	if (unlikely(curr->policy == SCHED_IDLE) &&
	    likely(p->policy != SCHED_IDLE))
		goto preempt;

	/*
	 * Batch and idle tasks do not preempt non-idle tasks (their preemption
	 * is driven by the tick):
	 */
	if (unlikely(p->policy != SCHED_NORMAL) || !sched_feat(WAKEUP_PREEMPTION))
		return;

	find_matching_se(&se, &pse);
	update_curr(cfs_rq_of(se));
	BUG_ON(!pse);
	if (wakeup_preempt_entity(se, pse) == 1) {
		/*
		 * Bias pick_next to pick the sched entity that is
		 * triggering this preemption.
		 */
		if (!next_buddy_marked)
			set_next_buddy(pse);
		goto preempt;
	}

	return;

preempt:
	resched_curr(rq);
	/*
	 * Only set the backward buddy when the current task is still
	 * on the rq. This can happen when a wakeup gets interleaved
	 * with schedule on the ->pre_schedule() or idle_balance()
	 * point, either of which can * drop the rq lock.
	 *
	 * Also, during early boot the idle thread is in the fair class,
	 * for obvious reasons its a bad idea to schedule back to it.
	 */
	if (unlikely(!se->on_rq || curr == rq->idle))
		return;

	if (sched_feat(LAST_BUDDY) && scale && entity_is_task(se))
		set_last_buddy(se);
}

static struct task_struct *
pick_next_task_fair(struct rq *rq, struct task_struct *prev, struct rq_flags *rf)
{
	struct cfs_rq *cfs_rq = &rq->cfs;
	struct sched_entity *se;
	struct task_struct *p;
	int new_tasks;

again:
	if (!cfs_rq->nr_running)
		goto idle;

#ifdef CONFIG_FAIR_GROUP_SCHED
	if (prev->sched_class != &fair_sched_class)
		goto simple;

	/*
	 * Because of the set_next_buddy() in dequeue_task_fair() it is rather
	 * likely that a next task is from the same cgroup as the current.
	 *
	 * Therefore attempt to avoid putting and setting the entire cgroup
	 * hierarchy, only change the part that actually changes.
	 */

	do {
		struct sched_entity *curr = cfs_rq->curr;

		/*
		 * Since we got here without doing put_prev_entity() we also
		 * have to consider cfs_rq->curr. If it is still a runnable
		 * entity, update_curr() will update its vruntime, otherwise
		 * forget we've ever seen it.
		 */
		if (curr) {
			if (curr->on_rq)
				update_curr(cfs_rq);
			else
				curr = NULL;

			/*
			 * This call to check_cfs_rq_runtime() will do the
			 * throttle and dequeue its entity in the parent(s).
			 * Therefore the nr_running test will indeed
			 * be correct.
			 */
			if (unlikely(check_cfs_rq_runtime(cfs_rq))) {
				cfs_rq = &rq->cfs;

				if (!cfs_rq->nr_running)
					goto idle;

				goto simple;
			}
		}

		se = pick_next_entity(cfs_rq, curr);
		cfs_rq = group_cfs_rq(se);
	} while (cfs_rq);

	p = task_of(se);

	/*
	 * Since we haven't yet done put_prev_entity and if the selected task
	 * is a different task than we started out with, try and touch the
	 * least amount of cfs_rqs.
	 */
	if (prev != p) {
		struct sched_entity *pse = &prev->se;

		while (!(cfs_rq = is_same_group(se, pse))) {
			int se_depth = se->depth;
			int pse_depth = pse->depth;

			if (se_depth <= pse_depth) {
				put_prev_entity(cfs_rq_of(pse), pse);
				pse = parent_entity(pse);
			}
			if (se_depth >= pse_depth) {
				set_next_entity(cfs_rq_of(se), se);
				se = parent_entity(se);
			}
		}

		put_prev_entity(cfs_rq, pse);
		set_next_entity(cfs_rq, se);
	}

	if (hrtick_enabled(rq))
		hrtick_start_fair(rq, p);

	update_misfit_status(p, rq);

	return p;
simple:
#endif

	put_prev_task(rq, prev);

	do {
		se = pick_next_entity(cfs_rq, NULL);
		set_next_entity(cfs_rq, se);
		cfs_rq = group_cfs_rq(se);
	} while (cfs_rq);

	p = task_of(se);

	if (hrtick_enabled(rq))
		hrtick_start_fair(rq, p);

	update_misfit_status(p, rq);

	return p;

idle:
	update_misfit_status(NULL, rq);
	new_tasks = idle_balance(rq, rf);

	/*
	 * Because idle_balance() releases (and re-acquires) rq->lock, it is
	 * possible for any higher priority task to appear. In that case we
	 * must re-start the pick_next_entity() loop.
	 */
	if (new_tasks < 0)
		return RETRY_TASK;

	if (new_tasks > 0)
		goto again;

	return NULL;
}

/*
 * Account for a descheduled task:
 */
static void put_prev_task_fair(struct rq *rq, struct task_struct *prev)
{
	struct sched_entity *se = &prev->se;
	struct cfs_rq *cfs_rq;

	for_each_sched_entity(se) {
		cfs_rq = cfs_rq_of(se);
		put_prev_entity(cfs_rq, se);
	}
}

/*
 * sched_yield() is very simple
 *
 * The magic of dealing with the ->skip buddy is in pick_next_entity.
 */
static void yield_task_fair(struct rq *rq)
{
	struct task_struct *curr = rq->curr;
	struct cfs_rq *cfs_rq = task_cfs_rq(curr);
	struct sched_entity *se = &curr->se;

	/*
	 * Are we the only task in the tree?
	 */
	if (unlikely(rq->nr_running == 1))
		return;

	clear_buddies(cfs_rq, se);

	if (curr->policy != SCHED_BATCH) {
		update_rq_clock(rq);
		/*
		 * Update run-time statistics of the 'current'.
		 */
		update_curr(cfs_rq);
		/*
		 * Tell update_rq_clock() that we've just updated,
		 * so we don't do microscopic update in schedule()
		 * and double the fastpath cost.
		 */
		rq_clock_skip_update(rq, true);
	}

	set_skip_buddy(se);
}

static bool yield_to_task_fair(struct rq *rq, struct task_struct *p, bool preempt)
{
	struct sched_entity *se = &p->se;

	/* throttled hierarchies are not runnable */
	if (!se->on_rq || throttled_hierarchy(cfs_rq_of(se)))
		return false;

	/* Tell the scheduler that we'd really like pse to run next. */
	set_next_buddy(se);

	yield_task_fair(rq);

	return true;
}

#ifdef CONFIG_SMP
/**************************************************
 * Fair scheduling class load-balancing methods.
 *
 * BASICS
 *
 * The purpose of load-balancing is to achieve the same basic fairness the
 * per-cpu scheduler provides, namely provide a proportional amount of compute
 * time to each task. This is expressed in the following equation:
 *
 *   W_i,n/P_i == W_j,n/P_j for all i,j                               (1)
 *
 * Where W_i,n is the n-th weight average for cpu i. The instantaneous weight
 * W_i,0 is defined as:
 *
 *   W_i,0 = \Sum_j w_i,j                                             (2)
 *
 * Where w_i,j is the weight of the j-th runnable task on cpu i. This weight
 * is derived from the nice value as per sched_prio_to_weight[].
 *
 * The weight average is an exponential decay average of the instantaneous
 * weight:
 *
 *   W'_i,n = (2^n - 1) / 2^n * W_i,n + 1 / 2^n * W_i,0               (3)
 *
 * C_i is the compute capacity of cpu i, typically it is the
 * fraction of 'recent' time available for SCHED_OTHER task execution. But it
 * can also include other factors [XXX].
 *
 * To achieve this balance we define a measure of imbalance which follows
 * directly from (1):
 *
 *   imb_i,j = max{ avg(W/C), W_i/C_i } - min{ avg(W/C), W_j/C_j }    (4)
 *
 * We them move tasks around to minimize the imbalance. In the continuous
 * function space it is obvious this converges, in the discrete case we get
 * a few fun cases generally called infeasible weight scenarios.
 *
 * [XXX expand on:
 *     - infeasible weights;
 *     - local vs global optima in the discrete case. ]
 *
 *
 * SCHED DOMAINS
 *
 * In order to solve the imbalance equation (4), and avoid the obvious O(n^2)
 * for all i,j solution, we create a tree of cpus that follows the hardware
 * topology where each level pairs two lower groups (or better). This results
 * in O(log n) layers. Furthermore we reduce the number of cpus going up the
 * tree to only the first of the previous level and we decrease the frequency
 * of load-balance at each level inv. proportional to the number of cpus in
 * the groups.
 *
 * This yields:
 *
 *     log_2 n     1     n
 *   \Sum       { --- * --- * 2^i } = O(n)                            (5)
 *     i = 0      2^i   2^i
 *                               `- size of each group
 *         |         |     `- number of cpus doing load-balance
 *         |         `- freq
 *         `- sum over all levels
 *
 * Coupled with a limit on how many tasks we can migrate every balance pass,
 * this makes (5) the runtime complexity of the balancer.
 *
 * An important property here is that each CPU is still (indirectly) connected
 * to every other cpu in at most O(log n) steps:
 *
 * The adjacency matrix of the resulting graph is given by:
 *
 *             log_2 n
 *   A_i,j = \Union     (i % 2^k == 0) && i / 2^(k+1) == j / 2^(k+1)  (6)
 *             k = 0
 *
 * And you'll find that:
 *
 *   A^(log_2 n)_i,j != 0  for all i,j                                (7)
 *
 * Showing there's indeed a path between every cpu in at most O(log n) steps.
 * The task movement gives a factor of O(m), giving a convergence complexity
 * of:
 *
 *   O(nm log n),  n := nr_cpus, m := nr_tasks                        (8)
 *
 *
 * WORK CONSERVING
 *
 * In order to avoid CPUs going idle while there's still work to do, new idle
 * balancing is more aggressive and has the newly idle cpu iterate up the domain
 * tree itself instead of relying on other CPUs to bring it work.
 *
 * This adds some complexity to both (5) and (8) but it reduces the total idle
 * time.
 *
 * [XXX more?]
 *
 *
 * CGROUPS
 *
 * Cgroups make a horror show out of (2), instead of a simple sum we get:
 *
 *                                s_k,i
 *   W_i,0 = \Sum_j \Prod_k w_k * -----                               (9)
 *                                 S_k
 *
 * Where
 *
 *   s_k,i = \Sum_j w_i,j,k  and  S_k = \Sum_i s_k,i                 (10)
 *
 * w_i,j,k is the weight of the j-th runnable task in the k-th cgroup on cpu i.
 *
 * The big problem is S_k, its a global sum needed to compute a local (W_i)
 * property.
 *
 * [XXX write more on how we solve this.. _after_ merging pjt's patches that
 *      rewrite all of this once again.]
 */

static unsigned long __read_mostly max_load_balance_interval = HZ/10;

enum fbq_type { regular, remote, all };

enum group_type {
	group_other = 0,
	group_misfit_task,
	group_imbalanced,
	group_overloaded,
};

#define LBF_ALL_PINNED	0x01
#define LBF_NEED_BREAK	0x02
#define LBF_DST_PINNED  0x04
#define LBF_SOME_PINNED	0x08
#define LBF_IGNORE_BIG_TASKS 0x100
#define LBF_IGNORE_PREFERRED_CLUSTER_TASKS 0x200

struct lb_env {
	struct sched_domain	*sd;

	struct rq		*src_rq;
	int			src_cpu;

	int			dst_cpu;
	struct rq		*dst_rq;

	struct cpumask		*dst_grpmask;
	int			new_dst_cpu;
	enum cpu_idle_type	idle;
	long			imbalance;
	unsigned int		src_grp_nr_running;
	/* The set of CPUs under consideration for load-balancing */
	struct cpumask		*cpus;

	unsigned int		flags;

	unsigned int		loop;
	unsigned int		loop_break;
	unsigned int		loop_max;

	enum fbq_type		fbq_type;
	enum group_type		src_grp_type;
	struct list_head	tasks;
};

/*
 * Is this task likely cache-hot:
 */
static int task_hot(struct task_struct *p, struct lb_env *env)
{
	s64 delta;

	lockdep_assert_held(&env->src_rq->lock);

	if (p->sched_class != &fair_sched_class)
		return 0;

	if (unlikely(p->policy == SCHED_IDLE))
		return 0;

	/*
	 * Buddy candidates are cache hot:
	 */
	if (sched_feat(CACHE_HOT_BUDDY) && env->dst_rq->nr_running &&
			(&p->se == cfs_rq_of(&p->se)->next ||
			 &p->se == cfs_rq_of(&p->se)->last))
		return 1;

	if (sysctl_sched_migration_cost == -1)
		return 1;
	if (sysctl_sched_migration_cost == 0)
		return 0;

	delta = rq_clock_task(env->src_rq) - p->se.exec_start;

	return delta < (s64)sysctl_sched_migration_cost;
}

#ifdef CONFIG_NUMA_BALANCING
/*
 * Returns 1, if task migration degrades locality
 * Returns 0, if task migration improves locality i.e migration preferred.
 * Returns -1, if task migration is not affected by locality.
 */
static int migrate_degrades_locality(struct task_struct *p, struct lb_env *env)
{
	struct numa_group *numa_group = rcu_dereference(p->numa_group);
	unsigned long src_faults, dst_faults;
	int src_nid, dst_nid;

	if (!static_branch_likely(&sched_numa_balancing))
		return -1;

	if (!p->numa_faults || !(env->sd->flags & SD_NUMA))
		return -1;

	src_nid = cpu_to_node(env->src_cpu);
	dst_nid = cpu_to_node(env->dst_cpu);

	if (src_nid == dst_nid)
		return -1;

	/* Migrating away from the preferred node is always bad. */
	if (src_nid == p->numa_preferred_nid) {
		if (env->src_rq->nr_running > env->src_rq->nr_preferred_running)
			return 1;
		else
			return -1;
	}

	/* Encourage migration to the preferred node. */
	if (dst_nid == p->numa_preferred_nid)
		return 0;

	/* Leaving a core idle is often worse than degrading locality. */
	if (env->idle != CPU_NOT_IDLE)
		return -1;

	if (numa_group) {
		src_faults = group_faults(p, src_nid);
		dst_faults = group_faults(p, dst_nid);
	} else {
		src_faults = task_faults(p, src_nid);
		dst_faults = task_faults(p, dst_nid);
	}

	return dst_faults < src_faults;
}

#else
static inline int migrate_degrades_locality(struct task_struct *p,
					     struct lb_env *env)
{
	return -1;
}
#endif

/*
 * can_migrate_task - may task p from runqueue rq be migrated to this_cpu?
 */
static
int can_migrate_task(struct task_struct *p, struct lb_env *env)
{
	int tsk_cache_hot;

	lockdep_assert_held(&env->src_rq->lock);

	/*
	 * We do not migrate tasks that are:
	 * 1) throttled_lb_pair, or
	 * 2) cannot be migrated to this CPU due to cpus_allowed, or
	 * 3) running (obviously), or
	 * 4) are cache-hot on their current CPU.
	 */
	if (throttled_lb_pair(task_group(p), env->src_cpu, env->dst_cpu))
		return 0;

	if (!cpumask_test_cpu(env->dst_cpu, &p->cpus_allowed)) {
		int cpu;

		schedstat_inc(p->se.statistics.nr_failed_migrations_affine);

		env->flags |= LBF_SOME_PINNED;

		/*
		 * Remember if this task can be migrated to any other cpu in
		 * our sched_group. We may want to revisit it if we couldn't
		 * meet load balance goals by pulling other tasks on src_cpu.
		 *
		 * Avoid computing new_dst_cpu for NEWLY_IDLE or if we have
		 * already computed one in current iteration.
		 */
		if (env->idle == CPU_NEWLY_IDLE || (env->flags & LBF_DST_PINNED))
			return 0;

		/* Prevent to re-select dst_cpu via env's cpus */
		for_each_cpu_and(cpu, env->dst_grpmask, env->cpus) {
			if (cpumask_test_cpu(cpu, &p->cpus_allowed)) {
				env->flags |= LBF_DST_PINNED;
				env->new_dst_cpu = cpu;
				break;
			}
		}

		return 0;
	}

	/* Record that we found atleast one task that could run on dst_cpu */
	env->flags &= ~LBF_ALL_PINNED;

	if (energy_aware() && !sd_overutilized(env->sd) &&
	    env->idle == CPU_NEWLY_IDLE &&
	    !task_in_related_thread_group(p)) {
		long util_cum_dst, util_cum_src;
		unsigned long demand;

		demand = task_util(p);
		util_cum_dst = cpu_util_cum(env->dst_cpu, 0) + demand;
		util_cum_src = cpu_util_cum(env->src_cpu, 0) - demand;

		if (util_cum_dst > util_cum_src)
			return 0;
	}

#ifdef CONFIG_SCHED_WALT
	if (env->flags & LBF_IGNORE_PREFERRED_CLUSTER_TASKS &&
			 !preferred_cluster(cpu_rq(env->dst_cpu)->cluster, p))
		return 0;

	/* Don't detach task if it doesn't fit on the destination */
	if (env->flags & LBF_IGNORE_BIG_TASKS &&
		!task_fits_max(p, env->dst_cpu))
		return 0;
#endif

	if (task_running(env->src_rq, p)) {
		schedstat_inc(p->se.statistics.nr_failed_migrations_running);
		return 0;
	}

	/* Don't detach task if it is under active migration */
	if (env->src_rq->push_task == p)
		return 0;

	/*
	 * Aggressive migration if:
	 * 1) IDLE or NEWLY_IDLE balance.
	 * 2) destination numa is preferred
	 * 3) task is cache cold, or
	 * 4) too many balance attempts have failed.
	 */
	tsk_cache_hot = migrate_degrades_locality(p, env);
	if (tsk_cache_hot == -1)
		tsk_cache_hot = task_hot(p, env);

	if (env->idle != CPU_NOT_IDLE || tsk_cache_hot <= 0 ||
	    env->sd->nr_balance_failed > env->sd->cache_nice_tries) {
		if (tsk_cache_hot == 1) {
			schedstat_inc(env->sd->lb_hot_gained[env->idle]);
			schedstat_inc(p->se.statistics.nr_forced_migrations);
		}
		return 1;
	}

	schedstat_inc(p->se.statistics.nr_failed_migrations_hot);
	return 0;
}

/*
 * detach_task() -- detach the task for the migration specified in env
 */
static void detach_task(struct task_struct *p, struct lb_env *env)
{
	lockdep_assert_held(&env->src_rq->lock);

	p->on_rq = TASK_ON_RQ_MIGRATING;
	deactivate_task(env->src_rq, p, DEQUEUE_NOCLOCK);
#ifdef CONFIG_SCHED_WALT
	double_lock_balance(env->src_rq, env->dst_rq);
	if (!(env->src_rq->clock_update_flags & RQCF_UPDATED))
		update_rq_clock(env->src_rq);
	set_task_cpu(p, env->dst_cpu);
	double_unlock_balance(env->src_rq, env->dst_rq);
#else
	set_task_cpu(p, env->dst_cpu);
#endif
}

/*
 * detach_one_task() -- tries to dequeue exactly one task from env->src_rq, as
 * part of active balancing operations within "domain".
 *
 * Returns a task if successful and NULL otherwise.
 */
static struct task_struct *detach_one_task(struct lb_env *env)
{
	struct task_struct *p, *n;

	lockdep_assert_held(&env->src_rq->lock);

	list_for_each_entry_safe(p, n, &env->src_rq->cfs_tasks, se.group_node) {
		if (!can_migrate_task(p, env))
			continue;

		detach_task(p, env);

		/*
		 * Right now, this is only the second place where
		 * lb_gained[env->idle] is updated (other is detach_tasks)
		 * so we can safely collect stats here rather than
		 * inside detach_tasks().
		 */
		schedstat_inc(env->sd->lb_gained[env->idle]);
		return p;
	}
	return NULL;
}

static const unsigned int sched_nr_migrate_break = 32;

/*
 * detach_tasks() -- tries to detach up to imbalance weighted load from
 * busiest_rq, as part of a balancing operation within domain "sd".
 *
 * Returns number of detached tasks if successful and 0 otherwise.
 */
static int detach_tasks(struct lb_env *env)
{
	struct list_head *tasks = &env->src_rq->cfs_tasks;
	struct task_struct *p;
	unsigned long load = 0;
	int detached = 0;
	int orig_loop = env->loop;

	lockdep_assert_held(&env->src_rq->lock);

	if (env->imbalance <= 0)
		return 0;

	if (!same_cluster(env->dst_cpu, env->src_cpu))
		env->flags |= LBF_IGNORE_PREFERRED_CLUSTER_TASKS;

	if (cpu_capacity(env->dst_cpu) < cpu_capacity(env->src_cpu))
		env->flags |= LBF_IGNORE_BIG_TASKS;

redo:
	while (!list_empty(tasks)) {
		/*
		 * We don't want to steal all, otherwise we may be treated likewise,
		 * which could at worst lead to a livelock crash.
		 */
		if (env->idle != CPU_NOT_IDLE && env->src_rq->nr_running <= 1)
			break;

		p = list_first_entry(tasks, struct task_struct, se.group_node);

		env->loop++;
		/* We've more or less seen every task there is, call it quits */
		if (env->loop > env->loop_max)
			break;

		/* take a breather every nr_migrate tasks */
		if (env->loop > env->loop_break) {
			env->loop_break += sched_nr_migrate_break;
			env->flags |= LBF_NEED_BREAK;
			break;
		}

		if (!can_migrate_task(p, env))
			goto next;

		load = task_h_load(p);

		if (sched_feat(LB_MIN) && load < 16 && !env->sd->nr_balance_failed)
			goto next;

		if ((load / 2) > env->imbalance)
			goto next;

		detach_task(p, env);
		list_add(&p->se.group_node, &env->tasks);

		detached++;
		env->imbalance -= load;

#ifdef CONFIG_PREEMPT
		/*
		 * NEWIDLE balancing is a source of latency, so preemptible
		 * kernels will stop after the first task is detached to minimize
		 * the critical section.
		 */
		if (env->idle == CPU_NEWLY_IDLE)
			break;
#endif

		/*
		 * We only want to steal up to the prescribed amount of
		 * weighted load.
		 */
		if (env->imbalance <= 0)
			break;

		continue;
next:
		trace_sched_load_balance_skip_tasks(env->src_cpu, env->dst_cpu,
				env->src_grp_type, p->pid, load, task_util(p),
				cpumask_bits(&p->cpus_allowed)[0]);
		list_move_tail(&p->se.group_node, tasks);
	}

	if (env->flags & (LBF_IGNORE_BIG_TASKS |
			LBF_IGNORE_PREFERRED_CLUSTER_TASKS) && !detached) {
		tasks = &env->src_rq->cfs_tasks;
		env->flags &= ~(LBF_IGNORE_BIG_TASKS |
				LBF_IGNORE_PREFERRED_CLUSTER_TASKS);
		env->loop = orig_loop;
		goto redo;
	}

	/*
	 * Right now, this is one of only two places we collect this stat
	 * so we can safely collect detach_one_task() stats here rather
	 * than inside detach_one_task().
	 */
	schedstat_add(env->sd->lb_gained[env->idle], detached);

	return detached;
}

/*
 * attach_task() -- attach the task detached by detach_task() to its new rq.
 */
static void attach_task(struct rq *rq, struct task_struct *p)
{
	lockdep_assert_held(&rq->lock);

	BUG_ON(task_rq(p) != rq);
	activate_task(rq, p, ENQUEUE_NOCLOCK);
	p->on_rq = TASK_ON_RQ_QUEUED;
	check_preempt_curr(rq, p, 0);
}

/*
 * attach_one_task() -- attaches the task returned from detach_one_task() to
 * its new rq.
 */
static void attach_one_task(struct rq *rq, struct task_struct *p)
{
	struct rq_flags rf;

	rq_lock(rq, &rf);
	update_rq_clock(rq);
	attach_task(rq, p);
	update_overutilized_status(rq);
	rq_unlock(rq, &rf);
}

/*
 * attach_tasks() -- attaches all tasks detached by detach_tasks() to their
 * new rq.
 */
static void attach_tasks(struct lb_env *env)
{
	struct list_head *tasks = &env->tasks;
	struct task_struct *p;
	struct rq_flags rf;

	rq_lock(env->dst_rq, &rf);
	update_rq_clock(env->dst_rq);

	while (!list_empty(tasks)) {
		p = list_first_entry(tasks, struct task_struct, se.group_node);
		list_del_init(&p->se.group_node);

		attach_task(env->dst_rq, p);
	}

	/*
	 * The enqueue_task_fair only updates the overutilized status
	 * for the waking tasks. Since multiple tasks may get migrated
	 * from load balancer, instead of doing it there, update the
	 * overutilized status here at the end.
	 */
	update_overutilized_status(env->dst_rq);
	rq_unlock(env->dst_rq, &rf);
}

#ifdef CONFIG_FAIR_GROUP_SCHED

static void update_blocked_averages(int cpu)
{
	struct rq *rq = cpu_rq(cpu);
	struct cfs_rq *cfs_rq;
	struct rq_flags rf;

	rq_lock_irqsave(rq, &rf);
	update_rq_clock(rq);

	/*
	 * Iterates the task_group tree in a bottom up fashion, see
	 * list_add_leaf_cfs_rq() for details.
	 */
	for_each_leaf_cfs_rq(rq, cfs_rq) {
		struct sched_entity *se;

		/* throttled entities do not contribute to load */
		if (throttled_hierarchy(cfs_rq))
			continue;

		if (update_cfs_rq_load_avg(cfs_rq_clock_task(cfs_rq), cfs_rq))
			update_tg_load_avg(cfs_rq, 0);

		/* Propagate pending load changes to the parent, if any: */
		se = cfs_rq->tg->se[cpu];
		if (se && !skip_blocked_update(se))
			update_load_avg(se, 0);
	}
	update_rt_rq_load_avg(rq_clock_task(rq), cpu, &rq->rt, 0);
#ifdef CONFIG_NO_HZ_COMMON
	rq->last_blocked_load_update_tick = jiffies;
#endif
	rq_unlock_irqrestore(rq, &rf);
}

/*
 * Compute the hierarchical load factor for cfs_rq and all its ascendants.
 * This needs to be done in a top-down fashion because the load of a child
 * group is a fraction of its parents load.
 */
static void update_cfs_rq_h_load(struct cfs_rq *cfs_rq)
{
	struct rq *rq = rq_of(cfs_rq);
	struct sched_entity *se = cfs_rq->tg->se[cpu_of(rq)];
	unsigned long now = jiffies;
	unsigned long load;

	if (cfs_rq->last_h_load_update == now)
		return;

	WRITE_ONCE(cfs_rq->h_load_next, NULL);
	for_each_sched_entity(se) {
		cfs_rq = cfs_rq_of(se);
		WRITE_ONCE(cfs_rq->h_load_next, se);
		if (cfs_rq->last_h_load_update == now)
			break;
	}

	if (!se) {
		cfs_rq->h_load = cfs_rq_load_avg(cfs_rq);
		cfs_rq->last_h_load_update = now;
	}

	while ((se = READ_ONCE(cfs_rq->h_load_next)) != NULL) {
		load = cfs_rq->h_load;
		load = div64_ul(load * se->avg.load_avg,
			cfs_rq_load_avg(cfs_rq) + 1);
		cfs_rq = group_cfs_rq(se);
		cfs_rq->h_load = load;
		cfs_rq->last_h_load_update = now;
	}
}

static unsigned long task_h_load(struct task_struct *p)
{
	struct cfs_rq *cfs_rq = task_cfs_rq(p);

	update_cfs_rq_h_load(cfs_rq);
	return div64_ul(p->se.avg.load_avg * cfs_rq->h_load,
			cfs_rq_load_avg(cfs_rq) + 1);
}
#else
static inline void update_blocked_averages(int cpu)
{
	struct rq *rq = cpu_rq(cpu);
	struct cfs_rq *cfs_rq = &rq->cfs;
	struct rq_flags rf;

	rq_lock_irqsave(rq, &rf);
	update_rq_clock(rq);
	update_cfs_rq_load_avg(cfs_rq_clock_task(cfs_rq), cfs_rq);
	update_rt_rq_load_avg(rq_clock_task(rq), cpu, &rq->rt, 0);
#ifdef CONFIG_NO_HZ_COMMON
	rq->last_blocked_load_update_tick = jiffies;
#endif
	rq_unlock_irqrestore(rq, &rf);
}

static unsigned long task_h_load(struct task_struct *p)
{
	return p->se.avg.load_avg;
}
#endif

/********** Helpers for find_busiest_group ************************/

/*
 * sg_lb_stats - stats of a sched_group required for load_balancing
 */
struct sg_lb_stats {
	unsigned long avg_load; /*Avg load across the CPUs of the group */
	unsigned long group_load; /* Total load over the CPUs of the group */
	unsigned long sum_weighted_load; /* Weighted load of group's tasks */
	unsigned long load_per_task;
	unsigned long group_capacity;
	unsigned long group_util; /* Total utilization of the group */
	unsigned int sum_nr_running; /* Nr tasks running in the group */
	unsigned int idle_cpus;
	unsigned int group_weight;
	enum group_type group_type;
	int group_no_capacity;
	/* A cpu has a task too big for its capacity */
	unsigned long group_misfit_task_load;
#ifdef CONFIG_NUMA_BALANCING
	unsigned int nr_numa_running;
	unsigned int nr_preferred_running;
#endif
};

/*
 * sd_lb_stats - Structure to store the statistics of a sched_domain
 *		 during load balancing.
 */
struct sd_lb_stats {
	struct sched_group *busiest;	/* Busiest group in this sd */
	struct sched_group *local;	/* Local group in this sd */
	unsigned long total_running;
	unsigned long total_load;	/* Total load of all groups in sd */
	unsigned long total_capacity;	/* Total capacity of all groups in sd */
	unsigned long total_util;	/* Total util of all groups in sd */
	unsigned long avg_load;	/* Average load across all groups in sd */

	struct sg_lb_stats busiest_stat;/* Statistics of the busiest group */
	struct sg_lb_stats local_stat;	/* Statistics of the local group */
};

static inline void init_sd_lb_stats(struct sd_lb_stats *sds)
{
	/*
	 * Skimp on the clearing to avoid duplicate work. We can avoid clearing
	 * local_stat because update_sg_lb_stats() does a full clear/assignment.
	 * We must however clear busiest_stat::avg_load because
	 * update_sd_pick_busiest() reads this before assignment.
	 */
	*sds = (struct sd_lb_stats){
		.busiest = NULL,
		.local = NULL,
		.total_running = 0UL,
		.total_load = 0UL,
		.total_capacity = 0UL,
		.total_util = 0UL,
		.busiest_stat = {
			.avg_load = 0UL,
			.sum_nr_running = 0,
			.group_type = group_other,
		},
	};
}

/**
 * get_sd_load_idx - Obtain the load index for a given sched domain.
 * @sd: The sched_domain whose load_idx is to be obtained.
 * @idle: The idle status of the CPU for whose sd load_idx is obtained.
 *
 * Return: The load index.
 */
static inline int get_sd_load_idx(struct sched_domain *sd,
					enum cpu_idle_type idle)
{
	int load_idx;

	switch (idle) {
	case CPU_NOT_IDLE:
		load_idx = sd->busy_idx;
		break;

	case CPU_NEWLY_IDLE:
		load_idx = sd->newidle_idx;
		break;
	default:
		load_idx = sd->idle_idx;
		break;
	}

	return load_idx;
}

static unsigned long scale_rt_capacity(int cpu)
{
	struct rq *rq = cpu_rq(cpu);
	u64 total, used, age_stamp, avg;
	s64 delta;

	/*
	 * Since we're reading these variables without serialization make sure
	 * we read them once before doing sanity checks on them.
	 */
	age_stamp = READ_ONCE(rq->age_stamp);
	avg = READ_ONCE(rq->rt_avg);
	delta = __rq_clock_broken(rq) - age_stamp;

	if (unlikely(delta < 0))
		delta = 0;

	total = sched_avg_period() + delta;

	used = div_u64(avg, total);

	if (likely(used < SCHED_CAPACITY_SCALE))
		return SCHED_CAPACITY_SCALE - used;

	return 1;
}

void init_max_cpu_capacity(struct max_cpu_capacity *mcc)
{
	raw_spin_lock_init(&mcc->lock);
	mcc->val = 0;
	mcc->cpu = -1;
}

static void update_cpu_capacity(struct sched_domain *sd, int cpu)
{
	unsigned long capacity = arch_scale_cpu_capacity(sd, cpu);
	struct sched_group *sdg = sd->groups;
	struct max_cpu_capacity *mcc;
	unsigned long max_capacity;
	int max_cap_cpu;
	unsigned long flags;

	capacity *= arch_scale_max_freq_capacity(sd, cpu);
	capacity >>= SCHED_CAPACITY_SHIFT;

	capacity = min(capacity, thermal_cap(cpu));
	cpu_rq(cpu)->cpu_capacity_orig = capacity;

	mcc = &cpu_rq(cpu)->rd->max_cpu_capacity;

	raw_spin_lock_irqsave(&mcc->lock, flags);
	max_capacity = mcc->val;
	max_cap_cpu = mcc->cpu;

	if ((max_capacity > capacity && max_cap_cpu == cpu) ||
	    max_capacity < capacity) {
		mcc->val = capacity;
		mcc->cpu = cpu;
#ifdef CONFIG_SCHED_DEBUG
		raw_spin_unlock_irqrestore(&mcc->lock, flags);
		printk_deferred(KERN_INFO "CPU%d: update max cpu_capacity %lu\n",
				cpu, capacity);
		goto skip_unlock;
#endif
	}
	raw_spin_unlock_irqrestore(&mcc->lock, flags);

skip_unlock: __attribute__ ((unused));
	capacity *= scale_rt_capacity(cpu);
	capacity >>= SCHED_CAPACITY_SHIFT;

	if (!capacity)
		capacity = 1;

	cpu_rq(cpu)->cpu_capacity = capacity;
	sdg->sgc->capacity = capacity;
	sdg->sgc->min_capacity = capacity;
	sdg->sgc->max_capacity = capacity;
}

void update_group_capacity(struct sched_domain *sd, int cpu)
{
	struct sched_domain *child = sd->child;
	struct sched_group *group, *sdg = sd->groups;
	unsigned long capacity, min_capacity, max_capacity;
	unsigned long interval;

	interval = msecs_to_jiffies(sd->balance_interval);
	interval = clamp(interval, 1UL, max_load_balance_interval);
	sdg->sgc->next_update = jiffies + interval;

	if (!child) {
		update_cpu_capacity(sd, cpu);
		return;
	}

	capacity = 0;
	min_capacity = ULONG_MAX;
	max_capacity = 0;

	if (child->flags & SD_OVERLAP) {
		/*
		 * SD_OVERLAP domains cannot assume that child groups
		 * span the current group.
		 */

		for_each_cpu(cpu, sched_group_span(sdg)) {
			struct sched_group_capacity *sgc;
			struct rq *rq = cpu_rq(cpu);

			if (cpumask_test_cpu(cpu, cpu_isolated_mask))
				continue;
			/*
			 * build_sched_domains() -> init_sched_groups_capacity()
			 * gets here before we've attached the domains to the
			 * runqueues.
			 *
			 * Use capacity_of(), which is set irrespective of domains
			 * in update_cpu_capacity().
			 *
			 * This avoids capacity from being 0 and
			 * causing divide-by-zero issues on boot.
			 */
			if (unlikely(!rq->sd)) {
				capacity += capacity_of(cpu);
			} else {
				sgc = rq->sd->groups->sgc;
				capacity += sgc->capacity;
			}

			min_capacity = min(capacity, min_capacity);
			max_capacity = max(capacity, max_capacity);
		}
	} else  {
		/*
		 * !SD_OVERLAP domains can assume that child groups
		 * span the current group.
		 */

		group = child->groups;
		do {
			struct sched_group_capacity *sgc = group->sgc;
			cpumask_t *cpus = sched_group_span(group);

			if (!cpu_isolated(cpumask_first(cpus))) {
				capacity += sgc->capacity;
				min_capacity = min(sgc->min_capacity,
							min_capacity);
				max_capacity = max(sgc->max_capacity,
							max_capacity);
			}
			group = group->next;
		} while (group != child->groups);
	}

	sdg->sgc->capacity = capacity;
	sdg->sgc->min_capacity = min_capacity;
	sdg->sgc->max_capacity = max_capacity;
}

/*
 * Check whether the capacity of the rq has been noticeably reduced by side
 * activity. The imbalance_pct is used for the threshold.
 * Return true is the capacity is reduced
 */
static inline int
check_cpu_capacity(struct rq *rq, struct sched_domain *sd)
{
	return ((rq->cpu_capacity * sd->imbalance_pct) <
				(rq->cpu_capacity_orig * 100));
}

/*
 * Group imbalance indicates (and tries to solve) the problem where balancing
 * groups is inadequate due to ->cpus_allowed constraints.
 *
 * Imagine a situation of two groups of 4 cpus each and 4 tasks each with a
 * cpumask covering 1 cpu of the first group and 3 cpus of the second group.
 * Something like:
 *
 *	{ 0 1 2 3 } { 4 5 6 7 }
 *	        *     * * *
 *
 * If we were to balance group-wise we'd place two tasks in the first group and
 * two tasks in the second group. Clearly this is undesired as it will overload
 * cpu 3 and leave one of the cpus in the second group unused.
 *
 * The current solution to this issue is detecting the skew in the first group
 * by noticing the lower domain failed to reach balance and had difficulty
 * moving tasks due to affinity constraints.
 *
 * When this is so detected; this group becomes a candidate for busiest; see
 * update_sd_pick_busiest(). And calculate_imbalance() and
 * find_busiest_group() avoid some of the usual balance conditions to allow it
 * to create an effective group imbalance.
 *
 * This is a somewhat tricky proposition since the next run might not find the
 * group imbalance and decide the groups need to be balanced again. A most
 * subtle and fragile situation.
 */

static inline int sg_imbalanced(struct sched_group *group)
{
	return group->sgc->imbalance;
}

/*
 * group_has_capacity returns true if the group has spare capacity that could
 * be used by some tasks.
 * We consider that a group has spare capacity if the  * number of task is
 * smaller than the number of CPUs or if the utilization is lower than the
 * available capacity for CFS tasks.
 * For the latter, we use a threshold to stabilize the state, to take into
 * account the variance of the tasks' load and to return true if the available
 * capacity in meaningful for the load balancer.
 * As an example, an available capacity of 1% can appear but it doesn't make
 * any benefit for the load balance.
 */
static inline bool
group_has_capacity(struct lb_env *env, struct sg_lb_stats *sgs)
{
	if (sgs->sum_nr_running < sgs->group_weight)
		return true;

	if ((sgs->group_capacity * 100) >
			(sgs->group_util * env->sd->imbalance_pct))
		return true;

	return false;
}

/*
 *  group_is_overloaded returns true if the group has more tasks than it can
 *  handle.
 *  group_is_overloaded is not equals to !group_has_capacity because a group
 *  with the exact right number of tasks, has no more spare capacity but is not
 *  overloaded so both group_has_capacity and group_is_overloaded return
 *  false.
 */
static inline bool
group_is_overloaded(struct lb_env *env, struct sg_lb_stats *sgs)
{
	if (sgs->sum_nr_running <= sgs->group_weight)
		return false;

#ifdef CONFIG_SCHED_WALT
	if (env->idle != CPU_NOT_IDLE && walt_rotation_enabled)
		return true;
#endif

	if ((sgs->group_capacity * 100) <
			(sgs->group_util * env->sd->imbalance_pct))
		return true;

	return false;
}

/*
 * group_smaller_min_cpu_capacity: Returns true if sched_group sg has smaller
 * per-CPU capacity than sched_group ref.
 */
static inline bool
group_smaller_min_cpu_capacity(struct sched_group *sg, struct sched_group *ref)
{
	return sg->sgc->min_capacity *
				sched_capacity_margin_up[group_first_cpu(sg)] <
						ref->sgc->min_capacity * 1024;
}

/*
 * group_smaller_max_cpu_capacity: Returns true if sched_group sg has smaller
 * per-CPU capacity_orig than sched_group ref.
 */
static inline bool
group_smaller_max_cpu_capacity(struct sched_group *sg, struct sched_group *ref)
{
	return sg->sgc->max_capacity *
				sched_capacity_margin_up[group_first_cpu(sg)] <
						ref->sgc->max_capacity * 1024;
}

/*
 * group_similar_cpu_capacity: Returns true if the minimum capacity of the
 * compared groups differ by less than 12.5%.
 */
static inline bool
group_similar_cpu_capacity(struct sched_group *sg, struct sched_group *ref)
{
	long diff = sg->sgc->min_capacity - ref->sgc->min_capacity;
	long max = max(sg->sgc->min_capacity, ref->sgc->min_capacity);

	return abs(diff) < max >> 3;
}

static inline enum
group_type group_classify(struct sched_group *group,
			  struct sg_lb_stats *sgs)
{
	if (sgs->group_no_capacity)
		return group_overloaded;

	if (sg_imbalanced(group))
		return group_imbalanced;

	if (sgs->group_misfit_task_load)
		return group_misfit_task;

	return group_other;
}

/**
 * update_sg_lb_stats - Update sched_group's statistics for load balancing.
 * @env: The load balancing environment.
 * @group: sched_group whose statistics are to be updated.
 * @load_idx: Load index of sched_domain of this_cpu for load calc.
 * @local_group: Does group contain this_cpu.
 * @sgs: variable to hold the statistics for this group.
 * @overload: Indicate pullable load (e.g. >1 runnable task).
 * @overutilized: Indicate overutilization for any CPU.
 */
static inline void update_sg_lb_stats(struct lb_env *env,
			struct sched_group *group, int load_idx,
			int local_group, struct sg_lb_stats *sgs,
			bool *overload, bool *overutilized, bool *misfit_task)
{
	unsigned long load;
	int i, nr_running;

	memset(sgs, 0, sizeof(*sgs));

	for_each_cpu_and(i, sched_group_span(group), env->cpus) {
		struct rq *rq = cpu_rq(i);

		if (cpu_isolated(i))
			continue;

		/* Bias balancing toward cpus of our domain */
		if (local_group)
			load = target_load(i, load_idx);
		else
			load = source_load(i, load_idx);

		sgs->group_load += load;
		sgs->group_util += cpu_util(i);
		sgs->sum_nr_running += rq->cfs.h_nr_running;

		nr_running = rq->nr_running;
		if (nr_running > 1)
			*overload = true;

#ifdef CONFIG_NUMA_BALANCING
		sgs->nr_numa_running += rq->nr_numa_running;
		sgs->nr_preferred_running += rq->nr_preferred_running;
#endif
		sgs->sum_weighted_load += weighted_cpuload(rq);
		/*
		 * No need to call idle_cpu() if nr_running is not 0
		 */
		if (!nr_running && idle_cpu(i))
			sgs->idle_cpus++;

		if (env->sd->flags & SD_ASYM_CPUCAPACITY &&
		    sgs->group_misfit_task_load < rq->misfit_task_load) {
			sgs->group_misfit_task_load = rq->misfit_task_load;
			*overload = 1;
		}


		if (cpu_overutilized(i)) {
			*overutilized = true;

			if (rq->misfit_task_load)
				*misfit_task = true;
		}
	}

	/* Isolated CPU has no weight */
	if (!group->group_weight) {
		sgs->group_capacity = 0;
		sgs->avg_load = 0;
		sgs->group_no_capacity = 1;
		sgs->group_type = group_other;
		sgs->group_weight = group->group_weight;
	} else {
		/* Adjust by relative CPU capacity of the group */
		sgs->group_capacity = group->sgc->capacity;
		sgs->avg_load = (sgs->group_load*SCHED_CAPACITY_SCALE) /
							sgs->group_capacity;

		sgs->group_weight = group->group_weight;

		sgs->group_no_capacity = group_is_overloaded(env, sgs);
		sgs->group_type = group_classify(group, sgs);
	}

	if (sgs->sum_nr_running)
		sgs->load_per_task = sgs->sum_weighted_load /
						sgs->sum_nr_running;
}

/**
 * update_sd_pick_busiest - return 1 on busiest group
 * @env: The load balancing environment.
 * @sds: sched_domain statistics
 * @sg: sched_group candidate to be checked for being the busiest
 * @sgs: sched_group statistics
 *
 * Determine if @sg is a busier group than the previously selected
 * busiest group.
 *
 * Return: %true if @sg is a busier group than the previously selected
 * busiest group. %false otherwise.
 */
static bool update_sd_pick_busiest(struct lb_env *env,
				   struct sd_lb_stats *sds,
				   struct sched_group *sg,
				   struct sg_lb_stats *sgs)
{
	struct sg_lb_stats *busiest = &sds->busiest_stat;

	/*
	 * Don't try to pull misfit tasks we can't help.
	 * We can use max_capacity here as reduction in capacity on some
	 * cpus in the group should either be possible to resolve
	 * internally or be covered by avg_load imbalance (eventually).
	 */
	if (sgs->group_type == group_misfit_task &&
	    (!group_smaller_max_cpu_capacity(sg, sds->local) ||
	     !group_has_capacity(env, &sds->local_stat)))
		return false;

	if (sgs->group_type > busiest->group_type)
		return true;

	if (sgs->group_type < busiest->group_type)
		return false;

	if (sgs->avg_load <= busiest->avg_load)
		return false;

	if (!(env->sd->flags & SD_ASYM_CPUCAPACITY))
		goto asym_packing;

	/*
	 * Candidate sg has no more than one task per CPU and
	 * has higher per-CPU capacity. Migrating tasks to less
	 * capable CPUs may harm throughput. Maximize throughput,
	 * power/energy consequences are not considered.
	 */
	if (sgs->sum_nr_running <= sgs->group_weight &&
	    group_smaller_min_cpu_capacity(sds->local, sg))
		return false;

	/*
	 * Candidate sg doesn't face any severe imbalance issues so
	 * don't disturb unless the groups are of similar capacity
	 * where balancing is more harmless.
	 */
	if (sgs->group_type == group_other &&
		!group_similar_cpu_capacity(sds->local, sg))
		return false;

	/*
	 * If we have more than one misfit sg go with the biggest misfit.
	 */
	if (sgs->group_type == group_misfit_task &&
	    sgs->group_misfit_task_load < busiest->group_misfit_task_load)
		return false;

asym_packing:
	/* This is the busiest node in its class. */
	if (!(env->sd->flags & SD_ASYM_PACKING))
		return true;

	/* No ASYM_PACKING if target cpu is already busy */
	if (env->idle == CPU_NOT_IDLE)
		return true;
	/*
	 * ASYM_PACKING needs to move all the work to the highest
	 * prority CPUs in the group, therefore mark all groups
	 * of lower priority than ourself as busy.
	 */
	if (sgs->sum_nr_running &&
	    sched_asym_prefer(env->dst_cpu, sg->asym_prefer_cpu)) {
		if (!sds->busiest)
			return true;

		/* Prefer to move from lowest priority cpu's work */
		if (sched_asym_prefer(sds->busiest->asym_prefer_cpu,
				      sg->asym_prefer_cpu))
			return true;
	}

	return false;
}

#ifdef CONFIG_NUMA_BALANCING
static inline enum fbq_type fbq_classify_group(struct sg_lb_stats *sgs)
{
	if (sgs->sum_nr_running > sgs->nr_numa_running)
		return regular;
	if (sgs->sum_nr_running > sgs->nr_preferred_running)
		return remote;
	return all;
}

static inline enum fbq_type fbq_classify_rq(struct rq *rq)
{
	if (rq->nr_running > rq->nr_numa_running)
		return regular;
	if (rq->nr_running > rq->nr_preferred_running)
		return remote;
	return all;
}
#else
static inline enum fbq_type fbq_classify_group(struct sg_lb_stats *sgs)
{
	return all;
}

static inline enum fbq_type fbq_classify_rq(struct rq *rq)
{
	return regular;
}
#endif /* CONFIG_NUMA_BALANCING */

#ifdef CONFIG_NO_HZ_COMMON
static struct {
	cpumask_var_t idle_cpus_mask;
	atomic_t nr_cpus;
	unsigned long next_balance;     /* in jiffy units */
	unsigned long next_update;     /* in jiffy units */
} nohz ____cacheline_aligned;
#endif

#define lb_sd_parent(sd) \
	(sd->parent && sd->parent->groups != sd->parent->groups->next)

/**
 * update_sd_lb_stats - Update sched_domain's statistics for load balancing.
 * @env: The load balancing environment.
 * @sds: variable to hold the statistics for this sched_domain.
 */
static inline void update_sd_lb_stats(struct lb_env *env, struct sd_lb_stats *sds)
{
	struct sched_domain *child = env->sd->child;
	struct sched_group *sg = env->sd->groups;
	struct sg_lb_stats *local = &sds->local_stat;
	struct sg_lb_stats tmp_sgs;
	int load_idx;
	bool overload = false, overutilized = false, misfit_task = false;
	bool prefer_sibling = child && child->flags & SD_PREFER_SIBLING;

#ifdef CONFIG_NO_HZ_COMMON
	if (env->idle == CPU_NEWLY_IDLE) {
		int cpu;

		/* Update the stats of NOHZ idle CPUs in the sd */
		for_each_cpu_and(cpu, sched_domain_span(env->sd),
				 nohz.idle_cpus_mask) {
			struct rq *rq = cpu_rq(cpu);

			/* ... Unless we've already done since the last tick */
			if (time_after(jiffies,
                                       rq->last_blocked_load_update_tick))
				update_blocked_averages(cpu);
		}
	}
	/*
	 * If we've just updated all of the NOHZ idle CPUs, then we can push
	 * back the next nohz.next_update, which will prevent an unnecessary
	 * wakeup for the nohz stats kick
	 */
	if (cpumask_subset(nohz.idle_cpus_mask, sched_domain_span(env->sd)))
		nohz.next_update = jiffies + LOAD_AVG_PERIOD;
#endif

	load_idx = get_sd_load_idx(env->sd, env->idle);

	do {
		struct sg_lb_stats *sgs = &tmp_sgs;
		int local_group;

		local_group = cpumask_test_cpu(env->dst_cpu, sched_group_span(sg));
		if (local_group) {
			sds->local = sg;
			sgs = local;

			if (env->idle != CPU_NEWLY_IDLE ||
			    time_after_eq(jiffies, sg->sgc->next_update))
				update_group_capacity(env->sd, env->dst_cpu);
		}

		update_sg_lb_stats(env, sg, load_idx, local_group, sgs,
						&overload, &overutilized,
						&misfit_task);

		if (local_group)
			goto next_group;

		/*
		 * In case the child domain prefers tasks go to siblings
		 * first, lower the sg capacity so that we'll try
		 * and move all the excess tasks away. We lower the capacity
		 * of a group only if the local group has the capacity to fit
		 * these excess tasks. The extra check prevents the case where
		 * you always pull from the heaviest group when it is already
		 * under-utilized (possible with a large weight task outweighs
		 * the tasks on the system).
		 */
		if (prefer_sibling && sds->local &&
		    group_has_capacity(env, local) &&
		    (sgs->sum_nr_running > local->sum_nr_running + 1)) {
			sgs->group_no_capacity = 1;
			sgs->group_type = group_classify(sg, sgs);
		}

		if (update_sd_pick_busiest(env, sds, sg, sgs)) {
			sds->busiest = sg;
			sds->busiest_stat = *sgs;
		}

next_group:
		/* Now, start updating sd_lb_stats */
		sds->total_running += sgs->sum_nr_running;
		sds->total_load += sgs->group_load;
		sds->total_capacity += sgs->group_capacity;
		sds->total_util += sgs->group_util;

		trace_sched_load_balance_sg_stats(sg->cpumask[0], sgs->group_type,
					sgs->idle_cpus, sgs->sum_nr_running,
					sgs->group_load, sgs->group_capacity,
					sgs->group_util, sgs->group_no_capacity,
					sgs->load_per_task,
					sgs->group_misfit_task_load,
					sds->busiest ? sds->busiest->cpumask[0] : 0);

		sg = sg->next;
	} while (sg != env->sd->groups);

	if (env->sd->flags & SD_NUMA)
		env->fbq_type = fbq_classify_group(&sds->busiest_stat);

	env->src_grp_nr_running = sds->busiest_stat.sum_nr_running;

	if (!lb_sd_parent(env->sd)) {
		/* update overload indicator if we are at root domain */
		if (READ_ONCE(env->dst_rq->rd->overload) != overload)
			WRITE_ONCE(env->dst_rq->rd->overload, overload);
	}

	if (overutilized)
		set_sd_overutilized(env->sd);
	else
		clear_sd_overutilized(env->sd);

	/*
	 * If there is a misfit task in one cpu in this sched_domain
	 * it is likely that the imbalance cannot be sorted out among
	 * the cpu's in this sched_domain. In this case set the
	 * overutilized flag at the parent sched_domain.
	 */
	if (misfit_task) {
		struct sched_domain *sd = env->sd->parent;

		/*
		 * In case of a misfit task, load balance at the parent
		 * sched domain level will make sense only if the the cpus
		 * have a different capacity. If cpus at a domain level have
		 * the same capacity, the misfit task cannot be well
		 * accomodated	in any of the cpus and there in no point in
		 * trying a load balance at this level
		 */
		while (sd) {
			if (sd->flags & SD_ASYM_CPUCAPACITY) {
				set_sd_overutilized(sd);
				break;
			}
			sd = sd->parent;
		}
	}

	/*
	 * If the domain util is greater that domain capacity, load balancing
	 * needs to be done at the next sched domain level as well.
	 */
	if (lb_sd_parent(env->sd) &&
	    sds->total_capacity * 1024 < sds->total_util *
			sched_capacity_margin_up[group_first_cpu(sds->local)])
		set_sd_overutilized(env->sd->parent);
}

/**
 * check_asym_packing - Check to see if the group is packed into the
 *			sched domain.
 *
 * This is primarily intended to used at the sibling level.  Some
 * cores like POWER7 prefer to use lower numbered SMT threads.  In the
 * case of POWER7, it can move to lower SMT modes only when higher
 * threads are idle.  When in lower SMT modes, the threads will
 * perform better since they share less core resources.  Hence when we
 * have idle threads, we want them to be the higher ones.
 *
 * This packing function is run on idle threads.  It checks to see if
 * the busiest CPU in this domain (core in the P7 case) has a higher
 * CPU number than the packing function is being run on.  Here we are
 * assuming lower CPU number will be equivalent to lower a SMT thread
 * number.
 *
 * Return: 1 when packing is required and a task should be moved to
 * this CPU.  The amount of the imbalance is returned in env->imbalance.
 *
 * @env: The load balancing environment.
 * @sds: Statistics of the sched_domain which is to be packed
 */
static int check_asym_packing(struct lb_env *env, struct sd_lb_stats *sds)
{
	int busiest_cpu;

	if (!(env->sd->flags & SD_ASYM_PACKING))
		return 0;

	if (env->idle == CPU_NOT_IDLE)
		return 0;

	if (!sds->busiest)
		return 0;

	busiest_cpu = sds->busiest->asym_prefer_cpu;
	if (sched_asym_prefer(busiest_cpu, env->dst_cpu))
		return 0;

	env->imbalance = DIV_ROUND_CLOSEST(
		sds->busiest_stat.avg_load * sds->busiest_stat.group_capacity,
		SCHED_CAPACITY_SCALE);

	return 1;
}

/**
 * fix_small_imbalance - Calculate the minor imbalance that exists
 *			amongst the groups of a sched_domain, during
 *			load balancing.
 * @env: The load balancing environment.
 * @sds: Statistics of the sched_domain whose imbalance is to be calculated.
 */
static inline
void fix_small_imbalance(struct lb_env *env, struct sd_lb_stats *sds)
{
	unsigned long tmp, capa_now = 0, capa_move = 0;
	unsigned int imbn = 2;
	unsigned long scaled_busy_load_per_task;
	struct sg_lb_stats *local, *busiest;

	local = &sds->local_stat;
	busiest = &sds->busiest_stat;

	if (!local->sum_nr_running)
		local->load_per_task = cpu_avg_load_per_task(env->dst_cpu);
	else if (busiest->load_per_task > local->load_per_task)
		imbn = 1;

	scaled_busy_load_per_task =
		(busiest->load_per_task * SCHED_CAPACITY_SCALE) /
		busiest->group_capacity;

	if (busiest->avg_load + scaled_busy_load_per_task >=
	    local->avg_load + (scaled_busy_load_per_task * imbn)) {
		env->imbalance = busiest->load_per_task;
		return;
	}

	/*
	 * OK, we don't have enough imbalance to justify moving tasks,
	 * however we may be able to increase total CPU capacity used by
	 * moving them.
	 */

	capa_now += busiest->group_capacity *
			min(busiest->load_per_task, busiest->avg_load);
	capa_now += local->group_capacity *
			min(local->load_per_task, local->avg_load);
	capa_now /= SCHED_CAPACITY_SCALE;

	/* Amount of load we'd subtract */
	if (busiest->avg_load > scaled_busy_load_per_task) {
		capa_move += busiest->group_capacity *
			    min(busiest->load_per_task,
				busiest->avg_load - scaled_busy_load_per_task);
	}

	/* Amount of load we'd add */
	if (busiest->avg_load * busiest->group_capacity <
	    busiest->load_per_task * SCHED_CAPACITY_SCALE) {
		tmp = (busiest->avg_load * busiest->group_capacity) /
		      local->group_capacity;
	} else {
		tmp = (busiest->load_per_task * SCHED_CAPACITY_SCALE) /
		      local->group_capacity;
	}
	capa_move += local->group_capacity *
		    min(local->load_per_task, local->avg_load + tmp);
	capa_move /= SCHED_CAPACITY_SCALE;

	/* Move if we gain throughput */
	if (capa_move > capa_now) {
		env->imbalance = busiest->load_per_task;
		return;
	}

	/* We can't see throughput improvement with the load-based
	 * method, but it is possible depending upon group size and
	 * capacity range that there might still be an underutilized
	 * cpu available in an asymmetric capacity system. Do one last
	 * check just in case.
	 */
	if (env->sd->flags & SD_ASYM_CPUCAPACITY &&
		busiest->group_type == group_overloaded &&
		busiest->sum_nr_running > busiest->group_weight &&
		local->sum_nr_running < local->group_weight &&
		local->group_capacity < busiest->group_capacity)
		env->imbalance = busiest->load_per_task;
}

/**
 * calculate_imbalance - Calculate the amount of imbalance present within the
 *			 groups of a given sched_domain during load balance.
 * @env: load balance environment
 * @sds: statistics of the sched_domain whose imbalance is to be calculated.
 */
static inline void calculate_imbalance(struct lb_env *env, struct sd_lb_stats *sds)
{
	unsigned long max_pull, load_above_capacity = ~0UL;
	struct sg_lb_stats *local, *busiest;
	bool no_imbalance = false;

	local = &sds->local_stat;
	busiest = &sds->busiest_stat;

	if (busiest->group_type == group_imbalanced) {
		/*
		 * In the group_imb case we cannot rely on group-wide averages
		 * to ensure cpu-load equilibrium, look at wider averages. XXX
		 */
		busiest->load_per_task =
			min(busiest->load_per_task, sds->avg_load);
	}

	/*
	 * Avg load of busiest sg can be less and avg load of local sg can
	 * be greater than avg load across all sgs of sd because avg load
	 * factors in sg capacity and sgs with smaller group_type are
	 * skipped when updating the busiest sg:
	 */
	if (busiest->avg_load <= sds->avg_load ||
	    local->avg_load >= sds->avg_load)
		no_imbalance = true;

	if (busiest->group_type != group_misfit_task && no_imbalance) {
		env->imbalance = 0;
		if (busiest->group_type == group_overloaded &&
				local->group_type <= group_misfit_task) {
			env->imbalance = busiest->load_per_task;
			return;
		}
		return fix_small_imbalance(env, sds);
	}

	/*
	 * If there aren't any idle cpus, avoid creating some.
	 */
	if (busiest->group_type == group_overloaded &&
	    local->group_type   == group_overloaded) {
		load_above_capacity = busiest->sum_nr_running * SCHED_CAPACITY_SCALE;
		if (load_above_capacity > busiest->group_capacity) {
			load_above_capacity -= busiest->group_capacity;
			load_above_capacity *= scale_load_down(NICE_0_LOAD);
			load_above_capacity /= busiest->group_capacity;
		} else
			load_above_capacity = ~0UL;
	}

	/*
	 * In case of a misfit task, independent of avg loads we do load balance
	 * at the parent sched domain level for B.L systems, so it is possible
	 * that busiest group avg load can be less than sd avg load.
	 * So skip calculating load based imbalance between groups.
	 */
	if (!no_imbalance) {
		/*
		 * We're trying to get all the cpus to the average_load,
		 * so we don't want to push ourselves above the average load,
		 * nor do we wish to reduce the max loaded cpu below the average
		 * load. At the same time, we also don't want to reduce the
		 * group load below the group capacity.
		 * Thus we look for the minimum possible imbalance.
		 */
		max_pull = min(busiest->avg_load - sds->avg_load,
				load_above_capacity);

		/* How much load to actually move to equalise the imbalance */
		env->imbalance = min(max_pull * busiest->group_capacity,
				     (sds->avg_load - local->avg_load) *
				     local->group_capacity) /
				     SCHED_CAPACITY_SCALE;
	} else {
		/*
		 * Skipped load based imbalance calculations, but let's find
		 * imbalance based on busiest group type or fix small imbalance.
		 */
		env->imbalance = 0;
	}

	/* Boost imbalance to allow misfit task to be balanced.
	 * Always do this if we are doing a NEWLY_IDLE balance
	 * on the assumption that any tasks we have must not be
	 * long-running (and hence we cannot rely upon load).
	 * However if we are not idle, we should assume the tasks
	 * we have are longer running and not override load-based
	 * calculations above unless we are sure that the local
	 * group is underutilized.
	 */
	if (busiest->group_type == group_misfit_task &&
	    (env->idle == CPU_NEWLY_IDLE ||
	     local->sum_nr_running < local->group_weight)) {
		env->imbalance = max_t(long, env->imbalance,
				       busiest->group_misfit_task_load);
	}

	/*
	 * if *imbalance is less than the average load per runnable task
	 * there is no guarantee that any tasks will be moved so we'll have
	 * a think about bumping its value to force at least one task to be
	 * moved
	 */
	if (env->imbalance < busiest->load_per_task) {
		/*
		 * The busiest group is overloaded so it could use help
		 * from the other groups. If the local group has idle CPUs
		 * and it is not overloaded and has no imbalance with in
		 * the group, allow the load balance by bumping the
		 * imbalance.
		 */
		if (busiest->group_type == group_overloaded &&
			local->group_type <= group_misfit_task &&
			env->idle != CPU_NOT_IDLE) {
			env->imbalance = busiest->load_per_task;
			return;
		}

		return fix_small_imbalance(env, sds);
	}
}

/******* find_busiest_group() helpers end here *********************/

/**
 * find_busiest_group - Returns the busiest group within the sched_domain
 * if there is an imbalance.
 *
 * Also calculates the amount of weighted load which should be moved
 * to restore balance.
 *
 * @env: The load balancing environment.
 *
 * Return:	- The busiest group if imbalance exists.
 */
static struct sched_group *find_busiest_group(struct lb_env *env)
{
	struct sg_lb_stats *local, *busiest;
	struct sd_lb_stats sds;

	init_sd_lb_stats(&sds);

	/*
	 * Compute the various statistics relavent for load balancing at
	 * this level.
	 */
	update_sd_lb_stats(env, &sds);

	if (energy_aware() && !sd_overutilized(env->sd)) {
		int cpu_local, cpu_busiest;
		unsigned long capacity_local, capacity_busiest;

		if (env->idle != CPU_NEWLY_IDLE)
			goto out_balanced;

		if (!sds.local || !sds.busiest)
			goto out_balanced;

		cpu_local = group_first_cpu(sds.local);
		cpu_busiest = group_first_cpu(sds.busiest);

		/* TODO: don't assume same cap cpus are in same domain */
		capacity_local = capacity_orig_of(cpu_local);
		capacity_busiest = capacity_orig_of(cpu_busiest);
		if (capacity_local > capacity_busiest) {
			goto out_balanced;
		} else if (capacity_local == capacity_busiest) {
			if (cpu_rq(cpu_busiest)->nr_running < 2)
				goto out_balanced;
		}
	}

	local = &sds.local_stat;
	busiest = &sds.busiest_stat;

	/* ASYM feature bypasses nice load balance check */
	if (check_asym_packing(env, &sds))
		return sds.busiest;

	/* There is no busy sibling group to pull tasks from */
	if (!sds.busiest || busiest->sum_nr_running == 0)
		goto out_balanced;

	/* XXX broken for overlapping NUMA groups */
	sds.avg_load = (SCHED_CAPACITY_SCALE * sds.total_load)
						/ sds.total_capacity;

	/*
	 * If the busiest group is imbalanced the below checks don't
	 * work because they assume all things are equal, which typically
	 * isn't true due to cpus_allowed constraints and the like.
	 */
	if (busiest->group_type == group_imbalanced)
		goto force_balance;

	/*
	 * When dst_cpu is idle, prevent SMP nice and/or asymmetric group
	 * capacities from resulting in underutilization due to avg_load.
	 */
	if (env->idle != CPU_NOT_IDLE && group_has_capacity(env, local) &&
	    busiest->group_no_capacity)
		goto force_balance;

	/* Misfit tasks should be dealt with regardless of the avg load */
	if (busiest->group_type == group_misfit_task)
		goto force_balance;

	/*
	 * If the local group is busier than the selected busiest group
	 * don't try and pull any tasks.
	 */
	if (local->avg_load >= busiest->avg_load)
		goto out_balanced;

	/*
	 * Don't pull any tasks if this group is already above the domain
	 * average load.
	 */
	if (local->avg_load >= sds.avg_load)
		goto out_balanced;

	if (env->idle == CPU_IDLE) {
		/*
		 * This cpu is idle. If the busiest group is not overloaded
		 * and there is no imbalance between this and busiest group
		 * wrt idle cpus, it is balanced. The imbalance becomes
		 * significant if the diff is greater than 1 otherwise we
		 * might end up to just move the imbalance on another group
		 */
		if ((busiest->group_type != group_overloaded) &&
				(local->idle_cpus <= (busiest->idle_cpus + 1)))
			goto out_balanced;
	} else {
		/*
		 * In the CPU_NEWLY_IDLE, CPU_NOT_IDLE cases, use
		 * imbalance_pct to be conservative.
		 */
		if (100 * busiest->avg_load <=
				env->sd->imbalance_pct * local->avg_load)
			goto out_balanced;
	}

force_balance:
	/* Looks like there is an imbalance. Compute it */
	env->src_grp_type = busiest->group_type;
	calculate_imbalance(env, &sds);
	trace_sched_load_balance_stats(sds.busiest->cpumask[0], busiest->group_type,
				busiest->avg_load, busiest->load_per_task,
				sds.local->cpumask[0], local->group_type,
				local->avg_load, local->load_per_task,
				sds.avg_load, env->imbalance);
	return sds.busiest;

out_balanced:
	env->imbalance = 0;
	return NULL;
}

/*
 * find_busiest_queue - find the busiest runqueue among the cpus in group.
 */
static struct rq *find_busiest_queue(struct lb_env *env,
				     struct sched_group *group)
{
	struct rq *busiest = NULL, *rq;
	unsigned long busiest_load = 0, busiest_capacity = 1;
	int i;

	for_each_cpu_and(i, sched_group_span(group), env->cpus) {
		unsigned long capacity, wl;
		enum fbq_type rt;

		rq = cpu_rq(i);
		rt = fbq_classify_rq(rq);

		/*
		 * We classify groups/runqueues into three groups:
		 *  - regular: there are !numa tasks
		 *  - remote:  there are numa tasks that run on the 'wrong' node
		 *  - all:     there is no distinction
		 *
		 * In order to avoid migrating ideally placed numa tasks,
		 * ignore those when there's better options.
		 *
		 * If we ignore the actual busiest queue to migrate another
		 * task, the next balance pass can still reduce the busiest
		 * queue by moving tasks around inside the node.
		 *
		 * If we cannot move enough load due to this classification
		 * the next pass will adjust the group classification and
		 * allow migration of more tasks.
		 *
		 * Both cases only affect the total convergence complexity.
		 */
		if (rt > env->fbq_type)
			continue;

		/*
		 * For ASYM_CPUCAPACITY domains with misfit tasks we simply
		 * seek the "biggest" misfit task.
		 */
		if (env->src_grp_type == group_misfit_task) {
			if (rq->misfit_task_load > busiest_load) {
				busiest_load = rq->misfit_task_load;
				busiest = rq;
			}
			continue;
		}

		/*
		 * Ignore cpu, which is undergoing active_balance and doesn't
		 * have more than 2 tasks.
		 */
		if (rq->active_balance && rq->nr_running <= 2)
			continue;

		capacity = capacity_of(i);

		/*
		 * For ASYM_CPUCAPACITY domains, don't pick a cpu that could
		 * eventually lead to active_balancing high->low capacity.
		 * Higher per-cpu capacity is considered better than balancing
		 * average load.
		 */
		if (env->sd->flags & SD_ASYM_CPUCAPACITY &&
		    capacity_of(env->dst_cpu) < capacity &&
		    (rq->nr_running == 1 || (rq->nr_running == 2 &&
		     task_util(rq->curr) < sched_small_task_threshold)))
			continue;

		wl = weighted_cpuload(rq);

		/*
		 * When comparing with imbalance, use weighted_cpuload()
		 * which is not scaled with the cpu capacity.
		 */

		if (rq->nr_running == 1 && wl > env->imbalance &&
		    !check_cpu_capacity(rq, env->sd))
			continue;

		/*
		 * For the load comparisons with the other cpu's, consider
		 * the weighted_cpuload() scaled with the cpu capacity, so
		 * that the load can be moved away from the cpu that is
		 * potentially running at a lower capacity.
		 *
		 * Thus we're looking for max(wl_i / capacity_i), crosswise
		 * multiplication to rid ourselves of the division works out
		 * to: wl_i * capacity_j > wl_j * capacity_i;  where j is
		 * our previous maximum.
		 */
		if (wl * busiest_capacity > busiest_load * capacity) {
			busiest_load = wl;
			busiest_capacity = capacity;
			busiest = rq;
		}
	}

	return busiest;
}

/*
 * Max backoff if we encounter pinned tasks. Pretty arbitrary value, but
 * so long as it is large enough.
 */
#define MAX_PINNED_INTERVAL	512
#define NEED_ACTIVE_BALANCE_THRESHOLD 10

static int need_active_balance(struct lb_env *env)
{
	struct sched_domain *sd = env->sd;

	if (env->idle == CPU_NEWLY_IDLE) {

		/*
		 * ASYM_PACKING needs to force migrate tasks from busy but
		 * lower priority CPUs in order to pack all tasks in the
		 * highest priority CPUs.
		 */
		if ((sd->flags & SD_ASYM_PACKING) &&
		    sched_asym_prefer(env->dst_cpu, env->src_cpu))
			return 1;
	}

	/*
	 * The dst_cpu is idle and the src_cpu CPU has only 1 CFS task.
	 * It's worth migrating the task if the src_cpu's capacity is reduced
	 * because of other sched_class or IRQs if more capacity stays
	 * available on dst_cpu.
	 */
	if ((env->idle != CPU_NOT_IDLE) &&
	    (env->src_rq->cfs.h_nr_running == 1)) {
		if ((check_cpu_capacity(env->src_rq, sd)) &&
		    (capacity_of(env->src_cpu)*sd->imbalance_pct < capacity_of(env->dst_cpu)*100))
			return 1;
	}

	if ((env->idle != CPU_NOT_IDLE) &&
		(capacity_of(env->src_cpu) < capacity_of(env->dst_cpu)) &&
	    ((capacity_orig_of(env->src_cpu) < capacity_orig_of(env->dst_cpu))) &&
				env->src_rq->cfs.h_nr_running == 1 &&
				cpu_overutilized(env->src_cpu) &&
				!cpu_overutilized(env->dst_cpu)) {
			return 1;
	}

	if (env->idle != CPU_NOT_IDLE &&
			env->src_grp_type == group_misfit_task)
		return 1;

	if (env->src_grp_type == group_overloaded &&
	    env->src_rq->misfit_task_load)
		return 1;

	return unlikely(sd->nr_balance_failed > sd->cache_nice_tries+2);
}

static int group_balance_cpu_not_isolated(struct sched_group *sg)
{
	cpumask_t cpus;

	cpumask_and(&cpus, sched_group_span(sg), group_balance_mask(sg));
	cpumask_andnot(&cpus, &cpus, cpu_isolated_mask);
	return cpumask_first(&cpus);
}

static int active_load_balance_cpu_stop(void *data);

static int should_we_balance(struct lb_env *env)
{
	struct sched_group *sg = env->sd->groups;
	int cpu, balance_cpu = -1;

	/*
	 * Ensure the balancing environment is consistent; can happen
	 * when the softirq triggers 'during' hotplug.
	 */
	if (!cpumask_test_cpu(env->dst_cpu, env->cpus))
		return 0;

	/*
	 * In the newly idle case, we will allow all the cpu's
	 * to do the newly idle load balance.
	 */
	if (env->idle == CPU_NEWLY_IDLE)
		return 1;

	/* Try to find first idle cpu */
	for_each_cpu_and(cpu, group_balance_mask(sg), env->cpus) {
		if (!idle_cpu(cpu) || cpu_isolated(cpu))
			continue;

		balance_cpu = cpu;
		break;
	}

	if (balance_cpu == -1)
		balance_cpu = group_balance_cpu_not_isolated(sg);

	/*
	 * First idle cpu or the first cpu(busiest) in this sched group
	 * is eligible for doing load balancing at this and above domains.
	 */
	return balance_cpu == env->dst_cpu;
}

/*
 * Check this_cpu to ensure it is balanced within domain. Attempt to move
 * tasks if there is an imbalance.
 */
static int load_balance(int this_cpu, struct rq *this_rq,
			struct sched_domain *sd, enum cpu_idle_type idle,
			int *continue_balancing)
{
	int ld_moved = 0, cur_ld_moved, active_balance = 0;
	struct sched_domain *sd_parent = lb_sd_parent(sd) ? sd->parent : NULL;
	struct sched_group *group = NULL;
	struct rq *busiest = NULL;
	struct rq_flags rf;
	struct cpumask *cpus = this_cpu_cpumask_var_ptr(load_balance_mask);

	struct lb_env env = {
		.sd		= sd,
		.dst_cpu	= this_cpu,
		.dst_rq		= this_rq,
		.dst_grpmask    = sched_group_span(sd->groups),
		.idle		= idle,
		.loop_break	= sched_nr_migrate_break,
		.cpus		= cpus,
		.fbq_type	= all,
		.tasks		= LIST_HEAD_INIT(env.tasks),
		.imbalance		= 0,
		.flags			= 0,
		.loop			= 0,
	};

	cpumask_and(cpus, sched_domain_span(sd), cpu_active_mask);

	schedstat_inc(sd->lb_count[idle]);

redo:
	if (!should_we_balance(&env)) {
		*continue_balancing = 0;
		goto out_balanced;
	}

	group = find_busiest_group(&env);
	if (!group) {
		schedstat_inc(sd->lb_nobusyg[idle]);
		goto out_balanced;
	}

	busiest = find_busiest_queue(&env, group);
	if (!busiest) {
		schedstat_inc(sd->lb_nobusyq[idle]);
		goto out_balanced;
	}

	BUG_ON(busiest == env.dst_rq);

	schedstat_add(sd->lb_imbalance[idle], env.imbalance);

	env.src_cpu = busiest->cpu;
	env.src_rq = busiest;

	ld_moved = 0;
	if (busiest->nr_running > 1) {
		/*
		 * Attempt to move tasks. If find_busiest_group has found
		 * an imbalance but busiest->nr_running <= 1, the group is
		 * still unbalanced. ld_moved simply stays zero, so it is
		 * correctly treated as an imbalance.
		 */
		env.flags |= LBF_ALL_PINNED;
		env.loop_max  = min(sysctl_sched_nr_migrate, busiest->nr_running);

more_balance:
		rq_lock_irqsave(busiest, &rf);

		/*
		 * The world might have changed. Validate assumptions.
		 * And also, if the busiest cpu is undergoing active_balance,
		 * it doesn't need help if it has less than 2 tasks on it.
		 */

		if (busiest->nr_running <= 1 ||
		    (busiest->active_balance && busiest->nr_running <= 2)) {
			rq_unlock_irqrestore(busiest, &rf);
			env.flags &= ~LBF_ALL_PINNED;
			goto no_move;
		}

		update_rq_clock(busiest);

		/*
		 * cur_ld_moved - load moved in current iteration
		 * ld_moved     - cumulative load moved across iterations
		 */
		cur_ld_moved = detach_tasks(&env);

		/*
		 * We've detached some tasks from busiest_rq. Every
		 * task is masked "TASK_ON_RQ_MIGRATING", so we can safely
		 * unlock busiest->lock, and we are able to be sure
		 * that nobody can manipulate the tasks in parallel.
		 * See task_rq_lock() family for the details.
		 */

		rq_unlock(busiest, &rf);

		if (cur_ld_moved) {
			attach_tasks(&env);
			ld_moved += cur_ld_moved;
		}

		local_irq_restore(rf.flags);

		if (env.flags & LBF_NEED_BREAK) {
			env.flags &= ~LBF_NEED_BREAK;
			goto more_balance;
		}

		/*
		 * Revisit (affine) tasks on src_cpu that couldn't be moved to
		 * us and move them to an alternate dst_cpu in our sched_group
		 * where they can run. The upper limit on how many times we
		 * iterate on same src_cpu is dependent on number of cpus in our
		 * sched_group.
		 *
		 * This changes load balance semantics a bit on who can move
		 * load to a given_cpu. In addition to the given_cpu itself
		 * (or a ilb_cpu acting on its behalf where given_cpu is
		 * nohz-idle), we now have balance_cpu in a position to move
		 * load to given_cpu. In rare situations, this may cause
		 * conflicts (balance_cpu and given_cpu/ilb_cpu deciding
		 * _independently_ and at _same_ time to move some load to
		 * given_cpu) causing exceess load to be moved to given_cpu.
		 * This however should not happen so much in practice and
		 * moreover subsequent load balance cycles should correct the
		 * excess load moved.
		 */
		if ((env.flags & LBF_DST_PINNED) && env.imbalance > 0) {

			/* Prevent to re-select dst_cpu via env's cpus */
			cpumask_clear_cpu(env.dst_cpu, env.cpus);

			env.dst_rq	 = cpu_rq(env.new_dst_cpu);
			env.dst_cpu	 = env.new_dst_cpu;
			env.flags	&= ~LBF_DST_PINNED;
			env.loop	 = 0;
			env.loop_break	 = sched_nr_migrate_break;

			/*
			 * Go back to "more_balance" rather than "redo" since we
			 * need to continue with same src_cpu.
			 */
			goto more_balance;
		}

		/*
		 * We failed to reach balance because of affinity.
		 */
		if (sd_parent) {
			int *group_imbalance = &sd_parent->groups->sgc->imbalance;

			if ((env.flags & LBF_SOME_PINNED) && env.imbalance > 0)
				*group_imbalance = 1;
		}

		/* All tasks on this runqueue were pinned by CPU affinity */
		if (unlikely(env.flags & LBF_ALL_PINNED)) {
			cpumask_clear_cpu(cpu_of(busiest), cpus);
			/*
			 * Attempting to continue load balancing at the current
			 * sched_domain level only makes sense if there are
			 * active CPUs remaining as possible busiest CPUs to
			 * pull load from which are not contained within the
			 * destination group that is receiving any migrated
			 * load.
			 */
			if (!cpumask_subset(cpus, env.dst_grpmask)) {
				env.loop = 0;
				env.loop_break = sched_nr_migrate_break;
				goto redo;
			}
			goto out_all_pinned;
		}
	}

no_move:
	if (!ld_moved) {
		/*
		 * Increment the failure counter only on periodic balance.
		 * We do not want newidle balance, which can be very
		 * frequent, pollute the failure counter causing
		 * excessive cache_hot migrations and active balances.
		 */
		if (idle != CPU_NEWLY_IDLE) {
			if (env.src_grp_nr_running > 1)
				sd->nr_balance_failed++;
		}

		if (need_active_balance(&env)) {
			unsigned long flags;

			raw_spin_lock_irqsave(&busiest->lock, flags);

			/*
			 * The CPUs are marked as reserved if tasks
			 * are pushed/pulled from other CPUs. In that case,
			 * bail out from the load balancer.
			 */
			if (is_reserved(this_cpu) ||
			    is_reserved(cpu_of(busiest))) {
				raw_spin_unlock_irqrestore(&busiest->lock,
							   flags);
				*continue_balancing = 0;
				goto out;
			}

			/* don't kick the active_load_balance_cpu_stop,
			 * if the curr task on busiest cpu can't be
			 * moved to this_cpu
			 */
			if (!cpumask_test_cpu(this_cpu, &busiest->curr->cpus_allowed)) {
				raw_spin_unlock_irqrestore(&busiest->lock,
							    flags);
				env.flags |= LBF_ALL_PINNED;
				goto out_one_pinned;
			}

			/*
			 * ->active_balance synchronizes accesses to
			 * ->active_balance_work.  Once set, it's cleared
			 * only after active load balance is finished.
			 */
			if (!busiest->active_balance &&
			    !cpu_isolated(cpu_of(busiest))) {
				busiest->active_balance = 1;
				busiest->push_cpu = this_cpu;
				active_balance = 1;
			}
			raw_spin_unlock_irqrestore(&busiest->lock, flags);

			if (active_balance) {
				stop_one_cpu_nowait(cpu_of(busiest),
					active_load_balance_cpu_stop, busiest,
					&busiest->active_balance_work);
				*continue_balancing = 0;
			}

			/* We've kicked active balancing, force task migration. */
			sd->nr_balance_failed = sd->cache_nice_tries +
					NEED_ACTIVE_BALANCE_THRESHOLD - 1;
		}
	} else
		sd->nr_balance_failed = 0;

	if (likely(!active_balance)) {
		/* We were unbalanced, so reset the balancing interval */
		sd->balance_interval = sd->min_interval;
	} else {
		/*
		 * If we've begun active balancing, start to back off. This
		 * case may not be covered by the all_pinned logic if there
		 * is only 1 task on the busy runqueue (because we don't call
		 * detach_tasks).
		 */
		if (sd->balance_interval < sd->max_interval)
			sd->balance_interval *= 2;
	}

	goto out;

out_balanced:
	/*
	 * We reach balance although we may have faced some affinity
	 * constraints. Clear the imbalance flag only if other tasks got
	 * a chance to move and fix the imbalance.
	 */
	if (sd_parent && !(env.flags & LBF_ALL_PINNED)) {
		int *group_imbalance = &sd_parent->groups->sgc->imbalance;

		if (*group_imbalance)
			*group_imbalance = 0;
	}

out_all_pinned:
	/*
	 * We reach balance because all tasks are pinned at this level so
	 * we can't migrate them. Let the imbalance flag set so parent level
	 * can try to migrate them.
	 */
	schedstat_inc(sd->lb_balanced[idle]);

	sd->nr_balance_failed = 0;

out_one_pinned:
	/* tune up the balancing interval */
	if (((env.flags & LBF_ALL_PINNED) &&
			sd->balance_interval < MAX_PINNED_INTERVAL) ||
			(sd->balance_interval < sd->max_interval))
		sd->balance_interval *= 2;

	ld_moved = 0;
out:
	trace_sched_load_balance(this_cpu, idle, *continue_balancing,
				 group ? group->cpumask[0] : 0,
				 busiest ? busiest->nr_running : 0,
				 env.imbalance, env.flags, ld_moved,
				 sd->balance_interval, active_balance);
	return ld_moved;
}

static inline unsigned long
get_sd_balance_interval(struct sched_domain *sd, int cpu_busy)
{
	unsigned long interval = sd->balance_interval;
	unsigned int cpu;

	if (cpu_busy)
		interval *= sd->busy_factor;

	/* scale ms to jiffies */
	interval = msecs_to_jiffies(interval);
	interval = clamp(interval, 1UL, max_load_balance_interval);

	/*
	 * check if sched domain is marked as overutilized
	 * we ought to only do this on systems which have SD_ASYMCAPACITY
	 * but we want to do it for all sched domains in those systems
	 * So for now, just check if overutilized as a proxy.
	 */
	/*
	 * If we are overutilized and we have a misfit task, then
	 * we want to balance as soon as practically possible, so
	 * we return an interval of zero.
	 */
	if (energy_aware() && sd_overutilized(sd)) {
		/* we know the root is overutilized, let's check for a misfit task */
		for_each_cpu(cpu, sched_domain_span(sd)) {
			if (cpu_rq(cpu)->misfit_task_load)
				return 1;
		}
	}
	return interval;
}

static inline void
update_next_balance(struct sched_domain *sd, unsigned long *next_balance)
{
	unsigned long interval, next;

	/* used by idle balance, so cpu_busy = 0 */
	interval = get_sd_balance_interval(sd, 0);
	next = sd->last_balance + interval;

	if (time_after(*next_balance, next))
		*next_balance = next;
}

#ifdef CONFIG_SCHED_WALT
static inline bool min_cap_cluster_has_misfit_task(void)
{
	int cpu;

	for_each_possible_cpu(cpu) {
		if (!is_min_capacity_cpu(cpu))
			break;
		if (cpu_rq(cpu)->walt_stats.nr_big_tasks)
			return true;
	}

	return false;
}
#else
static inline bool min_cap_cluster_has_misfit_task(void)
{
	return false;
}
#endif

/*
 * idle_balance is called by schedule() if this_cpu is about to become
 * idle. Attempts to pull tasks from other CPUs.
 */
static int idle_balance(struct rq *this_rq, struct rq_flags *rf)
{
	unsigned long next_balance = jiffies + HZ;
	int this_cpu = this_rq->cpu;
	struct sched_domain *sd;
	int pulled_task = 0;
	u64 curr_cost = 0;
	bool force_lb = false;

	if (cpu_isolated(this_cpu))
		return 0;

	/*
	 * We must set idle_stamp _before_ calling idle_balance(), such that we
	 * measure the duration of idle_balance() as idle time.
	 */
	this_rq->idle_stamp = rq_clock(this_rq);

	/*
	 * Do not pull tasks towards !active CPUs...
	 */
	if (!cpu_active(this_cpu))
		return 0;

	/*
	 * Force higher capacity CPUs doing load balance, when the lower
	 * capacity CPUs has some misfit tasks.
	 */
	if (!is_min_capacity_cpu(this_cpu) && min_cap_cluster_has_misfit_task())
		force_lb = true;

	/*
	 * This is OK, because current is on_cpu, which avoids it being picked
	 * for load-balance and preemption/IRQs are still disabled avoiding
	 * further scheduler activity on it and we're being very careful to
	 * re-start the picking loop.
	 */
	rq_unpin_lock(this_rq, rf);

	if (!force_lb && (this_rq->avg_idle < sysctl_sched_migration_cost ||
	    !READ_ONCE(this_rq->rd->overload))) {
		rcu_read_lock();
		sd = rcu_dereference_check_sched_domain(this_rq->sd);
		if (sd)
			update_next_balance(sd, &next_balance);
		rcu_read_unlock();

		goto out;
	}

	raw_spin_unlock(&this_rq->lock);

	update_blocked_averages(this_cpu);
	rcu_read_lock();
	for_each_domain(this_cpu, sd) {
		int continue_balancing = 1;
		u64 t0, domain_cost;

		if (!(sd->flags & SD_LOAD_BALANCE)) {
			if (time_after_eq(jiffies,
					  sd->groups->sgc->next_update))
				update_group_capacity(sd, this_cpu);
			continue;
		}

		if (!force_lb &&
		    this_rq->avg_idle < curr_cost + sd->max_newidle_lb_cost) {
			update_next_balance(sd, &next_balance);
			break;
		}

		if (sd->flags & SD_BALANCE_NEWIDLE) {
			t0 = sched_clock_cpu(this_cpu);

			pulled_task = load_balance(this_cpu, this_rq,
						   sd, CPU_NEWLY_IDLE,
						   &continue_balancing);

			domain_cost = sched_clock_cpu(this_cpu) - t0;
			if (domain_cost > sd->max_newidle_lb_cost)
				sd->max_newidle_lb_cost = domain_cost;

			curr_cost += domain_cost;
		}

		update_next_balance(sd, &next_balance);

		/*
		 * Stop searching for tasks to pull if there are
		 * now runnable tasks on this rq.
		 */
		if (pulled_task || this_rq->nr_running > 0)
			break;
	}
	rcu_read_unlock();

	raw_spin_lock(&this_rq->lock);

	if (curr_cost > this_rq->max_idle_balance_cost)
		this_rq->max_idle_balance_cost = curr_cost;

	/*
	 * While browsing the domains, we released the rq lock, a task could
	 * have been enqueued in the meantime. Since we're not going idle,
	 * pretend we pulled a task.
	 */
	if (this_rq->cfs.h_nr_running && !pulled_task)
		pulled_task = 1;

out:
	/* Move the next balance forward */
	if (time_after(this_rq->next_balance, next_balance))
		this_rq->next_balance = next_balance;

	/* Is there a task of a high priority class? */
	if (this_rq->nr_running != this_rq->cfs.h_nr_running)
		pulled_task = -1;

	if (pulled_task)
		this_rq->idle_stamp = 0;

	rq_repin_lock(this_rq, rf);

	return pulled_task;
}

/*
 * active_load_balance_cpu_stop is run by cpu stopper. It pushes
 * running tasks off the busiest CPU onto idle CPUs. It requires at
 * least 1 task to be running on each physical CPU where possible, and
 * avoids physical / logical imbalances.
 */
static int active_load_balance_cpu_stop(void *data)
{
	struct rq *busiest_rq = data;
	int busiest_cpu = cpu_of(busiest_rq);
	int target_cpu = busiest_rq->push_cpu;
	struct rq *target_rq = cpu_rq(target_cpu);
	struct sched_domain *sd = NULL;
	struct task_struct *p = NULL;
	struct rq_flags rf;
	struct task_struct *push_task;
	int push_task_detached = 0;
	struct lb_env env = {
		.sd			= sd,
		.dst_cpu		= target_cpu,
		.dst_rq			= target_rq,
		.src_cpu		= busiest_rq->cpu,
		.src_rq			= busiest_rq,
		.idle			= CPU_IDLE,
		.flags			= 0,
		.loop			= 0,
	};
	bool moved = false;

	rq_lock_irq(busiest_rq, &rf);
	/*
	 * Between queueing the stop-work and running it is a hole in which
	 * CPUs can become inactive. We should not move tasks from or to
	 * inactive CPUs.
	 */
	if (!cpu_active(busiest_cpu) || !cpu_active(target_cpu))
		goto out_unlock;

	/* make sure the requested cpu hasn't gone down in the meantime */
	if (unlikely(busiest_cpu != smp_processor_id() ||
		     !busiest_rq->active_balance))
		goto out_unlock;

	/* Is there any task to move? */
	if (busiest_rq->nr_running <= 1)
		goto out_unlock;

	/*
	 * This condition is "impossible", if it occurs
	 * we need to fix it. Originally reported by
	 * Bjorn Helgaas on a 128-cpu setup.
	 */
	BUG_ON(busiest_rq == target_rq);

	push_task = busiest_rq->push_task;
	target_cpu = busiest_rq->push_cpu;
	if (push_task) {
		if (task_on_rq_queued(push_task) &&
			push_task->state == TASK_RUNNING &&
			task_cpu(push_task) == busiest_cpu &&
					cpu_online(target_cpu)) {
			update_rq_clock(busiest_rq);
			detach_task(push_task, &env);
			push_task_detached = 1;
			moved = true;
		}
		goto out_unlock;
	}

	/* Search for an sd spanning us and the target CPU. */
	rcu_read_lock();
	for_each_domain(target_cpu, sd) {
		if ((sd->flags & SD_LOAD_BALANCE) &&
		    cpumask_test_cpu(busiest_cpu, sched_domain_span(sd)))
				break;
	}

	if (likely(sd)) {
		struct lb_env env = {
			.sd		= sd,
			.dst_cpu	= target_cpu,
			.dst_rq		= target_rq,
			.src_cpu	= busiest_rq->cpu,
			.src_rq		= busiest_rq,
			.idle		= CPU_IDLE,
			/*
			 * can_migrate_task() doesn't need to compute new_dst_cpu
			 * for active balancing. Since we have CPU_IDLE, but no
			 * @dst_grpmask we need to make that test go away with lying
			 * about DST_PINNED.
			 */
			.flags		= LBF_DST_PINNED,
		};

		schedstat_inc(sd->alb_count);
		update_rq_clock(busiest_rq);

		p = detach_one_task(&env);
		if (p) {
			schedstat_inc(sd->alb_pushed);
			/* Active balancing done, reset the failure counter. */
			sd->nr_balance_failed = 0;
			moved = true;
		} else {
			schedstat_inc(sd->alb_failed);
		}
	}
	rcu_read_unlock();
out_unlock:
	busiest_rq->active_balance = 0;
	push_task = busiest_rq->push_task;
	target_cpu = busiest_rq->push_cpu;

	if (push_task)
		busiest_rq->push_task = NULL;

	rq_unlock(busiest_rq, &rf);

	if (push_task) {
		if (push_task_detached)
			attach_one_task(target_rq, push_task);
		put_task_struct(push_task);
		clear_reserved(target_cpu);
	}

	if (p)
		attach_one_task(target_rq, p);

	local_irq_enable();

	return 0;
}

static inline int on_null_domain(struct rq *rq)
{
	return unlikely(!rcu_dereference_sched(rq->sd));
}

#ifdef CONFIG_NO_HZ_COMMON
/*
 * idle load balancing details
 * - When one of the busy CPUs notice that there may be an idle rebalancing
 *   needed, they will kick the idle load balancer, which then does idle
 *   load balancing for all the idle CPUs.
 */

static inline int find_new_ilb(void)
{
	int ilb = nr_cpu_ids;
	struct sched_domain *sd;
	int cpu = raw_smp_processor_id();
	struct rq *rq = cpu_rq(cpu);
	cpumask_t cpumask;

	rcu_read_lock();
	sd = rcu_dereference_check_sched_domain(rq->sd);
	if (sd) {
		cpumask_and(&cpumask, nohz.idle_cpus_mask,
				sched_domain_span(sd));
		cpumask_andnot(&cpumask, &cpumask,
				cpu_isolated_mask);
		ilb = cpumask_first(&cpumask);
	}
	rcu_read_unlock();

	if (sd && (ilb >= nr_cpu_ids || !idle_cpu(ilb))) {
		if (!energy_aware() ||
				(capacity_orig_of(cpu) ==
				cpu_rq(cpu)->rd->max_cpu_capacity.val ||
				cpu_overutilized(cpu))) {
			cpumask_andnot(&cpumask, nohz.idle_cpus_mask,
					cpu_isolated_mask);
			ilb = cpumask_first(&cpumask);
		}
	}

	if (ilb < nr_cpu_ids && idle_cpu(ilb))
		return ilb;

	return nr_cpu_ids;
}

/*
 * Kick a CPU to do the nohz balancing, if it is time for it. We pick the
 * nohz_load_balancer CPU (if there is one) otherwise fallback to any idle
 * CPU (if there is one).
 */
static void nohz_balancer_kick(bool only_update)
{
	int ilb_cpu;

	nohz.next_balance++;

	ilb_cpu = find_new_ilb();

	if (ilb_cpu >= nr_cpu_ids)
		return;

	if (test_and_set_bit(NOHZ_BALANCE_KICK, nohz_flags(ilb_cpu)))
		return;

	if (only_update)
		set_bit(NOHZ_STATS_KICK, nohz_flags(ilb_cpu));

	/*
	 * Use smp_send_reschedule() instead of resched_cpu().
	 * This way we generate a sched IPI on the target cpu which
	 * is idle. And the softirq performing nohz idle load balance
	 * will be run before returning from the IPI.
	 */
	trace_sched_load_balance_nohz_kick(smp_processor_id(), ilb_cpu);
	smp_send_reschedule(ilb_cpu);
	return;
}

void nohz_balance_exit_idle(unsigned int cpu)
{
	if (unlikely(test_bit(NOHZ_TICK_STOPPED, nohz_flags(cpu)))) {
		/*
		 * Completely isolated CPUs don't ever set, so we must test.
		 */
		if (likely(cpumask_test_cpu(cpu, nohz.idle_cpus_mask))) {
			cpumask_clear_cpu(cpu, nohz.idle_cpus_mask);
			atomic_dec(&nohz.nr_cpus);
		}
		clear_bit(NOHZ_TICK_STOPPED, nohz_flags(cpu));
	}
}

static inline void set_cpu_sd_state_busy(void)
{
	struct sched_domain *sd;
	int cpu = smp_processor_id();

	rcu_read_lock();
	sd = rcu_dereference(per_cpu(sd_llc, cpu));

	if (!sd || !sd->nohz_idle)
		goto unlock;
	sd->nohz_idle = 0;

	atomic_inc(&sd->shared->nr_busy_cpus);
unlock:
	rcu_read_unlock();
}

void set_cpu_sd_state_idle(void)
{
	struct sched_domain *sd;
	int cpu = smp_processor_id();

	rcu_read_lock();
	sd = rcu_dereference(per_cpu(sd_llc, cpu));

	if (!sd || sd->nohz_idle)
		goto unlock;
	sd->nohz_idle = 1;

	atomic_dec(&sd->shared->nr_busy_cpus);
unlock:
	rcu_read_unlock();
}

/*
 * This routine will record that the cpu is going idle with tick stopped.
 * This info will be used in performing idle load balancing in the future.
 */
void nohz_balance_enter_idle(int cpu)
{
	/*
	 * If this cpu is going down, then nothing needs to be done.
	 */
	if (!cpu_active(cpu))
		return;

	/* Spare idle load balancing on CPUs that don't want to be disturbed: */
	if (!is_housekeeping_cpu(cpu))
		return;

	if (test_bit(NOHZ_TICK_STOPPED, nohz_flags(cpu)))
		return;

	/*
	 * If we're a completely isolated CPU, we don't play.
	 */
	if (on_null_domain(cpu_rq(cpu)) || cpu_isolated(cpu))
		return;

	cpumask_set_cpu(cpu, nohz.idle_cpus_mask);
	atomic_inc(&nohz.nr_cpus);
	set_bit(NOHZ_TICK_STOPPED, nohz_flags(cpu));
}
#else
static inline void nohz_balancer_kick(bool only_update) {}
#endif

static DEFINE_SPINLOCK(balancing);

/*
 * Scale the max load_balance interval with the number of CPUs in the system.
 * This trades load-balance latency on larger machines for less cross talk.
 */
void update_max_interval(void)
{
	cpumask_t avail_mask;
	unsigned int available_cpus;

	cpumask_andnot(&avail_mask, cpu_online_mask, cpu_isolated_mask);
	available_cpus = cpumask_weight(&avail_mask);

	max_load_balance_interval = HZ*available_cpus/10;
}

/*
 * It checks each scheduling domain to see if it is due to be balanced,
 * and initiates a balancing operation if so.
 *
 * Balancing parameters are set up in init_sched_domains.
 */
static void rebalance_domains(struct rq *rq, enum cpu_idle_type idle)
{
	int continue_balancing = 1;
	int cpu = rq->cpu;
	unsigned long interval;
	struct sched_domain *sd;
	/* Earliest time when we have to do rebalance again */
	unsigned long next_balance = jiffies + 60*HZ;
	int update_next_balance = 0;
	int need_serialize, need_decay = 0;
	u64 max_cost = 0;

	rcu_read_lock();
	for_each_domain(cpu, sd) {
		/*
		 * Decay the newidle max times here because this is a regular
		 * visit to all the domains. Decay ~1% per second.
		 */
		if (time_after(jiffies, sd->next_decay_max_lb_cost)) {
			sd->max_newidle_lb_cost =
				(sd->max_newidle_lb_cost * 253) / 256;
			sd->next_decay_max_lb_cost = jiffies + HZ;
			need_decay = 1;
		}
		max_cost += sd->max_newidle_lb_cost;

		if (energy_aware() && !sd_overutilized(sd))
			continue;

		if (!(sd->flags & SD_LOAD_BALANCE)) {
			if (time_after_eq(jiffies,
					  sd->groups->sgc->next_update))
				update_group_capacity(sd, cpu);
			continue;
		}

		/*
		 * Stop the load balance at this level. There is another
		 * CPU in our sched group which is doing load balancing more
		 * actively.
		 */
		if (!continue_balancing) {
			if (need_decay)
				continue;
			break;
		}

		interval = get_sd_balance_interval(sd, idle != CPU_IDLE);

		need_serialize = sd->flags & SD_SERIALIZE;
		if (need_serialize) {
			if (!spin_trylock(&balancing))
				goto out;
		}

		if (time_after_eq(jiffies, sd->last_balance + interval)) {
			if (load_balance(cpu, rq, sd, idle, &continue_balancing)) {
				/*
				 * The LBF_DST_PINNED logic could have changed
				 * env->dst_cpu, so we can't know our idle
				 * state even if we migrated tasks. Update it.
				 */
				idle = idle_cpu(cpu) ? CPU_IDLE : CPU_NOT_IDLE;
			}
			sd->last_balance = jiffies;
			interval = get_sd_balance_interval(sd, idle != CPU_IDLE);
		}
		if (need_serialize)
			spin_unlock(&balancing);
out:
		if (time_after(next_balance, sd->last_balance + interval)) {
			next_balance = sd->last_balance + interval;
			update_next_balance = 1;
		}
	}
	if (need_decay) {
		/*
		 * Ensure the rq-wide value also decays but keep it at a
		 * reasonable floor to avoid funnies with rq->avg_idle.
		 */
		rq->max_idle_balance_cost =
			max((u64)sysctl_sched_migration_cost, max_cost);
	}
	rcu_read_unlock();

	/*
	 * next_balance will be updated only when there is a need.
	 * When the cpu is attached to null domain for ex, it will not be
	 * updated.
	 */
	if (likely(update_next_balance)) {
		rq->next_balance = next_balance;

#ifdef CONFIG_NO_HZ_COMMON
		/*
		 * If this CPU has been elected to perform the nohz idle
		 * balance. Other idle CPUs have already rebalanced with
		 * nohz_idle_balance() and nohz.next_balance has been
		 * updated accordingly. This CPU is now running the idle load
		 * balance for itself and we need to update the
		 * nohz.next_balance accordingly.
		 */
		if ((idle == CPU_IDLE) && time_after(nohz.next_balance, rq->next_balance))
			nohz.next_balance = rq->next_balance;
#endif
	}
}

#ifdef CONFIG_NO_HZ_COMMON
/*
 * In CONFIG_NO_HZ_COMMON case, the idle balance kickee will do the
 * rebalancing for all the cpus for whom scheduler ticks are stopped.
 */
static void nohz_idle_balance(struct rq *this_rq, enum cpu_idle_type idle)
{
	int this_cpu = this_rq->cpu;
	struct rq *rq;
	struct sched_domain *sd;
	int balance_cpu;
	/* Earliest time when we have to do rebalance again */
	unsigned long next_balance = jiffies + 60*HZ;
	int update_next_balance = 0;
	cpumask_t cpus;

	if (idle != CPU_IDLE ||
	    !test_bit(NOHZ_BALANCE_KICK, nohz_flags(this_cpu)))
		goto end;

	/*
	 * This cpu is going to update the blocked load of idle CPUs either
	 * before doing a rebalancing or just to keep metrics up to date. we
	 * can safely update the next update timestamp
	 */
	rcu_read_lock();
	sd = rcu_dereference(this_rq->sd);
	/*
	 * Check whether there is a sched_domain available for this cpu.
	 * The last other cpu can have been unplugged since the ILB has been
	 * triggered and the sched_domain can now be null. The idle balance
	 * sequence will quickly be aborted as there is no more idle CPUs
	 */
	if (sd)
		nohz.next_update = jiffies + msecs_to_jiffies(LOAD_AVG_PERIOD);
	rcu_read_unlock();

	cpumask_andnot(&cpus, nohz.idle_cpus_mask, cpu_isolated_mask);

	for_each_cpu(balance_cpu, &cpus) {
		if (balance_cpu == this_cpu || !idle_cpu(balance_cpu))
			continue;

		/*
		 * If this cpu gets work to do, stop the load balancing
		 * work being done for other cpus. Next load
		 * balancing owner will pick it up.
		 */
		if (need_resched())
			break;

		rq = cpu_rq(balance_cpu);

		/*
		 * If time for next balance is due,
		 * do the balance.
		 */
		if (time_after_eq(jiffies, rq->next_balance)) {
			struct rq_flags rf;

			rq_lock_irq(rq, &rf);
			update_rq_clock(rq);
			cpu_load_update_idle(rq);
			rq_unlock_irq(rq, &rf);

			update_blocked_averages(balance_cpu);
			/*
			 * This idle load balance softirq may have been
			 * triggered only to update the blocked load and shares
			 * of idle CPUs (which we have just done for
			 * balance_cpu). In that case skip the actual balance.
			 */
			if (!test_bit(NOHZ_STATS_KICK, nohz_flags(this_cpu)))
				rebalance_domains(rq, idle);
		}

		if (time_after(next_balance, rq->next_balance)) {
			next_balance = rq->next_balance;
			update_next_balance = 1;
		}
	}

	/*
	 * next_balance will be updated only when there is a need.
	 * When the CPU is attached to null domain for ex, it will not be
	 * updated.
	 */
	if (likely(update_next_balance))
		nohz.next_balance = next_balance;
end:
	clear_bit(NOHZ_BALANCE_KICK, nohz_flags(this_cpu));
}

/*
 * Current heuristic for kicking the idle load balancer in the presence
 * of an idle cpu in the system.
 *   - This rq has more than one task.
 *   - This rq has at least one CFS task and the capacity of the CPU is
 *     significantly reduced because of RT tasks or IRQs.
 *   - At parent of LLC scheduler domain level, this cpu's scheduler group has
 *     multiple busy cpu.
 *   - For SD_ASYM_PACKING, if the lower numbered cpu's in the scheduler
 *     domain span are idle.
 */
static inline bool nohz_kick_needed(struct rq *rq, bool only_update)
{
	unsigned long now = jiffies;
	struct sched_domain_shared *sds;
	struct sched_domain *sd;
	int nr_busy, i, cpu = rq->cpu;
	bool kick = false;
	cpumask_t cpumask;

	if (unlikely(rq->idle_balance) && !only_update)
		return false;

       /*
	* We may be recently in ticked or tickless idle mode. At the first
	* busy tick after returning from idle, we will update the busy stats.
	*/
	set_cpu_sd_state_busy();
	nohz_balance_exit_idle(cpu);

	/*
	 * None are in tickless mode and hence no need for NOHZ idle load
	 * balancing.
	 */
	cpumask_andnot(&cpumask, nohz.idle_cpus_mask, cpu_isolated_mask);
	if (cpumask_empty(&cpumask))
		return false;

	if (only_update) {
		if (time_before(now, nohz.next_update))
			return false;
		else
			return true;
	}

	if (time_before(now, nohz.next_balance))
		return false;

	/*
	 * If energy aware is enabled, do idle load balance if runqueue has
	 * at least 2 tasks and cpu is overutilized
	 */
	if (rq->nr_running >= 2 &&
	    (!energy_aware() || cpu_overutilized(cpu)))
		return true;

	if (energy_aware())
		return false;

	rcu_read_lock();
	sds = rcu_dereference(per_cpu(sd_llc_shared, cpu));
	if (sds && !energy_aware()) {
		/*
		 * XXX: write a coherent comment on why we do this.
		 * See also: http://lkml.kernel.org/r/20111202010832.602203411@sbsiddha-desk.sc.intel.com
		 */
		nr_busy = atomic_read(&sds->nr_busy_cpus);
		if (nr_busy > 1) {
			kick = true;
			goto unlock;
		}

	}

	sd = rcu_dereference(rq->sd);
	if (sd) {
		if ((rq->cfs.h_nr_running >= 1) &&
				check_cpu_capacity(rq, sd)) {
			kick = true;
			goto unlock;
		}
	}

	sd = rcu_dereference(per_cpu(sd_asym, cpu));
	if (sd) {
		for_each_cpu(i, sched_domain_span(sd)) {
			if (i == cpu ||
			    !cpumask_test_cpu(i, &cpumask))
				continue;

			if (sched_asym_prefer(i, cpu)) {
				kick = true;
				goto unlock;
			}
		}
	}
unlock:
	rcu_read_unlock();
	return kick;
}
#else
static void nohz_idle_balance(struct rq *this_rq, enum cpu_idle_type idle) { }
static inline bool nohz_kick_needed(struct rq *rq, bool only_update) { return false; }
#endif

/*
 * run_rebalance_domains is triggered when needed from the scheduler tick.
 * Also triggered for nohz idle balancing (with nohz_balancing_kick set).
 */
static __latent_entropy void run_rebalance_domains(struct softirq_action *h)
{
	struct rq *this_rq = this_rq();
	enum cpu_idle_type idle = this_rq->idle_balance ?
						CPU_IDLE : CPU_NOT_IDLE;

	/*
	 * Since core isolation doesn't update nohz.idle_cpus_mask, there
	 * is a possibility this nohz kicked cpu could be isolated. Hence
	 * return if the cpu is isolated.
	 */
	if (cpu_isolated(this_rq->cpu))
		return;
	/*
	 * If this cpu has a pending nohz_balance_kick, then do the
	 * balancing on behalf of the other idle cpus whose ticks are
	 * stopped. Do nohz_idle_balance *before* rebalance_domains to
	 * give the idle cpus a chance to load balance. Else we may
	 * load balance only within the local sched_domain hierarchy
	 * and abort nohz_idle_balance altogether if we pull some load.
	 */
	nohz_idle_balance(this_rq, idle);
	update_blocked_averages(this_rq->cpu);
#ifdef CONFIG_NO_HZ_COMMON
	if (!test_bit(NOHZ_STATS_KICK, nohz_flags(this_rq->cpu)))
		rebalance_domains(this_rq, idle);
	clear_bit(NOHZ_STATS_KICK, nohz_flags(this_rq->cpu));
#else
	rebalance_domains(this_rq, idle);
#endif
}

/*
 * Trigger the SCHED_SOFTIRQ if it is time to do periodic load balancing.
 */
void trigger_load_balance(struct rq *rq)
{
	/* Don't need to rebalance while attached to NULL domain or
	 * cpu is isolated.
	 */
	if (unlikely(on_null_domain(rq)) || cpu_isolated(cpu_of(rq)))
		return;

	if (time_after_eq(jiffies, rq->next_balance))
		raise_softirq(SCHED_SOFTIRQ);
#ifdef CONFIG_NO_HZ_COMMON
	if (nohz_kick_needed(rq, false))
		nohz_balancer_kick(false);
#endif
}

static void rq_online_fair(struct rq *rq)
{
	update_sysctl();

	update_runtime_enabled(rq);
}

static void rq_offline_fair(struct rq *rq)
{
	update_sysctl();

	/* Ensure any throttled groups are reachable by pick_next_task */
	unthrottle_offline_cfs_rqs(rq);
}

#endif /* CONFIG_SMP */

/*
 * scheduler tick hitting a task of our scheduling class:
 */
static void task_tick_fair(struct rq *rq, struct task_struct *curr, int queued)
{
	struct cfs_rq *cfs_rq;
	struct sched_entity *se = &curr->se;
#ifdef CONFIG_SCHED_WALT
	bool old_misfit = curr->misfit;
	bool misfit;
#endif

	for_each_sched_entity(se) {
		cfs_rq = cfs_rq_of(se);
		entity_tick(cfs_rq, se, queued);
	}

	if (static_branch_unlikely(&sched_numa_balancing))
		task_tick_numa(rq, curr);

	update_misfit_status(curr, rq);

#ifdef CONFIG_SCHED_WALT
	misfit = rq->misfit_task_load;

	if (old_misfit != misfit) {
		walt_fixup_nr_big_tasks(rq, curr, 1, misfit);
		curr->misfit = misfit;
	}
#endif

	update_overutilized_status(rq);
}

/*
 * called on fork with the child task as argument from the parent's context
 *  - child not yet on the tasklist
 *  - preemption disabled
 */
static void task_fork_fair(struct task_struct *p)
{
	struct cfs_rq *cfs_rq;
	struct sched_entity *se = &p->se, *curr;
	struct rq *rq = this_rq();
	struct rq_flags rf;

	rq_lock(rq, &rf);
	update_rq_clock(rq);

	cfs_rq = task_cfs_rq(current);
	curr = cfs_rq->curr;
	if (curr) {
		update_curr(cfs_rq);
		se->vruntime = curr->vruntime;
	}
	place_entity(cfs_rq, se, 1);

	if (sysctl_sched_child_runs_first && curr && entity_before(curr, se)) {
		/*
		 * Upon rescheduling, sched_class::put_prev_task() will place
		 * 'current' within the tree based on its new key value.
		 */
		swap(curr->vruntime, se->vruntime);
		resched_curr(rq);
	}

	se->vruntime -= cfs_rq->min_vruntime;
	rq_unlock(rq, &rf);
}

/*
 * Priority of the task has changed. Check to see if we preempt
 * the current task.
 */
static void
prio_changed_fair(struct rq *rq, struct task_struct *p, int oldprio)
{
	if (!task_on_rq_queued(p))
		return;

	/*
	 * Reschedule if we are currently running on this runqueue and
	 * our priority decreased, or if we are not currently running on
	 * this runqueue and our priority is higher than the current's
	 */
	if (rq->curr == p) {
		if (p->prio > oldprio)
			resched_curr(rq);
	} else
		check_preempt_curr(rq, p, 0);
}

static inline bool vruntime_normalized(struct task_struct *p)
{
	struct sched_entity *se = &p->se;

	/*
	 * In both the TASK_ON_RQ_QUEUED and TASK_ON_RQ_MIGRATING cases,
	 * the dequeue_entity(.flags=0) will already have normalized the
	 * vruntime.
	 */
	if (p->on_rq)
		return true;

	/*
	 * When !on_rq, vruntime of the task has usually NOT been normalized.
	 * But there are some cases where it has already been normalized:
	 *
	 * - A forked child which is waiting for being woken up by
	 *   wake_up_new_task().
	 * - A task which has been woken up by try_to_wake_up() and
	 *   waiting for actually being woken up by sched_ttwu_pending().
	 */
	if (!se->sum_exec_runtime ||
	    (p->state == TASK_WAKING && p->sched_remote_wakeup))
		return true;

	return false;
}

#ifdef CONFIG_FAIR_GROUP_SCHED
/*
 * Propagate the changes of the sched_entity across the tg tree to make it
 * visible to the root
 */
static void propagate_entity_cfs_rq(struct sched_entity *se)
{
	struct cfs_rq *cfs_rq;

	/* Start to propagate at parent */
	se = se->parent;

	for_each_sched_entity(se) {
		cfs_rq = cfs_rq_of(se);

		if (cfs_rq_throttled(cfs_rq))
			break;

		update_load_avg(se, UPDATE_TG);
	}
}
#else
static void propagate_entity_cfs_rq(struct sched_entity *se) { }
#endif

static void detach_entity_cfs_rq(struct sched_entity *se)
{
	struct cfs_rq *cfs_rq = cfs_rq_of(se);

	/* Catch up with the cfs_rq and remove our load when we leave */
	update_load_avg(se, 0);
	detach_entity_load_avg(cfs_rq, se);
	update_tg_load_avg(cfs_rq, false);
	propagate_entity_cfs_rq(se);
}

static void attach_entity_cfs_rq(struct sched_entity *se)
{
	struct cfs_rq *cfs_rq = cfs_rq_of(se);

#ifdef CONFIG_FAIR_GROUP_SCHED
	/*
	 * Since the real-depth could have been changed (only FAIR
	 * class maintain depth value), reset depth properly.
	 */
	se->depth = se->parent ? se->parent->depth + 1 : 0;
#endif

	/* Synchronize entity with its cfs_rq */
	update_load_avg(se, sched_feat(ATTACH_AGE_LOAD) ? 0 : SKIP_AGE_LOAD);
	attach_entity_load_avg(cfs_rq, se);
	update_tg_load_avg(cfs_rq, false);
	propagate_entity_cfs_rq(se);
}

static void detach_task_cfs_rq(struct task_struct *p)
{
	struct sched_entity *se = &p->se;
	struct cfs_rq *cfs_rq = cfs_rq_of(se);

	if (!vruntime_normalized(p)) {
		/*
		 * Fix up our vruntime so that the current sleep doesn't
		 * cause 'unlimited' sleep bonus.
		 */
		place_entity(cfs_rq, se, 0);
		se->vruntime -= cfs_rq->min_vruntime;
	}

	detach_entity_cfs_rq(se);
}

static void attach_task_cfs_rq(struct task_struct *p)
{
	struct sched_entity *se = &p->se;
	struct cfs_rq *cfs_rq = cfs_rq_of(se);

	attach_entity_cfs_rq(se);

	if (!vruntime_normalized(p))
		se->vruntime += cfs_rq->min_vruntime;
}

static void switched_from_fair(struct rq *rq, struct task_struct *p)
{
	detach_task_cfs_rq(p);
}

static void switched_to_fair(struct rq *rq, struct task_struct *p)
{
	attach_task_cfs_rq(p);

	if (task_on_rq_queued(p)) {
		/*
		 * We were most likely switched from sched_rt, so
		 * kick off the schedule if running, otherwise just see
		 * if we can still preempt the current task.
		 */
		if (rq->curr == p)
			resched_curr(rq);
		else
			check_preempt_curr(rq, p, 0);
	}
}

/* Account for a task changing its policy or group.
 *
 * This routine is mostly called to set cfs_rq->curr field when a task
 * migrates between groups/classes.
 */
static void set_curr_task_fair(struct rq *rq)
{
	struct sched_entity *se = &rq->curr->se;

	for_each_sched_entity(se) {
		struct cfs_rq *cfs_rq = cfs_rq_of(se);

		set_next_entity(cfs_rq, se);
		/* ensure bandwidth has been allocated on our new cfs_rq */
		account_cfs_rq_runtime(cfs_rq, 0);
	}
}

void init_cfs_rq(struct cfs_rq *cfs_rq)
{
	cfs_rq->tasks_timeline = RB_ROOT_CACHED;
	cfs_rq->min_vruntime = (u64)(-(1LL << 20));
#ifndef CONFIG_64BIT
	cfs_rq->min_vruntime_copy = cfs_rq->min_vruntime;
#endif
#ifdef CONFIG_SMP
#ifdef CONFIG_FAIR_GROUP_SCHED
	cfs_rq->propagate_avg = 0;
#endif
	atomic_long_set(&cfs_rq->removed_load_avg, 0);
	atomic_long_set(&cfs_rq->removed_util_avg, 0);
#endif
}

#ifdef CONFIG_FAIR_GROUP_SCHED
static void task_set_group_fair(struct task_struct *p)
{
	struct sched_entity *se = &p->se;

	set_task_rq(p, task_cpu(p));
	se->depth = se->parent ? se->parent->depth + 1 : 0;
}

static void task_move_group_fair(struct task_struct *p)
{
	detach_task_cfs_rq(p);
	set_task_rq(p, task_cpu(p));

#ifdef CONFIG_SMP
	/* Tell se's cfs_rq has been changed -- migrated */
	p->se.avg.last_update_time = 0;
#endif
	attach_task_cfs_rq(p);
}

static void task_change_group_fair(struct task_struct *p, int type)
{
	switch (type) {
	case TASK_SET_GROUP:
		task_set_group_fair(p);
		break;

	case TASK_MOVE_GROUP:
		task_move_group_fair(p);
		break;
	}
}

void free_fair_sched_group(struct task_group *tg)
{
	int i;

	destroy_cfs_bandwidth(tg_cfs_bandwidth(tg));

	for_each_possible_cpu(i) {
		if (tg->cfs_rq)
			kfree(tg->cfs_rq[i]);
		if (tg->se)
			kfree(tg->se[i]);
	}

	kfree(tg->cfs_rq);
	kfree(tg->se);
}

int alloc_fair_sched_group(struct task_group *tg, struct task_group *parent)
{
	struct sched_entity *se;
	struct cfs_rq *cfs_rq;
	int i;

	tg->cfs_rq = kzalloc(sizeof(cfs_rq) * nr_cpu_ids, GFP_KERNEL);
	if (!tg->cfs_rq)
		goto err;
	tg->se = kzalloc(sizeof(se) * nr_cpu_ids, GFP_KERNEL);
	if (!tg->se)
		goto err;

	tg->shares = NICE_0_LOAD;

	init_cfs_bandwidth(tg_cfs_bandwidth(tg));

	for_each_possible_cpu(i) {
		cfs_rq = kzalloc_node(sizeof(struct cfs_rq),
				      GFP_KERNEL, cpu_to_node(i));
		if (!cfs_rq)
			goto err;

		se = kzalloc_node(sizeof(struct sched_entity),
				  GFP_KERNEL, cpu_to_node(i));
		if (!se)
			goto err_free_rq;

		init_cfs_rq(cfs_rq);
		init_tg_cfs_entry(tg, cfs_rq, se, i, parent->se[i]);
		init_entity_runnable_average(se);
	}

	return 1;

err_free_rq:
	kfree(cfs_rq);
err:
	return 0;
}

void online_fair_sched_group(struct task_group *tg)
{
	struct sched_entity *se;
	struct rq_flags rf;
	struct rq *rq;
	int i;

	for_each_possible_cpu(i) {
		rq = cpu_rq(i);
		se = tg->se[i];
		rq_lock_irq(rq, &rf);
		update_rq_clock(rq);
		attach_entity_cfs_rq(se);
		sync_throttle(tg, i);
		rq_unlock_irq(rq, &rf);
	}
}

void unregister_fair_sched_group(struct task_group *tg)
{
	unsigned long flags;
	struct rq *rq;
	int cpu;

	for_each_possible_cpu(cpu) {
		if (tg->se[cpu])
			remove_entity_load_avg(tg->se[cpu]);

		/*
		 * Only empty task groups can be destroyed; so we can speculatively
		 * check on_list without danger of it being re-added.
		 */
		if (!tg->cfs_rq[cpu]->on_list)
			continue;

		rq = cpu_rq(cpu);

		raw_spin_lock_irqsave(&rq->lock, flags);
		list_del_leaf_cfs_rq(tg->cfs_rq[cpu]);
		raw_spin_unlock_irqrestore(&rq->lock, flags);
	}
}

void init_tg_cfs_entry(struct task_group *tg, struct cfs_rq *cfs_rq,
			struct sched_entity *se, int cpu,
			struct sched_entity *parent)
{
	struct rq *rq = cpu_rq(cpu);

	cfs_rq->tg = tg;
	cfs_rq->rq = rq;
	init_cfs_rq_runtime(cfs_rq);

	tg->cfs_rq[cpu] = cfs_rq;
	tg->se[cpu] = se;

	/* se could be NULL for root_task_group */
	if (!se)
		return;

	if (!parent) {
		se->cfs_rq = &rq->cfs;
		se->depth = 0;
	} else {
		se->cfs_rq = parent->my_q;
		se->depth = parent->depth + 1;
	}

	se->my_q = cfs_rq;
	/* guarantee group entities always have weight */
	update_load_set(&se->load, NICE_0_LOAD);
	se->parent = parent;
}

static DEFINE_MUTEX(shares_mutex);

int sched_group_set_shares(struct task_group *tg, unsigned long shares)
{
	int i;

	/*
	 * We can't change the weight of the root cgroup.
	 */
	if (!tg->se[0])
		return -EINVAL;

	shares = clamp(shares, scale_load(MIN_SHARES), scale_load(MAX_SHARES));

	mutex_lock(&shares_mutex);
	if (tg->shares == shares)
		goto done;

	tg->shares = shares;
	for_each_possible_cpu(i) {
		struct rq *rq = cpu_rq(i);
		struct sched_entity *se = tg->se[i];
		struct rq_flags rf;

		/* Propagate contribution to hierarchy */
		rq_lock_irqsave(rq, &rf);
		update_rq_clock(rq);
		for_each_sched_entity(se) {
			update_load_avg(se, UPDATE_TG);
			update_cfs_shares(se);
		}
		rq_unlock_irqrestore(rq, &rf);
	}

done:
	mutex_unlock(&shares_mutex);
	return 0;
}
#else /* CONFIG_FAIR_GROUP_SCHED */

void free_fair_sched_group(struct task_group *tg) { }

int alloc_fair_sched_group(struct task_group *tg, struct task_group *parent)
{
	return 1;
}

void online_fair_sched_group(struct task_group *tg) { }

void unregister_fair_sched_group(struct task_group *tg) { }

#endif /* CONFIG_FAIR_GROUP_SCHED */


static unsigned int get_rr_interval_fair(struct rq *rq, struct task_struct *task)
{
	struct sched_entity *se = &task->se;
	unsigned int rr_interval = 0;

	/*
	 * Time slice is 0 for SCHED_OTHER tasks that are on an otherwise
	 * idle runqueue:
	 */
	if (rq->cfs.load.weight)
		rr_interval = NS_TO_JIFFIES(sched_slice(cfs_rq_of(se), se));

	return rr_interval;
}

/*
 * All the scheduling class methods:
 */
const struct sched_class fair_sched_class = {
	.next			= &idle_sched_class,
	.enqueue_task		= enqueue_task_fair,
	.dequeue_task		= dequeue_task_fair,
	.yield_task		= yield_task_fair,
	.yield_to_task		= yield_to_task_fair,

	.check_preempt_curr	= check_preempt_wakeup,

	.pick_next_task		= pick_next_task_fair,
	.put_prev_task		= put_prev_task_fair,

#ifdef CONFIG_SMP
	.select_task_rq		= select_task_rq_fair,
	.migrate_task_rq	= migrate_task_rq_fair,

	.rq_online		= rq_online_fair,
	.rq_offline		= rq_offline_fair,

	.task_dead		= task_dead_fair,
	.set_cpus_allowed	= set_cpus_allowed_common,
#endif

	.set_curr_task          = set_curr_task_fair,
	.task_tick		= task_tick_fair,
	.task_fork		= task_fork_fair,

	.prio_changed		= prio_changed_fair,
	.switched_from		= switched_from_fair,
	.switched_to		= switched_to_fair,

	.get_rr_interval	= get_rr_interval_fair,

	.update_curr		= update_curr_fair,

#ifdef CONFIG_FAIR_GROUP_SCHED
	.task_change_group	= task_change_group_fair,
#endif
<<<<<<< HEAD

#ifdef CONFIG_SCHED_WALT
	.fixup_walt_sched_stats	= walt_fixup_sched_stats_fair,
=======
#ifdef CONFIG_SCHED_WALT
	.fixup_cumulative_runnable_avg =
		walt_fixup_cumulative_runnable_avg_fair,
>>>>>>> 1d75f58e
#endif
};

#ifdef CONFIG_SCHED_DEBUG
void print_cfs_stats(struct seq_file *m, int cpu)
{
	struct cfs_rq *cfs_rq;

	rcu_read_lock();
	for_each_leaf_cfs_rq(cpu_rq(cpu), cfs_rq)
		print_cfs_rq(m, cpu, cfs_rq);
	rcu_read_unlock();
}

#ifdef CONFIG_NUMA_BALANCING
void show_numa_stats(struct task_struct *p, struct seq_file *m)
{
	int node;
	unsigned long tsf = 0, tpf = 0, gsf = 0, gpf = 0;

	for_each_online_node(node) {
		if (p->numa_faults) {
			tsf = p->numa_faults[task_faults_idx(NUMA_MEM, node, 0)];
			tpf = p->numa_faults[task_faults_idx(NUMA_MEM, node, 1)];
		}
		if (p->numa_group) {
			gsf = p->numa_group->faults[task_faults_idx(NUMA_MEM, node, 0)],
			gpf = p->numa_group->faults[task_faults_idx(NUMA_MEM, node, 1)];
		}
		print_numa_stats(m, node, tsf, tpf, gsf, gpf);
	}
}
#endif /* CONFIG_NUMA_BALANCING */
#endif /* CONFIG_SCHED_DEBUG */

__init void init_sched_fair_class(void)
{
#ifdef CONFIG_SMP
	open_softirq(SCHED_SOFTIRQ, run_rebalance_domains);

#ifdef CONFIG_NO_HZ_COMMON
	nohz.next_balance = jiffies;
	nohz.next_update = jiffies;
	zalloc_cpumask_var(&nohz.idle_cpus_mask, GFP_NOWAIT);
#endif

	alloc_eenv();
#endif /* SMP */

}

/* WALT sched implementation begins here */
#ifdef CONFIG_SCHED_WALT

#ifdef CONFIG_CFS_BANDWIDTH

static void walt_init_cfs_rq_stats(struct cfs_rq *cfs_rq)
{
	cfs_rq->walt_stats.nr_big_tasks = 0;
	cfs_rq->walt_stats.cumulative_runnable_avg_scaled = 0;
	cfs_rq->walt_stats.pred_demands_sum_scaled = 0;
}

static void walt_inc_cfs_rq_stats(struct cfs_rq *cfs_rq, struct task_struct *p)
{
	inc_nr_big_task(&cfs_rq->walt_stats, p);
	fixup_cumulative_runnable_avg(&cfs_rq->walt_stats,
				      p->ravg.demand_scaled,
				      p->ravg.pred_demand_scaled);
}

static void walt_dec_cfs_rq_stats(struct cfs_rq *cfs_rq, struct task_struct *p)
{
	dec_nr_big_task(&cfs_rq->walt_stats, p);
	fixup_cumulative_runnable_avg(&cfs_rq->walt_stats,
				      -(s64)p->ravg.demand_scaled,
				      -(s64)p->ravg.pred_demand_scaled);
}

static void walt_inc_throttled_cfs_rq_stats(struct walt_sched_stats *stats,
					    struct cfs_rq *tcfs_rq)
{
	struct rq *rq = rq_of(tcfs_rq);

	stats->nr_big_tasks += tcfs_rq->walt_stats.nr_big_tasks;
	fixup_cumulative_runnable_avg(stats,
			tcfs_rq->walt_stats.cumulative_runnable_avg_scaled,
			tcfs_rq->walt_stats.pred_demands_sum_scaled);

	if (stats == &rq->walt_stats)
		walt_fixup_cum_window_demand(rq,
			tcfs_rq->walt_stats.cumulative_runnable_avg_scaled);

}

static void walt_dec_throttled_cfs_rq_stats(struct walt_sched_stats *stats,
					    struct cfs_rq *tcfs_rq)
{
	struct rq *rq = rq_of(tcfs_rq);

	stats->nr_big_tasks -= tcfs_rq->walt_stats.nr_big_tasks;
	fixup_cumulative_runnable_avg(stats,
			-tcfs_rq->walt_stats.cumulative_runnable_avg_scaled,
			-tcfs_rq->walt_stats.pred_demands_sum_scaled);

	/*
	 * We remove the throttled cfs_rq's tasks's contribution from the
	 * cumulative window demand so that the same can be added
	 * unconditionally when the cfs_rq is unthrottled.
	 */
	if (stats == &rq->walt_stats)
		walt_fixup_cum_window_demand(rq,
			-tcfs_rq->walt_stats.cumulative_runnable_avg_scaled);
}

static void walt_fixup_sched_stats_fair(struct rq *rq, struct task_struct *p,
					u16 updated_demand_scaled,
					u16 updated_pred_demand_scaled)
{
	struct cfs_rq *cfs_rq;
	struct sched_entity *se = &p->se;
	s64 task_load_delta = (s64)updated_demand_scaled -
			      p->ravg.demand_scaled;
	s64 pred_demand_delta = (s64)updated_pred_demand_scaled -
				p->ravg.pred_demand_scaled;

	for_each_sched_entity(se) {
		cfs_rq = cfs_rq_of(se);

		fixup_cumulative_runnable_avg(&cfs_rq->walt_stats,
					      task_load_delta,
					      pred_demand_delta);
		if (cfs_rq_throttled(cfs_rq))
			break;
	}

	/* Fix up rq->walt_stats only if we didn't find any throttled cfs_rq */
	if (!se) {
		fixup_cumulative_runnable_avg(&rq->walt_stats,
					      task_load_delta,
					      pred_demand_delta);
		walt_fixup_cum_window_demand(rq, task_load_delta);
	}
}

static void walt_fixup_nr_big_tasks(struct rq *rq, struct task_struct *p,
							int delta, bool inc)
{
	struct cfs_rq *cfs_rq;
	struct sched_entity *se = &p->se;

	for_each_sched_entity(se) {
		cfs_rq = cfs_rq_of(se);

		cfs_rq->walt_stats.nr_big_tasks += inc ? delta : -delta;
		BUG_ON(cfs_rq->walt_stats.nr_big_tasks < 0);

		if (cfs_rq_throttled(cfs_rq))
			break;
	}

	/* Fix up rq->walt_stats only if we didn't find any throttled cfs_rq */
	if (!se)
		walt_adjust_nr_big_tasks(rq, delta, inc);
}

/*
 * Check if task is part of a hierarchy where some cfs_rq does not have any
 * runtime left.
 *
 * We can't rely on throttled_hierarchy() to do this test, as
 * cfs_rq->throttle_count will not be updated yet when this function is called
 * from scheduler_tick()
 */
static int task_will_be_throttled(struct task_struct *p)
{
	struct sched_entity *se = &p->se;
	struct cfs_rq *cfs_rq;

	if (!cfs_bandwidth_used())
		return 0;

	for_each_sched_entity(se) {
		cfs_rq = cfs_rq_of(se);
		if (!cfs_rq->runtime_enabled)
			continue;
		if (cfs_rq->runtime_remaining <= 0)
			return 1;
	}

	return 0;
}

#else /* CONFIG_CFS_BANDWIDTH */

static void walt_fixup_sched_stats_fair(struct rq *rq, struct task_struct *p,
					u16 updated_demand_scaled,
					u16 updated_pred_demand_scaled)
{
	fixup_walt_sched_stats_common(rq, p, updated_demand_scaled,
				      updated_pred_demand_scaled);
}

static void walt_fixup_nr_big_tasks(struct rq *rq, struct task_struct *p,
							int delta, bool inc)
{
	walt_adjust_nr_big_tasks(rq, delta, inc);
}

static int task_will_be_throttled(struct task_struct *p)
{
	return false;
}

#endif /* CONFIG_CFS_BANDWIDTH */

static inline int
kick_active_balance(struct rq *rq, struct task_struct *p, int new_cpu)
{
	unsigned long flags;
	int rc = 0;

	/* Invoke active balance to force migrate currently running task */
	raw_spin_lock_irqsave(&rq->lock, flags);
	if (!rq->active_balance) {
		rq->active_balance = 1;
		rq->push_cpu = new_cpu;
		get_task_struct(p);
		rq->push_task = p;
		rc = 1;
	}
	raw_spin_unlock_irqrestore(&rq->lock, flags);

	return rc;
}

#ifdef CONFIG_SCHED_WALT
struct walt_rotate_work {
	struct work_struct w;
	struct task_struct *src_task;
	struct task_struct *dst_task;
	int src_cpu;
	int dst_cpu;
};

static DEFINE_PER_CPU(struct walt_rotate_work, walt_rotate_works);

static void walt_rotate_work_func(struct work_struct *work)
{
	struct walt_rotate_work *wr = container_of(work,
				struct walt_rotate_work, w);

	migrate_swap(wr->src_task, wr->dst_task);

	put_task_struct(wr->src_task);
	put_task_struct(wr->dst_task);

	clear_reserved(wr->src_cpu);
	clear_reserved(wr->dst_cpu);
}

void walt_rotate_work_init(void)
{
	int i;

	for_each_possible_cpu(i) {
		struct walt_rotate_work *wr = &per_cpu(walt_rotate_works, i);

		INIT_WORK(&wr->w, walt_rotate_work_func);
	}
}

#define WALT_ROTATION_THRESHOLD_NS	16000000
static void walt_check_for_rotation(struct rq *src_rq)
{
	u64 wc, wait, max_wait = 0, run, max_run = 0;
	int deserved_cpu = nr_cpu_ids, dst_cpu = nr_cpu_ids;
	int i, src_cpu = cpu_of(src_rq);
	struct rq *dst_rq;
	struct walt_rotate_work *wr = NULL;

	if (!walt_rotation_enabled)
		return;

	if (!is_min_capacity_cpu(src_cpu))
		return;

	wc = sched_ktime_clock();
	for_each_possible_cpu(i) {
		struct rq *rq = cpu_rq(i);

		if (!is_min_capacity_cpu(i))
			break;

		if (is_reserved(i))
			continue;

		if (!rq->misfit_task_load || rq->curr->sched_class !=
						&fair_sched_class)
			continue;

		wait = wc - rq->curr->last_enqueued_ts;
		if (wait > max_wait) {
			max_wait = wait;
			deserved_cpu = i;
		}
	}

	if (deserved_cpu != src_cpu)
		return;

	for_each_possible_cpu(i) {
		struct rq *rq = cpu_rq(i);

		if (is_min_capacity_cpu(i))
			continue;

		if (is_reserved(i))
			continue;

		if (rq->curr->sched_class != &fair_sched_class)
			continue;

		if (rq->nr_running > 1)
			continue;

		run = wc - rq->curr->last_enqueued_ts;

		if (run < WALT_ROTATION_THRESHOLD_NS)
			continue;

		if (run > max_run) {
			max_run = run;
			dst_cpu = i;
		}
	}

	if (dst_cpu == nr_cpu_ids)
		return;

	dst_rq = cpu_rq(dst_cpu);

	double_rq_lock(src_rq, dst_rq);
	if (dst_rq->curr->sched_class == &fair_sched_class) {
		get_task_struct(src_rq->curr);
		get_task_struct(dst_rq->curr);

		mark_reserved(src_cpu);
		mark_reserved(dst_cpu);
		wr = &per_cpu(walt_rotate_works, src_cpu);

		wr->src_task = src_rq->curr;
		wr->dst_task = dst_rq->curr;

		wr->src_cpu = src_cpu;
		wr->dst_cpu = dst_cpu;
	}
	double_rq_unlock(src_rq, dst_rq);

	if (wr)
		queue_work_on(src_cpu, system_highpri_wq, &wr->w);
}
#else
static inline void walt_check_for_rotation(struct rq *rq)
{
}
#endif

static DEFINE_RAW_SPINLOCK(migration_lock);
void check_for_migration(struct rq *rq, struct task_struct *p)
{
	int active_balance;
	int new_cpu = -1;
	int cpu = smp_processor_id();
	int prev_cpu = task_cpu(p);
	struct sched_domain *sd = NULL;

	if (rq->misfit_task_load) {
		if (rq->curr->state != TASK_RUNNING ||
		    rq->curr->nr_cpus_allowed == 1)
			return;

		if (task_will_be_throttled(p))
			return;

		raw_spin_lock(&migration_lock);
		rcu_read_lock();
		new_cpu = find_energy_efficient_cpu(sd, p, cpu, prev_cpu,
						    0, false);
		rcu_read_unlock();
		if ((new_cpu != -1) &&
			(capacity_orig_of(new_cpu) > capacity_orig_of(cpu))) {
			active_balance = kick_active_balance(rq, p, new_cpu);
			if (active_balance) {
				mark_reserved(new_cpu);
				raw_spin_unlock(&migration_lock);
				stop_one_cpu_nowait(cpu,
					active_load_balance_cpu_stop, rq,
					&rq->active_balance_work);
				return;
			}
		} else {
			walt_check_for_rotation(rq);
		}
		raw_spin_unlock(&migration_lock);
	}
}

#endif /* CONFIG_SCHED_WALT */<|MERGE_RESOLUTION|>--- conflicted
+++ resolved
@@ -4636,28 +4636,21 @@
 		if (dequeue)
 			dequeue_entity(qcfs_rq, se, DEQUEUE_SLEEP);
 		qcfs_rq->h_nr_running -= task_delta;
-<<<<<<< HEAD
 		walt_dec_throttled_cfs_rq_stats(&qcfs_rq->walt_stats, cfs_rq);
-=======
 		walt_propagate_cumulative_runnable_avg(
 				   &qcfs_rq->cumulative_runnable_avg,
 				   cfs_rq->cumulative_runnable_avg, false);
 
->>>>>>> 1d75f58e
-
 		if (qcfs_rq->load.weight)
 			dequeue = 0;
 	}
 
 	if (!se) {
 		sub_nr_running(rq, task_delta);
-<<<<<<< HEAD
 		walt_dec_throttled_cfs_rq_stats(&rq->walt_stats, cfs_rq);
-=======
 		walt_propagate_cumulative_runnable_avg(
 				   &rq->cumulative_runnable_avg,
 				   cfs_rq->cumulative_runnable_avg, false);
->>>>>>> 1d75f58e
 	}
 
 	cfs_rq->throttled = 1;
@@ -4720,13 +4713,10 @@
 		if (enqueue)
 			enqueue_entity(cfs_rq, se, ENQUEUE_WAKEUP);
 		cfs_rq->h_nr_running += task_delta;
-<<<<<<< HEAD
 		walt_inc_throttled_cfs_rq_stats(&cfs_rq->walt_stats, tcfs_rq);
-=======
 		walt_propagate_cumulative_runnable_avg(
 				   &cfs_rq->cumulative_runnable_avg,
 				   tcfs_rq->cumulative_runnable_avg, true);
->>>>>>> 1d75f58e
 
 		if (cfs_rq_throttled(cfs_rq))
 			break;
@@ -4734,13 +4724,10 @@
 
 	if (!se) {
 		add_nr_running(rq, task_delta);
-<<<<<<< HEAD
 		walt_inc_throttled_cfs_rq_stats(&rq->walt_stats, tcfs_rq);
-=======
 		walt_propagate_cumulative_runnable_avg(
 				   &rq->cumulative_runnable_avg,
 				   tcfs_rq->cumulative_runnable_avg, true);
->>>>>>> 1d75f58e
 	}
 
 	/* determine whether we need to wake up potentially idle cpu */
@@ -12835,15 +12822,10 @@
 #ifdef CONFIG_FAIR_GROUP_SCHED
 	.task_change_group	= task_change_group_fair,
 #endif
-<<<<<<< HEAD
-
 #ifdef CONFIG_SCHED_WALT
 	.fixup_walt_sched_stats	= walt_fixup_sched_stats_fair,
-=======
-#ifdef CONFIG_SCHED_WALT
 	.fixup_cumulative_runnable_avg =
 		walt_fixup_cumulative_runnable_avg_fair,
->>>>>>> 1d75f58e
 #endif
 };
 
