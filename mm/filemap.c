--- conflicted
+++ resolved
@@ -2323,7 +2323,6 @@
 
 #ifdef CONFIG_MMU
 #define MMAP_LOTSAMISS  (100)
-<<<<<<< HEAD
 
 static struct file *maybe_unlock_mmap_for_io(struct vm_area_struct *vma,
 		unsigned long flags, struct file *fpin)
@@ -2365,56 +2364,6 @@
 		return 0;
 	*fpin = maybe_unlock_mmap_for_io(vma, flags, *fpin);
 	if (flags & FAULT_FLAG_KILLABLE) {
-=======
-static struct file *maybe_unlock_mmap_for_io(struct vm_fault *vmf,
-					     struct file *fpin)
-{
-	int flags = vmf->flags;
-
-	if (fpin)
-		return fpin;
-
-	/*
-	 * FAULT_FLAG_RETRY_NOWAIT means we don't want to wait on page locks or
-	 * anything, so we only pin the file and drop the mmap_sem if only
-	 * FAULT_FLAG_ALLOW_RETRY is set.
-	 */
-	if ((flags & (FAULT_FLAG_ALLOW_RETRY | FAULT_FLAG_RETRY_NOWAIT)) ==
-	    FAULT_FLAG_ALLOW_RETRY) {
-		fpin = get_file(vmf->vma->vm_file);
-		up_read(&vmf->vma->vm_mm->mmap_sem);
-	}
-	return fpin;
-}
-
-/*
- * lock_page_maybe_drop_mmap - lock the page, possibly dropping the mmap_sem
- * @vmf - the vm_fault for this fault.
- * @page - the page to lock.
- * @fpin - the pointer to the file we may pin (or is already pinned).
- *
- * This works similar to lock_page_or_retry in that it can drop the mmap_sem.
- * It differs in that it actually returns the page locked if it returns 1 and 0
- * if it couldn't lock the page.  If we did have to drop the mmap_sem then fpin
- * will point to the pinned file and needs to be fput()'ed at a later point.
- */
-static int lock_page_maybe_drop_mmap(struct vm_fault *vmf, struct page *page,
-				     struct file **fpin)
-{
-	if (trylock_page(page))
-		return 1;
-
-	/*
-	 * NOTE! This will make us return with VM_FAULT_RETRY, but with
-	 * the mmap_sem still held. That's how FAULT_FLAG_RETRY_NOWAIT
-	 * is supposed to work. We have way too many special cases..
-	 */
-	if (vmf->flags & FAULT_FLAG_RETRY_NOWAIT)
-		return 0;
-
-	*fpin = maybe_unlock_mmap_for_io(vmf, *fpin);
-	if (vmf->flags & FAULT_FLAG_KILLABLE) {
->>>>>>> 7870b283
 		if (__lock_page_killable(page)) {
 			/*
 			 * We didn't have the right flags to drop the mmap_sem,
@@ -2423,11 +2372,7 @@
 			 * mmap_sem here and return 0 if we don't have a fpin.
 			 */
 			if (*fpin == NULL)
-<<<<<<< HEAD
 				up_read(&vma->vm_mm->mmap_sem);
-=======
-				up_read(&vmf->vma->vm_mm->mmap_sem);
->>>>>>> 7870b283
 			return 0;
 		}
 	} else
@@ -2435,10 +2380,6 @@
 	return 1;
 }
 
-<<<<<<< HEAD
-=======
-
->>>>>>> 7870b283
 /*
  * Synchronous readahead happens when we don't even find a page in the page
  * cache at all.  We don't want to perform IO under the mmap sem, so if we have
@@ -2446,7 +2387,6 @@
  * that.  If we didn't pin a file then we return NULL.  The file that is
  * returned needs to be fput()'ed when we're done with it.
  */
-<<<<<<< HEAD
 static struct file *do_sync_mmap_readahead(struct vm_area_struct *vma,
 				   unsigned long flags,
 				   struct file_ra_state *ra,
@@ -2454,33 +2394,16 @@
 				   pgoff_t offset)
 {
 	struct file *fpin = NULL;
-=======
-static struct file *do_sync_mmap_readahead(struct vm_fault *vmf)
-{
-	struct file *file = vmf->vma->vm_file;
-	struct file_ra_state *ra = &file->f_ra;
->>>>>>> 7870b283
 	struct address_space *mapping = file->f_mapping;
-	struct file *fpin = NULL;
-	pgoff_t offset = vmf->pgoff;
 
 	/* If we don't want any read-ahead, don't bother */
-<<<<<<< HEAD
 	if (vma->vm_flags & VM_RAND_READ)
-=======
-	if (vmf->vma->vm_flags & VM_RAND_READ)
->>>>>>> 7870b283
 		return fpin;
 	if (!ra->ra_pages)
 		return fpin;
 
-<<<<<<< HEAD
 	if (vma->vm_flags & VM_SEQ_READ) {
 		fpin = maybe_unlock_mmap_for_io(vma, flags, fpin);
-=======
-	if (vmf->vma->vm_flags & VM_SEQ_READ) {
-		fpin = maybe_unlock_mmap_for_io(vmf, fpin);
->>>>>>> 7870b283
 		page_cache_sync_readahead(mapping, ra, file, offset,
 					  ra->ra_pages);
 		return fpin;
@@ -2500,11 +2423,7 @@
 	/*
 	 * mmap read-around
 	 */
-<<<<<<< HEAD
 	fpin = maybe_unlock_mmap_for_io(vma, flags, fpin);
-=======
-	fpin = maybe_unlock_mmap_for_io(vmf, fpin);
->>>>>>> 7870b283
 	ra->start = max_t(long, 0, offset - ra->ra_pages / 2);
 	ra->size = ra->ra_pages;
 	ra->async_size = ra->ra_pages / 4;
@@ -2517,41 +2436,23 @@
  * so we want to possibly extend the readahead further.  We return the file that
  * was pinned if we have to drop the mmap_sem in order to do IO.
  */
-<<<<<<< HEAD
 static struct file *do_async_mmap_readahead(struct vm_area_struct *vma,
 				    unsigned long flags,
 				    struct file_ra_state *ra,
 				    struct file *file,
 				    struct page *page,
 				    pgoff_t offset)
-=======
-static struct file *do_async_mmap_readahead(struct vm_fault *vmf,
-					    struct page *page)
->>>>>>> 7870b283
-{
-	struct file *file = vmf->vma->vm_file;
-	struct file_ra_state *ra = &file->f_ra;
+{
 	struct address_space *mapping = file->f_mapping;
 	struct file *fpin = NULL;
-<<<<<<< HEAD
 
 	/* If we don't want any read-ahead, don't bother */
 	if (vma->vm_flags & VM_RAND_READ)
-=======
-	pgoff_t offset = vmf->pgoff;
-
-	/* If we don't want any read-ahead, don't bother */
-	if (vmf->vma->vm_flags & VM_RAND_READ)
->>>>>>> 7870b283
 		return fpin;
 	if (ra->mmap_miss > 0)
 		ra->mmap_miss--;
 	if (PageReadahead(page)) {
-<<<<<<< HEAD
 		fpin = maybe_unlock_mmap_for_io(vma, flags, fpin);
-=======
-		fpin = maybe_unlock_mmap_for_io(vmf, fpin);
->>>>>>> 7870b283
 		page_cache_async_readahead(mapping, ra, file,
 					   page, offset, ra->ra_pages);
 	}
@@ -2607,24 +2508,16 @@
 		 * We found the page, so try async readahead before
 		 * waiting for the lock.
 		 */
-<<<<<<< HEAD
 
 		fpin = do_async_mmap_readahead(
 			vmf->vma, vmf->flags, ra, file, page, offset);
-=======
-		fpin = do_async_mmap_readahead(vmf, page);
->>>>>>> 7870b283
 	} else if (!page) {
 		/* No page in the page cache at all */
 		count_vm_event(PGMAJFAULT);
 		count_memcg_event_mm(vmf->vma->vm_mm, PGMAJFAULT);
 		ret = VM_FAULT_MAJOR;
-<<<<<<< HEAD
 		fpin = do_sync_mmap_readahead(
 			vmf->vma, vmf->flags, ra, file, offset);
-=======
-		fpin = do_sync_mmap_readahead(vmf);
->>>>>>> 7870b283
 retry_find:
 		page = pagecache_get_page(mapping, offset,
 					  FGP_CREAT|FGP_FOR_MMAP,
@@ -2636,11 +2529,7 @@
 		}
 	}
 
-<<<<<<< HEAD
 	if (!lock_page_maybe_drop_mmap(vmf->vma, vmf->flags, page, &fpin))
-=======
-	if (!lock_page_maybe_drop_mmap(vmf, page, &fpin))
->>>>>>> 7870b283
 		goto out_retry;
 
 	/* Did it get truncated? */
@@ -2690,11 +2579,7 @@
 	 * and we need to check for errors.
 	 */
 	ClearPageError(page);
-<<<<<<< HEAD
 	fpin = maybe_unlock_mmap_for_io(vmf->vma, vmf->flags, fpin);
-=======
-	fpin = maybe_unlock_mmap_for_io(vmf, fpin);
->>>>>>> 7870b283
 	error = mapping->a_ops->readpage(file, page);
 	if (!error) {
 		wait_on_page_locked(page);
