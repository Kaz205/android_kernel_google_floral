--- conflicted
+++ resolved
@@ -3190,15 +3190,7 @@
 	if (bdi_cap_stable_pages_required(inode_to_bdi(inode)))
 		p->flags |= SWP_STABLE_WRITES;
 
-<<<<<<< HEAD
 	if (p->bdev && blk_queue_nonrot(bdev_get_queue(p->bdev))) {
-=======
-	if (bdi_cap_synchronous_io(inode_to_bdi(inode)))
-		p->flags |= SWP_SYNCHRONOUS_IO;
-
-	if (p->bdev && !(p->bdev->bd_disk->flags & GENHD_FL_NO_RANDOMIZE) &&
-				blk_queue_nonrot(bdev_get_queue(p->bdev))) {
->>>>>>> a1ef8a6b
 		int cpu;
 		unsigned long ci, nr_cluster;
 
