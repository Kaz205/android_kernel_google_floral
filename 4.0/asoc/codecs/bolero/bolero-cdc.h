/* SPDX-License-Identifier: GPL-2.0-only */
/* Copyright (c) 2018-2019, The Linux Foundation. All rights reserved.
 */

#ifndef BOLERO_CDC_H
#define BOLERO_CDC_H

#include <sound/soc.h>
#include <linux/regmap.h>

#define BOLERO_VERSION_1_0 0x0001
#define BOLERO_VERSION_1_1 0x0002
#define BOLERO_VERSION_1_2 0x0003
#define BOLERO_VERSION_2_0 0x0004
#define BOLERO_VERSION_2_1 0x0005

enum {
	START_MACRO,
	TX_MACRO = START_MACRO,
	RX_MACRO,
	WSA_MACRO,
	VA_MACRO,
	MAX_MACRO
};

enum mclk_mux {
	MCLK_MUX0,
	MCLK_MUX1,
	MCLK_MUX_MAX
};

enum {
	BOLERO_ADC0 = 1,
	BOLERO_ADC1,
	BOLERO_ADC2,
	BOLERO_ADC3,
	BOLERO_ADC_MAX
};

enum {
	BOLERO_MACRO_EVT_RX_MUTE = 1, /* for RX mute/unmute */
	BOLERO_MACRO_EVT_IMPED_TRUE, /* for imped true */
	BOLERO_MACRO_EVT_IMPED_FALSE, /* for imped false */
	BOLERO_MACRO_EVT_SSR_DOWN,
	BOLERO_MACRO_EVT_SSR_UP,
	BOLERO_MACRO_EVT_WAIT_VA_CLK_RESET,
	BOLERO_MACRO_EVT_CLK_RESET,
	BOLERO_MACRO_EVT_REG_WAKE_IRQ,
	BOLERO_MACRO_EVT_RX_COMPANDER_SOFT_RST,
	BOLERO_MACRO_EVT_BCS_CLK_OFF
};

struct macro_ops {
	int (*init)(struct snd_soc_codec *codec);
	int (*exit)(struct snd_soc_codec *codec);
	u16 num_dais;
	struct device *dev;
	struct snd_soc_dai_driver *dai_ptr;
	int (*mclk_fn)(struct device *dev, bool enable);
	int (*event_handler)(struct snd_soc_codec *codec, u16 event,
			     u32 data);
	int (*reg_wake_irq)(struct snd_soc_codec *codec, u32 data);
	int (*set_port_map)(struct snd_soc_codec *codec, u32 uc,
			    u32 size, void *data);
	int (*clk_switch)(struct snd_soc_codec *codec);
	int (*reg_evt_listener)(struct snd_soc_codec *codec, bool en);
	char __iomem *io_base;
	u16 clk_id_req;
	u16 default_clk_id;
};

typedef int (*rsc_clk_cb_t)(struct device *dev, u16 event);

#if IS_ENABLED(CONFIG_SND_SOC_BOLERO)
int bolero_register_res_clk(struct device *dev, rsc_clk_cb_t cb);
void bolero_unregister_res_clk(struct device *dev);
int bolero_register_macro(struct device *dev, u16 macro_id,
			  struct macro_ops *ops);
void bolero_unregister_macro(struct device *dev, u16 macro_id);
struct device *bolero_get_device_ptr(struct device *dev, u16 macro_id);
struct device *bolero_get_rsc_clk_device_ptr(struct device *dev);
int bolero_info_create_codec_entry(
		struct snd_info_entry *codec_root,
		struct snd_soc_codec *codec);
int bolero_register_wake_irq(struct snd_soc_codec *codec, u32 data);
void bolero_clear_amic_tx_hold(struct device *dev, u16 adc_n);
int bolero_runtime_resume(struct device *dev);
int bolero_runtime_suspend(struct device *dev);
int bolero_set_port_map(struct snd_soc_codec *codec, u32 size, void *data);
int bolero_tx_clk_switch(struct snd_soc_codec *codec);
int bolero_register_event_listener(struct snd_soc_codec *codec,
				   bool enable);
void bolero_wsa_pa_on(struct device *dev);
bool bolero_check_core_votes(struct device *dev);
<<<<<<< HEAD
=======
int bolero_get_version(struct device *dev);
>>>>>>> 30c762cd
#else
static inline int bolero_register_res_clk(struct device *dev, rsc_clk_cb_t cb)
{
	return 0;
}
static inline void bolero_unregister_res_clk(struct device *dev)
{
}

static inline int bolero_register_macro(struct device *dev,
					u16 macro_id,
					struct macro_ops *ops)
{
	return 0;
}

static inline void bolero_unregister_macro(struct device *dev, u16 macro_id)
{
}

static inline struct device *bolero_get_device_ptr(struct device *dev,
						   u16 macro_id)
{
	return NULL;
}

static int bolero_info_create_codec_entry(
		struct snd_info_entry *codec_root,
		struct snd_soc_codec *codec)
{
	return 0;
}

static inline void bolero_clear_amic_tx_hold(struct device *dev, u16 adc_n)
{
}

static inline int bolero_register_wake_irq(struct snd_soc_codec *codec,
					   u32 data)
{
	return 0;
}

static inline int bolero_runtime_resume(struct device *dev)
{
	return 0;
}

static int bolero_runtime_suspend(struct device *dev)
{
	return 0;
}

static inline int bolero_set_port_map(struct snd_soc_codec codec,
				u32 size, void *data)
{
	return 0;
}

static inline int bolero_tx_clk_switch(struct snd_soc_codec *codec)
{
	return 0;
}

static inline int bolero_register_event_listener(
					struct snd_soc_codec *codec,
					bool enable)
{
	return 0;
}

static void bolero_wsa_pa_on(struct device *dev)
{
}

static inline bool bolero_check_core_votes(struct device *dev)
{
	return false;
}
<<<<<<< HEAD
=======

static int bolero_get_version(struct device *dev)
{
	return 0;
}
>>>>>>> 30c762cd
#endif /* CONFIG_SND_SOC_BOLERO */
#endif /* BOLERO_CDC_H */<|MERGE_RESOLUTION|>--- conflicted
+++ resolved
@@ -92,10 +92,7 @@
 				   bool enable);
 void bolero_wsa_pa_on(struct device *dev);
 bool bolero_check_core_votes(struct device *dev);
-<<<<<<< HEAD
-=======
 int bolero_get_version(struct device *dev);
->>>>>>> 30c762cd
 #else
 static inline int bolero_register_res_clk(struct device *dev, rsc_clk_cb_t cb)
 {
@@ -175,13 +172,10 @@
 {
 	return false;
 }
-<<<<<<< HEAD
-=======
 
 static int bolero_get_version(struct device *dev)
 {
 	return 0;
 }
->>>>>>> 30c762cd
 #endif /* CONFIG_SND_SOC_BOLERO */
 #endif /* BOLERO_CDC_H */