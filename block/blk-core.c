--- conflicted
+++ resolved
@@ -2362,12 +2362,9 @@
 	if (workingset_read)
 		psi_memstall_enter(&pflags);
 
-<<<<<<< HEAD
 	if (bio->bi_alloc_ts)
 		mm_event_end(BLK_READ_SUBMIT_BIO, bio->bi_alloc_ts);
 
-=======
->>>>>>> bfa8b259
 	ret = generic_make_request(bio);
 
 	if (workingset_read)
