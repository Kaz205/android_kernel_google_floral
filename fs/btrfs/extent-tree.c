/*
 * Copyright (C) 2007 Oracle.  All rights reserved.
 *
 * This program is free software; you can redistribute it and/or
 * modify it under the terms of the GNU General Public
 * License v2 as published by the Free Software Foundation.
 *
 * This program is distributed in the hope that it will be useful,
 * but WITHOUT ANY WARRANTY; without even the implied warranty of
 * MERCHANTABILITY or FITNESS FOR A PARTICULAR PURPOSE.  See the GNU
 * General Public License for more details.
 *
 * You should have received a copy of the GNU General Public
 * License along with this program; if not, write to the
 * Free Software Foundation, Inc., 59 Temple Place - Suite 330,
 * Boston, MA 021110-1307, USA.
 */
#include <linux/sched.h>
#include <linux/pagemap.h>
#include <linux/writeback.h>
#include <linux/blkdev.h>
#include <linux/sort.h>
#include <linux/rcupdate.h>
#include <linux/kthread.h>
#include <linux/slab.h>
#include <linux/ratelimit.h>
#include <linux/percpu_counter.h>
#include "hash.h"
#include "ctree.h"
#include "disk-io.h"
#include "print-tree.h"
#include "transaction.h"
#include "volumes.h"
#include "raid56.h"
#include "locking.h"
#include "free-space-cache.h"
#include "math.h"

#undef SCRAMBLE_DELAYED_REFS

/*
 * control flags for do_chunk_alloc's force field
 * CHUNK_ALLOC_NO_FORCE means to only allocate a chunk
 * if we really need one.
 *
 * CHUNK_ALLOC_LIMITED means to only try and allocate one
 * if we have very few chunks already allocated.  This is
 * used as part of the clustering code to help make sure
 * we have a good pool of storage to cluster in, without
 * filling the FS with empty chunks
 *
 * CHUNK_ALLOC_FORCE means it must try to allocate one
 *
 */
enum {
	CHUNK_ALLOC_NO_FORCE = 0,
	CHUNK_ALLOC_LIMITED = 1,
	CHUNK_ALLOC_FORCE = 2,
};

/*
 * Control how reservations are dealt with.
 *
 * RESERVE_FREE - freeing a reservation.
 * RESERVE_ALLOC - allocating space and we need to update bytes_may_use for
 *   ENOSPC accounting
 * RESERVE_ALLOC_NO_ACCOUNT - allocating space and we should not update
 *   bytes_may_use as the ENOSPC accounting is done elsewhere
 */
enum {
	RESERVE_FREE = 0,
	RESERVE_ALLOC = 1,
	RESERVE_ALLOC_NO_ACCOUNT = 2,
};

static int update_block_group(struct btrfs_root *root,
			      u64 bytenr, u64 num_bytes, int alloc);
static int __btrfs_free_extent(struct btrfs_trans_handle *trans,
				struct btrfs_root *root,
				u64 bytenr, u64 num_bytes, u64 parent,
				u64 root_objectid, u64 owner_objectid,
				u64 owner_offset, int refs_to_drop,
				struct btrfs_delayed_extent_op *extra_op);
static void __run_delayed_extent_op(struct btrfs_delayed_extent_op *extent_op,
				    struct extent_buffer *leaf,
				    struct btrfs_extent_item *ei);
static int alloc_reserved_file_extent(struct btrfs_trans_handle *trans,
				      struct btrfs_root *root,
				      u64 parent, u64 root_objectid,
				      u64 flags, u64 owner, u64 offset,
				      struct btrfs_key *ins, int ref_mod);
static int alloc_reserved_tree_block(struct btrfs_trans_handle *trans,
				     struct btrfs_root *root,
				     u64 parent, u64 root_objectid,
				     u64 flags, struct btrfs_disk_key *key,
				     int level, struct btrfs_key *ins);
static int do_chunk_alloc(struct btrfs_trans_handle *trans,
			  struct btrfs_root *extent_root, u64 flags,
			  int force);
static int find_next_key(struct btrfs_path *path, int level,
			 struct btrfs_key *key);
static void dump_space_info(struct btrfs_space_info *info, u64 bytes,
			    int dump_block_groups);
static int btrfs_update_reserved_bytes(struct btrfs_block_group_cache *cache,
				       u64 num_bytes, int reserve);
static int block_rsv_use_bytes(struct btrfs_block_rsv *block_rsv,
			       u64 num_bytes);
int btrfs_pin_extent(struct btrfs_root *root,
		     u64 bytenr, u64 num_bytes, int reserved);

static noinline int
block_group_cache_done(struct btrfs_block_group_cache *cache)
{
	smp_mb();
	return cache->cached == BTRFS_CACHE_FINISHED ||
		cache->cached == BTRFS_CACHE_ERROR;
}

static int block_group_bits(struct btrfs_block_group_cache *cache, u64 bits)
{
	return (cache->flags & bits) == bits;
}

static void btrfs_get_block_group(struct btrfs_block_group_cache *cache)
{
	atomic_inc(&cache->count);
}

void btrfs_put_block_group(struct btrfs_block_group_cache *cache)
{
	if (atomic_dec_and_test(&cache->count)) {
		WARN_ON(cache->pinned > 0);
		WARN_ON(cache->reserved > 0);
		kfree(cache->free_space_ctl);
		kfree(cache);
	}
}

/*
 * this adds the block group to the fs_info rb tree for the block group
 * cache
 */
static int btrfs_add_block_group_cache(struct btrfs_fs_info *info,
				struct btrfs_block_group_cache *block_group)
{
	struct rb_node **p;
	struct rb_node *parent = NULL;
	struct btrfs_block_group_cache *cache;

	spin_lock(&info->block_group_cache_lock);
	p = &info->block_group_cache_tree.rb_node;

	while (*p) {
		parent = *p;
		cache = rb_entry(parent, struct btrfs_block_group_cache,
				 cache_node);
		if (block_group->key.objectid < cache->key.objectid) {
			p = &(*p)->rb_left;
		} else if (block_group->key.objectid > cache->key.objectid) {
			p = &(*p)->rb_right;
		} else {
			spin_unlock(&info->block_group_cache_lock);
			return -EEXIST;
		}
	}

	rb_link_node(&block_group->cache_node, parent, p);
	rb_insert_color(&block_group->cache_node,
			&info->block_group_cache_tree);

	if (info->first_logical_byte > block_group->key.objectid)
		info->first_logical_byte = block_group->key.objectid;

	spin_unlock(&info->block_group_cache_lock);

	return 0;
}

/*
 * This will return the block group at or after bytenr if contains is 0, else
 * it will return the block group that contains the bytenr
 */
static struct btrfs_block_group_cache *
block_group_cache_tree_search(struct btrfs_fs_info *info, u64 bytenr,
			      int contains)
{
	struct btrfs_block_group_cache *cache, *ret = NULL;
	struct rb_node *n;
	u64 end, start;

	spin_lock(&info->block_group_cache_lock);
	n = info->block_group_cache_tree.rb_node;

	while (n) {
		cache = rb_entry(n, struct btrfs_block_group_cache,
				 cache_node);
		end = cache->key.objectid + cache->key.offset - 1;
		start = cache->key.objectid;

		if (bytenr < start) {
			if (!contains && (!ret || start < ret->key.objectid))
				ret = cache;
			n = n->rb_left;
		} else if (bytenr > start) {
			if (contains && bytenr <= end) {
				ret = cache;
				break;
			}
			n = n->rb_right;
		} else {
			ret = cache;
			break;
		}
	}
	if (ret) {
		btrfs_get_block_group(ret);
		if (bytenr == 0 && info->first_logical_byte > ret->key.objectid)
			info->first_logical_byte = ret->key.objectid;
	}
	spin_unlock(&info->block_group_cache_lock);

	return ret;
}

static int add_excluded_extent(struct btrfs_root *root,
			       u64 start, u64 num_bytes)
{
	u64 end = start + num_bytes - 1;
	set_extent_bits(&root->fs_info->freed_extents[0],
			start, end, EXTENT_UPTODATE, GFP_NOFS);
	set_extent_bits(&root->fs_info->freed_extents[1],
			start, end, EXTENT_UPTODATE, GFP_NOFS);
	return 0;
}

static void free_excluded_extents(struct btrfs_root *root,
				  struct btrfs_block_group_cache *cache)
{
	u64 start, end;

	start = cache->key.objectid;
	end = start + cache->key.offset - 1;

	clear_extent_bits(&root->fs_info->freed_extents[0],
			  start, end, EXTENT_UPTODATE, GFP_NOFS);
	clear_extent_bits(&root->fs_info->freed_extents[1],
			  start, end, EXTENT_UPTODATE, GFP_NOFS);
}

static int exclude_super_stripes(struct btrfs_root *root,
				 struct btrfs_block_group_cache *cache)
{
	u64 bytenr;
	u64 *logical;
	int stripe_len;
	int i, nr, ret;

	if (cache->key.objectid < BTRFS_SUPER_INFO_OFFSET) {
		stripe_len = BTRFS_SUPER_INFO_OFFSET - cache->key.objectid;
		cache->bytes_super += stripe_len;
		ret = add_excluded_extent(root, cache->key.objectid,
					  stripe_len);
		if (ret)
			return ret;
	}

	for (i = 0; i < BTRFS_SUPER_MIRROR_MAX; i++) {
		bytenr = btrfs_sb_offset(i);
		ret = btrfs_rmap_block(&root->fs_info->mapping_tree,
				       cache->key.objectid, bytenr,
				       0, &logical, &nr, &stripe_len);
		if (ret)
			return ret;

		while (nr--) {
			u64 start, len;

			if (logical[nr] > cache->key.objectid +
			    cache->key.offset)
				continue;

			if (logical[nr] + stripe_len <= cache->key.objectid)
				continue;

			start = logical[nr];
			if (start < cache->key.objectid) {
				start = cache->key.objectid;
				len = (logical[nr] + stripe_len) - start;
			} else {
				len = min_t(u64, stripe_len,
					    cache->key.objectid +
					    cache->key.offset - start);
			}

			cache->bytes_super += len;
			ret = add_excluded_extent(root, start, len);
			if (ret) {
				kfree(logical);
				return ret;
			}
		}

		kfree(logical);
	}
	return 0;
}

static struct btrfs_caching_control *
get_caching_control(struct btrfs_block_group_cache *cache)
{
	struct btrfs_caching_control *ctl;

	spin_lock(&cache->lock);
	if (cache->cached != BTRFS_CACHE_STARTED) {
		spin_unlock(&cache->lock);
		return NULL;
	}

	/* We're loading it the fast way, so we don't have a caching_ctl. */
	if (!cache->caching_ctl) {
		spin_unlock(&cache->lock);
		return NULL;
	}

	ctl = cache->caching_ctl;
	atomic_inc(&ctl->count);
	spin_unlock(&cache->lock);
	return ctl;
}

static void put_caching_control(struct btrfs_caching_control *ctl)
{
	if (atomic_dec_and_test(&ctl->count))
		kfree(ctl);
}

/*
 * this is only called by cache_block_group, since we could have freed extents
 * we need to check the pinned_extents for any extents that can't be used yet
 * since their free space will be released as soon as the transaction commits.
 */
static u64 add_new_free_space(struct btrfs_block_group_cache *block_group,
			      struct btrfs_fs_info *info, u64 start, u64 end)
{
	u64 extent_start, extent_end, size, total_added = 0;
	int ret;

	while (start < end) {
		ret = find_first_extent_bit(info->pinned_extents, start,
					    &extent_start, &extent_end,
					    EXTENT_DIRTY | EXTENT_UPTODATE,
					    NULL);
		if (ret)
			break;

		if (extent_start <= start) {
			start = extent_end + 1;
		} else if (extent_start > start && extent_start < end) {
			size = extent_start - start;
			total_added += size;
			ret = btrfs_add_free_space(block_group, start,
						   size);
			BUG_ON(ret); /* -ENOMEM or logic error */
			start = extent_end + 1;
		} else {
			break;
		}
	}

	if (start < end) {
		size = end - start;
		total_added += size;
		ret = btrfs_add_free_space(block_group, start, size);
		BUG_ON(ret); /* -ENOMEM or logic error */
	}

	return total_added;
}

static noinline void caching_thread(struct btrfs_work *work)
{
	struct btrfs_block_group_cache *block_group;
	struct btrfs_fs_info *fs_info;
	struct btrfs_caching_control *caching_ctl;
	struct btrfs_root *extent_root;
	struct btrfs_path *path;
	struct extent_buffer *leaf;
	struct btrfs_key key;
	u64 total_found = 0;
	u64 last = 0;
	u32 nritems;
	int ret = -ENOMEM;

	caching_ctl = container_of(work, struct btrfs_caching_control, work);
	block_group = caching_ctl->block_group;
	fs_info = block_group->fs_info;
	extent_root = fs_info->extent_root;

	path = btrfs_alloc_path();
	if (!path)
		goto out;

	last = max_t(u64, block_group->key.objectid, BTRFS_SUPER_INFO_OFFSET);

	/*
	 * We don't want to deadlock with somebody trying to allocate a new
	 * extent for the extent root while also trying to search the extent
	 * root to add free space.  So we skip locking and search the commit
	 * root, since its read-only
	 */
	path->skip_locking = 1;
	path->search_commit_root = 1;
	path->reada = 1;

	key.objectid = last;
	key.offset = 0;
	key.type = BTRFS_EXTENT_ITEM_KEY;
again:
	mutex_lock(&caching_ctl->mutex);
	/* need to make sure the commit_root doesn't disappear */
	down_read(&fs_info->extent_commit_sem);

next:
	ret = btrfs_search_slot(NULL, extent_root, &key, path, 0, 0);
	if (ret < 0)
		goto err;

	leaf = path->nodes[0];
	nritems = btrfs_header_nritems(leaf);

	while (1) {
		if (btrfs_fs_closing(fs_info) > 1) {
			last = (u64)-1;
			break;
		}

		if (path->slots[0] < nritems) {
			btrfs_item_key_to_cpu(leaf, &key, path->slots[0]);
		} else {
			ret = find_next_key(path, 0, &key);
			if (ret)
				break;

			if (need_resched()) {
				caching_ctl->progress = last;
				btrfs_release_path(path);
				up_read(&fs_info->extent_commit_sem);
				mutex_unlock(&caching_ctl->mutex);
				cond_resched();
				goto again;
			}

			ret = btrfs_next_leaf(extent_root, path);
			if (ret < 0)
				goto err;
			if (ret)
				break;
			leaf = path->nodes[0];
			nritems = btrfs_header_nritems(leaf);
			continue;
		}

		if (key.objectid < last) {
			key.objectid = last;
			key.offset = 0;
			key.type = BTRFS_EXTENT_ITEM_KEY;

			caching_ctl->progress = last;
			btrfs_release_path(path);
			goto next;
		}

		if (key.objectid < block_group->key.objectid) {
			path->slots[0]++;
			continue;
		}

		if (key.objectid >= block_group->key.objectid +
		    block_group->key.offset)
			break;

		if (key.type == BTRFS_EXTENT_ITEM_KEY ||
		    key.type == BTRFS_METADATA_ITEM_KEY) {
			total_found += add_new_free_space(block_group,
							  fs_info, last,
							  key.objectid);
			if (key.type == BTRFS_METADATA_ITEM_KEY)
				last = key.objectid +
					fs_info->tree_root->leafsize;
			else
				last = key.objectid + key.offset;

			if (total_found > (1024 * 1024 * 2)) {
				total_found = 0;
				wake_up(&caching_ctl->wait);
			}
		}
		path->slots[0]++;
	}
	ret = 0;

	total_found += add_new_free_space(block_group, fs_info, last,
					  block_group->key.objectid +
					  block_group->key.offset);
	caching_ctl->progress = (u64)-1;

	spin_lock(&block_group->lock);
	block_group->caching_ctl = NULL;
	block_group->cached = BTRFS_CACHE_FINISHED;
	spin_unlock(&block_group->lock);

err:
	btrfs_free_path(path);
	up_read(&fs_info->extent_commit_sem);

	free_excluded_extents(extent_root, block_group);

	mutex_unlock(&caching_ctl->mutex);
out:
	if (ret) {
		spin_lock(&block_group->lock);
		block_group->caching_ctl = NULL;
		block_group->cached = BTRFS_CACHE_ERROR;
		spin_unlock(&block_group->lock);
	}
	wake_up(&caching_ctl->wait);

	put_caching_control(caching_ctl);
	btrfs_put_block_group(block_group);
}

static int cache_block_group(struct btrfs_block_group_cache *cache,
			     int load_cache_only)
{
	DEFINE_WAIT(wait);
	struct btrfs_fs_info *fs_info = cache->fs_info;
	struct btrfs_caching_control *caching_ctl;
	int ret = 0;

	caching_ctl = kzalloc(sizeof(*caching_ctl), GFP_NOFS);
	if (!caching_ctl)
		return -ENOMEM;

	INIT_LIST_HEAD(&caching_ctl->list);
	mutex_init(&caching_ctl->mutex);
	init_waitqueue_head(&caching_ctl->wait);
	caching_ctl->block_group = cache;
	caching_ctl->progress = cache->key.objectid;
	atomic_set(&caching_ctl->count, 1);
	caching_ctl->work.func = caching_thread;

	spin_lock(&cache->lock);
	/*
	 * This should be a rare occasion, but this could happen I think in the
	 * case where one thread starts to load the space cache info, and then
	 * some other thread starts a transaction commit which tries to do an
	 * allocation while the other thread is still loading the space cache
	 * info.  The previous loop should have kept us from choosing this block
	 * group, but if we've moved to the state where we will wait on caching
	 * block groups we need to first check if we're doing a fast load here,
	 * so we can wait for it to finish, otherwise we could end up allocating
	 * from a block group who's cache gets evicted for one reason or
	 * another.
	 */
	while (cache->cached == BTRFS_CACHE_FAST) {
		struct btrfs_caching_control *ctl;

		ctl = cache->caching_ctl;
		atomic_inc(&ctl->count);
		prepare_to_wait(&ctl->wait, &wait, TASK_UNINTERRUPTIBLE);
		spin_unlock(&cache->lock);

		schedule();

		finish_wait(&ctl->wait, &wait);
		put_caching_control(ctl);
		spin_lock(&cache->lock);
	}

	if (cache->cached != BTRFS_CACHE_NO) {
		spin_unlock(&cache->lock);
		kfree(caching_ctl);
		return 0;
	}
	WARN_ON(cache->caching_ctl);
	cache->caching_ctl = caching_ctl;
	cache->cached = BTRFS_CACHE_FAST;
	spin_unlock(&cache->lock);

	if (fs_info->mount_opt & BTRFS_MOUNT_SPACE_CACHE) {
		ret = load_free_space_cache(fs_info, cache);

		spin_lock(&cache->lock);
		if (ret == 1) {
			cache->caching_ctl = NULL;
			cache->cached = BTRFS_CACHE_FINISHED;
			cache->last_byte_to_unpin = (u64)-1;
		} else {
			if (load_cache_only) {
				cache->caching_ctl = NULL;
				cache->cached = BTRFS_CACHE_NO;
			} else {
				cache->cached = BTRFS_CACHE_STARTED;
			}
		}
		spin_unlock(&cache->lock);
		wake_up(&caching_ctl->wait);
		if (ret == 1) {
			put_caching_control(caching_ctl);
			free_excluded_extents(fs_info->extent_root, cache);
			return 0;
		}
	} else {
		/*
		 * We are not going to do the fast caching, set cached to the
		 * appropriate value and wakeup any waiters.
		 */
		spin_lock(&cache->lock);
		if (load_cache_only) {
			cache->caching_ctl = NULL;
			cache->cached = BTRFS_CACHE_NO;
		} else {
			cache->cached = BTRFS_CACHE_STARTED;
		}
		spin_unlock(&cache->lock);
		wake_up(&caching_ctl->wait);
	}

	if (load_cache_only) {
		put_caching_control(caching_ctl);
		return 0;
	}

	down_write(&fs_info->extent_commit_sem);
	atomic_inc(&caching_ctl->count);
	list_add_tail(&caching_ctl->list, &fs_info->caching_block_groups);
	up_write(&fs_info->extent_commit_sem);

	btrfs_get_block_group(cache);

	btrfs_queue_worker(&fs_info->caching_workers, &caching_ctl->work);

	return ret;
}

/*
 * return the block group that starts at or after bytenr
 */
static struct btrfs_block_group_cache *
btrfs_lookup_first_block_group(struct btrfs_fs_info *info, u64 bytenr)
{
	struct btrfs_block_group_cache *cache;

	cache = block_group_cache_tree_search(info, bytenr, 0);

	return cache;
}

/*
 * return the block group that contains the given bytenr
 */
struct btrfs_block_group_cache *btrfs_lookup_block_group(
						 struct btrfs_fs_info *info,
						 u64 bytenr)
{
	struct btrfs_block_group_cache *cache;

	cache = block_group_cache_tree_search(info, bytenr, 1);

	return cache;
}

static struct btrfs_space_info *__find_space_info(struct btrfs_fs_info *info,
						  u64 flags)
{
	struct list_head *head = &info->space_info;
	struct btrfs_space_info *found;

	flags &= BTRFS_BLOCK_GROUP_TYPE_MASK;

	rcu_read_lock();
	list_for_each_entry_rcu(found, head, list) {
		if (found->flags & flags) {
			rcu_read_unlock();
			return found;
		}
	}
	rcu_read_unlock();
	return NULL;
}

/*
 * after adding space to the filesystem, we need to clear the full flags
 * on all the space infos.
 */
void btrfs_clear_space_info_full(struct btrfs_fs_info *info)
{
	struct list_head *head = &info->space_info;
	struct btrfs_space_info *found;

	rcu_read_lock();
	list_for_each_entry_rcu(found, head, list)
		found->full = 0;
	rcu_read_unlock();
}

/* simple helper to search for an existing extent at a given offset */
int btrfs_lookup_extent(struct btrfs_root *root, u64 start, u64 len)
{
	int ret;
	struct btrfs_key key;
	struct btrfs_path *path;

	path = btrfs_alloc_path();
	if (!path)
		return -ENOMEM;

	key.objectid = start;
	key.offset = len;
	key.type = BTRFS_EXTENT_ITEM_KEY;
	ret = btrfs_search_slot(NULL, root->fs_info->extent_root, &key, path,
				0, 0);
	if (ret > 0) {
		btrfs_item_key_to_cpu(path->nodes[0], &key, path->slots[0]);
		if (key.objectid == start &&
		    key.type == BTRFS_METADATA_ITEM_KEY)
			ret = 0;
	}
	btrfs_free_path(path);
	return ret;
}

/*
 * helper function to lookup reference count and flags of a tree block.
 *
 * the head node for delayed ref is used to store the sum of all the
 * reference count modifications queued up in the rbtree. the head
 * node may also store the extent flags to set. This way you can check
 * to see what the reference count and extent flags would be if all of
 * the delayed refs are not processed.
 */
int btrfs_lookup_extent_info(struct btrfs_trans_handle *trans,
			     struct btrfs_root *root, u64 bytenr,
			     u64 offset, int metadata, u64 *refs, u64 *flags)
{
	struct btrfs_delayed_ref_head *head;
	struct btrfs_delayed_ref_root *delayed_refs;
	struct btrfs_path *path;
	struct btrfs_extent_item *ei;
	struct extent_buffer *leaf;
	struct btrfs_key key;
	u32 item_size;
	u64 num_refs;
	u64 extent_flags;
	int ret;

	/*
	 * If we don't have skinny metadata, don't bother doing anything
	 * different
	 */
	if (metadata && !btrfs_fs_incompat(root->fs_info, SKINNY_METADATA)) {
		offset = root->leafsize;
		metadata = 0;
	}

	path = btrfs_alloc_path();
	if (!path)
		return -ENOMEM;

	if (!trans) {
		path->skip_locking = 1;
		path->search_commit_root = 1;
	}

search_again:
	key.objectid = bytenr;
	key.offset = offset;
	if (metadata)
		key.type = BTRFS_METADATA_ITEM_KEY;
	else
		key.type = BTRFS_EXTENT_ITEM_KEY;

again:
	ret = btrfs_search_slot(trans, root->fs_info->extent_root,
				&key, path, 0, 0);
	if (ret < 0)
		goto out_free;

	if (ret > 0 && metadata && key.type == BTRFS_METADATA_ITEM_KEY) {
<<<<<<< HEAD
		metadata = 0;
=======
>>>>>>> d8ec26d7
		if (path->slots[0]) {
			path->slots[0]--;
			btrfs_item_key_to_cpu(path->nodes[0], &key,
					      path->slots[0]);
			if (key.objectid == bytenr &&
			    key.type == BTRFS_EXTENT_ITEM_KEY &&
			    key.offset == root->leafsize)
				ret = 0;
		}
		if (ret) {
			key.objectid = bytenr;
			key.type = BTRFS_EXTENT_ITEM_KEY;
			key.offset = root->leafsize;
			btrfs_release_path(path);
			goto again;
		}
	}

	if (ret == 0) {
		leaf = path->nodes[0];
		item_size = btrfs_item_size_nr(leaf, path->slots[0]);
		if (item_size >= sizeof(*ei)) {
			ei = btrfs_item_ptr(leaf, path->slots[0],
					    struct btrfs_extent_item);
			num_refs = btrfs_extent_refs(leaf, ei);
			extent_flags = btrfs_extent_flags(leaf, ei);
		} else {
#ifdef BTRFS_COMPAT_EXTENT_TREE_V0
			struct btrfs_extent_item_v0 *ei0;
			BUG_ON(item_size != sizeof(*ei0));
			ei0 = btrfs_item_ptr(leaf, path->slots[0],
					     struct btrfs_extent_item_v0);
			num_refs = btrfs_extent_refs_v0(leaf, ei0);
			/* FIXME: this isn't correct for data */
			extent_flags = BTRFS_BLOCK_FLAG_FULL_BACKREF;
#else
			BUG();
#endif
		}
		BUG_ON(num_refs == 0);
	} else {
		num_refs = 0;
		extent_flags = 0;
		ret = 0;
	}

	if (!trans)
		goto out;

	delayed_refs = &trans->transaction->delayed_refs;
	spin_lock(&delayed_refs->lock);
	head = btrfs_find_delayed_ref_head(trans, bytenr);
	if (head) {
		if (!mutex_trylock(&head->mutex)) {
			atomic_inc(&head->node.refs);
			spin_unlock(&delayed_refs->lock);

			btrfs_release_path(path);

			/*
			 * Mutex was contended, block until it's released and try
			 * again
			 */
			mutex_lock(&head->mutex);
			mutex_unlock(&head->mutex);
			btrfs_put_delayed_ref(&head->node);
			goto search_again;
		}
		if (head->extent_op && head->extent_op->update_flags)
			extent_flags |= head->extent_op->flags_to_set;
		else
			BUG_ON(num_refs == 0);

		num_refs += head->node.ref_mod;
		mutex_unlock(&head->mutex);
	}
	spin_unlock(&delayed_refs->lock);
out:
	WARN_ON(num_refs == 0);
	if (refs)
		*refs = num_refs;
	if (flags)
		*flags = extent_flags;
out_free:
	btrfs_free_path(path);
	return ret;
}

/*
 * Back reference rules.  Back refs have three main goals:
 *
 * 1) differentiate between all holders of references to an extent so that
 *    when a reference is dropped we can make sure it was a valid reference
 *    before freeing the extent.
 *
 * 2) Provide enough information to quickly find the holders of an extent
 *    if we notice a given block is corrupted or bad.
 *
 * 3) Make it easy to migrate blocks for FS shrinking or storage pool
 *    maintenance.  This is actually the same as #2, but with a slightly
 *    different use case.
 *
 * There are two kinds of back refs. The implicit back refs is optimized
 * for pointers in non-shared tree blocks. For a given pointer in a block,
 * back refs of this kind provide information about the block's owner tree
 * and the pointer's key. These information allow us to find the block by
 * b-tree searching. The full back refs is for pointers in tree blocks not
 * referenced by their owner trees. The location of tree block is recorded
 * in the back refs. Actually the full back refs is generic, and can be
 * used in all cases the implicit back refs is used. The major shortcoming
 * of the full back refs is its overhead. Every time a tree block gets
 * COWed, we have to update back refs entry for all pointers in it.
 *
 * For a newly allocated tree block, we use implicit back refs for
 * pointers in it. This means most tree related operations only involve
 * implicit back refs. For a tree block created in old transaction, the
 * only way to drop a reference to it is COW it. So we can detect the
 * event that tree block loses its owner tree's reference and do the
 * back refs conversion.
 *
 * When a tree block is COW'd through a tree, there are four cases:
 *
 * The reference count of the block is one and the tree is the block's
 * owner tree. Nothing to do in this case.
 *
 * The reference count of the block is one and the tree is not the
 * block's owner tree. In this case, full back refs is used for pointers
 * in the block. Remove these full back refs, add implicit back refs for
 * every pointers in the new block.
 *
 * The reference count of the block is greater than one and the tree is
 * the block's owner tree. In this case, implicit back refs is used for
 * pointers in the block. Add full back refs for every pointers in the
 * block, increase lower level extents' reference counts. The original
 * implicit back refs are entailed to the new block.
 *
 * The reference count of the block is greater than one and the tree is
 * not the block's owner tree. Add implicit back refs for every pointer in
 * the new block, increase lower level extents' reference count.
 *
 * Back Reference Key composing:
 *
 * The key objectid corresponds to the first byte in the extent,
 * The key type is used to differentiate between types of back refs.
 * There are different meanings of the key offset for different types
 * of back refs.
 *
 * File extents can be referenced by:
 *
 * - multiple snapshots, subvolumes, or different generations in one subvol
 * - different files inside a single subvolume
 * - different offsets inside a file (bookend extents in file.c)
 *
 * The extent ref structure for the implicit back refs has fields for:
 *
 * - Objectid of the subvolume root
 * - objectid of the file holding the reference
 * - original offset in the file
 * - how many bookend extents
 *
 * The key offset for the implicit back refs is hash of the first
 * three fields.
 *
 * The extent ref structure for the full back refs has field for:
 *
 * - number of pointers in the tree leaf
 *
 * The key offset for the implicit back refs is the first byte of
 * the tree leaf
 *
 * When a file extent is allocated, The implicit back refs is used.
 * the fields are filled in:
 *
 *     (root_key.objectid, inode objectid, offset in file, 1)
 *
 * When a file extent is removed file truncation, we find the
 * corresponding implicit back refs and check the following fields:
 *
 *     (btrfs_header_owner(leaf), inode objectid, offset in file)
 *
 * Btree extents can be referenced by:
 *
 * - Different subvolumes
 *
 * Both the implicit back refs and the full back refs for tree blocks
 * only consist of key. The key offset for the implicit back refs is
 * objectid of block's owner tree. The key offset for the full back refs
 * is the first byte of parent block.
 *
 * When implicit back refs is used, information about the lowest key and
 * level of the tree block are required. These information are stored in
 * tree block info structure.
 */

#ifdef BTRFS_COMPAT_EXTENT_TREE_V0
static int convert_extent_item_v0(struct btrfs_trans_handle *trans,
				  struct btrfs_root *root,
				  struct btrfs_path *path,
				  u64 owner, u32 extra_size)
{
	struct btrfs_extent_item *item;
	struct btrfs_extent_item_v0 *ei0;
	struct btrfs_extent_ref_v0 *ref0;
	struct btrfs_tree_block_info *bi;
	struct extent_buffer *leaf;
	struct btrfs_key key;
	struct btrfs_key found_key;
	u32 new_size = sizeof(*item);
	u64 refs;
	int ret;

	leaf = path->nodes[0];
	BUG_ON(btrfs_item_size_nr(leaf, path->slots[0]) != sizeof(*ei0));

	btrfs_item_key_to_cpu(leaf, &key, path->slots[0]);
	ei0 = btrfs_item_ptr(leaf, path->slots[0],
			     struct btrfs_extent_item_v0);
	refs = btrfs_extent_refs_v0(leaf, ei0);

	if (owner == (u64)-1) {
		while (1) {
			if (path->slots[0] >= btrfs_header_nritems(leaf)) {
				ret = btrfs_next_leaf(root, path);
				if (ret < 0)
					return ret;
				BUG_ON(ret > 0); /* Corruption */
				leaf = path->nodes[0];
			}
			btrfs_item_key_to_cpu(leaf, &found_key,
					      path->slots[0]);
			BUG_ON(key.objectid != found_key.objectid);
			if (found_key.type != BTRFS_EXTENT_REF_V0_KEY) {
				path->slots[0]++;
				continue;
			}
			ref0 = btrfs_item_ptr(leaf, path->slots[0],
					      struct btrfs_extent_ref_v0);
			owner = btrfs_ref_objectid_v0(leaf, ref0);
			break;
		}
	}
	btrfs_release_path(path);

	if (owner < BTRFS_FIRST_FREE_OBJECTID)
		new_size += sizeof(*bi);

	new_size -= sizeof(*ei0);
	ret = btrfs_search_slot(trans, root, &key, path,
				new_size + extra_size, 1);
	if (ret < 0)
		return ret;
	BUG_ON(ret); /* Corruption */

	btrfs_extend_item(root, path, new_size);

	leaf = path->nodes[0];
	item = btrfs_item_ptr(leaf, path->slots[0], struct btrfs_extent_item);
	btrfs_set_extent_refs(leaf, item, refs);
	/* FIXME: get real generation */
	btrfs_set_extent_generation(leaf, item, 0);
	if (owner < BTRFS_FIRST_FREE_OBJECTID) {
		btrfs_set_extent_flags(leaf, item,
				       BTRFS_EXTENT_FLAG_TREE_BLOCK |
				       BTRFS_BLOCK_FLAG_FULL_BACKREF);
		bi = (struct btrfs_tree_block_info *)(item + 1);
		/* FIXME: get first key of the block */
		memset_extent_buffer(leaf, 0, (unsigned long)bi, sizeof(*bi));
		btrfs_set_tree_block_level(leaf, bi, (int)owner);
	} else {
		btrfs_set_extent_flags(leaf, item, BTRFS_EXTENT_FLAG_DATA);
	}
	btrfs_mark_buffer_dirty(leaf);
	return 0;
}
#endif

static u64 hash_extent_data_ref(u64 root_objectid, u64 owner, u64 offset)
{
	u32 high_crc = ~(u32)0;
	u32 low_crc = ~(u32)0;
	__le64 lenum;

	lenum = cpu_to_le64(root_objectid);
	high_crc = crc32c(high_crc, &lenum, sizeof(lenum));
	lenum = cpu_to_le64(owner);
	low_crc = crc32c(low_crc, &lenum, sizeof(lenum));
	lenum = cpu_to_le64(offset);
	low_crc = crc32c(low_crc, &lenum, sizeof(lenum));

	return ((u64)high_crc << 31) ^ (u64)low_crc;
}

static u64 hash_extent_data_ref_item(struct extent_buffer *leaf,
				     struct btrfs_extent_data_ref *ref)
{
	return hash_extent_data_ref(btrfs_extent_data_ref_root(leaf, ref),
				    btrfs_extent_data_ref_objectid(leaf, ref),
				    btrfs_extent_data_ref_offset(leaf, ref));
}

static int match_extent_data_ref(struct extent_buffer *leaf,
				 struct btrfs_extent_data_ref *ref,
				 u64 root_objectid, u64 owner, u64 offset)
{
	if (btrfs_extent_data_ref_root(leaf, ref) != root_objectid ||
	    btrfs_extent_data_ref_objectid(leaf, ref) != owner ||
	    btrfs_extent_data_ref_offset(leaf, ref) != offset)
		return 0;
	return 1;
}

static noinline int lookup_extent_data_ref(struct btrfs_trans_handle *trans,
					   struct btrfs_root *root,
					   struct btrfs_path *path,
					   u64 bytenr, u64 parent,
					   u64 root_objectid,
					   u64 owner, u64 offset)
{
	struct btrfs_key key;
	struct btrfs_extent_data_ref *ref;
	struct extent_buffer *leaf;
	u32 nritems;
	int ret;
	int recow;
	int err = -ENOENT;

	key.objectid = bytenr;
	if (parent) {
		key.type = BTRFS_SHARED_DATA_REF_KEY;
		key.offset = parent;
	} else {
		key.type = BTRFS_EXTENT_DATA_REF_KEY;
		key.offset = hash_extent_data_ref(root_objectid,
						  owner, offset);
	}
again:
	recow = 0;
	ret = btrfs_search_slot(trans, root, &key, path, -1, 1);
	if (ret < 0) {
		err = ret;
		goto fail;
	}

	if (parent) {
		if (!ret)
			return 0;
#ifdef BTRFS_COMPAT_EXTENT_TREE_V0
		key.type = BTRFS_EXTENT_REF_V0_KEY;
		btrfs_release_path(path);
		ret = btrfs_search_slot(trans, root, &key, path, -1, 1);
		if (ret < 0) {
			err = ret;
			goto fail;
		}
		if (!ret)
			return 0;
#endif
		goto fail;
	}

	leaf = path->nodes[0];
	nritems = btrfs_header_nritems(leaf);
	while (1) {
		if (path->slots[0] >= nritems) {
			ret = btrfs_next_leaf(root, path);
			if (ret < 0)
				err = ret;
			if (ret)
				goto fail;

			leaf = path->nodes[0];
			nritems = btrfs_header_nritems(leaf);
			recow = 1;
		}

		btrfs_item_key_to_cpu(leaf, &key, path->slots[0]);
		if (key.objectid != bytenr ||
		    key.type != BTRFS_EXTENT_DATA_REF_KEY)
			goto fail;

		ref = btrfs_item_ptr(leaf, path->slots[0],
				     struct btrfs_extent_data_ref);

		if (match_extent_data_ref(leaf, ref, root_objectid,
					  owner, offset)) {
			if (recow) {
				btrfs_release_path(path);
				goto again;
			}
			err = 0;
			break;
		}
		path->slots[0]++;
	}
fail:
	return err;
}

static noinline int insert_extent_data_ref(struct btrfs_trans_handle *trans,
					   struct btrfs_root *root,
					   struct btrfs_path *path,
					   u64 bytenr, u64 parent,
					   u64 root_objectid, u64 owner,
					   u64 offset, int refs_to_add)
{
	struct btrfs_key key;
	struct extent_buffer *leaf;
	u32 size;
	u32 num_refs;
	int ret;

	key.objectid = bytenr;
	if (parent) {
		key.type = BTRFS_SHARED_DATA_REF_KEY;
		key.offset = parent;
		size = sizeof(struct btrfs_shared_data_ref);
	} else {
		key.type = BTRFS_EXTENT_DATA_REF_KEY;
		key.offset = hash_extent_data_ref(root_objectid,
						  owner, offset);
		size = sizeof(struct btrfs_extent_data_ref);
	}

	ret = btrfs_insert_empty_item(trans, root, path, &key, size);
	if (ret && ret != -EEXIST)
		goto fail;

	leaf = path->nodes[0];
	if (parent) {
		struct btrfs_shared_data_ref *ref;
		ref = btrfs_item_ptr(leaf, path->slots[0],
				     struct btrfs_shared_data_ref);
		if (ret == 0) {
			btrfs_set_shared_data_ref_count(leaf, ref, refs_to_add);
		} else {
			num_refs = btrfs_shared_data_ref_count(leaf, ref);
			num_refs += refs_to_add;
			btrfs_set_shared_data_ref_count(leaf, ref, num_refs);
		}
	} else {
		struct btrfs_extent_data_ref *ref;
		while (ret == -EEXIST) {
			ref = btrfs_item_ptr(leaf, path->slots[0],
					     struct btrfs_extent_data_ref);
			if (match_extent_data_ref(leaf, ref, root_objectid,
						  owner, offset))
				break;
			btrfs_release_path(path);
			key.offset++;
			ret = btrfs_insert_empty_item(trans, root, path, &key,
						      size);
			if (ret && ret != -EEXIST)
				goto fail;

			leaf = path->nodes[0];
		}
		ref = btrfs_item_ptr(leaf, path->slots[0],
				     struct btrfs_extent_data_ref);
		if (ret == 0) {
			btrfs_set_extent_data_ref_root(leaf, ref,
						       root_objectid);
			btrfs_set_extent_data_ref_objectid(leaf, ref, owner);
			btrfs_set_extent_data_ref_offset(leaf, ref, offset);
			btrfs_set_extent_data_ref_count(leaf, ref, refs_to_add);
		} else {
			num_refs = btrfs_extent_data_ref_count(leaf, ref);
			num_refs += refs_to_add;
			btrfs_set_extent_data_ref_count(leaf, ref, num_refs);
		}
	}
	btrfs_mark_buffer_dirty(leaf);
	ret = 0;
fail:
	btrfs_release_path(path);
	return ret;
}

static noinline int remove_extent_data_ref(struct btrfs_trans_handle *trans,
					   struct btrfs_root *root,
					   struct btrfs_path *path,
					   int refs_to_drop)
{
	struct btrfs_key key;
	struct btrfs_extent_data_ref *ref1 = NULL;
	struct btrfs_shared_data_ref *ref2 = NULL;
	struct extent_buffer *leaf;
	u32 num_refs = 0;
	int ret = 0;

	leaf = path->nodes[0];
	btrfs_item_key_to_cpu(leaf, &key, path->slots[0]);

	if (key.type == BTRFS_EXTENT_DATA_REF_KEY) {
		ref1 = btrfs_item_ptr(leaf, path->slots[0],
				      struct btrfs_extent_data_ref);
		num_refs = btrfs_extent_data_ref_count(leaf, ref1);
	} else if (key.type == BTRFS_SHARED_DATA_REF_KEY) {
		ref2 = btrfs_item_ptr(leaf, path->slots[0],
				      struct btrfs_shared_data_ref);
		num_refs = btrfs_shared_data_ref_count(leaf, ref2);
#ifdef BTRFS_COMPAT_EXTENT_TREE_V0
	} else if (key.type == BTRFS_EXTENT_REF_V0_KEY) {
		struct btrfs_extent_ref_v0 *ref0;
		ref0 = btrfs_item_ptr(leaf, path->slots[0],
				      struct btrfs_extent_ref_v0);
		num_refs = btrfs_ref_count_v0(leaf, ref0);
#endif
	} else {
		BUG();
	}

	BUG_ON(num_refs < refs_to_drop);
	num_refs -= refs_to_drop;

	if (num_refs == 0) {
		ret = btrfs_del_item(trans, root, path);
	} else {
		if (key.type == BTRFS_EXTENT_DATA_REF_KEY)
			btrfs_set_extent_data_ref_count(leaf, ref1, num_refs);
		else if (key.type == BTRFS_SHARED_DATA_REF_KEY)
			btrfs_set_shared_data_ref_count(leaf, ref2, num_refs);
#ifdef BTRFS_COMPAT_EXTENT_TREE_V0
		else {
			struct btrfs_extent_ref_v0 *ref0;
			ref0 = btrfs_item_ptr(leaf, path->slots[0],
					struct btrfs_extent_ref_v0);
			btrfs_set_ref_count_v0(leaf, ref0, num_refs);
		}
#endif
		btrfs_mark_buffer_dirty(leaf);
	}
	return ret;
}

static noinline u32 extent_data_ref_count(struct btrfs_root *root,
					  struct btrfs_path *path,
					  struct btrfs_extent_inline_ref *iref)
{
	struct btrfs_key key;
	struct extent_buffer *leaf;
	struct btrfs_extent_data_ref *ref1;
	struct btrfs_shared_data_ref *ref2;
	u32 num_refs = 0;

	leaf = path->nodes[0];
	btrfs_item_key_to_cpu(leaf, &key, path->slots[0]);
	if (iref) {
		if (btrfs_extent_inline_ref_type(leaf, iref) ==
		    BTRFS_EXTENT_DATA_REF_KEY) {
			ref1 = (struct btrfs_extent_data_ref *)(&iref->offset);
			num_refs = btrfs_extent_data_ref_count(leaf, ref1);
		} else {
			ref2 = (struct btrfs_shared_data_ref *)(iref + 1);
			num_refs = btrfs_shared_data_ref_count(leaf, ref2);
		}
	} else if (key.type == BTRFS_EXTENT_DATA_REF_KEY) {
		ref1 = btrfs_item_ptr(leaf, path->slots[0],
				      struct btrfs_extent_data_ref);
		num_refs = btrfs_extent_data_ref_count(leaf, ref1);
	} else if (key.type == BTRFS_SHARED_DATA_REF_KEY) {
		ref2 = btrfs_item_ptr(leaf, path->slots[0],
				      struct btrfs_shared_data_ref);
		num_refs = btrfs_shared_data_ref_count(leaf, ref2);
#ifdef BTRFS_COMPAT_EXTENT_TREE_V0
	} else if (key.type == BTRFS_EXTENT_REF_V0_KEY) {
		struct btrfs_extent_ref_v0 *ref0;
		ref0 = btrfs_item_ptr(leaf, path->slots[0],
				      struct btrfs_extent_ref_v0);
		num_refs = btrfs_ref_count_v0(leaf, ref0);
#endif
	} else {
		WARN_ON(1);
	}
	return num_refs;
}

static noinline int lookup_tree_block_ref(struct btrfs_trans_handle *trans,
					  struct btrfs_root *root,
					  struct btrfs_path *path,
					  u64 bytenr, u64 parent,
					  u64 root_objectid)
{
	struct btrfs_key key;
	int ret;

	key.objectid = bytenr;
	if (parent) {
		key.type = BTRFS_SHARED_BLOCK_REF_KEY;
		key.offset = parent;
	} else {
		key.type = BTRFS_TREE_BLOCK_REF_KEY;
		key.offset = root_objectid;
	}

	ret = btrfs_search_slot(trans, root, &key, path, -1, 1);
	if (ret > 0)
		ret = -ENOENT;
#ifdef BTRFS_COMPAT_EXTENT_TREE_V0
	if (ret == -ENOENT && parent) {
		btrfs_release_path(path);
		key.type = BTRFS_EXTENT_REF_V0_KEY;
		ret = btrfs_search_slot(trans, root, &key, path, -1, 1);
		if (ret > 0)
			ret = -ENOENT;
	}
#endif
	return ret;
}

static noinline int insert_tree_block_ref(struct btrfs_trans_handle *trans,
					  struct btrfs_root *root,
					  struct btrfs_path *path,
					  u64 bytenr, u64 parent,
					  u64 root_objectid)
{
	struct btrfs_key key;
	int ret;

	key.objectid = bytenr;
	if (parent) {
		key.type = BTRFS_SHARED_BLOCK_REF_KEY;
		key.offset = parent;
	} else {
		key.type = BTRFS_TREE_BLOCK_REF_KEY;
		key.offset = root_objectid;
	}

	ret = btrfs_insert_empty_item(trans, root, path, &key, 0);
	btrfs_release_path(path);
	return ret;
}

static inline int extent_ref_type(u64 parent, u64 owner)
{
	int type;
	if (owner < BTRFS_FIRST_FREE_OBJECTID) {
		if (parent > 0)
			type = BTRFS_SHARED_BLOCK_REF_KEY;
		else
			type = BTRFS_TREE_BLOCK_REF_KEY;
	} else {
		if (parent > 0)
			type = BTRFS_SHARED_DATA_REF_KEY;
		else
			type = BTRFS_EXTENT_DATA_REF_KEY;
	}
	return type;
}

static int find_next_key(struct btrfs_path *path, int level,
			 struct btrfs_key *key)

{
	for (; level < BTRFS_MAX_LEVEL; level++) {
		if (!path->nodes[level])
			break;
		if (path->slots[level] + 1 >=
		    btrfs_header_nritems(path->nodes[level]))
			continue;
		if (level == 0)
			btrfs_item_key_to_cpu(path->nodes[level], key,
					      path->slots[level] + 1);
		else
			btrfs_node_key_to_cpu(path->nodes[level], key,
					      path->slots[level] + 1);
		return 0;
	}
	return 1;
}

/*
 * look for inline back ref. if back ref is found, *ref_ret is set
 * to the address of inline back ref, and 0 is returned.
 *
 * if back ref isn't found, *ref_ret is set to the address where it
 * should be inserted, and -ENOENT is returned.
 *
 * if insert is true and there are too many inline back refs, the path
 * points to the extent item, and -EAGAIN is returned.
 *
 * NOTE: inline back refs are ordered in the same way that back ref
 *	 items in the tree are ordered.
 */
static noinline_for_stack
int lookup_inline_extent_backref(struct btrfs_trans_handle *trans,
				 struct btrfs_root *root,
				 struct btrfs_path *path,
				 struct btrfs_extent_inline_ref **ref_ret,
				 u64 bytenr, u64 num_bytes,
				 u64 parent, u64 root_objectid,
				 u64 owner, u64 offset, int insert)
{
	struct btrfs_key key;
	struct extent_buffer *leaf;
	struct btrfs_extent_item *ei;
	struct btrfs_extent_inline_ref *iref;
	u64 flags;
	u64 item_size;
	unsigned long ptr;
	unsigned long end;
	int extra_size;
	int type;
	int want;
	int ret;
	int err = 0;
	bool skinny_metadata = btrfs_fs_incompat(root->fs_info,
						 SKINNY_METADATA);

	key.objectid = bytenr;
	key.type = BTRFS_EXTENT_ITEM_KEY;
	key.offset = num_bytes;

	want = extent_ref_type(parent, owner);
	if (insert) {
		extra_size = btrfs_extent_inline_ref_size(want);
		path->keep_locks = 1;
	} else
		extra_size = -1;

	/*
	 * Owner is our parent level, so we can just add one to get the level
	 * for the block we are interested in.
	 */
	if (skinny_metadata && owner < BTRFS_FIRST_FREE_OBJECTID) {
		key.type = BTRFS_METADATA_ITEM_KEY;
		key.offset = owner;
	}

again:
	ret = btrfs_search_slot(trans, root, &key, path, extra_size, 1);
	if (ret < 0) {
		err = ret;
		goto out;
	}

	/*
	 * We may be a newly converted file system which still has the old fat
	 * extent entries for metadata, so try and see if we have one of those.
	 */
	if (ret > 0 && skinny_metadata) {
		skinny_metadata = false;
		if (path->slots[0]) {
			path->slots[0]--;
			btrfs_item_key_to_cpu(path->nodes[0], &key,
					      path->slots[0]);
			if (key.objectid == bytenr &&
			    key.type == BTRFS_EXTENT_ITEM_KEY &&
			    key.offset == num_bytes)
				ret = 0;
		}
		if (ret) {
			key.type = BTRFS_EXTENT_ITEM_KEY;
			key.offset = num_bytes;
			btrfs_release_path(path);
			goto again;
		}
	}

	if (ret && !insert) {
		err = -ENOENT;
		goto out;
	} else if (WARN_ON(ret)) {
		err = -EIO;
		goto out;
	}

	leaf = path->nodes[0];
	item_size = btrfs_item_size_nr(leaf, path->slots[0]);
#ifdef BTRFS_COMPAT_EXTENT_TREE_V0
	if (item_size < sizeof(*ei)) {
		if (!insert) {
			err = -ENOENT;
			goto out;
		}
		ret = convert_extent_item_v0(trans, root, path, owner,
					     extra_size);
		if (ret < 0) {
			err = ret;
			goto out;
		}
		leaf = path->nodes[0];
		item_size = btrfs_item_size_nr(leaf, path->slots[0]);
	}
#endif
	BUG_ON(item_size < sizeof(*ei));

	ei = btrfs_item_ptr(leaf, path->slots[0], struct btrfs_extent_item);
	flags = btrfs_extent_flags(leaf, ei);

	ptr = (unsigned long)(ei + 1);
	end = (unsigned long)ei + item_size;

	if (flags & BTRFS_EXTENT_FLAG_TREE_BLOCK && !skinny_metadata) {
		ptr += sizeof(struct btrfs_tree_block_info);
		BUG_ON(ptr > end);
	}

	err = -ENOENT;
	while (1) {
		if (ptr >= end) {
			WARN_ON(ptr > end);
			break;
		}
		iref = (struct btrfs_extent_inline_ref *)ptr;
		type = btrfs_extent_inline_ref_type(leaf, iref);
		if (want < type)
			break;
		if (want > type) {
			ptr += btrfs_extent_inline_ref_size(type);
			continue;
		}

		if (type == BTRFS_EXTENT_DATA_REF_KEY) {
			struct btrfs_extent_data_ref *dref;
			dref = (struct btrfs_extent_data_ref *)(&iref->offset);
			if (match_extent_data_ref(leaf, dref, root_objectid,
						  owner, offset)) {
				err = 0;
				break;
			}
			if (hash_extent_data_ref_item(leaf, dref) <
			    hash_extent_data_ref(root_objectid, owner, offset))
				break;
		} else {
			u64 ref_offset;
			ref_offset = btrfs_extent_inline_ref_offset(leaf, iref);
			if (parent > 0) {
				if (parent == ref_offset) {
					err = 0;
					break;
				}
				if (ref_offset < parent)
					break;
			} else {
				if (root_objectid == ref_offset) {
					err = 0;
					break;
				}
				if (ref_offset < root_objectid)
					break;
			}
		}
		ptr += btrfs_extent_inline_ref_size(type);
	}
	if (err == -ENOENT && insert) {
		if (item_size + extra_size >=
		    BTRFS_MAX_EXTENT_ITEM_SIZE(root)) {
			err = -EAGAIN;
			goto out;
		}
		/*
		 * To add new inline back ref, we have to make sure
		 * there is no corresponding back ref item.
		 * For simplicity, we just do not add new inline back
		 * ref if there is any kind of item for this block
		 */
		if (find_next_key(path, 0, &key) == 0 &&
		    key.objectid == bytenr &&
		    key.type < BTRFS_BLOCK_GROUP_ITEM_KEY) {
			err = -EAGAIN;
			goto out;
		}
	}
	*ref_ret = (struct btrfs_extent_inline_ref *)ptr;
out:
	if (insert) {
		path->keep_locks = 0;
		btrfs_unlock_up_safe(path, 1);
	}
	return err;
}

/*
 * helper to add new inline back ref
 */
static noinline_for_stack
void setup_inline_extent_backref(struct btrfs_root *root,
				 struct btrfs_path *path,
				 struct btrfs_extent_inline_ref *iref,
				 u64 parent, u64 root_objectid,
				 u64 owner, u64 offset, int refs_to_add,
				 struct btrfs_delayed_extent_op *extent_op)
{
	struct extent_buffer *leaf;
	struct btrfs_extent_item *ei;
	unsigned long ptr;
	unsigned long end;
	unsigned long item_offset;
	u64 refs;
	int size;
	int type;

	leaf = path->nodes[0];
	ei = btrfs_item_ptr(leaf, path->slots[0], struct btrfs_extent_item);
	item_offset = (unsigned long)iref - (unsigned long)ei;

	type = extent_ref_type(parent, owner);
	size = btrfs_extent_inline_ref_size(type);

	btrfs_extend_item(root, path, size);

	ei = btrfs_item_ptr(leaf, path->slots[0], struct btrfs_extent_item);
	refs = btrfs_extent_refs(leaf, ei);
	refs += refs_to_add;
	btrfs_set_extent_refs(leaf, ei, refs);
	if (extent_op)
		__run_delayed_extent_op(extent_op, leaf, ei);

	ptr = (unsigned long)ei + item_offset;
	end = (unsigned long)ei + btrfs_item_size_nr(leaf, path->slots[0]);
	if (ptr < end - size)
		memmove_extent_buffer(leaf, ptr + size, ptr,
				      end - size - ptr);

	iref = (struct btrfs_extent_inline_ref *)ptr;
	btrfs_set_extent_inline_ref_type(leaf, iref, type);
	if (type == BTRFS_EXTENT_DATA_REF_KEY) {
		struct btrfs_extent_data_ref *dref;
		dref = (struct btrfs_extent_data_ref *)(&iref->offset);
		btrfs_set_extent_data_ref_root(leaf, dref, root_objectid);
		btrfs_set_extent_data_ref_objectid(leaf, dref, owner);
		btrfs_set_extent_data_ref_offset(leaf, dref, offset);
		btrfs_set_extent_data_ref_count(leaf, dref, refs_to_add);
	} else if (type == BTRFS_SHARED_DATA_REF_KEY) {
		struct btrfs_shared_data_ref *sref;
		sref = (struct btrfs_shared_data_ref *)(iref + 1);
		btrfs_set_shared_data_ref_count(leaf, sref, refs_to_add);
		btrfs_set_extent_inline_ref_offset(leaf, iref, parent);
	} else if (type == BTRFS_SHARED_BLOCK_REF_KEY) {
		btrfs_set_extent_inline_ref_offset(leaf, iref, parent);
	} else {
		btrfs_set_extent_inline_ref_offset(leaf, iref, root_objectid);
	}
	btrfs_mark_buffer_dirty(leaf);
}

static int lookup_extent_backref(struct btrfs_trans_handle *trans,
				 struct btrfs_root *root,
				 struct btrfs_path *path,
				 struct btrfs_extent_inline_ref **ref_ret,
				 u64 bytenr, u64 num_bytes, u64 parent,
				 u64 root_objectid, u64 owner, u64 offset)
{
	int ret;

	ret = lookup_inline_extent_backref(trans, root, path, ref_ret,
					   bytenr, num_bytes, parent,
					   root_objectid, owner, offset, 0);
	if (ret != -ENOENT)
		return ret;

	btrfs_release_path(path);
	*ref_ret = NULL;

	if (owner < BTRFS_FIRST_FREE_OBJECTID) {
		ret = lookup_tree_block_ref(trans, root, path, bytenr, parent,
					    root_objectid);
	} else {
		ret = lookup_extent_data_ref(trans, root, path, bytenr, parent,
					     root_objectid, owner, offset);
	}
	return ret;
}

/*
 * helper to update/remove inline back ref
 */
static noinline_for_stack
void update_inline_extent_backref(struct btrfs_root *root,
				  struct btrfs_path *path,
				  struct btrfs_extent_inline_ref *iref,
				  int refs_to_mod,
				  struct btrfs_delayed_extent_op *extent_op)
{
	struct extent_buffer *leaf;
	struct btrfs_extent_item *ei;
	struct btrfs_extent_data_ref *dref = NULL;
	struct btrfs_shared_data_ref *sref = NULL;
	unsigned long ptr;
	unsigned long end;
	u32 item_size;
	int size;
	int type;
	u64 refs;

	leaf = path->nodes[0];
	ei = btrfs_item_ptr(leaf, path->slots[0], struct btrfs_extent_item);
	refs = btrfs_extent_refs(leaf, ei);
	WARN_ON(refs_to_mod < 0 && refs + refs_to_mod <= 0);
	refs += refs_to_mod;
	btrfs_set_extent_refs(leaf, ei, refs);
	if (extent_op)
		__run_delayed_extent_op(extent_op, leaf, ei);

	type = btrfs_extent_inline_ref_type(leaf, iref);

	if (type == BTRFS_EXTENT_DATA_REF_KEY) {
		dref = (struct btrfs_extent_data_ref *)(&iref->offset);
		refs = btrfs_extent_data_ref_count(leaf, dref);
	} else if (type == BTRFS_SHARED_DATA_REF_KEY) {
		sref = (struct btrfs_shared_data_ref *)(iref + 1);
		refs = btrfs_shared_data_ref_count(leaf, sref);
	} else {
		refs = 1;
		BUG_ON(refs_to_mod != -1);
	}

	BUG_ON(refs_to_mod < 0 && refs < -refs_to_mod);
	refs += refs_to_mod;

	if (refs > 0) {
		if (type == BTRFS_EXTENT_DATA_REF_KEY)
			btrfs_set_extent_data_ref_count(leaf, dref, refs);
		else
			btrfs_set_shared_data_ref_count(leaf, sref, refs);
	} else {
		size =  btrfs_extent_inline_ref_size(type);
		item_size = btrfs_item_size_nr(leaf, path->slots[0]);
		ptr = (unsigned long)iref;
		end = (unsigned long)ei + item_size;
		if (ptr + size < end)
			memmove_extent_buffer(leaf, ptr, ptr + size,
					      end - ptr - size);
		item_size -= size;
		btrfs_truncate_item(root, path, item_size, 1);
	}
	btrfs_mark_buffer_dirty(leaf);
}

static noinline_for_stack
int insert_inline_extent_backref(struct btrfs_trans_handle *trans,
				 struct btrfs_root *root,
				 struct btrfs_path *path,
				 u64 bytenr, u64 num_bytes, u64 parent,
				 u64 root_objectid, u64 owner,
				 u64 offset, int refs_to_add,
				 struct btrfs_delayed_extent_op *extent_op)
{
	struct btrfs_extent_inline_ref *iref;
	int ret;

	ret = lookup_inline_extent_backref(trans, root, path, &iref,
					   bytenr, num_bytes, parent,
					   root_objectid, owner, offset, 1);
	if (ret == 0) {
		BUG_ON(owner < BTRFS_FIRST_FREE_OBJECTID);
		update_inline_extent_backref(root, path, iref,
					     refs_to_add, extent_op);
	} else if (ret == -ENOENT) {
		setup_inline_extent_backref(root, path, iref, parent,
					    root_objectid, owner, offset,
					    refs_to_add, extent_op);
		ret = 0;
	}
	return ret;
}

static int insert_extent_backref(struct btrfs_trans_handle *trans,
				 struct btrfs_root *root,
				 struct btrfs_path *path,
				 u64 bytenr, u64 parent, u64 root_objectid,
				 u64 owner, u64 offset, int refs_to_add)
{
	int ret;
	if (owner < BTRFS_FIRST_FREE_OBJECTID) {
		BUG_ON(refs_to_add != 1);
		ret = insert_tree_block_ref(trans, root, path, bytenr,
					    parent, root_objectid);
	} else {
		ret = insert_extent_data_ref(trans, root, path, bytenr,
					     parent, root_objectid,
					     owner, offset, refs_to_add);
	}
	return ret;
}

static int remove_extent_backref(struct btrfs_trans_handle *trans,
				 struct btrfs_root *root,
				 struct btrfs_path *path,
				 struct btrfs_extent_inline_ref *iref,
				 int refs_to_drop, int is_data)
{
	int ret = 0;

	BUG_ON(!is_data && refs_to_drop != 1);
	if (iref) {
		update_inline_extent_backref(root, path, iref,
					     -refs_to_drop, NULL);
	} else if (is_data) {
		ret = remove_extent_data_ref(trans, root, path, refs_to_drop);
	} else {
		ret = btrfs_del_item(trans, root, path);
	}
	return ret;
}

static int btrfs_issue_discard(struct block_device *bdev,
				u64 start, u64 len)
{
	return blkdev_issue_discard(bdev, start >> 9, len >> 9, GFP_NOFS, 0);
}

static int btrfs_discard_extent(struct btrfs_root *root, u64 bytenr,
				u64 num_bytes, u64 *actual_bytes)
{
	int ret;
	u64 discarded_bytes = 0;
	struct btrfs_bio *bbio = NULL;


	/* Tell the block device(s) that the sectors can be discarded */
	ret = btrfs_map_block(root->fs_info, REQ_DISCARD,
			      bytenr, &num_bytes, &bbio, 0);
	/* Error condition is -ENOMEM */
	if (!ret) {
		struct btrfs_bio_stripe *stripe = bbio->stripes;
		int i;


		for (i = 0; i < bbio->num_stripes; i++, stripe++) {
			if (!stripe->dev->can_discard)
				continue;

			ret = btrfs_issue_discard(stripe->dev->bdev,
						  stripe->physical,
						  stripe->length);
			if (!ret)
				discarded_bytes += stripe->length;
			else if (ret != -EOPNOTSUPP)
				break; /* Logic errors or -ENOMEM, or -EIO but I don't know how that could happen JDM */

			/*
			 * Just in case we get back EOPNOTSUPP for some reason,
			 * just ignore the return value so we don't screw up
			 * people calling discard_extent.
			 */
			ret = 0;
		}
		kfree(bbio);
	}

	if (actual_bytes)
		*actual_bytes = discarded_bytes;


	if (ret == -EOPNOTSUPP)
		ret = 0;
	return ret;
}

/* Can return -ENOMEM */
int btrfs_inc_extent_ref(struct btrfs_trans_handle *trans,
			 struct btrfs_root *root,
			 u64 bytenr, u64 num_bytes, u64 parent,
			 u64 root_objectid, u64 owner, u64 offset, int for_cow)
{
	int ret;
	struct btrfs_fs_info *fs_info = root->fs_info;

	BUG_ON(owner < BTRFS_FIRST_FREE_OBJECTID &&
	       root_objectid == BTRFS_TREE_LOG_OBJECTID);

	if (owner < BTRFS_FIRST_FREE_OBJECTID) {
		ret = btrfs_add_delayed_tree_ref(fs_info, trans, bytenr,
					num_bytes,
					parent, root_objectid, (int)owner,
					BTRFS_ADD_DELAYED_REF, NULL, for_cow);
	} else {
		ret = btrfs_add_delayed_data_ref(fs_info, trans, bytenr,
					num_bytes,
					parent, root_objectid, owner, offset,
					BTRFS_ADD_DELAYED_REF, NULL, for_cow);
	}
	return ret;
}

static int __btrfs_inc_extent_ref(struct btrfs_trans_handle *trans,
				  struct btrfs_root *root,
				  u64 bytenr, u64 num_bytes,
				  u64 parent, u64 root_objectid,
				  u64 owner, u64 offset, int refs_to_add,
				  struct btrfs_delayed_extent_op *extent_op)
{
	struct btrfs_path *path;
	struct extent_buffer *leaf;
	struct btrfs_extent_item *item;
	u64 refs;
	int ret;

	path = btrfs_alloc_path();
	if (!path)
		return -ENOMEM;

	path->reada = 1;
	path->leave_spinning = 1;
	/* this will setup the path even if it fails to insert the back ref */
	ret = insert_inline_extent_backref(trans, root->fs_info->extent_root,
					   path, bytenr, num_bytes, parent,
					   root_objectid, owner, offset,
					   refs_to_add, extent_op);
	if (ret != -EAGAIN)
		goto out;

	leaf = path->nodes[0];
	item = btrfs_item_ptr(leaf, path->slots[0], struct btrfs_extent_item);
	refs = btrfs_extent_refs(leaf, item);
	btrfs_set_extent_refs(leaf, item, refs + refs_to_add);
	if (extent_op)
		__run_delayed_extent_op(extent_op, leaf, item);

	btrfs_mark_buffer_dirty(leaf);
	btrfs_release_path(path);

	path->reada = 1;
	path->leave_spinning = 1;

	/* now insert the actual backref */
	ret = insert_extent_backref(trans, root->fs_info->extent_root,
				    path, bytenr, parent, root_objectid,
				    owner, offset, refs_to_add);
	if (ret)
		btrfs_abort_transaction(trans, root, ret);
out:
	btrfs_free_path(path);
	return ret;
}

static int run_delayed_data_ref(struct btrfs_trans_handle *trans,
				struct btrfs_root *root,
				struct btrfs_delayed_ref_node *node,
				struct btrfs_delayed_extent_op *extent_op,
				int insert_reserved)
{
	int ret = 0;
	struct btrfs_delayed_data_ref *ref;
	struct btrfs_key ins;
	u64 parent = 0;
	u64 ref_root = 0;
	u64 flags = 0;

	ins.objectid = node->bytenr;
	ins.offset = node->num_bytes;
	ins.type = BTRFS_EXTENT_ITEM_KEY;

	ref = btrfs_delayed_node_to_data_ref(node);
	trace_run_delayed_data_ref(node, ref, node->action);

	if (node->type == BTRFS_SHARED_DATA_REF_KEY)
		parent = ref->parent;
	else
		ref_root = ref->root;

	if (node->action == BTRFS_ADD_DELAYED_REF && insert_reserved) {
		if (extent_op)
			flags |= extent_op->flags_to_set;
		ret = alloc_reserved_file_extent(trans, root,
						 parent, ref_root, flags,
						 ref->objectid, ref->offset,
						 &ins, node->ref_mod);
	} else if (node->action == BTRFS_ADD_DELAYED_REF) {
		ret = __btrfs_inc_extent_ref(trans, root, node->bytenr,
					     node->num_bytes, parent,
					     ref_root, ref->objectid,
					     ref->offset, node->ref_mod,
					     extent_op);
	} else if (node->action == BTRFS_DROP_DELAYED_REF) {
		ret = __btrfs_free_extent(trans, root, node->bytenr,
					  node->num_bytes, parent,
					  ref_root, ref->objectid,
					  ref->offset, node->ref_mod,
					  extent_op);
	} else {
		BUG();
	}
	return ret;
}

static void __run_delayed_extent_op(struct btrfs_delayed_extent_op *extent_op,
				    struct extent_buffer *leaf,
				    struct btrfs_extent_item *ei)
{
	u64 flags = btrfs_extent_flags(leaf, ei);
	if (extent_op->update_flags) {
		flags |= extent_op->flags_to_set;
		btrfs_set_extent_flags(leaf, ei, flags);
	}

	if (extent_op->update_key) {
		struct btrfs_tree_block_info *bi;
		BUG_ON(!(flags & BTRFS_EXTENT_FLAG_TREE_BLOCK));
		bi = (struct btrfs_tree_block_info *)(ei + 1);
		btrfs_set_tree_block_key(leaf, bi, &extent_op->key);
	}
}

static int run_delayed_extent_op(struct btrfs_trans_handle *trans,
				 struct btrfs_root *root,
				 struct btrfs_delayed_ref_node *node,
				 struct btrfs_delayed_extent_op *extent_op)
{
	struct btrfs_key key;
	struct btrfs_path *path;
	struct btrfs_extent_item *ei;
	struct extent_buffer *leaf;
	u32 item_size;
	int ret;
	int err = 0;
	int metadata = !extent_op->is_data;

	if (trans->aborted)
		return 0;

	if (metadata && !btrfs_fs_incompat(root->fs_info, SKINNY_METADATA))
		metadata = 0;

	path = btrfs_alloc_path();
	if (!path)
		return -ENOMEM;

	key.objectid = node->bytenr;

	if (metadata) {
		key.type = BTRFS_METADATA_ITEM_KEY;
		key.offset = extent_op->level;
	} else {
		key.type = BTRFS_EXTENT_ITEM_KEY;
		key.offset = node->num_bytes;
	}

again:
	path->reada = 1;
	path->leave_spinning = 1;
	ret = btrfs_search_slot(trans, root->fs_info->extent_root, &key,
				path, 0, 1);
	if (ret < 0) {
		err = ret;
		goto out;
	}
	if (ret > 0) {
		if (metadata) {
			if (path->slots[0] > 0) {
				path->slots[0]--;
				btrfs_item_key_to_cpu(path->nodes[0], &key,
						      path->slots[0]);
				if (key.objectid == node->bytenr &&
				    key.type == BTRFS_EXTENT_ITEM_KEY &&
				    key.offset == node->num_bytes)
					ret = 0;
			}
			if (ret > 0) {
				btrfs_release_path(path);
				metadata = 0;

				key.objectid = node->bytenr;
				key.offset = node->num_bytes;
				key.type = BTRFS_EXTENT_ITEM_KEY;
				goto again;
			}
		} else {
			err = -EIO;
			goto out;
		}
	}

	leaf = path->nodes[0];
	item_size = btrfs_item_size_nr(leaf, path->slots[0]);
#ifdef BTRFS_COMPAT_EXTENT_TREE_V0
	if (item_size < sizeof(*ei)) {
		ret = convert_extent_item_v0(trans, root->fs_info->extent_root,
					     path, (u64)-1, 0);
		if (ret < 0) {
			err = ret;
			goto out;
		}
		leaf = path->nodes[0];
		item_size = btrfs_item_size_nr(leaf, path->slots[0]);
	}
#endif
	BUG_ON(item_size < sizeof(*ei));
	ei = btrfs_item_ptr(leaf, path->slots[0], struct btrfs_extent_item);
	__run_delayed_extent_op(extent_op, leaf, ei);

	btrfs_mark_buffer_dirty(leaf);
out:
	btrfs_free_path(path);
	return err;
}

static int run_delayed_tree_ref(struct btrfs_trans_handle *trans,
				struct btrfs_root *root,
				struct btrfs_delayed_ref_node *node,
				struct btrfs_delayed_extent_op *extent_op,
				int insert_reserved)
{
	int ret = 0;
	struct btrfs_delayed_tree_ref *ref;
	struct btrfs_key ins;
	u64 parent = 0;
	u64 ref_root = 0;
	bool skinny_metadata = btrfs_fs_incompat(root->fs_info,
						 SKINNY_METADATA);

	ref = btrfs_delayed_node_to_tree_ref(node);
	trace_run_delayed_tree_ref(node, ref, node->action);

	if (node->type == BTRFS_SHARED_BLOCK_REF_KEY)
		parent = ref->parent;
	else
		ref_root = ref->root;

	ins.objectid = node->bytenr;
	if (skinny_metadata) {
		ins.offset = ref->level;
		ins.type = BTRFS_METADATA_ITEM_KEY;
	} else {
		ins.offset = node->num_bytes;
		ins.type = BTRFS_EXTENT_ITEM_KEY;
	}

	BUG_ON(node->ref_mod != 1);
	if (node->action == BTRFS_ADD_DELAYED_REF && insert_reserved) {
		BUG_ON(!extent_op || !extent_op->update_flags);
		ret = alloc_reserved_tree_block(trans, root,
						parent, ref_root,
						extent_op->flags_to_set,
						&extent_op->key,
						ref->level, &ins);
	} else if (node->action == BTRFS_ADD_DELAYED_REF) {
		ret = __btrfs_inc_extent_ref(trans, root, node->bytenr,
					     node->num_bytes, parent, ref_root,
					     ref->level, 0, 1, extent_op);
	} else if (node->action == BTRFS_DROP_DELAYED_REF) {
		ret = __btrfs_free_extent(trans, root, node->bytenr,
					  node->num_bytes, parent, ref_root,
					  ref->level, 0, 1, extent_op);
	} else {
		BUG();
	}
	return ret;
}

/* helper function to actually process a single delayed ref entry */
static int run_one_delayed_ref(struct btrfs_trans_handle *trans,
			       struct btrfs_root *root,
			       struct btrfs_delayed_ref_node *node,
			       struct btrfs_delayed_extent_op *extent_op,
			       int insert_reserved)
{
	int ret = 0;

	if (trans->aborted) {
		if (insert_reserved)
			btrfs_pin_extent(root, node->bytenr,
					 node->num_bytes, 1);
		return 0;
	}

	if (btrfs_delayed_ref_is_head(node)) {
		struct btrfs_delayed_ref_head *head;
		/*
		 * we've hit the end of the chain and we were supposed
		 * to insert this extent into the tree.  But, it got
		 * deleted before we ever needed to insert it, so all
		 * we have to do is clean up the accounting
		 */
		BUG_ON(extent_op);
		head = btrfs_delayed_node_to_head(node);
		trace_run_delayed_ref_head(node, head, node->action);

		if (insert_reserved) {
			btrfs_pin_extent(root, node->bytenr,
					 node->num_bytes, 1);
			if (head->is_data) {
				ret = btrfs_del_csums(trans, root,
						      node->bytenr,
						      node->num_bytes);
			}
		}
		return ret;
	}

	if (node->type == BTRFS_TREE_BLOCK_REF_KEY ||
	    node->type == BTRFS_SHARED_BLOCK_REF_KEY)
		ret = run_delayed_tree_ref(trans, root, node, extent_op,
					   insert_reserved);
	else if (node->type == BTRFS_EXTENT_DATA_REF_KEY ||
		 node->type == BTRFS_SHARED_DATA_REF_KEY)
		ret = run_delayed_data_ref(trans, root, node, extent_op,
					   insert_reserved);
	else
		BUG();
	return ret;
}

static noinline struct btrfs_delayed_ref_node *
select_delayed_ref(struct btrfs_delayed_ref_head *head)
{
	struct rb_node *node;
	struct btrfs_delayed_ref_node *ref;
	int action = BTRFS_ADD_DELAYED_REF;
again:
	/*
	 * select delayed ref of type BTRFS_ADD_DELAYED_REF first.
	 * this prevents ref count from going down to zero when
	 * there still are pending delayed ref.
	 */
	node = rb_prev(&head->node.rb_node);
	while (1) {
		if (!node)
			break;
		ref = rb_entry(node, struct btrfs_delayed_ref_node,
				rb_node);
		if (ref->bytenr != head->node.bytenr)
			break;
		if (ref->action == action)
			return ref;
		node = rb_prev(node);
	}
	if (action == BTRFS_ADD_DELAYED_REF) {
		action = BTRFS_DROP_DELAYED_REF;
		goto again;
	}
	return NULL;
}

/*
 * Returns 0 on success or if called with an already aborted transaction.
 * Returns -ENOMEM or -EIO on failure and will abort the transaction.
 */
static noinline int run_clustered_refs(struct btrfs_trans_handle *trans,
				       struct btrfs_root *root,
				       struct list_head *cluster)
{
	struct btrfs_delayed_ref_root *delayed_refs;
	struct btrfs_delayed_ref_node *ref;
	struct btrfs_delayed_ref_head *locked_ref = NULL;
	struct btrfs_delayed_extent_op *extent_op;
	struct btrfs_fs_info *fs_info = root->fs_info;
	int ret;
	int count = 0;
	int must_insert_reserved = 0;

	delayed_refs = &trans->transaction->delayed_refs;
	while (1) {
		if (!locked_ref) {
			/* pick a new head ref from the cluster list */
			if (list_empty(cluster))
				break;

			locked_ref = list_entry(cluster->next,
				     struct btrfs_delayed_ref_head, cluster);

			/* grab the lock that says we are going to process
			 * all the refs for this head */
			ret = btrfs_delayed_ref_lock(trans, locked_ref);

			/*
			 * we may have dropped the spin lock to get the head
			 * mutex lock, and that might have given someone else
			 * time to free the head.  If that's true, it has been
			 * removed from our list and we can move on.
			 */
			if (ret == -EAGAIN) {
				locked_ref = NULL;
				count++;
				continue;
			}
		}

		/*
		 * We need to try and merge add/drops of the same ref since we
		 * can run into issues with relocate dropping the implicit ref
		 * and then it being added back again before the drop can
		 * finish.  If we merged anything we need to re-loop so we can
		 * get a good ref.
		 */
		btrfs_merge_delayed_refs(trans, fs_info, delayed_refs,
					 locked_ref);

		/*
		 * locked_ref is the head node, so we have to go one
		 * node back for any delayed ref updates
		 */
		ref = select_delayed_ref(locked_ref);

		if (ref && ref->seq &&
		    btrfs_check_delayed_seq(fs_info, delayed_refs, ref->seq)) {
			/*
			 * there are still refs with lower seq numbers in the
			 * process of being added. Don't run this ref yet.
			 */
			list_del_init(&locked_ref->cluster);
			btrfs_delayed_ref_unlock(locked_ref);
			locked_ref = NULL;
			delayed_refs->num_heads_ready++;
			spin_unlock(&delayed_refs->lock);
			cond_resched();
			spin_lock(&delayed_refs->lock);
			continue;
		}

		/*
		 * record the must insert reserved flag before we
		 * drop the spin lock.
		 */
		must_insert_reserved = locked_ref->must_insert_reserved;
		locked_ref->must_insert_reserved = 0;

		extent_op = locked_ref->extent_op;
		locked_ref->extent_op = NULL;

		if (!ref) {
			/* All delayed refs have been processed, Go ahead
			 * and send the head node to run_one_delayed_ref,
			 * so that any accounting fixes can happen
			 */
			ref = &locked_ref->node;

			if (extent_op && must_insert_reserved) {
				btrfs_free_delayed_extent_op(extent_op);
				extent_op = NULL;
			}

			if (extent_op) {
				spin_unlock(&delayed_refs->lock);

				ret = run_delayed_extent_op(trans, root,
							    ref, extent_op);
				btrfs_free_delayed_extent_op(extent_op);

				if (ret) {
					/*
					 * Need to reset must_insert_reserved if
					 * there was an error so the abort stuff
					 * can cleanup the reserved space
					 * properly.
					 */
					if (must_insert_reserved)
						locked_ref->must_insert_reserved = 1;
					btrfs_debug(fs_info, "run_delayed_extent_op returned %d", ret);
					spin_lock(&delayed_refs->lock);
					btrfs_delayed_ref_unlock(locked_ref);
					return ret;
				}

				goto next;
			}
		}

		ref->in_tree = 0;
		rb_erase(&ref->rb_node, &delayed_refs->root);
		delayed_refs->num_entries--;
		if (!btrfs_delayed_ref_is_head(ref)) {
			/*
			 * when we play the delayed ref, also correct the
			 * ref_mod on head
			 */
			switch (ref->action) {
			case BTRFS_ADD_DELAYED_REF:
			case BTRFS_ADD_DELAYED_EXTENT:
				locked_ref->node.ref_mod -= ref->ref_mod;
				break;
			case BTRFS_DROP_DELAYED_REF:
				locked_ref->node.ref_mod += ref->ref_mod;
				break;
			default:
				WARN_ON(1);
			}
		} else {
			list_del_init(&locked_ref->cluster);
		}
		spin_unlock(&delayed_refs->lock);

		ret = run_one_delayed_ref(trans, root, ref, extent_op,
					  must_insert_reserved);

		btrfs_free_delayed_extent_op(extent_op);
		if (ret) {
			btrfs_delayed_ref_unlock(locked_ref);
			btrfs_put_delayed_ref(ref);
			btrfs_debug(fs_info, "run_one_delayed_ref returned %d", ret);
			spin_lock(&delayed_refs->lock);
			return ret;
		}

		/*
		 * If this node is a head, that means all the refs in this head
		 * have been dealt with, and we will pick the next head to deal
		 * with, so we must unlock the head and drop it from the cluster
		 * list before we release it.
		 */
		if (btrfs_delayed_ref_is_head(ref)) {
			btrfs_delayed_ref_unlock(locked_ref);
			locked_ref = NULL;
		}
		btrfs_put_delayed_ref(ref);
		count++;
next:
		cond_resched();
		spin_lock(&delayed_refs->lock);
	}
	return count;
}

#ifdef SCRAMBLE_DELAYED_REFS
/*
 * Normally delayed refs get processed in ascending bytenr order. This
 * correlates in most cases to the order added. To expose dependencies on this
 * order, we start to process the tree in the middle instead of the beginning
 */
static u64 find_middle(struct rb_root *root)
{
	struct rb_node *n = root->rb_node;
	struct btrfs_delayed_ref_node *entry;
	int alt = 1;
	u64 middle;
	u64 first = 0, last = 0;

	n = rb_first(root);
	if (n) {
		entry = rb_entry(n, struct btrfs_delayed_ref_node, rb_node);
		first = entry->bytenr;
	}
	n = rb_last(root);
	if (n) {
		entry = rb_entry(n, struct btrfs_delayed_ref_node, rb_node);
		last = entry->bytenr;
	}
	n = root->rb_node;

	while (n) {
		entry = rb_entry(n, struct btrfs_delayed_ref_node, rb_node);
		WARN_ON(!entry->in_tree);

		middle = entry->bytenr;

		if (alt)
			n = n->rb_left;
		else
			n = n->rb_right;

		alt = 1 - alt;
	}
	return middle;
}
#endif

int btrfs_delayed_refs_qgroup_accounting(struct btrfs_trans_handle *trans,
					 struct btrfs_fs_info *fs_info)
{
	struct qgroup_update *qgroup_update;
	int ret = 0;

	if (list_empty(&trans->qgroup_ref_list) !=
	    !trans->delayed_ref_elem.seq) {
		/* list without seq or seq without list */
		btrfs_err(fs_info,
			"qgroup accounting update error, list is%s empty, seq is %#x.%x",
			list_empty(&trans->qgroup_ref_list) ? "" : " not",
			(u32)(trans->delayed_ref_elem.seq >> 32),
			(u32)trans->delayed_ref_elem.seq);
		BUG();
	}

	if (!trans->delayed_ref_elem.seq)
		return 0;

	while (!list_empty(&trans->qgroup_ref_list)) {
		qgroup_update = list_first_entry(&trans->qgroup_ref_list,
						 struct qgroup_update, list);
		list_del(&qgroup_update->list);
		if (!ret)
			ret = btrfs_qgroup_account_ref(
					trans, fs_info, qgroup_update->node,
					qgroup_update->extent_op);
		kfree(qgroup_update);
	}

	btrfs_put_tree_mod_seq(fs_info, &trans->delayed_ref_elem);

	return ret;
}

static int refs_newer(struct btrfs_delayed_ref_root *delayed_refs, int seq,
		      int count)
{
	int val = atomic_read(&delayed_refs->ref_seq);

	if (val < seq || val >= seq + count)
		return 1;
	return 0;
}

static inline u64 heads_to_leaves(struct btrfs_root *root, u64 heads)
{
	u64 num_bytes;

	num_bytes = heads * (sizeof(struct btrfs_extent_item) +
			     sizeof(struct btrfs_extent_inline_ref));
	if (!btrfs_fs_incompat(root->fs_info, SKINNY_METADATA))
		num_bytes += heads * sizeof(struct btrfs_tree_block_info);

	/*
	 * We don't ever fill up leaves all the way so multiply by 2 just to be
	 * closer to what we're really going to want to ouse.
	 */
	return div64_u64(num_bytes, BTRFS_LEAF_DATA_SIZE(root));
}

int btrfs_should_throttle_delayed_refs(struct btrfs_trans_handle *trans,
				       struct btrfs_root *root)
{
	struct btrfs_block_rsv *global_rsv;
	u64 num_heads = trans->transaction->delayed_refs.num_heads_ready;
	u64 num_bytes;
	int ret = 0;

	num_bytes = btrfs_calc_trans_metadata_size(root, 1);
	num_heads = heads_to_leaves(root, num_heads);
	if (num_heads > 1)
		num_bytes += (num_heads - 1) * root->leafsize;
	num_bytes <<= 1;
	global_rsv = &root->fs_info->global_block_rsv;

	/*
	 * If we can't allocate any more chunks lets make sure we have _lots_ of
	 * wiggle room since running delayed refs can create more delayed refs.
	 */
	if (global_rsv->space_info->full)
		num_bytes <<= 1;

	spin_lock(&global_rsv->lock);
	if (global_rsv->reserved <= num_bytes)
		ret = 1;
	spin_unlock(&global_rsv->lock);
	return ret;
}

/*
 * this starts processing the delayed reference count updates and
 * extent insertions we have queued up so far.  count can be
 * 0, which means to process everything in the tree at the start
 * of the run (but not newly added entries), or it can be some target
 * number you'd like to process.
 *
 * Returns 0 on success or if called with an aborted transaction
 * Returns <0 on error and aborts the transaction
 */
int btrfs_run_delayed_refs(struct btrfs_trans_handle *trans,
			   struct btrfs_root *root, unsigned long count)
{
	struct rb_node *node;
	struct btrfs_delayed_ref_root *delayed_refs;
	struct btrfs_delayed_ref_node *ref;
	struct list_head cluster;
	int ret;
	u64 delayed_start;
	int run_all = count == (unsigned long)-1;
	int run_most = 0;
	int loops;

	/* We'll clean this up in btrfs_cleanup_transaction */
	if (trans->aborted)
		return 0;

	if (root == root->fs_info->extent_root)
		root = root->fs_info->tree_root;

	btrfs_delayed_refs_qgroup_accounting(trans, root->fs_info);

	delayed_refs = &trans->transaction->delayed_refs;
	INIT_LIST_HEAD(&cluster);
	if (count == 0) {
		count = delayed_refs->num_entries * 2;
		run_most = 1;
	}

	if (!run_all && !run_most) {
		int old;
		int seq = atomic_read(&delayed_refs->ref_seq);

progress:
		old = atomic_cmpxchg(&delayed_refs->procs_running_refs, 0, 1);
		if (old) {
			DEFINE_WAIT(__wait);
			if (delayed_refs->flushing ||
			    !btrfs_should_throttle_delayed_refs(trans, root))
				return 0;

			prepare_to_wait(&delayed_refs->wait, &__wait,
					TASK_UNINTERRUPTIBLE);

			old = atomic_cmpxchg(&delayed_refs->procs_running_refs, 0, 1);
			if (old) {
				schedule();
				finish_wait(&delayed_refs->wait, &__wait);

				if (!refs_newer(delayed_refs, seq, 256))
					goto progress;
				else
					return 0;
			} else {
				finish_wait(&delayed_refs->wait, &__wait);
				goto again;
			}
		}

	} else {
		atomic_inc(&delayed_refs->procs_running_refs);
	}

again:
	loops = 0;
	spin_lock(&delayed_refs->lock);

#ifdef SCRAMBLE_DELAYED_REFS
	delayed_refs->run_delayed_start = find_middle(&delayed_refs->root);
#endif

	while (1) {
		if (!(run_all || run_most) &&
		    !btrfs_should_throttle_delayed_refs(trans, root))
			break;

		/*
		 * go find something we can process in the rbtree.  We start at
		 * the beginning of the tree, and then build a cluster
		 * of refs to process starting at the first one we are able to
		 * lock
		 */
		delayed_start = delayed_refs->run_delayed_start;
		ret = btrfs_find_ref_cluster(trans, &cluster,
					     delayed_refs->run_delayed_start);
		if (ret)
			break;

		ret = run_clustered_refs(trans, root, &cluster);
		if (ret < 0) {
			btrfs_release_ref_cluster(&cluster);
			spin_unlock(&delayed_refs->lock);
			btrfs_abort_transaction(trans, root, ret);
			atomic_dec(&delayed_refs->procs_running_refs);
			wake_up(&delayed_refs->wait);
			return ret;
		}

		atomic_add(ret, &delayed_refs->ref_seq);

		count -= min_t(unsigned long, ret, count);

		if (count == 0)
			break;

		if (delayed_start >= delayed_refs->run_delayed_start) {
			if (loops == 0) {
				/*
				 * btrfs_find_ref_cluster looped. let's do one
				 * more cycle. if we don't run any delayed ref
				 * during that cycle (because we can't because
				 * all of them are blocked), bail out.
				 */
				loops = 1;
			} else {
				/*
				 * no runnable refs left, stop trying
				 */
				BUG_ON(run_all);
				break;
			}
		}
		if (ret) {
			/* refs were run, let's reset staleness detection */
			loops = 0;
		}
	}

	if (run_all) {
		if (!list_empty(&trans->new_bgs)) {
			spin_unlock(&delayed_refs->lock);
			btrfs_create_pending_block_groups(trans, root);
			spin_lock(&delayed_refs->lock);
		}

		node = rb_first(&delayed_refs->root);
		if (!node)
			goto out;
		count = (unsigned long)-1;

		while (node) {
			ref = rb_entry(node, struct btrfs_delayed_ref_node,
				       rb_node);
			if (btrfs_delayed_ref_is_head(ref)) {
				struct btrfs_delayed_ref_head *head;

				head = btrfs_delayed_node_to_head(ref);
				atomic_inc(&ref->refs);

				spin_unlock(&delayed_refs->lock);
				/*
				 * Mutex was contended, block until it's
				 * released and try again
				 */
				mutex_lock(&head->mutex);
				mutex_unlock(&head->mutex);

				btrfs_put_delayed_ref(ref);
				cond_resched();
				goto again;
			}
			node = rb_next(node);
		}
		spin_unlock(&delayed_refs->lock);
		schedule_timeout(1);
		goto again;
	}
out:
	atomic_dec(&delayed_refs->procs_running_refs);
	smp_mb();
	if (waitqueue_active(&delayed_refs->wait))
		wake_up(&delayed_refs->wait);

	spin_unlock(&delayed_refs->lock);
	assert_qgroups_uptodate(trans);
	return 0;
}

int btrfs_set_disk_extent_flags(struct btrfs_trans_handle *trans,
				struct btrfs_root *root,
				u64 bytenr, u64 num_bytes, u64 flags,
				int level, int is_data)
{
	struct btrfs_delayed_extent_op *extent_op;
	int ret;

	extent_op = btrfs_alloc_delayed_extent_op();
	if (!extent_op)
		return -ENOMEM;

	extent_op->flags_to_set = flags;
	extent_op->update_flags = 1;
	extent_op->update_key = 0;
	extent_op->is_data = is_data ? 1 : 0;
	extent_op->level = level;

	ret = btrfs_add_delayed_extent_op(root->fs_info, trans, bytenr,
					  num_bytes, extent_op);
	if (ret)
		btrfs_free_delayed_extent_op(extent_op);
	return ret;
}

static noinline int check_delayed_ref(struct btrfs_trans_handle *trans,
				      struct btrfs_root *root,
				      struct btrfs_path *path,
				      u64 objectid, u64 offset, u64 bytenr)
{
	struct btrfs_delayed_ref_head *head;
	struct btrfs_delayed_ref_node *ref;
	struct btrfs_delayed_data_ref *data_ref;
	struct btrfs_delayed_ref_root *delayed_refs;
	struct rb_node *node;
	int ret = 0;

	ret = -ENOENT;
	delayed_refs = &trans->transaction->delayed_refs;
	spin_lock(&delayed_refs->lock);
	head = btrfs_find_delayed_ref_head(trans, bytenr);
	if (!head)
		goto out;

	if (!mutex_trylock(&head->mutex)) {
		atomic_inc(&head->node.refs);
		spin_unlock(&delayed_refs->lock);

		btrfs_release_path(path);

		/*
		 * Mutex was contended, block until it's released and let
		 * caller try again
		 */
		mutex_lock(&head->mutex);
		mutex_unlock(&head->mutex);
		btrfs_put_delayed_ref(&head->node);
		return -EAGAIN;
	}

	node = rb_prev(&head->node.rb_node);
	if (!node)
		goto out_unlock;

	ref = rb_entry(node, struct btrfs_delayed_ref_node, rb_node);

	if (ref->bytenr != bytenr)
		goto out_unlock;

	ret = 1;
	if (ref->type != BTRFS_EXTENT_DATA_REF_KEY)
		goto out_unlock;

	data_ref = btrfs_delayed_node_to_data_ref(ref);

	node = rb_prev(node);
	if (node) {
		int seq = ref->seq;

		ref = rb_entry(node, struct btrfs_delayed_ref_node, rb_node);
		if (ref->bytenr == bytenr && ref->seq == seq)
			goto out_unlock;
	}

	if (data_ref->root != root->root_key.objectid ||
	    data_ref->objectid != objectid || data_ref->offset != offset)
		goto out_unlock;

	ret = 0;
out_unlock:
	mutex_unlock(&head->mutex);
out:
	spin_unlock(&delayed_refs->lock);
	return ret;
}

static noinline int check_committed_ref(struct btrfs_trans_handle *trans,
					struct btrfs_root *root,
					struct btrfs_path *path,
					u64 objectid, u64 offset, u64 bytenr)
{
	struct btrfs_root *extent_root = root->fs_info->extent_root;
	struct extent_buffer *leaf;
	struct btrfs_extent_data_ref *ref;
	struct btrfs_extent_inline_ref *iref;
	struct btrfs_extent_item *ei;
	struct btrfs_key key;
	u32 item_size;
	int ret;

	key.objectid = bytenr;
	key.offset = (u64)-1;
	key.type = BTRFS_EXTENT_ITEM_KEY;

	ret = btrfs_search_slot(NULL, extent_root, &key, path, 0, 0);
	if (ret < 0)
		goto out;
	BUG_ON(ret == 0); /* Corruption */

	ret = -ENOENT;
	if (path->slots[0] == 0)
		goto out;

	path->slots[0]--;
	leaf = path->nodes[0];
	btrfs_item_key_to_cpu(leaf, &key, path->slots[0]);

	if (key.objectid != bytenr || key.type != BTRFS_EXTENT_ITEM_KEY)
		goto out;

	ret = 1;
	item_size = btrfs_item_size_nr(leaf, path->slots[0]);
#ifdef BTRFS_COMPAT_EXTENT_TREE_V0
	if (item_size < sizeof(*ei)) {
		WARN_ON(item_size != sizeof(struct btrfs_extent_item_v0));
		goto out;
	}
#endif
	ei = btrfs_item_ptr(leaf, path->slots[0], struct btrfs_extent_item);

	if (item_size != sizeof(*ei) +
	    btrfs_extent_inline_ref_size(BTRFS_EXTENT_DATA_REF_KEY))
		goto out;

	if (btrfs_extent_generation(leaf, ei) <=
	    btrfs_root_last_snapshot(&root->root_item))
		goto out;

	iref = (struct btrfs_extent_inline_ref *)(ei + 1);
	if (btrfs_extent_inline_ref_type(leaf, iref) !=
	    BTRFS_EXTENT_DATA_REF_KEY)
		goto out;

	ref = (struct btrfs_extent_data_ref *)(&iref->offset);
	if (btrfs_extent_refs(leaf, ei) !=
	    btrfs_extent_data_ref_count(leaf, ref) ||
	    btrfs_extent_data_ref_root(leaf, ref) !=
	    root->root_key.objectid ||
	    btrfs_extent_data_ref_objectid(leaf, ref) != objectid ||
	    btrfs_extent_data_ref_offset(leaf, ref) != offset)
		goto out;

	ret = 0;
out:
	return ret;
}

int btrfs_cross_ref_exist(struct btrfs_trans_handle *trans,
			  struct btrfs_root *root,
			  u64 objectid, u64 offset, u64 bytenr)
{
	struct btrfs_path *path;
	int ret;
	int ret2;

	path = btrfs_alloc_path();
	if (!path)
		return -ENOENT;

	do {
		ret = check_committed_ref(trans, root, path, objectid,
					  offset, bytenr);
		if (ret && ret != -ENOENT)
			goto out;

		ret2 = check_delayed_ref(trans, root, path, objectid,
					 offset, bytenr);
	} while (ret2 == -EAGAIN);

	if (ret2 && ret2 != -ENOENT) {
		ret = ret2;
		goto out;
	}

	if (ret != -ENOENT || ret2 != -ENOENT)
		ret = 0;
out:
	btrfs_free_path(path);
	if (root->root_key.objectid == BTRFS_DATA_RELOC_TREE_OBJECTID)
		WARN_ON(ret > 0);
	return ret;
}

static int __btrfs_mod_ref(struct btrfs_trans_handle *trans,
			   struct btrfs_root *root,
			   struct extent_buffer *buf,
			   int full_backref, int inc, int for_cow)
{
	u64 bytenr;
	u64 num_bytes;
	u64 parent;
	u64 ref_root;
	u32 nritems;
	struct btrfs_key key;
	struct btrfs_file_extent_item *fi;
	int i;
	int level;
	int ret = 0;
	int (*process_func)(struct btrfs_trans_handle *, struct btrfs_root *,
			    u64, u64, u64, u64, u64, u64, int);

	ref_root = btrfs_header_owner(buf);
	nritems = btrfs_header_nritems(buf);
	level = btrfs_header_level(buf);

	if (!root->ref_cows && level == 0)
		return 0;

	if (inc)
		process_func = btrfs_inc_extent_ref;
	else
		process_func = btrfs_free_extent;

	if (full_backref)
		parent = buf->start;
	else
		parent = 0;

	for (i = 0; i < nritems; i++) {
		if (level == 0) {
			btrfs_item_key_to_cpu(buf, &key, i);
			if (btrfs_key_type(&key) != BTRFS_EXTENT_DATA_KEY)
				continue;
			fi = btrfs_item_ptr(buf, i,
					    struct btrfs_file_extent_item);
			if (btrfs_file_extent_type(buf, fi) ==
			    BTRFS_FILE_EXTENT_INLINE)
				continue;
			bytenr = btrfs_file_extent_disk_bytenr(buf, fi);
			if (bytenr == 0)
				continue;

			num_bytes = btrfs_file_extent_disk_num_bytes(buf, fi);
			key.offset -= btrfs_file_extent_offset(buf, fi);
			ret = process_func(trans, root, bytenr, num_bytes,
					   parent, ref_root, key.objectid,
					   key.offset, for_cow);
			if (ret)
				goto fail;
		} else {
			bytenr = btrfs_node_blockptr(buf, i);
			num_bytes = btrfs_level_size(root, level - 1);
			ret = process_func(trans, root, bytenr, num_bytes,
					   parent, ref_root, level - 1, 0,
					   for_cow);
			if (ret)
				goto fail;
		}
	}
	return 0;
fail:
	return ret;
}

int btrfs_inc_ref(struct btrfs_trans_handle *trans, struct btrfs_root *root,
		  struct extent_buffer *buf, int full_backref, int for_cow)
{
	return __btrfs_mod_ref(trans, root, buf, full_backref, 1, for_cow);
}

int btrfs_dec_ref(struct btrfs_trans_handle *trans, struct btrfs_root *root,
		  struct extent_buffer *buf, int full_backref, int for_cow)
{
	return __btrfs_mod_ref(trans, root, buf, full_backref, 0, for_cow);
}

static int write_one_cache_group(struct btrfs_trans_handle *trans,
				 struct btrfs_root *root,
				 struct btrfs_path *path,
				 struct btrfs_block_group_cache *cache)
{
	int ret;
	struct btrfs_root *extent_root = root->fs_info->extent_root;
	unsigned long bi;
	struct extent_buffer *leaf;

	ret = btrfs_search_slot(trans, extent_root, &cache->key, path, 0, 1);
	if (ret < 0)
		goto fail;
	BUG_ON(ret); /* Corruption */

	leaf = path->nodes[0];
	bi = btrfs_item_ptr_offset(leaf, path->slots[0]);
	write_extent_buffer(leaf, &cache->item, bi, sizeof(cache->item));
	btrfs_mark_buffer_dirty(leaf);
	btrfs_release_path(path);
fail:
	if (ret) {
		btrfs_abort_transaction(trans, root, ret);
		return ret;
	}
	return 0;

}

static struct btrfs_block_group_cache *
next_block_group(struct btrfs_root *root,
		 struct btrfs_block_group_cache *cache)
{
	struct rb_node *node;
	spin_lock(&root->fs_info->block_group_cache_lock);
	node = rb_next(&cache->cache_node);
	btrfs_put_block_group(cache);
	if (node) {
		cache = rb_entry(node, struct btrfs_block_group_cache,
				 cache_node);
		btrfs_get_block_group(cache);
	} else
		cache = NULL;
	spin_unlock(&root->fs_info->block_group_cache_lock);
	return cache;
}

static int cache_save_setup(struct btrfs_block_group_cache *block_group,
			    struct btrfs_trans_handle *trans,
			    struct btrfs_path *path)
{
	struct btrfs_root *root = block_group->fs_info->tree_root;
	struct inode *inode = NULL;
	u64 alloc_hint = 0;
	int dcs = BTRFS_DC_ERROR;
	int num_pages = 0;
	int retries = 0;
	int ret = 0;

	/*
	 * If this block group is smaller than 100 megs don't bother caching the
	 * block group.
	 */
	if (block_group->key.offset < (100 * 1024 * 1024)) {
		spin_lock(&block_group->lock);
		block_group->disk_cache_state = BTRFS_DC_WRITTEN;
		spin_unlock(&block_group->lock);
		return 0;
	}

again:
	inode = lookup_free_space_inode(root, block_group, path);
	if (IS_ERR(inode) && PTR_ERR(inode) != -ENOENT) {
		ret = PTR_ERR(inode);
		btrfs_release_path(path);
		goto out;
	}

	if (IS_ERR(inode)) {
		BUG_ON(retries);
		retries++;

		if (block_group->ro)
			goto out_free;

		ret = create_free_space_inode(root, trans, block_group, path);
		if (ret)
			goto out_free;
		goto again;
	}

	/* We've already setup this transaction, go ahead and exit */
	if (block_group->cache_generation == trans->transid &&
	    i_size_read(inode)) {
		dcs = BTRFS_DC_SETUP;
		goto out_put;
	}

	/*
	 * We want to set the generation to 0, that way if anything goes wrong
	 * from here on out we know not to trust this cache when we load up next
	 * time.
	 */
	BTRFS_I(inode)->generation = 0;
	ret = btrfs_update_inode(trans, root, inode);
	WARN_ON(ret);

	if (i_size_read(inode) > 0) {
		ret = btrfs_check_trunc_cache_free_space(root,
					&root->fs_info->global_block_rsv);
		if (ret)
			goto out_put;

		ret = btrfs_truncate_free_space_cache(root, trans, inode);
		if (ret)
			goto out_put;
	}

	spin_lock(&block_group->lock);
	if (block_group->cached != BTRFS_CACHE_FINISHED ||
	    !btrfs_test_opt(root, SPACE_CACHE)) {
		/*
		 * don't bother trying to write stuff out _if_
		 * a) we're not cached,
		 * b) we're with nospace_cache mount option.
		 */
		dcs = BTRFS_DC_WRITTEN;
		spin_unlock(&block_group->lock);
		goto out_put;
	}
	spin_unlock(&block_group->lock);

	/*
	 * Try to preallocate enough space based on how big the block group is.
	 * Keep in mind this has to include any pinned space which could end up
	 * taking up quite a bit since it's not folded into the other space
	 * cache.
	 */
	num_pages = (int)div64_u64(block_group->key.offset, 256 * 1024 * 1024);
	if (!num_pages)
		num_pages = 1;

	num_pages *= 16;
	num_pages *= PAGE_CACHE_SIZE;

	ret = btrfs_check_data_free_space(inode, num_pages);
	if (ret)
		goto out_put;

	ret = btrfs_prealloc_file_range_trans(inode, trans, 0, 0, num_pages,
					      num_pages, num_pages,
					      &alloc_hint);
	if (!ret)
		dcs = BTRFS_DC_SETUP;
	btrfs_free_reserved_data_space(inode, num_pages);

out_put:
	iput(inode);
out_free:
	btrfs_release_path(path);
out:
	spin_lock(&block_group->lock);
	if (!ret && dcs == BTRFS_DC_SETUP)
		block_group->cache_generation = trans->transid;
	block_group->disk_cache_state = dcs;
	spin_unlock(&block_group->lock);

	return ret;
}

int btrfs_write_dirty_block_groups(struct btrfs_trans_handle *trans,
				   struct btrfs_root *root)
{
	struct btrfs_block_group_cache *cache;
	int err = 0;
	struct btrfs_path *path;
	u64 last = 0;

	path = btrfs_alloc_path();
	if (!path)
		return -ENOMEM;

again:
	while (1) {
		cache = btrfs_lookup_first_block_group(root->fs_info, last);
		while (cache) {
			if (cache->disk_cache_state == BTRFS_DC_CLEAR)
				break;
			cache = next_block_group(root, cache);
		}
		if (!cache) {
			if (last == 0)
				break;
			last = 0;
			continue;
		}
		err = cache_save_setup(cache, trans, path);
		last = cache->key.objectid + cache->key.offset;
		btrfs_put_block_group(cache);
	}

	while (1) {
		if (last == 0) {
			err = btrfs_run_delayed_refs(trans, root,
						     (unsigned long)-1);
			if (err) /* File system offline */
				goto out;
		}

		cache = btrfs_lookup_first_block_group(root->fs_info, last);
		while (cache) {
			if (cache->disk_cache_state == BTRFS_DC_CLEAR) {
				btrfs_put_block_group(cache);
				goto again;
			}

			if (cache->dirty)
				break;
			cache = next_block_group(root, cache);
		}
		if (!cache) {
			if (last == 0)
				break;
			last = 0;
			continue;
		}

		if (cache->disk_cache_state == BTRFS_DC_SETUP)
			cache->disk_cache_state = BTRFS_DC_NEED_WRITE;
		cache->dirty = 0;
		last = cache->key.objectid + cache->key.offset;

		err = write_one_cache_group(trans, root, path, cache);
		btrfs_put_block_group(cache);
		if (err) /* File system offline */
			goto out;
	}

	while (1) {
		/*
		 * I don't think this is needed since we're just marking our
		 * preallocated extent as written, but just in case it can't
		 * hurt.
		 */
		if (last == 0) {
			err = btrfs_run_delayed_refs(trans, root,
						     (unsigned long)-1);
			if (err) /* File system offline */
				goto out;
		}

		cache = btrfs_lookup_first_block_group(root->fs_info, last);
		while (cache) {
			/*
			 * Really this shouldn't happen, but it could if we
			 * couldn't write the entire preallocated extent and
			 * splitting the extent resulted in a new block.
			 */
			if (cache->dirty) {
				btrfs_put_block_group(cache);
				goto again;
			}
			if (cache->disk_cache_state == BTRFS_DC_NEED_WRITE)
				break;
			cache = next_block_group(root, cache);
		}
		if (!cache) {
			if (last == 0)
				break;
			last = 0;
			continue;
		}

		err = btrfs_write_out_cache(root, trans, cache, path);

		/*
		 * If we didn't have an error then the cache state is still
		 * NEED_WRITE, so we can set it to WRITTEN.
		 */
		if (!err && cache->disk_cache_state == BTRFS_DC_NEED_WRITE)
			cache->disk_cache_state = BTRFS_DC_WRITTEN;
		last = cache->key.objectid + cache->key.offset;
		btrfs_put_block_group(cache);
	}
out:

	btrfs_free_path(path);
	return err;
}

int btrfs_extent_readonly(struct btrfs_root *root, u64 bytenr)
{
	struct btrfs_block_group_cache *block_group;
	int readonly = 0;

	block_group = btrfs_lookup_block_group(root->fs_info, bytenr);
	if (!block_group || block_group->ro)
		readonly = 1;
	if (block_group)
		btrfs_put_block_group(block_group);
	return readonly;
}

static int update_space_info(struct btrfs_fs_info *info, u64 flags,
			     u64 total_bytes, u64 bytes_used,
			     struct btrfs_space_info **space_info)
{
	struct btrfs_space_info *found;
	int i;
	int factor;
	int ret;

	if (flags & (BTRFS_BLOCK_GROUP_DUP | BTRFS_BLOCK_GROUP_RAID1 |
		     BTRFS_BLOCK_GROUP_RAID10))
		factor = 2;
	else
		factor = 1;

	found = __find_space_info(info, flags);
	if (found) {
		spin_lock(&found->lock);
		found->total_bytes += total_bytes;
		found->disk_total += total_bytes * factor;
		found->bytes_used += bytes_used;
		found->disk_used += bytes_used * factor;
		found->full = 0;
		spin_unlock(&found->lock);
		*space_info = found;
		return 0;
	}
	found = kzalloc(sizeof(*found), GFP_NOFS);
	if (!found)
		return -ENOMEM;

	ret = percpu_counter_init(&found->total_bytes_pinned, 0);
	if (ret) {
		kfree(found);
		return ret;
	}

	for (i = 0; i < BTRFS_NR_RAID_TYPES; i++)
		INIT_LIST_HEAD(&found->block_groups[i]);
	init_rwsem(&found->groups_sem);
	spin_lock_init(&found->lock);
	found->flags = flags & BTRFS_BLOCK_GROUP_TYPE_MASK;
	found->total_bytes = total_bytes;
	found->disk_total = total_bytes * factor;
	found->bytes_used = bytes_used;
	found->disk_used = bytes_used * factor;
	found->bytes_pinned = 0;
	found->bytes_reserved = 0;
	found->bytes_readonly = 0;
	found->bytes_may_use = 0;
	found->full = 0;
	found->force_alloc = CHUNK_ALLOC_NO_FORCE;
	found->chunk_alloc = 0;
	found->flush = 0;
	init_waitqueue_head(&found->wait);
	*space_info = found;
	list_add_rcu(&found->list, &info->space_info);
	if (flags & BTRFS_BLOCK_GROUP_DATA)
		info->data_sinfo = found;
	return 0;
}

static void set_avail_alloc_bits(struct btrfs_fs_info *fs_info, u64 flags)
{
	u64 extra_flags = chunk_to_extended(flags) &
				BTRFS_EXTENDED_PROFILE_MASK;

	write_seqlock(&fs_info->profiles_lock);
	if (flags & BTRFS_BLOCK_GROUP_DATA)
		fs_info->avail_data_alloc_bits |= extra_flags;
	if (flags & BTRFS_BLOCK_GROUP_METADATA)
		fs_info->avail_metadata_alloc_bits |= extra_flags;
	if (flags & BTRFS_BLOCK_GROUP_SYSTEM)
		fs_info->avail_system_alloc_bits |= extra_flags;
	write_sequnlock(&fs_info->profiles_lock);
}

/*
 * returns target flags in extended format or 0 if restripe for this
 * chunk_type is not in progress
 *
 * should be called with either volume_mutex or balance_lock held
 */
static u64 get_restripe_target(struct btrfs_fs_info *fs_info, u64 flags)
{
	struct btrfs_balance_control *bctl = fs_info->balance_ctl;
	u64 target = 0;

	if (!bctl)
		return 0;

	if (flags & BTRFS_BLOCK_GROUP_DATA &&
	    bctl->data.flags & BTRFS_BALANCE_ARGS_CONVERT) {
		target = BTRFS_BLOCK_GROUP_DATA | bctl->data.target;
	} else if (flags & BTRFS_BLOCK_GROUP_SYSTEM &&
		   bctl->sys.flags & BTRFS_BALANCE_ARGS_CONVERT) {
		target = BTRFS_BLOCK_GROUP_SYSTEM | bctl->sys.target;
	} else if (flags & BTRFS_BLOCK_GROUP_METADATA &&
		   bctl->meta.flags & BTRFS_BALANCE_ARGS_CONVERT) {
		target = BTRFS_BLOCK_GROUP_METADATA | bctl->meta.target;
	}

	return target;
}

/*
 * @flags: available profiles in extended format (see ctree.h)
 *
 * Returns reduced profile in chunk format.  If profile changing is in
 * progress (either running or paused) picks the target profile (if it's
 * already available), otherwise falls back to plain reducing.
 */
static u64 btrfs_reduce_alloc_profile(struct btrfs_root *root, u64 flags)
{
	/*
	 * we add in the count of missing devices because we want
	 * to make sure that any RAID levels on a degraded FS
	 * continue to be honored.
	 */
	u64 num_devices = root->fs_info->fs_devices->rw_devices +
		root->fs_info->fs_devices->missing_devices;
	u64 target;
	u64 tmp;

	/*
	 * see if restripe for this chunk_type is in progress, if so
	 * try to reduce to the target profile
	 */
	spin_lock(&root->fs_info->balance_lock);
	target = get_restripe_target(root->fs_info, flags);
	if (target) {
		/* pick target profile only if it's already available */
		if ((flags & target) & BTRFS_EXTENDED_PROFILE_MASK) {
			spin_unlock(&root->fs_info->balance_lock);
			return extended_to_chunk(target);
		}
	}
	spin_unlock(&root->fs_info->balance_lock);

	/* First, mask out the RAID levels which aren't possible */
	if (num_devices == 1)
		flags &= ~(BTRFS_BLOCK_GROUP_RAID1 | BTRFS_BLOCK_GROUP_RAID0 |
			   BTRFS_BLOCK_GROUP_RAID5);
	if (num_devices < 3)
		flags &= ~BTRFS_BLOCK_GROUP_RAID6;
	if (num_devices < 4)
		flags &= ~BTRFS_BLOCK_GROUP_RAID10;

	tmp = flags & (BTRFS_BLOCK_GROUP_DUP | BTRFS_BLOCK_GROUP_RAID0 |
		       BTRFS_BLOCK_GROUP_RAID1 | BTRFS_BLOCK_GROUP_RAID5 |
		       BTRFS_BLOCK_GROUP_RAID6 | BTRFS_BLOCK_GROUP_RAID10);
	flags &= ~tmp;

	if (tmp & BTRFS_BLOCK_GROUP_RAID6)
		tmp = BTRFS_BLOCK_GROUP_RAID6;
	else if (tmp & BTRFS_BLOCK_GROUP_RAID5)
		tmp = BTRFS_BLOCK_GROUP_RAID5;
	else if (tmp & BTRFS_BLOCK_GROUP_RAID10)
		tmp = BTRFS_BLOCK_GROUP_RAID10;
	else if (tmp & BTRFS_BLOCK_GROUP_RAID1)
		tmp = BTRFS_BLOCK_GROUP_RAID1;
	else if (tmp & BTRFS_BLOCK_GROUP_RAID0)
		tmp = BTRFS_BLOCK_GROUP_RAID0;

	return extended_to_chunk(flags | tmp);
}

static u64 get_alloc_profile(struct btrfs_root *root, u64 flags)
{
	unsigned seq;

	do {
		seq = read_seqbegin(&root->fs_info->profiles_lock);

		if (flags & BTRFS_BLOCK_GROUP_DATA)
			flags |= root->fs_info->avail_data_alloc_bits;
		else if (flags & BTRFS_BLOCK_GROUP_SYSTEM)
			flags |= root->fs_info->avail_system_alloc_bits;
		else if (flags & BTRFS_BLOCK_GROUP_METADATA)
			flags |= root->fs_info->avail_metadata_alloc_bits;
	} while (read_seqretry(&root->fs_info->profiles_lock, seq));

	return btrfs_reduce_alloc_profile(root, flags);
}

u64 btrfs_get_alloc_profile(struct btrfs_root *root, int data)
{
	u64 flags;
	u64 ret;

	if (data)
		flags = BTRFS_BLOCK_GROUP_DATA;
	else if (root == root->fs_info->chunk_root)
		flags = BTRFS_BLOCK_GROUP_SYSTEM;
	else
		flags = BTRFS_BLOCK_GROUP_METADATA;

	ret = get_alloc_profile(root, flags);
	return ret;
}

/*
 * This will check the space that the inode allocates from to make sure we have
 * enough space for bytes.
 */
int btrfs_check_data_free_space(struct inode *inode, u64 bytes)
{
	struct btrfs_space_info *data_sinfo;
	struct btrfs_root *root = BTRFS_I(inode)->root;
	struct btrfs_fs_info *fs_info = root->fs_info;
	u64 used;
	int ret = 0, committed = 0, alloc_chunk = 1;

	/* make sure bytes are sectorsize aligned */
	bytes = ALIGN(bytes, root->sectorsize);

	if (btrfs_is_free_space_inode(inode)) {
		committed = 1;
		ASSERT(current->journal_info);
	}

	data_sinfo = fs_info->data_sinfo;
	if (!data_sinfo)
		goto alloc;

again:
	/* make sure we have enough space to handle the data first */
	spin_lock(&data_sinfo->lock);
	used = data_sinfo->bytes_used + data_sinfo->bytes_reserved +
		data_sinfo->bytes_pinned + data_sinfo->bytes_readonly +
		data_sinfo->bytes_may_use;

	if (used + bytes > data_sinfo->total_bytes) {
		struct btrfs_trans_handle *trans;

		/*
		 * if we don't have enough free bytes in this space then we need
		 * to alloc a new chunk.
		 */
		if (!data_sinfo->full && alloc_chunk) {
			u64 alloc_target;

			data_sinfo->force_alloc = CHUNK_ALLOC_FORCE;
			spin_unlock(&data_sinfo->lock);
alloc:
			alloc_target = btrfs_get_alloc_profile(root, 1);
			/*
			 * It is ugly that we don't call nolock join
			 * transaction for the free space inode case here.
			 * But it is safe because we only do the data space
			 * reservation for the free space cache in the
			 * transaction context, the common join transaction
			 * just increase the counter of the current transaction
			 * handler, doesn't try to acquire the trans_lock of
			 * the fs.
			 */
			trans = btrfs_join_transaction(root);
			if (IS_ERR(trans))
				return PTR_ERR(trans);

			ret = do_chunk_alloc(trans, root->fs_info->extent_root,
					     alloc_target,
					     CHUNK_ALLOC_NO_FORCE);
			btrfs_end_transaction(trans, root);
			if (ret < 0) {
				if (ret != -ENOSPC)
					return ret;
				else
					goto commit_trans;
			}

			if (!data_sinfo)
				data_sinfo = fs_info->data_sinfo;

			goto again;
		}

		/*
		 * If we don't have enough pinned space to deal with this
		 * allocation don't bother committing the transaction.
		 */
		if (percpu_counter_compare(&data_sinfo->total_bytes_pinned,
					   bytes) < 0)
			committed = 1;
		spin_unlock(&data_sinfo->lock);

		/* commit the current transaction and try again */
commit_trans:
		if (!committed &&
		    !atomic_read(&root->fs_info->open_ioctl_trans)) {
			committed = 1;

			trans = btrfs_join_transaction(root);
			if (IS_ERR(trans))
				return PTR_ERR(trans);
			ret = btrfs_commit_transaction(trans, root);
			if (ret)
				return ret;
			goto again;
		}

		trace_btrfs_space_reservation(root->fs_info,
					      "space_info:enospc",
					      data_sinfo->flags, bytes, 1);
		return -ENOSPC;
	}
	data_sinfo->bytes_may_use += bytes;
	trace_btrfs_space_reservation(root->fs_info, "space_info",
				      data_sinfo->flags, bytes, 1);
	spin_unlock(&data_sinfo->lock);

	return 0;
}

/*
 * Called if we need to clear a data reservation for this inode.
 */
void btrfs_free_reserved_data_space(struct inode *inode, u64 bytes)
{
	struct btrfs_root *root = BTRFS_I(inode)->root;
	struct btrfs_space_info *data_sinfo;

	/* make sure bytes are sectorsize aligned */
	bytes = ALIGN(bytes, root->sectorsize);

	data_sinfo = root->fs_info->data_sinfo;
	spin_lock(&data_sinfo->lock);
	WARN_ON(data_sinfo->bytes_may_use < bytes);
	data_sinfo->bytes_may_use -= bytes;
	trace_btrfs_space_reservation(root->fs_info, "space_info",
				      data_sinfo->flags, bytes, 0);
	spin_unlock(&data_sinfo->lock);
}

static void force_metadata_allocation(struct btrfs_fs_info *info)
{
	struct list_head *head = &info->space_info;
	struct btrfs_space_info *found;

	rcu_read_lock();
	list_for_each_entry_rcu(found, head, list) {
		if (found->flags & BTRFS_BLOCK_GROUP_METADATA)
			found->force_alloc = CHUNK_ALLOC_FORCE;
	}
	rcu_read_unlock();
}

static inline u64 calc_global_rsv_need_space(struct btrfs_block_rsv *global)
{
	return (global->size << 1);
}

static int should_alloc_chunk(struct btrfs_root *root,
			      struct btrfs_space_info *sinfo, int force)
{
	struct btrfs_block_rsv *global_rsv = &root->fs_info->global_block_rsv;
	u64 num_bytes = sinfo->total_bytes - sinfo->bytes_readonly;
	u64 num_allocated = sinfo->bytes_used + sinfo->bytes_reserved;
	u64 thresh;

	if (force == CHUNK_ALLOC_FORCE)
		return 1;

	/*
	 * We need to take into account the global rsv because for all intents
	 * and purposes it's used space.  Don't worry about locking the
	 * global_rsv, it doesn't change except when the transaction commits.
	 */
	if (sinfo->flags & BTRFS_BLOCK_GROUP_METADATA)
		num_allocated += calc_global_rsv_need_space(global_rsv);

	/*
	 * in limited mode, we want to have some free space up to
	 * about 1% of the FS size.
	 */
	if (force == CHUNK_ALLOC_LIMITED) {
		thresh = btrfs_super_total_bytes(root->fs_info->super_copy);
		thresh = max_t(u64, 64 * 1024 * 1024,
			       div_factor_fine(thresh, 1));

		if (num_bytes - num_allocated < thresh)
			return 1;
	}

	if (num_allocated + 2 * 1024 * 1024 < div_factor(num_bytes, 8))
		return 0;
	return 1;
}

static u64 get_system_chunk_thresh(struct btrfs_root *root, u64 type)
{
	u64 num_dev;

	if (type & (BTRFS_BLOCK_GROUP_RAID10 |
		    BTRFS_BLOCK_GROUP_RAID0 |
		    BTRFS_BLOCK_GROUP_RAID5 |
		    BTRFS_BLOCK_GROUP_RAID6))
		num_dev = root->fs_info->fs_devices->rw_devices;
	else if (type & BTRFS_BLOCK_GROUP_RAID1)
		num_dev = 2;
	else
		num_dev = 1;	/* DUP or single */

	/* metadata for updaing devices and chunk tree */
	return btrfs_calc_trans_metadata_size(root, num_dev + 1);
}

static void check_system_chunk(struct btrfs_trans_handle *trans,
			       struct btrfs_root *root, u64 type)
{
	struct btrfs_space_info *info;
	u64 left;
	u64 thresh;

	info = __find_space_info(root->fs_info, BTRFS_BLOCK_GROUP_SYSTEM);
	spin_lock(&info->lock);
	left = info->total_bytes - info->bytes_used - info->bytes_pinned -
		info->bytes_reserved - info->bytes_readonly;
	spin_unlock(&info->lock);

	thresh = get_system_chunk_thresh(root, type);
	if (left < thresh && btrfs_test_opt(root, ENOSPC_DEBUG)) {
		btrfs_info(root->fs_info, "left=%llu, need=%llu, flags=%llu",
			left, thresh, type);
		dump_space_info(info, 0, 0);
	}

	if (left < thresh) {
		u64 flags;

		flags = btrfs_get_alloc_profile(root->fs_info->chunk_root, 0);
		btrfs_alloc_chunk(trans, root, flags);
	}
}

static int do_chunk_alloc(struct btrfs_trans_handle *trans,
			  struct btrfs_root *extent_root, u64 flags, int force)
{
	struct btrfs_space_info *space_info;
	struct btrfs_fs_info *fs_info = extent_root->fs_info;
	int wait_for_alloc = 0;
	int ret = 0;

	/* Don't re-enter if we're already allocating a chunk */
	if (trans->allocating_chunk)
		return -ENOSPC;

	space_info = __find_space_info(extent_root->fs_info, flags);
	if (!space_info) {
		ret = update_space_info(extent_root->fs_info, flags,
					0, 0, &space_info);
		BUG_ON(ret); /* -ENOMEM */
	}
	BUG_ON(!space_info); /* Logic error */

again:
	spin_lock(&space_info->lock);
	if (force < space_info->force_alloc)
		force = space_info->force_alloc;
	if (space_info->full) {
		if (should_alloc_chunk(extent_root, space_info, force))
			ret = -ENOSPC;
		else
			ret = 0;
		spin_unlock(&space_info->lock);
		return ret;
	}

	if (!should_alloc_chunk(extent_root, space_info, force)) {
		spin_unlock(&space_info->lock);
		return 0;
	} else if (space_info->chunk_alloc) {
		wait_for_alloc = 1;
	} else {
		space_info->chunk_alloc = 1;
	}

	spin_unlock(&space_info->lock);

	mutex_lock(&fs_info->chunk_mutex);

	/*
	 * The chunk_mutex is held throughout the entirety of a chunk
	 * allocation, so once we've acquired the chunk_mutex we know that the
	 * other guy is done and we need to recheck and see if we should
	 * allocate.
	 */
	if (wait_for_alloc) {
		mutex_unlock(&fs_info->chunk_mutex);
		wait_for_alloc = 0;
		goto again;
	}

	trans->allocating_chunk = true;

	/*
	 * If we have mixed data/metadata chunks we want to make sure we keep
	 * allocating mixed chunks instead of individual chunks.
	 */
	if (btrfs_mixed_space_info(space_info))
		flags |= (BTRFS_BLOCK_GROUP_DATA | BTRFS_BLOCK_GROUP_METADATA);

	/*
	 * if we're doing a data chunk, go ahead and make sure that
	 * we keep a reasonable number of metadata chunks allocated in the
	 * FS as well.
	 */
	if (flags & BTRFS_BLOCK_GROUP_DATA && fs_info->metadata_ratio) {
		fs_info->data_chunk_allocations++;
		if (!(fs_info->data_chunk_allocations %
		      fs_info->metadata_ratio))
			force_metadata_allocation(fs_info);
	}

	/*
	 * Check if we have enough space in SYSTEM chunk because we may need
	 * to update devices.
	 */
	check_system_chunk(trans, extent_root, flags);

	ret = btrfs_alloc_chunk(trans, extent_root, flags);
	trans->allocating_chunk = false;

	spin_lock(&space_info->lock);
	if (ret < 0 && ret != -ENOSPC)
		goto out;
	if (ret)
		space_info->full = 1;
	else
		ret = 1;

	space_info->force_alloc = CHUNK_ALLOC_NO_FORCE;
out:
	space_info->chunk_alloc = 0;
	spin_unlock(&space_info->lock);
	mutex_unlock(&fs_info->chunk_mutex);
	return ret;
}

static int can_overcommit(struct btrfs_root *root,
			  struct btrfs_space_info *space_info, u64 bytes,
			  enum btrfs_reserve_flush_enum flush)
{
	struct btrfs_block_rsv *global_rsv = &root->fs_info->global_block_rsv;
	u64 profile = btrfs_get_alloc_profile(root, 0);
	u64 space_size;
	u64 avail;
	u64 used;

	used = space_info->bytes_used + space_info->bytes_reserved +
		space_info->bytes_pinned + space_info->bytes_readonly;

	/*
	 * We only want to allow over committing if we have lots of actual space
	 * free, but if we don't have enough space to handle the global reserve
	 * space then we could end up having a real enospc problem when trying
	 * to allocate a chunk or some other such important allocation.
	 */
	spin_lock(&global_rsv->lock);
	space_size = calc_global_rsv_need_space(global_rsv);
	spin_unlock(&global_rsv->lock);
	if (used + space_size >= space_info->total_bytes)
		return 0;

	used += space_info->bytes_may_use;

	spin_lock(&root->fs_info->free_chunk_lock);
	avail = root->fs_info->free_chunk_space;
	spin_unlock(&root->fs_info->free_chunk_lock);

	/*
	 * If we have dup, raid1 or raid10 then only half of the free
	 * space is actually useable.  For raid56, the space info used
	 * doesn't include the parity drive, so we don't have to
	 * change the math
	 */
	if (profile & (BTRFS_BLOCK_GROUP_DUP |
		       BTRFS_BLOCK_GROUP_RAID1 |
		       BTRFS_BLOCK_GROUP_RAID10))
		avail >>= 1;

	/*
	 * If we aren't flushing all things, let us overcommit up to
	 * 1/2th of the space. If we can flush, don't let us overcommit
	 * too much, let it overcommit up to 1/8 of the space.
	 */
	if (flush == BTRFS_RESERVE_FLUSH_ALL)
		avail >>= 3;
	else
		avail >>= 1;

	if (used + bytes < space_info->total_bytes + avail)
		return 1;
	return 0;
}

static void btrfs_writeback_inodes_sb_nr(struct btrfs_root *root,
					 unsigned long nr_pages)
{
	struct super_block *sb = root->fs_info->sb;

	if (down_read_trylock(&sb->s_umount)) {
		writeback_inodes_sb_nr(sb, nr_pages, WB_REASON_FS_FREE_SPACE);
		up_read(&sb->s_umount);
	} else {
		/*
		 * We needn't worry the filesystem going from r/w to r/o though
		 * we don't acquire ->s_umount mutex, because the filesystem
		 * should guarantee the delalloc inodes list be empty after
		 * the filesystem is readonly(all dirty pages are written to
		 * the disk).
		 */
		btrfs_start_delalloc_roots(root->fs_info, 0);
		if (!current->journal_info)
<<<<<<< HEAD
			btrfs_wait_all_ordered_extents(root->fs_info);
=======
			btrfs_wait_ordered_roots(root->fs_info, -1);
>>>>>>> d8ec26d7
	}
}

static inline int calc_reclaim_items_nr(struct btrfs_root *root, u64 to_reclaim)
{
	u64 bytes;
	int nr;

	bytes = btrfs_calc_trans_metadata_size(root, 1);
	nr = (int)div64_u64(to_reclaim, bytes);
	if (!nr)
		nr = 1;
	return nr;
}

#define EXTENT_SIZE_PER_ITEM	(256 * 1024)

/*
 * shrink metadata reservation for delalloc
 */
static void shrink_delalloc(struct btrfs_root *root, u64 to_reclaim, u64 orig,
			    bool wait_ordered)
{
	struct btrfs_block_rsv *block_rsv;
	struct btrfs_space_info *space_info;
	struct btrfs_trans_handle *trans;
	u64 delalloc_bytes;
	u64 max_reclaim;
	long time_left;
	unsigned long nr_pages;
	int loops;
	int items;
	enum btrfs_reserve_flush_enum flush;

	/* Calc the number of the pages we need flush for space reservation */
	items = calc_reclaim_items_nr(root, to_reclaim);
	to_reclaim = items * EXTENT_SIZE_PER_ITEM;

	trans = (struct btrfs_trans_handle *)current->journal_info;
	block_rsv = &root->fs_info->delalloc_block_rsv;
	space_info = block_rsv->space_info;

	delalloc_bytes = percpu_counter_sum_positive(
						&root->fs_info->delalloc_bytes);
	if (delalloc_bytes == 0) {
		if (trans)
			return;
<<<<<<< HEAD
		btrfs_wait_all_ordered_extents(root->fs_info);
=======
		if (wait_ordered)
			btrfs_wait_ordered_roots(root->fs_info, items);
>>>>>>> d8ec26d7
		return;
	}

	loops = 0;
	while (delalloc_bytes && loops < 3) {
		max_reclaim = min(delalloc_bytes, to_reclaim);
		nr_pages = max_reclaim >> PAGE_CACHE_SHIFT;
		btrfs_writeback_inodes_sb_nr(root, nr_pages);
		/*
		 * We need to wait for the async pages to actually start before
		 * we do anything.
		 */
		max_reclaim = atomic_read(&root->fs_info->async_delalloc_pages);
		if (!max_reclaim)
			goto skip_async;

		if (max_reclaim <= nr_pages)
			max_reclaim = 0;
		else
			max_reclaim -= nr_pages;

		wait_event(root->fs_info->async_submit_wait,
			   atomic_read(&root->fs_info->async_delalloc_pages) <=
			   (int)max_reclaim);
skip_async:
		if (!trans)
			flush = BTRFS_RESERVE_FLUSH_ALL;
		else
			flush = BTRFS_RESERVE_NO_FLUSH;
		spin_lock(&space_info->lock);
		if (can_overcommit(root, space_info, orig, flush)) {
			spin_unlock(&space_info->lock);
			break;
		}
		spin_unlock(&space_info->lock);

		loops++;
		if (wait_ordered && !trans) {
<<<<<<< HEAD
			btrfs_wait_all_ordered_extents(root->fs_info);
=======
			btrfs_wait_ordered_roots(root->fs_info, items);
>>>>>>> d8ec26d7
		} else {
			time_left = schedule_timeout_killable(1);
			if (time_left)
				break;
		}
		delalloc_bytes = percpu_counter_sum_positive(
						&root->fs_info->delalloc_bytes);
	}
}

/**
 * maybe_commit_transaction - possibly commit the transaction if its ok to
 * @root - the root we're allocating for
 * @bytes - the number of bytes we want to reserve
 * @force - force the commit
 *
 * This will check to make sure that committing the transaction will actually
 * get us somewhere and then commit the transaction if it does.  Otherwise it
 * will return -ENOSPC.
 */
static int may_commit_transaction(struct btrfs_root *root,
				  struct btrfs_space_info *space_info,
				  u64 bytes, int force)
{
	struct btrfs_block_rsv *delayed_rsv = &root->fs_info->delayed_block_rsv;
	struct btrfs_trans_handle *trans;

	trans = (struct btrfs_trans_handle *)current->journal_info;
	if (trans)
		return -EAGAIN;

	if (force)
		goto commit;

	/* See if there is enough pinned space to make this reservation */
	spin_lock(&space_info->lock);
	if (percpu_counter_compare(&space_info->total_bytes_pinned,
				   bytes) >= 0) {
		spin_unlock(&space_info->lock);
		goto commit;
	}
	spin_unlock(&space_info->lock);

	/*
	 * See if there is some space in the delayed insertion reservation for
	 * this reservation.
	 */
	if (space_info != delayed_rsv->space_info)
		return -ENOSPC;

	spin_lock(&space_info->lock);
	spin_lock(&delayed_rsv->lock);
	if (percpu_counter_compare(&space_info->total_bytes_pinned,
				   bytes - delayed_rsv->size) >= 0) {
		spin_unlock(&delayed_rsv->lock);
		spin_unlock(&space_info->lock);
		return -ENOSPC;
	}
	spin_unlock(&delayed_rsv->lock);
	spin_unlock(&space_info->lock);

commit:
	trans = btrfs_join_transaction(root);
	if (IS_ERR(trans))
		return -ENOSPC;

	return btrfs_commit_transaction(trans, root);
}

enum flush_state {
	FLUSH_DELAYED_ITEMS_NR	=	1,
	FLUSH_DELAYED_ITEMS	=	2,
	FLUSH_DELALLOC		=	3,
	FLUSH_DELALLOC_WAIT	=	4,
	ALLOC_CHUNK		=	5,
	COMMIT_TRANS		=	6,
};

static int flush_space(struct btrfs_root *root,
		       struct btrfs_space_info *space_info, u64 num_bytes,
		       u64 orig_bytes, int state)
{
	struct btrfs_trans_handle *trans;
	int nr;
	int ret = 0;

	switch (state) {
	case FLUSH_DELAYED_ITEMS_NR:
	case FLUSH_DELAYED_ITEMS:
		if (state == FLUSH_DELAYED_ITEMS_NR)
			nr = calc_reclaim_items_nr(root, num_bytes) * 2;
		else
			nr = -1;

		trans = btrfs_join_transaction(root);
		if (IS_ERR(trans)) {
			ret = PTR_ERR(trans);
			break;
		}
		ret = btrfs_run_delayed_items_nr(trans, root, nr);
		btrfs_end_transaction(trans, root);
		break;
	case FLUSH_DELALLOC:
	case FLUSH_DELALLOC_WAIT:
		shrink_delalloc(root, num_bytes, orig_bytes,
				state == FLUSH_DELALLOC_WAIT);
		break;
	case ALLOC_CHUNK:
		trans = btrfs_join_transaction(root);
		if (IS_ERR(trans)) {
			ret = PTR_ERR(trans);
			break;
		}
		ret = do_chunk_alloc(trans, root->fs_info->extent_root,
				     btrfs_get_alloc_profile(root, 0),
				     CHUNK_ALLOC_NO_FORCE);
		btrfs_end_transaction(trans, root);
		if (ret == -ENOSPC)
			ret = 0;
		break;
	case COMMIT_TRANS:
		ret = may_commit_transaction(root, space_info, orig_bytes, 0);
		break;
	default:
		ret = -ENOSPC;
		break;
	}

	return ret;
}
/**
 * reserve_metadata_bytes - try to reserve bytes from the block_rsv's space
 * @root - the root we're allocating for
 * @block_rsv - the block_rsv we're allocating for
 * @orig_bytes - the number of bytes we want
 * @flush - whether or not we can flush to make our reservation
 *
 * This will reserve orgi_bytes number of bytes from the space info associated
 * with the block_rsv.  If there is not enough space it will make an attempt to
 * flush out space to make room.  It will do this by flushing delalloc if
 * possible or committing the transaction.  If flush is 0 then no attempts to
 * regain reservations will be made and this will fail if there is not enough
 * space already.
 */
static int reserve_metadata_bytes(struct btrfs_root *root,
				  struct btrfs_block_rsv *block_rsv,
				  u64 orig_bytes,
				  enum btrfs_reserve_flush_enum flush)
{
	struct btrfs_space_info *space_info = block_rsv->space_info;
	u64 used;
	u64 num_bytes = orig_bytes;
	int flush_state = FLUSH_DELAYED_ITEMS_NR;
	int ret = 0;
	bool flushing = false;

again:
	ret = 0;
	spin_lock(&space_info->lock);
	/*
	 * We only want to wait if somebody other than us is flushing and we
	 * are actually allowed to flush all things.
	 */
	while (flush == BTRFS_RESERVE_FLUSH_ALL && !flushing &&
	       space_info->flush) {
		spin_unlock(&space_info->lock);
		/*
		 * If we have a trans handle we can't wait because the flusher
		 * may have to commit the transaction, which would mean we would
		 * deadlock since we are waiting for the flusher to finish, but
		 * hold the current transaction open.
		 */
		if (current->journal_info)
			return -EAGAIN;
		ret = wait_event_killable(space_info->wait, !space_info->flush);
		/* Must have been killed, return */
		if (ret)
			return -EINTR;

		spin_lock(&space_info->lock);
	}

	ret = -ENOSPC;
	used = space_info->bytes_used + space_info->bytes_reserved +
		space_info->bytes_pinned + space_info->bytes_readonly +
		space_info->bytes_may_use;

	/*
	 * The idea here is that we've not already over-reserved the block group
	 * then we can go ahead and save our reservation first and then start
	 * flushing if we need to.  Otherwise if we've already overcommitted
	 * lets start flushing stuff first and then come back and try to make
	 * our reservation.
	 */
	if (used <= space_info->total_bytes) {
		if (used + orig_bytes <= space_info->total_bytes) {
			space_info->bytes_may_use += orig_bytes;
			trace_btrfs_space_reservation(root->fs_info,
				"space_info", space_info->flags, orig_bytes, 1);
			ret = 0;
		} else {
			/*
			 * Ok set num_bytes to orig_bytes since we aren't
			 * overocmmitted, this way we only try and reclaim what
			 * we need.
			 */
			num_bytes = orig_bytes;
		}
	} else {
		/*
		 * Ok we're over committed, set num_bytes to the overcommitted
		 * amount plus the amount of bytes that we need for this
		 * reservation.
		 */
		num_bytes = used - space_info->total_bytes +
			(orig_bytes * 2);
	}

	if (ret && can_overcommit(root, space_info, orig_bytes, flush)) {
		space_info->bytes_may_use += orig_bytes;
		trace_btrfs_space_reservation(root->fs_info, "space_info",
					      space_info->flags, orig_bytes,
					      1);
		ret = 0;
	}

	/*
	 * Couldn't make our reservation, save our place so while we're trying
	 * to reclaim space we can actually use it instead of somebody else
	 * stealing it from us.
	 *
	 * We make the other tasks wait for the flush only when we can flush
	 * all things.
	 */
	if (ret && flush != BTRFS_RESERVE_NO_FLUSH) {
		flushing = true;
		space_info->flush = 1;
	}

	spin_unlock(&space_info->lock);

	if (!ret || flush == BTRFS_RESERVE_NO_FLUSH)
		goto out;

	ret = flush_space(root, space_info, num_bytes, orig_bytes,
			  flush_state);
	flush_state++;

	/*
	 * If we are FLUSH_LIMIT, we can not flush delalloc, or the deadlock
	 * would happen. So skip delalloc flush.
	 */
	if (flush == BTRFS_RESERVE_FLUSH_LIMIT &&
	    (flush_state == FLUSH_DELALLOC ||
	     flush_state == FLUSH_DELALLOC_WAIT))
		flush_state = ALLOC_CHUNK;

	if (!ret)
		goto again;
	else if (flush == BTRFS_RESERVE_FLUSH_LIMIT &&
		 flush_state < COMMIT_TRANS)
		goto again;
	else if (flush == BTRFS_RESERVE_FLUSH_ALL &&
		 flush_state <= COMMIT_TRANS)
		goto again;

out:
	if (ret == -ENOSPC &&
	    unlikely(root->orphan_cleanup_state == ORPHAN_CLEANUP_STARTED)) {
		struct btrfs_block_rsv *global_rsv =
			&root->fs_info->global_block_rsv;

		if (block_rsv != global_rsv &&
		    !block_rsv_use_bytes(global_rsv, orig_bytes))
			ret = 0;
	}
	if (ret == -ENOSPC)
		trace_btrfs_space_reservation(root->fs_info,
					      "space_info:enospc",
					      space_info->flags, orig_bytes, 1);
	if (flushing) {
		spin_lock(&space_info->lock);
		space_info->flush = 0;
		wake_up_all(&space_info->wait);
		spin_unlock(&space_info->lock);
	}
	return ret;
}

static struct btrfs_block_rsv *get_block_rsv(
					const struct btrfs_trans_handle *trans,
					const struct btrfs_root *root)
{
	struct btrfs_block_rsv *block_rsv = NULL;

	if (root->ref_cows)
		block_rsv = trans->block_rsv;

	if (root == root->fs_info->csum_root && trans->adding_csums)
		block_rsv = trans->block_rsv;

	if (root == root->fs_info->uuid_root)
		block_rsv = trans->block_rsv;

	if (!block_rsv)
		block_rsv = root->block_rsv;

	if (!block_rsv)
		block_rsv = &root->fs_info->empty_block_rsv;

	return block_rsv;
}

static int block_rsv_use_bytes(struct btrfs_block_rsv *block_rsv,
			       u64 num_bytes)
{
	int ret = -ENOSPC;
	spin_lock(&block_rsv->lock);
	if (block_rsv->reserved >= num_bytes) {
		block_rsv->reserved -= num_bytes;
		if (block_rsv->reserved < block_rsv->size)
			block_rsv->full = 0;
		ret = 0;
	}
	spin_unlock(&block_rsv->lock);
	return ret;
}

static void block_rsv_add_bytes(struct btrfs_block_rsv *block_rsv,
				u64 num_bytes, int update_size)
{
	spin_lock(&block_rsv->lock);
	block_rsv->reserved += num_bytes;
	if (update_size)
		block_rsv->size += num_bytes;
	else if (block_rsv->reserved >= block_rsv->size)
		block_rsv->full = 1;
	spin_unlock(&block_rsv->lock);
}

int btrfs_cond_migrate_bytes(struct btrfs_fs_info *fs_info,
			     struct btrfs_block_rsv *dest, u64 num_bytes,
			     int min_factor)
{
	struct btrfs_block_rsv *global_rsv = &fs_info->global_block_rsv;
	u64 min_bytes;

	if (global_rsv->space_info != dest->space_info)
		return -ENOSPC;

	spin_lock(&global_rsv->lock);
	min_bytes = div_factor(global_rsv->size, min_factor);
	if (global_rsv->reserved < min_bytes + num_bytes) {
		spin_unlock(&global_rsv->lock);
		return -ENOSPC;
	}
	global_rsv->reserved -= num_bytes;
	if (global_rsv->reserved < global_rsv->size)
		global_rsv->full = 0;
	spin_unlock(&global_rsv->lock);

	block_rsv_add_bytes(dest, num_bytes, 1);
	return 0;
}

static void block_rsv_release_bytes(struct btrfs_fs_info *fs_info,
				    struct btrfs_block_rsv *block_rsv,
				    struct btrfs_block_rsv *dest, u64 num_bytes)
{
	struct btrfs_space_info *space_info = block_rsv->space_info;

	spin_lock(&block_rsv->lock);
	if (num_bytes == (u64)-1)
		num_bytes = block_rsv->size;
	block_rsv->size -= num_bytes;
	if (block_rsv->reserved >= block_rsv->size) {
		num_bytes = block_rsv->reserved - block_rsv->size;
		block_rsv->reserved = block_rsv->size;
		block_rsv->full = 1;
	} else {
		num_bytes = 0;
	}
	spin_unlock(&block_rsv->lock);

	if (num_bytes > 0) {
		if (dest) {
			spin_lock(&dest->lock);
			if (!dest->full) {
				u64 bytes_to_add;

				bytes_to_add = dest->size - dest->reserved;
				bytes_to_add = min(num_bytes, bytes_to_add);
				dest->reserved += bytes_to_add;
				if (dest->reserved >= dest->size)
					dest->full = 1;
				num_bytes -= bytes_to_add;
			}
			spin_unlock(&dest->lock);
		}
		if (num_bytes) {
			spin_lock(&space_info->lock);
			space_info->bytes_may_use -= num_bytes;
			trace_btrfs_space_reservation(fs_info, "space_info",
					space_info->flags, num_bytes, 0);
			spin_unlock(&space_info->lock);
		}
	}
}

static int block_rsv_migrate_bytes(struct btrfs_block_rsv *src,
				   struct btrfs_block_rsv *dst, u64 num_bytes)
{
	int ret;

	ret = block_rsv_use_bytes(src, num_bytes);
	if (ret)
		return ret;

	block_rsv_add_bytes(dst, num_bytes, 1);
	return 0;
}

void btrfs_init_block_rsv(struct btrfs_block_rsv *rsv, unsigned short type)
{
	memset(rsv, 0, sizeof(*rsv));
	spin_lock_init(&rsv->lock);
	rsv->type = type;
}

struct btrfs_block_rsv *btrfs_alloc_block_rsv(struct btrfs_root *root,
					      unsigned short type)
{
	struct btrfs_block_rsv *block_rsv;
	struct btrfs_fs_info *fs_info = root->fs_info;

	block_rsv = kmalloc(sizeof(*block_rsv), GFP_NOFS);
	if (!block_rsv)
		return NULL;

	btrfs_init_block_rsv(block_rsv, type);
	block_rsv->space_info = __find_space_info(fs_info,
						  BTRFS_BLOCK_GROUP_METADATA);
	return block_rsv;
}

void btrfs_free_block_rsv(struct btrfs_root *root,
			  struct btrfs_block_rsv *rsv)
{
	if (!rsv)
		return;
	btrfs_block_rsv_release(root, rsv, (u64)-1);
	kfree(rsv);
}

int btrfs_block_rsv_add(struct btrfs_root *root,
			struct btrfs_block_rsv *block_rsv, u64 num_bytes,
			enum btrfs_reserve_flush_enum flush)
{
	int ret;

	if (num_bytes == 0)
		return 0;

	ret = reserve_metadata_bytes(root, block_rsv, num_bytes, flush);
	if (!ret) {
		block_rsv_add_bytes(block_rsv, num_bytes, 1);
		return 0;
	}

	return ret;
}

int btrfs_block_rsv_check(struct btrfs_root *root,
			  struct btrfs_block_rsv *block_rsv, int min_factor)
{
	u64 num_bytes = 0;
	int ret = -ENOSPC;

	if (!block_rsv)
		return 0;

	spin_lock(&block_rsv->lock);
	num_bytes = div_factor(block_rsv->size, min_factor);
	if (block_rsv->reserved >= num_bytes)
		ret = 0;
	spin_unlock(&block_rsv->lock);

	return ret;
}

int btrfs_block_rsv_refill(struct btrfs_root *root,
			   struct btrfs_block_rsv *block_rsv, u64 min_reserved,
			   enum btrfs_reserve_flush_enum flush)
{
	u64 num_bytes = 0;
	int ret = -ENOSPC;

	if (!block_rsv)
		return 0;

	spin_lock(&block_rsv->lock);
	num_bytes = min_reserved;
	if (block_rsv->reserved >= num_bytes)
		ret = 0;
	else
		num_bytes -= block_rsv->reserved;
	spin_unlock(&block_rsv->lock);

	if (!ret)
		return 0;

	ret = reserve_metadata_bytes(root, block_rsv, num_bytes, flush);
	if (!ret) {
		block_rsv_add_bytes(block_rsv, num_bytes, 0);
		return 0;
	}

	return ret;
}

int btrfs_block_rsv_migrate(struct btrfs_block_rsv *src_rsv,
			    struct btrfs_block_rsv *dst_rsv,
			    u64 num_bytes)
{
	return block_rsv_migrate_bytes(src_rsv, dst_rsv, num_bytes);
}

void btrfs_block_rsv_release(struct btrfs_root *root,
			     struct btrfs_block_rsv *block_rsv,
			     u64 num_bytes)
{
	struct btrfs_block_rsv *global_rsv = &root->fs_info->global_block_rsv;
	if (global_rsv->full || global_rsv == block_rsv ||
	    block_rsv->space_info != global_rsv->space_info)
		global_rsv = NULL;
	block_rsv_release_bytes(root->fs_info, block_rsv, global_rsv,
				num_bytes);
}

/*
 * helper to calculate size of global block reservation.
 * the desired value is sum of space used by extent tree,
 * checksum tree and root tree
 */
static u64 calc_global_metadata_size(struct btrfs_fs_info *fs_info)
{
	struct btrfs_space_info *sinfo;
	u64 num_bytes;
	u64 meta_used;
	u64 data_used;
	int csum_size = btrfs_super_csum_size(fs_info->super_copy);

	sinfo = __find_space_info(fs_info, BTRFS_BLOCK_GROUP_DATA);
	spin_lock(&sinfo->lock);
	data_used = sinfo->bytes_used;
	spin_unlock(&sinfo->lock);

	sinfo = __find_space_info(fs_info, BTRFS_BLOCK_GROUP_METADATA);
	spin_lock(&sinfo->lock);
	if (sinfo->flags & BTRFS_BLOCK_GROUP_DATA)
		data_used = 0;
	meta_used = sinfo->bytes_used;
	spin_unlock(&sinfo->lock);

	num_bytes = (data_used >> fs_info->sb->s_blocksize_bits) *
		    csum_size * 2;
	num_bytes += div64_u64(data_used + meta_used, 50);

	if (num_bytes * 3 > meta_used)
		num_bytes = div64_u64(meta_used, 3);

	return ALIGN(num_bytes, fs_info->extent_root->leafsize << 10);
}

static void update_global_block_rsv(struct btrfs_fs_info *fs_info)
{
	struct btrfs_block_rsv *block_rsv = &fs_info->global_block_rsv;
	struct btrfs_space_info *sinfo = block_rsv->space_info;
	u64 num_bytes;

	num_bytes = calc_global_metadata_size(fs_info);

	spin_lock(&sinfo->lock);
	spin_lock(&block_rsv->lock);

	block_rsv->size = min_t(u64, num_bytes, 512 * 1024 * 1024);

	num_bytes = sinfo->bytes_used + sinfo->bytes_pinned +
		    sinfo->bytes_reserved + sinfo->bytes_readonly +
		    sinfo->bytes_may_use;

	if (sinfo->total_bytes > num_bytes) {
		num_bytes = sinfo->total_bytes - num_bytes;
		block_rsv->reserved += num_bytes;
		sinfo->bytes_may_use += num_bytes;
		trace_btrfs_space_reservation(fs_info, "space_info",
				      sinfo->flags, num_bytes, 1);
	}

	if (block_rsv->reserved >= block_rsv->size) {
		num_bytes = block_rsv->reserved - block_rsv->size;
		sinfo->bytes_may_use -= num_bytes;
		trace_btrfs_space_reservation(fs_info, "space_info",
				      sinfo->flags, num_bytes, 0);
		block_rsv->reserved = block_rsv->size;
		block_rsv->full = 1;
	}

	spin_unlock(&block_rsv->lock);
	spin_unlock(&sinfo->lock);
}

static void init_global_block_rsv(struct btrfs_fs_info *fs_info)
{
	struct btrfs_space_info *space_info;

	space_info = __find_space_info(fs_info, BTRFS_BLOCK_GROUP_SYSTEM);
	fs_info->chunk_block_rsv.space_info = space_info;

	space_info = __find_space_info(fs_info, BTRFS_BLOCK_GROUP_METADATA);
	fs_info->global_block_rsv.space_info = space_info;
	fs_info->delalloc_block_rsv.space_info = space_info;
	fs_info->trans_block_rsv.space_info = space_info;
	fs_info->empty_block_rsv.space_info = space_info;
	fs_info->delayed_block_rsv.space_info = space_info;

	fs_info->extent_root->block_rsv = &fs_info->global_block_rsv;
	fs_info->csum_root->block_rsv = &fs_info->global_block_rsv;
	fs_info->dev_root->block_rsv = &fs_info->global_block_rsv;
	fs_info->tree_root->block_rsv = &fs_info->global_block_rsv;
	if (fs_info->quota_root)
		fs_info->quota_root->block_rsv = &fs_info->global_block_rsv;
	fs_info->chunk_root->block_rsv = &fs_info->chunk_block_rsv;

	update_global_block_rsv(fs_info);
}

static void release_global_block_rsv(struct btrfs_fs_info *fs_info)
{
	block_rsv_release_bytes(fs_info, &fs_info->global_block_rsv, NULL,
				(u64)-1);
	WARN_ON(fs_info->delalloc_block_rsv.size > 0);
	WARN_ON(fs_info->delalloc_block_rsv.reserved > 0);
	WARN_ON(fs_info->trans_block_rsv.size > 0);
	WARN_ON(fs_info->trans_block_rsv.reserved > 0);
	WARN_ON(fs_info->chunk_block_rsv.size > 0);
	WARN_ON(fs_info->chunk_block_rsv.reserved > 0);
	WARN_ON(fs_info->delayed_block_rsv.size > 0);
	WARN_ON(fs_info->delayed_block_rsv.reserved > 0);
}

void btrfs_trans_release_metadata(struct btrfs_trans_handle *trans,
				  struct btrfs_root *root)
{
	if (!trans->block_rsv)
		return;

	if (!trans->bytes_reserved)
		return;

	trace_btrfs_space_reservation(root->fs_info, "transaction",
				      trans->transid, trans->bytes_reserved, 0);
	btrfs_block_rsv_release(root, trans->block_rsv, trans->bytes_reserved);
	trans->bytes_reserved = 0;
}

/* Can only return 0 or -ENOSPC */
int btrfs_orphan_reserve_metadata(struct btrfs_trans_handle *trans,
				  struct inode *inode)
{
	struct btrfs_root *root = BTRFS_I(inode)->root;
	struct btrfs_block_rsv *src_rsv = get_block_rsv(trans, root);
	struct btrfs_block_rsv *dst_rsv = root->orphan_block_rsv;

	/*
	 * We need to hold space in order to delete our orphan item once we've
	 * added it, so this takes the reservation so we can release it later
	 * when we are truly done with the orphan item.
	 */
	u64 num_bytes = btrfs_calc_trans_metadata_size(root, 1);
	trace_btrfs_space_reservation(root->fs_info, "orphan",
				      btrfs_ino(inode), num_bytes, 1);
	return block_rsv_migrate_bytes(src_rsv, dst_rsv, num_bytes);
}

void btrfs_orphan_release_metadata(struct inode *inode)
{
	struct btrfs_root *root = BTRFS_I(inode)->root;
	u64 num_bytes = btrfs_calc_trans_metadata_size(root, 1);
	trace_btrfs_space_reservation(root->fs_info, "orphan",
				      btrfs_ino(inode), num_bytes, 0);
	btrfs_block_rsv_release(root, root->orphan_block_rsv, num_bytes);
}

/*
 * btrfs_subvolume_reserve_metadata() - reserve space for subvolume operation
 * root: the root of the parent directory
 * rsv: block reservation
 * items: the number of items that we need do reservation
 * qgroup_reserved: used to return the reserved size in qgroup
 *
 * This function is used to reserve the space for snapshot/subvolume
 * creation and deletion. Those operations are different with the
 * common file/directory operations, they change two fs/file trees
 * and root tree, the number of items that the qgroup reserves is
 * different with the free space reservation. So we can not use
 * the space reseravtion mechanism in start_transaction().
 */
int btrfs_subvolume_reserve_metadata(struct btrfs_root *root,
				     struct btrfs_block_rsv *rsv,
				     int items,
				     u64 *qgroup_reserved,
				     bool use_global_rsv)
{
	u64 num_bytes;
	int ret;
	struct btrfs_block_rsv *global_rsv = &root->fs_info->global_block_rsv;

	if (root->fs_info->quota_enabled) {
		/* One for parent inode, two for dir entries */
		num_bytes = 3 * root->leafsize;
		ret = btrfs_qgroup_reserve(root, num_bytes);
		if (ret)
			return ret;
	} else {
		num_bytes = 0;
	}

	*qgroup_reserved = num_bytes;

	num_bytes = btrfs_calc_trans_metadata_size(root, items);
	rsv->space_info = __find_space_info(root->fs_info,
					    BTRFS_BLOCK_GROUP_METADATA);
	ret = btrfs_block_rsv_add(root, rsv, num_bytes,
				  BTRFS_RESERVE_FLUSH_ALL);

	if (ret == -ENOSPC && use_global_rsv)
		ret = btrfs_block_rsv_migrate(global_rsv, rsv, num_bytes);

	if (ret) {
		if (*qgroup_reserved)
			btrfs_qgroup_free(root, *qgroup_reserved);
	}

	return ret;
}

void btrfs_subvolume_release_metadata(struct btrfs_root *root,
				      struct btrfs_block_rsv *rsv,
				      u64 qgroup_reserved)
{
	btrfs_block_rsv_release(root, rsv, (u64)-1);
	if (qgroup_reserved)
		btrfs_qgroup_free(root, qgroup_reserved);
}

/**
 * drop_outstanding_extent - drop an outstanding extent
 * @inode: the inode we're dropping the extent for
 *
 * This is called when we are freeing up an outstanding extent, either called
 * after an error or after an extent is written.  This will return the number of
 * reserved extents that need to be freed.  This must be called with
 * BTRFS_I(inode)->lock held.
 */
static unsigned drop_outstanding_extent(struct inode *inode)
{
	unsigned drop_inode_space = 0;
	unsigned dropped_extents = 0;

	BUG_ON(!BTRFS_I(inode)->outstanding_extents);
	BTRFS_I(inode)->outstanding_extents--;

	if (BTRFS_I(inode)->outstanding_extents == 0 &&
	    test_and_clear_bit(BTRFS_INODE_DELALLOC_META_RESERVED,
			       &BTRFS_I(inode)->runtime_flags))
		drop_inode_space = 1;

	/*
	 * If we have more or the same amount of outsanding extents than we have
	 * reserved then we need to leave the reserved extents count alone.
	 */
	if (BTRFS_I(inode)->outstanding_extents >=
	    BTRFS_I(inode)->reserved_extents)
		return drop_inode_space;

	dropped_extents = BTRFS_I(inode)->reserved_extents -
		BTRFS_I(inode)->outstanding_extents;
	BTRFS_I(inode)->reserved_extents -= dropped_extents;
	return dropped_extents + drop_inode_space;
}

/**
 * calc_csum_metadata_size - return the amount of metada space that must be
 *	reserved/free'd for the given bytes.
 * @inode: the inode we're manipulating
 * @num_bytes: the number of bytes in question
 * @reserve: 1 if we are reserving space, 0 if we are freeing space
 *
 * This adjusts the number of csum_bytes in the inode and then returns the
 * correct amount of metadata that must either be reserved or freed.  We
 * calculate how many checksums we can fit into one leaf and then divide the
 * number of bytes that will need to be checksumed by this value to figure out
 * how many checksums will be required.  If we are adding bytes then the number
 * may go up and we will return the number of additional bytes that must be
 * reserved.  If it is going down we will return the number of bytes that must
 * be freed.
 *
 * This must be called with BTRFS_I(inode)->lock held.
 */
static u64 calc_csum_metadata_size(struct inode *inode, u64 num_bytes,
				   int reserve)
{
	struct btrfs_root *root = BTRFS_I(inode)->root;
	u64 csum_size;
	int num_csums_per_leaf;
	int num_csums;
	int old_csums;

	if (BTRFS_I(inode)->flags & BTRFS_INODE_NODATASUM &&
	    BTRFS_I(inode)->csum_bytes == 0)
		return 0;

	old_csums = (int)div64_u64(BTRFS_I(inode)->csum_bytes, root->sectorsize);
	if (reserve)
		BTRFS_I(inode)->csum_bytes += num_bytes;
	else
		BTRFS_I(inode)->csum_bytes -= num_bytes;
	csum_size = BTRFS_LEAF_DATA_SIZE(root) - sizeof(struct btrfs_item);
	num_csums_per_leaf = (int)div64_u64(csum_size,
					    sizeof(struct btrfs_csum_item) +
					    sizeof(struct btrfs_disk_key));
	num_csums = (int)div64_u64(BTRFS_I(inode)->csum_bytes, root->sectorsize);
	num_csums = num_csums + num_csums_per_leaf - 1;
	num_csums = num_csums / num_csums_per_leaf;

	old_csums = old_csums + num_csums_per_leaf - 1;
	old_csums = old_csums / num_csums_per_leaf;

	/* No change, no need to reserve more */
	if (old_csums == num_csums)
		return 0;

	if (reserve)
		return btrfs_calc_trans_metadata_size(root,
						      num_csums - old_csums);

	return btrfs_calc_trans_metadata_size(root, old_csums - num_csums);
}

int btrfs_delalloc_reserve_metadata(struct inode *inode, u64 num_bytes)
{
	struct btrfs_root *root = BTRFS_I(inode)->root;
	struct btrfs_block_rsv *block_rsv = &root->fs_info->delalloc_block_rsv;
	u64 to_reserve = 0;
	u64 csum_bytes;
	unsigned nr_extents = 0;
	int extra_reserve = 0;
	enum btrfs_reserve_flush_enum flush = BTRFS_RESERVE_FLUSH_ALL;
	int ret = 0;
	bool delalloc_lock = true;
	u64 to_free = 0;
	unsigned dropped;

	/* If we are a free space inode we need to not flush since we will be in
	 * the middle of a transaction commit.  We also don't need the delalloc
	 * mutex since we won't race with anybody.  We need this mostly to make
	 * lockdep shut its filthy mouth.
	 */
	if (btrfs_is_free_space_inode(inode)) {
		flush = BTRFS_RESERVE_NO_FLUSH;
		delalloc_lock = false;
	}

	if (flush != BTRFS_RESERVE_NO_FLUSH &&
	    btrfs_transaction_in_commit(root->fs_info))
		schedule_timeout(1);

	if (delalloc_lock)
		mutex_lock(&BTRFS_I(inode)->delalloc_mutex);

	num_bytes = ALIGN(num_bytes, root->sectorsize);

	spin_lock(&BTRFS_I(inode)->lock);
	BTRFS_I(inode)->outstanding_extents++;

	if (BTRFS_I(inode)->outstanding_extents >
	    BTRFS_I(inode)->reserved_extents)
		nr_extents = BTRFS_I(inode)->outstanding_extents -
			BTRFS_I(inode)->reserved_extents;

	/*
	 * Add an item to reserve for updating the inode when we complete the
	 * delalloc io.
	 */
	if (!test_bit(BTRFS_INODE_DELALLOC_META_RESERVED,
		      &BTRFS_I(inode)->runtime_flags)) {
		nr_extents++;
		extra_reserve = 1;
	}

	to_reserve = btrfs_calc_trans_metadata_size(root, nr_extents);
	to_reserve += calc_csum_metadata_size(inode, num_bytes, 1);
	csum_bytes = BTRFS_I(inode)->csum_bytes;
	spin_unlock(&BTRFS_I(inode)->lock);

	if (root->fs_info->quota_enabled) {
		ret = btrfs_qgroup_reserve(root, num_bytes +
					   nr_extents * root->leafsize);
		if (ret)
			goto out_fail;
	}

	ret = reserve_metadata_bytes(root, block_rsv, to_reserve, flush);
	if (unlikely(ret)) {
		if (root->fs_info->quota_enabled)
			btrfs_qgroup_free(root, num_bytes +
						nr_extents * root->leafsize);
		goto out_fail;
	}

	spin_lock(&BTRFS_I(inode)->lock);
	if (extra_reserve) {
		set_bit(BTRFS_INODE_DELALLOC_META_RESERVED,
			&BTRFS_I(inode)->runtime_flags);
		nr_extents--;
	}
	BTRFS_I(inode)->reserved_extents += nr_extents;
	spin_unlock(&BTRFS_I(inode)->lock);

	if (delalloc_lock)
		mutex_unlock(&BTRFS_I(inode)->delalloc_mutex);

	if (to_reserve)
		trace_btrfs_space_reservation(root->fs_info, "delalloc",
					      btrfs_ino(inode), to_reserve, 1);
	block_rsv_add_bytes(block_rsv, to_reserve, 1);

	return 0;

out_fail:
	spin_lock(&BTRFS_I(inode)->lock);
	dropped = drop_outstanding_extent(inode);
	/*
	 * If the inodes csum_bytes is the same as the original
	 * csum_bytes then we know we haven't raced with any free()ers
	 * so we can just reduce our inodes csum bytes and carry on.
	 */
	if (BTRFS_I(inode)->csum_bytes == csum_bytes) {
		calc_csum_metadata_size(inode, num_bytes, 0);
	} else {
		u64 orig_csum_bytes = BTRFS_I(inode)->csum_bytes;
		u64 bytes;

		/*
		 * This is tricky, but first we need to figure out how much we
		 * free'd from any free-ers that occured during this
		 * reservation, so we reset ->csum_bytes to the csum_bytes
		 * before we dropped our lock, and then call the free for the
		 * number of bytes that were freed while we were trying our
		 * reservation.
		 */
		bytes = csum_bytes - BTRFS_I(inode)->csum_bytes;
		BTRFS_I(inode)->csum_bytes = csum_bytes;
		to_free = calc_csum_metadata_size(inode, bytes, 0);


		/*
		 * Now we need to see how much we would have freed had we not
		 * been making this reservation and our ->csum_bytes were not
		 * artificially inflated.
		 */
		BTRFS_I(inode)->csum_bytes = csum_bytes - num_bytes;
		bytes = csum_bytes - orig_csum_bytes;
		bytes = calc_csum_metadata_size(inode, bytes, 0);

		/*
		 * Now reset ->csum_bytes to what it should be.  If bytes is
		 * more than to_free then we would have free'd more space had we
		 * not had an artificially high ->csum_bytes, so we need to free
		 * the remainder.  If bytes is the same or less then we don't
		 * need to do anything, the other free-ers did the correct
		 * thing.
		 */
		BTRFS_I(inode)->csum_bytes = orig_csum_bytes - num_bytes;
		if (bytes > to_free)
			to_free = bytes - to_free;
		else
			to_free = 0;
	}
	spin_unlock(&BTRFS_I(inode)->lock);
	if (dropped)
		to_free += btrfs_calc_trans_metadata_size(root, dropped);

	if (to_free) {
		btrfs_block_rsv_release(root, block_rsv, to_free);
		trace_btrfs_space_reservation(root->fs_info, "delalloc",
					      btrfs_ino(inode), to_free, 0);
	}
	if (delalloc_lock)
		mutex_unlock(&BTRFS_I(inode)->delalloc_mutex);
	return ret;
}

/**
 * btrfs_delalloc_release_metadata - release a metadata reservation for an inode
 * @inode: the inode to release the reservation for
 * @num_bytes: the number of bytes we're releasing
 *
 * This will release the metadata reservation for an inode.  This can be called
 * once we complete IO for a given set of bytes to release their metadata
 * reservations.
 */
void btrfs_delalloc_release_metadata(struct inode *inode, u64 num_bytes)
{
	struct btrfs_root *root = BTRFS_I(inode)->root;
	u64 to_free = 0;
	unsigned dropped;

	num_bytes = ALIGN(num_bytes, root->sectorsize);
	spin_lock(&BTRFS_I(inode)->lock);
	dropped = drop_outstanding_extent(inode);

	if (num_bytes)
		to_free = calc_csum_metadata_size(inode, num_bytes, 0);
	spin_unlock(&BTRFS_I(inode)->lock);
	if (dropped > 0)
		to_free += btrfs_calc_trans_metadata_size(root, dropped);

	trace_btrfs_space_reservation(root->fs_info, "delalloc",
				      btrfs_ino(inode), to_free, 0);
	if (root->fs_info->quota_enabled) {
		btrfs_qgroup_free(root, num_bytes +
					dropped * root->leafsize);
	}

	btrfs_block_rsv_release(root, &root->fs_info->delalloc_block_rsv,
				to_free);
}

/**
 * btrfs_delalloc_reserve_space - reserve data and metadata space for delalloc
 * @inode: inode we're writing to
 * @num_bytes: the number of bytes we want to allocate
 *
 * This will do the following things
 *
 * o reserve space in the data space info for num_bytes
 * o reserve space in the metadata space info based on number of outstanding
 *   extents and how much csums will be needed
 * o add to the inodes ->delalloc_bytes
 * o add it to the fs_info's delalloc inodes list.
 *
 * This will return 0 for success and -ENOSPC if there is no space left.
 */
int btrfs_delalloc_reserve_space(struct inode *inode, u64 num_bytes)
{
	int ret;

	ret = btrfs_check_data_free_space(inode, num_bytes);
	if (ret)
		return ret;

	ret = btrfs_delalloc_reserve_metadata(inode, num_bytes);
	if (ret) {
		btrfs_free_reserved_data_space(inode, num_bytes);
		return ret;
	}

	return 0;
}

/**
 * btrfs_delalloc_release_space - release data and metadata space for delalloc
 * @inode: inode we're releasing space for
 * @num_bytes: the number of bytes we want to free up
 *
 * This must be matched with a call to btrfs_delalloc_reserve_space.  This is
 * called in the case that we don't need the metadata AND data reservations
 * anymore.  So if there is an error or we insert an inline extent.
 *
 * This function will release the metadata space that was not used and will
 * decrement ->delalloc_bytes and remove it from the fs_info delalloc_inodes
 * list if there are no delalloc bytes left.
 */
void btrfs_delalloc_release_space(struct inode *inode, u64 num_bytes)
{
	btrfs_delalloc_release_metadata(inode, num_bytes);
	btrfs_free_reserved_data_space(inode, num_bytes);
}

static int update_block_group(struct btrfs_root *root,
			      u64 bytenr, u64 num_bytes, int alloc)
{
	struct btrfs_block_group_cache *cache = NULL;
	struct btrfs_fs_info *info = root->fs_info;
	u64 total = num_bytes;
	u64 old_val;
	u64 byte_in_group;
	int factor;

	/* block accounting for super block */
	spin_lock(&info->delalloc_root_lock);
	old_val = btrfs_super_bytes_used(info->super_copy);
	if (alloc)
		old_val += num_bytes;
	else
		old_val -= num_bytes;
	btrfs_set_super_bytes_used(info->super_copy, old_val);
	spin_unlock(&info->delalloc_root_lock);

	while (total) {
		cache = btrfs_lookup_block_group(info, bytenr);
		if (!cache)
			return -ENOENT;
		if (cache->flags & (BTRFS_BLOCK_GROUP_DUP |
				    BTRFS_BLOCK_GROUP_RAID1 |
				    BTRFS_BLOCK_GROUP_RAID10))
			factor = 2;
		else
			factor = 1;
		/*
		 * If this block group has free space cache written out, we
		 * need to make sure to load it if we are removing space.  This
		 * is because we need the unpinning stage to actually add the
		 * space back to the block group, otherwise we will leak space.
		 */
		if (!alloc && cache->cached == BTRFS_CACHE_NO)
			cache_block_group(cache, 1);

		byte_in_group = bytenr - cache->key.objectid;
		WARN_ON(byte_in_group > cache->key.offset);

		spin_lock(&cache->space_info->lock);
		spin_lock(&cache->lock);

		if (btrfs_test_opt(root, SPACE_CACHE) &&
		    cache->disk_cache_state < BTRFS_DC_CLEAR)
			cache->disk_cache_state = BTRFS_DC_CLEAR;

		cache->dirty = 1;
		old_val = btrfs_block_group_used(&cache->item);
		num_bytes = min(total, cache->key.offset - byte_in_group);
		if (alloc) {
			old_val += num_bytes;
			btrfs_set_block_group_used(&cache->item, old_val);
			cache->reserved -= num_bytes;
			cache->space_info->bytes_reserved -= num_bytes;
			cache->space_info->bytes_used += num_bytes;
			cache->space_info->disk_used += num_bytes * factor;
			spin_unlock(&cache->lock);
			spin_unlock(&cache->space_info->lock);
		} else {
			old_val -= num_bytes;
			btrfs_set_block_group_used(&cache->item, old_val);
			cache->pinned += num_bytes;
			cache->space_info->bytes_pinned += num_bytes;
			cache->space_info->bytes_used -= num_bytes;
			cache->space_info->disk_used -= num_bytes * factor;
			spin_unlock(&cache->lock);
			spin_unlock(&cache->space_info->lock);

			set_extent_dirty(info->pinned_extents,
					 bytenr, bytenr + num_bytes - 1,
					 GFP_NOFS | __GFP_NOFAIL);
		}
		btrfs_put_block_group(cache);
		total -= num_bytes;
		bytenr += num_bytes;
	}
	return 0;
}

static u64 first_logical_byte(struct btrfs_root *root, u64 search_start)
{
	struct btrfs_block_group_cache *cache;
	u64 bytenr;

	spin_lock(&root->fs_info->block_group_cache_lock);
	bytenr = root->fs_info->first_logical_byte;
	spin_unlock(&root->fs_info->block_group_cache_lock);

	if (bytenr < (u64)-1)
		return bytenr;

	cache = btrfs_lookup_first_block_group(root->fs_info, search_start);
	if (!cache)
		return 0;

	bytenr = cache->key.objectid;
	btrfs_put_block_group(cache);

	return bytenr;
}

static int pin_down_extent(struct btrfs_root *root,
			   struct btrfs_block_group_cache *cache,
			   u64 bytenr, u64 num_bytes, int reserved)
{
	spin_lock(&cache->space_info->lock);
	spin_lock(&cache->lock);
	cache->pinned += num_bytes;
	cache->space_info->bytes_pinned += num_bytes;
	if (reserved) {
		cache->reserved -= num_bytes;
		cache->space_info->bytes_reserved -= num_bytes;
	}
	spin_unlock(&cache->lock);
	spin_unlock(&cache->space_info->lock);

	set_extent_dirty(root->fs_info->pinned_extents, bytenr,
			 bytenr + num_bytes - 1, GFP_NOFS | __GFP_NOFAIL);
	if (reserved)
		trace_btrfs_reserved_extent_free(root, bytenr, num_bytes);
	return 0;
}

/*
 * this function must be called within transaction
 */
int btrfs_pin_extent(struct btrfs_root *root,
		     u64 bytenr, u64 num_bytes, int reserved)
{
	struct btrfs_block_group_cache *cache;

	cache = btrfs_lookup_block_group(root->fs_info, bytenr);
	BUG_ON(!cache); /* Logic error */

	pin_down_extent(root, cache, bytenr, num_bytes, reserved);

	btrfs_put_block_group(cache);
	return 0;
}

/*
 * this function must be called within transaction
 */
int btrfs_pin_extent_for_log_replay(struct btrfs_root *root,
				    u64 bytenr, u64 num_bytes)
{
	struct btrfs_block_group_cache *cache;
	int ret;

	cache = btrfs_lookup_block_group(root->fs_info, bytenr);
	if (!cache)
		return -EINVAL;

	/*
	 * pull in the free space cache (if any) so that our pin
	 * removes the free space from the cache.  We have load_only set
	 * to one because the slow code to read in the free extents does check
	 * the pinned extents.
	 */
	cache_block_group(cache, 1);

	pin_down_extent(root, cache, bytenr, num_bytes, 0);

	/* remove us from the free space cache (if we're there at all) */
	ret = btrfs_remove_free_space(cache, bytenr, num_bytes);
	btrfs_put_block_group(cache);
	return ret;
}

static int __exclude_logged_extent(struct btrfs_root *root, u64 start, u64 num_bytes)
{
	int ret;
	struct btrfs_block_group_cache *block_group;
	struct btrfs_caching_control *caching_ctl;

	block_group = btrfs_lookup_block_group(root->fs_info, start);
	if (!block_group)
		return -EINVAL;

	cache_block_group(block_group, 0);
	caching_ctl = get_caching_control(block_group);

	if (!caching_ctl) {
		/* Logic error */
		BUG_ON(!block_group_cache_done(block_group));
		ret = btrfs_remove_free_space(block_group, start, num_bytes);
	} else {
		mutex_lock(&caching_ctl->mutex);

		if (start >= caching_ctl->progress) {
			ret = add_excluded_extent(root, start, num_bytes);
		} else if (start + num_bytes <= caching_ctl->progress) {
			ret = btrfs_remove_free_space(block_group,
						      start, num_bytes);
		} else {
			num_bytes = caching_ctl->progress - start;
			ret = btrfs_remove_free_space(block_group,
						      start, num_bytes);
			if (ret)
				goto out_lock;

			num_bytes = (start + num_bytes) -
				caching_ctl->progress;
			start = caching_ctl->progress;
			ret = add_excluded_extent(root, start, num_bytes);
		}
out_lock:
		mutex_unlock(&caching_ctl->mutex);
		put_caching_control(caching_ctl);
	}
	btrfs_put_block_group(block_group);
	return ret;
}

int btrfs_exclude_logged_extents(struct btrfs_root *log,
				 struct extent_buffer *eb)
{
	struct btrfs_file_extent_item *item;
	struct btrfs_key key;
	int found_type;
	int i;

	if (!btrfs_fs_incompat(log->fs_info, MIXED_GROUPS))
		return 0;

	for (i = 0; i < btrfs_header_nritems(eb); i++) {
		btrfs_item_key_to_cpu(eb, &key, i);
		if (key.type != BTRFS_EXTENT_DATA_KEY)
			continue;
		item = btrfs_item_ptr(eb, i, struct btrfs_file_extent_item);
		found_type = btrfs_file_extent_type(eb, item);
		if (found_type == BTRFS_FILE_EXTENT_INLINE)
			continue;
		if (btrfs_file_extent_disk_bytenr(eb, item) == 0)
			continue;
		key.objectid = btrfs_file_extent_disk_bytenr(eb, item);
		key.offset = btrfs_file_extent_disk_num_bytes(eb, item);
		__exclude_logged_extent(log, key.objectid, key.offset);
	}

	return 0;
}

/**
 * btrfs_update_reserved_bytes - update the block_group and space info counters
 * @cache:	The cache we are manipulating
 * @num_bytes:	The number of bytes in question
 * @reserve:	One of the reservation enums
 *
 * This is called by the allocator when it reserves space, or by somebody who is
 * freeing space that was never actually used on disk.  For example if you
 * reserve some space for a new leaf in transaction A and before transaction A
 * commits you free that leaf, you call this with reserve set to 0 in order to
 * clear the reservation.
 *
 * Metadata reservations should be called with RESERVE_ALLOC so we do the proper
 * ENOSPC accounting.  For data we handle the reservation through clearing the
 * delalloc bits in the io_tree.  We have to do this since we could end up
 * allocating less disk space for the amount of data we have reserved in the
 * case of compression.
 *
 * If this is a reservation and the block group has become read only we cannot
 * make the reservation and return -EAGAIN, otherwise this function always
 * succeeds.
 */
static int btrfs_update_reserved_bytes(struct btrfs_block_group_cache *cache,
				       u64 num_bytes, int reserve)
{
	struct btrfs_space_info *space_info = cache->space_info;
	int ret = 0;

	spin_lock(&space_info->lock);
	spin_lock(&cache->lock);
	if (reserve != RESERVE_FREE) {
		if (cache->ro) {
			ret = -EAGAIN;
		} else {
			cache->reserved += num_bytes;
			space_info->bytes_reserved += num_bytes;
			if (reserve == RESERVE_ALLOC) {
				trace_btrfs_space_reservation(cache->fs_info,
						"space_info", space_info->flags,
						num_bytes, 0);
				space_info->bytes_may_use -= num_bytes;
			}
		}
	} else {
		if (cache->ro)
			space_info->bytes_readonly += num_bytes;
		cache->reserved -= num_bytes;
		space_info->bytes_reserved -= num_bytes;
	}
	spin_unlock(&cache->lock);
	spin_unlock(&space_info->lock);
	return ret;
}

void btrfs_prepare_extent_commit(struct btrfs_trans_handle *trans,
				struct btrfs_root *root)
{
	struct btrfs_fs_info *fs_info = root->fs_info;
	struct btrfs_caching_control *next;
	struct btrfs_caching_control *caching_ctl;
	struct btrfs_block_group_cache *cache;
	struct btrfs_space_info *space_info;

	down_write(&fs_info->extent_commit_sem);

	list_for_each_entry_safe(caching_ctl, next,
				 &fs_info->caching_block_groups, list) {
		cache = caching_ctl->block_group;
		if (block_group_cache_done(cache)) {
			cache->last_byte_to_unpin = (u64)-1;
			list_del_init(&caching_ctl->list);
			put_caching_control(caching_ctl);
		} else {
			cache->last_byte_to_unpin = caching_ctl->progress;
		}
	}

	if (fs_info->pinned_extents == &fs_info->freed_extents[0])
		fs_info->pinned_extents = &fs_info->freed_extents[1];
	else
		fs_info->pinned_extents = &fs_info->freed_extents[0];

	up_write(&fs_info->extent_commit_sem);

	list_for_each_entry_rcu(space_info, &fs_info->space_info, list)
		percpu_counter_set(&space_info->total_bytes_pinned, 0);

	update_global_block_rsv(fs_info);
}

static int unpin_extent_range(struct btrfs_root *root, u64 start, u64 end)
{
	struct btrfs_fs_info *fs_info = root->fs_info;
	struct btrfs_block_group_cache *cache = NULL;
	struct btrfs_space_info *space_info;
	struct btrfs_block_rsv *global_rsv = &fs_info->global_block_rsv;
	u64 len;
	bool readonly;

	while (start <= end) {
		readonly = false;
		if (!cache ||
		    start >= cache->key.objectid + cache->key.offset) {
			if (cache)
				btrfs_put_block_group(cache);
			cache = btrfs_lookup_block_group(fs_info, start);
			BUG_ON(!cache); /* Logic error */
		}

		len = cache->key.objectid + cache->key.offset - start;
		len = min(len, end + 1 - start);

		if (start < cache->last_byte_to_unpin) {
			len = min(len, cache->last_byte_to_unpin - start);
			btrfs_add_free_space(cache, start, len);
		}

		start += len;
		space_info = cache->space_info;

		spin_lock(&space_info->lock);
		spin_lock(&cache->lock);
		cache->pinned -= len;
		space_info->bytes_pinned -= len;
		if (cache->ro) {
			space_info->bytes_readonly += len;
			readonly = true;
		}
		spin_unlock(&cache->lock);
		if (!readonly && global_rsv->space_info == space_info) {
			spin_lock(&global_rsv->lock);
			if (!global_rsv->full) {
				len = min(len, global_rsv->size -
					  global_rsv->reserved);
				global_rsv->reserved += len;
				space_info->bytes_may_use += len;
				if (global_rsv->reserved >= global_rsv->size)
					global_rsv->full = 1;
			}
			spin_unlock(&global_rsv->lock);
		}
		spin_unlock(&space_info->lock);
	}

	if (cache)
		btrfs_put_block_group(cache);
	return 0;
}

int btrfs_finish_extent_commit(struct btrfs_trans_handle *trans,
			       struct btrfs_root *root)
{
	struct btrfs_fs_info *fs_info = root->fs_info;
	struct extent_io_tree *unpin;
	u64 start;
	u64 end;
	int ret;

	if (trans->aborted)
		return 0;

	if (fs_info->pinned_extents == &fs_info->freed_extents[0])
		unpin = &fs_info->freed_extents[1];
	else
		unpin = &fs_info->freed_extents[0];

	while (1) {
		ret = find_first_extent_bit(unpin, 0, &start, &end,
					    EXTENT_DIRTY, NULL);
		if (ret)
			break;

		if (btrfs_test_opt(root, DISCARD))
			ret = btrfs_discard_extent(root, start,
						   end + 1 - start, NULL);

		clear_extent_dirty(unpin, start, end, GFP_NOFS);
		unpin_extent_range(root, start, end);
		cond_resched();
	}

	return 0;
}

static void add_pinned_bytes(struct btrfs_fs_info *fs_info, u64 num_bytes,
			     u64 owner, u64 root_objectid)
{
	struct btrfs_space_info *space_info;
	u64 flags;

	if (owner < BTRFS_FIRST_FREE_OBJECTID) {
		if (root_objectid == BTRFS_CHUNK_TREE_OBJECTID)
			flags = BTRFS_BLOCK_GROUP_SYSTEM;
		else
			flags = BTRFS_BLOCK_GROUP_METADATA;
	} else {
		flags = BTRFS_BLOCK_GROUP_DATA;
	}

	space_info = __find_space_info(fs_info, flags);
	BUG_ON(!space_info); /* Logic bug */
	percpu_counter_add(&space_info->total_bytes_pinned, num_bytes);
}


static int __btrfs_free_extent(struct btrfs_trans_handle *trans,
				struct btrfs_root *root,
				u64 bytenr, u64 num_bytes, u64 parent,
				u64 root_objectid, u64 owner_objectid,
				u64 owner_offset, int refs_to_drop,
				struct btrfs_delayed_extent_op *extent_op)
{
	struct btrfs_key key;
	struct btrfs_path *path;
	struct btrfs_fs_info *info = root->fs_info;
	struct btrfs_root *extent_root = info->extent_root;
	struct extent_buffer *leaf;
	struct btrfs_extent_item *ei;
	struct btrfs_extent_inline_ref *iref;
	int ret;
	int is_data;
	int extent_slot = 0;
	int found_extent = 0;
	int num_to_del = 1;
	u32 item_size;
	u64 refs;
	bool skinny_metadata = btrfs_fs_incompat(root->fs_info,
						 SKINNY_METADATA);

	path = btrfs_alloc_path();
	if (!path)
		return -ENOMEM;

	path->reada = 1;
	path->leave_spinning = 1;

	is_data = owner_objectid >= BTRFS_FIRST_FREE_OBJECTID;
	BUG_ON(!is_data && refs_to_drop != 1);

	if (is_data)
		skinny_metadata = 0;

	ret = lookup_extent_backref(trans, extent_root, path, &iref,
				    bytenr, num_bytes, parent,
				    root_objectid, owner_objectid,
				    owner_offset);
	if (ret == 0) {
		extent_slot = path->slots[0];
		while (extent_slot >= 0) {
			btrfs_item_key_to_cpu(path->nodes[0], &key,
					      extent_slot);
			if (key.objectid != bytenr)
				break;
			if (key.type == BTRFS_EXTENT_ITEM_KEY &&
			    key.offset == num_bytes) {
				found_extent = 1;
				break;
			}
			if (key.type == BTRFS_METADATA_ITEM_KEY &&
			    key.offset == owner_objectid) {
				found_extent = 1;
				break;
			}
			if (path->slots[0] - extent_slot > 5)
				break;
			extent_slot--;
		}
#ifdef BTRFS_COMPAT_EXTENT_TREE_V0
		item_size = btrfs_item_size_nr(path->nodes[0], extent_slot);
		if (found_extent && item_size < sizeof(*ei))
			found_extent = 0;
#endif
		if (!found_extent) {
			BUG_ON(iref);
			ret = remove_extent_backref(trans, extent_root, path,
						    NULL, refs_to_drop,
						    is_data);
			if (ret) {
				btrfs_abort_transaction(trans, extent_root, ret);
				goto out;
			}
			btrfs_release_path(path);
			path->leave_spinning = 1;

			key.objectid = bytenr;
			key.type = BTRFS_EXTENT_ITEM_KEY;
			key.offset = num_bytes;

			if (!is_data && skinny_metadata) {
				key.type = BTRFS_METADATA_ITEM_KEY;
				key.offset = owner_objectid;
			}

			ret = btrfs_search_slot(trans, extent_root,
						&key, path, -1, 1);
			if (ret > 0 && skinny_metadata && path->slots[0]) {
				/*
				 * Couldn't find our skinny metadata item,
				 * see if we have ye olde extent item.
				 */
				path->slots[0]--;
				btrfs_item_key_to_cpu(path->nodes[0], &key,
						      path->slots[0]);
				if (key.objectid == bytenr &&
				    key.type == BTRFS_EXTENT_ITEM_KEY &&
				    key.offset == num_bytes)
					ret = 0;
			}

			if (ret > 0 && skinny_metadata) {
				skinny_metadata = false;
				key.type = BTRFS_EXTENT_ITEM_KEY;
				key.offset = num_bytes;
				btrfs_release_path(path);
				ret = btrfs_search_slot(trans, extent_root,
							&key, path, -1, 1);
			}

			if (ret) {
				btrfs_err(info, "umm, got %d back from search, was looking for %llu",
					ret, bytenr);
				if (ret > 0)
					btrfs_print_leaf(extent_root,
							 path->nodes[0]);
			}
			if (ret < 0) {
				btrfs_abort_transaction(trans, extent_root, ret);
				goto out;
			}
			extent_slot = path->slots[0];
		}
	} else if (WARN_ON(ret == -ENOENT)) {
		btrfs_print_leaf(extent_root, path->nodes[0]);
		btrfs_err(info,
			"unable to find ref byte nr %llu parent %llu root %llu  owner %llu offset %llu",
			bytenr, parent, root_objectid, owner_objectid,
			owner_offset);
	} else {
		btrfs_abort_transaction(trans, extent_root, ret);
		goto out;
	}

	leaf = path->nodes[0];
	item_size = btrfs_item_size_nr(leaf, extent_slot);
#ifdef BTRFS_COMPAT_EXTENT_TREE_V0
	if (item_size < sizeof(*ei)) {
		BUG_ON(found_extent || extent_slot != path->slots[0]);
		ret = convert_extent_item_v0(trans, extent_root, path,
					     owner_objectid, 0);
		if (ret < 0) {
			btrfs_abort_transaction(trans, extent_root, ret);
			goto out;
		}

		btrfs_release_path(path);
		path->leave_spinning = 1;

		key.objectid = bytenr;
		key.type = BTRFS_EXTENT_ITEM_KEY;
		key.offset = num_bytes;

		ret = btrfs_search_slot(trans, extent_root, &key, path,
					-1, 1);
		if (ret) {
			btrfs_err(info, "umm, got %d back from search, was looking for %llu",
				ret, bytenr);
			btrfs_print_leaf(extent_root, path->nodes[0]);
		}
		if (ret < 0) {
			btrfs_abort_transaction(trans, extent_root, ret);
			goto out;
		}

		extent_slot = path->slots[0];
		leaf = path->nodes[0];
		item_size = btrfs_item_size_nr(leaf, extent_slot);
	}
#endif
	BUG_ON(item_size < sizeof(*ei));
	ei = btrfs_item_ptr(leaf, extent_slot,
			    struct btrfs_extent_item);
	if (owner_objectid < BTRFS_FIRST_FREE_OBJECTID &&
	    key.type == BTRFS_EXTENT_ITEM_KEY) {
		struct btrfs_tree_block_info *bi;
		BUG_ON(item_size < sizeof(*ei) + sizeof(*bi));
		bi = (struct btrfs_tree_block_info *)(ei + 1);
		WARN_ON(owner_objectid != btrfs_tree_block_level(leaf, bi));
	}

	refs = btrfs_extent_refs(leaf, ei);
	if (refs < refs_to_drop) {
		btrfs_err(info, "trying to drop %d refs but we only have %Lu "
			  "for bytenr %Lu\n", refs_to_drop, refs, bytenr);
		ret = -EINVAL;
		btrfs_abort_transaction(trans, extent_root, ret);
		goto out;
	}
	refs -= refs_to_drop;

	if (refs > 0) {
		if (extent_op)
			__run_delayed_extent_op(extent_op, leaf, ei);
		/*
		 * In the case of inline back ref, reference count will
		 * be updated by remove_extent_backref
		 */
		if (iref) {
			BUG_ON(!found_extent);
		} else {
			btrfs_set_extent_refs(leaf, ei, refs);
			btrfs_mark_buffer_dirty(leaf);
		}
		if (found_extent) {
			ret = remove_extent_backref(trans, extent_root, path,
						    iref, refs_to_drop,
						    is_data);
			if (ret) {
				btrfs_abort_transaction(trans, extent_root, ret);
				goto out;
			}
		}
		add_pinned_bytes(root->fs_info, -num_bytes, owner_objectid,
				 root_objectid);
	} else {
		if (found_extent) {
			BUG_ON(is_data && refs_to_drop !=
			       extent_data_ref_count(root, path, iref));
			if (iref) {
				BUG_ON(path->slots[0] != extent_slot);
			} else {
				BUG_ON(path->slots[0] != extent_slot + 1);
				path->slots[0] = extent_slot;
				num_to_del = 2;
			}
		}

		ret = btrfs_del_items(trans, extent_root, path, path->slots[0],
				      num_to_del);
		if (ret) {
			btrfs_abort_transaction(trans, extent_root, ret);
			goto out;
		}
		btrfs_release_path(path);

		if (is_data) {
			ret = btrfs_del_csums(trans, root, bytenr, num_bytes);
			if (ret) {
				btrfs_abort_transaction(trans, extent_root, ret);
				goto out;
			}
		}

		ret = update_block_group(root, bytenr, num_bytes, 0);
		if (ret) {
			btrfs_abort_transaction(trans, extent_root, ret);
			goto out;
		}
	}
out:
	btrfs_free_path(path);
	return ret;
}

/*
 * when we free an block, it is possible (and likely) that we free the last
 * delayed ref for that extent as well.  This searches the delayed ref tree for
 * a given extent, and if there are no other delayed refs to be processed, it
 * removes it from the tree.
 */
static noinline int check_ref_cleanup(struct btrfs_trans_handle *trans,
				      struct btrfs_root *root, u64 bytenr)
{
	struct btrfs_delayed_ref_head *head;
	struct btrfs_delayed_ref_root *delayed_refs;
	struct btrfs_delayed_ref_node *ref;
	struct rb_node *node;
	int ret = 0;

	delayed_refs = &trans->transaction->delayed_refs;
	spin_lock(&delayed_refs->lock);
	head = btrfs_find_delayed_ref_head(trans, bytenr);
	if (!head)
		goto out;

	node = rb_prev(&head->node.rb_node);
	if (!node)
		goto out;

	ref = rb_entry(node, struct btrfs_delayed_ref_node, rb_node);

	/* there are still entries for this ref, we can't drop it */
	if (ref->bytenr == bytenr)
		goto out;

	if (head->extent_op) {
		if (!head->must_insert_reserved)
			goto out;
		btrfs_free_delayed_extent_op(head->extent_op);
		head->extent_op = NULL;
	}

	/*
	 * waiting for the lock here would deadlock.  If someone else has it
	 * locked they are already in the process of dropping it anyway
	 */
	if (!mutex_trylock(&head->mutex))
		goto out;

	/*
	 * at this point we have a head with no other entries.  Go
	 * ahead and process it.
	 */
	head->node.in_tree = 0;
	rb_erase(&head->node.rb_node, &delayed_refs->root);

	delayed_refs->num_entries--;

	/*
	 * we don't take a ref on the node because we're removing it from the
	 * tree, so we just steal the ref the tree was holding.
	 */
	delayed_refs->num_heads--;
	if (list_empty(&head->cluster))
		delayed_refs->num_heads_ready--;

	list_del_init(&head->cluster);
	spin_unlock(&delayed_refs->lock);

	BUG_ON(head->extent_op);
	if (head->must_insert_reserved)
		ret = 1;

	mutex_unlock(&head->mutex);
	btrfs_put_delayed_ref(&head->node);
	return ret;
out:
	spin_unlock(&delayed_refs->lock);
	return 0;
}

void btrfs_free_tree_block(struct btrfs_trans_handle *trans,
			   struct btrfs_root *root,
			   struct extent_buffer *buf,
			   u64 parent, int last_ref)
{
	struct btrfs_block_group_cache *cache = NULL;
	int pin = 1;
	int ret;

	if (root->root_key.objectid != BTRFS_TREE_LOG_OBJECTID) {
		ret = btrfs_add_delayed_tree_ref(root->fs_info, trans,
					buf->start, buf->len,
					parent, root->root_key.objectid,
					btrfs_header_level(buf),
					BTRFS_DROP_DELAYED_REF, NULL, 0);
		BUG_ON(ret); /* -ENOMEM */
	}

	if (!last_ref)
		return;

	cache = btrfs_lookup_block_group(root->fs_info, buf->start);

	if (btrfs_header_generation(buf) == trans->transid) {
		if (root->root_key.objectid != BTRFS_TREE_LOG_OBJECTID) {
			ret = check_ref_cleanup(trans, root, buf->start);
			if (!ret)
				goto out;
		}

		if (btrfs_header_flag(buf, BTRFS_HEADER_FLAG_WRITTEN)) {
			pin_down_extent(root, cache, buf->start, buf->len, 1);
			goto out;
		}

		WARN_ON(test_bit(EXTENT_BUFFER_DIRTY, &buf->bflags));

		btrfs_add_free_space(cache, buf->start, buf->len);
		btrfs_update_reserved_bytes(cache, buf->len, RESERVE_FREE);
		trace_btrfs_reserved_extent_free(root, buf->start, buf->len);
		pin = 0;
	}
out:
	if (pin)
		add_pinned_bytes(root->fs_info, buf->len,
				 btrfs_header_level(buf),
				 root->root_key.objectid);

	/*
	 * Deleting the buffer, clear the corrupt flag since it doesn't matter
	 * anymore.
	 */
	clear_bit(EXTENT_BUFFER_CORRUPT, &buf->bflags);
	btrfs_put_block_group(cache);
}

/* Can return -ENOMEM */
int btrfs_free_extent(struct btrfs_trans_handle *trans, struct btrfs_root *root,
		      u64 bytenr, u64 num_bytes, u64 parent, u64 root_objectid,
		      u64 owner, u64 offset, int for_cow)
{
	int ret;
	struct btrfs_fs_info *fs_info = root->fs_info;

	add_pinned_bytes(root->fs_info, num_bytes, owner, root_objectid);

	/*
	 * tree log blocks never actually go into the extent allocation
	 * tree, just update pinning info and exit early.
	 */
	if (root_objectid == BTRFS_TREE_LOG_OBJECTID) {
		WARN_ON(owner >= BTRFS_FIRST_FREE_OBJECTID);
		/* unlocks the pinned mutex */
		btrfs_pin_extent(root, bytenr, num_bytes, 1);
		ret = 0;
	} else if (owner < BTRFS_FIRST_FREE_OBJECTID) {
		ret = btrfs_add_delayed_tree_ref(fs_info, trans, bytenr,
					num_bytes,
					parent, root_objectid, (int)owner,
					BTRFS_DROP_DELAYED_REF, NULL, for_cow);
	} else {
		ret = btrfs_add_delayed_data_ref(fs_info, trans, bytenr,
						num_bytes,
						parent, root_objectid, owner,
						offset, BTRFS_DROP_DELAYED_REF,
						NULL, for_cow);
	}
	return ret;
}

static u64 stripe_align(struct btrfs_root *root,
			struct btrfs_block_group_cache *cache,
			u64 val, u64 num_bytes)
{
	u64 ret = ALIGN(val, root->stripesize);
	return ret;
}

/*
 * when we wait for progress in the block group caching, its because
 * our allocation attempt failed at least once.  So, we must sleep
 * and let some progress happen before we try again.
 *
 * This function will sleep at least once waiting for new free space to
 * show up, and then it will check the block group free space numbers
 * for our min num_bytes.  Another option is to have it go ahead
 * and look in the rbtree for a free extent of a given size, but this
 * is a good start.
 *
 * Callers of this must check if cache->cached == BTRFS_CACHE_ERROR before using
 * any of the information in this block group.
 */
static noinline void
wait_block_group_cache_progress(struct btrfs_block_group_cache *cache,
				u64 num_bytes)
{
	struct btrfs_caching_control *caching_ctl;

	caching_ctl = get_caching_control(cache);
	if (!caching_ctl)
		return;

	wait_event(caching_ctl->wait, block_group_cache_done(cache) ||
		   (cache->free_space_ctl->free_space >= num_bytes));

	put_caching_control(caching_ctl);
}

static noinline int
wait_block_group_cache_done(struct btrfs_block_group_cache *cache)
{
	struct btrfs_caching_control *caching_ctl;
	int ret = 0;

	caching_ctl = get_caching_control(cache);
	if (!caching_ctl)
		return (cache->cached == BTRFS_CACHE_ERROR) ? -EIO : 0;

	wait_event(caching_ctl->wait, block_group_cache_done(cache));
	if (cache->cached == BTRFS_CACHE_ERROR)
		ret = -EIO;
	put_caching_control(caching_ctl);
	return ret;
}

int __get_raid_index(u64 flags)
{
	if (flags & BTRFS_BLOCK_GROUP_RAID10)
		return BTRFS_RAID_RAID10;
	else if (flags & BTRFS_BLOCK_GROUP_RAID1)
		return BTRFS_RAID_RAID1;
	else if (flags & BTRFS_BLOCK_GROUP_DUP)
		return BTRFS_RAID_DUP;
	else if (flags & BTRFS_BLOCK_GROUP_RAID0)
		return BTRFS_RAID_RAID0;
	else if (flags & BTRFS_BLOCK_GROUP_RAID5)
		return BTRFS_RAID_RAID5;
	else if (flags & BTRFS_BLOCK_GROUP_RAID6)
		return BTRFS_RAID_RAID6;

	return BTRFS_RAID_SINGLE; /* BTRFS_BLOCK_GROUP_SINGLE */
}

static int get_block_group_index(struct btrfs_block_group_cache *cache)
{
	return __get_raid_index(cache->flags);
}

enum btrfs_loop_type {
	LOOP_CACHING_NOWAIT = 0,
	LOOP_CACHING_WAIT = 1,
	LOOP_ALLOC_CHUNK = 2,
	LOOP_NO_EMPTY_SIZE = 3,
};

/*
 * walks the btree of allocated extents and find a hole of a given size.
 * The key ins is changed to record the hole:
 * ins->objectid == start position
 * ins->flags = BTRFS_EXTENT_ITEM_KEY
 * ins->offset == the size of the hole.
 * Any available blocks before search_start are skipped.
 *
 * If there is no suitable free space, we will record the max size of
 * the free space extent currently.
 */
static noinline int find_free_extent(struct btrfs_root *orig_root,
				     u64 num_bytes, u64 empty_size,
				     u64 hint_byte, struct btrfs_key *ins,
				     u64 flags)
{
	int ret = 0;
	struct btrfs_root *root = orig_root->fs_info->extent_root;
	struct btrfs_free_cluster *last_ptr = NULL;
	struct btrfs_block_group_cache *block_group = NULL;
	struct btrfs_block_group_cache *used_block_group;
	u64 search_start = 0;
	u64 max_extent_size = 0;
	int empty_cluster = 2 * 1024 * 1024;
	struct btrfs_space_info *space_info;
	int loop = 0;
	int index = __get_raid_index(flags);
	int alloc_type = (flags & BTRFS_BLOCK_GROUP_DATA) ?
		RESERVE_ALLOC_NO_ACCOUNT : RESERVE_ALLOC;
	bool found_uncached_bg = false;
	bool failed_cluster_refill = false;
	bool failed_alloc = false;
	bool use_cluster = true;
	bool have_caching_bg = false;

	WARN_ON(num_bytes < root->sectorsize);
	btrfs_set_key_type(ins, BTRFS_EXTENT_ITEM_KEY);
	ins->objectid = 0;
	ins->offset = 0;

	trace_find_free_extent(orig_root, num_bytes, empty_size, flags);

	space_info = __find_space_info(root->fs_info, flags);
	if (!space_info) {
		btrfs_err(root->fs_info, "No space info for %llu", flags);
		return -ENOSPC;
	}

	/*
	 * If the space info is for both data and metadata it means we have a
	 * small filesystem and we can't use the clustering stuff.
	 */
	if (btrfs_mixed_space_info(space_info))
		use_cluster = false;

	if (flags & BTRFS_BLOCK_GROUP_METADATA && use_cluster) {
		last_ptr = &root->fs_info->meta_alloc_cluster;
		if (!btrfs_test_opt(root, SSD))
			empty_cluster = 64 * 1024;
	}

	if ((flags & BTRFS_BLOCK_GROUP_DATA) && use_cluster &&
	    btrfs_test_opt(root, SSD)) {
		last_ptr = &root->fs_info->data_alloc_cluster;
	}

	if (last_ptr) {
		spin_lock(&last_ptr->lock);
		if (last_ptr->block_group)
			hint_byte = last_ptr->window_start;
		spin_unlock(&last_ptr->lock);
	}

	search_start = max(search_start, first_logical_byte(root, 0));
	search_start = max(search_start, hint_byte);

	if (!last_ptr)
		empty_cluster = 0;

	if (search_start == hint_byte) {
		block_group = btrfs_lookup_block_group(root->fs_info,
						       search_start);
		used_block_group = block_group;
		/*
		 * we don't want to use the block group if it doesn't match our
		 * allocation bits, or if its not cached.
		 *
		 * However if we are re-searching with an ideal block group
		 * picked out then we don't care that the block group is cached.
		 */
		if (block_group && block_group_bits(block_group, flags) &&
		    block_group->cached != BTRFS_CACHE_NO) {
			down_read(&space_info->groups_sem);
			if (list_empty(&block_group->list) ||
			    block_group->ro) {
				/*
				 * someone is removing this block group,
				 * we can't jump into the have_block_group
				 * target because our list pointers are not
				 * valid
				 */
				btrfs_put_block_group(block_group);
				up_read(&space_info->groups_sem);
			} else {
				index = get_block_group_index(block_group);
				goto have_block_group;
			}
		} else if (block_group) {
			btrfs_put_block_group(block_group);
		}
	}
search:
	have_caching_bg = false;
	down_read(&space_info->groups_sem);
	list_for_each_entry(block_group, &space_info->block_groups[index],
			    list) {
		u64 offset;
		int cached;

		used_block_group = block_group;
		btrfs_get_block_group(block_group);
		search_start = block_group->key.objectid;

		/*
		 * this can happen if we end up cycling through all the
		 * raid types, but we want to make sure we only allocate
		 * for the proper type.
		 */
		if (!block_group_bits(block_group, flags)) {
		    u64 extra = BTRFS_BLOCK_GROUP_DUP |
				BTRFS_BLOCK_GROUP_RAID1 |
				BTRFS_BLOCK_GROUP_RAID5 |
				BTRFS_BLOCK_GROUP_RAID6 |
				BTRFS_BLOCK_GROUP_RAID10;

			/*
			 * if they asked for extra copies and this block group
			 * doesn't provide them, bail.  This does allow us to
			 * fill raid0 from raid1.
			 */
			if ((flags & extra) && !(block_group->flags & extra))
				goto loop;
		}

have_block_group:
		cached = block_group_cache_done(block_group);
		if (unlikely(!cached)) {
			found_uncached_bg = true;
			ret = cache_block_group(block_group, 0);
			BUG_ON(ret < 0);
			ret = 0;
		}

		if (unlikely(block_group->cached == BTRFS_CACHE_ERROR))
			goto loop;
		if (unlikely(block_group->ro))
			goto loop;

		/*
		 * Ok we want to try and use the cluster allocator, so
		 * lets look there
		 */
		if (last_ptr) {
			unsigned long aligned_cluster;
			/*
			 * the refill lock keeps out other
			 * people trying to start a new cluster
			 */
			spin_lock(&last_ptr->refill_lock);
			used_block_group = last_ptr->block_group;
			if (used_block_group != block_group &&
			    (!used_block_group ||
			     used_block_group->ro ||
			     !block_group_bits(used_block_group, flags))) {
				used_block_group = block_group;
				goto refill_cluster;
			}

			if (used_block_group != block_group)
				btrfs_get_block_group(used_block_group);

			offset = btrfs_alloc_from_cluster(used_block_group,
						last_ptr,
						num_bytes,
						used_block_group->key.objectid,
						&max_extent_size);
			if (offset) {
				/* we have a block, we're done */
				spin_unlock(&last_ptr->refill_lock);
				trace_btrfs_reserve_extent_cluster(root,
					block_group, search_start, num_bytes);
				goto checks;
			}

			WARN_ON(last_ptr->block_group != used_block_group);
			if (used_block_group != block_group) {
				btrfs_put_block_group(used_block_group);
				used_block_group = block_group;
			}
refill_cluster:
			BUG_ON(used_block_group != block_group);
			/* If we are on LOOP_NO_EMPTY_SIZE, we can't
			 * set up a new clusters, so lets just skip it
			 * and let the allocator find whatever block
			 * it can find.  If we reach this point, we
			 * will have tried the cluster allocator
			 * plenty of times and not have found
			 * anything, so we are likely way too
			 * fragmented for the clustering stuff to find
			 * anything.
			 *
			 * However, if the cluster is taken from the
			 * current block group, release the cluster
			 * first, so that we stand a better chance of
			 * succeeding in the unclustered
			 * allocation.  */
			if (loop >= LOOP_NO_EMPTY_SIZE &&
			    last_ptr->block_group != block_group) {
				spin_unlock(&last_ptr->refill_lock);
				goto unclustered_alloc;
			}

			/*
			 * this cluster didn't work out, free it and
			 * start over
			 */
			btrfs_return_cluster_to_free_space(NULL, last_ptr);

			if (loop >= LOOP_NO_EMPTY_SIZE) {
				spin_unlock(&last_ptr->refill_lock);
				goto unclustered_alloc;
			}

			aligned_cluster = max_t(unsigned long,
						empty_cluster + empty_size,
					      block_group->full_stripe_len);

			/* allocate a cluster in this block group */
			ret = btrfs_find_space_cluster(root, block_group,
						       last_ptr, search_start,
						       num_bytes,
						       aligned_cluster);
			if (ret == 0) {
				/*
				 * now pull our allocation out of this
				 * cluster
				 */
				offset = btrfs_alloc_from_cluster(block_group,
							last_ptr,
							num_bytes,
							search_start,
							&max_extent_size);
				if (offset) {
					/* we found one, proceed */
					spin_unlock(&last_ptr->refill_lock);
					trace_btrfs_reserve_extent_cluster(root,
						block_group, search_start,
						num_bytes);
					goto checks;
				}
			} else if (!cached && loop > LOOP_CACHING_NOWAIT
				   && !failed_cluster_refill) {
				spin_unlock(&last_ptr->refill_lock);

				failed_cluster_refill = true;
				wait_block_group_cache_progress(block_group,
				       num_bytes + empty_cluster + empty_size);
				goto have_block_group;
			}

			/*
			 * at this point we either didn't find a cluster
			 * or we weren't able to allocate a block from our
			 * cluster.  Free the cluster we've been trying
			 * to use, and go to the next block group
			 */
			btrfs_return_cluster_to_free_space(NULL, last_ptr);
			spin_unlock(&last_ptr->refill_lock);
			goto loop;
		}

unclustered_alloc:
		spin_lock(&block_group->free_space_ctl->tree_lock);
		if (cached &&
		    block_group->free_space_ctl->free_space <
		    num_bytes + empty_cluster + empty_size) {
			if (block_group->free_space_ctl->free_space >
			    max_extent_size)
				max_extent_size =
					block_group->free_space_ctl->free_space;
			spin_unlock(&block_group->free_space_ctl->tree_lock);
			goto loop;
		}
		spin_unlock(&block_group->free_space_ctl->tree_lock);

		offset = btrfs_find_space_for_alloc(block_group, search_start,
						    num_bytes, empty_size,
						    &max_extent_size);
		/*
		 * If we didn't find a chunk, and we haven't failed on this
		 * block group before, and this block group is in the middle of
		 * caching and we are ok with waiting, then go ahead and wait
		 * for progress to be made, and set failed_alloc to true.
		 *
		 * If failed_alloc is true then we've already waited on this
		 * block group once and should move on to the next block group.
		 */
		if (!offset && !failed_alloc && !cached &&
		    loop > LOOP_CACHING_NOWAIT) {
			wait_block_group_cache_progress(block_group,
						num_bytes + empty_size);
			failed_alloc = true;
			goto have_block_group;
		} else if (!offset) {
			if (!cached)
				have_caching_bg = true;
			goto loop;
		}
checks:
		search_start = stripe_align(root, used_block_group,
					    offset, num_bytes);

		/* move on to the next group */
		if (search_start + num_bytes >
		    used_block_group->key.objectid + used_block_group->key.offset) {
			btrfs_add_free_space(used_block_group, offset, num_bytes);
			goto loop;
		}

		if (offset < search_start)
			btrfs_add_free_space(used_block_group, offset,
					     search_start - offset);
		BUG_ON(offset > search_start);

		ret = btrfs_update_reserved_bytes(used_block_group, num_bytes,
						  alloc_type);
		if (ret == -EAGAIN) {
			btrfs_add_free_space(used_block_group, offset, num_bytes);
			goto loop;
		}

		/* we are all good, lets return */
		ins->objectid = search_start;
		ins->offset = num_bytes;

		trace_btrfs_reserve_extent(orig_root, block_group,
					   search_start, num_bytes);
		if (used_block_group != block_group)
			btrfs_put_block_group(used_block_group);
		btrfs_put_block_group(block_group);
		break;
loop:
		failed_cluster_refill = false;
		failed_alloc = false;
		BUG_ON(index != get_block_group_index(block_group));
		if (used_block_group != block_group)
			btrfs_put_block_group(used_block_group);
		btrfs_put_block_group(block_group);
	}
	up_read(&space_info->groups_sem);

	if (!ins->objectid && loop >= LOOP_CACHING_WAIT && have_caching_bg)
		goto search;

	if (!ins->objectid && ++index < BTRFS_NR_RAID_TYPES)
		goto search;

	/*
	 * LOOP_CACHING_NOWAIT, search partially cached block groups, kicking
	 *			caching kthreads as we move along
	 * LOOP_CACHING_WAIT, search everything, and wait if our bg is caching
	 * LOOP_ALLOC_CHUNK, force a chunk allocation and try again
	 * LOOP_NO_EMPTY_SIZE, set empty_size and empty_cluster to 0 and try
	 *			again
	 */
	if (!ins->objectid && loop < LOOP_NO_EMPTY_SIZE) {
		index = 0;
		loop++;
		if (loop == LOOP_ALLOC_CHUNK) {
			struct btrfs_trans_handle *trans;

			trans = btrfs_join_transaction(root);
			if (IS_ERR(trans)) {
				ret = PTR_ERR(trans);
				goto out;
			}

			ret = do_chunk_alloc(trans, root, flags,
					     CHUNK_ALLOC_FORCE);
			/*
			 * Do not bail out on ENOSPC since we
			 * can do more things.
			 */
			if (ret < 0 && ret != -ENOSPC)
				btrfs_abort_transaction(trans,
							root, ret);
			else
				ret = 0;
			btrfs_end_transaction(trans, root);
			if (ret)
				goto out;
		}

		if (loop == LOOP_NO_EMPTY_SIZE) {
			empty_size = 0;
			empty_cluster = 0;
		}

		goto search;
	} else if (!ins->objectid) {
		ret = -ENOSPC;
	} else if (ins->objectid) {
		ret = 0;
	}
out:
	if (ret == -ENOSPC)
		ins->offset = max_extent_size;
	return ret;
}

static void dump_space_info(struct btrfs_space_info *info, u64 bytes,
			    int dump_block_groups)
{
	struct btrfs_block_group_cache *cache;
	int index = 0;

	spin_lock(&info->lock);
	printk(KERN_INFO "space_info %llu has %llu free, is %sfull\n",
	       info->flags,
	       info->total_bytes - info->bytes_used - info->bytes_pinned -
	       info->bytes_reserved - info->bytes_readonly,
	       (info->full) ? "" : "not ");
	printk(KERN_INFO "space_info total=%llu, used=%llu, pinned=%llu, "
	       "reserved=%llu, may_use=%llu, readonly=%llu\n",
	       info->total_bytes, info->bytes_used, info->bytes_pinned,
	       info->bytes_reserved, info->bytes_may_use,
	       info->bytes_readonly);
	spin_unlock(&info->lock);

	if (!dump_block_groups)
		return;

	down_read(&info->groups_sem);
again:
	list_for_each_entry(cache, &info->block_groups[index], list) {
		spin_lock(&cache->lock);
		printk(KERN_INFO "block group %llu has %llu bytes, %llu used %llu pinned %llu reserved %s\n",
		       cache->key.objectid, cache->key.offset,
		       btrfs_block_group_used(&cache->item), cache->pinned,
		       cache->reserved, cache->ro ? "[readonly]" : "");
		btrfs_dump_free_space(cache, bytes);
		spin_unlock(&cache->lock);
	}
	if (++index < BTRFS_NR_RAID_TYPES)
		goto again;
	up_read(&info->groups_sem);
}

int btrfs_reserve_extent(struct btrfs_root *root,
			 u64 num_bytes, u64 min_alloc_size,
			 u64 empty_size, u64 hint_byte,
			 struct btrfs_key *ins, int is_data)
{
	bool final_tried = false;
	u64 flags;
	int ret;

	flags = btrfs_get_alloc_profile(root, is_data);
again:
	WARN_ON(num_bytes < root->sectorsize);
	ret = find_free_extent(root, num_bytes, empty_size, hint_byte, ins,
			       flags);

	if (ret == -ENOSPC) {
		if (!final_tried && ins->offset) {
			num_bytes = min(num_bytes >> 1, ins->offset);
			num_bytes = round_down(num_bytes, root->sectorsize);
			num_bytes = max(num_bytes, min_alloc_size);
			if (num_bytes == min_alloc_size)
				final_tried = true;
			goto again;
		} else if (btrfs_test_opt(root, ENOSPC_DEBUG)) {
			struct btrfs_space_info *sinfo;

			sinfo = __find_space_info(root->fs_info, flags);
			btrfs_err(root->fs_info, "allocation failed flags %llu, wanted %llu",
				flags, num_bytes);
			if (sinfo)
				dump_space_info(sinfo, num_bytes, 1);
		}
	}

	return ret;
}

static int __btrfs_free_reserved_extent(struct btrfs_root *root,
					u64 start, u64 len, int pin)
{
	struct btrfs_block_group_cache *cache;
	int ret = 0;

	cache = btrfs_lookup_block_group(root->fs_info, start);
	if (!cache) {
		btrfs_err(root->fs_info, "Unable to find block group for %llu",
			start);
		return -ENOSPC;
	}

	if (btrfs_test_opt(root, DISCARD))
		ret = btrfs_discard_extent(root, start, len, NULL);

	if (pin)
		pin_down_extent(root, cache, start, len, 1);
	else {
		btrfs_add_free_space(cache, start, len);
		btrfs_update_reserved_bytes(cache, len, RESERVE_FREE);
	}
	btrfs_put_block_group(cache);

	trace_btrfs_reserved_extent_free(root, start, len);

	return ret;
}

int btrfs_free_reserved_extent(struct btrfs_root *root,
					u64 start, u64 len)
{
	return __btrfs_free_reserved_extent(root, start, len, 0);
}

int btrfs_free_and_pin_reserved_extent(struct btrfs_root *root,
				       u64 start, u64 len)
{
	return __btrfs_free_reserved_extent(root, start, len, 1);
}

static int alloc_reserved_file_extent(struct btrfs_trans_handle *trans,
				      struct btrfs_root *root,
				      u64 parent, u64 root_objectid,
				      u64 flags, u64 owner, u64 offset,
				      struct btrfs_key *ins, int ref_mod)
{
	int ret;
	struct btrfs_fs_info *fs_info = root->fs_info;
	struct btrfs_extent_item *extent_item;
	struct btrfs_extent_inline_ref *iref;
	struct btrfs_path *path;
	struct extent_buffer *leaf;
	int type;
	u32 size;

	if (parent > 0)
		type = BTRFS_SHARED_DATA_REF_KEY;
	else
		type = BTRFS_EXTENT_DATA_REF_KEY;

	size = sizeof(*extent_item) + btrfs_extent_inline_ref_size(type);

	path = btrfs_alloc_path();
	if (!path)
		return -ENOMEM;

	path->leave_spinning = 1;
	ret = btrfs_insert_empty_item(trans, fs_info->extent_root, path,
				      ins, size);
	if (ret) {
		btrfs_free_path(path);
		return ret;
	}

	leaf = path->nodes[0];
	extent_item = btrfs_item_ptr(leaf, path->slots[0],
				     struct btrfs_extent_item);
	btrfs_set_extent_refs(leaf, extent_item, ref_mod);
	btrfs_set_extent_generation(leaf, extent_item, trans->transid);
	btrfs_set_extent_flags(leaf, extent_item,
			       flags | BTRFS_EXTENT_FLAG_DATA);

	iref = (struct btrfs_extent_inline_ref *)(extent_item + 1);
	btrfs_set_extent_inline_ref_type(leaf, iref, type);
	if (parent > 0) {
		struct btrfs_shared_data_ref *ref;
		ref = (struct btrfs_shared_data_ref *)(iref + 1);
		btrfs_set_extent_inline_ref_offset(leaf, iref, parent);
		btrfs_set_shared_data_ref_count(leaf, ref, ref_mod);
	} else {
		struct btrfs_extent_data_ref *ref;
		ref = (struct btrfs_extent_data_ref *)(&iref->offset);
		btrfs_set_extent_data_ref_root(leaf, ref, root_objectid);
		btrfs_set_extent_data_ref_objectid(leaf, ref, owner);
		btrfs_set_extent_data_ref_offset(leaf, ref, offset);
		btrfs_set_extent_data_ref_count(leaf, ref, ref_mod);
	}

	btrfs_mark_buffer_dirty(path->nodes[0]);
	btrfs_free_path(path);

	ret = update_block_group(root, ins->objectid, ins->offset, 1);
	if (ret) { /* -ENOENT, logic error */
		btrfs_err(fs_info, "update block group failed for %llu %llu",
			ins->objectid, ins->offset);
		BUG();
	}
	trace_btrfs_reserved_extent_alloc(root, ins->objectid, ins->offset);
	return ret;
}

static int alloc_reserved_tree_block(struct btrfs_trans_handle *trans,
				     struct btrfs_root *root,
				     u64 parent, u64 root_objectid,
				     u64 flags, struct btrfs_disk_key *key,
				     int level, struct btrfs_key *ins)
{
	int ret;
	struct btrfs_fs_info *fs_info = root->fs_info;
	struct btrfs_extent_item *extent_item;
	struct btrfs_tree_block_info *block_info;
	struct btrfs_extent_inline_ref *iref;
	struct btrfs_path *path;
	struct extent_buffer *leaf;
	u32 size = sizeof(*extent_item) + sizeof(*iref);
	bool skinny_metadata = btrfs_fs_incompat(root->fs_info,
						 SKINNY_METADATA);

	if (!skinny_metadata)
		size += sizeof(*block_info);

	path = btrfs_alloc_path();
	if (!path) {
		btrfs_free_and_pin_reserved_extent(root, ins->objectid,
						   root->leafsize);
		return -ENOMEM;
	}

	path->leave_spinning = 1;
	ret = btrfs_insert_empty_item(trans, fs_info->extent_root, path,
				      ins, size);
	if (ret) {
		btrfs_free_and_pin_reserved_extent(root, ins->objectid,
						   root->leafsize);
		btrfs_free_path(path);
		return ret;
	}

	leaf = path->nodes[0];
	extent_item = btrfs_item_ptr(leaf, path->slots[0],
				     struct btrfs_extent_item);
	btrfs_set_extent_refs(leaf, extent_item, 1);
	btrfs_set_extent_generation(leaf, extent_item, trans->transid);
	btrfs_set_extent_flags(leaf, extent_item,
			       flags | BTRFS_EXTENT_FLAG_TREE_BLOCK);

	if (skinny_metadata) {
		iref = (struct btrfs_extent_inline_ref *)(extent_item + 1);
	} else {
		block_info = (struct btrfs_tree_block_info *)(extent_item + 1);
		btrfs_set_tree_block_key(leaf, block_info, key);
		btrfs_set_tree_block_level(leaf, block_info, level);
		iref = (struct btrfs_extent_inline_ref *)(block_info + 1);
	}

	if (parent > 0) {
		BUG_ON(!(flags & BTRFS_BLOCK_FLAG_FULL_BACKREF));
		btrfs_set_extent_inline_ref_type(leaf, iref,
						 BTRFS_SHARED_BLOCK_REF_KEY);
		btrfs_set_extent_inline_ref_offset(leaf, iref, parent);
	} else {
		btrfs_set_extent_inline_ref_type(leaf, iref,
						 BTRFS_TREE_BLOCK_REF_KEY);
		btrfs_set_extent_inline_ref_offset(leaf, iref, root_objectid);
	}

	btrfs_mark_buffer_dirty(leaf);
	btrfs_free_path(path);

	ret = update_block_group(root, ins->objectid, root->leafsize, 1);
	if (ret) { /* -ENOENT, logic error */
		btrfs_err(fs_info, "update block group failed for %llu %llu",
			ins->objectid, ins->offset);
		BUG();
	}

	trace_btrfs_reserved_extent_alloc(root, ins->objectid, root->leafsize);
	return ret;
}

int btrfs_alloc_reserved_file_extent(struct btrfs_trans_handle *trans,
				     struct btrfs_root *root,
				     u64 root_objectid, u64 owner,
				     u64 offset, struct btrfs_key *ins)
{
	int ret;

	BUG_ON(root_objectid == BTRFS_TREE_LOG_OBJECTID);

	ret = btrfs_add_delayed_data_ref(root->fs_info, trans, ins->objectid,
					 ins->offset, 0,
					 root_objectid, owner, offset,
					 BTRFS_ADD_DELAYED_EXTENT, NULL, 0);
	return ret;
}

/*
 * this is used by the tree logging recovery code.  It records that
 * an extent has been allocated and makes sure to clear the free
 * space cache bits as well
 */
int btrfs_alloc_logged_file_extent(struct btrfs_trans_handle *trans,
				   struct btrfs_root *root,
				   u64 root_objectid, u64 owner, u64 offset,
				   struct btrfs_key *ins)
{
	int ret;
	struct btrfs_block_group_cache *block_group;

	/*
	 * Mixed block groups will exclude before processing the log so we only
	 * need to do the exlude dance if this fs isn't mixed.
	 */
	if (!btrfs_fs_incompat(root->fs_info, MIXED_GROUPS)) {
		ret = __exclude_logged_extent(root, ins->objectid, ins->offset);
		if (ret)
			return ret;
	}

	block_group = btrfs_lookup_block_group(root->fs_info, ins->objectid);
	if (!block_group)
		return -EINVAL;

	ret = btrfs_update_reserved_bytes(block_group, ins->offset,
					  RESERVE_ALLOC_NO_ACCOUNT);
	BUG_ON(ret); /* logic error */
	ret = alloc_reserved_file_extent(trans, root, 0, root_objectid,
					 0, owner, offset, ins, 1);
	btrfs_put_block_group(block_group);
	return ret;
}

static struct extent_buffer *
btrfs_init_new_buffer(struct btrfs_trans_handle *trans, struct btrfs_root *root,
		      u64 bytenr, u32 blocksize, int level)
{
	struct extent_buffer *buf;

	buf = btrfs_find_create_tree_block(root, bytenr, blocksize);
	if (!buf)
		return ERR_PTR(-ENOMEM);
	btrfs_set_header_generation(buf, trans->transid);
	btrfs_set_buffer_lockdep_class(root->root_key.objectid, buf, level);
	btrfs_tree_lock(buf);
	clean_tree_block(trans, root, buf);
	clear_bit(EXTENT_BUFFER_STALE, &buf->bflags);

	btrfs_set_lock_blocking(buf);
	btrfs_set_buffer_uptodate(buf);

	if (root->root_key.objectid == BTRFS_TREE_LOG_OBJECTID) {
		/*
		 * we allow two log transactions at a time, use different
		 * EXENT bit to differentiate dirty pages.
		 */
		if (root->log_transid % 2 == 0)
			set_extent_dirty(&root->dirty_log_pages, buf->start,
					buf->start + buf->len - 1, GFP_NOFS);
		else
			set_extent_new(&root->dirty_log_pages, buf->start,
					buf->start + buf->len - 1, GFP_NOFS);
	} else {
		set_extent_dirty(&trans->transaction->dirty_pages, buf->start,
			 buf->start + buf->len - 1, GFP_NOFS);
	}
	trans->blocks_used++;
	/* this returns a buffer locked for blocking */
	return buf;
}

static struct btrfs_block_rsv *
use_block_rsv(struct btrfs_trans_handle *trans,
	      struct btrfs_root *root, u32 blocksize)
{
	struct btrfs_block_rsv *block_rsv;
	struct btrfs_block_rsv *global_rsv = &root->fs_info->global_block_rsv;
	int ret;
	bool global_updated = false;

	block_rsv = get_block_rsv(trans, root);

	if (unlikely(block_rsv->size == 0))
		goto try_reserve;
again:
	ret = block_rsv_use_bytes(block_rsv, blocksize);
	if (!ret)
		return block_rsv;

	if (block_rsv->failfast)
		return ERR_PTR(ret);

	if (block_rsv->type == BTRFS_BLOCK_RSV_GLOBAL && !global_updated) {
		global_updated = true;
		update_global_block_rsv(root->fs_info);
		goto again;
	}

	if (btrfs_test_opt(root, ENOSPC_DEBUG)) {
		static DEFINE_RATELIMIT_STATE(_rs,
				DEFAULT_RATELIMIT_INTERVAL * 10,
				/*DEFAULT_RATELIMIT_BURST*/ 1);
		if (__ratelimit(&_rs))
			WARN(1, KERN_DEBUG
				"btrfs: block rsv returned %d\n", ret);
	}
try_reserve:
	ret = reserve_metadata_bytes(root, block_rsv, blocksize,
				     BTRFS_RESERVE_NO_FLUSH);
	if (!ret)
		return block_rsv;
	/*
	 * If we couldn't reserve metadata bytes try and use some from
	 * the global reserve if its space type is the same as the global
	 * reservation.
	 */
	if (block_rsv->type != BTRFS_BLOCK_RSV_GLOBAL &&
	    block_rsv->space_info == global_rsv->space_info) {
		ret = block_rsv_use_bytes(global_rsv, blocksize);
		if (!ret)
			return global_rsv;
	}
	return ERR_PTR(ret);
}

static void unuse_block_rsv(struct btrfs_fs_info *fs_info,
			    struct btrfs_block_rsv *block_rsv, u32 blocksize)
{
	block_rsv_add_bytes(block_rsv, blocksize, 0);
	block_rsv_release_bytes(fs_info, block_rsv, NULL, 0);
}

/*
 * finds a free extent and does all the dirty work required for allocation
 * returns the key for the extent through ins, and a tree buffer for
 * the first block of the extent through buf.
 *
 * returns the tree buffer or NULL.
 */
struct extent_buffer *btrfs_alloc_free_block(struct btrfs_trans_handle *trans,
					struct btrfs_root *root, u32 blocksize,
					u64 parent, u64 root_objectid,
					struct btrfs_disk_key *key, int level,
					u64 hint, u64 empty_size)
{
	struct btrfs_key ins;
	struct btrfs_block_rsv *block_rsv;
	struct extent_buffer *buf;
	u64 flags = 0;
	int ret;
	bool skinny_metadata = btrfs_fs_incompat(root->fs_info,
						 SKINNY_METADATA);

	block_rsv = use_block_rsv(trans, root, blocksize);
	if (IS_ERR(block_rsv))
		return ERR_CAST(block_rsv);

	ret = btrfs_reserve_extent(root, blocksize, blocksize,
				   empty_size, hint, &ins, 0);
	if (ret) {
		unuse_block_rsv(root->fs_info, block_rsv, blocksize);
		return ERR_PTR(ret);
	}

	buf = btrfs_init_new_buffer(trans, root, ins.objectid,
				    blocksize, level);
	BUG_ON(IS_ERR(buf)); /* -ENOMEM */

	if (root_objectid == BTRFS_TREE_RELOC_OBJECTID) {
		if (parent == 0)
			parent = ins.objectid;
		flags |= BTRFS_BLOCK_FLAG_FULL_BACKREF;
	} else
		BUG_ON(parent > 0);

	if (root_objectid != BTRFS_TREE_LOG_OBJECTID) {
		struct btrfs_delayed_extent_op *extent_op;
		extent_op = btrfs_alloc_delayed_extent_op();
		BUG_ON(!extent_op); /* -ENOMEM */
		if (key)
			memcpy(&extent_op->key, key, sizeof(extent_op->key));
		else
			memset(&extent_op->key, 0, sizeof(extent_op->key));
		extent_op->flags_to_set = flags;
		if (skinny_metadata)
			extent_op->update_key = 0;
		else
			extent_op->update_key = 1;
		extent_op->update_flags = 1;
		extent_op->is_data = 0;
		extent_op->level = level;

		ret = btrfs_add_delayed_tree_ref(root->fs_info, trans,
					ins.objectid,
					ins.offset, parent, root_objectid,
					level, BTRFS_ADD_DELAYED_EXTENT,
					extent_op, 0);
		BUG_ON(ret); /* -ENOMEM */
	}
	return buf;
}

struct walk_control {
	u64 refs[BTRFS_MAX_LEVEL];
	u64 flags[BTRFS_MAX_LEVEL];
	struct btrfs_key update_progress;
	int stage;
	int level;
	int shared_level;
	int update_ref;
	int keep_locks;
	int reada_slot;
	int reada_count;
	int for_reloc;
};

#define DROP_REFERENCE	1
#define UPDATE_BACKREF	2

static noinline void reada_walk_down(struct btrfs_trans_handle *trans,
				     struct btrfs_root *root,
				     struct walk_control *wc,
				     struct btrfs_path *path)
{
	u64 bytenr;
	u64 generation;
	u64 refs;
	u64 flags;
	u32 nritems;
	u32 blocksize;
	struct btrfs_key key;
	struct extent_buffer *eb;
	int ret;
	int slot;
	int nread = 0;

	if (path->slots[wc->level] < wc->reada_slot) {
		wc->reada_count = wc->reada_count * 2 / 3;
		wc->reada_count = max(wc->reada_count, 2);
	} else {
		wc->reada_count = wc->reada_count * 3 / 2;
		wc->reada_count = min_t(int, wc->reada_count,
					BTRFS_NODEPTRS_PER_BLOCK(root));
	}

	eb = path->nodes[wc->level];
	nritems = btrfs_header_nritems(eb);
	blocksize = btrfs_level_size(root, wc->level - 1);

	for (slot = path->slots[wc->level]; slot < nritems; slot++) {
		if (nread >= wc->reada_count)
			break;

		cond_resched();
		bytenr = btrfs_node_blockptr(eb, slot);
		generation = btrfs_node_ptr_generation(eb, slot);

		if (slot == path->slots[wc->level])
			goto reada;

		if (wc->stage == UPDATE_BACKREF &&
		    generation <= root->root_key.offset)
			continue;

		/* We don't lock the tree block, it's OK to be racy here */
		ret = btrfs_lookup_extent_info(trans, root, bytenr,
					       wc->level - 1, 1, &refs,
					       &flags);
		/* We don't care about errors in readahead. */
		if (ret < 0)
			continue;
		BUG_ON(refs == 0);

		if (wc->stage == DROP_REFERENCE) {
			if (refs == 1)
				goto reada;

			if (wc->level == 1 &&
			    (flags & BTRFS_BLOCK_FLAG_FULL_BACKREF))
				continue;
			if (!wc->update_ref ||
			    generation <= root->root_key.offset)
				continue;
			btrfs_node_key_to_cpu(eb, &key, slot);
			ret = btrfs_comp_cpu_keys(&key,
						  &wc->update_progress);
			if (ret < 0)
				continue;
		} else {
			if (wc->level == 1 &&
			    (flags & BTRFS_BLOCK_FLAG_FULL_BACKREF))
				continue;
		}
reada:
		ret = readahead_tree_block(root, bytenr, blocksize,
					   generation);
		if (ret)
			break;
		nread++;
	}
	wc->reada_slot = slot;
}

/*
 * helper to process tree block while walking down the tree.
 *
 * when wc->stage == UPDATE_BACKREF, this function updates
 * back refs for pointers in the block.
 *
 * NOTE: return value 1 means we should stop walking down.
 */
static noinline int walk_down_proc(struct btrfs_trans_handle *trans,
				   struct btrfs_root *root,
				   struct btrfs_path *path,
				   struct walk_control *wc, int lookup_info)
{
	int level = wc->level;
	struct extent_buffer *eb = path->nodes[level];
	u64 flag = BTRFS_BLOCK_FLAG_FULL_BACKREF;
	int ret;

	if (wc->stage == UPDATE_BACKREF &&
	    btrfs_header_owner(eb) != root->root_key.objectid)
		return 1;

	/*
	 * when reference count of tree block is 1, it won't increase
	 * again. once full backref flag is set, we never clear it.
	 */
	if (lookup_info &&
	    ((wc->stage == DROP_REFERENCE && wc->refs[level] != 1) ||
	     (wc->stage == UPDATE_BACKREF && !(wc->flags[level] & flag)))) {
		BUG_ON(!path->locks[level]);
		ret = btrfs_lookup_extent_info(trans, root,
					       eb->start, level, 1,
					       &wc->refs[level],
					       &wc->flags[level]);
		BUG_ON(ret == -ENOMEM);
		if (ret)
			return ret;
		BUG_ON(wc->refs[level] == 0);
	}

	if (wc->stage == DROP_REFERENCE) {
		if (wc->refs[level] > 1)
			return 1;

		if (path->locks[level] && !wc->keep_locks) {
			btrfs_tree_unlock_rw(eb, path->locks[level]);
			path->locks[level] = 0;
		}
		return 0;
	}

	/* wc->stage == UPDATE_BACKREF */
	if (!(wc->flags[level] & flag)) {
		BUG_ON(!path->locks[level]);
		ret = btrfs_inc_ref(trans, root, eb, 1, wc->for_reloc);
		BUG_ON(ret); /* -ENOMEM */
		ret = btrfs_dec_ref(trans, root, eb, 0, wc->for_reloc);
		BUG_ON(ret); /* -ENOMEM */
		ret = btrfs_set_disk_extent_flags(trans, root, eb->start,
						  eb->len, flag,
						  btrfs_header_level(eb), 0);
		BUG_ON(ret); /* -ENOMEM */
		wc->flags[level] |= flag;
	}

	/*
	 * the block is shared by multiple trees, so it's not good to
	 * keep the tree lock
	 */
	if (path->locks[level] && level > 0) {
		btrfs_tree_unlock_rw(eb, path->locks[level]);
		path->locks[level] = 0;
	}
	return 0;
}

/*
 * helper to process tree block pointer.
 *
 * when wc->stage == DROP_REFERENCE, this function checks
 * reference count of the block pointed to. if the block
 * is shared and we need update back refs for the subtree
 * rooted at the block, this function changes wc->stage to
 * UPDATE_BACKREF. if the block is shared and there is no
 * need to update back, this function drops the reference
 * to the block.
 *
 * NOTE: return value 1 means we should stop walking down.
 */
static noinline int do_walk_down(struct btrfs_trans_handle *trans,
				 struct btrfs_root *root,
				 struct btrfs_path *path,
				 struct walk_control *wc, int *lookup_info)
{
	u64 bytenr;
	u64 generation;
	u64 parent;
	u32 blocksize;
	struct btrfs_key key;
	struct extent_buffer *next;
	int level = wc->level;
	int reada = 0;
	int ret = 0;

	generation = btrfs_node_ptr_generation(path->nodes[level],
					       path->slots[level]);
	/*
	 * if the lower level block was created before the snapshot
	 * was created, we know there is no need to update back refs
	 * for the subtree
	 */
	if (wc->stage == UPDATE_BACKREF &&
	    generation <= root->root_key.offset) {
		*lookup_info = 1;
		return 1;
	}

	bytenr = btrfs_node_blockptr(path->nodes[level], path->slots[level]);
	blocksize = btrfs_level_size(root, level - 1);

	next = btrfs_find_tree_block(root, bytenr, blocksize);
	if (!next) {
		next = btrfs_find_create_tree_block(root, bytenr, blocksize);
		if (!next)
			return -ENOMEM;
		btrfs_set_buffer_lockdep_class(root->root_key.objectid, next,
					       level - 1);
		reada = 1;
	}
	btrfs_tree_lock(next);
	btrfs_set_lock_blocking(next);

	ret = btrfs_lookup_extent_info(trans, root, bytenr, level - 1, 1,
				       &wc->refs[level - 1],
				       &wc->flags[level - 1]);
	if (ret < 0) {
		btrfs_tree_unlock(next);
		return ret;
	}

	if (unlikely(wc->refs[level - 1] == 0)) {
		btrfs_err(root->fs_info, "Missing references.");
		BUG();
	}
	*lookup_info = 0;

	if (wc->stage == DROP_REFERENCE) {
		if (wc->refs[level - 1] > 1) {
			if (level == 1 &&
			    (wc->flags[0] & BTRFS_BLOCK_FLAG_FULL_BACKREF))
				goto skip;

			if (!wc->update_ref ||
			    generation <= root->root_key.offset)
				goto skip;

			btrfs_node_key_to_cpu(path->nodes[level], &key,
					      path->slots[level]);
			ret = btrfs_comp_cpu_keys(&key, &wc->update_progress);
			if (ret < 0)
				goto skip;

			wc->stage = UPDATE_BACKREF;
			wc->shared_level = level - 1;
		}
	} else {
		if (level == 1 &&
		    (wc->flags[0] & BTRFS_BLOCK_FLAG_FULL_BACKREF))
			goto skip;
	}

	if (!btrfs_buffer_uptodate(next, generation, 0)) {
		btrfs_tree_unlock(next);
		free_extent_buffer(next);
		next = NULL;
		*lookup_info = 1;
	}

	if (!next) {
		if (reada && level == 1)
			reada_walk_down(trans, root, wc, path);
		next = read_tree_block(root, bytenr, blocksize, generation);
		if (!next || !extent_buffer_uptodate(next)) {
			free_extent_buffer(next);
			return -EIO;
		}
		btrfs_tree_lock(next);
		btrfs_set_lock_blocking(next);
	}

	level--;
	BUG_ON(level != btrfs_header_level(next));
	path->nodes[level] = next;
	path->slots[level] = 0;
	path->locks[level] = BTRFS_WRITE_LOCK_BLOCKING;
	wc->level = level;
	if (wc->level == 1)
		wc->reada_slot = 0;
	return 0;
skip:
	wc->refs[level - 1] = 0;
	wc->flags[level - 1] = 0;
	if (wc->stage == DROP_REFERENCE) {
		if (wc->flags[level] & BTRFS_BLOCK_FLAG_FULL_BACKREF) {
			parent = path->nodes[level]->start;
		} else {
			BUG_ON(root->root_key.objectid !=
			       btrfs_header_owner(path->nodes[level]));
			parent = 0;
		}

		ret = btrfs_free_extent(trans, root, bytenr, blocksize, parent,
				root->root_key.objectid, level - 1, 0, 0);
		BUG_ON(ret); /* -ENOMEM */
	}
	btrfs_tree_unlock(next);
	free_extent_buffer(next);
	*lookup_info = 1;
	return 1;
}

/*
 * helper to process tree block while walking up the tree.
 *
 * when wc->stage == DROP_REFERENCE, this function drops
 * reference count on the block.
 *
 * when wc->stage == UPDATE_BACKREF, this function changes
 * wc->stage back to DROP_REFERENCE if we changed wc->stage
 * to UPDATE_BACKREF previously while processing the block.
 *
 * NOTE: return value 1 means we should stop walking up.
 */
static noinline int walk_up_proc(struct btrfs_trans_handle *trans,
				 struct btrfs_root *root,
				 struct btrfs_path *path,
				 struct walk_control *wc)
{
	int ret;
	int level = wc->level;
	struct extent_buffer *eb = path->nodes[level];
	u64 parent = 0;

	if (wc->stage == UPDATE_BACKREF) {
		BUG_ON(wc->shared_level < level);
		if (level < wc->shared_level)
			goto out;

		ret = find_next_key(path, level + 1, &wc->update_progress);
		if (ret > 0)
			wc->update_ref = 0;

		wc->stage = DROP_REFERENCE;
		wc->shared_level = -1;
		path->slots[level] = 0;

		/*
		 * check reference count again if the block isn't locked.
		 * we should start walking down the tree again if reference
		 * count is one.
		 */
		if (!path->locks[level]) {
			BUG_ON(level == 0);
			btrfs_tree_lock(eb);
			btrfs_set_lock_blocking(eb);
			path->locks[level] = BTRFS_WRITE_LOCK_BLOCKING;

			ret = btrfs_lookup_extent_info(trans, root,
						       eb->start, level, 1,
						       &wc->refs[level],
						       &wc->flags[level]);
			if (ret < 0) {
				btrfs_tree_unlock_rw(eb, path->locks[level]);
				path->locks[level] = 0;
				return ret;
			}
			BUG_ON(wc->refs[level] == 0);
			if (wc->refs[level] == 1) {
				btrfs_tree_unlock_rw(eb, path->locks[level]);
				path->locks[level] = 0;
				return 1;
			}
		}
	}

	/* wc->stage == DROP_REFERENCE */
	BUG_ON(wc->refs[level] > 1 && !path->locks[level]);

	if (wc->refs[level] == 1) {
		if (level == 0) {
			if (wc->flags[level] & BTRFS_BLOCK_FLAG_FULL_BACKREF)
				ret = btrfs_dec_ref(trans, root, eb, 1,
						    wc->for_reloc);
			else
				ret = btrfs_dec_ref(trans, root, eb, 0,
						    wc->for_reloc);
			BUG_ON(ret); /* -ENOMEM */
		}
		/* make block locked assertion in clean_tree_block happy */
		if (!path->locks[level] &&
		    btrfs_header_generation(eb) == trans->transid) {
			btrfs_tree_lock(eb);
			btrfs_set_lock_blocking(eb);
			path->locks[level] = BTRFS_WRITE_LOCK_BLOCKING;
		}
		clean_tree_block(trans, root, eb);
	}

	if (eb == root->node) {
		if (wc->flags[level] & BTRFS_BLOCK_FLAG_FULL_BACKREF)
			parent = eb->start;
		else
			BUG_ON(root->root_key.objectid !=
			       btrfs_header_owner(eb));
	} else {
		if (wc->flags[level + 1] & BTRFS_BLOCK_FLAG_FULL_BACKREF)
			parent = path->nodes[level + 1]->start;
		else
			BUG_ON(root->root_key.objectid !=
			       btrfs_header_owner(path->nodes[level + 1]));
	}

	btrfs_free_tree_block(trans, root, eb, parent, wc->refs[level] == 1);
out:
	wc->refs[level] = 0;
	wc->flags[level] = 0;
	return 0;
}

static noinline int walk_down_tree(struct btrfs_trans_handle *trans,
				   struct btrfs_root *root,
				   struct btrfs_path *path,
				   struct walk_control *wc)
{
	int level = wc->level;
	int lookup_info = 1;
	int ret;

	while (level >= 0) {
		ret = walk_down_proc(trans, root, path, wc, lookup_info);
		if (ret > 0)
			break;

		if (level == 0)
			break;

		if (path->slots[level] >=
		    btrfs_header_nritems(path->nodes[level]))
			break;

		ret = do_walk_down(trans, root, path, wc, &lookup_info);
		if (ret > 0) {
			path->slots[level]++;
			continue;
		} else if (ret < 0)
			return ret;
		level = wc->level;
	}
	return 0;
}

static noinline int walk_up_tree(struct btrfs_trans_handle *trans,
				 struct btrfs_root *root,
				 struct btrfs_path *path,
				 struct walk_control *wc, int max_level)
{
	int level = wc->level;
	int ret;

	path->slots[level] = btrfs_header_nritems(path->nodes[level]);
	while (level < max_level && path->nodes[level]) {
		wc->level = level;
		if (path->slots[level] + 1 <
		    btrfs_header_nritems(path->nodes[level])) {
			path->slots[level]++;
			return 0;
		} else {
			ret = walk_up_proc(trans, root, path, wc);
			if (ret > 0)
				return 0;

			if (path->locks[level]) {
				btrfs_tree_unlock_rw(path->nodes[level],
						     path->locks[level]);
				path->locks[level] = 0;
			}
			free_extent_buffer(path->nodes[level]);
			path->nodes[level] = NULL;
			level++;
		}
	}
	return 1;
}

/*
 * drop a subvolume tree.
 *
 * this function traverses the tree freeing any blocks that only
 * referenced by the tree.
 *
 * when a shared tree block is found. this function decreases its
 * reference count by one. if update_ref is true, this function
 * also make sure backrefs for the shared block and all lower level
 * blocks are properly updated.
 *
 * If called with for_reloc == 0, may exit early with -EAGAIN
 */
int btrfs_drop_snapshot(struct btrfs_root *root,
			 struct btrfs_block_rsv *block_rsv, int update_ref,
			 int for_reloc)
{
	struct btrfs_path *path;
	struct btrfs_trans_handle *trans;
	struct btrfs_root *tree_root = root->fs_info->tree_root;
	struct btrfs_root_item *root_item = &root->root_item;
	struct walk_control *wc;
	struct btrfs_key key;
	int err = 0;
	int ret;
	int level;
	bool root_dropped = false;

	path = btrfs_alloc_path();
	if (!path) {
		err = -ENOMEM;
		goto out;
	}

	wc = kzalloc(sizeof(*wc), GFP_NOFS);
	if (!wc) {
		btrfs_free_path(path);
		err = -ENOMEM;
		goto out;
	}

	trans = btrfs_start_transaction(tree_root, 0);
	if (IS_ERR(trans)) {
		err = PTR_ERR(trans);
		goto out_free;
	}

	if (block_rsv)
		trans->block_rsv = block_rsv;

	if (btrfs_disk_key_objectid(&root_item->drop_progress) == 0) {
		level = btrfs_header_level(root->node);
		path->nodes[level] = btrfs_lock_root_node(root);
		btrfs_set_lock_blocking(path->nodes[level]);
		path->slots[level] = 0;
		path->locks[level] = BTRFS_WRITE_LOCK_BLOCKING;
		memset(&wc->update_progress, 0,
		       sizeof(wc->update_progress));
	} else {
		btrfs_disk_key_to_cpu(&key, &root_item->drop_progress);
		memcpy(&wc->update_progress, &key,
		       sizeof(wc->update_progress));

		level = root_item->drop_level;
		BUG_ON(level == 0);
		path->lowest_level = level;
		ret = btrfs_search_slot(NULL, root, &key, path, 0, 0);
		path->lowest_level = 0;
		if (ret < 0) {
			err = ret;
			goto out_end_trans;
		}
		WARN_ON(ret > 0);

		/*
		 * unlock our path, this is safe because only this
		 * function is allowed to delete this snapshot
		 */
		btrfs_unlock_up_safe(path, 0);

		level = btrfs_header_level(root->node);
		while (1) {
			btrfs_tree_lock(path->nodes[level]);
			btrfs_set_lock_blocking(path->nodes[level]);
			path->locks[level] = BTRFS_WRITE_LOCK_BLOCKING;

			ret = btrfs_lookup_extent_info(trans, root,
						path->nodes[level]->start,
						level, 1, &wc->refs[level],
						&wc->flags[level]);
			if (ret < 0) {
				err = ret;
				goto out_end_trans;
			}
			BUG_ON(wc->refs[level] == 0);

			if (level == root_item->drop_level)
				break;

			btrfs_tree_unlock(path->nodes[level]);
			path->locks[level] = 0;
			WARN_ON(wc->refs[level] != 1);
			level--;
		}
	}

	wc->level = level;
	wc->shared_level = -1;
	wc->stage = DROP_REFERENCE;
	wc->update_ref = update_ref;
	wc->keep_locks = 0;
	wc->for_reloc = for_reloc;
	wc->reada_count = BTRFS_NODEPTRS_PER_BLOCK(root);

	while (1) {

		ret = walk_down_tree(trans, root, path, wc);
		if (ret < 0) {
			err = ret;
			break;
		}

		ret = walk_up_tree(trans, root, path, wc, BTRFS_MAX_LEVEL);
		if (ret < 0) {
			err = ret;
			break;
		}

		if (ret > 0) {
			BUG_ON(wc->stage != DROP_REFERENCE);
			break;
		}

		if (wc->stage == DROP_REFERENCE) {
			level = wc->level;
			btrfs_node_key(path->nodes[level],
				       &root_item->drop_progress,
				       path->slots[level]);
			root_item->drop_level = level;
		}

		BUG_ON(wc->level == 0);
		if (btrfs_should_end_transaction(trans, tree_root) ||
		    (!for_reloc && btrfs_need_cleaner_sleep(root))) {
			ret = btrfs_update_root(trans, tree_root,
						&root->root_key,
						root_item);
			if (ret) {
				btrfs_abort_transaction(trans, tree_root, ret);
				err = ret;
				goto out_end_trans;
			}

			btrfs_end_transaction_throttle(trans, tree_root);
			if (!for_reloc && btrfs_need_cleaner_sleep(root)) {
				pr_debug("btrfs: drop snapshot early exit\n");
				err = -EAGAIN;
				goto out_free;
			}

			trans = btrfs_start_transaction(tree_root, 0);
			if (IS_ERR(trans)) {
				err = PTR_ERR(trans);
				goto out_free;
			}
			if (block_rsv)
				trans->block_rsv = block_rsv;
		}
	}
	btrfs_release_path(path);
	if (err)
		goto out_end_trans;

	ret = btrfs_del_root(trans, tree_root, &root->root_key);
	if (ret) {
		btrfs_abort_transaction(trans, tree_root, ret);
		goto out_end_trans;
	}

	if (root->root_key.objectid != BTRFS_TREE_RELOC_OBJECTID) {
		ret = btrfs_find_root(tree_root, &root->root_key, path,
				      NULL, NULL);
		if (ret < 0) {
			btrfs_abort_transaction(trans, tree_root, ret);
			err = ret;
			goto out_end_trans;
		} else if (ret > 0) {
			/* if we fail to delete the orphan item this time
			 * around, it'll get picked up the next time.
			 *
			 * The most common failure here is just -ENOENT.
			 */
			btrfs_del_orphan_item(trans, tree_root,
					      root->root_key.objectid);
		}
	}

	if (root->in_radix) {
		btrfs_drop_and_free_fs_root(tree_root->fs_info, root);
	} else {
		free_extent_buffer(root->node);
		free_extent_buffer(root->commit_root);
		btrfs_put_fs_root(root);
	}
	root_dropped = true;
out_end_trans:
	btrfs_end_transaction_throttle(trans, tree_root);
out_free:
	kfree(wc);
	btrfs_free_path(path);
out:
	/*
	 * So if we need to stop dropping the snapshot for whatever reason we
	 * need to make sure to add it back to the dead root list so that we
	 * keep trying to do the work later.  This also cleans up roots if we
	 * don't have it in the radix (like when we recover after a power fail
	 * or unmount) so we don't leak memory.
	 */
	if (!for_reloc && root_dropped == false)
		btrfs_add_dead_root(root);
	if (err)
		btrfs_std_error(root->fs_info, err);
	return err;
}

/*
 * drop subtree rooted at tree block 'node'.
 *
 * NOTE: this function will unlock and release tree block 'node'
 * only used by relocation code
 */
int btrfs_drop_subtree(struct btrfs_trans_handle *trans,
			struct btrfs_root *root,
			struct extent_buffer *node,
			struct extent_buffer *parent)
{
	struct btrfs_path *path;
	struct walk_control *wc;
	int level;
	int parent_level;
	int ret = 0;
	int wret;

	BUG_ON(root->root_key.objectid != BTRFS_TREE_RELOC_OBJECTID);

	path = btrfs_alloc_path();
	if (!path)
		return -ENOMEM;

	wc = kzalloc(sizeof(*wc), GFP_NOFS);
	if (!wc) {
		btrfs_free_path(path);
		return -ENOMEM;
	}

	btrfs_assert_tree_locked(parent);
	parent_level = btrfs_header_level(parent);
	extent_buffer_get(parent);
	path->nodes[parent_level] = parent;
	path->slots[parent_level] = btrfs_header_nritems(parent);

	btrfs_assert_tree_locked(node);
	level = btrfs_header_level(node);
	path->nodes[level] = node;
	path->slots[level] = 0;
	path->locks[level] = BTRFS_WRITE_LOCK_BLOCKING;

	wc->refs[parent_level] = 1;
	wc->flags[parent_level] = BTRFS_BLOCK_FLAG_FULL_BACKREF;
	wc->level = level;
	wc->shared_level = -1;
	wc->stage = DROP_REFERENCE;
	wc->update_ref = 0;
	wc->keep_locks = 1;
	wc->for_reloc = 1;
	wc->reada_count = BTRFS_NODEPTRS_PER_BLOCK(root);

	while (1) {
		wret = walk_down_tree(trans, root, path, wc);
		if (wret < 0) {
			ret = wret;
			break;
		}

		wret = walk_up_tree(trans, root, path, wc, parent_level);
		if (wret < 0)
			ret = wret;
		if (wret != 0)
			break;
	}

	kfree(wc);
	btrfs_free_path(path);
	return ret;
}

static u64 update_block_group_flags(struct btrfs_root *root, u64 flags)
{
	u64 num_devices;
	u64 stripped;

	/*
	 * if restripe for this chunk_type is on pick target profile and
	 * return, otherwise do the usual balance
	 */
	stripped = get_restripe_target(root->fs_info, flags);
	if (stripped)
		return extended_to_chunk(stripped);

	/*
	 * we add in the count of missing devices because we want
	 * to make sure that any RAID levels on a degraded FS
	 * continue to be honored.
	 */
	num_devices = root->fs_info->fs_devices->rw_devices +
		root->fs_info->fs_devices->missing_devices;

	stripped = BTRFS_BLOCK_GROUP_RAID0 |
		BTRFS_BLOCK_GROUP_RAID5 | BTRFS_BLOCK_GROUP_RAID6 |
		BTRFS_BLOCK_GROUP_RAID1 | BTRFS_BLOCK_GROUP_RAID10;

	if (num_devices == 1) {
		stripped |= BTRFS_BLOCK_GROUP_DUP;
		stripped = flags & ~stripped;

		/* turn raid0 into single device chunks */
		if (flags & BTRFS_BLOCK_GROUP_RAID0)
			return stripped;

		/* turn mirroring into duplication */
		if (flags & (BTRFS_BLOCK_GROUP_RAID1 |
			     BTRFS_BLOCK_GROUP_RAID10))
			return stripped | BTRFS_BLOCK_GROUP_DUP;
	} else {
		/* they already had raid on here, just return */
		if (flags & stripped)
			return flags;

		stripped |= BTRFS_BLOCK_GROUP_DUP;
		stripped = flags & ~stripped;

		/* switch duplicated blocks with raid1 */
		if (flags & BTRFS_BLOCK_GROUP_DUP)
			return stripped | BTRFS_BLOCK_GROUP_RAID1;

		/* this is drive concat, leave it alone */
	}

	return flags;
}

static int set_block_group_ro(struct btrfs_block_group_cache *cache, int force)
{
	struct btrfs_space_info *sinfo = cache->space_info;
	u64 num_bytes;
	u64 min_allocable_bytes;
	int ret = -ENOSPC;


	/*
	 * We need some metadata space and system metadata space for
	 * allocating chunks in some corner cases until we force to set
	 * it to be readonly.
	 */
	if ((sinfo->flags &
	     (BTRFS_BLOCK_GROUP_SYSTEM | BTRFS_BLOCK_GROUP_METADATA)) &&
	    !force)
		min_allocable_bytes = 1 * 1024 * 1024;
	else
		min_allocable_bytes = 0;

	spin_lock(&sinfo->lock);
	spin_lock(&cache->lock);

	if (cache->ro) {
		ret = 0;
		goto out;
	}

	num_bytes = cache->key.offset - cache->reserved - cache->pinned -
		    cache->bytes_super - btrfs_block_group_used(&cache->item);

	if (sinfo->bytes_used + sinfo->bytes_reserved + sinfo->bytes_pinned +
	    sinfo->bytes_may_use + sinfo->bytes_readonly + num_bytes +
	    min_allocable_bytes <= sinfo->total_bytes) {
		sinfo->bytes_readonly += num_bytes;
		cache->ro = 1;
		ret = 0;
	}
out:
	spin_unlock(&cache->lock);
	spin_unlock(&sinfo->lock);
	return ret;
}

int btrfs_set_block_group_ro(struct btrfs_root *root,
			     struct btrfs_block_group_cache *cache)

{
	struct btrfs_trans_handle *trans;
	u64 alloc_flags;
	int ret;

	BUG_ON(cache->ro);

	trans = btrfs_join_transaction(root);
	if (IS_ERR(trans))
		return PTR_ERR(trans);

	alloc_flags = update_block_group_flags(root, cache->flags);
	if (alloc_flags != cache->flags) {
		ret = do_chunk_alloc(trans, root, alloc_flags,
				     CHUNK_ALLOC_FORCE);
		if (ret < 0)
			goto out;
	}

	ret = set_block_group_ro(cache, 0);
	if (!ret)
		goto out;
	alloc_flags = get_alloc_profile(root, cache->space_info->flags);
	ret = do_chunk_alloc(trans, root, alloc_flags,
			     CHUNK_ALLOC_FORCE);
	if (ret < 0)
		goto out;
	ret = set_block_group_ro(cache, 0);
out:
	btrfs_end_transaction(trans, root);
	return ret;
}

int btrfs_force_chunk_alloc(struct btrfs_trans_handle *trans,
			    struct btrfs_root *root, u64 type)
{
	u64 alloc_flags = get_alloc_profile(root, type);
	return do_chunk_alloc(trans, root, alloc_flags,
			      CHUNK_ALLOC_FORCE);
}

/*
 * helper to account the unused space of all the readonly block group in the
 * list. takes mirrors into account.
 */
static u64 __btrfs_get_ro_block_group_free_space(struct list_head *groups_list)
{
	struct btrfs_block_group_cache *block_group;
	u64 free_bytes = 0;
	int factor;

	list_for_each_entry(block_group, groups_list, list) {
		spin_lock(&block_group->lock);

		if (!block_group->ro) {
			spin_unlock(&block_group->lock);
			continue;
		}

		if (block_group->flags & (BTRFS_BLOCK_GROUP_RAID1 |
					  BTRFS_BLOCK_GROUP_RAID10 |
					  BTRFS_BLOCK_GROUP_DUP))
			factor = 2;
		else
			factor = 1;

		free_bytes += (block_group->key.offset -
			       btrfs_block_group_used(&block_group->item)) *
			       factor;

		spin_unlock(&block_group->lock);
	}

	return free_bytes;
}

/*
 * helper to account the unused space of all the readonly block group in the
 * space_info. takes mirrors into account.
 */
u64 btrfs_account_ro_block_groups_free_space(struct btrfs_space_info *sinfo)
{
	int i;
	u64 free_bytes = 0;

	spin_lock(&sinfo->lock);

	for (i = 0; i < BTRFS_NR_RAID_TYPES; i++)
		if (!list_empty(&sinfo->block_groups[i]))
			free_bytes += __btrfs_get_ro_block_group_free_space(
						&sinfo->block_groups[i]);

	spin_unlock(&sinfo->lock);

	return free_bytes;
}

void btrfs_set_block_group_rw(struct btrfs_root *root,
			      struct btrfs_block_group_cache *cache)
{
	struct btrfs_space_info *sinfo = cache->space_info;
	u64 num_bytes;

	BUG_ON(!cache->ro);

	spin_lock(&sinfo->lock);
	spin_lock(&cache->lock);
	num_bytes = cache->key.offset - cache->reserved - cache->pinned -
		    cache->bytes_super - btrfs_block_group_used(&cache->item);
	sinfo->bytes_readonly -= num_bytes;
	cache->ro = 0;
	spin_unlock(&cache->lock);
	spin_unlock(&sinfo->lock);
}

/*
 * checks to see if its even possible to relocate this block group.
 *
 * @return - -1 if it's not a good idea to relocate this block group, 0 if its
 * ok to go ahead and try.
 */
int btrfs_can_relocate(struct btrfs_root *root, u64 bytenr)
{
	struct btrfs_block_group_cache *block_group;
	struct btrfs_space_info *space_info;
	struct btrfs_fs_devices *fs_devices = root->fs_info->fs_devices;
	struct btrfs_device *device;
	struct btrfs_trans_handle *trans;
	u64 min_free;
	u64 dev_min = 1;
	u64 dev_nr = 0;
	u64 target;
	int index;
	int full = 0;
	int ret = 0;

	block_group = btrfs_lookup_block_group(root->fs_info, bytenr);

	/* odd, couldn't find the block group, leave it alone */
	if (!block_group)
		return -1;

	min_free = btrfs_block_group_used(&block_group->item);

	/* no bytes used, we're good */
	if (!min_free)
		goto out;

	space_info = block_group->space_info;
	spin_lock(&space_info->lock);

	full = space_info->full;

	/*
	 * if this is the last block group we have in this space, we can't
	 * relocate it unless we're able to allocate a new chunk below.
	 *
	 * Otherwise, we need to make sure we have room in the space to handle
	 * all of the extents from this block group.  If we can, we're good
	 */
	if ((space_info->total_bytes != block_group->key.offset) &&
	    (space_info->bytes_used + space_info->bytes_reserved +
	     space_info->bytes_pinned + space_info->bytes_readonly +
	     min_free < space_info->total_bytes)) {
		spin_unlock(&space_info->lock);
		goto out;
	}
	spin_unlock(&space_info->lock);

	/*
	 * ok we don't have enough space, but maybe we have free space on our
	 * devices to allocate new chunks for relocation, so loop through our
	 * alloc devices and guess if we have enough space.  if this block
	 * group is going to be restriped, run checks against the target
	 * profile instead of the current one.
	 */
	ret = -1;

	/*
	 * index:
	 *      0: raid10
	 *      1: raid1
	 *      2: dup
	 *      3: raid0
	 *      4: single
	 */
	target = get_restripe_target(root->fs_info, block_group->flags);
	if (target) {
		index = __get_raid_index(extended_to_chunk(target));
	} else {
		/*
		 * this is just a balance, so if we were marked as full
		 * we know there is no space for a new chunk
		 */
		if (full)
			goto out;

		index = get_block_group_index(block_group);
	}

	if (index == BTRFS_RAID_RAID10) {
		dev_min = 4;
		/* Divide by 2 */
		min_free >>= 1;
	} else if (index == BTRFS_RAID_RAID1) {
		dev_min = 2;
	} else if (index == BTRFS_RAID_DUP) {
		/* Multiply by 2 */
		min_free <<= 1;
	} else if (index == BTRFS_RAID_RAID0) {
		dev_min = fs_devices->rw_devices;
		do_div(min_free, dev_min);
	}

	/* We need to do this so that we can look at pending chunks */
	trans = btrfs_join_transaction(root);
	if (IS_ERR(trans)) {
		ret = PTR_ERR(trans);
		goto out;
	}

	mutex_lock(&root->fs_info->chunk_mutex);
	list_for_each_entry(device, &fs_devices->alloc_list, dev_alloc_list) {
		u64 dev_offset;

		/*
		 * check to make sure we can actually find a chunk with enough
		 * space to fit our block group in.
		 */
		if (device->total_bytes > device->bytes_used + min_free &&
		    !device->is_tgtdev_for_dev_replace) {
			ret = find_free_dev_extent(trans, device, min_free,
						   &dev_offset, NULL);
			if (!ret)
				dev_nr++;

			if (dev_nr >= dev_min)
				break;

			ret = -1;
		}
	}
	mutex_unlock(&root->fs_info->chunk_mutex);
	btrfs_end_transaction(trans, root);
out:
	btrfs_put_block_group(block_group);
	return ret;
}

static int find_first_block_group(struct btrfs_root *root,
		struct btrfs_path *path, struct btrfs_key *key)
{
	int ret = 0;
	struct btrfs_key found_key;
	struct extent_buffer *leaf;
	int slot;

	ret = btrfs_search_slot(NULL, root, key, path, 0, 0);
	if (ret < 0)
		goto out;

	while (1) {
		slot = path->slots[0];
		leaf = path->nodes[0];
		if (slot >= btrfs_header_nritems(leaf)) {
			ret = btrfs_next_leaf(root, path);
			if (ret == 0)
				continue;
			if (ret < 0)
				goto out;
			break;
		}
		btrfs_item_key_to_cpu(leaf, &found_key, slot);

		if (found_key.objectid >= key->objectid &&
		    found_key.type == BTRFS_BLOCK_GROUP_ITEM_KEY) {
			ret = 0;
			goto out;
		}
		path->slots[0]++;
	}
out:
	return ret;
}

void btrfs_put_block_group_cache(struct btrfs_fs_info *info)
{
	struct btrfs_block_group_cache *block_group;
	u64 last = 0;

	while (1) {
		struct inode *inode;

		block_group = btrfs_lookup_first_block_group(info, last);
		while (block_group) {
			spin_lock(&block_group->lock);
			if (block_group->iref)
				break;
			spin_unlock(&block_group->lock);
			block_group = next_block_group(info->tree_root,
						       block_group);
		}
		if (!block_group) {
			if (last == 0)
				break;
			last = 0;
			continue;
		}

		inode = block_group->inode;
		block_group->iref = 0;
		block_group->inode = NULL;
		spin_unlock(&block_group->lock);
		iput(inode);
		last = block_group->key.objectid + block_group->key.offset;
		btrfs_put_block_group(block_group);
	}
}

int btrfs_free_block_groups(struct btrfs_fs_info *info)
{
	struct btrfs_block_group_cache *block_group;
	struct btrfs_space_info *space_info;
	struct btrfs_caching_control *caching_ctl;
	struct rb_node *n;

	down_write(&info->extent_commit_sem);
	while (!list_empty(&info->caching_block_groups)) {
		caching_ctl = list_entry(info->caching_block_groups.next,
					 struct btrfs_caching_control, list);
		list_del(&caching_ctl->list);
		put_caching_control(caching_ctl);
	}
	up_write(&info->extent_commit_sem);

	spin_lock(&info->block_group_cache_lock);
	while ((n = rb_last(&info->block_group_cache_tree)) != NULL) {
		block_group = rb_entry(n, struct btrfs_block_group_cache,
				       cache_node);
		rb_erase(&block_group->cache_node,
			 &info->block_group_cache_tree);
		spin_unlock(&info->block_group_cache_lock);

		down_write(&block_group->space_info->groups_sem);
		list_del(&block_group->list);
		up_write(&block_group->space_info->groups_sem);

		if (block_group->cached == BTRFS_CACHE_STARTED)
			wait_block_group_cache_done(block_group);

		/*
		 * We haven't cached this block group, which means we could
		 * possibly have excluded extents on this block group.
		 */
		if (block_group->cached == BTRFS_CACHE_NO ||
		    block_group->cached == BTRFS_CACHE_ERROR)
			free_excluded_extents(info->extent_root, block_group);

		btrfs_remove_free_space_cache(block_group);
		btrfs_put_block_group(block_group);

		spin_lock(&info->block_group_cache_lock);
	}
	spin_unlock(&info->block_group_cache_lock);

	/* now that all the block groups are freed, go through and
	 * free all the space_info structs.  This is only called during
	 * the final stages of unmount, and so we know nobody is
	 * using them.  We call synchronize_rcu() once before we start,
	 * just to be on the safe side.
	 */
	synchronize_rcu();

	release_global_block_rsv(info);

	while (!list_empty(&info->space_info)) {
		space_info = list_entry(info->space_info.next,
					struct btrfs_space_info,
					list);
		if (btrfs_test_opt(info->tree_root, ENOSPC_DEBUG)) {
			if (WARN_ON(space_info->bytes_pinned > 0 ||
			    space_info->bytes_reserved > 0 ||
			    space_info->bytes_may_use > 0)) {
				dump_space_info(space_info, 0, 0);
			}
		}
		percpu_counter_destroy(&space_info->total_bytes_pinned);
		list_del(&space_info->list);
		kfree(space_info);
	}
	return 0;
}

static void __link_block_group(struct btrfs_space_info *space_info,
			       struct btrfs_block_group_cache *cache)
{
	int index = get_block_group_index(cache);

	down_write(&space_info->groups_sem);
	list_add_tail(&cache->list, &space_info->block_groups[index]);
	up_write(&space_info->groups_sem);
}

int btrfs_read_block_groups(struct btrfs_root *root)
{
	struct btrfs_path *path;
	int ret;
	struct btrfs_block_group_cache *cache;
	struct btrfs_fs_info *info = root->fs_info;
	struct btrfs_space_info *space_info;
	struct btrfs_key key;
	struct btrfs_key found_key;
	struct extent_buffer *leaf;
	int need_clear = 0;
	u64 cache_gen;

	root = info->extent_root;
	key.objectid = 0;
	key.offset = 0;
	btrfs_set_key_type(&key, BTRFS_BLOCK_GROUP_ITEM_KEY);
	path = btrfs_alloc_path();
	if (!path)
		return -ENOMEM;
	path->reada = 1;

	cache_gen = btrfs_super_cache_generation(root->fs_info->super_copy);
	if (btrfs_test_opt(root, SPACE_CACHE) &&
	    btrfs_super_generation(root->fs_info->super_copy) != cache_gen)
		need_clear = 1;
	if (btrfs_test_opt(root, CLEAR_CACHE))
		need_clear = 1;

	while (1) {
		ret = find_first_block_group(root, path, &key);
		if (ret > 0)
			break;
		if (ret != 0)
			goto error;
		leaf = path->nodes[0];
		btrfs_item_key_to_cpu(leaf, &found_key, path->slots[0]);
		cache = kzalloc(sizeof(*cache), GFP_NOFS);
		if (!cache) {
			ret = -ENOMEM;
			goto error;
		}
		cache->free_space_ctl = kzalloc(sizeof(*cache->free_space_ctl),
						GFP_NOFS);
		if (!cache->free_space_ctl) {
			kfree(cache);
			ret = -ENOMEM;
			goto error;
		}

		atomic_set(&cache->count, 1);
		spin_lock_init(&cache->lock);
		cache->fs_info = info;
		INIT_LIST_HEAD(&cache->list);
		INIT_LIST_HEAD(&cache->cluster_list);

		if (need_clear) {
			/*
			 * When we mount with old space cache, we need to
			 * set BTRFS_DC_CLEAR and set dirty flag.
			 *
			 * a) Setting 'BTRFS_DC_CLEAR' makes sure that we
			 *    truncate the old free space cache inode and
			 *    setup a new one.
			 * b) Setting 'dirty flag' makes sure that we flush
			 *    the new space cache info onto disk.
			 */
			cache->disk_cache_state = BTRFS_DC_CLEAR;
			if (btrfs_test_opt(root, SPACE_CACHE))
				cache->dirty = 1;
		}

		read_extent_buffer(leaf, &cache->item,
				   btrfs_item_ptr_offset(leaf, path->slots[0]),
				   sizeof(cache->item));
		memcpy(&cache->key, &found_key, sizeof(found_key));

		key.objectid = found_key.objectid + found_key.offset;
		btrfs_release_path(path);
		cache->flags = btrfs_block_group_flags(&cache->item);
		cache->sectorsize = root->sectorsize;
		cache->full_stripe_len = btrfs_full_stripe_len(root,
					       &root->fs_info->mapping_tree,
					       found_key.objectid);
		btrfs_init_free_space_ctl(cache);

		/*
		 * We need to exclude the super stripes now so that the space
		 * info has super bytes accounted for, otherwise we'll think
		 * we have more space than we actually do.
		 */
		ret = exclude_super_stripes(root, cache);
		if (ret) {
			/*
			 * We may have excluded something, so call this just in
			 * case.
			 */
			free_excluded_extents(root, cache);
			kfree(cache->free_space_ctl);
			kfree(cache);
			goto error;
		}

		/*
		 * check for two cases, either we are full, and therefore
		 * don't need to bother with the caching work since we won't
		 * find any space, or we are empty, and we can just add all
		 * the space in and be done with it.  This saves us _alot_ of
		 * time, particularly in the full case.
		 */
		if (found_key.offset == btrfs_block_group_used(&cache->item)) {
			cache->last_byte_to_unpin = (u64)-1;
			cache->cached = BTRFS_CACHE_FINISHED;
			free_excluded_extents(root, cache);
		} else if (btrfs_block_group_used(&cache->item) == 0) {
			cache->last_byte_to_unpin = (u64)-1;
			cache->cached = BTRFS_CACHE_FINISHED;
			add_new_free_space(cache, root->fs_info,
					   found_key.objectid,
					   found_key.objectid +
					   found_key.offset);
			free_excluded_extents(root, cache);
		}

		ret = btrfs_add_block_group_cache(root->fs_info, cache);
		if (ret) {
			btrfs_remove_free_space_cache(cache);
			btrfs_put_block_group(cache);
			goto error;
		}

		ret = update_space_info(info, cache->flags, found_key.offset,
					btrfs_block_group_used(&cache->item),
					&space_info);
		if (ret) {
			btrfs_remove_free_space_cache(cache);
			spin_lock(&info->block_group_cache_lock);
			rb_erase(&cache->cache_node,
				 &info->block_group_cache_tree);
			spin_unlock(&info->block_group_cache_lock);
			btrfs_put_block_group(cache);
			goto error;
		}

		cache->space_info = space_info;
		spin_lock(&cache->space_info->lock);
		cache->space_info->bytes_readonly += cache->bytes_super;
		spin_unlock(&cache->space_info->lock);

		__link_block_group(space_info, cache);

		set_avail_alloc_bits(root->fs_info, cache->flags);
		if (btrfs_chunk_readonly(root, cache->key.objectid))
			set_block_group_ro(cache, 1);
	}

	list_for_each_entry_rcu(space_info, &root->fs_info->space_info, list) {
		if (!(get_alloc_profile(root, space_info->flags) &
		      (BTRFS_BLOCK_GROUP_RAID10 |
		       BTRFS_BLOCK_GROUP_RAID1 |
		       BTRFS_BLOCK_GROUP_RAID5 |
		       BTRFS_BLOCK_GROUP_RAID6 |
		       BTRFS_BLOCK_GROUP_DUP)))
			continue;
		/*
		 * avoid allocating from un-mirrored block group if there are
		 * mirrored block groups.
		 */
		list_for_each_entry(cache,
				&space_info->block_groups[BTRFS_RAID_RAID0],
				list)
			set_block_group_ro(cache, 1);
		list_for_each_entry(cache,
				&space_info->block_groups[BTRFS_RAID_SINGLE],
				list)
			set_block_group_ro(cache, 1);
	}

	init_global_block_rsv(info);
	ret = 0;
error:
	btrfs_free_path(path);
	return ret;
}

void btrfs_create_pending_block_groups(struct btrfs_trans_handle *trans,
				       struct btrfs_root *root)
{
	struct btrfs_block_group_cache *block_group, *tmp;
	struct btrfs_root *extent_root = root->fs_info->extent_root;
	struct btrfs_block_group_item item;
	struct btrfs_key key;
	int ret = 0;

	list_for_each_entry_safe(block_group, tmp, &trans->new_bgs,
				 new_bg_list) {
		list_del_init(&block_group->new_bg_list);

		if (ret)
			continue;

		spin_lock(&block_group->lock);
		memcpy(&item, &block_group->item, sizeof(item));
		memcpy(&key, &block_group->key, sizeof(key));
		spin_unlock(&block_group->lock);

		ret = btrfs_insert_item(trans, extent_root, &key, &item,
					sizeof(item));
		if (ret)
			btrfs_abort_transaction(trans, extent_root, ret);
		ret = btrfs_finish_chunk_alloc(trans, extent_root,
					       key.objectid, key.offset);
		if (ret)
			btrfs_abort_transaction(trans, extent_root, ret);
	}
}

int btrfs_make_block_group(struct btrfs_trans_handle *trans,
			   struct btrfs_root *root, u64 bytes_used,
			   u64 type, u64 chunk_objectid, u64 chunk_offset,
			   u64 size)
{
	int ret;
	struct btrfs_root *extent_root;
	struct btrfs_block_group_cache *cache;

	extent_root = root->fs_info->extent_root;

	root->fs_info->last_trans_log_full_commit = trans->transid;

	cache = kzalloc(sizeof(*cache), GFP_NOFS);
	if (!cache)
		return -ENOMEM;
	cache->free_space_ctl = kzalloc(sizeof(*cache->free_space_ctl),
					GFP_NOFS);
	if (!cache->free_space_ctl) {
		kfree(cache);
		return -ENOMEM;
	}

	cache->key.objectid = chunk_offset;
	cache->key.offset = size;
	cache->key.type = BTRFS_BLOCK_GROUP_ITEM_KEY;
	cache->sectorsize = root->sectorsize;
	cache->fs_info = root->fs_info;
	cache->full_stripe_len = btrfs_full_stripe_len(root,
					       &root->fs_info->mapping_tree,
					       chunk_offset);

	atomic_set(&cache->count, 1);
	spin_lock_init(&cache->lock);
	INIT_LIST_HEAD(&cache->list);
	INIT_LIST_HEAD(&cache->cluster_list);
	INIT_LIST_HEAD(&cache->new_bg_list);

	btrfs_init_free_space_ctl(cache);

	btrfs_set_block_group_used(&cache->item, bytes_used);
	btrfs_set_block_group_chunk_objectid(&cache->item, chunk_objectid);
	cache->flags = type;
	btrfs_set_block_group_flags(&cache->item, type);

	cache->last_byte_to_unpin = (u64)-1;
	cache->cached = BTRFS_CACHE_FINISHED;
	ret = exclude_super_stripes(root, cache);
	if (ret) {
		/*
		 * We may have excluded something, so call this just in
		 * case.
		 */
		free_excluded_extents(root, cache);
		kfree(cache->free_space_ctl);
		kfree(cache);
		return ret;
	}

	add_new_free_space(cache, root->fs_info, chunk_offset,
			   chunk_offset + size);

	free_excluded_extents(root, cache);

	ret = btrfs_add_block_group_cache(root->fs_info, cache);
	if (ret) {
		btrfs_remove_free_space_cache(cache);
		btrfs_put_block_group(cache);
		return ret;
	}

	ret = update_space_info(root->fs_info, cache->flags, size, bytes_used,
				&cache->space_info);
	if (ret) {
		btrfs_remove_free_space_cache(cache);
		spin_lock(&root->fs_info->block_group_cache_lock);
		rb_erase(&cache->cache_node,
			 &root->fs_info->block_group_cache_tree);
		spin_unlock(&root->fs_info->block_group_cache_lock);
		btrfs_put_block_group(cache);
		return ret;
	}
	update_global_block_rsv(root->fs_info);

	spin_lock(&cache->space_info->lock);
	cache->space_info->bytes_readonly += cache->bytes_super;
	spin_unlock(&cache->space_info->lock);

	__link_block_group(cache->space_info, cache);

	list_add_tail(&cache->new_bg_list, &trans->new_bgs);

	set_avail_alloc_bits(extent_root->fs_info, type);

	return 0;
}

static void clear_avail_alloc_bits(struct btrfs_fs_info *fs_info, u64 flags)
{
	u64 extra_flags = chunk_to_extended(flags) &
				BTRFS_EXTENDED_PROFILE_MASK;

	write_seqlock(&fs_info->profiles_lock);
	if (flags & BTRFS_BLOCK_GROUP_DATA)
		fs_info->avail_data_alloc_bits &= ~extra_flags;
	if (flags & BTRFS_BLOCK_GROUP_METADATA)
		fs_info->avail_metadata_alloc_bits &= ~extra_flags;
	if (flags & BTRFS_BLOCK_GROUP_SYSTEM)
		fs_info->avail_system_alloc_bits &= ~extra_flags;
	write_sequnlock(&fs_info->profiles_lock);
}

int btrfs_remove_block_group(struct btrfs_trans_handle *trans,
			     struct btrfs_root *root, u64 group_start)
{
	struct btrfs_path *path;
	struct btrfs_block_group_cache *block_group;
	struct btrfs_free_cluster *cluster;
	struct btrfs_root *tree_root = root->fs_info->tree_root;
	struct btrfs_key key;
	struct inode *inode;
	int ret;
	int index;
	int factor;

	root = root->fs_info->extent_root;

	block_group = btrfs_lookup_block_group(root->fs_info, group_start);
	BUG_ON(!block_group);
	BUG_ON(!block_group->ro);

	/*
	 * Free the reserved super bytes from this block group before
	 * remove it.
	 */
	free_excluded_extents(root, block_group);

	memcpy(&key, &block_group->key, sizeof(key));
	index = get_block_group_index(block_group);
	if (block_group->flags & (BTRFS_BLOCK_GROUP_DUP |
				  BTRFS_BLOCK_GROUP_RAID1 |
				  BTRFS_BLOCK_GROUP_RAID10))
		factor = 2;
	else
		factor = 1;

	/* make sure this block group isn't part of an allocation cluster */
	cluster = &root->fs_info->data_alloc_cluster;
	spin_lock(&cluster->refill_lock);
	btrfs_return_cluster_to_free_space(block_group, cluster);
	spin_unlock(&cluster->refill_lock);

	/*
	 * make sure this block group isn't part of a metadata
	 * allocation cluster
	 */
	cluster = &root->fs_info->meta_alloc_cluster;
	spin_lock(&cluster->refill_lock);
	btrfs_return_cluster_to_free_space(block_group, cluster);
	spin_unlock(&cluster->refill_lock);

	path = btrfs_alloc_path();
	if (!path) {
		ret = -ENOMEM;
		goto out;
	}

	inode = lookup_free_space_inode(tree_root, block_group, path);
	if (!IS_ERR(inode)) {
		ret = btrfs_orphan_add(trans, inode);
		if (ret) {
			btrfs_add_delayed_iput(inode);
			goto out;
		}
		clear_nlink(inode);
		/* One for the block groups ref */
		spin_lock(&block_group->lock);
		if (block_group->iref) {
			block_group->iref = 0;
			block_group->inode = NULL;
			spin_unlock(&block_group->lock);
			iput(inode);
		} else {
			spin_unlock(&block_group->lock);
		}
		/* One for our lookup ref */
		btrfs_add_delayed_iput(inode);
	}

	key.objectid = BTRFS_FREE_SPACE_OBJECTID;
	key.offset = block_group->key.objectid;
	key.type = 0;

	ret = btrfs_search_slot(trans, tree_root, &key, path, -1, 1);
	if (ret < 0)
		goto out;
	if (ret > 0)
		btrfs_release_path(path);
	if (ret == 0) {
		ret = btrfs_del_item(trans, tree_root, path);
		if (ret)
			goto out;
		btrfs_release_path(path);
	}

	spin_lock(&root->fs_info->block_group_cache_lock);
	rb_erase(&block_group->cache_node,
		 &root->fs_info->block_group_cache_tree);

	if (root->fs_info->first_logical_byte == block_group->key.objectid)
		root->fs_info->first_logical_byte = (u64)-1;
	spin_unlock(&root->fs_info->block_group_cache_lock);

	down_write(&block_group->space_info->groups_sem);
	/*
	 * we must use list_del_init so people can check to see if they
	 * are still on the list after taking the semaphore
	 */
	list_del_init(&block_group->list);
	if (list_empty(&block_group->space_info->block_groups[index]))
		clear_avail_alloc_bits(root->fs_info, block_group->flags);
	up_write(&block_group->space_info->groups_sem);

	if (block_group->cached == BTRFS_CACHE_STARTED)
		wait_block_group_cache_done(block_group);

	btrfs_remove_free_space_cache(block_group);

	spin_lock(&block_group->space_info->lock);
	block_group->space_info->total_bytes -= block_group->key.offset;
	block_group->space_info->bytes_readonly -= block_group->key.offset;
	block_group->space_info->disk_total -= block_group->key.offset * factor;
	spin_unlock(&block_group->space_info->lock);

	memcpy(&key, &block_group->key, sizeof(key));

	btrfs_clear_space_info_full(root->fs_info);

	btrfs_put_block_group(block_group);
	btrfs_put_block_group(block_group);

	ret = btrfs_search_slot(trans, root, &key, path, -1, 1);
	if (ret > 0)
		ret = -EIO;
	if (ret < 0)
		goto out;

	ret = btrfs_del_item(trans, root, path);
out:
	btrfs_free_path(path);
	return ret;
}

int btrfs_init_space_info(struct btrfs_fs_info *fs_info)
{
	struct btrfs_space_info *space_info;
	struct btrfs_super_block *disk_super;
	u64 features;
	u64 flags;
	int mixed = 0;
	int ret;

	disk_super = fs_info->super_copy;
	if (!btrfs_super_root(disk_super))
		return 1;

	features = btrfs_super_incompat_flags(disk_super);
	if (features & BTRFS_FEATURE_INCOMPAT_MIXED_GROUPS)
		mixed = 1;

	flags = BTRFS_BLOCK_GROUP_SYSTEM;
	ret = update_space_info(fs_info, flags, 0, 0, &space_info);
	if (ret)
		goto out;

	if (mixed) {
		flags = BTRFS_BLOCK_GROUP_METADATA | BTRFS_BLOCK_GROUP_DATA;
		ret = update_space_info(fs_info, flags, 0, 0, &space_info);
	} else {
		flags = BTRFS_BLOCK_GROUP_METADATA;
		ret = update_space_info(fs_info, flags, 0, 0, &space_info);
		if (ret)
			goto out;

		flags = BTRFS_BLOCK_GROUP_DATA;
		ret = update_space_info(fs_info, flags, 0, 0, &space_info);
	}
out:
	return ret;
}

int btrfs_error_unpin_extent_range(struct btrfs_root *root, u64 start, u64 end)
{
	return unpin_extent_range(root, start, end);
}

int btrfs_error_discard_extent(struct btrfs_root *root, u64 bytenr,
			       u64 num_bytes, u64 *actual_bytes)
{
	return btrfs_discard_extent(root, bytenr, num_bytes, actual_bytes);
}

int btrfs_trim_fs(struct btrfs_root *root, struct fstrim_range *range)
{
	struct btrfs_fs_info *fs_info = root->fs_info;
	struct btrfs_block_group_cache *cache = NULL;
	u64 group_trimmed;
	u64 start;
	u64 end;
	u64 trimmed = 0;
	u64 total_bytes = btrfs_super_total_bytes(fs_info->super_copy);
	int ret = 0;

	/*
	 * try to trim all FS space, our block group may start from non-zero.
	 */
	if (range->len == total_bytes)
		cache = btrfs_lookup_first_block_group(fs_info, range->start);
	else
		cache = btrfs_lookup_block_group(fs_info, range->start);

	while (cache) {
		if (cache->key.objectid >= (range->start + range->len)) {
			btrfs_put_block_group(cache);
			break;
		}

		start = max(range->start, cache->key.objectid);
		end = min(range->start + range->len,
				cache->key.objectid + cache->key.offset);

		if (end - start >= range->minlen) {
			if (!block_group_cache_done(cache)) {
				ret = cache_block_group(cache, 0);
				if (ret) {
					btrfs_put_block_group(cache);
					break;
				}
				ret = wait_block_group_cache_done(cache);
				if (ret) {
					btrfs_put_block_group(cache);
					break;
				}
			}
			ret = btrfs_trim_block_group(cache,
						     &group_trimmed,
						     start,
						     end,
						     range->minlen);

			trimmed += group_trimmed;
			if (ret) {
				btrfs_put_block_group(cache);
				break;
			}
		}

		cache = next_block_group(fs_info->tree_root, cache);
	}

	range->len = trimmed;
	return ret;
}<|MERGE_RESOLUTION|>--- conflicted
+++ resolved
@@ -787,10 +787,6 @@
 		goto out_free;
 
 	if (ret > 0 && metadata && key.type == BTRFS_METADATA_ITEM_KEY) {
-<<<<<<< HEAD
-		metadata = 0;
-=======
->>>>>>> d8ec26d7
 		if (path->slots[0]) {
 			path->slots[0]--;
 			btrfs_item_key_to_cpu(path->nodes[0], &key,
@@ -4020,11 +4016,7 @@
 		 */
 		btrfs_start_delalloc_roots(root->fs_info, 0);
 		if (!current->journal_info)
-<<<<<<< HEAD
-			btrfs_wait_all_ordered_extents(root->fs_info);
-=======
 			btrfs_wait_ordered_roots(root->fs_info, -1);
->>>>>>> d8ec26d7
 	}
 }
 
@@ -4072,12 +4064,8 @@
 	if (delalloc_bytes == 0) {
 		if (trans)
 			return;
-<<<<<<< HEAD
-		btrfs_wait_all_ordered_extents(root->fs_info);
-=======
 		if (wait_ordered)
 			btrfs_wait_ordered_roots(root->fs_info, items);
->>>>>>> d8ec26d7
 		return;
 	}
 
@@ -4116,11 +4104,7 @@
 
 		loops++;
 		if (wait_ordered && !trans) {
-<<<<<<< HEAD
-			btrfs_wait_all_ordered_extents(root->fs_info);
-=======
 			btrfs_wait_ordered_roots(root->fs_info, items);
->>>>>>> d8ec26d7
 		} else {
 			time_left = schedule_timeout_killable(1);
 			if (time_left)
