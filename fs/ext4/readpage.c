// SPDX-License-Identifier: GPL-2.0
/*
 * linux/fs/ext4/readpage.c
 *
 * Copyright (C) 2002, Linus Torvalds.
 * Copyright (C) 2015, Google, Inc.
 *
 * This was originally taken from fs/mpage.c
 *
 * The intent is the ext4_mpage_readpages() function here is intended
 * to replace mpage_readpages() in the general case, not just for
 * encrypted files.  It has some limitations (see below), where it
 * will fall back to read_block_full_page(), but these limitations
 * should only be hit when page_size != block_size.
 *
 * This will allow us to attach a callback function to support ext4
 * encryption.
 *
 * If anything unusual happens, such as:
 *
 * - encountering a page which has buffers
 * - encountering a page which has a non-hole after a hole
 * - encountering a page with non-contiguous blocks
 *
 * then this code just gives up and calls the buffer_head-based read function.
 * It does handle a page which has holes at the end - that is a common case:
 * the end-of-file on blocksize < PAGE_SIZE setups.
 *
 */

#include <linux/kernel.h>
#include <linux/export.h>
#include <linux/mm.h>
#include <linux/kdev_t.h>
#include <linux/gfp.h>
#include <linux/bio.h>
#include <linux/fs.h>
#include <linux/buffer_head.h>
#include <linux/blkdev.h>
#include <linux/highmem.h>
#include <linux/prefetch.h>
#include <linux/mpage.h>
#include <linux/writeback.h>
#include <linux/backing-dev.h>
#include <linux/pagevec.h>
#include <linux/cleancache.h>

#include "ext4.h"
#include <trace/events/android_fs.h>

#define NUM_PREALLOC_POST_READ_CTXS	128

static struct kmem_cache *bio_post_read_ctx_cache;
static mempool_t *bio_post_read_ctx_pool;

/* postprocessing steps for read bios */
enum bio_post_read_step {
	STEP_INITIAL = 0,
	STEP_DECRYPT,
	STEP_VERITY,
};

struct bio_post_read_ctx {
	struct bio *bio;
	struct work_struct work;
	unsigned int cur_step;
	unsigned int enabled_steps;
};

static void __read_end_io(struct bio *bio)
{
	struct page *page;
	struct bio_vec *bv;
	int i;

	bio_for_each_segment_all(bv, bio, i) {
		page = bv->bv_page;

		/* PG_error was set if any post_read step failed */
		if (bio->bi_status || PageError(page)) {
			ClearPageUptodate(page);
			/* will re-read again later */
			ClearPageError(page);
		} else {
			SetPageUptodate(page);
		}
		unlock_page(page);
	}
	if (bio->bi_private)
		mempool_free(bio->bi_private, bio_post_read_ctx_pool);
	bio_put(bio);
}

static void bio_post_read_processing(struct bio_post_read_ctx *ctx);

static void decrypt_work(struct work_struct *work)
{
	struct bio_post_read_ctx *ctx =
		container_of(work, struct bio_post_read_ctx, work);

	fscrypt_decrypt_bio(ctx->bio);

	bio_post_read_processing(ctx);
}

static void verity_work(struct work_struct *work)
{
	struct bio_post_read_ctx *ctx =
		container_of(work, struct bio_post_read_ctx, work);

	fsverity_verify_bio(ctx->bio);

	bio_post_read_processing(ctx);
}

static void bio_post_read_processing(struct bio_post_read_ctx *ctx)
{
	/*
	 * We use different work queues for decryption and for verity because
	 * verity may require reading metadata pages that need decryption, and
	 * we shouldn't recurse to the same workqueue.
	 */
	switch (++ctx->cur_step) {
	case STEP_DECRYPT:
		if (ctx->enabled_steps & (1 << STEP_DECRYPT)) {
			INIT_WORK(&ctx->work, decrypt_work);
			fscrypt_enqueue_decrypt_work(&ctx->work);
			return;
		}
		ctx->cur_step++;
		/* fall-through */
	case STEP_VERITY:
		if (ctx->enabled_steps & (1 << STEP_VERITY)) {
			INIT_WORK(&ctx->work, verity_work);
			fsverity_enqueue_verify_work(&ctx->work);
			return;
		}
		ctx->cur_step++;
		/* fall-through */
	default:
		__read_end_io(ctx->bio);
	}
}

static bool bio_post_read_required(struct bio *bio)
{
	return bio->bi_private && !bio->bi_status;
}

static void
ext4_trace_read_completion(struct bio *bio)
{
	struct page *first_page = bio->bi_io_vec[0].bv_page;

	if (first_page != NULL)
		trace_android_fs_dataread_end(first_page->mapping->host,
					      page_offset(first_page),
					      bio->bi_iter.bi_size);
}

/*
 * I/O completion handler for multipage BIOs.
 *
 * The mpage code never puts partial pages into a BIO (except for end-of-file).
 * If a page does not map to a contiguous run of blocks then it simply falls
 * back to block_read_full_page().
 *
 * Why is this?  If a page's completion depends on a number of different BIOs
 * which can complete in any order (or at the same time) then determining the
 * status of that page is hard.  See end_buffer_async_read() for the details.
 * There is no point in duplicating all that complexity.
 */
static void mpage_end_io(struct bio *bio)
{
	if (trace_android_fs_dataread_start_enabled())
		ext4_trace_read_completion(bio);

	if (bio_post_read_required(bio)) {
		struct bio_post_read_ctx *ctx = bio->bi_private;

		ctx->cur_step = STEP_INITIAL;
		bio_post_read_processing(ctx);
		return;
	}
	__read_end_io(bio);
}

static inline bool ext4_need_verity(const struct inode *inode, pgoff_t idx)
{
	return fsverity_active(inode) &&
	       idx < DIV_ROUND_UP(inode->i_size, PAGE_SIZE);
}

static struct bio_post_read_ctx *get_bio_post_read_ctx(struct inode *inode,
						       struct bio *bio,
						       pgoff_t first_idx)
{
	unsigned int post_read_steps = 0;
	struct bio_post_read_ctx *ctx = NULL;

	if (IS_ENCRYPTED(inode) && S_ISREG(inode->i_mode))
		post_read_steps |= 1 << STEP_DECRYPT;

	if (ext4_need_verity(inode, first_idx))
		post_read_steps |= 1 << STEP_VERITY;

	if (post_read_steps) {
		ctx = mempool_alloc(bio_post_read_ctx_pool, GFP_NOFS);
		if (!ctx)
			return ERR_PTR(-ENOMEM);
		ctx->bio = bio;
		ctx->enabled_steps = post_read_steps;
		bio->bi_private = ctx;
	}
	return ctx;
}

static inline loff_t ext4_readpage_limit(struct inode *inode)
{
	if (IS_ENABLED(CONFIG_FS_VERITY) &&
	    (IS_VERITY(inode) || ext4_verity_in_progress(inode)))
		return inode->i_sb->s_maxbytes;

	return i_size_read(inode);
}

static void
ext4_submit_bio_read(struct bio *bio)
{
	if (trace_android_fs_dataread_start_enabled()) {
		struct page *first_page = bio->bi_io_vec[0].bv_page;

		if (first_page != NULL) {
			char *path, pathbuf[MAX_TRACE_PATHBUF_LEN];

			path = android_fstrace_get_pathname(pathbuf,
						    MAX_TRACE_PATHBUF_LEN,
						    first_page->mapping->host);
			trace_android_fs_dataread_start(
				first_page->mapping->host,
				page_offset(first_page),
				bio->bi_iter.bi_size,
				current->pid,
				path,
				current->comm);
		}
	}
	submit_bio(bio);
}

int ext4_mpage_readpages(struct address_space *mapping,
			 struct list_head *pages, struct page *page,
			 unsigned nr_pages, bool is_readahead)
{
	struct bio *bio = NULL;
	sector_t last_block_in_bio = 0;

	struct inode *inode = mapping->host;
	const unsigned blkbits = inode->i_blkbits;
	const unsigned blocks_per_page = PAGE_SIZE >> blkbits;
	const unsigned blocksize = 1 << blkbits;
	sector_t block_in_file;
	sector_t last_block;
	sector_t last_block_in_file;
	sector_t blocks[MAX_BUF_PER_PAGE];
	unsigned page_block;
	struct block_device *bdev = inode->i_sb->s_bdev;
	int length;
	unsigned relative_block = 0;
	struct ext4_map_blocks map;

	map.m_pblk = 0;
	map.m_lblk = 0;
	map.m_len = 0;
	map.m_flags = 0;

	for (; nr_pages; nr_pages--) {
		int fully_mapped = 1;
		unsigned first_hole = blocks_per_page;

		prefetchw(&page->flags);
		if (pages) {
			page = list_entry(pages->prev, struct page, lru);
			list_del(&page->lru);
			if (add_to_page_cache_lru(page, mapping, page->index,
				  readahead_gfp_mask(mapping)))
				goto next_page;
		}

		if (page_has_buffers(page))
			goto confused;

		block_in_file = (sector_t)page->index << (PAGE_SHIFT - blkbits);
		last_block = block_in_file + nr_pages * blocks_per_page;
		last_block_in_file = (ext4_readpage_limit(inode) +
				      blocksize - 1) >> blkbits;
		if (last_block > last_block_in_file)
			last_block = last_block_in_file;
		page_block = 0;

		/*
		 * Map blocks using the previous result first.
		 */
		if ((map.m_flags & EXT4_MAP_MAPPED) &&
		    block_in_file > map.m_lblk &&
		    block_in_file < (map.m_lblk + map.m_len)) {
			unsigned map_offset = block_in_file - map.m_lblk;
			unsigned last = map.m_len - map_offset;

			for (relative_block = 0; ; relative_block++) {
				if (relative_block == last) {
					/* needed? */
					map.m_flags &= ~EXT4_MAP_MAPPED;
					break;
				}
				if (page_block == blocks_per_page)
					break;
				blocks[page_block] = map.m_pblk + map_offset +
					relative_block;
				page_block++;
				block_in_file++;
			}
		}

		/*
		 * Then do more ext4_map_blocks() calls until we are
		 * done with this page.
		 */
		while (page_block < blocks_per_page) {
			if (block_in_file < last_block) {
				map.m_lblk = block_in_file;
				map.m_len = last_block - block_in_file;

				if (ext4_map_blocks(NULL, inode, &map, 0) < 0) {
				set_error_page:
					SetPageError(page);
					zero_user_segment(page, 0,
							  PAGE_SIZE);
					unlock_page(page);
					goto next_page;
				}
			}
			if ((map.m_flags & EXT4_MAP_MAPPED) == 0) {
				fully_mapped = 0;
				if (first_hole == blocks_per_page)
					first_hole = page_block;
				page_block++;
				block_in_file++;
				continue;
			}
			if (first_hole != blocks_per_page)
				goto confused;		/* hole -> non-hole */

			/* Contiguous blocks? */
			if (page_block && blocks[page_block-1] != map.m_pblk-1)
				goto confused;
			for (relative_block = 0; ; relative_block++) {
				if (relative_block == map.m_len) {
					/* needed? */
					map.m_flags &= ~EXT4_MAP_MAPPED;
					break;
				} else if (page_block == blocks_per_page)
					break;
				blocks[page_block] = map.m_pblk+relative_block;
				page_block++;
				block_in_file++;
			}
		}
		if (first_hole != blocks_per_page) {
			zero_user_segment(page, first_hole << blkbits,
					  PAGE_SIZE);
			if (first_hole == 0) {
				if (ext4_need_verity(inode, page->index) &&
				    !fsverity_verify_page(page))
					goto set_error_page;
				SetPageUptodate(page);
				unlock_page(page);
				goto next_page;
			}
		} else if (fully_mapped) {
			SetPageMappedToDisk(page);
		}
		if (fully_mapped && blocks_per_page == 1 &&
		    !PageUptodate(page) && cleancache_get_page(page) == 0) {
			SetPageUptodate(page);
			goto confused;
		}

		/*
		 * This page will go to BIO.  Do we need to send this
		 * BIO off first?
		 */
		if (bio && (last_block_in_bio != blocks[0] - 1)) {
		submit_and_realloc:
			ext4_submit_bio_read(bio);
			bio = NULL;
		}
		if (bio == NULL) {
			struct bio_post_read_ctx *ctx;

			bio = bio_alloc(GFP_KERNEL,
				min_t(int, nr_pages, BIO_MAX_PAGES));
			if (!bio)
				goto set_error_page;
			ctx = get_bio_post_read_ctx(inode, bio, page->index);
			if (IS_ERR(ctx)) {
				bio_put(bio);
				bio = NULL;
				goto set_error_page;
			}
			bio_set_dev(bio, bdev);
			bio->bi_iter.bi_sector = blocks[0] << (blkbits - 9);
			bio->bi_end_io = mpage_end_io;
			bio->bi_private = ctx;
			bio_set_op_attrs(bio, REQ_OP_READ,
<<<<<<< HEAD
					 ctx ? REQ_NOENCRYPT : 0);
=======
						is_readahead ? REQ_RAHEAD : 0);
>>>>>>> d6fb2070
		}

		length = first_hole << blkbits;
		if (bio_add_page(bio, page, length, 0) < length)
			goto submit_and_realloc;

		if (((map.m_flags & EXT4_MAP_BOUNDARY) &&
		     (relative_block == map.m_len)) ||
		    (first_hole != blocks_per_page)) {
			ext4_submit_bio_read(bio);
			bio = NULL;
		} else
			last_block_in_bio = blocks[blocks_per_page - 1];
		goto next_page;
	confused:
		if (bio) {
			ext4_submit_bio_read(bio);
			bio = NULL;
		}
		if (!PageUptodate(page))
			block_read_full_page(page, ext4_get_block);
		else
			unlock_page(page);
	next_page:
		if (pages)
			put_page(page);
	}
	BUG_ON(pages && !list_empty(pages));
	if (bio)
		ext4_submit_bio_read(bio);
	return 0;
}

int __init ext4_init_post_read_processing(void)
{
	bio_post_read_ctx_cache =
		kmem_cache_create("ext4_bio_post_read_ctx",
				  sizeof(struct bio_post_read_ctx), 0, 0, NULL);
	if (!bio_post_read_ctx_cache)
		goto fail;
	bio_post_read_ctx_pool =
		mempool_create_slab_pool(NUM_PREALLOC_POST_READ_CTXS,
					 bio_post_read_ctx_cache);
	if (!bio_post_read_ctx_pool)
		goto fail_free_cache;
	return 0;

fail_free_cache:
	kmem_cache_destroy(bio_post_read_ctx_cache);
fail:
	return -ENOMEM;
}

void ext4_exit_post_read_processing(void)
{
	mempool_destroy(bio_post_read_ctx_pool);
	kmem_cache_destroy(bio_post_read_ctx_cache);
}<|MERGE_RESOLUTION|>--- conflicted
+++ resolved
@@ -413,11 +413,7 @@
 			bio->bi_end_io = mpage_end_io;
 			bio->bi_private = ctx;
 			bio_set_op_attrs(bio, REQ_OP_READ,
-<<<<<<< HEAD
 					 ctx ? REQ_NOENCRYPT : 0);
-=======
-						is_readahead ? REQ_RAHEAD : 0);
->>>>>>> d6fb2070
 		}
 
 		length = first_hole << blkbits;
