--- conflicted
+++ resolved
@@ -488,14 +488,6 @@
 								       0, gfp_flags);
 		if (IS_ERR(bounce_page)) {
 			ret = PTR_ERR(bounce_page);
-<<<<<<< HEAD
-			if (ret == -ENOMEM && wbc->sync_mode == WB_SYNC_ALL) {
-				if (io->io_bio) {
-					ext4_io_submit(io);
-					congestion_wait(BLK_RW_ASYNC, HZ/50);
-				}
-				gfp_flags |= __GFP_NOFAIL;
-=======
 			if (ret == -ENOMEM &&
 			    (io->io_bio || wbc->sync_mode == WB_SYNC_ALL)) {
 				gfp_flags = GFP_NOFS;
@@ -504,7 +496,6 @@
 				else
 					gfp_flags |= __GFP_NOFAIL;
 				congestion_wait(BLK_RW_ASYNC, HZ/50);
->>>>>>> a3e631c1
 				goto retry_encrypt;
 			}
 			bounce_page = NULL;
