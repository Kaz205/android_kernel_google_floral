// SPDX-License-Identifier: GPL-2.0
/*
 *  linux/fs/ext4/inode.c
 *
 * Copyright (C) 1992, 1993, 1994, 1995
 * Remy Card (card@masi.ibp.fr)
 * Laboratoire MASI - Institut Blaise Pascal
 * Universite Pierre et Marie Curie (Paris VI)
 *
 *  from
 *
 *  linux/fs/minix/inode.c
 *
 *  Copyright (C) 1991, 1992  Linus Torvalds
 *
 *  64-bit file support on 64-bit platforms by Jakub Jelinek
 *	(jj@sunsite.ms.mff.cuni.cz)
 *
 *  Assorted race fixes, rewrite of ext4_get_block() by Al Viro, 2000
 */

#include <linux/fs.h>
#include <linux/time.h>
#include <linux/highuid.h>
#include <linux/pagemap.h>
#include <linux/dax.h>
#include <linux/quotaops.h>
#include <linux/string.h>
#include <linux/buffer_head.h>
#include <linux/writeback.h>
#include <linux/pagevec.h>
#include <linux/mpage.h>
#include <linux/namei.h>
#include <linux/uio.h>
#include <linux/bio.h>
#include <linux/workqueue.h>
#include <linux/kernel.h>
#include <linux/printk.h>
#include <linux/slab.h>
#include <linux/bitops.h>
#include <linux/iomap.h>

#include "ext4_jbd2.h"
#include "xattr.h"
#include "acl.h"
#include "truncate.h"

#include <trace/events/ext4.h>
#include <trace/events/android_fs.h>

#define MPAGE_DA_EXTENT_TAIL 0x01

static __u32 ext4_inode_csum(struct inode *inode, struct ext4_inode *raw,
			      struct ext4_inode_info *ei)
{
	struct ext4_sb_info *sbi = EXT4_SB(inode->i_sb);
	__u32 csum;
	__u16 dummy_csum = 0;
	int offset = offsetof(struct ext4_inode, i_checksum_lo);
	unsigned int csum_size = sizeof(dummy_csum);

	csum = ext4_chksum(sbi, ei->i_csum_seed, (__u8 *)raw, offset);
	csum = ext4_chksum(sbi, csum, (__u8 *)&dummy_csum, csum_size);
	offset += csum_size;
	csum = ext4_chksum(sbi, csum, (__u8 *)raw + offset,
			   EXT4_GOOD_OLD_INODE_SIZE - offset);

	if (EXT4_INODE_SIZE(inode->i_sb) > EXT4_GOOD_OLD_INODE_SIZE) {
		offset = offsetof(struct ext4_inode, i_checksum_hi);
		csum = ext4_chksum(sbi, csum, (__u8 *)raw +
				   EXT4_GOOD_OLD_INODE_SIZE,
				   offset - EXT4_GOOD_OLD_INODE_SIZE);
		if (EXT4_FITS_IN_INODE(raw, ei, i_checksum_hi)) {
			csum = ext4_chksum(sbi, csum, (__u8 *)&dummy_csum,
					   csum_size);
			offset += csum_size;
		}
		csum = ext4_chksum(sbi, csum, (__u8 *)raw + offset,
				   EXT4_INODE_SIZE(inode->i_sb) - offset);
	}

	return csum;
}

static int ext4_inode_csum_verify(struct inode *inode, struct ext4_inode *raw,
				  struct ext4_inode_info *ei)
{
	__u32 provided, calculated;

	if (EXT4_SB(inode->i_sb)->s_es->s_creator_os !=
	    cpu_to_le32(EXT4_OS_LINUX) ||
	    !ext4_has_metadata_csum(inode->i_sb))
		return 1;

	provided = le16_to_cpu(raw->i_checksum_lo);
	calculated = ext4_inode_csum(inode, raw, ei);
	if (EXT4_INODE_SIZE(inode->i_sb) > EXT4_GOOD_OLD_INODE_SIZE &&
	    EXT4_FITS_IN_INODE(raw, ei, i_checksum_hi))
		provided |= ((__u32)le16_to_cpu(raw->i_checksum_hi)) << 16;
	else
		calculated &= 0xFFFF;

	return provided == calculated;
}

static void ext4_inode_csum_set(struct inode *inode, struct ext4_inode *raw,
				struct ext4_inode_info *ei)
{
	__u32 csum;

	if (EXT4_SB(inode->i_sb)->s_es->s_creator_os !=
	    cpu_to_le32(EXT4_OS_LINUX) ||
	    !ext4_has_metadata_csum(inode->i_sb))
		return;

	csum = ext4_inode_csum(inode, raw, ei);
	raw->i_checksum_lo = cpu_to_le16(csum & 0xFFFF);
	if (EXT4_INODE_SIZE(inode->i_sb) > EXT4_GOOD_OLD_INODE_SIZE &&
	    EXT4_FITS_IN_INODE(raw, ei, i_checksum_hi))
		raw->i_checksum_hi = cpu_to_le16(csum >> 16);
}

static inline int ext4_begin_ordered_truncate(struct inode *inode,
					      loff_t new_size)
{
	trace_ext4_begin_ordered_truncate(inode, new_size);
	/*
	 * If jinode is zero, then we never opened the file for
	 * writing, so there's no need to call
	 * jbd2_journal_begin_ordered_truncate() since there's no
	 * outstanding writes we need to flush.
	 */
	if (!EXT4_I(inode)->jinode)
		return 0;
	return jbd2_journal_begin_ordered_truncate(EXT4_JOURNAL(inode),
						   EXT4_I(inode)->jinode,
						   new_size);
}

static void ext4_invalidatepage(struct page *page, unsigned int offset,
				unsigned int length);
static int __ext4_journalled_writepage(struct page *page, unsigned int len);
static int ext4_bh_delay_or_unwritten(handle_t *handle, struct buffer_head *bh);
static int ext4_meta_trans_blocks(struct inode *inode, int lblocks,
				  int pextents);

/*
 * Test whether an inode is a fast symlink.
 * A fast symlink has its symlink data stored in ext4_inode_info->i_data.
 */
int ext4_inode_is_fast_symlink(struct inode *inode)
{
	if (!(EXT4_I(inode)->i_flags & EXT4_EA_INODE_FL)) {
		int ea_blocks = EXT4_I(inode)->i_file_acl ?
				EXT4_CLUSTER_SIZE(inode->i_sb) >> 9 : 0;

		if (ext4_has_inline_data(inode))
			return 0;

		return (S_ISLNK(inode->i_mode) && inode->i_blocks - ea_blocks == 0);
	}
	return S_ISLNK(inode->i_mode) && inode->i_size &&
	       (inode->i_size < EXT4_N_BLOCKS * 4);
}

/*
 * Restart the transaction associated with *handle.  This does a commit,
 * so before we call here everything must be consistently dirtied against
 * this transaction.
 */
int ext4_truncate_restart_trans(handle_t *handle, struct inode *inode,
				 int nblocks)
{
	int ret;

	/*
	 * Drop i_data_sem to avoid deadlock with ext4_map_blocks.  At this
	 * moment, get_block can be called only for blocks inside i_size since
	 * page cache has been already dropped and writes are blocked by
	 * i_mutex. So we can safely drop the i_data_sem here.
	 */
	BUG_ON(EXT4_JOURNAL(inode) == NULL);
	jbd_debug(2, "restarting handle %p\n", handle);
	up_write(&EXT4_I(inode)->i_data_sem);
	ret = ext4_journal_restart(handle, nblocks);
	down_write(&EXT4_I(inode)->i_data_sem);
	ext4_discard_preallocations(inode);

	return ret;
}

/*
 * Called at the last iput() if i_nlink is zero.
 */
void ext4_evict_inode(struct inode *inode)
{
	handle_t *handle;
	int err;
	int extra_credits = 3;
	struct ext4_xattr_inode_array *ea_inode_array = NULL;

	trace_ext4_evict_inode(inode);

	if (inode->i_nlink) {
		/*
		 * When journalling data dirty buffers are tracked only in the
		 * journal. So although mm thinks everything is clean and
		 * ready for reaping the inode might still have some pages to
		 * write in the running transaction or waiting to be
		 * checkpointed. Thus calling jbd2_journal_invalidatepage()
		 * (via truncate_inode_pages()) to discard these buffers can
		 * cause data loss. Also even if we did not discard these
		 * buffers, we would have no way to find them after the inode
		 * is reaped and thus user could see stale data if he tries to
		 * read them before the transaction is checkpointed. So be
		 * careful and force everything to disk here... We use
		 * ei->i_datasync_tid to store the newest transaction
		 * containing inode's data.
		 *
		 * Note that directories do not have this problem because they
		 * don't use page cache.
		 */
		if (inode->i_ino != EXT4_JOURNAL_INO &&
		    ext4_should_journal_data(inode) &&
		    (S_ISLNK(inode->i_mode) || S_ISREG(inode->i_mode)) &&
		    inode->i_data.nrpages) {
			journal_t *journal = EXT4_SB(inode->i_sb)->s_journal;
			tid_t commit_tid = EXT4_I(inode)->i_datasync_tid;

			jbd2_complete_transaction(journal, commit_tid);
			filemap_write_and_wait(&inode->i_data);
		}
		truncate_inode_pages_final(&inode->i_data);

		goto no_delete;
	}

	if (is_bad_inode(inode))
		goto no_delete;
	dquot_initialize(inode);

	if (ext4_should_order_data(inode))
		ext4_begin_ordered_truncate(inode, 0);
	truncate_inode_pages_final(&inode->i_data);

	/*
	 * Protect us against freezing - iput() caller didn't have to have any
	 * protection against it
	 */
	sb_start_intwrite(inode->i_sb);

	if (!IS_NOQUOTA(inode))
		extra_credits += EXT4_MAXQUOTAS_DEL_BLOCKS(inode->i_sb);

	handle = ext4_journal_start(inode, EXT4_HT_TRUNCATE,
				 ext4_blocks_for_truncate(inode)+extra_credits);
	if (IS_ERR(handle)) {
		ext4_std_error(inode->i_sb, PTR_ERR(handle));
		/*
		 * If we're going to skip the normal cleanup, we still need to
		 * make sure that the in-core orphan linked list is properly
		 * cleaned up.
		 */
		ext4_orphan_del(NULL, inode);
		sb_end_intwrite(inode->i_sb);
		goto no_delete;
	}

	if (IS_SYNC(inode))
		ext4_handle_sync(handle);

	/*
	 * Set inode->i_size to 0 before calling ext4_truncate(). We need
	 * special handling of symlinks here because i_size is used to
	 * determine whether ext4_inode_info->i_data contains symlink data or
	 * block mappings. Setting i_size to 0 will remove its fast symlink
	 * status. Erase i_data so that it becomes a valid empty block map.
	 */
	if (ext4_inode_is_fast_symlink(inode))
		memset(EXT4_I(inode)->i_data, 0, sizeof(EXT4_I(inode)->i_data));
	inode->i_size = 0;
	err = ext4_mark_inode_dirty(handle, inode);
	if (err) {
		ext4_warning(inode->i_sb,
			     "couldn't mark inode dirty (err %d)", err);
		goto stop_handle;
	}
	if (inode->i_blocks) {
		err = ext4_truncate(inode);
		if (err) {
			ext4_error(inode->i_sb,
				   "couldn't truncate inode %lu (err %d)",
				   inode->i_ino, err);
			goto stop_handle;
		}
	}

	/* Remove xattr references. */
	err = ext4_xattr_delete_inode(handle, inode, &ea_inode_array,
				      extra_credits);
	if (err) {
		ext4_warning(inode->i_sb, "xattr delete (err %d)", err);
stop_handle:
		ext4_journal_stop(handle);
		ext4_orphan_del(NULL, inode);
		sb_end_intwrite(inode->i_sb);
		ext4_xattr_inode_array_free(ea_inode_array);
		goto no_delete;
	}

	/*
	 * Kill off the orphan record which ext4_truncate created.
	 * AKPM: I think this can be inside the above `if'.
	 * Note that ext4_orphan_del() has to be able to cope with the
	 * deletion of a non-existent orphan - this is because we don't
	 * know if ext4_truncate() actually created an orphan record.
	 * (Well, we could do this if we need to, but heck - it works)
	 */
	ext4_orphan_del(handle, inode);
	EXT4_I(inode)->i_dtime	= get_seconds();

	/*
	 * One subtle ordering requirement: if anything has gone wrong
	 * (transaction abort, IO errors, whatever), then we can still
	 * do these next steps (the fs will already have been marked as
	 * having errors), but we can't free the inode if the mark_dirty
	 * fails.
	 */
	if (ext4_mark_inode_dirty(handle, inode))
		/* If that failed, just do the required in-core inode clear. */
		ext4_clear_inode(inode);
	else
		ext4_free_inode(handle, inode);
	ext4_journal_stop(handle);
	sb_end_intwrite(inode->i_sb);
	ext4_xattr_inode_array_free(ea_inode_array);
	return;
no_delete:
	ext4_clear_inode(inode);	/* We must guarantee clearing of inode... */
}

#ifdef CONFIG_QUOTA
qsize_t *ext4_get_reserved_space(struct inode *inode)
{
	return &EXT4_I(inode)->i_reserved_quota;
}
#endif

/*
 * Called with i_data_sem down, which is important since we can call
 * ext4_discard_preallocations() from here.
 */
void ext4_da_update_reserve_space(struct inode *inode,
					int used, int quota_claim)
{
	struct ext4_sb_info *sbi = EXT4_SB(inode->i_sb);
	struct ext4_inode_info *ei = EXT4_I(inode);

	spin_lock(&ei->i_block_reservation_lock);
	trace_ext4_da_update_reserve_space(inode, used, quota_claim);
	if (unlikely(used > ei->i_reserved_data_blocks)) {
		ext4_warning(inode->i_sb, "%s: ino %lu, used %d "
			 "with only %d reserved data blocks",
			 __func__, inode->i_ino, used,
			 ei->i_reserved_data_blocks);
		WARN_ON(1);
		used = ei->i_reserved_data_blocks;
	}

	/* Update per-inode reservations */
	ei->i_reserved_data_blocks -= used;
	percpu_counter_sub(&sbi->s_dirtyclusters_counter, used);

	spin_unlock(&EXT4_I(inode)->i_block_reservation_lock);

	/* Update quota subsystem for data blocks */
	if (quota_claim)
		dquot_claim_block(inode, EXT4_C2B(sbi, used));
	else {
		/*
		 * We did fallocate with an offset that is already delayed
		 * allocated. So on delayed allocated writeback we should
		 * not re-claim the quota for fallocated blocks.
		 */
		dquot_release_reservation_block(inode, EXT4_C2B(sbi, used));
	}

	/*
	 * If we have done all the pending block allocations and if
	 * there aren't any writers on the inode, we can discard the
	 * inode's preallocations.
	 */
	if ((ei->i_reserved_data_blocks == 0) &&
	    (atomic_read(&inode->i_writecount) == 0))
		ext4_discard_preallocations(inode);
}

static int __check_block_validity(struct inode *inode, const char *func,
				unsigned int line,
				struct ext4_map_blocks *map)
{
	if (!ext4_data_block_valid(EXT4_SB(inode->i_sb), map->m_pblk,
				   map->m_len)) {
		ext4_error_inode(inode, func, line, map->m_pblk,
				 "lblock %lu mapped to illegal pblock %llu "
				 "(length %d)", (unsigned long) map->m_lblk,
				 map->m_pblk, map->m_len);
		return -EFSCORRUPTED;
	}
	return 0;
}

int ext4_issue_zeroout(struct inode *inode, ext4_lblk_t lblk, ext4_fsblk_t pblk,
		       ext4_lblk_t len)
{
	int ret;

	if (IS_ENCRYPTED(inode))
		return fscrypt_zeroout_range(inode, lblk, pblk, len);

	ret = sb_issue_zeroout(inode->i_sb, pblk, len, GFP_NOFS);
	if (ret > 0)
		ret = 0;

	return ret;
}

#define check_block_validity(inode, map)	\
	__check_block_validity((inode), __func__, __LINE__, (map))

#ifdef ES_AGGRESSIVE_TEST
static void ext4_map_blocks_es_recheck(handle_t *handle,
				       struct inode *inode,
				       struct ext4_map_blocks *es_map,
				       struct ext4_map_blocks *map,
				       int flags)
{
	int retval;

	map->m_flags = 0;
	/*
	 * There is a race window that the result is not the same.
	 * e.g. xfstests #223 when dioread_nolock enables.  The reason
	 * is that we lookup a block mapping in extent status tree with
	 * out taking i_data_sem.  So at the time the unwritten extent
	 * could be converted.
	 */
	down_read(&EXT4_I(inode)->i_data_sem);
	if (ext4_test_inode_flag(inode, EXT4_INODE_EXTENTS)) {
		retval = ext4_ext_map_blocks(handle, inode, map, flags &
					     EXT4_GET_BLOCKS_KEEP_SIZE);
	} else {
		retval = ext4_ind_map_blocks(handle, inode, map, flags &
					     EXT4_GET_BLOCKS_KEEP_SIZE);
	}
	up_read((&EXT4_I(inode)->i_data_sem));

	/*
	 * We don't check m_len because extent will be collpased in status
	 * tree.  So the m_len might not equal.
	 */
	if (es_map->m_lblk != map->m_lblk ||
	    es_map->m_flags != map->m_flags ||
	    es_map->m_pblk != map->m_pblk) {
		printk("ES cache assertion failed for inode: %lu "
		       "es_cached ex [%d/%d/%llu/%x] != "
		       "found ex [%d/%d/%llu/%x] retval %d flags %x\n",
		       inode->i_ino, es_map->m_lblk, es_map->m_len,
		       es_map->m_pblk, es_map->m_flags, map->m_lblk,
		       map->m_len, map->m_pblk, map->m_flags,
		       retval, flags);
	}
}
#endif /* ES_AGGRESSIVE_TEST */

/*
 * The ext4_map_blocks() function tries to look up the requested blocks,
 * and returns if the blocks are already mapped.
 *
 * Otherwise it takes the write lock of the i_data_sem and allocate blocks
 * and store the allocated blocks in the result buffer head and mark it
 * mapped.
 *
 * If file type is extents based, it will call ext4_ext_map_blocks(),
 * Otherwise, call with ext4_ind_map_blocks() to handle indirect mapping
 * based files
 *
 * On success, it returns the number of blocks being mapped or allocated.  if
 * create==0 and the blocks are pre-allocated and unwritten, the resulting @map
 * is marked as unwritten. If the create == 1, it will mark @map as mapped.
 *
 * It returns 0 if plain look up failed (blocks have not been allocated), in
 * that case, @map is returned as unmapped but we still do fill map->m_len to
 * indicate the length of a hole starting at map->m_lblk.
 *
 * It returns the error in case of allocation failure.
 */
int ext4_map_blocks(handle_t *handle, struct inode *inode,
		    struct ext4_map_blocks *map, int flags)
{
	struct extent_status es;
	int retval;
	int ret = 0;
#ifdef ES_AGGRESSIVE_TEST
	struct ext4_map_blocks orig_map;

	memcpy(&orig_map, map, sizeof(*map));
#endif

	map->m_flags = 0;
	ext_debug("ext4_map_blocks(): inode %lu, flag %d, max_blocks %u,"
		  "logical block %lu\n", inode->i_ino, flags, map->m_len,
		  (unsigned long) map->m_lblk);

	/*
	 * ext4_map_blocks returns an int, and m_len is an unsigned int
	 */
	if (unlikely(map->m_len > INT_MAX))
		map->m_len = INT_MAX;

	/* We can handle the block number less than EXT_MAX_BLOCKS */
	if (unlikely(map->m_lblk >= EXT_MAX_BLOCKS))
		return -EFSCORRUPTED;

	/* Lookup extent status tree firstly */
	if (ext4_es_lookup_extent(inode, map->m_lblk, &es)) {
		if (ext4_es_is_written(&es) || ext4_es_is_unwritten(&es)) {
			map->m_pblk = ext4_es_pblock(&es) +
					map->m_lblk - es.es_lblk;
			map->m_flags |= ext4_es_is_written(&es) ?
					EXT4_MAP_MAPPED : EXT4_MAP_UNWRITTEN;
			retval = es.es_len - (map->m_lblk - es.es_lblk);
			if (retval > map->m_len)
				retval = map->m_len;
			map->m_len = retval;
		} else if (ext4_es_is_delayed(&es) || ext4_es_is_hole(&es)) {
			map->m_pblk = 0;
			retval = es.es_len - (map->m_lblk - es.es_lblk);
			if (retval > map->m_len)
				retval = map->m_len;
			map->m_len = retval;
			retval = 0;
		} else {
			BUG_ON(1);
		}
#ifdef ES_AGGRESSIVE_TEST
		ext4_map_blocks_es_recheck(handle, inode, map,
					   &orig_map, flags);
#endif
		goto found;
	}

	/*
	 * Try to see if we can get the block without requesting a new
	 * file system block.
	 */
	down_read(&EXT4_I(inode)->i_data_sem);
	if (ext4_test_inode_flag(inode, EXT4_INODE_EXTENTS)) {
		retval = ext4_ext_map_blocks(handle, inode, map, flags &
					     EXT4_GET_BLOCKS_KEEP_SIZE);
	} else {
		retval = ext4_ind_map_blocks(handle, inode, map, flags &
					     EXT4_GET_BLOCKS_KEEP_SIZE);
	}
	if (retval > 0) {
		unsigned int status;

		if (unlikely(retval != map->m_len)) {
			ext4_warning(inode->i_sb,
				     "ES len assertion failed for inode "
				     "%lu: retval %d != map->m_len %d",
				     inode->i_ino, retval, map->m_len);
			WARN_ON(1);
		}

		status = map->m_flags & EXT4_MAP_UNWRITTEN ?
				EXTENT_STATUS_UNWRITTEN : EXTENT_STATUS_WRITTEN;
		if (!(flags & EXT4_GET_BLOCKS_DELALLOC_RESERVE) &&
		    !(status & EXTENT_STATUS_WRITTEN) &&
		    ext4_find_delalloc_range(inode, map->m_lblk,
					     map->m_lblk + map->m_len - 1))
			status |= EXTENT_STATUS_DELAYED;
		ret = ext4_es_insert_extent(inode, map->m_lblk,
					    map->m_len, map->m_pblk, status);
		if (ret < 0)
			retval = ret;
	}
	up_read((&EXT4_I(inode)->i_data_sem));

found:
	if (retval > 0 && map->m_flags & EXT4_MAP_MAPPED) {
		ret = check_block_validity(inode, map);
		if (ret != 0)
			return ret;
	}

	/* If it is only a block(s) look up */
	if ((flags & EXT4_GET_BLOCKS_CREATE) == 0)
		return retval;

	/*
	 * Returns if the blocks have already allocated
	 *
	 * Note that if blocks have been preallocated
	 * ext4_ext_get_block() returns the create = 0
	 * with buffer head unmapped.
	 */
	if (retval > 0 && map->m_flags & EXT4_MAP_MAPPED)
		/*
		 * If we need to convert extent to unwritten
		 * we continue and do the actual work in
		 * ext4_ext_map_blocks()
		 */
		if (!(flags & EXT4_GET_BLOCKS_CONVERT_UNWRITTEN))
			return retval;

	/*
	 * Here we clear m_flags because after allocating an new extent,
	 * it will be set again.
	 */
	map->m_flags &= ~EXT4_MAP_FLAGS;

	/*
	 * New blocks allocate and/or writing to unwritten extent
	 * will possibly result in updating i_data, so we take
	 * the write lock of i_data_sem, and call get_block()
	 * with create == 1 flag.
	 */
	down_write(&EXT4_I(inode)->i_data_sem);

	/*
	 * We need to check for EXT4 here because migrate
	 * could have changed the inode type in between
	 */
	if (ext4_test_inode_flag(inode, EXT4_INODE_EXTENTS)) {
		retval = ext4_ext_map_blocks(handle, inode, map, flags);
	} else {
		retval = ext4_ind_map_blocks(handle, inode, map, flags);

		if (retval > 0 && map->m_flags & EXT4_MAP_NEW) {
			/*
			 * We allocated new blocks which will result in
			 * i_data's format changing.  Force the migrate
			 * to fail by clearing migrate flags
			 */
			ext4_clear_inode_state(inode, EXT4_STATE_EXT_MIGRATE);
		}

		/*
		 * Update reserved blocks/metadata blocks after successful
		 * block allocation which had been deferred till now. We don't
		 * support fallocate for non extent files. So we can update
		 * reserve space here.
		 */
		if ((retval > 0) &&
			(flags & EXT4_GET_BLOCKS_DELALLOC_RESERVE))
			ext4_da_update_reserve_space(inode, retval, 1);
	}

	if (retval > 0) {
		unsigned int status;

		if (unlikely(retval != map->m_len)) {
			ext4_warning(inode->i_sb,
				     "ES len assertion failed for inode "
				     "%lu: retval %d != map->m_len %d",
				     inode->i_ino, retval, map->m_len);
			WARN_ON(1);
		}

		/*
		 * We have to zeroout blocks before inserting them into extent
		 * status tree. Otherwise someone could look them up there and
		 * use them before they are really zeroed. We also have to
		 * unmap metadata before zeroing as otherwise writeback can
		 * overwrite zeros with stale data from block device.
		 */
		if (flags & EXT4_GET_BLOCKS_ZERO &&
		    map->m_flags & EXT4_MAP_MAPPED &&
		    map->m_flags & EXT4_MAP_NEW) {
			clean_bdev_aliases(inode->i_sb->s_bdev, map->m_pblk,
					   map->m_len);
			ret = ext4_issue_zeroout(inode, map->m_lblk,
						 map->m_pblk, map->m_len);
			if (ret) {
				retval = ret;
				goto out_sem;
			}
		}

		/*
		 * If the extent has been zeroed out, we don't need to update
		 * extent status tree.
		 */
		if ((flags & EXT4_GET_BLOCKS_PRE_IO) &&
		    ext4_es_lookup_extent(inode, map->m_lblk, &es)) {
			if (ext4_es_is_written(&es))
				goto out_sem;
		}
		status = map->m_flags & EXT4_MAP_UNWRITTEN ?
				EXTENT_STATUS_UNWRITTEN : EXTENT_STATUS_WRITTEN;
		if (!(flags & EXT4_GET_BLOCKS_DELALLOC_RESERVE) &&
		    !(status & EXTENT_STATUS_WRITTEN) &&
		    ext4_find_delalloc_range(inode, map->m_lblk,
					     map->m_lblk + map->m_len - 1))
			status |= EXTENT_STATUS_DELAYED;
		ret = ext4_es_insert_extent(inode, map->m_lblk, map->m_len,
					    map->m_pblk, status);
		if (ret < 0) {
			retval = ret;
			goto out_sem;
		}
	}

out_sem:
	up_write((&EXT4_I(inode)->i_data_sem));
	if (retval > 0 && map->m_flags & EXT4_MAP_MAPPED) {
		ret = check_block_validity(inode, map);
		if (ret != 0)
			return ret;

		/*
		 * Inodes with freshly allocated blocks where contents will be
		 * visible after transaction commit must be on transaction's
		 * ordered data list.
		 */
		if (map->m_flags & EXT4_MAP_NEW &&
		    !(map->m_flags & EXT4_MAP_UNWRITTEN) &&
		    !(flags & EXT4_GET_BLOCKS_ZERO) &&
		    !ext4_is_quota_file(inode) &&
		    ext4_should_order_data(inode)) {
			loff_t start_byte =
				(loff_t)map->m_lblk << inode->i_blkbits;
			loff_t length = (loff_t)map->m_len << inode->i_blkbits;

			if (flags & EXT4_GET_BLOCKS_IO_SUBMIT)
				ret = ext4_jbd2_inode_add_wait(handle, inode,
						start_byte, length);
			else
				ret = ext4_jbd2_inode_add_write(handle, inode,
						start_byte, length);
			if (ret)
				return ret;
		}
	}
	return retval;
}

/*
 * Update EXT4_MAP_FLAGS in bh->b_state. For buffer heads attached to pages
 * we have to be careful as someone else may be manipulating b_state as well.
 */
static void ext4_update_bh_state(struct buffer_head *bh, unsigned long flags)
{
	unsigned long old_state;
	unsigned long new_state;

	flags &= EXT4_MAP_FLAGS;

	/* Dummy buffer_head? Set non-atomically. */
	if (!bh->b_page) {
		bh->b_state = (bh->b_state & ~EXT4_MAP_FLAGS) | flags;
		return;
	}
	/*
	 * Someone else may be modifying b_state. Be careful! This is ugly but
	 * once we get rid of using bh as a container for mapping information
	 * to pass to / from get_block functions, this can go away.
	 */
	do {
		old_state = READ_ONCE(bh->b_state);
		new_state = (old_state & ~EXT4_MAP_FLAGS) | flags;
	} while (unlikely(
		 cmpxchg(&bh->b_state, old_state, new_state) != old_state));
}

static int _ext4_get_block(struct inode *inode, sector_t iblock,
			   struct buffer_head *bh, int flags)
{
	struct ext4_map_blocks map;
	int ret = 0;

	if (ext4_has_inline_data(inode))
		return -ERANGE;

	map.m_lblk = iblock;
	map.m_len = bh->b_size >> inode->i_blkbits;

	ret = ext4_map_blocks(ext4_journal_current_handle(), inode, &map,
			      flags);
	if (ret > 0) {
		map_bh(bh, inode->i_sb, map.m_pblk);
		ext4_update_bh_state(bh, map.m_flags);
		bh->b_size = inode->i_sb->s_blocksize * map.m_len;
		ret = 0;
	} else if (ret == 0) {
		/* hole case, need to fill in bh->b_size */
		bh->b_size = inode->i_sb->s_blocksize * map.m_len;
	}
	return ret;
}

int ext4_get_block(struct inode *inode, sector_t iblock,
		   struct buffer_head *bh, int create)
{
	return _ext4_get_block(inode, iblock, bh,
			       create ? EXT4_GET_BLOCKS_CREATE : 0);
}

/*
 * Get block function used when preparing for buffered write if we require
 * creating an unwritten extent if blocks haven't been allocated.  The extent
 * will be converted to written after the IO is complete.
 */
int ext4_get_block_unwritten(struct inode *inode, sector_t iblock,
			     struct buffer_head *bh_result, int create)
{
	ext4_debug("ext4_get_block_unwritten: inode %lu, create flag %d\n",
		   inode->i_ino, create);
	return _ext4_get_block(inode, iblock, bh_result,
			       EXT4_GET_BLOCKS_IO_CREATE_EXT);
}

/* Maximum number of blocks we map for direct IO at once. */
#define DIO_MAX_BLOCKS 4096

/*
 * Get blocks function for the cases that need to start a transaction -
 * generally difference cases of direct IO and DAX IO. It also handles retries
 * in case of ENOSPC.
 */
static int ext4_get_block_trans(struct inode *inode, sector_t iblock,
				struct buffer_head *bh_result, int flags)
{
	int dio_credits;
	handle_t *handle;
	int retries = 0;
	int ret;

	/* Trim mapping request to maximum we can map at once for DIO */
	if (bh_result->b_size >> inode->i_blkbits > DIO_MAX_BLOCKS)
		bh_result->b_size = DIO_MAX_BLOCKS << inode->i_blkbits;
	dio_credits = ext4_chunk_trans_blocks(inode,
				      bh_result->b_size >> inode->i_blkbits);
retry:
	handle = ext4_journal_start(inode, EXT4_HT_MAP_BLOCKS, dio_credits);
	if (IS_ERR(handle))
		return PTR_ERR(handle);

	ret = _ext4_get_block(inode, iblock, bh_result, flags);
	ext4_journal_stop(handle);

	if (ret == -ENOSPC && ext4_should_retry_alloc(inode->i_sb, &retries))
		goto retry;
	return ret;
}

/* Get block function for DIO reads and writes to inodes without extents */
int ext4_dio_get_block(struct inode *inode, sector_t iblock,
		       struct buffer_head *bh, int create)
{
	/* We don't expect handle for direct IO */
	WARN_ON_ONCE(ext4_journal_current_handle());

	if (!create)
		return _ext4_get_block(inode, iblock, bh, 0);
	return ext4_get_block_trans(inode, iblock, bh, EXT4_GET_BLOCKS_CREATE);
}

/*
 * Get block function for AIO DIO writes when we create unwritten extent if
 * blocks are not allocated yet. The extent will be converted to written
 * after IO is complete.
 */
static int ext4_dio_get_block_unwritten_async(struct inode *inode,
		sector_t iblock, struct buffer_head *bh_result,	int create)
{
	int ret;

	/* We don't expect handle for direct IO */
	WARN_ON_ONCE(ext4_journal_current_handle());

	ret = ext4_get_block_trans(inode, iblock, bh_result,
				   EXT4_GET_BLOCKS_IO_CREATE_EXT);

	/*
	 * When doing DIO using unwritten extents, we need io_end to convert
	 * unwritten extents to written on IO completion. We allocate io_end
	 * once we spot unwritten extent and store it in b_private. Generic
	 * DIO code keeps b_private set and furthermore passes the value to
	 * our completion callback in 'private' argument.
	 */
	if (!ret && buffer_unwritten(bh_result)) {
		if (!bh_result->b_private) {
			ext4_io_end_t *io_end;

			io_end = ext4_init_io_end(inode, GFP_KERNEL);
			if (!io_end)
				return -ENOMEM;
			bh_result->b_private = io_end;
			ext4_set_io_unwritten_flag(inode, io_end);
		}
		set_buffer_defer_completion(bh_result);
	}

	return ret;
}

/*
 * Get block function for non-AIO DIO writes when we create unwritten extent if
 * blocks are not allocated yet. The extent will be converted to written
 * after IO is complete by ext4_direct_IO_write().
 */
static int ext4_dio_get_block_unwritten_sync(struct inode *inode,
		sector_t iblock, struct buffer_head *bh_result,	int create)
{
	int ret;

	/* We don't expect handle for direct IO */
	WARN_ON_ONCE(ext4_journal_current_handle());

	ret = ext4_get_block_trans(inode, iblock, bh_result,
				   EXT4_GET_BLOCKS_IO_CREATE_EXT);

	/*
	 * Mark inode as having pending DIO writes to unwritten extents.
	 * ext4_direct_IO_write() checks this flag and converts extents to
	 * written.
	 */
	if (!ret && buffer_unwritten(bh_result))
		ext4_set_inode_state(inode, EXT4_STATE_DIO_UNWRITTEN);

	return ret;
}

static int ext4_dio_get_block_overwrite(struct inode *inode, sector_t iblock,
		   struct buffer_head *bh_result, int create)
{
	int ret;

	ext4_debug("ext4_dio_get_block_overwrite: inode %lu, create flag %d\n",
		   inode->i_ino, create);
	/* We don't expect handle for direct IO */
	WARN_ON_ONCE(ext4_journal_current_handle());

	ret = _ext4_get_block(inode, iblock, bh_result, 0);
	/*
	 * Blocks should have been preallocated! ext4_file_write_iter() checks
	 * that.
	 */
	WARN_ON_ONCE(!buffer_mapped(bh_result) || buffer_unwritten(bh_result));

	return ret;
}


/*
 * `handle' can be NULL if create is zero
 */
struct buffer_head *ext4_getblk(handle_t *handle, struct inode *inode,
				ext4_lblk_t block, int map_flags)
{
	struct ext4_map_blocks map;
	struct buffer_head *bh;
	int create = map_flags & EXT4_GET_BLOCKS_CREATE;
	int err;

	J_ASSERT(handle != NULL || create == 0);

	map.m_lblk = block;
	map.m_len = 1;
	err = ext4_map_blocks(handle, inode, &map, map_flags);

	if (err == 0)
		return create ? ERR_PTR(-ENOSPC) : NULL;
	if (err < 0)
		return ERR_PTR(err);

	bh = sb_getblk(inode->i_sb, map.m_pblk);
	if (unlikely(!bh))
		return ERR_PTR(-ENOMEM);
	if (map.m_flags & EXT4_MAP_NEW) {
		J_ASSERT(create != 0);
		J_ASSERT(handle != NULL);

		/*
		 * Now that we do not always journal data, we should
		 * keep in mind whether this should always journal the
		 * new buffer as metadata.  For now, regular file
		 * writes use ext4_get_block instead, so it's not a
		 * problem.
		 */
		lock_buffer(bh);
		BUFFER_TRACE(bh, "call get_create_access");
		err = ext4_journal_get_create_access(handle, bh);
		if (unlikely(err)) {
			unlock_buffer(bh);
			goto errout;
		}
		if (!buffer_uptodate(bh)) {
			memset(bh->b_data, 0, inode->i_sb->s_blocksize);
			set_buffer_uptodate(bh);
		}
		unlock_buffer(bh);
		BUFFER_TRACE(bh, "call ext4_handle_dirty_metadata");
		err = ext4_handle_dirty_metadata(handle, inode, bh);
		if (unlikely(err))
			goto errout;
	} else
		BUFFER_TRACE(bh, "not a new buffer");
	return bh;
errout:
	brelse(bh);
	return ERR_PTR(err);
}

struct buffer_head *ext4_bread(handle_t *handle, struct inode *inode,
			       ext4_lblk_t block, int map_flags)
{
	struct buffer_head *bh;

	bh = ext4_getblk(handle, inode, block, map_flags);
	if (IS_ERR(bh))
		return bh;
	if (!bh || buffer_uptodate(bh))
		return bh;
	ll_rw_block(REQ_OP_READ, REQ_META | REQ_PRIO, 1, &bh);
	wait_on_buffer(bh);
	if (buffer_uptodate(bh))
		return bh;
	put_bh(bh);
	return ERR_PTR(-EIO);
}

/* Read a contiguous batch of blocks. */
int ext4_bread_batch(struct inode *inode, ext4_lblk_t block, int bh_count,
		     bool wait, struct buffer_head **bhs)
{
	int i, err;

	for (i = 0; i < bh_count; i++) {
		bhs[i] = ext4_getblk(NULL, inode, block + i, 0 /* map_flags */);
		if (IS_ERR(bhs[i])) {
			err = PTR_ERR(bhs[i]);
			bh_count = i;
			goto out_brelse;
		}
	}

	for (i = 0; i < bh_count; i++)
		/* Note that NULL bhs[i] is valid because of holes. */
		if (bhs[i] && !buffer_uptodate(bhs[i]))
			ll_rw_block(REQ_OP_READ, REQ_META | REQ_PRIO, 1,
				    &bhs[i]);

	if (!wait)
		return 0;

	for (i = 0; i < bh_count; i++)
		if (bhs[i])
			wait_on_buffer(bhs[i]);

	for (i = 0; i < bh_count; i++) {
		if (bhs[i] && !buffer_uptodate(bhs[i])) {
			err = -EIO;
			goto out_brelse;
		}
	}
	return 0;

out_brelse:
	for (i = 0; i < bh_count; i++) {
		brelse(bhs[i]);
		bhs[i] = NULL;
	}
	return err;
}

int ext4_walk_page_buffers(handle_t *handle,
			   struct buffer_head *head,
			   unsigned from,
			   unsigned to,
			   int *partial,
			   int (*fn)(handle_t *handle,
				     struct buffer_head *bh))
{
	struct buffer_head *bh;
	unsigned block_start, block_end;
	unsigned blocksize = head->b_size;
	int err, ret = 0;
	struct buffer_head *next;

	for (bh = head, block_start = 0;
	     ret == 0 && (bh != head || !block_start);
	     block_start = block_end, bh = next) {
		next = bh->b_this_page;
		block_end = block_start + blocksize;
		if (block_end <= from || block_start >= to) {
			if (partial && !buffer_uptodate(bh))
				*partial = 1;
			continue;
		}
		err = (*fn)(handle, bh);
		if (!ret)
			ret = err;
	}
	return ret;
}

/*
 * To preserve ordering, it is essential that the hole instantiation and
 * the data write be encapsulated in a single transaction.  We cannot
 * close off a transaction and start a new one between the ext4_get_block()
 * and the commit_write().  So doing the jbd2_journal_start at the start of
 * prepare_write() is the right place.
 *
 * Also, this function can nest inside ext4_writepage().  In that case, we
 * *know* that ext4_writepage() has generated enough buffer credits to do the
 * whole page.  So we won't block on the journal in that case, which is good,
 * because the caller may be PF_MEMALLOC.
 *
 * By accident, ext4 can be reentered when a transaction is open via
 * quota file writes.  If we were to commit the transaction while thus
 * reentered, there can be a deadlock - we would be holding a quota
 * lock, and the commit would never complete if another thread had a
 * transaction open and was blocking on the quota lock - a ranking
 * violation.
 *
 * So what we do is to rely on the fact that jbd2_journal_stop/journal_start
 * will _not_ run commit under these circumstances because handle->h_ref
 * is elevated.  We'll still have enough credits for the tiny quotafile
 * write.
 */
int do_journal_get_write_access(handle_t *handle,
				struct buffer_head *bh)
{
	int dirty = buffer_dirty(bh);
	int ret;

	if (!buffer_mapped(bh) || buffer_freed(bh))
		return 0;
	/*
	 * __block_write_begin() could have dirtied some buffers. Clean
	 * the dirty bit as jbd2_journal_get_write_access() could complain
	 * otherwise about fs integrity issues. Setting of the dirty bit
	 * by __block_write_begin() isn't a real problem here as we clear
	 * the bit before releasing a page lock and thus writeback cannot
	 * ever write the buffer.
	 */
	if (dirty)
		clear_buffer_dirty(bh);
	BUFFER_TRACE(bh, "get write access");
	ret = ext4_journal_get_write_access(handle, bh);
	if (!ret && dirty)
		ret = ext4_handle_dirty_metadata(handle, NULL, bh);
	return ret;
}

#ifdef CONFIG_FS_ENCRYPTION
static int ext4_block_write_begin(struct page *page, loff_t pos, unsigned len,
				  get_block_t *get_block)
{
	unsigned from = pos & (PAGE_SIZE - 1);
	unsigned to = from + len;
	struct inode *inode = page->mapping->host;
	unsigned block_start, block_end;
	sector_t block;
	int err = 0;
	unsigned blocksize = inode->i_sb->s_blocksize;
	unsigned bbits;
	struct buffer_head *bh, *head, *wait[2], **wait_bh = wait;
	bool decrypt = false;

	BUG_ON(!PageLocked(page));
	BUG_ON(from > PAGE_SIZE);
	BUG_ON(to > PAGE_SIZE);
	BUG_ON(from > to);

	if (!page_has_buffers(page))
		create_empty_buffers(page, blocksize, 0);
	head = page_buffers(page);
	bbits = ilog2(blocksize);
	block = (sector_t)page->index << (PAGE_SHIFT - bbits);

	for (bh = head, block_start = 0; bh != head || !block_start;
	    block++, block_start = block_end, bh = bh->b_this_page) {
		block_end = block_start + blocksize;
		if (block_end <= from || block_start >= to) {
			if (PageUptodate(page)) {
				if (!buffer_uptodate(bh))
					set_buffer_uptodate(bh);
			}
			continue;
		}
		if (buffer_new(bh))
			clear_buffer_new(bh);
		if (!buffer_mapped(bh)) {
			WARN_ON(bh->b_size != blocksize);
			err = get_block(inode, block, bh, 1);
			if (err)
				break;
			if (buffer_new(bh)) {
				clean_bdev_bh_alias(bh);
				if (PageUptodate(page)) {
					clear_buffer_new(bh);
					set_buffer_uptodate(bh);
					mark_buffer_dirty(bh);
					continue;
				}
				if (block_end > to || block_start < from)
					zero_user_segments(page, to, block_end,
							   block_start, from);
				continue;
			}
		}
		if (PageUptodate(page)) {
			if (!buffer_uptodate(bh))
				set_buffer_uptodate(bh);
			continue;
		}
		if (!buffer_uptodate(bh) && !buffer_delay(bh) &&
		    !buffer_unwritten(bh) &&
		    (block_start < from || block_end > to)) {
			decrypt = IS_ENCRYPTED(inode) &&
				S_ISREG(inode->i_mode) &&
				!fscrypt_using_hardware_encryption(inode);
			ll_rw_block(REQ_OP_READ, (decrypt ? REQ_NOENCRYPT : 0),
				    1, &bh);
			*wait_bh++ = bh;
<<<<<<< HEAD
=======
			decrypt = IS_ENCRYPTED(inode) && S_ISREG(inode->i_mode);
>>>>>>> 2bb70f40
		}
	}
	/*
	 * If we issued read requests, let them complete.
	 */
	while (wait_bh > wait) {
		wait_on_buffer(*--wait_bh);
		if (!buffer_uptodate(*wait_bh))
			err = -EIO;
	}
	if (unlikely(err))
		page_zero_new_buffers(page, from, to);
	else if (decrypt)
		err = fscrypt_decrypt_pagecache_blocks(page, PAGE_SIZE, 0);
	return err;
}
#endif

static int ext4_write_begin(struct file *file, struct address_space *mapping,
			    loff_t pos, unsigned len, unsigned flags,
			    struct page **pagep, void **fsdata)
{
	struct inode *inode = mapping->host;
	int ret, needed_blocks;
	handle_t *handle;
	int retries = 0;
	struct page *page;
	pgoff_t index;
	unsigned from, to;

	if (unlikely(ext4_forced_shutdown(EXT4_SB(inode->i_sb))))
		return -EIO;

	if (trace_android_fs_datawrite_start_enabled()) {
		char *path, pathbuf[MAX_TRACE_PATHBUF_LEN];

		path = android_fstrace_get_pathname(pathbuf,
						    MAX_TRACE_PATHBUF_LEN,
						    inode);
		trace_android_fs_datawrite_start(inode, pos, len,
						 current->pid, path,
						 current->comm);
	}
	trace_ext4_write_begin(inode, pos, len, flags);
	/*
	 * Reserve one block more for addition to orphan list in case
	 * we allocate blocks but write fails for some reason
	 */
	needed_blocks = ext4_writepage_trans_blocks(inode) + 1;
	index = pos >> PAGE_SHIFT;
	from = pos & (PAGE_SIZE - 1);
	to = from + len;

	if (ext4_test_inode_state(inode, EXT4_STATE_MAY_INLINE_DATA)) {
		ret = ext4_try_to_write_inline_data(mapping, inode, pos, len,
						    flags, pagep);
		if (ret < 0)
			return ret;
		if (ret == 1)
			return 0;
	}

	/*
	 * grab_cache_page_write_begin() can take a long time if the
	 * system is thrashing due to memory pressure, or if the page
	 * is being written back.  So grab it first before we start
	 * the transaction handle.  This also allows us to allocate
	 * the page (if needed) without using GFP_NOFS.
	 */
retry_grab:
	page = grab_cache_page_write_begin(mapping, index, flags);
	if (!page)
		return -ENOMEM;
	unlock_page(page);

retry_journal:
	handle = ext4_journal_start(inode, EXT4_HT_WRITE_PAGE, needed_blocks);
	if (IS_ERR(handle)) {
		put_page(page);
		return PTR_ERR(handle);
	}

	lock_page(page);
	if (page->mapping != mapping) {
		/* The page got truncated from under us */
		unlock_page(page);
		put_page(page);
		ext4_journal_stop(handle);
		goto retry_grab;
	}
	/* In case writeback began while the page was unlocked */
	wait_for_stable_page(page);

#ifdef CONFIG_FS_ENCRYPTION
	if (ext4_should_dioread_nolock(inode))
		ret = ext4_block_write_begin(page, pos, len,
					     ext4_get_block_unwritten);
	else
		ret = ext4_block_write_begin(page, pos, len,
					     ext4_get_block);
#else
	if (ext4_should_dioread_nolock(inode))
		ret = __block_write_begin(page, pos, len,
					  ext4_get_block_unwritten);
	else
		ret = __block_write_begin(page, pos, len, ext4_get_block);
#endif
	if (!ret && ext4_should_journal_data(inode)) {
		ret = ext4_walk_page_buffers(handle, page_buffers(page),
					     from, to, NULL,
					     do_journal_get_write_access);
	}

	if (ret) {
		bool extended = (pos + len > inode->i_size) &&
				!ext4_verity_in_progress(inode);

		unlock_page(page);
		/*
		 * __block_write_begin may have instantiated a few blocks
		 * outside i_size.  Trim these off again. Don't need
		 * i_size_read because we hold i_mutex.
		 *
		 * Add inode to orphan list in case we crash before
		 * truncate finishes
		 */
		if (extended && ext4_can_truncate(inode))
			ext4_orphan_add(handle, inode);

		ext4_journal_stop(handle);
		if (extended) {
			ext4_truncate_failed_write(inode);
			/*
			 * If truncate failed early the inode might
			 * still be on the orphan list; we need to
			 * make sure the inode is removed from the
			 * orphan list in that case.
			 */
			if (inode->i_nlink)
				ext4_orphan_del(NULL, inode);
		}

		if (ret == -ENOSPC &&
		    ext4_should_retry_alloc(inode->i_sb, &retries))
			goto retry_journal;
		put_page(page);
		return ret;
	}
	*pagep = page;
	return ret;
}

/* For write_end() in data=journal mode */
static int write_end_fn(handle_t *handle, struct buffer_head *bh)
{
	int ret;
	if (!buffer_mapped(bh) || buffer_freed(bh))
		return 0;
	set_buffer_uptodate(bh);
	ret = ext4_handle_dirty_metadata(handle, NULL, bh);
	clear_buffer_meta(bh);
	clear_buffer_prio(bh);
	return ret;
}

/*
 * We need to pick up the new inode size which generic_commit_write gave us
 * `file' can be NULL - eg, when called from page_symlink().
 *
 * ext4 never places buffers on inode->i_mapping->private_list.  metadata
 * buffers are managed internally.
 */
static int ext4_write_end(struct file *file,
			  struct address_space *mapping,
			  loff_t pos, unsigned len, unsigned copied,
			  struct page *page, void *fsdata)
{
	handle_t *handle = ext4_journal_current_handle();
	struct inode *inode = mapping->host;
	loff_t old_size = inode->i_size;
	int ret = 0, ret2;
	int i_size_changed = 0;
	int inline_data = ext4_has_inline_data(inode);
	bool verity = ext4_verity_in_progress(inode);

	trace_android_fs_datawrite_end(inode, pos, len);
	trace_ext4_write_end(inode, pos, len, copied);
	if (inline_data) {
		ret = ext4_write_inline_data_end(inode, pos, len,
						 copied, page);
		if (ret < 0) {
			unlock_page(page);
			put_page(page);
			goto errout;
		}
		copied = ret;
	} else
		copied = block_write_end(file, mapping, pos,
					 len, copied, page, fsdata);
	/*
	 * it's important to update i_size while still holding page lock:
	 * page writeout could otherwise come in and zero beyond i_size.
	 *
	 * If FS_IOC_ENABLE_VERITY is running on this inode, then Merkle tree
	 * blocks are being written past EOF, so skip the i_size update.
	 */
	if (!verity)
		i_size_changed = ext4_update_inode_size(inode, pos + copied);
	unlock_page(page);
	put_page(page);

	if (old_size < pos && !verity)
		pagecache_isize_extended(inode, old_size, pos);
	/*
	 * Don't mark the inode dirty under page lock. First, it unnecessarily
	 * makes the holding time of page lock longer. Second, it forces lock
	 * ordering of page lock and transaction start for journaling
	 * filesystems.
	 */
	if (i_size_changed || inline_data)
		ext4_mark_inode_dirty(handle, inode);

	if (pos + len > inode->i_size && !verity && ext4_can_truncate(inode))
		/* if we have allocated more blocks and copied
		 * less. We will have blocks allocated outside
		 * inode->i_size. So truncate them
		 */
		ext4_orphan_add(handle, inode);
errout:
	ret2 = ext4_journal_stop(handle);
	if (!ret)
		ret = ret2;

	if (pos + len > inode->i_size && !verity) {
		ext4_truncate_failed_write(inode);
		/*
		 * If truncate failed early the inode might still be
		 * on the orphan list; we need to make sure the inode
		 * is removed from the orphan list in that case.
		 */
		if (inode->i_nlink)
			ext4_orphan_del(NULL, inode);
	}

	return ret ? ret : copied;
}

/*
 * This is a private version of page_zero_new_buffers() which doesn't
 * set the buffer to be dirty, since in data=journalled mode we need
 * to call ext4_handle_dirty_metadata() instead.
 */
static void ext4_journalled_zero_new_buffers(handle_t *handle,
					    struct page *page,
					    unsigned from, unsigned to)
{
	unsigned int block_start = 0, block_end;
	struct buffer_head *head, *bh;

	bh = head = page_buffers(page);
	do {
		block_end = block_start + bh->b_size;
		if (buffer_new(bh)) {
			if (block_end > from && block_start < to) {
				if (!PageUptodate(page)) {
					unsigned start, size;

					start = max(from, block_start);
					size = min(to, block_end) - start;

					zero_user(page, start, size);
					write_end_fn(handle, bh);
				}
				clear_buffer_new(bh);
			}
		}
		block_start = block_end;
		bh = bh->b_this_page;
	} while (bh != head);
}

static int ext4_journalled_write_end(struct file *file,
				     struct address_space *mapping,
				     loff_t pos, unsigned len, unsigned copied,
				     struct page *page, void *fsdata)
{
	handle_t *handle = ext4_journal_current_handle();
	struct inode *inode = mapping->host;
	loff_t old_size = inode->i_size;
	int ret = 0, ret2;
	int partial = 0;
	unsigned from, to;
	int size_changed = 0;
	int inline_data = ext4_has_inline_data(inode);
	bool verity = ext4_verity_in_progress(inode);

	trace_android_fs_datawrite_end(inode, pos, len);
	trace_ext4_journalled_write_end(inode, pos, len, copied);
	from = pos & (PAGE_SIZE - 1);
	to = from + len;

	BUG_ON(!ext4_handle_valid(handle));

	if (inline_data) {
		ret = ext4_write_inline_data_end(inode, pos, len,
						 copied, page);
		if (ret < 0) {
			unlock_page(page);
			put_page(page);
			goto errout;
		}
		copied = ret;
	} else if (unlikely(copied < len) && !PageUptodate(page)) {
		copied = 0;
		ext4_journalled_zero_new_buffers(handle, page, from, to);
	} else {
		if (unlikely(copied < len))
			ext4_journalled_zero_new_buffers(handle, page,
							 from + copied, to);
		ret = ext4_walk_page_buffers(handle, page_buffers(page), from,
					     from + copied, &partial,
					     write_end_fn);
		if (!partial)
			SetPageUptodate(page);
	}
	if (!verity)
		size_changed = ext4_update_inode_size(inode, pos + copied);
	ext4_set_inode_state(inode, EXT4_STATE_JDATA);
	EXT4_I(inode)->i_datasync_tid = handle->h_transaction->t_tid;
	unlock_page(page);
	put_page(page);

	if (old_size < pos && !verity)
		pagecache_isize_extended(inode, old_size, pos);

	if (size_changed || inline_data) {
		ret2 = ext4_mark_inode_dirty(handle, inode);
		if (!ret)
			ret = ret2;
	}

	if (pos + len > inode->i_size && !verity && ext4_can_truncate(inode))
		/* if we have allocated more blocks and copied
		 * less. We will have blocks allocated outside
		 * inode->i_size. So truncate them
		 */
		ext4_orphan_add(handle, inode);

errout:
	ret2 = ext4_journal_stop(handle);
	if (!ret)
		ret = ret2;
	if (pos + len > inode->i_size && !verity) {
		ext4_truncate_failed_write(inode);
		/*
		 * If truncate failed early the inode might still be
		 * on the orphan list; we need to make sure the inode
		 * is removed from the orphan list in that case.
		 */
		if (inode->i_nlink)
			ext4_orphan_del(NULL, inode);
	}

	return ret ? ret : copied;
}

/*
 * Reserve space for a single cluster
 */
static int ext4_da_reserve_space(struct inode *inode)
{
	struct ext4_sb_info *sbi = EXT4_SB(inode->i_sb);
	struct ext4_inode_info *ei = EXT4_I(inode);
	int ret;

	/*
	 * We will charge metadata quota at writeout time; this saves
	 * us from metadata over-estimation, though we may go over by
	 * a small amount in the end.  Here we just reserve for data.
	 */
	ret = dquot_reserve_block(inode, EXT4_C2B(sbi, 1));
	if (ret)
		return ret;

	spin_lock(&ei->i_block_reservation_lock);
	if (ext4_claim_free_clusters(sbi, 1, 0)) {
		spin_unlock(&ei->i_block_reservation_lock);
		dquot_release_reservation_block(inode, EXT4_C2B(sbi, 1));
		return -ENOSPC;
	}
	ei->i_reserved_data_blocks++;
	trace_ext4_da_reserve_space(inode);
	spin_unlock(&ei->i_block_reservation_lock);

	return 0;       /* success */
}

static void ext4_da_release_space(struct inode *inode, int to_free)
{
	struct ext4_sb_info *sbi = EXT4_SB(inode->i_sb);
	struct ext4_inode_info *ei = EXT4_I(inode);

	if (!to_free)
		return;		/* Nothing to release, exit */

	spin_lock(&EXT4_I(inode)->i_block_reservation_lock);

	trace_ext4_da_release_space(inode, to_free);
	if (unlikely(to_free > ei->i_reserved_data_blocks)) {
		/*
		 * if there aren't enough reserved blocks, then the
		 * counter is messed up somewhere.  Since this
		 * function is called from invalidate page, it's
		 * harmless to return without any action.
		 */
		ext4_warning(inode->i_sb, "ext4_da_release_space: "
			 "ino %lu, to_free %d with only %d reserved "
			 "data blocks", inode->i_ino, to_free,
			 ei->i_reserved_data_blocks);
		WARN_ON(1);
		to_free = ei->i_reserved_data_blocks;
	}
	ei->i_reserved_data_blocks -= to_free;

	/* update fs dirty data blocks counter */
	percpu_counter_sub(&sbi->s_dirtyclusters_counter, to_free);

	spin_unlock(&EXT4_I(inode)->i_block_reservation_lock);

	dquot_release_reservation_block(inode, EXT4_C2B(sbi, to_free));
}

static void ext4_da_page_release_reservation(struct page *page,
					     unsigned int offset,
					     unsigned int length)
{
	int to_release = 0, contiguous_blks = 0;
	struct buffer_head *head, *bh;
	unsigned int curr_off = 0;
	struct inode *inode = page->mapping->host;
	struct ext4_sb_info *sbi = EXT4_SB(inode->i_sb);
	unsigned int stop = offset + length;
	int num_clusters;
	ext4_fsblk_t lblk;

	BUG_ON(stop > PAGE_SIZE || stop < length);

	head = page_buffers(page);
	bh = head;
	do {
		unsigned int next_off = curr_off + bh->b_size;

		if (next_off > stop)
			break;

		if ((offset <= curr_off) && (buffer_delay(bh))) {
			to_release++;
			contiguous_blks++;
			clear_buffer_delay(bh);
		} else if (contiguous_blks) {
			lblk = page->index <<
			       (PAGE_SHIFT - inode->i_blkbits);
			lblk += (curr_off >> inode->i_blkbits) -
				contiguous_blks;
			ext4_es_remove_extent(inode, lblk, contiguous_blks);
			contiguous_blks = 0;
		}
		curr_off = next_off;
	} while ((bh = bh->b_this_page) != head);

	if (contiguous_blks) {
		lblk = page->index << (PAGE_SHIFT - inode->i_blkbits);
		lblk += (curr_off >> inode->i_blkbits) - contiguous_blks;
		ext4_es_remove_extent(inode, lblk, contiguous_blks);
	}

	/* If we have released all the blocks belonging to a cluster, then we
	 * need to release the reserved space for that cluster. */
	num_clusters = EXT4_NUM_B2C(sbi, to_release);
	while (num_clusters > 0) {
		lblk = (page->index << (PAGE_SHIFT - inode->i_blkbits)) +
			((num_clusters - 1) << sbi->s_cluster_bits);
		if (sbi->s_cluster_ratio == 1 ||
		    !ext4_find_delalloc_cluster(inode, lblk))
			ext4_da_release_space(inode, 1);

		num_clusters--;
	}
}

/*
 * Delayed allocation stuff
 */

struct mpage_da_data {
	struct inode *inode;
	struct writeback_control *wbc;

	pgoff_t first_page;	/* The first page to write */
	pgoff_t next_page;	/* Current page to examine */
	pgoff_t last_page;	/* Last page to examine */
	/*
	 * Extent to map - this can be after first_page because that can be
	 * fully mapped. We somewhat abuse m_flags to store whether the extent
	 * is delalloc or unwritten.
	 */
	struct ext4_map_blocks map;
	struct ext4_io_submit io_submit;	/* IO submission data */
	unsigned int do_map:1;
};

static void mpage_release_unused_pages(struct mpage_da_data *mpd,
				       bool invalidate)
{
	int nr_pages, i;
	pgoff_t index, end;
	struct pagevec pvec;
	struct inode *inode = mpd->inode;
	struct address_space *mapping = inode->i_mapping;

	/* This is necessary when next_page == 0. */
	if (mpd->first_page >= mpd->next_page)
		return;

	index = mpd->first_page;
	end   = mpd->next_page - 1;
	if (invalidate) {
		ext4_lblk_t start, last;
		start = index << (PAGE_SHIFT - inode->i_blkbits);
		last = end << (PAGE_SHIFT - inode->i_blkbits);
		ext4_es_remove_extent(inode, start, last - start + 1);
	}

	pagevec_init(&pvec, 0);
	while (index <= end) {
		nr_pages = pagevec_lookup_range(&pvec, mapping, &index, end);
		if (nr_pages == 0)
			break;
		for (i = 0; i < nr_pages; i++) {
			struct page *page = pvec.pages[i];

			BUG_ON(!PageLocked(page));
			BUG_ON(PageWriteback(page));
			if (invalidate) {
				if (page_mapped(page))
					clear_page_dirty_for_io(page);
				block_invalidatepage(page, 0, PAGE_SIZE);
				ClearPageUptodate(page);
			}
			unlock_page(page);
		}
		pagevec_release(&pvec);
	}
}

static void ext4_print_free_blocks(struct inode *inode)
{
	struct ext4_sb_info *sbi = EXT4_SB(inode->i_sb);
	struct super_block *sb = inode->i_sb;
	struct ext4_inode_info *ei = EXT4_I(inode);

	ext4_msg(sb, KERN_CRIT, "Total free blocks count %lld",
	       EXT4_C2B(EXT4_SB(inode->i_sb),
			ext4_count_free_clusters(sb)));
	ext4_msg(sb, KERN_CRIT, "Free/Dirty block details");
	ext4_msg(sb, KERN_CRIT, "free_blocks=%lld",
	       (long long) EXT4_C2B(EXT4_SB(sb),
		percpu_counter_sum(&sbi->s_freeclusters_counter)));
	ext4_msg(sb, KERN_CRIT, "dirty_blocks=%lld",
	       (long long) EXT4_C2B(EXT4_SB(sb),
		percpu_counter_sum(&sbi->s_dirtyclusters_counter)));
	ext4_msg(sb, KERN_CRIT, "Block reservation details");
	ext4_msg(sb, KERN_CRIT, "i_reserved_data_blocks=%u",
		 ei->i_reserved_data_blocks);
	return;
}

static int ext4_bh_delay_or_unwritten(handle_t *handle, struct buffer_head *bh)
{
	return (buffer_delay(bh) || buffer_unwritten(bh)) && buffer_dirty(bh);
}

/*
 * This function is grabs code from the very beginning of
 * ext4_map_blocks, but assumes that the caller is from delayed write
 * time. This function looks up the requested blocks and sets the
 * buffer delay bit under the protection of i_data_sem.
 */
static int ext4_da_map_blocks(struct inode *inode, sector_t iblock,
			      struct ext4_map_blocks *map,
			      struct buffer_head *bh)
{
	struct extent_status es;
	int retval;
	sector_t invalid_block = ~((sector_t) 0xffff);
#ifdef ES_AGGRESSIVE_TEST
	struct ext4_map_blocks orig_map;

	memcpy(&orig_map, map, sizeof(*map));
#endif

	if (invalid_block < ext4_blocks_count(EXT4_SB(inode->i_sb)->s_es))
		invalid_block = ~0;

	map->m_flags = 0;
	ext_debug("ext4_da_map_blocks(): inode %lu, max_blocks %u,"
		  "logical block %lu\n", inode->i_ino, map->m_len,
		  (unsigned long) map->m_lblk);

	/* Lookup extent status tree firstly */
	if (ext4_es_lookup_extent(inode, iblock, &es)) {
		if (ext4_es_is_hole(&es)) {
			retval = 0;
			down_read(&EXT4_I(inode)->i_data_sem);
			goto add_delayed;
		}

		/*
		 * Delayed extent could be allocated by fallocate.
		 * So we need to check it.
		 */
		if (ext4_es_is_delayed(&es) && !ext4_es_is_unwritten(&es)) {
			map_bh(bh, inode->i_sb, invalid_block);
			set_buffer_new(bh);
			set_buffer_delay(bh);
			return 0;
		}

		map->m_pblk = ext4_es_pblock(&es) + iblock - es.es_lblk;
		retval = es.es_len - (iblock - es.es_lblk);
		if (retval > map->m_len)
			retval = map->m_len;
		map->m_len = retval;
		if (ext4_es_is_written(&es))
			map->m_flags |= EXT4_MAP_MAPPED;
		else if (ext4_es_is_unwritten(&es))
			map->m_flags |= EXT4_MAP_UNWRITTEN;
		else
			BUG_ON(1);

#ifdef ES_AGGRESSIVE_TEST
		ext4_map_blocks_es_recheck(NULL, inode, map, &orig_map, 0);
#endif
		return retval;
	}

	/*
	 * Try to see if we can get the block without requesting a new
	 * file system block.
	 */
	down_read(&EXT4_I(inode)->i_data_sem);
	if (ext4_has_inline_data(inode))
		retval = 0;
	else if (ext4_test_inode_flag(inode, EXT4_INODE_EXTENTS))
		retval = ext4_ext_map_blocks(NULL, inode, map, 0);
	else
		retval = ext4_ind_map_blocks(NULL, inode, map, 0);

add_delayed:
	if (retval == 0) {
		int ret;
		/*
		 * XXX: __block_prepare_write() unmaps passed block,
		 * is it OK?
		 */
		/*
		 * If the block was allocated from previously allocated cluster,
		 * then we don't need to reserve it again. However we still need
		 * to reserve metadata for every block we're going to write.
		 */
		if (EXT4_SB(inode->i_sb)->s_cluster_ratio == 1 ||
		    !ext4_find_delalloc_cluster(inode, map->m_lblk)) {
			ret = ext4_da_reserve_space(inode);
			if (ret) {
				/* not enough space to reserve */
				retval = ret;
				goto out_unlock;
			}
		}

		ret = ext4_es_insert_extent(inode, map->m_lblk, map->m_len,
					    ~0, EXTENT_STATUS_DELAYED);
		if (ret) {
			retval = ret;
			goto out_unlock;
		}

		map_bh(bh, inode->i_sb, invalid_block);
		set_buffer_new(bh);
		set_buffer_delay(bh);
	} else if (retval > 0) {
		int ret;
		unsigned int status;

		if (unlikely(retval != map->m_len)) {
			ext4_warning(inode->i_sb,
				     "ES len assertion failed for inode "
				     "%lu: retval %d != map->m_len %d",
				     inode->i_ino, retval, map->m_len);
			WARN_ON(1);
		}

		status = map->m_flags & EXT4_MAP_UNWRITTEN ?
				EXTENT_STATUS_UNWRITTEN : EXTENT_STATUS_WRITTEN;
		ret = ext4_es_insert_extent(inode, map->m_lblk, map->m_len,
					    map->m_pblk, status);
		if (ret != 0)
			retval = ret;
	}

out_unlock:
	up_read((&EXT4_I(inode)->i_data_sem));

	return retval;
}

/*
 * This is a special get_block_t callback which is used by
 * ext4_da_write_begin().  It will either return mapped block or
 * reserve space for a single block.
 *
 * For delayed buffer_head we have BH_Mapped, BH_New, BH_Delay set.
 * We also have b_blocknr = -1 and b_bdev initialized properly
 *
 * For unwritten buffer_head we have BH_Mapped, BH_New, BH_Unwritten set.
 * We also have b_blocknr = physicalblock mapping unwritten extent and b_bdev
 * initialized properly.
 */
int ext4_da_get_block_prep(struct inode *inode, sector_t iblock,
			   struct buffer_head *bh, int create)
{
	struct ext4_map_blocks map;
	int ret = 0;

	BUG_ON(create == 0);
	BUG_ON(bh->b_size != inode->i_sb->s_blocksize);

	map.m_lblk = iblock;
	map.m_len = 1;

	/*
	 * first, we need to know whether the block is allocated already
	 * preallocated blocks are unmapped but should treated
	 * the same as allocated blocks.
	 */
	ret = ext4_da_map_blocks(inode, iblock, &map, bh);
	if (ret <= 0)
		return ret;

	map_bh(bh, inode->i_sb, map.m_pblk);
	ext4_update_bh_state(bh, map.m_flags);

	if (buffer_unwritten(bh)) {
		/* A delayed write to unwritten bh should be marked
		 * new and mapped.  Mapped ensures that we don't do
		 * get_block multiple times when we write to the same
		 * offset and new ensures that we do proper zero out
		 * for partial write.
		 */
		set_buffer_new(bh);
		set_buffer_mapped(bh);
	}
	return 0;
}

static int bget_one(handle_t *handle, struct buffer_head *bh)
{
	get_bh(bh);
	return 0;
}

static int bput_one(handle_t *handle, struct buffer_head *bh)
{
	put_bh(bh);
	return 0;
}

static int __ext4_journalled_writepage(struct page *page,
				       unsigned int len)
{
	struct address_space *mapping = page->mapping;
	struct inode *inode = mapping->host;
	struct buffer_head *page_bufs = NULL;
	handle_t *handle = NULL;
	int ret = 0, err = 0;
	int inline_data = ext4_has_inline_data(inode);
	struct buffer_head *inode_bh = NULL;

	ClearPageChecked(page);

	if (inline_data) {
		BUG_ON(page->index != 0);
		BUG_ON(len > ext4_get_max_inline_size(inode));
		inode_bh = ext4_journalled_write_inline_data(inode, len, page);
		if (inode_bh == NULL)
			goto out;
	} else {
		page_bufs = page_buffers(page);
		if (!page_bufs) {
			BUG();
			goto out;
		}
		ext4_walk_page_buffers(handle, page_bufs, 0, len,
				       NULL, bget_one);
	}
	/*
	 * We need to release the page lock before we start the
	 * journal, so grab a reference so the page won't disappear
	 * out from under us.
	 */
	get_page(page);
	unlock_page(page);

	handle = ext4_journal_start(inode, EXT4_HT_WRITE_PAGE,
				    ext4_writepage_trans_blocks(inode));
	if (IS_ERR(handle)) {
		ret = PTR_ERR(handle);
		put_page(page);
		goto out_no_pagelock;
	}
	BUG_ON(!ext4_handle_valid(handle));

	lock_page(page);
	put_page(page);
	if (page->mapping != mapping) {
		/* The page got truncated from under us */
		ext4_journal_stop(handle);
		ret = 0;
		goto out;
	}

	if (inline_data) {
		ret = ext4_mark_inode_dirty(handle, inode);
	} else {
		ret = ext4_walk_page_buffers(handle, page_bufs, 0, len, NULL,
					     do_journal_get_write_access);

		err = ext4_walk_page_buffers(handle, page_bufs, 0, len, NULL,
					     write_end_fn);
	}
	if (ret == 0)
		ret = err;
	EXT4_I(inode)->i_datasync_tid = handle->h_transaction->t_tid;
	err = ext4_journal_stop(handle);
	if (!ret)
		ret = err;

	if (!ext4_has_inline_data(inode))
		ext4_walk_page_buffers(NULL, page_bufs, 0, len,
				       NULL, bput_one);
	ext4_set_inode_state(inode, EXT4_STATE_JDATA);
out:
	unlock_page(page);
out_no_pagelock:
	brelse(inode_bh);
	return ret;
}

/*
 * Note that we don't need to start a transaction unless we're journaling data
 * because we should have holes filled from ext4_page_mkwrite(). We even don't
 * need to file the inode to the transaction's list in ordered mode because if
 * we are writing back data added by write(), the inode is already there and if
 * we are writing back data modified via mmap(), no one guarantees in which
 * transaction the data will hit the disk. In case we are journaling data, we
 * cannot start transaction directly because transaction start ranks above page
 * lock so we have to do some magic.
 *
 * This function can get called via...
 *   - ext4_writepages after taking page lock (have journal handle)
 *   - journal_submit_inode_data_buffers (no journal handle)
 *   - shrink_page_list via the kswapd/direct reclaim (no journal handle)
 *   - grab_page_cache when doing write_begin (have journal handle)
 *
 * We don't do any block allocation in this function. If we have page with
 * multiple blocks we need to write those buffer_heads that are mapped. This
 * is important for mmaped based write. So if we do with blocksize 1K
 * truncate(f, 1024);
 * a = mmap(f, 0, 4096);
 * a[0] = 'a';
 * truncate(f, 4096);
 * we have in the page first buffer_head mapped via page_mkwrite call back
 * but other buffer_heads would be unmapped but dirty (dirty done via the
 * do_wp_page). So writepage should write the first block. If we modify
 * the mmap area beyond 1024 we will again get a page_fault and the
 * page_mkwrite callback will do the block allocation and mark the
 * buffer_heads mapped.
 *
 * We redirty the page if we have any buffer_heads that is either delay or
 * unwritten in the page.
 *
 * We can get recursively called as show below.
 *
 *	ext4_writepage() -> kmalloc() -> __alloc_pages() -> page_launder() ->
 *		ext4_writepage()
 *
 * But since we don't do any block allocation we should not deadlock.
 * Page also have the dirty flag cleared so we don't get recurive page_lock.
 */
static int ext4_writepage(struct page *page,
			  struct writeback_control *wbc)
{
	int ret = 0;
	loff_t size;
	unsigned int len;
	struct buffer_head *page_bufs = NULL;
	struct inode *inode = page->mapping->host;
	struct ext4_io_submit io_submit;
	bool keep_towrite = false;

	if (unlikely(ext4_forced_shutdown(EXT4_SB(inode->i_sb)))) {
		ext4_invalidatepage(page, 0, PAGE_SIZE);
		unlock_page(page);
		return -EIO;
	}

	trace_ext4_writepage(page);
	size = i_size_read(inode);
	if (page->index == size >> PAGE_SHIFT &&
	    !ext4_verity_in_progress(inode))
		len = size & ~PAGE_MASK;
	else
		len = PAGE_SIZE;

	page_bufs = page_buffers(page);
	/*
	 * We cannot do block allocation or other extent handling in this
	 * function. If there are buffers needing that, we have to redirty
	 * the page. But we may reach here when we do a journal commit via
	 * journal_submit_inode_data_buffers() and in that case we must write
	 * allocated buffers to achieve data=ordered mode guarantees.
	 *
	 * Also, if there is only one buffer per page (the fs block
	 * size == the page size), if one buffer needs block
	 * allocation or needs to modify the extent tree to clear the
	 * unwritten flag, we know that the page can't be written at
	 * all, so we might as well refuse the write immediately.
	 * Unfortunately if the block size != page size, we can't as
	 * easily detect this case using ext4_walk_page_buffers(), but
	 * for the extremely common case, this is an optimization that
	 * skips a useless round trip through ext4_bio_write_page().
	 */
	if (ext4_walk_page_buffers(NULL, page_bufs, 0, len, NULL,
				   ext4_bh_delay_or_unwritten)) {
		redirty_page_for_writepage(wbc, page);
		if ((current->flags & PF_MEMALLOC) ||
		    (inode->i_sb->s_blocksize == PAGE_SIZE)) {
			/*
			 * For memory cleaning there's no point in writing only
			 * some buffers. So just bail out. Warn if we came here
			 * from direct reclaim.
			 */
			WARN_ON_ONCE((current->flags & (PF_MEMALLOC|PF_KSWAPD))
							== PF_MEMALLOC);
			unlock_page(page);
			return 0;
		}
		keep_towrite = true;
	}

	if (PageChecked(page) && ext4_should_journal_data(inode))
		/*
		 * It's mmapped pagecache.  Add buffers and journal it.  There
		 * doesn't seem much point in redirtying the page here.
		 */
		return __ext4_journalled_writepage(page, len);

	ext4_io_submit_init(&io_submit, wbc);
	io_submit.io_end = ext4_init_io_end(inode, GFP_NOFS);
	if (!io_submit.io_end) {
		redirty_page_for_writepage(wbc, page);
		unlock_page(page);
		return -ENOMEM;
	}
	ret = ext4_bio_write_page(&io_submit, page, len, wbc, keep_towrite);
	ext4_io_submit(&io_submit);
	/* Drop io_end reference we got from init */
	ext4_put_io_end_defer(io_submit.io_end);
	return ret;
}

static int mpage_submit_page(struct mpage_da_data *mpd, struct page *page)
{
	int len;
	loff_t size;
	int err;

	BUG_ON(page->index != mpd->first_page);
	clear_page_dirty_for_io(page);
	/*
	 * We have to be very careful here!  Nothing protects writeback path
	 * against i_size changes and the page can be writeably mapped into
	 * page tables. So an application can be growing i_size and writing
	 * data through mmap while writeback runs. clear_page_dirty_for_io()
	 * write-protects our page in page tables and the page cannot get
	 * written to again until we release page lock. So only after
	 * clear_page_dirty_for_io() we are safe to sample i_size for
	 * ext4_bio_write_page() to zero-out tail of the written page. We rely
	 * on the barrier provided by TestClearPageDirty in
	 * clear_page_dirty_for_io() to make sure i_size is really sampled only
	 * after page tables are updated.
	 */
	size = i_size_read(mpd->inode);
	if (page->index == size >> PAGE_SHIFT &&
	    !ext4_verity_in_progress(mpd->inode))
		len = size & ~PAGE_MASK;
	else
		len = PAGE_SIZE;
	err = ext4_bio_write_page(&mpd->io_submit, page, len, mpd->wbc, false);
	if (!err)
		mpd->wbc->nr_to_write--;
	mpd->first_page++;

	return err;
}

#define BH_FLAGS ((1 << BH_Unwritten) | (1 << BH_Delay))

/*
 * mballoc gives us at most this number of blocks...
 * XXX: That seems to be only a limitation of ext4_mb_normalize_request().
 * The rest of mballoc seems to handle chunks up to full group size.
 */
#define MAX_WRITEPAGES_EXTENT_LEN 2048

/*
 * mpage_add_bh_to_extent - try to add bh to extent of blocks to map
 *
 * @mpd - extent of blocks
 * @lblk - logical number of the block in the file
 * @bh - buffer head we want to add to the extent
 *
 * The function is used to collect contig. blocks in the same state. If the
 * buffer doesn't require mapping for writeback and we haven't started the
 * extent of buffers to map yet, the function returns 'true' immediately - the
 * caller can write the buffer right away. Otherwise the function returns true
 * if the block has been added to the extent, false if the block couldn't be
 * added.
 */
static bool mpage_add_bh_to_extent(struct mpage_da_data *mpd, ext4_lblk_t lblk,
				   struct buffer_head *bh)
{
	struct ext4_map_blocks *map = &mpd->map;

	/* Buffer that doesn't need mapping for writeback? */
	if (!buffer_dirty(bh) || !buffer_mapped(bh) ||
	    (!buffer_delay(bh) && !buffer_unwritten(bh))) {
		/* So far no extent to map => we write the buffer right away */
		if (map->m_len == 0)
			return true;
		return false;
	}

	/* First block in the extent? */
	if (map->m_len == 0) {
		/* We cannot map unless handle is started... */
		if (!mpd->do_map)
			return false;
		map->m_lblk = lblk;
		map->m_len = 1;
		map->m_flags = bh->b_state & BH_FLAGS;
		return true;
	}

	/* Don't go larger than mballoc is willing to allocate */
	if (map->m_len >= MAX_WRITEPAGES_EXTENT_LEN)
		return false;

	/* Can we merge the block to our big extent? */
	if (lblk == map->m_lblk + map->m_len &&
	    (bh->b_state & BH_FLAGS) == map->m_flags) {
		map->m_len++;
		return true;
	}
	return false;
}

/*
 * mpage_process_page_bufs - submit page buffers for IO or add them to extent
 *
 * @mpd - extent of blocks for mapping
 * @head - the first buffer in the page
 * @bh - buffer we should start processing from
 * @lblk - logical number of the block in the file corresponding to @bh
 *
 * Walk through page buffers from @bh upto @head (exclusive) and either submit
 * the page for IO if all buffers in this page were mapped and there's no
 * accumulated extent of buffers to map or add buffers in the page to the
 * extent of buffers to map. The function returns 1 if the caller can continue
 * by processing the next page, 0 if it should stop adding buffers to the
 * extent to map because we cannot extend it anymore. It can also return value
 * < 0 in case of error during IO submission.
 */
static int mpage_process_page_bufs(struct mpage_da_data *mpd,
				   struct buffer_head *head,
				   struct buffer_head *bh,
				   ext4_lblk_t lblk)
{
	struct inode *inode = mpd->inode;
	int err;
	ext4_lblk_t blocks = (i_size_read(inode) + i_blocksize(inode) - 1)
							>> inode->i_blkbits;

	if (ext4_verity_in_progress(inode))
		blocks = EXT_MAX_BLOCKS;

	do {
		BUG_ON(buffer_locked(bh));

		if (lblk >= blocks || !mpage_add_bh_to_extent(mpd, lblk, bh)) {
			/* Found extent to map? */
			if (mpd->map.m_len)
				return 0;
			/* Buffer needs mapping and handle is not started? */
			if (!mpd->do_map)
				return 0;
			/* Everything mapped so far and we hit EOF */
			break;
		}
	} while (lblk++, (bh = bh->b_this_page) != head);
	/* So far everything mapped? Submit the page for IO. */
	if (mpd->map.m_len == 0) {
		err = mpage_submit_page(mpd, head->b_page);
		if (err < 0)
			return err;
	}
	return lblk < blocks;
}

/*
 * mpage_map_buffers - update buffers corresponding to changed extent and
 *		       submit fully mapped pages for IO
 *
 * @mpd - description of extent to map, on return next extent to map
 *
 * Scan buffers corresponding to changed extent (we expect corresponding pages
 * to be already locked) and update buffer state according to new extent state.
 * We map delalloc buffers to their physical location, clear unwritten bits,
 * and mark buffers as uninit when we perform writes to unwritten extents
 * and do extent conversion after IO is finished. If the last page is not fully
 * mapped, we update @map to the next extent in the last page that needs
 * mapping. Otherwise we submit the page for IO.
 */
static int mpage_map_and_submit_buffers(struct mpage_da_data *mpd)
{
	struct pagevec pvec;
	int nr_pages, i;
	struct inode *inode = mpd->inode;
	struct buffer_head *head, *bh;
	int bpp_bits = PAGE_SHIFT - inode->i_blkbits;
	pgoff_t start, end;
	ext4_lblk_t lblk;
	sector_t pblock;
	int err;

	start = mpd->map.m_lblk >> bpp_bits;
	end = (mpd->map.m_lblk + mpd->map.m_len - 1) >> bpp_bits;
	lblk = start << bpp_bits;
	pblock = mpd->map.m_pblk;

	pagevec_init(&pvec, 0);
	while (start <= end) {
		nr_pages = pagevec_lookup_range(&pvec, inode->i_mapping,
						&start, end);
		if (nr_pages == 0)
			break;
		for (i = 0; i < nr_pages; i++) {
			struct page *page = pvec.pages[i];

			bh = head = page_buffers(page);
			do {
				if (lblk < mpd->map.m_lblk)
					continue;
				if (lblk >= mpd->map.m_lblk + mpd->map.m_len) {
					/*
					 * Buffer after end of mapped extent.
					 * Find next buffer in the page to map.
					 */
					mpd->map.m_len = 0;
					mpd->map.m_flags = 0;
					/*
					 * FIXME: If dioread_nolock supports
					 * blocksize < pagesize, we need to make
					 * sure we add size mapped so far to
					 * io_end->size as the following call
					 * can submit the page for IO.
					 */
					err = mpage_process_page_bufs(mpd, head,
								      bh, lblk);
					pagevec_release(&pvec);
					if (err > 0)
						err = 0;
					return err;
				}
				if (buffer_delay(bh)) {
					clear_buffer_delay(bh);
					bh->b_blocknr = pblock++;
				}
				clear_buffer_unwritten(bh);
			} while (lblk++, (bh = bh->b_this_page) != head);

			/*
			 * FIXME: This is going to break if dioread_nolock
			 * supports blocksize < pagesize as we will try to
			 * convert potentially unmapped parts of inode.
			 */
			mpd->io_submit.io_end->size += PAGE_SIZE;
			/* Page fully mapped - let IO run! */
			err = mpage_submit_page(mpd, page);
			if (err < 0) {
				pagevec_release(&pvec);
				return err;
			}
		}
		pagevec_release(&pvec);
	}
	/* Extent fully mapped and matches with page boundary. We are done. */
	mpd->map.m_len = 0;
	mpd->map.m_flags = 0;
	return 0;
}

static int mpage_map_one_extent(handle_t *handle, struct mpage_da_data *mpd)
{
	struct inode *inode = mpd->inode;
	struct ext4_map_blocks *map = &mpd->map;
	int get_blocks_flags;
	int err, dioread_nolock;

	trace_ext4_da_write_pages_extent(inode, map);
	/*
	 * Call ext4_map_blocks() to allocate any delayed allocation blocks, or
	 * to convert an unwritten extent to be initialized (in the case
	 * where we have written into one or more preallocated blocks).  It is
	 * possible that we're going to need more metadata blocks than
	 * previously reserved. However we must not fail because we're in
	 * writeback and there is nothing we can do about it so it might result
	 * in data loss.  So use reserved blocks to allocate metadata if
	 * possible.
	 *
	 * We pass in the magic EXT4_GET_BLOCKS_DELALLOC_RESERVE if
	 * the blocks in question are delalloc blocks.  This indicates
	 * that the blocks and quotas has already been checked when
	 * the data was copied into the page cache.
	 */
	get_blocks_flags = EXT4_GET_BLOCKS_CREATE |
			   EXT4_GET_BLOCKS_METADATA_NOFAIL |
			   EXT4_GET_BLOCKS_IO_SUBMIT;
	dioread_nolock = ext4_should_dioread_nolock(inode);
	if (dioread_nolock)
		get_blocks_flags |= EXT4_GET_BLOCKS_IO_CREATE_EXT;
	if (map->m_flags & (1 << BH_Delay))
		get_blocks_flags |= EXT4_GET_BLOCKS_DELALLOC_RESERVE;

	err = ext4_map_blocks(handle, inode, map, get_blocks_flags);
	if (err < 0)
		return err;
	if (dioread_nolock && (map->m_flags & EXT4_MAP_UNWRITTEN)) {
		if (!mpd->io_submit.io_end->handle &&
		    ext4_handle_valid(handle)) {
			mpd->io_submit.io_end->handle = handle->h_rsv_handle;
			handle->h_rsv_handle = NULL;
		}
		ext4_set_io_unwritten_flag(inode, mpd->io_submit.io_end);
	}

	BUG_ON(map->m_len == 0);
	if (map->m_flags & EXT4_MAP_NEW) {
		clean_bdev_aliases(inode->i_sb->s_bdev, map->m_pblk,
				   map->m_len);
	}
	return 0;
}

/*
 * mpage_map_and_submit_extent - map extent starting at mpd->lblk of length
 *				 mpd->len and submit pages underlying it for IO
 *
 * @handle - handle for journal operations
 * @mpd - extent to map
 * @give_up_on_write - we set this to true iff there is a fatal error and there
 *                     is no hope of writing the data. The caller should discard
 *                     dirty pages to avoid infinite loops.
 *
 * The function maps extent starting at mpd->lblk of length mpd->len. If it is
 * delayed, blocks are allocated, if it is unwritten, we may need to convert
 * them to initialized or split the described range from larger unwritten
 * extent. Note that we need not map all the described range since allocation
 * can return less blocks or the range is covered by more unwritten extents. We
 * cannot map more because we are limited by reserved transaction credits. On
 * the other hand we always make sure that the last touched page is fully
 * mapped so that it can be written out (and thus forward progress is
 * guaranteed). After mapping we submit all mapped pages for IO.
 */
static int mpage_map_and_submit_extent(handle_t *handle,
				       struct mpage_da_data *mpd,
				       bool *give_up_on_write)
{
	struct inode *inode = mpd->inode;
	struct ext4_map_blocks *map = &mpd->map;
	int err;
	loff_t disksize;
	int progress = 0;

	mpd->io_submit.io_end->offset =
				((loff_t)map->m_lblk) << inode->i_blkbits;
	do {
		err = mpage_map_one_extent(handle, mpd);
		if (err < 0) {
			struct super_block *sb = inode->i_sb;

			if (ext4_forced_shutdown(EXT4_SB(sb)) ||
			    EXT4_SB(sb)->s_mount_flags & EXT4_MF_FS_ABORTED)
				goto invalidate_dirty_pages;
			/*
			 * Let the uper layers retry transient errors.
			 * In the case of ENOSPC, if ext4_count_free_blocks()
			 * is non-zero, a commit should free up blocks.
			 */
			if ((err == -ENOMEM) ||
			    (err == -ENOSPC && ext4_count_free_clusters(sb))) {
				if (progress)
					goto update_disksize;
				return err;
			}
			ext4_msg(sb, KERN_CRIT,
				 "Delayed block allocation failed for "
				 "inode %lu at logical offset %llu with"
				 " max blocks %u with error %d",
				 inode->i_ino,
				 (unsigned long long)map->m_lblk,
				 (unsigned)map->m_len, -err);
			ext4_msg(sb, KERN_CRIT,
				 "This should not happen!! Data will "
				 "be lost\n");
			if (err == -ENOSPC)
				ext4_print_free_blocks(inode);
		invalidate_dirty_pages:
			*give_up_on_write = true;
			return err;
		}
		progress = 1;
		/*
		 * Update buffer state, submit mapped pages, and get us new
		 * extent to map
		 */
		err = mpage_map_and_submit_buffers(mpd);
		if (err < 0)
			goto update_disksize;
	} while (map->m_len);

update_disksize:
	/*
	 * Update on-disk size after IO is submitted.  Races with
	 * truncate are avoided by checking i_size under i_data_sem.
	 */
	disksize = ((loff_t)mpd->first_page) << PAGE_SHIFT;
	if (disksize > EXT4_I(inode)->i_disksize) {
		int err2;
		loff_t i_size;

		down_write(&EXT4_I(inode)->i_data_sem);
		i_size = i_size_read(inode);
		if (disksize > i_size)
			disksize = i_size;
		if (disksize > EXT4_I(inode)->i_disksize)
			EXT4_I(inode)->i_disksize = disksize;
		up_write(&EXT4_I(inode)->i_data_sem);
		err2 = ext4_mark_inode_dirty(handle, inode);
		if (err2)
			ext4_error(inode->i_sb,
				   "Failed to mark inode %lu dirty",
				   inode->i_ino);
		if (!err)
			err = err2;
	}
	return err;
}

/*
 * Calculate the total number of credits to reserve for one writepages
 * iteration. This is called from ext4_writepages(). We map an extent of
 * up to MAX_WRITEPAGES_EXTENT_LEN blocks and then we go on and finish mapping
 * the last partial page. So in total we can map MAX_WRITEPAGES_EXTENT_LEN +
 * bpp - 1 blocks in bpp different extents.
 */
static int ext4_da_writepages_trans_blocks(struct inode *inode)
{
	int bpp = ext4_journal_blocks_per_page(inode);

	return ext4_meta_trans_blocks(inode,
				MAX_WRITEPAGES_EXTENT_LEN + bpp - 1, bpp);
}

/*
 * mpage_prepare_extent_to_map - find & lock contiguous range of dirty pages
 * 				 and underlying extent to map
 *
 * @mpd - where to look for pages
 *
 * Walk dirty pages in the mapping. If they are fully mapped, submit them for
 * IO immediately. When we find a page which isn't mapped we start accumulating
 * extent of buffers underlying these pages that needs mapping (formed by
 * either delayed or unwritten buffers). We also lock the pages containing
 * these buffers. The extent found is returned in @mpd structure (starting at
 * mpd->lblk with length mpd->len blocks).
 *
 * Note that this function can attach bios to one io_end structure which are
 * neither logically nor physically contiguous. Although it may seem as an
 * unnecessary complication, it is actually inevitable in blocksize < pagesize
 * case as we need to track IO to all buffers underlying a page in one io_end.
 */
static int mpage_prepare_extent_to_map(struct mpage_da_data *mpd)
{
	struct address_space *mapping = mpd->inode->i_mapping;
	struct pagevec pvec;
	unsigned int nr_pages;
	long left = mpd->wbc->nr_to_write;
	pgoff_t index = mpd->first_page;
	pgoff_t end = mpd->last_page;
	int tag;
	int i, err = 0;
	int blkbits = mpd->inode->i_blkbits;
	ext4_lblk_t lblk;
	struct buffer_head *head;

	if (mpd->wbc->sync_mode == WB_SYNC_ALL || mpd->wbc->tagged_writepages)
		tag = PAGECACHE_TAG_TOWRITE;
	else
		tag = PAGECACHE_TAG_DIRTY;

	pagevec_init(&pvec, 0);
	mpd->map.m_len = 0;
	mpd->next_page = index;
	while (index <= end) {
		nr_pages = pagevec_lookup_range_tag(&pvec, mapping, &index, end,
				tag);
		if (nr_pages == 0)
			goto out;

		for (i = 0; i < nr_pages; i++) {
			struct page *page = pvec.pages[i];

			/*
			 * Accumulated enough dirty pages? This doesn't apply
			 * to WB_SYNC_ALL mode. For integrity sync we have to
			 * keep going because someone may be concurrently
			 * dirtying pages, and we might have synced a lot of
			 * newly appeared dirty pages, but have not synced all
			 * of the old dirty pages.
			 */
			if (mpd->wbc->sync_mode == WB_SYNC_NONE && left <= 0)
				goto out;

			/* If we can't merge this page, we are done. */
			if (mpd->map.m_len > 0 && mpd->next_page != page->index)
				goto out;

			lock_page(page);
			/*
			 * If the page is no longer dirty, or its mapping no
			 * longer corresponds to inode we are writing (which
			 * means it has been truncated or invalidated), or the
			 * page is already under writeback and we are not doing
			 * a data integrity writeback, skip the page
			 */
			if (!PageDirty(page) ||
			    (PageWriteback(page) &&
			     (mpd->wbc->sync_mode == WB_SYNC_NONE)) ||
			    unlikely(page->mapping != mapping)) {
				unlock_page(page);
				continue;
			}

			wait_on_page_writeback(page);
			BUG_ON(PageWriteback(page));

			if (mpd->map.m_len == 0)
				mpd->first_page = page->index;
			mpd->next_page = page->index + 1;
			/* Add all dirty buffers to mpd */
			lblk = ((ext4_lblk_t)page->index) <<
				(PAGE_SHIFT - blkbits);
			head = page_buffers(page);
			err = mpage_process_page_bufs(mpd, head, head, lblk);
			if (err <= 0)
				goto out;
			err = 0;
			left--;
		}
		pagevec_release(&pvec);
		cond_resched();
	}
	return 0;
out:
	pagevec_release(&pvec);
	return err;
}

static int __writepage(struct page *page, struct writeback_control *wbc,
		       void *data)
{
	struct address_space *mapping = data;
	int ret = ext4_writepage(page, wbc);
	mapping_set_error(mapping, ret);
	return ret;
}

static int ext4_writepages(struct address_space *mapping,
			   struct writeback_control *wbc)
{
	pgoff_t	writeback_index = 0;
	long nr_to_write = wbc->nr_to_write;
	int range_whole = 0;
	int cycled = 1;
	handle_t *handle = NULL;
	struct mpage_da_data mpd;
	struct inode *inode = mapping->host;
	int needed_blocks, rsv_blocks = 0, ret = 0;
	struct ext4_sb_info *sbi = EXT4_SB(mapping->host->i_sb);
	bool done;
	struct blk_plug plug;
	bool give_up_on_write = false;

	if (unlikely(ext4_forced_shutdown(EXT4_SB(inode->i_sb))))
		return -EIO;

	percpu_down_read(&sbi->s_journal_flag_rwsem);
	trace_ext4_writepages(inode, wbc);

	if (dax_mapping(mapping)) {
		ret = dax_writeback_mapping_range(mapping, inode->i_sb->s_bdev,
						  wbc);
		goto out_writepages;
	}

	/*
	 * No pages to write? This is mainly a kludge to avoid starting
	 * a transaction for special inodes like journal inode on last iput()
	 * because that could violate lock ordering on umount
	 */
	if (!mapping->nrpages || !mapping_tagged(mapping, PAGECACHE_TAG_DIRTY))
		goto out_writepages;

	if (ext4_should_journal_data(inode)) {
		struct blk_plug plug;

		blk_start_plug(&plug);
		ret = write_cache_pages(mapping, wbc, __writepage, mapping);
		blk_finish_plug(&plug);
		goto out_writepages;
	}

	/*
	 * If the filesystem has aborted, it is read-only, so return
	 * right away instead of dumping stack traces later on that
	 * will obscure the real source of the problem.  We test
	 * EXT4_MF_FS_ABORTED instead of sb->s_flag's MS_RDONLY because
	 * the latter could be true if the filesystem is mounted
	 * read-only, and in that case, ext4_writepages should
	 * *never* be called, so if that ever happens, we would want
	 * the stack trace.
	 */
	if (unlikely(ext4_forced_shutdown(EXT4_SB(mapping->host->i_sb)) ||
		     sbi->s_mount_flags & EXT4_MF_FS_ABORTED)) {
		ret = -EROFS;
		goto out_writepages;
	}

	if (ext4_should_dioread_nolock(inode)) {
		/*
		 * We may need to convert up to one extent per block in
		 * the page and we may dirty the inode.
		 */
		rsv_blocks = 1 + ext4_chunk_trans_blocks(inode,
						PAGE_SIZE >> inode->i_blkbits);
	}

	/*
	 * If we have inline data and arrive here, it means that
	 * we will soon create the block for the 1st page, so
	 * we'd better clear the inline data here.
	 */
	if (ext4_has_inline_data(inode)) {
		/* Just inode will be modified... */
		handle = ext4_journal_start(inode, EXT4_HT_INODE, 1);
		if (IS_ERR(handle)) {
			ret = PTR_ERR(handle);
			goto out_writepages;
		}
		BUG_ON(ext4_test_inode_state(inode,
				EXT4_STATE_MAY_INLINE_DATA));
		ext4_destroy_inline_data(handle, inode);
		ext4_journal_stop(handle);
	}

	if (wbc->range_start == 0 && wbc->range_end == LLONG_MAX)
		range_whole = 1;

	if (wbc->range_cyclic) {
		writeback_index = mapping->writeback_index;
		if (writeback_index)
			cycled = 0;
		mpd.first_page = writeback_index;
		mpd.last_page = -1;
	} else {
		mpd.first_page = wbc->range_start >> PAGE_SHIFT;
		mpd.last_page = wbc->range_end >> PAGE_SHIFT;
	}

	mpd.inode = inode;
	mpd.wbc = wbc;
	ext4_io_submit_init(&mpd.io_submit, wbc);
retry:
	if (wbc->sync_mode == WB_SYNC_ALL || wbc->tagged_writepages)
		tag_pages_for_writeback(mapping, mpd.first_page, mpd.last_page);
	done = false;
	blk_start_plug(&plug);

	/*
	 * First writeback pages that don't need mapping - we can avoid
	 * starting a transaction unnecessarily and also avoid being blocked
	 * in the block layer on device congestion while having transaction
	 * started.
	 */
	mpd.do_map = 0;
	mpd.io_submit.io_end = ext4_init_io_end(inode, GFP_KERNEL);
	if (!mpd.io_submit.io_end) {
		ret = -ENOMEM;
		goto unplug;
	}
	ret = mpage_prepare_extent_to_map(&mpd);
	/* Submit prepared bio */
	ext4_io_submit(&mpd.io_submit);
	ext4_put_io_end_defer(mpd.io_submit.io_end);
	mpd.io_submit.io_end = NULL;
	/* Unlock pages we didn't use */
	mpage_release_unused_pages(&mpd, false);
	if (ret < 0)
		goto unplug;

	while (!done && mpd.first_page <= mpd.last_page) {
		/* For each extent of pages we use new io_end */
		mpd.io_submit.io_end = ext4_init_io_end(inode, GFP_KERNEL);
		if (!mpd.io_submit.io_end) {
			ret = -ENOMEM;
			break;
		}

		/*
		 * We have two constraints: We find one extent to map and we
		 * must always write out whole page (makes a difference when
		 * blocksize < pagesize) so that we don't block on IO when we
		 * try to write out the rest of the page. Journalled mode is
		 * not supported by delalloc.
		 */
		BUG_ON(ext4_should_journal_data(inode));
		needed_blocks = ext4_da_writepages_trans_blocks(inode);

		/* start a new transaction */
		handle = ext4_journal_start_with_reserve(inode,
				EXT4_HT_WRITE_PAGE, needed_blocks, rsv_blocks);
		if (IS_ERR(handle)) {
			ret = PTR_ERR(handle);
			ext4_msg(inode->i_sb, KERN_CRIT, "%s: jbd2_start: "
			       "%ld pages, ino %lu; err %d", __func__,
				wbc->nr_to_write, inode->i_ino, ret);
			/* Release allocated io_end */
			ext4_put_io_end(mpd.io_submit.io_end);
			mpd.io_submit.io_end = NULL;
			break;
		}
		mpd.do_map = 1;

		trace_ext4_da_write_pages(inode, mpd.first_page, mpd.wbc);
		ret = mpage_prepare_extent_to_map(&mpd);
		if (!ret) {
			if (mpd.map.m_len)
				ret = mpage_map_and_submit_extent(handle, &mpd,
					&give_up_on_write);
			else {
				/*
				 * We scanned the whole range (or exhausted
				 * nr_to_write), submitted what was mapped and
				 * didn't find anything needing mapping. We are
				 * done.
				 */
				done = true;
			}
		}
		/*
		 * Caution: If the handle is synchronous,
		 * ext4_journal_stop() can wait for transaction commit
		 * to finish which may depend on writeback of pages to
		 * complete or on page lock to be released.  In that
		 * case, we have to wait until after after we have
		 * submitted all the IO, released page locks we hold,
		 * and dropped io_end reference (for extent conversion
		 * to be able to complete) before stopping the handle.
		 */
		if (!ext4_handle_valid(handle) || handle->h_sync == 0) {
			ext4_journal_stop(handle);
			handle = NULL;
			mpd.do_map = 0;
		}
		/* Submit prepared bio */
		ext4_io_submit(&mpd.io_submit);
		/* Unlock pages we didn't use */
		mpage_release_unused_pages(&mpd, give_up_on_write);
		/*
		 * Drop our io_end reference we got from init. We have
		 * to be careful and use deferred io_end finishing if
		 * we are still holding the transaction as we can
		 * release the last reference to io_end which may end
		 * up doing unwritten extent conversion.
		 */
		if (handle) {
			ext4_put_io_end_defer(mpd.io_submit.io_end);
			ext4_journal_stop(handle);
		} else
			ext4_put_io_end(mpd.io_submit.io_end);
		mpd.io_submit.io_end = NULL;

		if (ret == -ENOSPC && sbi->s_journal) {
			/*
			 * Commit the transaction which would
			 * free blocks released in the transaction
			 * and try again
			 */
			jbd2_journal_force_commit_nested(sbi->s_journal);
			ret = 0;
			continue;
		}
		/* Fatal error - ENOMEM, EIO... */
		if (ret)
			break;
	}
unplug:
	blk_finish_plug(&plug);
	if (!ret && !cycled && wbc->nr_to_write > 0) {
		cycled = 1;
		mpd.last_page = writeback_index - 1;
		mpd.first_page = 0;
		goto retry;
	}

	/* Update index */
	if (wbc->range_cyclic || (range_whole && wbc->nr_to_write > 0))
		/*
		 * Set the writeback_index so that range_cyclic
		 * mode will write it back later
		 */
		mapping->writeback_index = mpd.first_page;

out_writepages:
	trace_ext4_writepages_result(inode, wbc, ret,
				     nr_to_write - wbc->nr_to_write);
	percpu_up_read(&sbi->s_journal_flag_rwsem);
	return ret;
}

static int ext4_nonda_switch(struct super_block *sb)
{
	s64 free_clusters, dirty_clusters;
	struct ext4_sb_info *sbi = EXT4_SB(sb);

	/*
	 * switch to non delalloc mode if we are running low
	 * on free block. The free block accounting via percpu
	 * counters can get slightly wrong with percpu_counter_batch getting
	 * accumulated on each CPU without updating global counters
	 * Delalloc need an accurate free block accounting. So switch
	 * to non delalloc when we are near to error range.
	 */
	free_clusters =
		percpu_counter_read_positive(&sbi->s_freeclusters_counter);
	dirty_clusters =
		percpu_counter_read_positive(&sbi->s_dirtyclusters_counter);
	/*
	 * Start pushing delalloc when 1/2 of free blocks are dirty.
	 */
	if (dirty_clusters && (free_clusters < 2 * dirty_clusters))
		try_to_writeback_inodes_sb(sb, WB_REASON_FS_FREE_SPACE);

	if (2 * free_clusters < 3 * dirty_clusters ||
	    free_clusters < (dirty_clusters + EXT4_FREECLUSTERS_WATERMARK)) {
		/*
		 * free block count is less than 150% of dirty blocks
		 * or free blocks is less than watermark
		 */
		return 1;
	}
	return 0;
}

/* We always reserve for an inode update; the superblock could be there too */
static int ext4_da_write_credits(struct inode *inode, loff_t pos, unsigned len)
{
	if (likely(ext4_has_feature_large_file(inode->i_sb)))
		return 1;

	if (pos + len <= 0x7fffffffULL)
		return 1;

	/* We might need to update the superblock to set LARGE_FILE */
	return 2;
}

static int ext4_da_write_begin(struct file *file, struct address_space *mapping,
			       loff_t pos, unsigned len, unsigned flags,
			       struct page **pagep, void **fsdata)
{
	int ret, retries = 0;
	struct page *page;
	pgoff_t index;
	struct inode *inode = mapping->host;
	handle_t *handle;

	if (unlikely(ext4_forced_shutdown(EXT4_SB(inode->i_sb))))
		return -EIO;

	index = pos >> PAGE_SHIFT;

	if (ext4_nonda_switch(inode->i_sb) || S_ISLNK(inode->i_mode) ||
	    ext4_verity_in_progress(inode)) {
		*fsdata = (void *)FALL_BACK_TO_NONDELALLOC;
		return ext4_write_begin(file, mapping, pos,
					len, flags, pagep, fsdata);
	}
	*fsdata = (void *)0;
	if (trace_android_fs_datawrite_start_enabled()) {
		char *path, pathbuf[MAX_TRACE_PATHBUF_LEN];

		path = android_fstrace_get_pathname(pathbuf,
						    MAX_TRACE_PATHBUF_LEN,
						    inode);
		trace_android_fs_datawrite_start(inode, pos, len,
						 current->pid,
						 path, current->comm);
	}
	trace_ext4_da_write_begin(inode, pos, len, flags);

	if (ext4_test_inode_state(inode, EXT4_STATE_MAY_INLINE_DATA)) {
		ret = ext4_da_write_inline_data_begin(mapping, inode,
						      pos, len, flags,
						      pagep, fsdata);
		if (ret < 0)
			return ret;
		if (ret == 1)
			return 0;
	}

	/*
	 * grab_cache_page_write_begin() can take a long time if the
	 * system is thrashing due to memory pressure, or if the page
	 * is being written back.  So grab it first before we start
	 * the transaction handle.  This also allows us to allocate
	 * the page (if needed) without using GFP_NOFS.
	 */
retry_grab:
	page = grab_cache_page_write_begin(mapping, index, flags);
	if (!page)
		return -ENOMEM;
	unlock_page(page);

	/*
	 * With delayed allocation, we don't log the i_disksize update
	 * if there is delayed block allocation. But we still need
	 * to journalling the i_disksize update if writes to the end
	 * of file which has an already mapped buffer.
	 */
retry_journal:
	handle = ext4_journal_start(inode, EXT4_HT_WRITE_PAGE,
				ext4_da_write_credits(inode, pos, len));
	if (IS_ERR(handle)) {
		put_page(page);
		return PTR_ERR(handle);
	}

	lock_page(page);
	if (page->mapping != mapping) {
		/* The page got truncated from under us */
		unlock_page(page);
		put_page(page);
		ext4_journal_stop(handle);
		goto retry_grab;
	}
	/* In case writeback began while the page was unlocked */
	wait_for_stable_page(page);

#ifdef CONFIG_FS_ENCRYPTION
	ret = ext4_block_write_begin(page, pos, len,
				     ext4_da_get_block_prep);
#else
	ret = __block_write_begin(page, pos, len, ext4_da_get_block_prep);
#endif
	if (ret < 0) {
		unlock_page(page);
		ext4_journal_stop(handle);
		/*
		 * block_write_begin may have instantiated a few blocks
		 * outside i_size.  Trim these off again. Don't need
		 * i_size_read because we hold i_mutex.
		 */
		if (pos + len > inode->i_size)
			ext4_truncate_failed_write(inode);

		if (ret == -ENOSPC &&
		    ext4_should_retry_alloc(inode->i_sb, &retries))
			goto retry_journal;

		put_page(page);
		return ret;
	}

	*pagep = page;
	return ret;
}

/*
 * Check if we should update i_disksize
 * when write to the end of file but not require block allocation
 */
static int ext4_da_should_update_i_disksize(struct page *page,
					    unsigned long offset)
{
	struct buffer_head *bh;
	struct inode *inode = page->mapping->host;
	unsigned int idx;
	int i;

	bh = page_buffers(page);
	idx = offset >> inode->i_blkbits;

	for (i = 0; i < idx; i++)
		bh = bh->b_this_page;

	if (!buffer_mapped(bh) || (buffer_delay(bh)) || buffer_unwritten(bh))
		return 0;
	return 1;
}

static int ext4_da_write_end(struct file *file,
			     struct address_space *mapping,
			     loff_t pos, unsigned len, unsigned copied,
			     struct page *page, void *fsdata)
{
	struct inode *inode = mapping->host;
	int ret = 0, ret2;
	handle_t *handle = ext4_journal_current_handle();
	loff_t new_i_size;
	unsigned long start, end;
	int write_mode = (int)(unsigned long)fsdata;

	if (write_mode == FALL_BACK_TO_NONDELALLOC)
		return ext4_write_end(file, mapping, pos,
				      len, copied, page, fsdata);

	trace_android_fs_datawrite_end(inode, pos, len);
	trace_ext4_da_write_end(inode, pos, len, copied);
	start = pos & (PAGE_SIZE - 1);
	end = start + copied - 1;

	/*
	 * generic_write_end() will run mark_inode_dirty() if i_size
	 * changes.  So let's piggyback the i_disksize mark_inode_dirty
	 * into that.
	 */
	new_i_size = pos + copied;
	if (copied && new_i_size > EXT4_I(inode)->i_disksize) {
		if (ext4_has_inline_data(inode) ||
		    ext4_da_should_update_i_disksize(page, end)) {
			ext4_update_i_disksize(inode, new_i_size);
			/* We need to mark inode dirty even if
			 * new_i_size is less that inode->i_size
			 * bu greater than i_disksize.(hint delalloc)
			 */
			ext4_mark_inode_dirty(handle, inode);
		}
	}

	if (write_mode != CONVERT_INLINE_DATA &&
	    ext4_test_inode_state(inode, EXT4_STATE_MAY_INLINE_DATA) &&
	    ext4_has_inline_data(inode))
		ret2 = ext4_da_write_inline_data_end(inode, pos, len, copied,
						     page);
	else
		ret2 = generic_write_end(file, mapping, pos, len, copied,
							page, fsdata);

	copied = ret2;
	if (ret2 < 0)
		ret = ret2;
	ret2 = ext4_journal_stop(handle);
	if (!ret)
		ret = ret2;

	return ret ? ret : copied;
}

static void ext4_da_invalidatepage(struct page *page, unsigned int offset,
				   unsigned int length)
{
	/*
	 * Drop reserved blocks
	 */
	BUG_ON(!PageLocked(page));
	if (!page_has_buffers(page))
		goto out;

	ext4_da_page_release_reservation(page, offset, length);

out:
	ext4_invalidatepage(page, offset, length);

	return;
}

/*
 * Force all delayed allocation blocks to be allocated for a given inode.
 */
int ext4_alloc_da_blocks(struct inode *inode)
{
	trace_ext4_alloc_da_blocks(inode);

	if (!EXT4_I(inode)->i_reserved_data_blocks)
		return 0;

	/*
	 * We do something simple for now.  The filemap_flush() will
	 * also start triggering a write of the data blocks, which is
	 * not strictly speaking necessary (and for users of
	 * laptop_mode, not even desirable).  However, to do otherwise
	 * would require replicating code paths in:
	 *
	 * ext4_writepages() ->
	 *    write_cache_pages() ---> (via passed in callback function)
	 *        __mpage_da_writepage() -->
	 *           mpage_add_bh_to_extent()
	 *           mpage_da_map_blocks()
	 *
	 * The problem is that write_cache_pages(), located in
	 * mm/page-writeback.c, marks pages clean in preparation for
	 * doing I/O, which is not desirable if we're not planning on
	 * doing I/O at all.
	 *
	 * We could call write_cache_pages(), and then redirty all of
	 * the pages by calling redirty_page_for_writepage() but that
	 * would be ugly in the extreme.  So instead we would need to
	 * replicate parts of the code in the above functions,
	 * simplifying them because we wouldn't actually intend to
	 * write out the pages, but rather only collect contiguous
	 * logical block extents, call the multi-block allocator, and
	 * then update the buffer heads with the block allocations.
	 *
	 * For now, though, we'll cheat by calling filemap_flush(),
	 * which will map the blocks, and start the I/O, but not
	 * actually wait for the I/O to complete.
	 */
	return filemap_flush(inode->i_mapping);
}

/*
 * bmap() is special.  It gets used by applications such as lilo and by
 * the swapper to find the on-disk block of a specific piece of data.
 *
 * Naturally, this is dangerous if the block concerned is still in the
 * journal.  If somebody makes a swapfile on an ext4 data-journaling
 * filesystem and enables swap, then they may get a nasty shock when the
 * data getting swapped to that swapfile suddenly gets overwritten by
 * the original zero's written out previously to the journal and
 * awaiting writeback in the kernel's buffer cache.
 *
 * So, if we see any bmap calls here on a modified, data-journaled file,
 * take extra steps to flush any blocks which might be in the cache.
 */
static sector_t ext4_bmap(struct address_space *mapping, sector_t block)
{
	struct inode *inode = mapping->host;
	journal_t *journal;
	int err;

	/*
	 * We can get here for an inline file via the FIBMAP ioctl
	 */
	if (ext4_has_inline_data(inode))
		return 0;

	if (mapping_tagged(mapping, PAGECACHE_TAG_DIRTY) &&
			test_opt(inode->i_sb, DELALLOC)) {
		/*
		 * With delalloc we want to sync the file
		 * so that we can make sure we allocate
		 * blocks for file
		 */
		filemap_write_and_wait(mapping);
	}

	if (EXT4_JOURNAL(inode) &&
	    ext4_test_inode_state(inode, EXT4_STATE_JDATA)) {
		/*
		 * This is a REALLY heavyweight approach, but the use of
		 * bmap on dirty files is expected to be extremely rare:
		 * only if we run lilo or swapon on a freshly made file
		 * do we expect this to happen.
		 *
		 * (bmap requires CAP_SYS_RAWIO so this does not
		 * represent an unprivileged user DOS attack --- we'd be
		 * in trouble if mortal users could trigger this path at
		 * will.)
		 *
		 * NB. EXT4_STATE_JDATA is not set on files other than
		 * regular files.  If somebody wants to bmap a directory
		 * or symlink and gets confused because the buffer
		 * hasn't yet been flushed to disk, they deserve
		 * everything they get.
		 */

		ext4_clear_inode_state(inode, EXT4_STATE_JDATA);
		journal = EXT4_JOURNAL(inode);
		jbd2_journal_lock_updates(journal);
		err = jbd2_journal_flush(journal);
		jbd2_journal_unlock_updates(journal);

		if (err)
			return 0;
	}

	return generic_block_bmap(mapping, block, ext4_get_block);
}

static int ext4_readpage(struct file *file, struct page *page)
{
	int ret = -EAGAIN;
	struct inode *inode = page->mapping->host;

	trace_ext4_readpage(page);

	if (ext4_has_inline_data(inode))
		ret = ext4_readpage_inline(inode, page);

	if (ret == -EAGAIN)
		return ext4_mpage_readpages(page->mapping, NULL, page, 1);

	return ret;
}

static int
ext4_readpages(struct file *file, struct address_space *mapping,
		struct list_head *pages, unsigned nr_pages)
{
	struct inode *inode = mapping->host;

	/* If the file has inline data, no need to do readpages. */
	if (ext4_has_inline_data(inode))
		return 0;

	return ext4_mpage_readpages(mapping, pages, NULL, nr_pages);
}

static void ext4_invalidatepage(struct page *page, unsigned int offset,
				unsigned int length)
{
	trace_ext4_invalidatepage(page, offset, length);

	/* No journalling happens on data buffers when this function is used */
	WARN_ON(page_has_buffers(page) && buffer_jbd(page_buffers(page)));

	block_invalidatepage(page, offset, length);
}

static int __ext4_journalled_invalidatepage(struct page *page,
					    unsigned int offset,
					    unsigned int length)
{
	journal_t *journal = EXT4_JOURNAL(page->mapping->host);

	trace_ext4_journalled_invalidatepage(page, offset, length);

	/*
	 * If it's a full truncate we just forget about the pending dirtying
	 */
	if (offset == 0 && length == PAGE_SIZE)
		ClearPageChecked(page);

	return jbd2_journal_invalidatepage(journal, page, offset, length);
}

/* Wrapper for aops... */
static void ext4_journalled_invalidatepage(struct page *page,
					   unsigned int offset,
					   unsigned int length)
{
	WARN_ON(__ext4_journalled_invalidatepage(page, offset, length) < 0);
}

static int ext4_releasepage(struct page *page, gfp_t wait)
{
	journal_t *journal = EXT4_JOURNAL(page->mapping->host);

	trace_ext4_releasepage(page);

	/* Page has dirty journalled data -> cannot release */
	if (PageChecked(page))
		return 0;
	if (journal)
		return jbd2_journal_try_to_free_buffers(journal, page, wait);
	else
		return try_to_free_buffers(page);
}

#ifdef CONFIG_FS_DAX
static int ext4_iomap_begin(struct inode *inode, loff_t offset, loff_t length,
			    unsigned flags, struct iomap *iomap)
{
	struct ext4_sb_info *sbi = EXT4_SB(inode->i_sb);
	unsigned int blkbits = inode->i_blkbits;
	unsigned long first_block, last_block;
	struct ext4_map_blocks map;
	int ret;

	if ((offset >> blkbits) > EXT4_MAX_LOGICAL_BLOCK)
		return -EINVAL;
	first_block = offset >> blkbits;
	last_block = min_t(loff_t, (offset + length - 1) >> blkbits,
			   EXT4_MAX_LOGICAL_BLOCK);

	if (WARN_ON_ONCE(ext4_has_inline_data(inode)))
		return -ERANGE;

	map.m_lblk = first_block;
	map.m_len = last_block - first_block + 1;

	if (!(flags & IOMAP_WRITE)) {
		ret = ext4_map_blocks(NULL, inode, &map, 0);
	} else {
		int dio_credits;
		handle_t *handle;
		int retries = 0;

		/* Trim mapping request to maximum we can map at once for DIO */
		if (map.m_len > DIO_MAX_BLOCKS)
			map.m_len = DIO_MAX_BLOCKS;
		dio_credits = ext4_chunk_trans_blocks(inode, map.m_len);
retry:
		/*
		 * Either we allocate blocks and then we don't get unwritten
		 * extent so we have reserved enough credits, or the blocks
		 * are already allocated and unwritten and in that case
		 * extent conversion fits in the credits as well.
		 */
		handle = ext4_journal_start(inode, EXT4_HT_MAP_BLOCKS,
					    dio_credits);
		if (IS_ERR(handle))
			return PTR_ERR(handle);

		ret = ext4_map_blocks(handle, inode, &map,
				      EXT4_GET_BLOCKS_CREATE_ZERO);
		if (ret < 0) {
			ext4_journal_stop(handle);
			if (ret == -ENOSPC &&
			    ext4_should_retry_alloc(inode->i_sb, &retries))
				goto retry;
			return ret;
		}

		/*
		 * If we added blocks beyond i_size, we need to make sure they
		 * will get truncated if we crash before updating i_size in
		 * ext4_iomap_end(). For faults we don't need to do that (and
		 * even cannot because for orphan list operations inode_lock is
		 * required) - if we happen to instantiate block beyond i_size,
		 * it is because we race with truncate which has already added
		 * the inode to the orphan list.
		 */
		if (!(flags & IOMAP_FAULT) && first_block + map.m_len >
		    (i_size_read(inode) + (1 << blkbits) - 1) >> blkbits) {
			int err;

			err = ext4_orphan_add(handle, inode);
			if (err < 0) {
				ext4_journal_stop(handle);
				return err;
			}
		}
		ext4_journal_stop(handle);
	}

	iomap->flags = 0;
	iomap->bdev = inode->i_sb->s_bdev;
	iomap->dax_dev = sbi->s_daxdev;
	iomap->offset = first_block << blkbits;

	if (ret == 0) {
		iomap->type = IOMAP_HOLE;
		iomap->blkno = IOMAP_NULL_BLOCK;
		iomap->length = (u64)map.m_len << blkbits;
	} else {
		if (map.m_flags & EXT4_MAP_MAPPED) {
			iomap->type = IOMAP_MAPPED;
		} else if (map.m_flags & EXT4_MAP_UNWRITTEN) {
			iomap->type = IOMAP_UNWRITTEN;
		} else {
			WARN_ON_ONCE(1);
			return -EIO;
		}
		iomap->blkno = (sector_t)map.m_pblk << (blkbits - 9);
		iomap->length = (u64)map.m_len << blkbits;
	}

	if (map.m_flags & EXT4_MAP_NEW)
		iomap->flags |= IOMAP_F_NEW;
	return 0;
}

static int ext4_iomap_end(struct inode *inode, loff_t offset, loff_t length,
			  ssize_t written, unsigned flags, struct iomap *iomap)
{
	int ret = 0;
	handle_t *handle;
	int blkbits = inode->i_blkbits;
	bool truncate = false;

	if (!(flags & IOMAP_WRITE) || (flags & IOMAP_FAULT))
		return 0;

	handle = ext4_journal_start(inode, EXT4_HT_INODE, 2);
	if (IS_ERR(handle)) {
		ret = PTR_ERR(handle);
		goto orphan_del;
	}
	if (ext4_update_inode_size(inode, offset + written))
		ext4_mark_inode_dirty(handle, inode);
	/*
	 * We may need to truncate allocated but not written blocks beyond EOF.
	 */
	if (iomap->offset + iomap->length >
	    ALIGN(inode->i_size, 1 << blkbits)) {
		ext4_lblk_t written_blk, end_blk;

		written_blk = (offset + written) >> blkbits;
		end_blk = (offset + length) >> blkbits;
		if (written_blk < end_blk && ext4_can_truncate(inode))
			truncate = true;
	}
	/*
	 * Remove inode from orphan list if we were extending a inode and
	 * everything went fine.
	 */
	if (!truncate && inode->i_nlink &&
	    !list_empty(&EXT4_I(inode)->i_orphan))
		ext4_orphan_del(handle, inode);
	ext4_journal_stop(handle);
	if (truncate) {
		ext4_truncate_failed_write(inode);
orphan_del:
		/*
		 * If truncate failed early the inode might still be on the
		 * orphan list; we need to make sure the inode is removed from
		 * the orphan list in that case.
		 */
		if (inode->i_nlink)
			ext4_orphan_del(NULL, inode);
	}
	return ret;
}

const struct iomap_ops ext4_iomap_ops = {
	.iomap_begin		= ext4_iomap_begin,
	.iomap_end		= ext4_iomap_end,
};

#endif

static int ext4_end_io_dio(struct kiocb *iocb, loff_t offset,
			    ssize_t size, void *private)
{
        ext4_io_end_t *io_end = private;

	/* if not async direct IO just return */
	if (!io_end)
		return 0;

	ext_debug("ext4_end_io_dio(): io_end 0x%p "
		  "for inode %lu, iocb 0x%p, offset %llu, size %zd\n",
		  io_end, io_end->inode->i_ino, iocb, offset, size);

	/*
	 * Error during AIO DIO. We cannot convert unwritten extents as the
	 * data was not written. Just clear the unwritten flag and drop io_end.
	 */
	if (size <= 0) {
		ext4_clear_io_unwritten_flag(io_end);
		size = 0;
	}
	io_end->offset = offset;
	io_end->size = size;
	ext4_put_io_end(io_end);

	return 0;
}

/*
 * Handling of direct IO writes.
 *
 * For ext4 extent files, ext4 will do direct-io write even to holes,
 * preallocated extents, and those write extend the file, no need to
 * fall back to buffered IO.
 *
 * For holes, we fallocate those blocks, mark them as unwritten
 * If those blocks were preallocated, we mark sure they are split, but
 * still keep the range to write as unwritten.
 *
 * The unwritten extents will be converted to written when DIO is completed.
 * For async direct IO, since the IO may still pending when return, we
 * set up an end_io call back function, which will do the conversion
 * when async direct IO completed.
 *
 * If the O_DIRECT write will extend the file then add this inode to the
 * orphan list.  So recovery will truncate it back to the original size
 * if the machine crashes during the write.
 *
 */
static ssize_t ext4_direct_IO_write(struct kiocb *iocb, struct iov_iter *iter)
{
	struct file *file = iocb->ki_filp;
	struct inode *inode = file->f_mapping->host;
	ssize_t ret;
	loff_t offset = iocb->ki_pos;
	size_t count = iov_iter_count(iter);
	int overwrite = 0;
	get_block_t *get_block_func = NULL;
	int dio_flags = 0;
	loff_t final_size = offset + count;
	int orphan = 0;
	handle_t *handle;

	if (final_size > inode->i_size) {
		/* Credits for sb + inode write */
		handle = ext4_journal_start(inode, EXT4_HT_INODE, 2);
		if (IS_ERR(handle)) {
			ret = PTR_ERR(handle);
			goto out;
		}
		ret = ext4_orphan_add(handle, inode);
		if (ret) {
			ext4_journal_stop(handle);
			goto out;
		}
		orphan = 1;
		ext4_update_i_disksize(inode, inode->i_size);
		ext4_journal_stop(handle);
	}

	BUG_ON(iocb->private == NULL);

	/*
	 * Make all waiters for direct IO properly wait also for extent
	 * conversion. This also disallows race between truncate() and
	 * overwrite DIO as i_dio_count needs to be incremented under i_mutex.
	 */
	inode_dio_begin(inode);

	/* If we do a overwrite dio, i_mutex locking can be released */
	overwrite = *((int *)iocb->private);

	if (overwrite)
		inode_unlock(inode);

	/*
	 * For extent mapped files we could direct write to holes and fallocate.
	 *
	 * Allocated blocks to fill the hole are marked as unwritten to prevent
	 * parallel buffered read to expose the stale data before DIO complete
	 * the data IO.
	 *
	 * As to previously fallocated extents, ext4 get_block will just simply
	 * mark the buffer mapped but still keep the extents unwritten.
	 *
	 * For non AIO case, we will convert those unwritten extents to written
	 * after return back from blockdev_direct_IO. That way we save us from
	 * allocating io_end structure and also the overhead of offloading
	 * the extent convertion to a workqueue.
	 *
	 * For async DIO, the conversion needs to be deferred when the
	 * IO is completed. The ext4 end_io callback function will be
	 * called to take care of the conversion work.  Here for async
	 * case, we allocate an io_end structure to hook to the iocb.
	 */
	iocb->private = NULL;
	if (overwrite)
		get_block_func = ext4_dio_get_block_overwrite;
	else if (!ext4_test_inode_flag(inode, EXT4_INODE_EXTENTS) ||
		   round_down(offset, i_blocksize(inode)) >= inode->i_size) {
		get_block_func = ext4_dio_get_block;
		dio_flags = DIO_LOCKING | DIO_SKIP_HOLES;
	} else if (is_sync_kiocb(iocb)) {
		get_block_func = ext4_dio_get_block_unwritten_sync;
		dio_flags = DIO_LOCKING;
	} else {
		get_block_func = ext4_dio_get_block_unwritten_async;
		dio_flags = DIO_LOCKING;
	}
#if defined(CONFIG_EXT4_FS_ENCRYPTION)
	WARN_ON(IS_ENCRYPTED(inode) && S_ISREG(inode->i_mode)
		&& !fscrypt_using_hardware_encryption(inode));
#endif
	ret = __blockdev_direct_IO(iocb, inode,
				   inode->i_sb->s_bdev, iter,
				   get_block_func,
				   ext4_end_io_dio, NULL, dio_flags);

	if (ret > 0 && !overwrite && ext4_test_inode_state(inode,
						EXT4_STATE_DIO_UNWRITTEN)) {
		int err;
		/*
		 * for non AIO case, since the IO is already
		 * completed, we could do the conversion right here
		 */
		err = ext4_convert_unwritten_extents(NULL, inode,
						     offset, ret);
		if (err < 0)
			ret = err;
		ext4_clear_inode_state(inode, EXT4_STATE_DIO_UNWRITTEN);
	}

	inode_dio_end(inode);
	/* take i_mutex locking again if we do a ovewrite dio */
	if (overwrite)
		inode_lock(inode);

	if (ret < 0 && final_size > inode->i_size)
		ext4_truncate_failed_write(inode);

	/* Handle extending of i_size after direct IO write */
	if (orphan) {
		int err;

		/* Credits for sb + inode write */
		handle = ext4_journal_start(inode, EXT4_HT_INODE, 2);
		if (IS_ERR(handle)) {
			/*
			 * We wrote the data but cannot extend
			 * i_size. Bail out. In async io case, we do
			 * not return error here because we have
			 * already submmitted the corresponding
			 * bio. Returning error here makes the caller
			 * think that this IO is done and failed
			 * resulting in race with bio's completion
			 * handler.
			 */
			if (!ret)
				ret = PTR_ERR(handle);
			if (inode->i_nlink)
				ext4_orphan_del(NULL, inode);

			goto out;
		}
		if (inode->i_nlink)
			ext4_orphan_del(handle, inode);
		if (ret > 0) {
			loff_t end = offset + ret;
			if (end > inode->i_size) {
				ext4_update_i_disksize(inode, end);
				i_size_write(inode, end);
				/*
				 * We're going to return a positive `ret'
				 * here due to non-zero-length I/O, so there's
				 * no way of reporting error returns from
				 * ext4_mark_inode_dirty() to userspace.  So
				 * ignore it.
				 */
				ext4_mark_inode_dirty(handle, inode);
			}
		}
		err = ext4_journal_stop(handle);
		if (ret == 0)
			ret = err;
	}
out:
	return ret;
}

static ssize_t ext4_direct_IO_read(struct kiocb *iocb, struct iov_iter *iter)
{
	struct address_space *mapping = iocb->ki_filp->f_mapping;
	struct inode *inode = mapping->host;
	size_t count = iov_iter_count(iter);
	ssize_t ret;

	/*
	 * Shared inode_lock is enough for us - it protects against concurrent
	 * writes & truncates and since we take care of writing back page cache,
	 * we are protected against page writeback as well.
	 */
	inode_lock_shared(inode);
	ret = filemap_write_and_wait_range(mapping, iocb->ki_pos,
					   iocb->ki_pos + count - 1);
	if (ret)
		goto out_unlock;
	ret = __blockdev_direct_IO(iocb, inode, inode->i_sb->s_bdev,
				   iter, ext4_dio_get_block, NULL, NULL, 0);
out_unlock:
	inode_unlock_shared(inode);
	return ret;
}

static ssize_t ext4_direct_IO(struct kiocb *iocb, struct iov_iter *iter)
{
	struct file *file = iocb->ki_filp;
	struct inode *inode = file->f_mapping->host;
	size_t count = iov_iter_count(iter);
	loff_t offset = iocb->ki_pos;
	ssize_t ret;
	int rw = iov_iter_rw(iter);

<<<<<<< HEAD
#if defined(CONFIG_FS_ENCRYPTION)
	if (IS_ENCRYPTED(inode) && S_ISREG(inode->i_mode)
		&& !fscrypt_using_hardware_encryption(inode))
=======
#ifdef CONFIG_FS_ENCRYPTION
	if (IS_ENCRYPTED(inode) && S_ISREG(inode->i_mode))
>>>>>>> 2bb70f40
		return 0;
#endif
	if (fsverity_active(inode))
		return 0;

	/*
	 * If we are doing data journalling we don't support O_DIRECT
	 */
	if (ext4_should_journal_data(inode))
		return 0;

	/* Let buffer I/O handle the inline data case. */
	if (ext4_has_inline_data(inode))
		return 0;

	/* DAX uses iomap path now */
	if (WARN_ON_ONCE(IS_DAX(inode)))
		return 0;

	if (trace_android_fs_dataread_start_enabled() &&
	    (rw == READ)) {
		char *path, pathbuf[MAX_TRACE_PATHBUF_LEN];

		path = android_fstrace_get_pathname(pathbuf,
						    MAX_TRACE_PATHBUF_LEN,
						    inode);
		trace_android_fs_dataread_start(inode, offset, count,
						current->pid, path,
						current->comm);
	}
	if (trace_android_fs_datawrite_start_enabled() &&
	    (rw == WRITE)) {
		char *path, pathbuf[MAX_TRACE_PATHBUF_LEN];

		path = android_fstrace_get_pathname(pathbuf,
						    MAX_TRACE_PATHBUF_LEN,
						    inode);
		trace_android_fs_datawrite_start(inode, offset, count,
						 current->pid, path,
						 current->comm);
	}
	trace_ext4_direct_IO_enter(inode, offset, count, iov_iter_rw(iter));
	if (iov_iter_rw(iter) == READ)
		ret = ext4_direct_IO_read(iocb, iter);
	else
		ret = ext4_direct_IO_write(iocb, iter);
	trace_ext4_direct_IO_exit(inode, offset, count, iov_iter_rw(iter), ret);

	if (trace_android_fs_dataread_start_enabled() &&
	    (rw == READ))
		trace_android_fs_dataread_end(inode, offset, count);
	if (trace_android_fs_datawrite_start_enabled() &&
	    (rw == WRITE))
		trace_android_fs_datawrite_end(inode, offset, count);

	return ret;
}

/*
 * Pages can be marked dirty completely asynchronously from ext4's journalling
 * activity.  By filemap_sync_pte(), try_to_unmap_one(), etc.  We cannot do
 * much here because ->set_page_dirty is called under VFS locks.  The page is
 * not necessarily locked.
 *
 * We cannot just dirty the page and leave attached buffers clean, because the
 * buffers' dirty state is "definitive".  We cannot just set the buffers dirty
 * or jbddirty because all the journalling code will explode.
 *
 * So what we do is to mark the page "pending dirty" and next time writepage
 * is called, propagate that into the buffers appropriately.
 */
static int ext4_journalled_set_page_dirty(struct page *page)
{
	SetPageChecked(page);
	return __set_page_dirty_nobuffers(page);
}

static int ext4_set_page_dirty(struct page *page)
{
	WARN_ON_ONCE(!PageLocked(page) && !PageDirty(page));
	WARN_ON_ONCE(!page_has_buffers(page));
	return __set_page_dirty_buffers(page);
}

static const struct address_space_operations ext4_aops = {
	.readpage		= ext4_readpage,
	.readpages		= ext4_readpages,
	.writepage		= ext4_writepage,
	.writepages		= ext4_writepages,
	.write_begin		= ext4_write_begin,
	.write_end		= ext4_write_end,
	.set_page_dirty		= ext4_set_page_dirty,
	.bmap			= ext4_bmap,
	.invalidatepage		= ext4_invalidatepage,
	.releasepage		= ext4_releasepage,
	.direct_IO		= ext4_direct_IO,
	.migratepage		= buffer_migrate_page,
	.is_partially_uptodate  = block_is_partially_uptodate,
	.error_remove_page	= generic_error_remove_page,
};

static const struct address_space_operations ext4_journalled_aops = {
	.readpage		= ext4_readpage,
	.readpages		= ext4_readpages,
	.writepage		= ext4_writepage,
	.writepages		= ext4_writepages,
	.write_begin		= ext4_write_begin,
	.write_end		= ext4_journalled_write_end,
	.set_page_dirty		= ext4_journalled_set_page_dirty,
	.bmap			= ext4_bmap,
	.invalidatepage		= ext4_journalled_invalidatepage,
	.releasepage		= ext4_releasepage,
	.direct_IO		= ext4_direct_IO,
	.is_partially_uptodate  = block_is_partially_uptodate,
	.error_remove_page	= generic_error_remove_page,
};

static const struct address_space_operations ext4_da_aops = {
	.readpage		= ext4_readpage,
	.readpages		= ext4_readpages,
	.writepage		= ext4_writepage,
	.writepages		= ext4_writepages,
	.write_begin		= ext4_da_write_begin,
	.write_end		= ext4_da_write_end,
	.set_page_dirty		= ext4_set_page_dirty,
	.bmap			= ext4_bmap,
	.invalidatepage		= ext4_da_invalidatepage,
	.releasepage		= ext4_releasepage,
	.direct_IO		= ext4_direct_IO,
	.migratepage		= buffer_migrate_page,
	.is_partially_uptodate  = block_is_partially_uptodate,
	.error_remove_page	= generic_error_remove_page,
};

void ext4_set_aops(struct inode *inode)
{
	switch (ext4_inode_journal_mode(inode)) {
	case EXT4_INODE_ORDERED_DATA_MODE:
	case EXT4_INODE_WRITEBACK_DATA_MODE:
		break;
	case EXT4_INODE_JOURNAL_DATA_MODE:
		inode->i_mapping->a_ops = &ext4_journalled_aops;
		return;
	default:
		BUG();
	}
	if (test_opt(inode->i_sb, DELALLOC))
		inode->i_mapping->a_ops = &ext4_da_aops;
	else
		inode->i_mapping->a_ops = &ext4_aops;
}

static int __ext4_block_zero_page_range(handle_t *handle,
		struct address_space *mapping, loff_t from, loff_t length)
{
	ext4_fsblk_t index = from >> PAGE_SHIFT;
	unsigned offset = from & (PAGE_SIZE-1);
	unsigned blocksize, pos;
	ext4_lblk_t iblock;
	struct inode *inode = mapping->host;
	struct buffer_head *bh;
	struct page *page;
	bool decrypt;
	int err = 0;

	page = find_or_create_page(mapping, from >> PAGE_SHIFT,
				   mapping_gfp_constraint(mapping, ~__GFP_FS));
	if (!page)
		return -ENOMEM;

	blocksize = inode->i_sb->s_blocksize;

	iblock = index << (PAGE_SHIFT - inode->i_sb->s_blocksize_bits);

	if (!page_has_buffers(page))
		create_empty_buffers(page, blocksize, 0);

	/* Find the buffer that contains "offset" */
	bh = page_buffers(page);
	pos = blocksize;
	while (offset >= pos) {
		bh = bh->b_this_page;
		iblock++;
		pos += blocksize;
	}
	if (buffer_freed(bh)) {
		BUFFER_TRACE(bh, "freed: skip");
		goto unlock;
	}
	if (!buffer_mapped(bh)) {
		BUFFER_TRACE(bh, "unmapped");
		ext4_get_block(inode, iblock, bh, 0);
		/* unmapped? It's a hole - nothing to do */
		if (!buffer_mapped(bh)) {
			BUFFER_TRACE(bh, "still unmapped");
			goto unlock;
		}
	}

	/* Ok, it's mapped. Make sure it's up-to-date */
	if (PageUptodate(page))
		set_buffer_uptodate(bh);

	if (!buffer_uptodate(bh)) {
		err = -EIO;
		decrypt = S_ISREG(inode->i_mode) &&
			IS_ENCRYPTED(inode) &&
		    !fscrypt_using_hardware_encryption(inode);
		ll_rw_block(REQ_OP_READ, (decrypt ? REQ_NOENCRYPT : 0), 1, &bh);
		wait_on_buffer(bh);
		/* Uhhuh. Read error. Complain and punt. */
		if (!buffer_uptodate(bh))
			goto unlock;
<<<<<<< HEAD
		if (decrypt) {
=======
		if (S_ISREG(inode->i_mode) && IS_ENCRYPTED(inode)) {
>>>>>>> 2bb70f40
			/* We expect the key to be set. */
			BUG_ON(!fscrypt_has_encryption_key(inode));
			BUG_ON(blocksize != PAGE_SIZE);
			WARN_ON_ONCE(fscrypt_decrypt_pagecache_blocks(
						page, PAGE_SIZE, 0));
		}
	}
	if (ext4_should_journal_data(inode)) {
		BUFFER_TRACE(bh, "get write access");
		err = ext4_journal_get_write_access(handle, bh);
		if (err)
			goto unlock;
	}
	zero_user(page, offset, length);
	BUFFER_TRACE(bh, "zeroed end of block");

	if (ext4_should_journal_data(inode)) {
		err = ext4_handle_dirty_metadata(handle, inode, bh);
	} else {
		err = 0;
		mark_buffer_dirty(bh);
		if (ext4_should_order_data(inode))
			err = ext4_jbd2_inode_add_write(handle, inode, from,
					length);
	}

unlock:
	unlock_page(page);
	put_page(page);
	return err;
}

/*
 * ext4_block_zero_page_range() zeros out a mapping of length 'length'
 * starting from file offset 'from'.  The range to be zero'd must
 * be contained with in one block.  If the specified range exceeds
 * the end of the block it will be shortened to end of the block
 * that cooresponds to 'from'
 */
static int ext4_block_zero_page_range(handle_t *handle,
		struct address_space *mapping, loff_t from, loff_t length)
{
	struct inode *inode = mapping->host;
	unsigned offset = from & (PAGE_SIZE-1);
	unsigned blocksize = inode->i_sb->s_blocksize;
	unsigned max = blocksize - (offset & (blocksize - 1));

	/*
	 * correct length if it does not fall between
	 * 'from' and the end of the block
	 */
	if (length > max || length < 0)
		length = max;

	if (IS_DAX(inode)) {
		return iomap_zero_range(inode, from, length, NULL,
					&ext4_iomap_ops);
	}
	return __ext4_block_zero_page_range(handle, mapping, from, length);
}

/*
 * ext4_block_truncate_page() zeroes out a mapping from file offset `from'
 * up to the end of the block which corresponds to `from'.
 * This required during truncate. We need to physically zero the tail end
 * of that block so it doesn't yield old data if the file is later grown.
 */
static int ext4_block_truncate_page(handle_t *handle,
		struct address_space *mapping, loff_t from)
{
	unsigned offset = from & (PAGE_SIZE-1);
	unsigned length;
	unsigned blocksize;
	struct inode *inode = mapping->host;

	/* If we are processing an encrypted inode during orphan list handling */
	if (IS_ENCRYPTED(inode) && !fscrypt_has_encryption_key(inode))
		return 0;

	blocksize = inode->i_sb->s_blocksize;
	length = blocksize - (offset & (blocksize - 1));

	return ext4_block_zero_page_range(handle, mapping, from, length);
}

int ext4_zero_partial_blocks(handle_t *handle, struct inode *inode,
			     loff_t lstart, loff_t length)
{
	struct super_block *sb = inode->i_sb;
	struct address_space *mapping = inode->i_mapping;
	unsigned partial_start, partial_end;
	ext4_fsblk_t start, end;
	loff_t byte_end = (lstart + length - 1);
	int err = 0;

	partial_start = lstart & (sb->s_blocksize - 1);
	partial_end = byte_end & (sb->s_blocksize - 1);

	start = lstart >> sb->s_blocksize_bits;
	end = byte_end >> sb->s_blocksize_bits;

	/* Handle partial zero within the single block */
	if (start == end &&
	    (partial_start || (partial_end != sb->s_blocksize - 1))) {
		err = ext4_block_zero_page_range(handle, mapping,
						 lstart, length);
		return err;
	}
	/* Handle partial zero out on the start of the range */
	if (partial_start) {
		err = ext4_block_zero_page_range(handle, mapping,
						 lstart, sb->s_blocksize);
		if (err)
			return err;
	}
	/* Handle partial zero out on the end of the range */
	if (partial_end != sb->s_blocksize - 1)
		err = ext4_block_zero_page_range(handle, mapping,
						 byte_end - partial_end,
						 partial_end + 1);
	return err;
}

int ext4_can_truncate(struct inode *inode)
{
	if (S_ISREG(inode->i_mode))
		return 1;
	if (S_ISDIR(inode->i_mode))
		return 1;
	if (S_ISLNK(inode->i_mode))
		return !ext4_inode_is_fast_symlink(inode);
	return 0;
}

/*
 * We have to make sure i_disksize gets properly updated before we truncate
 * page cache due to hole punching or zero range. Otherwise i_disksize update
 * can get lost as it may have been postponed to submission of writeback but
 * that will never happen after we truncate page cache.
 */
int ext4_update_disksize_before_punch(struct inode *inode, loff_t offset,
				      loff_t len)
{
	handle_t *handle;
	loff_t size = i_size_read(inode);

	WARN_ON(!inode_is_locked(inode));
	if (offset > size || offset + len < size)
		return 0;

	if (EXT4_I(inode)->i_disksize >= size)
		return 0;

	handle = ext4_journal_start(inode, EXT4_HT_MISC, 1);
	if (IS_ERR(handle))
		return PTR_ERR(handle);
	ext4_update_i_disksize(inode, size);
	ext4_mark_inode_dirty(handle, inode);
	ext4_journal_stop(handle);

	return 0;
}

/*
 * ext4_punch_hole: punches a hole in a file by releasing the blocks
 * associated with the given offset and length
 *
 * @inode:  File inode
 * @offset: The offset where the hole will begin
 * @len:    The length of the hole
 *
 * Returns: 0 on success or negative on failure
 */

int ext4_punch_hole(struct inode *inode, loff_t offset, loff_t length)
{
#if 0
	struct super_block *sb = inode->i_sb;
	ext4_lblk_t first_block, stop_block;
	struct address_space *mapping = inode->i_mapping;
	loff_t first_block_offset, last_block_offset;
	handle_t *handle;
	unsigned int credits;
	int ret = 0;

	if (!S_ISREG(inode->i_mode))
		return -EOPNOTSUPP;

	trace_ext4_punch_hole(inode, offset, length, 0);

	ext4_clear_inode_state(inode, EXT4_STATE_MAY_INLINE_DATA);
	if (ext4_has_inline_data(inode)) {
		down_write(&EXT4_I(inode)->i_mmap_sem);
		ret = ext4_convert_inline_data(inode);
		up_write(&EXT4_I(inode)->i_mmap_sem);
		if (ret)
			return ret;
	}

	/*
	 * Write out all dirty pages to avoid race conditions
	 * Then release them.
	 */
	if (mapping_tagged(mapping, PAGECACHE_TAG_DIRTY)) {
		ret = filemap_write_and_wait_range(mapping, offset,
						   offset + length - 1);
		if (ret)
			return ret;
	}

	inode_lock(inode);

	/* No need to punch hole beyond i_size */
	if (offset >= inode->i_size)
		goto out_mutex;

	/*
	 * If the hole extends beyond i_size, set the hole
	 * to end after the page that contains i_size
	 */
	if (offset + length > inode->i_size) {
		length = inode->i_size +
		   PAGE_SIZE - (inode->i_size & (PAGE_SIZE - 1)) -
		   offset;
	}

	if (offset & (sb->s_blocksize - 1) ||
	    (offset + length) & (sb->s_blocksize - 1)) {
		/*
		 * Attach jinode to inode for jbd2 if we do any zeroing of
		 * partial block
		 */
		ret = ext4_inode_attach_jinode(inode);
		if (ret < 0)
			goto out_mutex;

	}

	/* Wait all existing dio workers, newcomers will block on i_mutex */
	ext4_inode_block_unlocked_dio(inode);
	inode_dio_wait(inode);

	/*
	 * Prevent page faults from reinstantiating pages we have released from
	 * page cache.
	 */
	down_write(&EXT4_I(inode)->i_mmap_sem);
	first_block_offset = round_up(offset, sb->s_blocksize);
	last_block_offset = round_down((offset + length), sb->s_blocksize) - 1;

	/* Now release the pages and zero block aligned part of pages*/
	if (last_block_offset > first_block_offset) {
		ret = ext4_update_disksize_before_punch(inode, offset, length);
		if (ret)
			goto out_dio;
		truncate_pagecache_range(inode, first_block_offset,
					 last_block_offset);
	}

	if (ext4_test_inode_flag(inode, EXT4_INODE_EXTENTS))
		credits = ext4_writepage_trans_blocks(inode);
	else
		credits = ext4_blocks_for_truncate(inode);
	handle = ext4_journal_start(inode, EXT4_HT_TRUNCATE, credits);
	if (IS_ERR(handle)) {
		ret = PTR_ERR(handle);
		ext4_std_error(sb, ret);
		goto out_dio;
	}

	ret = ext4_zero_partial_blocks(handle, inode, offset,
				       length);
	if (ret)
		goto out_stop;

	first_block = (offset + sb->s_blocksize - 1) >>
		EXT4_BLOCK_SIZE_BITS(sb);
	stop_block = (offset + length) >> EXT4_BLOCK_SIZE_BITS(sb);

	/* If there are blocks to remove, do it */
	if (stop_block > first_block) {

		down_write(&EXT4_I(inode)->i_data_sem);
		ext4_discard_preallocations(inode);

		ret = ext4_es_remove_extent(inode, first_block,
					    stop_block - first_block);
		if (ret) {
			up_write(&EXT4_I(inode)->i_data_sem);
			goto out_stop;
		}

		if (ext4_test_inode_flag(inode, EXT4_INODE_EXTENTS))
			ret = ext4_ext_remove_space(inode, first_block,
						    stop_block - 1);
		else
			ret = ext4_ind_remove_space(handle, inode, first_block,
						    stop_block);

		up_write(&EXT4_I(inode)->i_data_sem);
	}
	if (IS_SYNC(inode))
		ext4_handle_sync(handle);

	inode->i_mtime = inode->i_ctime = current_time(inode);
	ext4_mark_inode_dirty(handle, inode);
	if (ret >= 0)
		ext4_update_inode_fsync_trans(handle, inode, 1);
out_stop:
	ext4_journal_stop(handle);
out_dio:
	up_write(&EXT4_I(inode)->i_mmap_sem);
	ext4_inode_resume_unlocked_dio(inode);
out_mutex:
	inode_unlock(inode);
	return ret;
#else
	/*
	 * Disabled as per b/28760453
	 */
	return -EOPNOTSUPP;
#endif
}

int ext4_inode_attach_jinode(struct inode *inode)
{
	struct ext4_inode_info *ei = EXT4_I(inode);
	struct jbd2_inode *jinode;

	if (ei->jinode || !EXT4_SB(inode->i_sb)->s_journal)
		return 0;

	jinode = jbd2_alloc_inode(GFP_KERNEL);
	spin_lock(&inode->i_lock);
	if (!ei->jinode) {
		if (!jinode) {
			spin_unlock(&inode->i_lock);
			return -ENOMEM;
		}
		ei->jinode = jinode;
		jbd2_journal_init_jbd_inode(ei->jinode, inode);
		jinode = NULL;
	}
	spin_unlock(&inode->i_lock);
	if (unlikely(jinode != NULL))
		jbd2_free_inode(jinode);
	return 0;
}

/*
 * ext4_truncate()
 *
 * We block out ext4_get_block() block instantiations across the entire
 * transaction, and VFS/VM ensures that ext4_truncate() cannot run
 * simultaneously on behalf of the same inode.
 *
 * As we work through the truncate and commit bits of it to the journal there
 * is one core, guiding principle: the file's tree must always be consistent on
 * disk.  We must be able to restart the truncate after a crash.
 *
 * The file's tree may be transiently inconsistent in memory (although it
 * probably isn't), but whenever we close off and commit a journal transaction,
 * the contents of (the filesystem + the journal) must be consistent and
 * restartable.  It's pretty simple, really: bottom up, right to left (although
 * left-to-right works OK too).
 *
 * Note that at recovery time, journal replay occurs *before* the restart of
 * truncate against the orphan inode list.
 *
 * The committed inode has the new, desired i_size (which is the same as
 * i_disksize in this case).  After a crash, ext4_orphan_cleanup() will see
 * that this inode's truncate did not complete and it will again call
 * ext4_truncate() to have another go.  So there will be instantiated blocks
 * to the right of the truncation point in a crashed ext4 filesystem.  But
 * that's fine - as long as they are linked from the inode, the post-crash
 * ext4_truncate() run will find them and release them.
 */
int ext4_truncate(struct inode *inode)
{
	struct ext4_inode_info *ei = EXT4_I(inode);
	unsigned int credits;
	int err = 0;
	handle_t *handle;
	struct address_space *mapping = inode->i_mapping;

	/*
	 * There is a possibility that we're either freeing the inode
	 * or it's a completely new inode. In those cases we might not
	 * have i_mutex locked because it's not necessary.
	 */
	if (!(inode->i_state & (I_NEW|I_FREEING)))
		WARN_ON(!inode_is_locked(inode));
	trace_ext4_truncate_enter(inode);

	if (!ext4_can_truncate(inode))
		return 0;

	ext4_clear_inode_flag(inode, EXT4_INODE_EOFBLOCKS);

	if (inode->i_size == 0 && !test_opt(inode->i_sb, NO_AUTO_DA_ALLOC))
		ext4_set_inode_state(inode, EXT4_STATE_DA_ALLOC_CLOSE);

	if (ext4_has_inline_data(inode)) {
		int has_inline = 1;

		err = ext4_inline_data_truncate(inode, &has_inline);
		if (err)
			return err;
		if (has_inline)
			return 0;
	}

	/* If we zero-out tail of the page, we have to create jinode for jbd2 */
	if (inode->i_size & (inode->i_sb->s_blocksize - 1)) {
		if (ext4_inode_attach_jinode(inode) < 0)
			return 0;
	}

	if (ext4_test_inode_flag(inode, EXT4_INODE_EXTENTS))
		credits = ext4_writepage_trans_blocks(inode);
	else
		credits = ext4_blocks_for_truncate(inode);

	handle = ext4_journal_start(inode, EXT4_HT_TRUNCATE, credits);
	if (IS_ERR(handle))
		return PTR_ERR(handle);

	if (inode->i_size & (inode->i_sb->s_blocksize - 1))
		ext4_block_truncate_page(handle, mapping, inode->i_size);

	/*
	 * We add the inode to the orphan list, so that if this
	 * truncate spans multiple transactions, and we crash, we will
	 * resume the truncate when the filesystem recovers.  It also
	 * marks the inode dirty, to catch the new size.
	 *
	 * Implication: the file must always be in a sane, consistent
	 * truncatable state while each transaction commits.
	 */
	err = ext4_orphan_add(handle, inode);
	if (err)
		goto out_stop;

	down_write(&EXT4_I(inode)->i_data_sem);

	ext4_discard_preallocations(inode);

	if (ext4_test_inode_flag(inode, EXT4_INODE_EXTENTS))
		err = ext4_ext_truncate(handle, inode);
	else
		ext4_ind_truncate(handle, inode);

	up_write(&ei->i_data_sem);
	if (err)
		goto out_stop;

	if (IS_SYNC(inode))
		ext4_handle_sync(handle);

out_stop:
	/*
	 * If this was a simple ftruncate() and the file will remain alive,
	 * then we need to clear up the orphan record which we created above.
	 * However, if this was a real unlink then we were called by
	 * ext4_evict_inode(), and we allow that function to clean up the
	 * orphan info for us.
	 */
	if (inode->i_nlink)
		ext4_orphan_del(handle, inode);

	inode->i_mtime = inode->i_ctime = current_time(inode);
	ext4_mark_inode_dirty(handle, inode);
	ext4_journal_stop(handle);

	trace_ext4_truncate_exit(inode);
	return err;
}

/*
 * ext4_get_inode_loc returns with an extra refcount against the inode's
 * underlying buffer_head on success. If 'in_mem' is true, we have all
 * data in memory that is needed to recreate the on-disk version of this
 * inode.
 */
static int __ext4_get_inode_loc(struct inode *inode,
				struct ext4_iloc *iloc, int in_mem)
{
	struct ext4_group_desc	*gdp;
	struct buffer_head	*bh;
	struct super_block	*sb = inode->i_sb;
	ext4_fsblk_t		block;
	int			inodes_per_block, inode_offset;

	iloc->bh = NULL;
	if (inode->i_ino < EXT4_ROOT_INO ||
	    inode->i_ino > le32_to_cpu(EXT4_SB(sb)->s_es->s_inodes_count))
		return -EFSCORRUPTED;

	iloc->block_group = (inode->i_ino - 1) / EXT4_INODES_PER_GROUP(sb);
	gdp = ext4_get_group_desc(sb, iloc->block_group, NULL);
	if (!gdp)
		return -EIO;

	/*
	 * Figure out the offset within the block group inode table
	 */
	inodes_per_block = EXT4_SB(sb)->s_inodes_per_block;
	inode_offset = ((inode->i_ino - 1) %
			EXT4_INODES_PER_GROUP(sb));
	block = ext4_inode_table(sb, gdp) + (inode_offset / inodes_per_block);
	iloc->offset = (inode_offset % inodes_per_block) * EXT4_INODE_SIZE(sb);

	bh = sb_getblk(sb, block);
	if (unlikely(!bh))
		return -ENOMEM;
	if (!buffer_uptodate(bh)) {
		lock_buffer(bh);

		/*
		 * If the buffer has the write error flag, we have failed
		 * to write out another inode in the same block.  In this
		 * case, we don't have to read the block because we may
		 * read the old inode data successfully.
		 */
		if (buffer_write_io_error(bh) && !buffer_uptodate(bh))
			set_buffer_uptodate(bh);

		if (buffer_uptodate(bh)) {
			/* someone brought it uptodate while we waited */
			unlock_buffer(bh);
			goto has_buffer;
		}

		/*
		 * If we have all information of the inode in memory and this
		 * is the only valid inode in the block, we need not read the
		 * block.
		 */
		if (in_mem) {
			struct buffer_head *bitmap_bh;
			int i, start;

			start = inode_offset & ~(inodes_per_block - 1);

			/* Is the inode bitmap in cache? */
			bitmap_bh = sb_getblk(sb, ext4_inode_bitmap(sb, gdp));
			if (unlikely(!bitmap_bh))
				goto make_io;

			/*
			 * If the inode bitmap isn't in cache then the
			 * optimisation may end up performing two reads instead
			 * of one, so skip it.
			 */
			if (!buffer_uptodate(bitmap_bh)) {
				brelse(bitmap_bh);
				goto make_io;
			}
			for (i = start; i < start + inodes_per_block; i++) {
				if (i == inode_offset)
					continue;
				if (ext4_test_bit(i, bitmap_bh->b_data))
					break;
			}
			brelse(bitmap_bh);
			if (i == start + inodes_per_block) {
				/* all other inodes are free, so skip I/O */
				memset(bh->b_data, 0, bh->b_size);
				set_buffer_uptodate(bh);
				unlock_buffer(bh);
				goto has_buffer;
			}
		}

make_io:
		/*
		 * If we need to do any I/O, try to pre-readahead extra
		 * blocks from the inode table.
		 */
		if (EXT4_SB(sb)->s_inode_readahead_blks) {
			ext4_fsblk_t b, end, table;
			unsigned num;
			__u32 ra_blks = EXT4_SB(sb)->s_inode_readahead_blks;

			table = ext4_inode_table(sb, gdp);
			/* s_inode_readahead_blks is always a power of 2 */
			b = block & ~((ext4_fsblk_t) ra_blks - 1);
			if (table > b)
				b = table;
			end = b + ra_blks;
			num = EXT4_INODES_PER_GROUP(sb);
			if (ext4_has_group_desc_csum(sb))
				num -= ext4_itable_unused_count(sb, gdp);
			table += num / inodes_per_block;
			if (end > table)
				end = table;
			while (b <= end)
				sb_breadahead(sb, b++);
		}

		/*
		 * There are other valid inodes in the buffer, this inode
		 * has in-inode xattrs, or we don't have this inode in memory.
		 * Read the block from disk.
		 */
		trace_ext4_load_inode(inode);
		get_bh(bh);
		bh->b_end_io = end_buffer_read_sync;
		submit_bh(REQ_OP_READ, REQ_META | REQ_PRIO, bh);
		wait_on_buffer(bh);
		if (!buffer_uptodate(bh)) {
			EXT4_ERROR_INODE_BLOCK(inode, block,
					       "unable to read itable block");
			brelse(bh);
			return -EIO;
		}
	}
has_buffer:
	iloc->bh = bh;
	return 0;
}

int ext4_get_inode_loc(struct inode *inode, struct ext4_iloc *iloc)
{
	/* We have all inode data except xattrs in memory here. */
	return __ext4_get_inode_loc(inode, iloc,
		!ext4_test_inode_state(inode, EXT4_STATE_XATTR));
}

void ext4_set_inode_flags(struct inode *inode)
{
	unsigned int flags = EXT4_I(inode)->i_flags;
	unsigned int new_fl = 0;

	if (flags & EXT4_SYNC_FL)
		new_fl |= S_SYNC;
	if (flags & EXT4_APPEND_FL)
		new_fl |= S_APPEND;
	if (flags & EXT4_IMMUTABLE_FL)
		new_fl |= S_IMMUTABLE;
	if (flags & EXT4_NOATIME_FL)
		new_fl |= S_NOATIME;
	if (flags & EXT4_DIRSYNC_FL)
		new_fl |= S_DIRSYNC;
	if (test_opt(inode->i_sb, DAX) && S_ISREG(inode->i_mode) &&
	    !ext4_should_journal_data(inode) && !ext4_has_inline_data(inode) &&
<<<<<<< HEAD
	    !(flags & EXT4_ENCRYPT_FL))
		new_fl |= S_DAX;
	if (flags & EXT4_ENCRYPT_FL)
		new_fl |= S_ENCRYPTED;
	inode_set_flags(inode, new_fl,
			S_SYNC|S_APPEND|S_IMMUTABLE|S_NOATIME|S_DIRSYNC|S_DAX|
			S_ENCRYPTED);
=======
	    !(flags & EXT4_ENCRYPT_FL) && !(flags & EXT4_VERITY_FL))
		new_fl |= S_DAX;
	if (flags & EXT4_ENCRYPT_FL)
		new_fl |= S_ENCRYPTED;
	if (flags & EXT4_CASEFOLD_FL)
		new_fl |= S_CASEFOLD;
	if (flags & EXT4_VERITY_FL)
		new_fl |= S_VERITY;
	inode_set_flags(inode, new_fl,
			S_SYNC|S_APPEND|S_IMMUTABLE|S_NOATIME|S_DIRSYNC|S_DAX|
			S_ENCRYPTED|S_CASEFOLD|S_VERITY);
>>>>>>> 2bb70f40
}

static blkcnt_t ext4_inode_blocks(struct ext4_inode *raw_inode,
				  struct ext4_inode_info *ei)
{
	blkcnt_t i_blocks ;
	struct inode *inode = &(ei->vfs_inode);
	struct super_block *sb = inode->i_sb;

	if (ext4_has_feature_huge_file(sb)) {
		/* we are using combined 48 bit field */
		i_blocks = ((u64)le16_to_cpu(raw_inode->i_blocks_high)) << 32 |
					le32_to_cpu(raw_inode->i_blocks_lo);
		if (ext4_test_inode_flag(inode, EXT4_INODE_HUGE_FILE)) {
			/* i_blocks represent file system block size */
			return i_blocks  << (inode->i_blkbits - 9);
		} else {
			return i_blocks;
		}
	} else {
		return le32_to_cpu(raw_inode->i_blocks_lo);
	}
}

static inline int ext4_iget_extra_inode(struct inode *inode,
					 struct ext4_inode *raw_inode,
					 struct ext4_inode_info *ei)
{
	__le32 *magic = (void *)raw_inode +
			EXT4_GOOD_OLD_INODE_SIZE + ei->i_extra_isize;

	if (EXT4_GOOD_OLD_INODE_SIZE + ei->i_extra_isize + sizeof(__le32) <=
	    EXT4_INODE_SIZE(inode->i_sb) &&
	    *magic == cpu_to_le32(EXT4_XATTR_MAGIC)) {
		ext4_set_inode_state(inode, EXT4_STATE_XATTR);
		return ext4_find_inline_data_nolock(inode);
	} else
		EXT4_I(inode)->i_inline_off = 0;
	return 0;
}

int ext4_get_projid(struct inode *inode, kprojid_t *projid)
{
	if (!ext4_has_feature_project(inode->i_sb))
		return -EOPNOTSUPP;
	*projid = EXT4_I(inode)->i_projid;
	return 0;
}

struct inode *ext4_iget(struct super_block *sb, unsigned long ino)
{
	struct ext4_iloc iloc;
	struct ext4_inode *raw_inode;
	struct ext4_inode_info *ei;
	struct inode *inode;
	journal_t *journal = EXT4_SB(sb)->s_journal;
	long ret;
	loff_t size;
	int block;
	uid_t i_uid;
	gid_t i_gid;
	projid_t i_projid;

	inode = iget_locked(sb, ino);
	if (!inode)
		return ERR_PTR(-ENOMEM);
	if (!(inode->i_state & I_NEW))
		return inode;

	ei = EXT4_I(inode);
	iloc.bh = NULL;

	ret = __ext4_get_inode_loc(inode, &iloc, 0);
	if (ret < 0)
		goto bad_inode;
	raw_inode = ext4_raw_inode(&iloc);

	if ((ino == EXT4_ROOT_INO) && (raw_inode->i_links_count == 0)) {
		EXT4_ERROR_INODE(inode, "root inode unallocated");
		ret = -EFSCORRUPTED;
		goto bad_inode;
	}

	if (EXT4_INODE_SIZE(inode->i_sb) > EXT4_GOOD_OLD_INODE_SIZE) {
		ei->i_extra_isize = le16_to_cpu(raw_inode->i_extra_isize);
		if (EXT4_GOOD_OLD_INODE_SIZE + ei->i_extra_isize >
			EXT4_INODE_SIZE(inode->i_sb) ||
		    (ei->i_extra_isize & 3)) {
			EXT4_ERROR_INODE(inode,
					 "bad extra_isize %u (inode size %u)",
					 ei->i_extra_isize,
					 EXT4_INODE_SIZE(inode->i_sb));
			ret = -EFSCORRUPTED;
			goto bad_inode;
		}
	} else
		ei->i_extra_isize = 0;

	/* Precompute checksum seed for inode metadata */
	if (ext4_has_metadata_csum(sb)) {
		struct ext4_sb_info *sbi = EXT4_SB(inode->i_sb);
		__u32 csum;
		__le32 inum = cpu_to_le32(inode->i_ino);
		__le32 gen = raw_inode->i_generation;
		csum = ext4_chksum(sbi, sbi->s_csum_seed, (__u8 *)&inum,
				   sizeof(inum));
		ei->i_csum_seed = ext4_chksum(sbi, csum, (__u8 *)&gen,
					      sizeof(gen));
	}

	if (!ext4_inode_csum_verify(inode, raw_inode, ei)) {
		EXT4_ERROR_INODE(inode, "checksum invalid");
		ret = -EFSBADCRC;
		goto bad_inode;
	}

	inode->i_mode = le16_to_cpu(raw_inode->i_mode);
	i_uid = (uid_t)le16_to_cpu(raw_inode->i_uid_low);
	i_gid = (gid_t)le16_to_cpu(raw_inode->i_gid_low);
	if (ext4_has_feature_project(sb) &&
	    EXT4_INODE_SIZE(sb) > EXT4_GOOD_OLD_INODE_SIZE &&
	    EXT4_FITS_IN_INODE(raw_inode, ei, i_projid))
		i_projid = (projid_t)le32_to_cpu(raw_inode->i_projid);
	else
		i_projid = EXT4_DEF_PROJID;

	if (!(test_opt(inode->i_sb, NO_UID32))) {
		i_uid |= le16_to_cpu(raw_inode->i_uid_high) << 16;
		i_gid |= le16_to_cpu(raw_inode->i_gid_high) << 16;
	}
	i_uid_write(inode, i_uid);
	i_gid_write(inode, i_gid);
	ei->i_projid = make_kprojid(&init_user_ns, i_projid);
	set_nlink(inode, le16_to_cpu(raw_inode->i_links_count));

	ext4_clear_state_flags(ei);	/* Only relevant on 32-bit archs */
	ei->i_inline_off = 0;
	ei->i_dir_start_lookup = 0;
	ei->i_dtime = le32_to_cpu(raw_inode->i_dtime);
	/* We now have enough fields to check if the inode was active or not.
	 * This is needed because nfsd might try to access dead inodes
	 * the test is that same one that e2fsck uses
	 * NeilBrown 1999oct15
	 */
	if (inode->i_nlink == 0) {
		if ((inode->i_mode == 0 ||
		     !(EXT4_SB(inode->i_sb)->s_mount_state & EXT4_ORPHAN_FS)) &&
		    ino != EXT4_BOOT_LOADER_INO) {
			/* this inode is deleted */
			ret = -ESTALE;
			goto bad_inode;
		}
		/* The only unlinked inodes we let through here have
		 * valid i_mode and are being read by the orphan
		 * recovery code: that's fine, we're about to complete
		 * the process of deleting those.
		 * OR it is the EXT4_BOOT_LOADER_INO which is
		 * not initialized on a new filesystem. */
	}
	ei->i_flags = le32_to_cpu(raw_inode->i_flags);
	ext4_set_inode_flags(inode);
	inode->i_blocks = ext4_inode_blocks(raw_inode, ei);
	ei->i_file_acl = le32_to_cpu(raw_inode->i_file_acl_lo);
	if (ext4_has_feature_64bit(sb))
		ei->i_file_acl |=
			((__u64)le16_to_cpu(raw_inode->i_file_acl_high)) << 32;
	inode->i_size = ext4_isize(sb, raw_inode);
	if ((size = i_size_read(inode)) < 0) {
		EXT4_ERROR_INODE(inode, "bad i_size value: %lld", size);
		ret = -EFSCORRUPTED;
		goto bad_inode;
	}
	ei->i_disksize = inode->i_size;
#ifdef CONFIG_QUOTA
	ei->i_reserved_quota = 0;
#endif
	inode->i_generation = le32_to_cpu(raw_inode->i_generation);
	ei->i_block_group = iloc.block_group;
	ei->i_last_alloc_group = ~0;
	/*
	 * NOTE! The in-memory inode i_data array is in little-endian order
	 * even on big-endian machines: we do NOT byteswap the block numbers!
	 */
	for (block = 0; block < EXT4_N_BLOCKS; block++)
		ei->i_data[block] = raw_inode->i_block[block];
	INIT_LIST_HEAD(&ei->i_orphan);

	/*
	 * Set transaction id's of transactions that have to be committed
	 * to finish f[data]sync. We set them to currently running transaction
	 * as we cannot be sure that the inode or some of its metadata isn't
	 * part of the transaction - the inode could have been reclaimed and
	 * now it is reread from disk.
	 */
	if (journal) {
		transaction_t *transaction;
		tid_t tid;

		read_lock(&journal->j_state_lock);
		if (journal->j_running_transaction)
			transaction = journal->j_running_transaction;
		else
			transaction = journal->j_committing_transaction;
		if (transaction)
			tid = transaction->t_tid;
		else
			tid = journal->j_commit_sequence;
		read_unlock(&journal->j_state_lock);
		ei->i_sync_tid = tid;
		ei->i_datasync_tid = tid;
	}

	if (EXT4_INODE_SIZE(inode->i_sb) > EXT4_GOOD_OLD_INODE_SIZE) {
		if (ei->i_extra_isize == 0) {
			/* The extra space is currently unused. Use it. */
			BUILD_BUG_ON(sizeof(struct ext4_inode) & 3);
			ei->i_extra_isize = sizeof(struct ext4_inode) -
					    EXT4_GOOD_OLD_INODE_SIZE;
		} else {
			ret = ext4_iget_extra_inode(inode, raw_inode, ei);
			if (ret)
				goto bad_inode;
		}
	}

	EXT4_INODE_GET_XTIME(i_ctime, inode, raw_inode);
	EXT4_INODE_GET_XTIME(i_mtime, inode, raw_inode);
	EXT4_INODE_GET_XTIME(i_atime, inode, raw_inode);
	EXT4_EINODE_GET_XTIME(i_crtime, ei, raw_inode);

	if (likely(!test_opt2(inode->i_sb, HURD_COMPAT))) {
		inode->i_version = le32_to_cpu(raw_inode->i_disk_version);
		if (EXT4_INODE_SIZE(inode->i_sb) > EXT4_GOOD_OLD_INODE_SIZE) {
			if (EXT4_FITS_IN_INODE(raw_inode, ei, i_version_hi))
				inode->i_version |=
		    (__u64)(le32_to_cpu(raw_inode->i_version_hi)) << 32;
		}
	}

	ret = 0;
	if (ei->i_file_acl &&
	    !ext4_data_block_valid(EXT4_SB(sb), ei->i_file_acl, 1)) {
		EXT4_ERROR_INODE(inode, "bad extended attribute block %llu",
				 ei->i_file_acl);
		ret = -EFSCORRUPTED;
		goto bad_inode;
	} else if (!ext4_has_inline_data(inode)) {
		if (ext4_test_inode_flag(inode, EXT4_INODE_EXTENTS)) {
			if ((S_ISREG(inode->i_mode) || S_ISDIR(inode->i_mode) ||
			    (S_ISLNK(inode->i_mode) &&
			     !ext4_inode_is_fast_symlink(inode))))
				/* Validate extent which is part of inode */
				ret = ext4_ext_check_inode(inode);
		} else if (S_ISREG(inode->i_mode) || S_ISDIR(inode->i_mode) ||
			   (S_ISLNK(inode->i_mode) &&
			    !ext4_inode_is_fast_symlink(inode))) {
			/* Validate block references which are part of inode */
			ret = ext4_ind_check_inode(inode);
		}
	}
	if (ret)
		goto bad_inode;

	if (S_ISREG(inode->i_mode)) {
		inode->i_op = &ext4_file_inode_operations;
		inode->i_fop = &ext4_file_operations;
		ext4_set_aops(inode);
	} else if (S_ISDIR(inode->i_mode)) {
		inode->i_op = &ext4_dir_inode_operations;
		inode->i_fop = &ext4_dir_operations;
	} else if (S_ISLNK(inode->i_mode)) {
		if (IS_ENCRYPTED(inode)) {
			inode->i_op = &ext4_encrypted_symlink_inode_operations;
			ext4_set_aops(inode);
		} else if (ext4_inode_is_fast_symlink(inode)) {
			inode->i_link = (char *)ei->i_data;
			inode->i_op = &ext4_fast_symlink_inode_operations;
			nd_terminate_link(ei->i_data, inode->i_size,
				sizeof(ei->i_data) - 1);
		} else {
			inode->i_op = &ext4_symlink_inode_operations;
			ext4_set_aops(inode);
		}
		inode_nohighmem(inode);
	} else if (S_ISCHR(inode->i_mode) || S_ISBLK(inode->i_mode) ||
	      S_ISFIFO(inode->i_mode) || S_ISSOCK(inode->i_mode)) {
		inode->i_op = &ext4_special_inode_operations;
		if (raw_inode->i_block[0])
			init_special_inode(inode, inode->i_mode,
			   old_decode_dev(le32_to_cpu(raw_inode->i_block[0])));
		else
			init_special_inode(inode, inode->i_mode,
			   new_decode_dev(le32_to_cpu(raw_inode->i_block[1])));
	} else if (ino == EXT4_BOOT_LOADER_INO) {
		make_bad_inode(inode);
	} else {
		ret = -EFSCORRUPTED;
		EXT4_ERROR_INODE(inode, "bogus i_mode (%o)", inode->i_mode);
		goto bad_inode;
	}
	if (IS_CASEFOLDED(inode) && !ext4_has_feature_casefold(inode->i_sb))
		EXT4_ERROR_INODE(inode,
				 "casefold flag without casefold feature");
	brelse(iloc.bh);

	unlock_new_inode(inode);
	return inode;

bad_inode:
	brelse(iloc.bh);
	iget_failed(inode);
	return ERR_PTR(ret);
}

struct inode *ext4_iget_normal(struct super_block *sb, unsigned long ino)
{
	if (ino < EXT4_FIRST_INO(sb) && ino != EXT4_ROOT_INO)
		return ERR_PTR(-EFSCORRUPTED);
	return ext4_iget(sb, ino);
}

static int ext4_inode_blocks_set(handle_t *handle,
				struct ext4_inode *raw_inode,
				struct ext4_inode_info *ei)
{
	struct inode *inode = &(ei->vfs_inode);
	u64 i_blocks = inode->i_blocks;
	struct super_block *sb = inode->i_sb;

	if (i_blocks <= ~0U) {
		/*
		 * i_blocks can be represented in a 32 bit variable
		 * as multiple of 512 bytes
		 */
		raw_inode->i_blocks_lo   = cpu_to_le32(i_blocks);
		raw_inode->i_blocks_high = 0;
		ext4_clear_inode_flag(inode, EXT4_INODE_HUGE_FILE);
		return 0;
	}
	if (!ext4_has_feature_huge_file(sb))
		return -EFBIG;

	if (i_blocks <= 0xffffffffffffULL) {
		/*
		 * i_blocks can be represented in a 48 bit variable
		 * as multiple of 512 bytes
		 */
		raw_inode->i_blocks_lo   = cpu_to_le32(i_blocks);
		raw_inode->i_blocks_high = cpu_to_le16(i_blocks >> 32);
		ext4_clear_inode_flag(inode, EXT4_INODE_HUGE_FILE);
	} else {
		ext4_set_inode_flag(inode, EXT4_INODE_HUGE_FILE);
		/* i_block is stored in file system block size */
		i_blocks = i_blocks >> (inode->i_blkbits - 9);
		raw_inode->i_blocks_lo   = cpu_to_le32(i_blocks);
		raw_inode->i_blocks_high = cpu_to_le16(i_blocks >> 32);
	}
	return 0;
}

struct other_inode {
	unsigned long		orig_ino;
	struct ext4_inode	*raw_inode;
};

static int other_inode_match(struct inode * inode, unsigned long ino,
			     void *data)
{
	struct other_inode *oi = (struct other_inode *) data;

	if ((inode->i_ino != ino) ||
	    (inode->i_state & (I_FREEING | I_WILL_FREE | I_NEW |
			       I_DIRTY_SYNC | I_DIRTY_DATASYNC)) ||
	    ((inode->i_state & I_DIRTY_TIME) == 0))
		return 0;
	spin_lock(&inode->i_lock);
	if (((inode->i_state & (I_FREEING | I_WILL_FREE | I_NEW |
				I_DIRTY_SYNC | I_DIRTY_DATASYNC)) == 0) &&
	    (inode->i_state & I_DIRTY_TIME)) {
		struct ext4_inode_info	*ei = EXT4_I(inode);

		inode->i_state &= ~(I_DIRTY_TIME | I_DIRTY_TIME_EXPIRED);
		spin_unlock(&inode->i_lock);

		spin_lock(&ei->i_raw_lock);
		EXT4_INODE_SET_XTIME(i_ctime, inode, oi->raw_inode);
		EXT4_INODE_SET_XTIME(i_mtime, inode, oi->raw_inode);
		EXT4_INODE_SET_XTIME(i_atime, inode, oi->raw_inode);
		ext4_inode_csum_set(inode, oi->raw_inode, ei);
		spin_unlock(&ei->i_raw_lock);
		trace_ext4_other_inode_update_time(inode, oi->orig_ino);
		return -1;
	}
	spin_unlock(&inode->i_lock);
	return -1;
}

/*
 * Opportunistically update the other time fields for other inodes in
 * the same inode table block.
 */
static void ext4_update_other_inodes_time(struct super_block *sb,
					  unsigned long orig_ino, char *buf)
{
	struct other_inode oi;
	unsigned long ino;
	int i, inodes_per_block = EXT4_SB(sb)->s_inodes_per_block;
	int inode_size = EXT4_INODE_SIZE(sb);

	oi.orig_ino = orig_ino;
	/*
	 * Calculate the first inode in the inode table block.  Inode
	 * numbers are one-based.  That is, the first inode in a block
	 * (assuming 4k blocks and 256 byte inodes) is (n*16 + 1).
	 */
	ino = ((orig_ino - 1) & ~(inodes_per_block - 1)) + 1;
	for (i = 0; i < inodes_per_block; i++, ino++, buf += inode_size) {
		if (ino == orig_ino)
			continue;
		oi.raw_inode = (struct ext4_inode *) buf;
		(void) find_inode_nowait(sb, ino, other_inode_match, &oi);
	}
}

/*
 * Post the struct inode info into an on-disk inode location in the
 * buffer-cache.  This gobbles the caller's reference to the
 * buffer_head in the inode location struct.
 *
 * The caller must have write access to iloc->bh.
 */
static int ext4_do_update_inode(handle_t *handle,
				struct inode *inode,
				struct ext4_iloc *iloc)
{
	struct ext4_inode *raw_inode = ext4_raw_inode(iloc);
	struct ext4_inode_info *ei = EXT4_I(inode);
	struct buffer_head *bh = iloc->bh;
	struct super_block *sb = inode->i_sb;
	int err = 0, rc, block;
	int need_datasync = 0, set_large_file = 0;
	uid_t i_uid;
	gid_t i_gid;
	projid_t i_projid;

	spin_lock(&ei->i_raw_lock);

	/* For fields not tracked in the in-memory inode,
	 * initialise them to zero for new inodes. */
	if (ext4_test_inode_state(inode, EXT4_STATE_NEW))
		memset(raw_inode, 0, EXT4_SB(inode->i_sb)->s_inode_size);

	raw_inode->i_mode = cpu_to_le16(inode->i_mode);
	i_uid = i_uid_read(inode);
	i_gid = i_gid_read(inode);
	i_projid = from_kprojid(&init_user_ns, ei->i_projid);
	if (!(test_opt(inode->i_sb, NO_UID32))) {
		raw_inode->i_uid_low = cpu_to_le16(low_16_bits(i_uid));
		raw_inode->i_gid_low = cpu_to_le16(low_16_bits(i_gid));
/*
 * Fix up interoperability with old kernels. Otherwise, old inodes get
 * re-used with the upper 16 bits of the uid/gid intact
 */
		if (ei->i_dtime && list_empty(&ei->i_orphan)) {
			raw_inode->i_uid_high = 0;
			raw_inode->i_gid_high = 0;
		} else {
			raw_inode->i_uid_high =
				cpu_to_le16(high_16_bits(i_uid));
			raw_inode->i_gid_high =
				cpu_to_le16(high_16_bits(i_gid));
		}
	} else {
		raw_inode->i_uid_low = cpu_to_le16(fs_high2lowuid(i_uid));
		raw_inode->i_gid_low = cpu_to_le16(fs_high2lowgid(i_gid));
		raw_inode->i_uid_high = 0;
		raw_inode->i_gid_high = 0;
	}
	raw_inode->i_links_count = cpu_to_le16(inode->i_nlink);

	EXT4_INODE_SET_XTIME(i_ctime, inode, raw_inode);
	EXT4_INODE_SET_XTIME(i_mtime, inode, raw_inode);
	EXT4_INODE_SET_XTIME(i_atime, inode, raw_inode);
	EXT4_EINODE_SET_XTIME(i_crtime, ei, raw_inode);

	err = ext4_inode_blocks_set(handle, raw_inode, ei);
	if (err) {
		spin_unlock(&ei->i_raw_lock);
		goto out_brelse;
	}
	raw_inode->i_dtime = cpu_to_le32(ei->i_dtime);
	raw_inode->i_flags = cpu_to_le32(ei->i_flags & 0xFFFFFFFF);
	if (likely(!test_opt2(inode->i_sb, HURD_COMPAT)))
		raw_inode->i_file_acl_high =
			cpu_to_le16(ei->i_file_acl >> 32);
	raw_inode->i_file_acl_lo = cpu_to_le32(ei->i_file_acl);
	if (ei->i_disksize != ext4_isize(inode->i_sb, raw_inode)) {
		ext4_isize_set(raw_inode, ei->i_disksize);
		need_datasync = 1;
	}
	if (ei->i_disksize > 0x7fffffffULL) {
		if (!ext4_has_feature_large_file(sb) ||
				EXT4_SB(sb)->s_es->s_rev_level ==
		    cpu_to_le32(EXT4_GOOD_OLD_REV))
			set_large_file = 1;
	}
	raw_inode->i_generation = cpu_to_le32(inode->i_generation);
	if (S_ISCHR(inode->i_mode) || S_ISBLK(inode->i_mode)) {
		if (old_valid_dev(inode->i_rdev)) {
			raw_inode->i_block[0] =
				cpu_to_le32(old_encode_dev(inode->i_rdev));
			raw_inode->i_block[1] = 0;
		} else {
			raw_inode->i_block[0] = 0;
			raw_inode->i_block[1] =
				cpu_to_le32(new_encode_dev(inode->i_rdev));
			raw_inode->i_block[2] = 0;
		}
	} else if (!ext4_has_inline_data(inode)) {
		for (block = 0; block < EXT4_N_BLOCKS; block++)
			raw_inode->i_block[block] = ei->i_data[block];
	}

	if (likely(!test_opt2(inode->i_sb, HURD_COMPAT))) {
		raw_inode->i_disk_version = cpu_to_le32(inode->i_version);
		if (ei->i_extra_isize) {
			if (EXT4_FITS_IN_INODE(raw_inode, ei, i_version_hi))
				raw_inode->i_version_hi =
					cpu_to_le32(inode->i_version >> 32);
			raw_inode->i_extra_isize =
				cpu_to_le16(ei->i_extra_isize);
		}
	}

	BUG_ON(!ext4_has_feature_project(inode->i_sb) &&
	       i_projid != EXT4_DEF_PROJID);

	if (EXT4_INODE_SIZE(inode->i_sb) > EXT4_GOOD_OLD_INODE_SIZE &&
	    EXT4_FITS_IN_INODE(raw_inode, ei, i_projid))
		raw_inode->i_projid = cpu_to_le32(i_projid);

	ext4_inode_csum_set(inode, raw_inode, ei);
	spin_unlock(&ei->i_raw_lock);
	if (inode->i_sb->s_flags & MS_LAZYTIME)
		ext4_update_other_inodes_time(inode->i_sb, inode->i_ino,
					      bh->b_data);

	BUFFER_TRACE(bh, "call ext4_handle_dirty_metadata");
	rc = ext4_handle_dirty_metadata(handle, NULL, bh);
	if (!err)
		err = rc;
	ext4_clear_inode_state(inode, EXT4_STATE_NEW);
	if (set_large_file) {
		BUFFER_TRACE(EXT4_SB(sb)->s_sbh, "get write access");
		err = ext4_journal_get_write_access(handle, EXT4_SB(sb)->s_sbh);
		if (err)
			goto out_brelse;
		ext4_update_dynamic_rev(sb);
		ext4_set_feature_large_file(sb);
		ext4_handle_sync(handle);
		err = ext4_handle_dirty_super(handle, sb);
	}
	ext4_update_inode_fsync_trans(handle, inode, need_datasync);
out_brelse:
	brelse(bh);
	ext4_std_error(inode->i_sb, err);
	return err;
}

/*
 * ext4_write_inode()
 *
 * We are called from a few places:
 *
 * - Within generic_file_aio_write() -> generic_write_sync() for O_SYNC files.
 *   Here, there will be no transaction running. We wait for any running
 *   transaction to commit.
 *
 * - Within flush work (sys_sync(), kupdate and such).
 *   We wait on commit, if told to.
 *
 * - Within iput_final() -> write_inode_now()
 *   We wait on commit, if told to.
 *
 * In all cases it is actually safe for us to return without doing anything,
 * because the inode has been copied into a raw inode buffer in
 * ext4_mark_inode_dirty().  This is a correctness thing for WB_SYNC_ALL
 * writeback.
 *
 * Note that we are absolutely dependent upon all inode dirtiers doing the
 * right thing: they *must* call mark_inode_dirty() after dirtying info in
 * which we are interested.
 *
 * It would be a bug for them to not do this.  The code:
 *
 *	mark_inode_dirty(inode)
 *	stuff();
 *	inode->i_size = expr;
 *
 * is in error because write_inode() could occur while `stuff()' is running,
 * and the new i_size will be lost.  Plus the inode will no longer be on the
 * superblock's dirty inode list.
 */
int ext4_write_inode(struct inode *inode, struct writeback_control *wbc)
{
	int err;

	if (WARN_ON_ONCE(current->flags & PF_MEMALLOC) ||
	    sb_rdonly(inode->i_sb))
		return 0;

	if (unlikely(ext4_forced_shutdown(EXT4_SB(inode->i_sb))))
		return -EIO;

	if (EXT4_SB(inode->i_sb)->s_journal) {
		if (ext4_journal_current_handle()) {
			jbd_debug(1, "called recursively, non-PF_MEMALLOC!\n");
			dump_stack();
			return -EIO;
		}

		/*
		 * No need to force transaction in WB_SYNC_NONE mode. Also
		 * ext4_sync_fs() will force the commit after everything is
		 * written.
		 */
		if (wbc->sync_mode != WB_SYNC_ALL || wbc->for_sync)
			return 0;

		err = jbd2_complete_transaction(EXT4_SB(inode->i_sb)->s_journal,
						EXT4_I(inode)->i_sync_tid);
	} else {
		struct ext4_iloc iloc;

		err = __ext4_get_inode_loc(inode, &iloc, 0);
		if (err)
			return err;
		/*
		 * sync(2) will flush the whole buffer cache. No need to do
		 * it here separately for each inode.
		 */
		if (wbc->sync_mode == WB_SYNC_ALL && !wbc->for_sync)
			sync_dirty_buffer(iloc.bh);
		if (buffer_req(iloc.bh) && !buffer_uptodate(iloc.bh)) {
			EXT4_ERROR_INODE_BLOCK(inode, iloc.bh->b_blocknr,
					 "IO error syncing inode");
			err = -EIO;
		}
		brelse(iloc.bh);
	}
	return err;
}

/*
 * In data=journal mode ext4_journalled_invalidatepage() may fail to invalidate
 * buffers that are attached to a page stradding i_size and are undergoing
 * commit. In that case we have to wait for commit to finish and try again.
 */
static void ext4_wait_for_tail_page_commit(struct inode *inode)
{
	struct page *page;
	unsigned offset;
	journal_t *journal = EXT4_SB(inode->i_sb)->s_journal;
	tid_t commit_tid = 0;
	int ret;

	offset = inode->i_size & (PAGE_SIZE - 1);
	/*
	 * All buffers in the last page remain valid? Then there's nothing to
	 * do. We do the check mainly to optimize the common PAGE_SIZE ==
	 * blocksize case
	 */
	if (offset > PAGE_SIZE - i_blocksize(inode))
		return;
	while (1) {
		page = find_lock_page(inode->i_mapping,
				      inode->i_size >> PAGE_SHIFT);
		if (!page)
			return;
		ret = __ext4_journalled_invalidatepage(page, offset,
						PAGE_SIZE - offset);
		unlock_page(page);
		put_page(page);
		if (ret != -EBUSY)
			return;
		commit_tid = 0;
		read_lock(&journal->j_state_lock);
		if (journal->j_committing_transaction)
			commit_tid = journal->j_committing_transaction->t_tid;
		read_unlock(&journal->j_state_lock);
		if (commit_tid)
			jbd2_log_wait_commit(journal, commit_tid);
	}
}

/*
 * ext4_setattr()
 *
 * Called from notify_change.
 *
 * We want to trap VFS attempts to truncate the file as soon as
 * possible.  In particular, we want to make sure that when the VFS
 * shrinks i_size, we put the inode on the orphan list and modify
 * i_disksize immediately, so that during the subsequent flushing of
 * dirty pages and freeing of disk blocks, we can guarantee that any
 * commit will leave the blocks being flushed in an unused state on
 * disk.  (On recovery, the inode will get truncated and the blocks will
 * be freed, so we have a strong guarantee that no future commit will
 * leave these blocks visible to the user.)
 *
 * Another thing we have to assure is that if we are in ordered mode
 * and inode is still attached to the committing transaction, we must
 * we start writeout of all the dirty pages which are being truncated.
 * This way we are sure that all the data written in the previous
 * transaction are already on disk (truncate waits for pages under
 * writeback).
 *
 * Called with inode->i_mutex down.
 */
int ext4_setattr(struct dentry *dentry, struct iattr *attr)
{
	struct inode *inode = d_inode(dentry);
	int error, rc = 0;
	int orphan = 0;
	const unsigned int ia_valid = attr->ia_valid;

	if (unlikely(ext4_forced_shutdown(EXT4_SB(inode->i_sb))))
		return -EIO;

	if (unlikely(IS_IMMUTABLE(inode)))
		return -EPERM;

	if (unlikely(IS_APPEND(inode) &&
		     (ia_valid & (ATTR_MODE | ATTR_UID |
				  ATTR_GID | ATTR_TIMES_SET))))
		return -EPERM;

	error = setattr_prepare(dentry, attr);
	if (error)
		return error;

	error = fscrypt_prepare_setattr(dentry, attr);
	if (error)
		return error;

<<<<<<< HEAD
=======
	error = fsverity_prepare_setattr(dentry, attr);
	if (error)
		return error;

>>>>>>> 2bb70f40
	if (is_quota_modification(inode, attr)) {
		error = dquot_initialize(inode);
		if (error)
			return error;
	}
	if ((ia_valid & ATTR_UID && !uid_eq(attr->ia_uid, inode->i_uid)) ||
	    (ia_valid & ATTR_GID && !gid_eq(attr->ia_gid, inode->i_gid))) {
		handle_t *handle;

		/* (user+group)*(old+new) structure, inode write (sb,
		 * inode block, ? - but truncate inode update has it) */
		handle = ext4_journal_start(inode, EXT4_HT_QUOTA,
			(EXT4_MAXQUOTAS_INIT_BLOCKS(inode->i_sb) +
			 EXT4_MAXQUOTAS_DEL_BLOCKS(inode->i_sb)) + 3);
		if (IS_ERR(handle)) {
			error = PTR_ERR(handle);
			goto err_out;
		}

		/* dquot_transfer() calls back ext4_get_inode_usage() which
		 * counts xattr inode references.
		 */
		down_read(&EXT4_I(inode)->xattr_sem);
		error = dquot_transfer(inode, attr);
		up_read(&EXT4_I(inode)->xattr_sem);

		if (error) {
			ext4_journal_stop(handle);
			return error;
		}
		/* Update corresponding info in inode so that everything is in
		 * one transaction */
		if (attr->ia_valid & ATTR_UID)
			inode->i_uid = attr->ia_uid;
		if (attr->ia_valid & ATTR_GID)
			inode->i_gid = attr->ia_gid;
		error = ext4_mark_inode_dirty(handle, inode);
		ext4_journal_stop(handle);
	}

	if (attr->ia_valid & ATTR_SIZE) {
		handle_t *handle;
		loff_t oldsize = inode->i_size;
		int shrink = (attr->ia_size <= inode->i_size);

		if (!(ext4_test_inode_flag(inode, EXT4_INODE_EXTENTS))) {
			struct ext4_sb_info *sbi = EXT4_SB(inode->i_sb);

			if (attr->ia_size > sbi->s_bitmap_maxbytes)
				return -EFBIG;
		}
		if (!S_ISREG(inode->i_mode))
			return -EINVAL;

		if (IS_I_VERSION(inode) && attr->ia_size != inode->i_size)
			inode_inc_iversion(inode);

		if (ext4_should_order_data(inode) &&
		    (attr->ia_size < inode->i_size)) {
			error = ext4_begin_ordered_truncate(inode,
							    attr->ia_size);
			if (error)
				goto err_out;
		}
		if (attr->ia_size != inode->i_size) {
			handle = ext4_journal_start(inode, EXT4_HT_INODE, 3);
			if (IS_ERR(handle)) {
				error = PTR_ERR(handle);
				goto err_out;
			}
			if (ext4_handle_valid(handle) && shrink) {
				error = ext4_orphan_add(handle, inode);
				orphan = 1;
			}
			/*
			 * Update c/mtime on truncate up, ext4_truncate() will
			 * update c/mtime in shrink case below
			 */
			if (!shrink) {
				inode->i_mtime = current_time(inode);
				inode->i_ctime = inode->i_mtime;
			}
			down_write(&EXT4_I(inode)->i_data_sem);
			EXT4_I(inode)->i_disksize = attr->ia_size;
			rc = ext4_mark_inode_dirty(handle, inode);
			if (!error)
				error = rc;
			/*
			 * We have to update i_size under i_data_sem together
			 * with i_disksize to avoid races with writeback code
			 * running ext4_wb_update_i_disksize().
			 */
			if (!error)
				i_size_write(inode, attr->ia_size);
			up_write(&EXT4_I(inode)->i_data_sem);
			ext4_journal_stop(handle);
			if (error) {
				if (orphan && inode->i_nlink)
					ext4_orphan_del(NULL, inode);
				goto err_out;
			}
		}
		if (!shrink)
			pagecache_isize_extended(inode, oldsize, inode->i_size);

		/*
		 * Blocks are going to be removed from the inode. Wait
		 * for dio in flight.  Temporarily disable
		 * dioread_nolock to prevent livelock.
		 */
		if (orphan) {
			if (!ext4_should_journal_data(inode)) {
				ext4_inode_block_unlocked_dio(inode);
				inode_dio_wait(inode);
				ext4_inode_resume_unlocked_dio(inode);
			} else
				ext4_wait_for_tail_page_commit(inode);
		}
		down_write(&EXT4_I(inode)->i_mmap_sem);
		/*
		 * Truncate pagecache after we've waited for commit
		 * in data=journal mode to make pages freeable.
		 */
		truncate_pagecache(inode, inode->i_size);
		if (shrink) {
			rc = ext4_truncate(inode);
			if (rc)
				error = rc;
		}
		up_write(&EXT4_I(inode)->i_mmap_sem);
	}

	if (!error) {
		setattr_copy(inode, attr);
		mark_inode_dirty(inode);
	}

	/*
	 * If the call to ext4_truncate failed to get a transaction handle at
	 * all, we need to clean up the in-core orphan list manually.
	 */
	if (orphan && inode->i_nlink)
		ext4_orphan_del(NULL, inode);

	if (!error && (ia_valid & ATTR_MODE))
		rc = posix_acl_chmod(inode, inode->i_mode);

err_out:
	ext4_std_error(inode->i_sb, error);
	if (!error)
		error = rc;
	return error;
}

int ext4_getattr(const struct path *path, struct kstat *stat,
		 u32 request_mask, unsigned int query_flags)
{
	struct inode *inode = d_inode(path->dentry);
	struct ext4_inode *raw_inode;
	struct ext4_inode_info *ei = EXT4_I(inode);
	unsigned int flags;

	if (EXT4_FITS_IN_INODE(raw_inode, ei, i_crtime)) {
		stat->result_mask |= STATX_BTIME;
		stat->btime.tv_sec = ei->i_crtime.tv_sec;
		stat->btime.tv_nsec = ei->i_crtime.tv_nsec;
	}

	flags = ei->i_flags & EXT4_FL_USER_VISIBLE;
	if (flags & EXT4_APPEND_FL)
		stat->attributes |= STATX_ATTR_APPEND;
	if (flags & EXT4_COMPR_FL)
		stat->attributes |= STATX_ATTR_COMPRESSED;
	if (flags & EXT4_ENCRYPT_FL)
		stat->attributes |= STATX_ATTR_ENCRYPTED;
	if (flags & EXT4_IMMUTABLE_FL)
		stat->attributes |= STATX_ATTR_IMMUTABLE;
	if (flags & EXT4_NODUMP_FL)
		stat->attributes |= STATX_ATTR_NODUMP;

	stat->attributes_mask |= (STATX_ATTR_APPEND |
				  STATX_ATTR_COMPRESSED |
				  STATX_ATTR_ENCRYPTED |
				  STATX_ATTR_IMMUTABLE |
				  STATX_ATTR_NODUMP);

	generic_fillattr(inode, stat);
	return 0;
}

int ext4_file_getattr(const struct path *path, struct kstat *stat,
		      u32 request_mask, unsigned int query_flags)
{
	struct inode *inode = d_inode(path->dentry);
	u64 delalloc_blocks;

	ext4_getattr(path, stat, request_mask, query_flags);

	/*
	 * If there is inline data in the inode, the inode will normally not
	 * have data blocks allocated (it may have an external xattr block).
	 * Report at least one sector for such files, so tools like tar, rsync,
	 * others don't incorrectly think the file is completely sparse.
	 */
	if (unlikely(ext4_has_inline_data(inode)))
		stat->blocks += (stat->size + 511) >> 9;

	/*
	 * We can't update i_blocks if the block allocation is delayed
	 * otherwise in the case of system crash before the real block
	 * allocation is done, we will have i_blocks inconsistent with
	 * on-disk file blocks.
	 * We always keep i_blocks updated together with real
	 * allocation. But to not confuse with user, stat
	 * will return the blocks that include the delayed allocation
	 * blocks for this file.
	 */
	delalloc_blocks = EXT4_C2B(EXT4_SB(inode->i_sb),
				   EXT4_I(inode)->i_reserved_data_blocks);
	stat->blocks += delalloc_blocks << (inode->i_sb->s_blocksize_bits - 9);
	return 0;
}

static int ext4_index_trans_blocks(struct inode *inode, int lblocks,
				   int pextents)
{
	if (!(ext4_test_inode_flag(inode, EXT4_INODE_EXTENTS)))
		return ext4_ind_trans_blocks(inode, lblocks);
	return ext4_ext_index_trans_blocks(inode, pextents);
}

/*
 * Account for index blocks, block groups bitmaps and block group
 * descriptor blocks if modify datablocks and index blocks
 * worse case, the indexs blocks spread over different block groups
 *
 * If datablocks are discontiguous, they are possible to spread over
 * different block groups too. If they are contiguous, with flexbg,
 * they could still across block group boundary.
 *
 * Also account for superblock, inode, quota and xattr blocks
 */
static int ext4_meta_trans_blocks(struct inode *inode, int lblocks,
				  int pextents)
{
	ext4_group_t groups, ngroups = ext4_get_groups_count(inode->i_sb);
	int gdpblocks;
	int idxblocks;
	int ret = 0;

	/*
	 * How many index blocks need to touch to map @lblocks logical blocks
	 * to @pextents physical extents?
	 */
	idxblocks = ext4_index_trans_blocks(inode, lblocks, pextents);

	ret = idxblocks;

	/*
	 * Now let's see how many group bitmaps and group descriptors need
	 * to account
	 */
	groups = idxblocks + pextents;
	gdpblocks = groups;
	if (groups > ngroups)
		groups = ngroups;
	if (groups > EXT4_SB(inode->i_sb)->s_gdb_count)
		gdpblocks = EXT4_SB(inode->i_sb)->s_gdb_count;

	/* bitmaps and block group descriptor blocks */
	ret += groups + gdpblocks;

	/* Blocks for super block, inode, quota and xattr blocks */
	ret += EXT4_META_TRANS_BLOCKS(inode->i_sb);

	return ret;
}

/*
 * Calculate the total number of credits to reserve to fit
 * the modification of a single pages into a single transaction,
 * which may include multiple chunks of block allocations.
 *
 * This could be called via ext4_write_begin()
 *
 * We need to consider the worse case, when
 * one new block per extent.
 */
int ext4_writepage_trans_blocks(struct inode *inode)
{
	int bpp = ext4_journal_blocks_per_page(inode);
	int ret;

	ret = ext4_meta_trans_blocks(inode, bpp, bpp);

	/* Account for data blocks for journalled mode */
	if (ext4_should_journal_data(inode))
		ret += bpp;
	return ret;
}

/*
 * Calculate the journal credits for a chunk of data modification.
 *
 * This is called from DIO, fallocate or whoever calling
 * ext4_map_blocks() to map/allocate a chunk of contiguous disk blocks.
 *
 * journal buffers for data blocks are not included here, as DIO
 * and fallocate do no need to journal data buffers.
 */
int ext4_chunk_trans_blocks(struct inode *inode, int nrblocks)
{
	return ext4_meta_trans_blocks(inode, nrblocks, 1);
}

/*
 * The caller must have previously called ext4_reserve_inode_write().
 * Give this, we know that the caller already has write access to iloc->bh.
 */
int ext4_mark_iloc_dirty(handle_t *handle,
			 struct inode *inode, struct ext4_iloc *iloc)
{
	int err = 0;

	if (unlikely(ext4_forced_shutdown(EXT4_SB(inode->i_sb)))) {
		put_bh(iloc->bh);
		return -EIO;
	}
	if (IS_I_VERSION(inode))
		inode_inc_iversion(inode);

	/* the do_update_inode consumes one bh->b_count */
	get_bh(iloc->bh);

	/* ext4_do_update_inode() does jbd2_journal_dirty_metadata */
	err = ext4_do_update_inode(handle, inode, iloc);
	put_bh(iloc->bh);
	return err;
}

/*
 * On success, We end up with an outstanding reference count against
 * iloc->bh.  This _must_ be cleaned up later.
 */

int
ext4_reserve_inode_write(handle_t *handle, struct inode *inode,
			 struct ext4_iloc *iloc)
{
	int err;

	if (unlikely(ext4_forced_shutdown(EXT4_SB(inode->i_sb))))
		return -EIO;

	err = ext4_get_inode_loc(inode, iloc);
	if (!err) {
		BUFFER_TRACE(iloc->bh, "get_write_access");
		err = ext4_journal_get_write_access(handle, iloc->bh);
		if (err) {
			brelse(iloc->bh);
			iloc->bh = NULL;
		}
	}
	ext4_std_error(inode->i_sb, err);
	return err;
}

static int __ext4_expand_extra_isize(struct inode *inode,
				     unsigned int new_extra_isize,
				     struct ext4_iloc *iloc,
				     handle_t *handle, int *no_expand)
{
	struct ext4_inode *raw_inode;
	struct ext4_xattr_ibody_header *header;
	int error;

	raw_inode = ext4_raw_inode(iloc);

	header = IHDR(inode, raw_inode);

	/* No extended attributes present */
	if (!ext4_test_inode_state(inode, EXT4_STATE_XATTR) ||
	    header->h_magic != cpu_to_le32(EXT4_XATTR_MAGIC)) {
		memset((void *)raw_inode + EXT4_GOOD_OLD_INODE_SIZE +
		       EXT4_I(inode)->i_extra_isize, 0,
		       new_extra_isize - EXT4_I(inode)->i_extra_isize);
		EXT4_I(inode)->i_extra_isize = new_extra_isize;
		return 0;
	}

	/* try to expand with EAs present */
	error = ext4_expand_extra_isize_ea(inode, new_extra_isize,
					   raw_inode, handle);
	if (error) {
		/*
		 * Inode size expansion failed; don't try again
		 */
		*no_expand = 1;
	}

	return error;
}

/*
 * Expand an inode by new_extra_isize bytes.
 * Returns 0 on success or negative error number on failure.
 */
static int ext4_try_to_expand_extra_isize(struct inode *inode,
					  unsigned int new_extra_isize,
					  struct ext4_iloc iloc,
					  handle_t *handle)
{
	int no_expand;
	int error;

	if (ext4_test_inode_state(inode, EXT4_STATE_NO_EXPAND))
		return -EOVERFLOW;

	/*
	 * In nojournal mode, we can immediately attempt to expand
	 * the inode.  When journaled, we first need to obtain extra
	 * buffer credits since we may write into the EA block
	 * with this same handle. If journal_extend fails, then it will
	 * only result in a minor loss of functionality for that inode.
	 * If this is felt to be critical, then e2fsck should be run to
	 * force a large enough s_min_extra_isize.
	 */
	if (ext4_handle_valid(handle) &&
	    jbd2_journal_extend(handle,
				EXT4_DATA_TRANS_BLOCKS(inode->i_sb)) != 0)
		return -ENOSPC;

	if (ext4_write_trylock_xattr(inode, &no_expand) == 0)
		return -EBUSY;

	error = __ext4_expand_extra_isize(inode, new_extra_isize, &iloc,
					  handle, &no_expand);
	ext4_write_unlock_xattr(inode, &no_expand);

	return error;
}

int ext4_expand_extra_isize(struct inode *inode,
			    unsigned int new_extra_isize,
			    struct ext4_iloc *iloc)
{
	handle_t *handle;
	int no_expand;
	int error, rc;

	if (ext4_test_inode_state(inode, EXT4_STATE_NO_EXPAND)) {
		brelse(iloc->bh);
		return -EOVERFLOW;
	}

	handle = ext4_journal_start(inode, EXT4_HT_INODE,
				    EXT4_DATA_TRANS_BLOCKS(inode->i_sb));
	if (IS_ERR(handle)) {
		error = PTR_ERR(handle);
		brelse(iloc->bh);
		return error;
	}

	ext4_write_lock_xattr(inode, &no_expand);

	BUFFER_TRACE(iloc->bh, "get_write_access");
	error = ext4_journal_get_write_access(handle, iloc->bh);
	if (error) {
		brelse(iloc->bh);
		goto out_stop;
	}

	error = __ext4_expand_extra_isize(inode, new_extra_isize, iloc,
					  handle, &no_expand);

	rc = ext4_mark_iloc_dirty(handle, inode, iloc);
	if (!error)
		error = rc;

	ext4_write_unlock_xattr(inode, &no_expand);
out_stop:
	ext4_journal_stop(handle);
	return error;
}

/*
 * What we do here is to mark the in-core inode as clean with respect to inode
 * dirtiness (it may still be data-dirty).
 * This means that the in-core inode may be reaped by prune_icache
 * without having to perform any I/O.  This is a very good thing,
 * because *any* task may call prune_icache - even ones which
 * have a transaction open against a different journal.
 *
 * Is this cheating?  Not really.  Sure, we haven't written the
 * inode out, but prune_icache isn't a user-visible syncing function.
 * Whenever the user wants stuff synced (sys_sync, sys_msync, sys_fsync)
 * we start and wait on commits.
 */
int ext4_mark_inode_dirty(handle_t *handle, struct inode *inode)
{
	struct ext4_iloc iloc;
	struct ext4_sb_info *sbi = EXT4_SB(inode->i_sb);
	int err;

	might_sleep();
	trace_ext4_mark_inode_dirty(inode, _RET_IP_);
	err = ext4_reserve_inode_write(handle, inode, &iloc);
	if (err)
		return err;

	if (EXT4_I(inode)->i_extra_isize < sbi->s_want_extra_isize)
		ext4_try_to_expand_extra_isize(inode, sbi->s_want_extra_isize,
					       iloc, handle);

	return ext4_mark_iloc_dirty(handle, inode, &iloc);
}

/*
 * ext4_dirty_inode() is called from __mark_inode_dirty()
 *
 * We're really interested in the case where a file is being extended.
 * i_size has been changed by generic_commit_write() and we thus need
 * to include the updated inode in the current transaction.
 *
 * Also, dquot_alloc_block() will always dirty the inode when blocks
 * are allocated to the file.
 *
 * If the inode is marked synchronous, we don't honour that here - doing
 * so would cause a commit on atime updates, which we don't bother doing.
 * We handle synchronous inodes at the highest possible level.
 *
 * If only the I_DIRTY_TIME flag is set, we can skip everything.  If
 * I_DIRTY_TIME and I_DIRTY_SYNC is set, the only inode fields we need
 * to copy into the on-disk inode structure are the timestamp files.
 */
void ext4_dirty_inode(struct inode *inode, int flags)
{
	handle_t *handle;

	if (flags == I_DIRTY_TIME)
		return;
	handle = ext4_journal_start(inode, EXT4_HT_INODE, 2);
	if (IS_ERR(handle))
		goto out;

	ext4_mark_inode_dirty(handle, inode);

	ext4_journal_stop(handle);
out:
	return;
}

#if 0
/*
 * Bind an inode's backing buffer_head into this transaction, to prevent
 * it from being flushed to disk early.  Unlike
 * ext4_reserve_inode_write, this leaves behind no bh reference and
 * returns no iloc structure, so the caller needs to repeat the iloc
 * lookup to mark the inode dirty later.
 */
static int ext4_pin_inode(handle_t *handle, struct inode *inode)
{
	struct ext4_iloc iloc;

	int err = 0;
	if (handle) {
		err = ext4_get_inode_loc(inode, &iloc);
		if (!err) {
			BUFFER_TRACE(iloc.bh, "get_write_access");
			err = jbd2_journal_get_write_access(handle, iloc.bh);
			if (!err)
				err = ext4_handle_dirty_metadata(handle,
								 NULL,
								 iloc.bh);
			brelse(iloc.bh);
		}
	}
	ext4_std_error(inode->i_sb, err);
	return err;
}
#endif

int ext4_change_inode_journal_flag(struct inode *inode, int val)
{
	journal_t *journal;
	handle_t *handle;
	int err;
	struct ext4_sb_info *sbi = EXT4_SB(inode->i_sb);

	/*
	 * We have to be very careful here: changing a data block's
	 * journaling status dynamically is dangerous.  If we write a
	 * data block to the journal, change the status and then delete
	 * that block, we risk forgetting to revoke the old log record
	 * from the journal and so a subsequent replay can corrupt data.
	 * So, first we make sure that the journal is empty and that
	 * nobody is changing anything.
	 */

	journal = EXT4_JOURNAL(inode);
	if (!journal)
		return 0;
	if (is_journal_aborted(journal))
		return -EROFS;

	/* Wait for all existing dio workers */
	ext4_inode_block_unlocked_dio(inode);
	inode_dio_wait(inode);

	/*
	 * Before flushing the journal and switching inode's aops, we have
	 * to flush all dirty data the inode has. There can be outstanding
	 * delayed allocations, there can be unwritten extents created by
	 * fallocate or buffered writes in dioread_nolock mode covered by
	 * dirty data which can be converted only after flushing the dirty
	 * data (and journalled aops don't know how to handle these cases).
	 */
	if (val) {
		down_write(&EXT4_I(inode)->i_mmap_sem);
		err = filemap_write_and_wait(inode->i_mapping);
		if (err < 0) {
			up_write(&EXT4_I(inode)->i_mmap_sem);
			ext4_inode_resume_unlocked_dio(inode);
			return err;
		}
	}

	percpu_down_write(&sbi->s_journal_flag_rwsem);
	jbd2_journal_lock_updates(journal);

	/*
	 * OK, there are no updates running now, and all cached data is
	 * synced to disk.  We are now in a completely consistent state
	 * which doesn't have anything in the journal, and we know that
	 * no filesystem updates are running, so it is safe to modify
	 * the inode's in-core data-journaling state flag now.
	 */

	if (val)
		ext4_set_inode_flag(inode, EXT4_INODE_JOURNAL_DATA);
	else {
		err = jbd2_journal_flush(journal);
		if (err < 0) {
			jbd2_journal_unlock_updates(journal);
			percpu_up_write(&sbi->s_journal_flag_rwsem);
			ext4_inode_resume_unlocked_dio(inode);
			return err;
		}
		ext4_clear_inode_flag(inode, EXT4_INODE_JOURNAL_DATA);
	}
	ext4_set_aops(inode);

	jbd2_journal_unlock_updates(journal);
	percpu_up_write(&sbi->s_journal_flag_rwsem);

	if (val)
		up_write(&EXT4_I(inode)->i_mmap_sem);
	ext4_inode_resume_unlocked_dio(inode);

	/* Finally we can mark the inode as dirty. */

	handle = ext4_journal_start(inode, EXT4_HT_INODE, 1);
	if (IS_ERR(handle))
		return PTR_ERR(handle);

	err = ext4_mark_inode_dirty(handle, inode);
	ext4_handle_sync(handle);
	ext4_journal_stop(handle);
	ext4_std_error(inode->i_sb, err);

	return err;
}

static int ext4_bh_unmapped(handle_t *handle, struct buffer_head *bh)
{
	return !buffer_mapped(bh);
}

int ext4_page_mkwrite(struct vm_fault *vmf)
{
	struct vm_area_struct *vma = vmf->vma;
	struct page *page = vmf->page;
	loff_t size;
	unsigned long len;
	int ret;
	struct file *file = vma->vm_file;
	struct inode *inode = file_inode(file);
	struct address_space *mapping = inode->i_mapping;
	handle_t *handle;
	get_block_t *get_block;
	int retries = 0;

	if (unlikely(IS_IMMUTABLE(inode)))
		return VM_FAULT_SIGBUS;

	sb_start_pagefault(inode->i_sb);
	file_update_time(vma->vm_file);

	down_read(&EXT4_I(inode)->i_mmap_sem);

	ret = ext4_convert_inline_data(inode);
	if (ret)
		goto out_ret;

	/* Delalloc case is easy... */
	if (test_opt(inode->i_sb, DELALLOC) &&
	    !ext4_should_journal_data(inode) &&
	    !ext4_nonda_switch(inode->i_sb)) {
		do {
			ret = block_page_mkwrite(vma, vmf,
						   ext4_da_get_block_prep);
		} while (ret == -ENOSPC &&
		       ext4_should_retry_alloc(inode->i_sb, &retries));
		goto out_ret;
	}

	lock_page(page);
	size = i_size_read(inode);
	/* Page got truncated from under us? */
	if (page->mapping != mapping || page_offset(page) > size) {
		unlock_page(page);
		ret = VM_FAULT_NOPAGE;
		goto out;
	}

	if (page->index == size >> PAGE_SHIFT)
		len = size & ~PAGE_MASK;
	else
		len = PAGE_SIZE;
	/*
	 * Return if we have all the buffers mapped. This avoids the need to do
	 * journal_start/journal_stop which can block and take a long time
	 */
	if (page_has_buffers(page)) {
		if (!ext4_walk_page_buffers(NULL, page_buffers(page),
					    0, len, NULL,
					    ext4_bh_unmapped)) {
			/* Wait so that we don't change page under IO */
			wait_for_stable_page(page);
			ret = VM_FAULT_LOCKED;
			goto out;
		}
	}
	unlock_page(page);
	/* OK, we need to fill the hole... */
	if (ext4_should_dioread_nolock(inode))
		get_block = ext4_get_block_unwritten;
	else
		get_block = ext4_get_block;
retry_alloc:
	handle = ext4_journal_start(inode, EXT4_HT_WRITE_PAGE,
				    ext4_writepage_trans_blocks(inode));
	if (IS_ERR(handle)) {
		ret = VM_FAULT_SIGBUS;
		goto out;
	}
	ret = block_page_mkwrite(vma, vmf, get_block);
	if (!ret && ext4_should_journal_data(inode)) {
		if (ext4_walk_page_buffers(handle, page_buffers(page), 0,
			  PAGE_SIZE, NULL, do_journal_get_write_access)) {
			unlock_page(page);
			ret = VM_FAULT_SIGBUS;
			ext4_journal_stop(handle);
			goto out;
		}
		ext4_set_inode_state(inode, EXT4_STATE_JDATA);
	}
	ext4_journal_stop(handle);
	if (ret == -ENOSPC && ext4_should_retry_alloc(inode->i_sb, &retries))
		goto retry_alloc;
out_ret:
	ret = block_page_mkwrite_return(ret);
out:
	up_read(&EXT4_I(inode)->i_mmap_sem);
	sb_end_pagefault(inode->i_sb);
	return ret;
}

int ext4_filemap_fault(struct vm_fault *vmf)
{
	struct inode *inode = file_inode(vmf->vma->vm_file);
	int err;

	down_read(&EXT4_I(inode)->i_mmap_sem);
	err = filemap_fault(vmf);
	up_read(&EXT4_I(inode)->i_mmap_sem);

	return err;
}

/*
 * Find the first extent at or after @lblk in an inode that is not a hole.
 * Search for @map_len blocks at most. The extent is returned in @result.
 *
 * The function returns 1 if we found an extent. The function returns 0 in
 * case there is no extent at or after @lblk and in that case also sets
 * @result->es_len to 0. In case of error, the error code is returned.
 */
int ext4_get_next_extent(struct inode *inode, ext4_lblk_t lblk,
			 unsigned int map_len, struct extent_status *result)
{
	struct ext4_map_blocks map;
	struct extent_status es = {};
	int ret;

	map.m_lblk = lblk;
	map.m_len = map_len;

	/*
	 * For non-extent based files this loop may iterate several times since
	 * we do not determine full hole size.
	 */
	while (map.m_len > 0) {
		ret = ext4_map_blocks(NULL, inode, &map, 0);
		if (ret < 0)
			return ret;
		/* There's extent covering m_lblk? Just return it. */
		if (ret > 0) {
			int status;

			ext4_es_store_pblock(result, map.m_pblk);
			result->es_lblk = map.m_lblk;
			result->es_len = map.m_len;
			if (map.m_flags & EXT4_MAP_UNWRITTEN)
				status = EXTENT_STATUS_UNWRITTEN;
			else
				status = EXTENT_STATUS_WRITTEN;
			ext4_es_store_status(result, status);
			return 1;
		}
		ext4_es_find_delayed_extent_range(inode, map.m_lblk,
						  map.m_lblk + map.m_len - 1,
						  &es);
		/* Is delalloc data before next block in extent tree? */
		if (es.es_len && es.es_lblk < map.m_lblk + map.m_len) {
			ext4_lblk_t offset = 0;

			if (es.es_lblk < lblk)
				offset = lblk - es.es_lblk;
			result->es_lblk = es.es_lblk + offset;
			ext4_es_store_pblock(result,
					     ext4_es_pblock(&es) + offset);
			result->es_len = es.es_len - offset;
			ext4_es_store_status(result, ext4_es_status(&es));

			return 1;
		}
		/* There's a hole at m_lblk, advance us after it */
		map.m_lblk += map.m_len;
		map_len -= map.m_len;
		map.m_len = map_len;
		cond_resched();
	}
	result->es_len = 0;
	return 0;
}<|MERGE_RESOLUTION|>--- conflicted
+++ resolved
@@ -1227,10 +1227,6 @@
 			ll_rw_block(REQ_OP_READ, (decrypt ? REQ_NOENCRYPT : 0),
 				    1, &bh);
 			*wait_bh++ = bh;
-<<<<<<< HEAD
-=======
-			decrypt = IS_ENCRYPTED(inode) && S_ISREG(inode->i_mode);
->>>>>>> 2bb70f40
 		}
 	}
 	/*
@@ -3847,14 +3843,9 @@
 	ssize_t ret;
 	int rw = iov_iter_rw(iter);
 
-<<<<<<< HEAD
 #if defined(CONFIG_FS_ENCRYPTION)
 	if (IS_ENCRYPTED(inode) && S_ISREG(inode->i_mode)
 		&& !fscrypt_using_hardware_encryption(inode))
-=======
-#ifdef CONFIG_FS_ENCRYPTION
-	if (IS_ENCRYPTED(inode) && S_ISREG(inode->i_mode))
->>>>>>> 2bb70f40
 		return 0;
 #endif
 	if (fsverity_active(inode))
@@ -4068,11 +4059,7 @@
 		/* Uhhuh. Read error. Complain and punt. */
 		if (!buffer_uptodate(bh))
 			goto unlock;
-<<<<<<< HEAD
 		if (decrypt) {
-=======
-		if (S_ISREG(inode->i_mode) && IS_ENCRYPTED(inode)) {
->>>>>>> 2bb70f40
 			/* We expect the key to be set. */
 			BUG_ON(!fscrypt_has_encryption_key(inode));
 			BUG_ON(blocksize != PAGE_SIZE);
@@ -4719,15 +4706,6 @@
 		new_fl |= S_DIRSYNC;
 	if (test_opt(inode->i_sb, DAX) && S_ISREG(inode->i_mode) &&
 	    !ext4_should_journal_data(inode) && !ext4_has_inline_data(inode) &&
-<<<<<<< HEAD
-	    !(flags & EXT4_ENCRYPT_FL))
-		new_fl |= S_DAX;
-	if (flags & EXT4_ENCRYPT_FL)
-		new_fl |= S_ENCRYPTED;
-	inode_set_flags(inode, new_fl,
-			S_SYNC|S_APPEND|S_IMMUTABLE|S_NOATIME|S_DIRSYNC|S_DAX|
-			S_ENCRYPTED);
-=======
 	    !(flags & EXT4_ENCRYPT_FL) && !(flags & EXT4_VERITY_FL))
 		new_fl |= S_DAX;
 	if (flags & EXT4_ENCRYPT_FL)
@@ -4739,7 +4717,6 @@
 	inode_set_flags(inode, new_fl,
 			S_SYNC|S_APPEND|S_IMMUTABLE|S_NOATIME|S_DIRSYNC|S_DAX|
 			S_ENCRYPTED|S_CASEFOLD|S_VERITY);
->>>>>>> 2bb70f40
 }
 
 static blkcnt_t ext4_inode_blocks(struct ext4_inode *raw_inode,
@@ -5485,13 +5462,10 @@
 	if (error)
 		return error;
 
-<<<<<<< HEAD
-=======
 	error = fsverity_prepare_setattr(dentry, attr);
 	if (error)
 		return error;
 
->>>>>>> 2bb70f40
 	if (is_quota_modification(inode, attr)) {
 		error = dquot_initialize(inode);
 		if (error)
