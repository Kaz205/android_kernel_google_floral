// SPDX-License-Identifier: GPL-2.0
/*
 *  linux/fs/ext4/inode.c
 *
 * Copyright (C) 1992, 1993, 1994, 1995
 * Remy Card (card@masi.ibp.fr)
 * Laboratoire MASI - Institut Blaise Pascal
 * Universite Pierre et Marie Curie (Paris VI)
 *
 *  from
 *
 *  linux/fs/minix/inode.c
 *
 *  Copyright (C) 1991, 1992  Linus Torvalds
 *
 *  64-bit file support on 64-bit platforms by Jakub Jelinek
 *	(jj@sunsite.ms.mff.cuni.cz)
 *
 *  Assorted race fixes, rewrite of ext4_get_block() by Al Viro, 2000
 */

#include <linux/fs.h>
#include <linux/time.h>
#include <linux/highuid.h>
#include <linux/pagemap.h>
#include <linux/dax.h>
#include <linux/quotaops.h>
#include <linux/string.h>
#include <linux/buffer_head.h>
#include <linux/writeback.h>
#include <linux/pagevec.h>
#include <linux/mpage.h>
#include <linux/namei.h>
#include <linux/uio.h>
#include <linux/bio.h>
#include <linux/workqueue.h>
#include <linux/kernel.h>
#include <linux/printk.h>
#include <linux/slab.h>
#include <linux/bitops.h>
#include <linux/iomap.h>

#include "ext4_jbd2.h"
#include "xattr.h"
#include "acl.h"
#include "truncate.h"

#include <trace/events/ext4.h>
#include <trace/events/android_fs.h>

#define MPAGE_DA_EXTENT_TAIL 0x01

static __u32 ext4_inode_csum(struct inode *inode, struct ext4_inode *raw,
			      struct ext4_inode_info *ei)
{
	struct ext4_sb_info *sbi = EXT4_SB(inode->i_sb);
	__u32 csum;
	__u16 dummy_csum = 0;
	int offset = offsetof(struct ext4_inode, i_checksum_lo);
	unsigned int csum_size = sizeof(dummy_csum);

	csum = ext4_chksum(sbi, ei->i_csum_seed, (__u8 *)raw, offset);
	csum = ext4_chksum(sbi, csum, (__u8 *)&dummy_csum, csum_size);
	offset += csum_size;
	csum = ext4_chksum(sbi, csum, (__u8 *)raw + offset,
			   EXT4_GOOD_OLD_INODE_SIZE - offset);

	if (EXT4_INODE_SIZE(inode->i_sb) > EXT4_GOOD_OLD_INODE_SIZE) {
		offset = offsetof(struct ext4_inode, i_checksum_hi);
		csum = ext4_chksum(sbi, csum, (__u8 *)raw +
				   EXT4_GOOD_OLD_INODE_SIZE,
				   offset - EXT4_GOOD_OLD_INODE_SIZE);
		if (EXT4_FITS_IN_INODE(raw, ei, i_checksum_hi)) {
			csum = ext4_chksum(sbi, csum, (__u8 *)&dummy_csum,
					   csum_size);
			offset += csum_size;
		}
		csum = ext4_chksum(sbi, csum, (__u8 *)raw + offset,
				   EXT4_INODE_SIZE(inode->i_sb) - offset);
	}

	return csum;
}

static int ext4_inode_csum_verify(struct inode *inode, struct ext4_inode *raw,
				  struct ext4_inode_info *ei)
{
	__u32 provided, calculated;

	if (EXT4_SB(inode->i_sb)->s_es->s_creator_os !=
	    cpu_to_le32(EXT4_OS_LINUX) ||
	    !ext4_has_metadata_csum(inode->i_sb))
		return 1;

	provided = le16_to_cpu(raw->i_checksum_lo);
	calculated = ext4_inode_csum(inode, raw, ei);
	if (EXT4_INODE_SIZE(inode->i_sb) > EXT4_GOOD_OLD_INODE_SIZE &&
	    EXT4_FITS_IN_INODE(raw, ei, i_checksum_hi))
		provided |= ((__u32)le16_to_cpu(raw->i_checksum_hi)) << 16;
	else
		calculated &= 0xFFFF;

	return provided == calculated;
}

static void ext4_inode_csum_set(struct inode *inode, struct ext4_inode *raw,
				struct ext4_inode_info *ei)
{
	__u32 csum;

	if (EXT4_SB(inode->i_sb)->s_es->s_creator_os !=
	    cpu_to_le32(EXT4_OS_LINUX) ||
	    !ext4_has_metadata_csum(inode->i_sb))
		return;

	csum = ext4_inode_csum(inode, raw, ei);
	raw->i_checksum_lo = cpu_to_le16(csum & 0xFFFF);
	if (EXT4_INODE_SIZE(inode->i_sb) > EXT4_GOOD_OLD_INODE_SIZE &&
	    EXT4_FITS_IN_INODE(raw, ei, i_checksum_hi))
		raw->i_checksum_hi = cpu_to_le16(csum >> 16);
}

static inline int ext4_begin_ordered_truncate(struct inode *inode,
					      loff_t new_size)
{
	trace_ext4_begin_ordered_truncate(inode, new_size);
	/*
	 * If jinode is zero, then we never opened the file for
	 * writing, so there's no need to call
	 * jbd2_journal_begin_ordered_truncate() since there's no
	 * outstanding writes we need to flush.
	 */
	if (!EXT4_I(inode)->jinode)
		return 0;
	return jbd2_journal_begin_ordered_truncate(EXT4_JOURNAL(inode),
						   EXT4_I(inode)->jinode,
						   new_size);
}

static void ext4_invalidatepage(struct page *page, unsigned int offset,
				unsigned int length);
static int __ext4_journalled_writepage(struct page *page, unsigned int len);
static int ext4_bh_delay_or_unwritten(handle_t *handle, struct buffer_head *bh);
static int ext4_meta_trans_blocks(struct inode *inode, int lblocks,
				  int pextents);

/*
 * Test whether an inode is a fast symlink.
 * A fast symlink has its symlink data stored in ext4_inode_info->i_data.
 */
int ext4_inode_is_fast_symlink(struct inode *inode)
{
	if (!(EXT4_I(inode)->i_flags & EXT4_EA_INODE_FL)) {
		int ea_blocks = EXT4_I(inode)->i_file_acl ?
				EXT4_CLUSTER_SIZE(inode->i_sb) >> 9 : 0;

		if (ext4_has_inline_data(inode))
			return 0;

		return (S_ISLNK(inode->i_mode) && inode->i_blocks - ea_blocks == 0);
	}
	return S_ISLNK(inode->i_mode) && inode->i_size &&
	       (inode->i_size < EXT4_N_BLOCKS * 4);
}

/*
 * Restart the transaction associated with *handle.  This does a commit,
 * so before we call here everything must be consistently dirtied against
 * this transaction.
 */
int ext4_truncate_restart_trans(handle_t *handle, struct inode *inode,
				 int nblocks)
{
	int ret;

	/*
	 * Drop i_data_sem to avoid deadlock with ext4_map_blocks.  At this
	 * moment, get_block can be called only for blocks inside i_size since
	 * page cache has been already dropped and writes are blocked by
	 * i_mutex. So we can safely drop the i_data_sem here.
	 */
	BUG_ON(EXT4_JOURNAL(inode) == NULL);
	jbd_debug(2, "restarting handle %p\n", handle);
	up_write(&EXT4_I(inode)->i_data_sem);
	ret = ext4_journal_restart(handle, nblocks);
	down_write(&EXT4_I(inode)->i_data_sem);
	ext4_discard_preallocations(inode);

	return ret;
}

/*
 * Called at the last iput() if i_nlink is zero.
 */
void ext4_evict_inode(struct inode *inode)
{
	handle_t *handle;
	int err;
	int extra_credits = 3;
	struct ext4_xattr_inode_array *ea_inode_array = NULL;

	trace_ext4_evict_inode(inode);

	if (inode->i_nlink) {
		/*
		 * When journalling data dirty buffers are tracked only in the
		 * journal. So although mm thinks everything is clean and
		 * ready for reaping the inode might still have some pages to
		 * write in the running transaction or waiting to be
		 * checkpointed. Thus calling jbd2_journal_invalidatepage()
		 * (via truncate_inode_pages()) to discard these buffers can
		 * cause data loss. Also even if we did not discard these
		 * buffers, we would have no way to find them after the inode
		 * is reaped and thus user could see stale data if he tries to
		 * read them before the transaction is checkpointed. So be
		 * careful and force everything to disk here... We use
		 * ei->i_datasync_tid to store the newest transaction
		 * containing inode's data.
		 *
		 * Note that directories do not have this problem because they
		 * don't use page cache.
		 */
		if (inode->i_ino != EXT4_JOURNAL_INO &&
		    ext4_should_journal_data(inode) &&
		    (S_ISLNK(inode->i_mode) || S_ISREG(inode->i_mode)) &&
		    inode->i_data.nrpages) {
			journal_t *journal = EXT4_SB(inode->i_sb)->s_journal;
			tid_t commit_tid = EXT4_I(inode)->i_datasync_tid;

			jbd2_complete_transaction(journal, commit_tid);
			filemap_write_and_wait(&inode->i_data);
		}
		truncate_inode_pages_final(&inode->i_data);

		goto no_delete;
	}

	if (is_bad_inode(inode))
		goto no_delete;
	dquot_initialize(inode);

	if (ext4_should_order_data(inode))
		ext4_begin_ordered_truncate(inode, 0);
	truncate_inode_pages_final(&inode->i_data);

	/*
	 * Protect us against freezing - iput() caller didn't have to have any
	 * protection against it
	 */
	sb_start_intwrite(inode->i_sb);

	if (!IS_NOQUOTA(inode))
		extra_credits += EXT4_MAXQUOTAS_DEL_BLOCKS(inode->i_sb);

	handle = ext4_journal_start(inode, EXT4_HT_TRUNCATE,
				 ext4_blocks_for_truncate(inode)+extra_credits);
	if (IS_ERR(handle)) {
		ext4_std_error(inode->i_sb, PTR_ERR(handle));
		/*
		 * If we're going to skip the normal cleanup, we still need to
		 * make sure that the in-core orphan linked list is properly
		 * cleaned up.
		 */
		ext4_orphan_del(NULL, inode);
		sb_end_intwrite(inode->i_sb);
		goto no_delete;
	}

	if (IS_SYNC(inode))
		ext4_handle_sync(handle);

	/*
	 * Set inode->i_size to 0 before calling ext4_truncate(). We need
	 * special handling of symlinks here because i_size is used to
	 * determine whether ext4_inode_info->i_data contains symlink data or
	 * block mappings. Setting i_size to 0 will remove its fast symlink
	 * status. Erase i_data so that it becomes a valid empty block map.
	 */
	if (ext4_inode_is_fast_symlink(inode))
		memset(EXT4_I(inode)->i_data, 0, sizeof(EXT4_I(inode)->i_data));
	inode->i_size = 0;
	err = ext4_mark_inode_dirty(handle, inode);
	if (err) {
		ext4_warning(inode->i_sb,
			     "couldn't mark inode dirty (err %d)", err);
		goto stop_handle;
	}
	if (inode->i_blocks) {
		err = ext4_truncate(inode);
		if (err) {
			ext4_error(inode->i_sb,
				   "couldn't truncate inode %lu (err %d)",
				   inode->i_ino, err);
			goto stop_handle;
		}
	}

	/* Remove xattr references. */
	err = ext4_xattr_delete_inode(handle, inode, &ea_inode_array,
				      extra_credits);
	if (err) {
		ext4_warning(inode->i_sb, "xattr delete (err %d)", err);
stop_handle:
		ext4_journal_stop(handle);
		ext4_orphan_del(NULL, inode);
		sb_end_intwrite(inode->i_sb);
		ext4_xattr_inode_array_free(ea_inode_array);
		goto no_delete;
	}

	/*
	 * Kill off the orphan record which ext4_truncate created.
	 * AKPM: I think this can be inside the above `if'.
	 * Note that ext4_orphan_del() has to be able to cope with the
	 * deletion of a non-existent orphan - this is because we don't
	 * know if ext4_truncate() actually created an orphan record.
	 * (Well, we could do this if we need to, but heck - it works)
	 */
	ext4_orphan_del(handle, inode);
	EXT4_I(inode)->i_dtime	= get_seconds();

	/*
	 * One subtle ordering requirement: if anything has gone wrong
	 * (transaction abort, IO errors, whatever), then we can still
	 * do these next steps (the fs will already have been marked as
	 * having errors), but we can't free the inode if the mark_dirty
	 * fails.
	 */
	if (ext4_mark_inode_dirty(handle, inode))
		/* If that failed, just do the required in-core inode clear. */
		ext4_clear_inode(inode);
	else
		ext4_free_inode(handle, inode);
	ext4_journal_stop(handle);
	sb_end_intwrite(inode->i_sb);
	ext4_xattr_inode_array_free(ea_inode_array);
	return;
no_delete:
	ext4_clear_inode(inode);	/* We must guarantee clearing of inode... */
}

#ifdef CONFIG_QUOTA
qsize_t *ext4_get_reserved_space(struct inode *inode)
{
	return &EXT4_I(inode)->i_reserved_quota;
}
#endif

/*
 * Called with i_data_sem down, which is important since we can call
 * ext4_discard_preallocations() from here.
 */
void ext4_da_update_reserve_space(struct inode *inode,
					int used, int quota_claim)
{
	struct ext4_sb_info *sbi = EXT4_SB(inode->i_sb);
	struct ext4_inode_info *ei = EXT4_I(inode);

	spin_lock(&ei->i_block_reservation_lock);
	trace_ext4_da_update_reserve_space(inode, used, quota_claim);
	if (unlikely(used > ei->i_reserved_data_blocks)) {
		ext4_warning(inode->i_sb, "%s: ino %lu, used %d "
			 "with only %d reserved data blocks",
			 __func__, inode->i_ino, used,
			 ei->i_reserved_data_blocks);
		WARN_ON(1);
		used = ei->i_reserved_data_blocks;
	}

	/* Update per-inode reservations */
	ei->i_reserved_data_blocks -= used;
	percpu_counter_sub(&sbi->s_dirtyclusters_counter, used);

	spin_unlock(&EXT4_I(inode)->i_block_reservation_lock);

	/* Update quota subsystem for data blocks */
	if (quota_claim)
		dquot_claim_block(inode, EXT4_C2B(sbi, used));
	else {
		/*
		 * We did fallocate with an offset that is already delayed
		 * allocated. So on delayed allocated writeback we should
		 * not re-claim the quota for fallocated blocks.
		 */
		dquot_release_reservation_block(inode, EXT4_C2B(sbi, used));
	}

	/*
	 * If we have done all the pending block allocations and if
	 * there aren't any writers on the inode, we can discard the
	 * inode's preallocations.
	 */
	if ((ei->i_reserved_data_blocks == 0) &&
	    (atomic_read(&inode->i_writecount) == 0))
		ext4_discard_preallocations(inode);
}

static int __check_block_validity(struct inode *inode, const char *func,
				unsigned int line,
				struct ext4_map_blocks *map)
{
	if (!ext4_data_block_valid(EXT4_SB(inode->i_sb), map->m_pblk,
				   map->m_len)) {
		ext4_error_inode(inode, func, line, map->m_pblk,
				 "lblock %lu mapped to illegal pblock %llu "
				 "(length %d)", (unsigned long) map->m_lblk,
				 map->m_pblk, map->m_len);
		return -EFSCORRUPTED;
	}
	return 0;
}

int ext4_issue_zeroout(struct inode *inode, ext4_lblk_t lblk, ext4_fsblk_t pblk,
		       ext4_lblk_t len)
{
	int ret;

	if (IS_ENCRYPTED(inode))
		return fscrypt_zeroout_range(inode, lblk, pblk, len);

	ret = sb_issue_zeroout(inode->i_sb, pblk, len, GFP_NOFS);
	if (ret > 0)
		ret = 0;

	return ret;
}

#define check_block_validity(inode, map)	\
	__check_block_validity((inode), __func__, __LINE__, (map))

#ifdef ES_AGGRESSIVE_TEST
static void ext4_map_blocks_es_recheck(handle_t *handle,
				       struct inode *inode,
				       struct ext4_map_blocks *es_map,
				       struct ext4_map_blocks *map,
				       int flags)
{
	int retval;

	map->m_flags = 0;
	/*
	 * There is a race window that the result is not the same.
	 * e.g. xfstests #223 when dioread_nolock enables.  The reason
	 * is that we lookup a block mapping in extent status tree with
	 * out taking i_data_sem.  So at the time the unwritten extent
	 * could be converted.
	 */
	down_read(&EXT4_I(inode)->i_data_sem);
	if (ext4_test_inode_flag(inode, EXT4_INODE_EXTENTS)) {
		retval = ext4_ext_map_blocks(handle, inode, map, flags &
					     EXT4_GET_BLOCKS_KEEP_SIZE);
	} else {
		retval = ext4_ind_map_blocks(handle, inode, map, flags &
					     EXT4_GET_BLOCKS_KEEP_SIZE);
	}
	up_read((&EXT4_I(inode)->i_data_sem));

	/*
	 * We don't check m_len because extent will be collpased in status
	 * tree.  So the m_len might not equal.
	 */
	if (es_map->m_lblk != map->m_lblk ||
	    es_map->m_flags != map->m_flags ||
	    es_map->m_pblk != map->m_pblk) {
		printk("ES cache assertion failed for inode: %lu "
		       "es_cached ex [%d/%d/%llu/%x] != "
		       "found ex [%d/%d/%llu/%x] retval %d flags %x\n",
		       inode->i_ino, es_map->m_lblk, es_map->m_len,
		       es_map->m_pblk, es_map->m_flags, map->m_lblk,
		       map->m_len, map->m_pblk, map->m_flags,
		       retval, flags);
	}
}
#endif /* ES_AGGRESSIVE_TEST */

/*
 * The ext4_map_blocks() function tries to look up the requested blocks,
 * and returns if the blocks are already mapped.
 *
 * Otherwise it takes the write lock of the i_data_sem and allocate blocks
 * and store the allocated blocks in the result buffer head and mark it
 * mapped.
 *
 * If file type is extents based, it will call ext4_ext_map_blocks(),
 * Otherwise, call with ext4_ind_map_blocks() to handle indirect mapping
 * based files
 *
 * On success, it returns the number of blocks being mapped or allocated.  if
 * create==0 and the blocks are pre-allocated and unwritten, the resulting @map
 * is marked as unwritten. If the create == 1, it will mark @map as mapped.
 *
 * It returns 0 if plain look up failed (blocks have not been allocated), in
 * that case, @map is returned as unmapped but we still do fill map->m_len to
 * indicate the length of a hole starting at map->m_lblk.
 *
 * It returns the error in case of allocation failure.
 */
int ext4_map_blocks(handle_t *handle, struct inode *inode,
		    struct ext4_map_blocks *map, int flags)
{
	struct extent_status es;
	int retval;
	int ret = 0;
#ifdef ES_AGGRESSIVE_TEST
	struct ext4_map_blocks orig_map;

	memcpy(&orig_map, map, sizeof(*map));
#endif

	map->m_flags = 0;
	ext_debug("ext4_map_blocks(): inode %lu, flag %d, max_blocks %u,"
		  "logical block %lu\n", inode->i_ino, flags, map->m_len,
		  (unsigned long) map->m_lblk);

	/*
	 * ext4_map_blocks returns an int, and m_len is an unsigned int
	 */
	if (unlikely(map->m_len > INT_MAX))
		map->m_len = INT_MAX;

	/* We can handle the block number less than EXT_MAX_BLOCKS */
	if (unlikely(map->m_lblk >= EXT_MAX_BLOCKS))
		return -EFSCORRUPTED;

	/* Lookup extent status tree firstly */
	if (ext4_es_lookup_extent(inode, map->m_lblk, &es)) {
		if (ext4_es_is_written(&es) || ext4_es_is_unwritten(&es)) {
			map->m_pblk = ext4_es_pblock(&es) +
					map->m_lblk - es.es_lblk;
			map->m_flags |= ext4_es_is_written(&es) ?
					EXT4_MAP_MAPPED : EXT4_MAP_UNWRITTEN;
			retval = es.es_len - (map->m_lblk - es.es_lblk);
			if (retval > map->m_len)
				retval = map->m_len;
			map->m_len = retval;
		} else if (ext4_es_is_delayed(&es) || ext4_es_is_hole(&es)) {
			map->m_pblk = 0;
			retval = es.es_len - (map->m_lblk - es.es_lblk);
			if (retval > map->m_len)
				retval = map->m_len;
			map->m_len = retval;
			retval = 0;
		} else {
			BUG_ON(1);
		}
#ifdef ES_AGGRESSIVE_TEST
		ext4_map_blocks_es_recheck(handle, inode, map,
					   &orig_map, flags);
#endif
		goto found;
	}

	/*
	 * Try to see if we can get the block without requesting a new
	 * file system block.
	 */
	down_read(&EXT4_I(inode)->i_data_sem);
	if (ext4_test_inode_flag(inode, EXT4_INODE_EXTENTS)) {
		retval = ext4_ext_map_blocks(handle, inode, map, flags &
					     EXT4_GET_BLOCKS_KEEP_SIZE);
	} else {
		retval = ext4_ind_map_blocks(handle, inode, map, flags &
					     EXT4_GET_BLOCKS_KEEP_SIZE);
	}
	if (retval > 0) {
		unsigned int status;

		if (unlikely(retval != map->m_len)) {
			ext4_warning(inode->i_sb,
				     "ES len assertion failed for inode "
				     "%lu: retval %d != map->m_len %d",
				     inode->i_ino, retval, map->m_len);
			WARN_ON(1);
		}

		status = map->m_flags & EXT4_MAP_UNWRITTEN ?
				EXTENT_STATUS_UNWRITTEN : EXTENT_STATUS_WRITTEN;
		if (!(flags & EXT4_GET_BLOCKS_DELALLOC_RESERVE) &&
		    !(status & EXTENT_STATUS_WRITTEN) &&
		    ext4_find_delalloc_range(inode, map->m_lblk,
					     map->m_lblk + map->m_len - 1))
			status |= EXTENT_STATUS_DELAYED;
		ret = ext4_es_insert_extent(inode, map->m_lblk,
					    map->m_len, map->m_pblk, status);
		if (ret < 0)
			retval = ret;
	}
	up_read((&EXT4_I(inode)->i_data_sem));

found:
	if (retval > 0 && map->m_flags & EXT4_MAP_MAPPED) {
		ret = check_block_validity(inode, map);
		if (ret != 0)
			return ret;
	}

	/* If it is only a block(s) look up */
	if ((flags & EXT4_GET_BLOCKS_CREATE) == 0)
		return retval;

	/*
	 * Returns if the blocks have already allocated
	 *
	 * Note that if blocks have been preallocated
	 * ext4_ext_get_block() returns the create = 0
	 * with buffer head unmapped.
	 */
	if (retval > 0 && map->m_flags & EXT4_MAP_MAPPED)
		/*
		 * If we need to convert extent to unwritten
		 * we continue and do the actual work in
		 * ext4_ext_map_blocks()
		 */
		if (!(flags & EXT4_GET_BLOCKS_CONVERT_UNWRITTEN))
			return retval;

	/*
	 * Here we clear m_flags because after allocating an new extent,
	 * it will be set again.
	 */
	map->m_flags &= ~EXT4_MAP_FLAGS;

	/*
	 * New blocks allocate and/or writing to unwritten extent
	 * will possibly result in updating i_data, so we take
	 * the write lock of i_data_sem, and call get_block()
	 * with create == 1 flag.
	 */
	down_write(&EXT4_I(inode)->i_data_sem);

	/*
	 * We need to check for EXT4 here because migrate
	 * could have changed the inode type in between
	 */
	if (ext4_test_inode_flag(inode, EXT4_INODE_EXTENTS)) {
		retval = ext4_ext_map_blocks(handle, inode, map, flags);
	} else {
		retval = ext4_ind_map_blocks(handle, inode, map, flags);

		if (retval > 0 && map->m_flags & EXT4_MAP_NEW) {
			/*
			 * We allocated new blocks which will result in
			 * i_data's format changing.  Force the migrate
			 * to fail by clearing migrate flags
			 */
			ext4_clear_inode_state(inode, EXT4_STATE_EXT_MIGRATE);
		}

		/*
		 * Update reserved blocks/metadata blocks after successful
		 * block allocation which had been deferred till now. We don't
		 * support fallocate for non extent files. So we can update
		 * reserve space here.
		 */
		if ((retval > 0) &&
			(flags & EXT4_GET_BLOCKS_DELALLOC_RESERVE))
			ext4_da_update_reserve_space(inode, retval, 1);
	}

	if (retval > 0) {
		unsigned int status;

		if (unlikely(retval != map->m_len)) {
			ext4_warning(inode->i_sb,
				     "ES len assertion failed for inode "
				     "%lu: retval %d != map->m_len %d",
				     inode->i_ino, retval, map->m_len);
			WARN_ON(1);
		}

		/*
		 * We have to zeroout blocks before inserting them into extent
		 * status tree. Otherwise someone could look them up there and
		 * use them before they are really zeroed. We also have to
		 * unmap metadata before zeroing as otherwise writeback can
		 * overwrite zeros with stale data from block device.
		 */
		if (flags & EXT4_GET_BLOCKS_ZERO &&
		    map->m_flags & EXT4_MAP_MAPPED &&
		    map->m_flags & EXT4_MAP_NEW) {
			clean_bdev_aliases(inode->i_sb->s_bdev, map->m_pblk,
					   map->m_len);
			ret = ext4_issue_zeroout(inode, map->m_lblk,
						 map->m_pblk, map->m_len);
			if (ret) {
				retval = ret;
				goto out_sem;
			}
		}

		/*
		 * If the extent has been zeroed out, we don't need to update
		 * extent status tree.
		 */
		if ((flags & EXT4_GET_BLOCKS_PRE_IO) &&
		    ext4_es_lookup_extent(inode, map->m_lblk, &es)) {
			if (ext4_es_is_written(&es))
				goto out_sem;
		}
		status = map->m_flags & EXT4_MAP_UNWRITTEN ?
				EXTENT_STATUS_UNWRITTEN : EXTENT_STATUS_WRITTEN;
		if (!(flags & EXT4_GET_BLOCKS_DELALLOC_RESERVE) &&
		    !(status & EXTENT_STATUS_WRITTEN) &&
		    ext4_find_delalloc_range(inode, map->m_lblk,
					     map->m_lblk + map->m_len - 1))
			status |= EXTENT_STATUS_DELAYED;
		ret = ext4_es_insert_extent(inode, map->m_lblk, map->m_len,
					    map->m_pblk, status);
		if (ret < 0) {
			retval = ret;
			goto out_sem;
		}
	}

out_sem:
	up_write((&EXT4_I(inode)->i_data_sem));
	if (retval > 0 && map->m_flags & EXT4_MAP_MAPPED) {
		ret = check_block_validity(inode, map);
		if (ret != 0)
			return ret;

		/*
		 * Inodes with freshly allocated blocks where contents will be
		 * visible after transaction commit must be on transaction's
		 * ordered data list.
		 */
		if (map->m_flags & EXT4_MAP_NEW &&
		    !(map->m_flags & EXT4_MAP_UNWRITTEN) &&
		    !(flags & EXT4_GET_BLOCKS_ZERO) &&
		    !ext4_is_quota_file(inode) &&
		    ext4_should_order_data(inode)) {
			loff_t start_byte =
				(loff_t)map->m_lblk << inode->i_blkbits;
			loff_t length = (loff_t)map->m_len << inode->i_blkbits;

			if (flags & EXT4_GET_BLOCKS_IO_SUBMIT)
				ret = ext4_jbd2_inode_add_wait(handle, inode,
						start_byte, length);
			else
				ret = ext4_jbd2_inode_add_write(handle, inode,
						start_byte, length);
			if (ret)
				return ret;
		}
	}
	return retval;
}

/*
 * Update EXT4_MAP_FLAGS in bh->b_state. For buffer heads attached to pages
 * we have to be careful as someone else may be manipulating b_state as well.
 */
static void ext4_update_bh_state(struct buffer_head *bh, unsigned long flags)
{
	unsigned long old_state;
	unsigned long new_state;

	flags &= EXT4_MAP_FLAGS;

	/* Dummy buffer_head? Set non-atomically. */
	if (!bh->b_page) {
		bh->b_state = (bh->b_state & ~EXT4_MAP_FLAGS) | flags;
		return;
	}
	/*
	 * Someone else may be modifying b_state. Be careful! This is ugly but
	 * once we get rid of using bh as a container for mapping information
	 * to pass to / from get_block functions, this can go away.
	 */
	do {
		old_state = READ_ONCE(bh->b_state);
		new_state = (old_state & ~EXT4_MAP_FLAGS) | flags;
	} while (unlikely(
		 cmpxchg(&bh->b_state, old_state, new_state) != old_state));
}

static int _ext4_get_block(struct inode *inode, sector_t iblock,
			   struct buffer_head *bh, int flags)
{
	struct ext4_map_blocks map;
	int ret = 0;

	if (ext4_has_inline_data(inode))
		return -ERANGE;

	map.m_lblk = iblock;
	map.m_len = bh->b_size >> inode->i_blkbits;

	ret = ext4_map_blocks(ext4_journal_current_handle(), inode, &map,
			      flags);
	if (ret > 0) {
		map_bh(bh, inode->i_sb, map.m_pblk);
		ext4_update_bh_state(bh, map.m_flags);
		bh->b_size = inode->i_sb->s_blocksize * map.m_len;
		ret = 0;
	} else if (ret == 0) {
		/* hole case, need to fill in bh->b_size */
		bh->b_size = inode->i_sb->s_blocksize * map.m_len;
	}
	return ret;
}

int ext4_get_block(struct inode *inode, sector_t iblock,
		   struct buffer_head *bh, int create)
{
	return _ext4_get_block(inode, iblock, bh,
			       create ? EXT4_GET_BLOCKS_CREATE : 0);
}

/*
 * Get block function used when preparing for buffered write if we require
 * creating an unwritten extent if blocks haven't been allocated.  The extent
 * will be converted to written after the IO is complete.
 */
int ext4_get_block_unwritten(struct inode *inode, sector_t iblock,
			     struct buffer_head *bh_result, int create)
{
	ext4_debug("ext4_get_block_unwritten: inode %lu, create flag %d\n",
		   inode->i_ino, create);
	return _ext4_get_block(inode, iblock, bh_result,
			       EXT4_GET_BLOCKS_IO_CREATE_EXT);
}

/* Maximum number of blocks we map for direct IO at once. */
#define DIO_MAX_BLOCKS 4096

/*
 * Get blocks function for the cases that need to start a transaction -
 * generally difference cases of direct IO and DAX IO. It also handles retries
 * in case of ENOSPC.
 */
static int ext4_get_block_trans(struct inode *inode, sector_t iblock,
				struct buffer_head *bh_result, int flags)
{
	int dio_credits;
	handle_t *handle;
	int retries = 0;
	int ret;

	/* Trim mapping request to maximum we can map at once for DIO */
	if (bh_result->b_size >> inode->i_blkbits > DIO_MAX_BLOCKS)
		bh_result->b_size = DIO_MAX_BLOCKS << inode->i_blkbits;
	dio_credits = ext4_chunk_trans_blocks(inode,
				      bh_result->b_size >> inode->i_blkbits);
retry:
	handle = ext4_journal_start(inode, EXT4_HT_MAP_BLOCKS, dio_credits);
	if (IS_ERR(handle))
		return PTR_ERR(handle);

	ret = _ext4_get_block(inode, iblock, bh_result, flags);
	ext4_journal_stop(handle);

	if (ret == -ENOSPC && ext4_should_retry_alloc(inode->i_sb, &retries))
		goto retry;
	return ret;
}

/* Get block function for DIO reads and writes to inodes without extents */
int ext4_dio_get_block(struct inode *inode, sector_t iblock,
		       struct buffer_head *bh, int create)
{
	/* We don't expect handle for direct IO */
	WARN_ON_ONCE(ext4_journal_current_handle());

	if (!create)
		return _ext4_get_block(inode, iblock, bh, 0);
	return ext4_get_block_trans(inode, iblock, bh, EXT4_GET_BLOCKS_CREATE);
}

/*
 * Get block function for AIO DIO writes when we create unwritten extent if
 * blocks are not allocated yet. The extent will be converted to written
 * after IO is complete.
 */
static int ext4_dio_get_block_unwritten_async(struct inode *inode,
		sector_t iblock, struct buffer_head *bh_result,	int create)
{
	int ret;

	/* We don't expect handle for direct IO */
	WARN_ON_ONCE(ext4_journal_current_handle());

	ret = ext4_get_block_trans(inode, iblock, bh_result,
				   EXT4_GET_BLOCKS_IO_CREATE_EXT);

	/*
	 * When doing DIO using unwritten extents, we need io_end to convert
	 * unwritten extents to written on IO completion. We allocate io_end
	 * once we spot unwritten extent and store it in b_private. Generic
	 * DIO code keeps b_private set and furthermore passes the value to
	 * our completion callback in 'private' argument.
	 */
	if (!ret && buffer_unwritten(bh_result)) {
		if (!bh_result->b_private) {
			ext4_io_end_t *io_end;

			io_end = ext4_init_io_end(inode, GFP_KERNEL);
			if (!io_end)
				return -ENOMEM;
			bh_result->b_private = io_end;
			ext4_set_io_unwritten_flag(inode, io_end);
		}
		set_buffer_defer_completion(bh_result);
	}

	return ret;
}

/*
 * Get block function for non-AIO DIO writes when we create unwritten extent if
 * blocks are not allocated yet. The extent will be converted to written
 * after IO is complete by ext4_direct_IO_write().
 */
static int ext4_dio_get_block_unwritten_sync(struct inode *inode,
		sector_t iblock, struct buffer_head *bh_result,	int create)
{
	int ret;

	/* We don't expect handle for direct IO */
	WARN_ON_ONCE(ext4_journal_current_handle());

	ret = ext4_get_block_trans(inode, iblock, bh_result,
				   EXT4_GET_BLOCKS_IO_CREATE_EXT);

	/*
	 * Mark inode as having pending DIO writes to unwritten extents.
	 * ext4_direct_IO_write() checks this flag and converts extents to
	 * written.
	 */
	if (!ret && buffer_unwritten(bh_result))
		ext4_set_inode_state(inode, EXT4_STATE_DIO_UNWRITTEN);

	return ret;
}

static int ext4_dio_get_block_overwrite(struct inode *inode, sector_t iblock,
		   struct buffer_head *bh_result, int create)
{
	int ret;

	ext4_debug("ext4_dio_get_block_overwrite: inode %lu, create flag %d\n",
		   inode->i_ino, create);
	/* We don't expect handle for direct IO */
	WARN_ON_ONCE(ext4_journal_current_handle());

	ret = _ext4_get_block(inode, iblock, bh_result, 0);
	/*
	 * Blocks should have been preallocated! ext4_file_write_iter() checks
	 * that.
	 */
	WARN_ON_ONCE(!buffer_mapped(bh_result) || buffer_unwritten(bh_result));

	return ret;
}


/*
 * `handle' can be NULL if create is zero
 */
struct buffer_head *ext4_getblk(handle_t *handle, struct inode *inode,
				ext4_lblk_t block, int map_flags)
{
	struct ext4_map_blocks map;
	struct buffer_head *bh;
	int create = map_flags & EXT4_GET_BLOCKS_CREATE;
	int err;

	J_ASSERT(handle != NULL || create == 0);

	map.m_lblk = block;
	map.m_len = 1;
	err = ext4_map_blocks(handle, inode, &map, map_flags);

	if (err == 0)
		return create ? ERR_PTR(-ENOSPC) : NULL;
	if (err < 0)
		return ERR_PTR(err);

	bh = sb_getblk(inode->i_sb, map.m_pblk);
	if (unlikely(!bh))
		return ERR_PTR(-ENOMEM);
	if (map.m_flags & EXT4_MAP_NEW) {
		J_ASSERT(create != 0);
		J_ASSERT(handle != NULL);

		/*
		 * Now that we do not always journal data, we should
		 * keep in mind whether this should always journal the
		 * new buffer as metadata.  For now, regular file
		 * writes use ext4_get_block instead, so it's not a
		 * problem.
		 */
		lock_buffer(bh);
		BUFFER_TRACE(bh, "call get_create_access");
		err = ext4_journal_get_create_access(handle, bh);
		if (unlikely(err)) {
			unlock_buffer(bh);
			goto errout;
		}
		if (!buffer_uptodate(bh)) {
			memset(bh->b_data, 0, inode->i_sb->s_blocksize);
			set_buffer_uptodate(bh);
		}
		unlock_buffer(bh);
		BUFFER_TRACE(bh, "call ext4_handle_dirty_metadata");
		err = ext4_handle_dirty_metadata(handle, inode, bh);
		if (unlikely(err))
			goto errout;
	} else
		BUFFER_TRACE(bh, "not a new buffer");
	return bh;
errout:
	brelse(bh);
	return ERR_PTR(err);
}

struct buffer_head *ext4_bread(handle_t *handle, struct inode *inode,
			       ext4_lblk_t block, int map_flags)
{
	struct buffer_head *bh;

	bh = ext4_getblk(handle, inode, block, map_flags);
	if (IS_ERR(bh))
		return bh;
	if (!bh || buffer_uptodate(bh))
		return bh;
	ll_rw_block(REQ_OP_READ, REQ_META | REQ_PRIO, 1, &bh);
	wait_on_buffer(bh);
	if (buffer_uptodate(bh))
		return bh;
	put_bh(bh);
	return ERR_PTR(-EIO);
}

/* Read a contiguous batch of blocks. */
int ext4_bread_batch(struct inode *inode, ext4_lblk_t block, int bh_count,
		     bool wait, struct buffer_head **bhs)
{
	int i, err;

	for (i = 0; i < bh_count; i++) {
		bhs[i] = ext4_getblk(NULL, inode, block + i, 0 /* map_flags */);
		if (IS_ERR(bhs[i])) {
			err = PTR_ERR(bhs[i]);
			bh_count = i;
			goto out_brelse;
		}
	}

	for (i = 0; i < bh_count; i++)
		/* Note that NULL bhs[i] is valid because of holes. */
		if (bhs[i] && !buffer_uptodate(bhs[i]))
			ll_rw_block(REQ_OP_READ, REQ_META | REQ_PRIO, 1,
				    &bhs[i]);

	if (!wait)
		return 0;

	for (i = 0; i < bh_count; i++)
		if (bhs[i])
			wait_on_buffer(bhs[i]);

	for (i = 0; i < bh_count; i++) {
		if (bhs[i] && !buffer_uptodate(bhs[i])) {
			err = -EIO;
			goto out_brelse;
		}
	}
	return 0;

out_brelse:
	for (i = 0; i < bh_count; i++) {
		brelse(bhs[i]);
		bhs[i] = NULL;
	}
	return err;
}

int ext4_walk_page_buffers(handle_t *handle,
			   struct buffer_head *head,
			   unsigned from,
			   unsigned to,
			   int *partial,
			   int (*fn)(handle_t *handle,
				     struct buffer_head *bh))
{
	struct buffer_head *bh;
	unsigned block_start, block_end;
	unsigned blocksize = head->b_size;
	int err, ret = 0;
	struct buffer_head *next;

	for (bh = head, block_start = 0;
	     ret == 0 && (bh != head || !block_start);
	     block_start = block_end, bh = next) {
		next = bh->b_this_page;
		block_end = block_start + blocksize;
		if (block_end <= from || block_start >= to) {
			if (partial && !buffer_uptodate(bh))
				*partial = 1;
			continue;
		}
		err = (*fn)(handle, bh);
		if (!ret)
			ret = err;
	}
	return ret;
}

/*
 * To preserve ordering, it is essential that the hole instantiation and
 * the data write be encapsulated in a single transaction.  We cannot
 * close off a transaction and start a new one between the ext4_get_block()
 * and the commit_write().  So doing the jbd2_journal_start at the start of
 * prepare_write() is the right place.
 *
 * Also, this function can nest inside ext4_writepage().  In that case, we
 * *know* that ext4_writepage() has generated enough buffer credits to do the
 * whole page.  So we won't block on the journal in that case, which is good,
 * because the caller may be PF_MEMALLOC.
 *
 * By accident, ext4 can be reentered when a transaction is open via
 * quota file writes.  If we were to commit the transaction while thus
 * reentered, there can be a deadlock - we would be holding a quota
 * lock, and the commit would never complete if another thread had a
 * transaction open and was blocking on the quota lock - a ranking
 * violation.
 *
 * So what we do is to rely on the fact that jbd2_journal_stop/journal_start
 * will _not_ run commit under these circumstances because handle->h_ref
 * is elevated.  We'll still have enough credits for the tiny quotafile
 * write.
 */
int do_journal_get_write_access(handle_t *handle,
				struct buffer_head *bh)
{
	int dirty = buffer_dirty(bh);
	int ret;

	if (!buffer_mapped(bh) || buffer_freed(bh))
		return 0;
	/*
	 * __block_write_begin() could have dirtied some buffers. Clean
	 * the dirty bit as jbd2_journal_get_write_access() could complain
	 * otherwise about fs integrity issues. Setting of the dirty bit
	 * by __block_write_begin() isn't a real problem here as we clear
	 * the bit before releasing a page lock and thus writeback cannot
	 * ever write the buffer.
	 */
	if (dirty)
		clear_buffer_dirty(bh);
	BUFFER_TRACE(bh, "get write access");
	ret = ext4_journal_get_write_access(handle, bh);
	if (!ret && dirty)
		ret = ext4_handle_dirty_metadata(handle, NULL, bh);
	return ret;
}

#ifdef CONFIG_FS_ENCRYPTION
static int ext4_block_write_begin(struct page *page, loff_t pos, unsigned len,
				  get_block_t *get_block)
{
	unsigned from = pos & (PAGE_SIZE - 1);
	unsigned to = from + len;
	struct inode *inode = page->mapping->host;
	unsigned block_start, block_end;
	sector_t block;
	int err = 0;
	unsigned blocksize = inode->i_sb->s_blocksize;
	unsigned bbits;
	struct buffer_head *bh, *head, *wait[2], **wait_bh = wait;
	bool decrypt = false;

	BUG_ON(!PageLocked(page));
	BUG_ON(from > PAGE_SIZE);
	BUG_ON(to > PAGE_SIZE);
	BUG_ON(from > to);

	if (!page_has_buffers(page))
		create_empty_buffers(page, blocksize, 0);
	head = page_buffers(page);
	bbits = ilog2(blocksize);
	block = (sector_t)page->index << (PAGE_SHIFT - bbits);

	for (bh = head, block_start = 0; bh != head || !block_start;
	    block++, block_start = block_end, bh = bh->b_this_page) {
		block_end = block_start + blocksize;
		if (block_end <= from || block_start >= to) {
			if (PageUptodate(page)) {
				if (!buffer_uptodate(bh))
					set_buffer_uptodate(bh);
			}
			continue;
		}
		if (buffer_new(bh))
			clear_buffer_new(bh);
		if (!buffer_mapped(bh)) {
			WARN_ON(bh->b_size != blocksize);
			err = get_block(inode, block, bh, 1);
			if (err)
				break;
			if (buffer_new(bh)) {
				clean_bdev_bh_alias(bh);
				if (PageUptodate(page)) {
					clear_buffer_new(bh);
					set_buffer_uptodate(bh);
					mark_buffer_dirty(bh);
					continue;
				}
				if (block_end > to || block_start < from)
					zero_user_segments(page, to, block_end,
							   block_start, from);
				continue;
			}
		}
		if (PageUptodate(page)) {
			if (!buffer_uptodate(bh))
				set_buffer_uptodate(bh);
			continue;
		}
		if (!buffer_uptodate(bh) && !buffer_delay(bh) &&
		    !buffer_unwritten(bh) &&
		    (block_start < from || block_end > to)) {
			decrypt = IS_ENCRYPTED(inode) &&
				S_ISREG(inode->i_mode) &&
				!fscrypt_using_hardware_encryption(inode);
			ll_rw_block(REQ_OP_READ, (decrypt ? REQ_NOENCRYPT : 0),
				    1, &bh);
			*wait_bh++ = bh;
<<<<<<< HEAD
=======
			decrypt = IS_ENCRYPTED(inode) && S_ISREG(inode->i_mode);
>>>>>>> 20c71e6d
		}
	}
	/*
	 * If we issued read requests, let them complete.
	 */
	while (wait_bh > wait) {
		wait_on_buffer(*--wait_bh);
		if (!buffer_uptodate(*wait_bh))
			err = -EIO;
	}
	if (unlikely(err))
		page_zero_new_buffers(page, from, to);
	else if (decrypt)
		err = fscrypt_decrypt_page(page->mapping->host, page,
				PAGE_SIZE, 0, page->index);
	return err;
}
#endif

static int ext4_write_begin(struct file *file, struct address_space *mapping,
			    loff_t pos, unsigned len, unsigned flags,
			    struct page **pagep, void **fsdata)
{
	struct inode *inode = mapping->host;
	int ret, needed_blocks;
	handle_t *handle;
	int retries = 0;
	struct page *page;
	pgoff_t index;
	unsigned from, to;

	if (unlikely(ext4_forced_shutdown(EXT4_SB(inode->i_sb))))
		return -EIO;

	if (trace_android_fs_datawrite_start_enabled()) {
		char *path, pathbuf[MAX_TRACE_PATHBUF_LEN];

		path = android_fstrace_get_pathname(pathbuf,
						    MAX_TRACE_PATHBUF_LEN,
						    inode);
		trace_android_fs_datawrite_start(inode, pos, len,
						 current->pid, path,
						 current->comm);
	}
	trace_ext4_write_begin(inode, pos, len, flags);
	/*
	 * Reserve one block more for addition to orphan list in case
	 * we allocate blocks but write fails for some reason
	 */
	needed_blocks = ext4_writepage_trans_blocks(inode) + 1;
	index = pos >> PAGE_SHIFT;
	from = pos & (PAGE_SIZE - 1);
	to = from + len;

	if (ext4_test_inode_state(inode, EXT4_STATE_MAY_INLINE_DATA)) {
		ret = ext4_try_to_write_inline_data(mapping, inode, pos, len,
						    flags, pagep);
		if (ret < 0)
			return ret;
		if (ret == 1)
			return 0;
	}

	/*
	 * grab_cache_page_write_begin() can take a long time if the
	 * system is thrashing due to memory pressure, or if the page
	 * is being written back.  So grab it first before we start
	 * the transaction handle.  This also allows us to allocate
	 * the page (if needed) without using GFP_NOFS.
	 */
retry_grab:
	page = grab_cache_page_write_begin(mapping, index, flags);
	if (!page)
		return -ENOMEM;
	unlock_page(page);

retry_journal:
	handle = ext4_journal_start(inode, EXT4_HT_WRITE_PAGE, needed_blocks);
	if (IS_ERR(handle)) {
		put_page(page);
		return PTR_ERR(handle);
	}

	lock_page(page);
	if (page->mapping != mapping) {
		/* The page got truncated from under us */
		unlock_page(page);
		put_page(page);
		ext4_journal_stop(handle);
		goto retry_grab;
	}
	/* In case writeback began while the page was unlocked */
	wait_for_stable_page(page);

#ifdef CONFIG_FS_ENCRYPTION
	if (ext4_should_dioread_nolock(inode))
		ret = ext4_block_write_begin(page, pos, len,
					     ext4_get_block_unwritten);
	else
		ret = ext4_block_write_begin(page, pos, len,
					     ext4_get_block);
#else
	if (ext4_should_dioread_nolock(inode))
		ret = __block_write_begin(page, pos, len,
					  ext4_get_block_unwritten);
	else
		ret = __block_write_begin(page, pos, len, ext4_get_block);
#endif
	if (!ret && ext4_should_journal_data(inode)) {
		ret = ext4_walk_page_buffers(handle, page_buffers(page),
					     from, to, NULL,
					     do_journal_get_write_access);
	}

	if (ret) {
		unlock_page(page);
		/*
		 * __block_write_begin may have instantiated a few blocks
		 * outside i_size.  Trim these off again. Don't need
		 * i_size_read because we hold i_mutex.
		 *
		 * Add inode to orphan list in case we crash before
		 * truncate finishes
		 */
		if (pos + len > inode->i_size && ext4_can_truncate(inode))
			ext4_orphan_add(handle, inode);

		ext4_journal_stop(handle);
		if (pos + len > inode->i_size) {
			ext4_truncate_failed_write(inode);
			/*
			 * If truncate failed early the inode might
			 * still be on the orphan list; we need to
			 * make sure the inode is removed from the
			 * orphan list in that case.
			 */
			if (inode->i_nlink)
				ext4_orphan_del(NULL, inode);
		}

		if (ret == -ENOSPC &&
		    ext4_should_retry_alloc(inode->i_sb, &retries))
			goto retry_journal;
		put_page(page);
		return ret;
	}
	*pagep = page;
	return ret;
}

/* For write_end() in data=journal mode */
static int write_end_fn(handle_t *handle, struct buffer_head *bh)
{
	int ret;
	if (!buffer_mapped(bh) || buffer_freed(bh))
		return 0;
	set_buffer_uptodate(bh);
	ret = ext4_handle_dirty_metadata(handle, NULL, bh);
	clear_buffer_meta(bh);
	clear_buffer_prio(bh);
	return ret;
}

/*
 * We need to pick up the new inode size which generic_commit_write gave us
 * `file' can be NULL - eg, when called from page_symlink().
 *
 * ext4 never places buffers on inode->i_mapping->private_list.  metadata
 * buffers are managed internally.
 */
static int ext4_write_end(struct file *file,
			  struct address_space *mapping,
			  loff_t pos, unsigned len, unsigned copied,
			  struct page *page, void *fsdata)
{
	handle_t *handle = ext4_journal_current_handle();
	struct inode *inode = mapping->host;
	loff_t old_size = inode->i_size;
	int ret = 0, ret2;
	int i_size_changed = 0;
	int inline_data = ext4_has_inline_data(inode);

	trace_android_fs_datawrite_end(inode, pos, len);
	trace_ext4_write_end(inode, pos, len, copied);
	if (inline_data) {
		ret = ext4_write_inline_data_end(inode, pos, len,
						 copied, page);
		if (ret < 0) {
			unlock_page(page);
			put_page(page);
			goto errout;
		}
		copied = ret;
	} else
		copied = block_write_end(file, mapping, pos,
					 len, copied, page, fsdata);
	/*
	 * it's important to update i_size while still holding page lock:
	 * page writeout could otherwise come in and zero beyond i_size.
	 */
	i_size_changed = ext4_update_inode_size(inode, pos + copied);
	unlock_page(page);
	put_page(page);

	if (old_size < pos)
		pagecache_isize_extended(inode, old_size, pos);
	/*
	 * Don't mark the inode dirty under page lock. First, it unnecessarily
	 * makes the holding time of page lock longer. Second, it forces lock
	 * ordering of page lock and transaction start for journaling
	 * filesystems.
	 */
	if (i_size_changed || inline_data)
		ext4_mark_inode_dirty(handle, inode);

	if (pos + len > inode->i_size && ext4_can_truncate(inode))
		/* if we have allocated more blocks and copied
		 * less. We will have blocks allocated outside
		 * inode->i_size. So truncate them
		 */
		ext4_orphan_add(handle, inode);
errout:
	ret2 = ext4_journal_stop(handle);
	if (!ret)
		ret = ret2;

	if (pos + len > inode->i_size) {
		ext4_truncate_failed_write(inode);
		/*
		 * If truncate failed early the inode might still be
		 * on the orphan list; we need to make sure the inode
		 * is removed from the orphan list in that case.
		 */
		if (inode->i_nlink)
			ext4_orphan_del(NULL, inode);
	}

	return ret ? ret : copied;
}

/*
 * This is a private version of page_zero_new_buffers() which doesn't
 * set the buffer to be dirty, since in data=journalled mode we need
 * to call ext4_handle_dirty_metadata() instead.
 */
static void ext4_journalled_zero_new_buffers(handle_t *handle,
					    struct page *page,
					    unsigned from, unsigned to)
{
	unsigned int block_start = 0, block_end;
	struct buffer_head *head, *bh;

	bh = head = page_buffers(page);
	do {
		block_end = block_start + bh->b_size;
		if (buffer_new(bh)) {
			if (block_end > from && block_start < to) {
				if (!PageUptodate(page)) {
					unsigned start, size;

					start = max(from, block_start);
					size = min(to, block_end) - start;

					zero_user(page, start, size);
					write_end_fn(handle, bh);
				}
				clear_buffer_new(bh);
			}
		}
		block_start = block_end;
		bh = bh->b_this_page;
	} while (bh != head);
}

static int ext4_journalled_write_end(struct file *file,
				     struct address_space *mapping,
				     loff_t pos, unsigned len, unsigned copied,
				     struct page *page, void *fsdata)
{
	handle_t *handle = ext4_journal_current_handle();
	struct inode *inode = mapping->host;
	loff_t old_size = inode->i_size;
	int ret = 0, ret2;
	int partial = 0;
	unsigned from, to;
	int size_changed = 0;
	int inline_data = ext4_has_inline_data(inode);

	trace_android_fs_datawrite_end(inode, pos, len);
	trace_ext4_journalled_write_end(inode, pos, len, copied);
	from = pos & (PAGE_SIZE - 1);
	to = from + len;

	BUG_ON(!ext4_handle_valid(handle));

	if (inline_data) {
		ret = ext4_write_inline_data_end(inode, pos, len,
						 copied, page);
		if (ret < 0) {
			unlock_page(page);
			put_page(page);
			goto errout;
		}
		copied = ret;
	} else if (unlikely(copied < len) && !PageUptodate(page)) {
		copied = 0;
		ext4_journalled_zero_new_buffers(handle, page, from, to);
	} else {
		if (unlikely(copied < len))
			ext4_journalled_zero_new_buffers(handle, page,
							 from + copied, to);
		ret = ext4_walk_page_buffers(handle, page_buffers(page), from,
					     from + copied, &partial,
					     write_end_fn);
		if (!partial)
			SetPageUptodate(page);
	}
	size_changed = ext4_update_inode_size(inode, pos + copied);
	ext4_set_inode_state(inode, EXT4_STATE_JDATA);
	EXT4_I(inode)->i_datasync_tid = handle->h_transaction->t_tid;
	unlock_page(page);
	put_page(page);

	if (old_size < pos)
		pagecache_isize_extended(inode, old_size, pos);

	if (size_changed || inline_data) {
		ret2 = ext4_mark_inode_dirty(handle, inode);
		if (!ret)
			ret = ret2;
	}

	if (pos + len > inode->i_size && ext4_can_truncate(inode))
		/* if we have allocated more blocks and copied
		 * less. We will have blocks allocated outside
		 * inode->i_size. So truncate them
		 */
		ext4_orphan_add(handle, inode);

errout:
	ret2 = ext4_journal_stop(handle);
	if (!ret)
		ret = ret2;
	if (pos + len > inode->i_size) {
		ext4_truncate_failed_write(inode);
		/*
		 * If truncate failed early the inode might still be
		 * on the orphan list; we need to make sure the inode
		 * is removed from the orphan list in that case.
		 */
		if (inode->i_nlink)
			ext4_orphan_del(NULL, inode);
	}

	return ret ? ret : copied;
}

/*
 * Reserve space for a single cluster
 */
static int ext4_da_reserve_space(struct inode *inode)
{
	struct ext4_sb_info *sbi = EXT4_SB(inode->i_sb);
	struct ext4_inode_info *ei = EXT4_I(inode);
	int ret;

	/*
	 * We will charge metadata quota at writeout time; this saves
	 * us from metadata over-estimation, though we may go over by
	 * a small amount in the end.  Here we just reserve for data.
	 */
	ret = dquot_reserve_block(inode, EXT4_C2B(sbi, 1));
	if (ret)
		return ret;

	spin_lock(&ei->i_block_reservation_lock);
	if (ext4_claim_free_clusters(sbi, 1, 0)) {
		spin_unlock(&ei->i_block_reservation_lock);
		dquot_release_reservation_block(inode, EXT4_C2B(sbi, 1));
		return -ENOSPC;
	}
	ei->i_reserved_data_blocks++;
	trace_ext4_da_reserve_space(inode);
	spin_unlock(&ei->i_block_reservation_lock);

	return 0;       /* success */
}

static void ext4_da_release_space(struct inode *inode, int to_free)
{
	struct ext4_sb_info *sbi = EXT4_SB(inode->i_sb);
	struct ext4_inode_info *ei = EXT4_I(inode);

	if (!to_free)
		return;		/* Nothing to release, exit */

	spin_lock(&EXT4_I(inode)->i_block_reservation_lock);

	trace_ext4_da_release_space(inode, to_free);
	if (unlikely(to_free > ei->i_reserved_data_blocks)) {
		/*
		 * if there aren't enough reserved blocks, then the
		 * counter is messed up somewhere.  Since this
		 * function is called from invalidate page, it's
		 * harmless to return without any action.
		 */
		ext4_warning(inode->i_sb, "ext4_da_release_space: "
			 "ino %lu, to_free %d with only %d reserved "
			 "data blocks", inode->i_ino, to_free,
			 ei->i_reserved_data_blocks);
		WARN_ON(1);
		to_free = ei->i_reserved_data_blocks;
	}
	ei->i_reserved_data_blocks -= to_free;

	/* update fs dirty data blocks counter */
	percpu_counter_sub(&sbi->s_dirtyclusters_counter, to_free);

	spin_unlock(&EXT4_I(inode)->i_block_reservation_lock);

	dquot_release_reservation_block(inode, EXT4_C2B(sbi, to_free));
}

static void ext4_da_page_release_reservation(struct page *page,
					     unsigned int offset,
					     unsigned int length)
{
	int to_release = 0, contiguous_blks = 0;
	struct buffer_head *head, *bh;
	unsigned int curr_off = 0;
	struct inode *inode = page->mapping->host;
	struct ext4_sb_info *sbi = EXT4_SB(inode->i_sb);
	unsigned int stop = offset + length;
	int num_clusters;
	ext4_fsblk_t lblk;

	BUG_ON(stop > PAGE_SIZE || stop < length);

	head = page_buffers(page);
	bh = head;
	do {
		unsigned int next_off = curr_off + bh->b_size;

		if (next_off > stop)
			break;

		if ((offset <= curr_off) && (buffer_delay(bh))) {
			to_release++;
			contiguous_blks++;
			clear_buffer_delay(bh);
		} else if (contiguous_blks) {
			lblk = page->index <<
			       (PAGE_SHIFT - inode->i_blkbits);
			lblk += (curr_off >> inode->i_blkbits) -
				contiguous_blks;
			ext4_es_remove_extent(inode, lblk, contiguous_blks);
			contiguous_blks = 0;
		}
		curr_off = next_off;
	} while ((bh = bh->b_this_page) != head);

	if (contiguous_blks) {
		lblk = page->index << (PAGE_SHIFT - inode->i_blkbits);
		lblk += (curr_off >> inode->i_blkbits) - contiguous_blks;
		ext4_es_remove_extent(inode, lblk, contiguous_blks);
	}

	/* If we have released all the blocks belonging to a cluster, then we
	 * need to release the reserved space for that cluster. */
	num_clusters = EXT4_NUM_B2C(sbi, to_release);
	while (num_clusters > 0) {
		lblk = (page->index << (PAGE_SHIFT - inode->i_blkbits)) +
			((num_clusters - 1) << sbi->s_cluster_bits);
		if (sbi->s_cluster_ratio == 1 ||
		    !ext4_find_delalloc_cluster(inode, lblk))
			ext4_da_release_space(inode, 1);

		num_clusters--;
	}
}

/*
 * Delayed allocation stuff
 */

struct mpage_da_data {
	struct inode *inode;
	struct writeback_control *wbc;

	pgoff_t first_page;	/* The first page to write */
	pgoff_t next_page;	/* Current page to examine */
	pgoff_t last_page;	/* Last page to examine */
	/*
	 * Extent to map - this can be after first_page because that can be
	 * fully mapped. We somewhat abuse m_flags to store whether the extent
	 * is delalloc or unwritten.
	 */
	struct ext4_map_blocks map;
	struct ext4_io_submit io_submit;	/* IO submission data */
	unsigned int do_map:1;
};

static void mpage_release_unused_pages(struct mpage_da_data *mpd,
				       bool invalidate)
{
	int nr_pages, i;
	pgoff_t index, end;
	struct pagevec pvec;
	struct inode *inode = mpd->inode;
	struct address_space *mapping = inode->i_mapping;

	/* This is necessary when next_page == 0. */
	if (mpd->first_page >= mpd->next_page)
		return;

	index = mpd->first_page;
	end   = mpd->next_page - 1;
	if (invalidate) {
		ext4_lblk_t start, last;
		start = index << (PAGE_SHIFT - inode->i_blkbits);
		last = end << (PAGE_SHIFT - inode->i_blkbits);
		ext4_es_remove_extent(inode, start, last - start + 1);
	}

	pagevec_init(&pvec, 0);
	while (index <= end) {
		nr_pages = pagevec_lookup_range(&pvec, mapping, &index, end);
		if (nr_pages == 0)
			break;
		for (i = 0; i < nr_pages; i++) {
			struct page *page = pvec.pages[i];

			BUG_ON(!PageLocked(page));
			BUG_ON(PageWriteback(page));
			if (invalidate) {
				if (page_mapped(page))
					clear_page_dirty_for_io(page);
				block_invalidatepage(page, 0, PAGE_SIZE);
				ClearPageUptodate(page);
			}
			unlock_page(page);
		}
		pagevec_release(&pvec);
	}
}

static void ext4_print_free_blocks(struct inode *inode)
{
	struct ext4_sb_info *sbi = EXT4_SB(inode->i_sb);
	struct super_block *sb = inode->i_sb;
	struct ext4_inode_info *ei = EXT4_I(inode);

	ext4_msg(sb, KERN_CRIT, "Total free blocks count %lld",
	       EXT4_C2B(EXT4_SB(inode->i_sb),
			ext4_count_free_clusters(sb)));
	ext4_msg(sb, KERN_CRIT, "Free/Dirty block details");
	ext4_msg(sb, KERN_CRIT, "free_blocks=%lld",
	       (long long) EXT4_C2B(EXT4_SB(sb),
		percpu_counter_sum(&sbi->s_freeclusters_counter)));
	ext4_msg(sb, KERN_CRIT, "dirty_blocks=%lld",
	       (long long) EXT4_C2B(EXT4_SB(sb),
		percpu_counter_sum(&sbi->s_dirtyclusters_counter)));
	ext4_msg(sb, KERN_CRIT, "Block reservation details");
	ext4_msg(sb, KERN_CRIT, "i_reserved_data_blocks=%u",
		 ei->i_reserved_data_blocks);
	return;
}

static int ext4_bh_delay_or_unwritten(handle_t *handle, struct buffer_head *bh)
{
	return (buffer_delay(bh) || buffer_unwritten(bh)) && buffer_dirty(bh);
}

/*
 * This function is grabs code from the very beginning of
 * ext4_map_blocks, but assumes that the caller is from delayed write
 * time. This function looks up the requested blocks and sets the
 * buffer delay bit under the protection of i_data_sem.
 */
static int ext4_da_map_blocks(struct inode *inode, sector_t iblock,
			      struct ext4_map_blocks *map,
			      struct buffer_head *bh)
{
	struct extent_status es;
	int retval;
	sector_t invalid_block = ~((sector_t) 0xffff);
#ifdef ES_AGGRESSIVE_TEST
	struct ext4_map_blocks orig_map;

	memcpy(&orig_map, map, sizeof(*map));
#endif

	if (invalid_block < ext4_blocks_count(EXT4_SB(inode->i_sb)->s_es))
		invalid_block = ~0;

	map->m_flags = 0;
	ext_debug("ext4_da_map_blocks(): inode %lu, max_blocks %u,"
		  "logical block %lu\n", inode->i_ino, map->m_len,
		  (unsigned long) map->m_lblk);

	/* Lookup extent status tree firstly */
	if (ext4_es_lookup_extent(inode, iblock, &es)) {
		if (ext4_es_is_hole(&es)) {
			retval = 0;
			down_read(&EXT4_I(inode)->i_data_sem);
			goto add_delayed;
		}

		/*
		 * Delayed extent could be allocated by fallocate.
		 * So we need to check it.
		 */
		if (ext4_es_is_delayed(&es) && !ext4_es_is_unwritten(&es)) {
			map_bh(bh, inode->i_sb, invalid_block);
			set_buffer_new(bh);
			set_buffer_delay(bh);
			return 0;
		}

		map->m_pblk = ext4_es_pblock(&es) + iblock - es.es_lblk;
		retval = es.es_len - (iblock - es.es_lblk);
		if (retval > map->m_len)
			retval = map->m_len;
		map->m_len = retval;
		if (ext4_es_is_written(&es))
			map->m_flags |= EXT4_MAP_MAPPED;
		else if (ext4_es_is_unwritten(&es))
			map->m_flags |= EXT4_MAP_UNWRITTEN;
		else
			BUG_ON(1);

#ifdef ES_AGGRESSIVE_TEST
		ext4_map_blocks_es_recheck(NULL, inode, map, &orig_map, 0);
#endif
		return retval;
	}

	/*
	 * Try to see if we can get the block without requesting a new
	 * file system block.
	 */
	down_read(&EXT4_I(inode)->i_data_sem);
	if (ext4_has_inline_data(inode))
		retval = 0;
	else if (ext4_test_inode_flag(inode, EXT4_INODE_EXTENTS))
		retval = ext4_ext_map_blocks(NULL, inode, map, 0);
	else
		retval = ext4_ind_map_blocks(NULL, inode, map, 0);

add_delayed:
	if (retval == 0) {
		int ret;
		/*
		 * XXX: __block_prepare_write() unmaps passed block,
		 * is it OK?
		 */
		/*
		 * If the block was allocated from previously allocated cluster,
		 * then we don't need to reserve it again. However we still need
		 * to reserve metadata for every block we're going to write.
		 */
		if (EXT4_SB(inode->i_sb)->s_cluster_ratio == 1 ||
		    !ext4_find_delalloc_cluster(inode, map->m_lblk)) {
			ret = ext4_da_reserve_space(inode);
			if (ret) {
				/* not enough space to reserve */
				retval = ret;
				goto out_unlock;
			}
		}

		ret = ext4_es_insert_extent(inode, map->m_lblk, map->m_len,
					    ~0, EXTENT_STATUS_DELAYED);
		if (ret) {
			retval = ret;
			goto out_unlock;
		}

		map_bh(bh, inode->i_sb, invalid_block);
		set_buffer_new(bh);
		set_buffer_delay(bh);
	} else if (retval > 0) {
		int ret;
		unsigned int status;

		if (unlikely(retval != map->m_len)) {
			ext4_warning(inode->i_sb,
				     "ES len assertion failed for inode "
				     "%lu: retval %d != map->m_len %d",
				     inode->i_ino, retval, map->m_len);
			WARN_ON(1);
		}

		status = map->m_flags & EXT4_MAP_UNWRITTEN ?
				EXTENT_STATUS_UNWRITTEN : EXTENT_STATUS_WRITTEN;
		ret = ext4_es_insert_extent(inode, map->m_lblk, map->m_len,
					    map->m_pblk, status);
		if (ret != 0)
			retval = ret;
	}

out_unlock:
	up_read((&EXT4_I(inode)->i_data_sem));

	return retval;
}

/*
 * This is a special get_block_t callback which is used by
 * ext4_da_write_begin().  It will either return mapped block or
 * reserve space for a single block.
 *
 * For delayed buffer_head we have BH_Mapped, BH_New, BH_Delay set.
 * We also have b_blocknr = -1 and b_bdev initialized properly
 *
 * For unwritten buffer_head we have BH_Mapped, BH_New, BH_Unwritten set.
 * We also have b_blocknr = physicalblock mapping unwritten extent and b_bdev
 * initialized properly.
 */
int ext4_da_get_block_prep(struct inode *inode, sector_t iblock,
			   struct buffer_head *bh, int create)
{
	struct ext4_map_blocks map;
	int ret = 0;

	BUG_ON(create == 0);
	BUG_ON(bh->b_size != inode->i_sb->s_blocksize);

	map.m_lblk = iblock;
	map.m_len = 1;

	/*
	 * first, we need to know whether the block is allocated already
	 * preallocated blocks are unmapped but should treated
	 * the same as allocated blocks.
	 */
	ret = ext4_da_map_blocks(inode, iblock, &map, bh);
	if (ret <= 0)
		return ret;

	map_bh(bh, inode->i_sb, map.m_pblk);
	ext4_update_bh_state(bh, map.m_flags);

	if (buffer_unwritten(bh)) {
		/* A delayed write to unwritten bh should be marked
		 * new and mapped.  Mapped ensures that we don't do
		 * get_block multiple times when we write to the same
		 * offset and new ensures that we do proper zero out
		 * for partial write.
		 */
		set_buffer_new(bh);
		set_buffer_mapped(bh);
	}
	return 0;
}

static int bget_one(handle_t *handle, struct buffer_head *bh)
{
	get_bh(bh);
	return 0;
}

static int bput_one(handle_t *handle, struct buffer_head *bh)
{
	put_bh(bh);
	return 0;
}

static int __ext4_journalled_writepage(struct page *page,
				       unsigned int len)
{
	struct address_space *mapping = page->mapping;
	struct inode *inode = mapping->host;
	struct buffer_head *page_bufs = NULL;
	handle_t *handle = NULL;
	int ret = 0, err = 0;
	int inline_data = ext4_has_inline_data(inode);
	struct buffer_head *inode_bh = NULL;

	ClearPageChecked(page);

	if (inline_data) {
		BUG_ON(page->index != 0);
		BUG_ON(len > ext4_get_max_inline_size(inode));
		inode_bh = ext4_journalled_write_inline_data(inode, len, page);
		if (inode_bh == NULL)
			goto out;
	} else {
		page_bufs = page_buffers(page);
		if (!page_bufs) {
			BUG();
			goto out;
		}
		ext4_walk_page_buffers(handle, page_bufs, 0, len,
				       NULL, bget_one);
	}
	/*
	 * We need to release the page lock before we start the
	 * journal, so grab a reference so the page won't disappear
	 * out from under us.
	 */
	get_page(page);
	unlock_page(page);

	handle = ext4_journal_start(inode, EXT4_HT_WRITE_PAGE,
				    ext4_writepage_trans_blocks(inode));
	if (IS_ERR(handle)) {
		ret = PTR_ERR(handle);
		put_page(page);
		goto out_no_pagelock;
	}
	BUG_ON(!ext4_handle_valid(handle));

	lock_page(page);
	put_page(page);
	if (page->mapping != mapping) {
		/* The page got truncated from under us */
		ext4_journal_stop(handle);
		ret = 0;
		goto out;
	}

	if (inline_data) {
		ret = ext4_mark_inode_dirty(handle, inode);
	} else {
		ret = ext4_walk_page_buffers(handle, page_bufs, 0, len, NULL,
					     do_journal_get_write_access);

		err = ext4_walk_page_buffers(handle, page_bufs, 0, len, NULL,
					     write_end_fn);
	}
	if (ret == 0)
		ret = err;
	EXT4_I(inode)->i_datasync_tid = handle->h_transaction->t_tid;
	err = ext4_journal_stop(handle);
	if (!ret)
		ret = err;

	if (!ext4_has_inline_data(inode))
		ext4_walk_page_buffers(NULL, page_bufs, 0, len,
				       NULL, bput_one);
	ext4_set_inode_state(inode, EXT4_STATE_JDATA);
out:
	unlock_page(page);
out_no_pagelock:
	brelse(inode_bh);
	return ret;
}

/*
 * Note that we don't need to start a transaction unless we're journaling data
 * because we should have holes filled from ext4_page_mkwrite(). We even don't
 * need to file the inode to the transaction's list in ordered mode because if
 * we are writing back data added by write(), the inode is already there and if
 * we are writing back data modified via mmap(), no one guarantees in which
 * transaction the data will hit the disk. In case we are journaling data, we
 * cannot start transaction directly because transaction start ranks above page
 * lock so we have to do some magic.
 *
 * This function can get called via...
 *   - ext4_writepages after taking page lock (have journal handle)
 *   - journal_submit_inode_data_buffers (no journal handle)
 *   - shrink_page_list via the kswapd/direct reclaim (no journal handle)
 *   - grab_page_cache when doing write_begin (have journal handle)
 *
 * We don't do any block allocation in this function. If we have page with
 * multiple blocks we need to write those buffer_heads that are mapped. This
 * is important for mmaped based write. So if we do with blocksize 1K
 * truncate(f, 1024);
 * a = mmap(f, 0, 4096);
 * a[0] = 'a';
 * truncate(f, 4096);
 * we have in the page first buffer_head mapped via page_mkwrite call back
 * but other buffer_heads would be unmapped but dirty (dirty done via the
 * do_wp_page). So writepage should write the first block. If we modify
 * the mmap area beyond 1024 we will again get a page_fault and the
 * page_mkwrite callback will do the block allocation and mark the
 * buffer_heads mapped.
 *
 * We redirty the page if we have any buffer_heads that is either delay or
 * unwritten in the page.
 *
 * We can get recursively called as show below.
 *
 *	ext4_writepage() -> kmalloc() -> __alloc_pages() -> page_launder() ->
 *		ext4_writepage()
 *
 * But since we don't do any block allocation we should not deadlock.
 * Page also have the dirty flag cleared so we don't get recurive page_lock.
 */
static int ext4_writepage(struct page *page,
			  struct writeback_control *wbc)
{
	int ret = 0;
	loff_t size;
	unsigned int len;
	struct buffer_head *page_bufs = NULL;
	struct inode *inode = page->mapping->host;
	struct ext4_io_submit io_submit;
	bool keep_towrite = false;

	if (unlikely(ext4_forced_shutdown(EXT4_SB(inode->i_sb)))) {
		ext4_invalidatepage(page, 0, PAGE_SIZE);
		unlock_page(page);
		return -EIO;
	}

	trace_ext4_writepage(page);
	size = i_size_read(inode);
	if (page->index == size >> PAGE_SHIFT)
		len = size & ~PAGE_MASK;
	else
		len = PAGE_SIZE;

	page_bufs = page_buffers(page);
	/*
	 * We cannot do block allocation or other extent handling in this
	 * function. If there are buffers needing that, we have to redirty
	 * the page. But we may reach here when we do a journal commit via
	 * journal_submit_inode_data_buffers() and in that case we must write
	 * allocated buffers to achieve data=ordered mode guarantees.
	 *
	 * Also, if there is only one buffer per page (the fs block
	 * size == the page size), if one buffer needs block
	 * allocation or needs to modify the extent tree to clear the
	 * unwritten flag, we know that the page can't be written at
	 * all, so we might as well refuse the write immediately.
	 * Unfortunately if the block size != page size, we can't as
	 * easily detect this case using ext4_walk_page_buffers(), but
	 * for the extremely common case, this is an optimization that
	 * skips a useless round trip through ext4_bio_write_page().
	 */
	if (ext4_walk_page_buffers(NULL, page_bufs, 0, len, NULL,
				   ext4_bh_delay_or_unwritten)) {
		redirty_page_for_writepage(wbc, page);
		if ((current->flags & PF_MEMALLOC) ||
		    (inode->i_sb->s_blocksize == PAGE_SIZE)) {
			/*
			 * For memory cleaning there's no point in writing only
			 * some buffers. So just bail out. Warn if we came here
			 * from direct reclaim.
			 */
			WARN_ON_ONCE((current->flags & (PF_MEMALLOC|PF_KSWAPD))
							== PF_MEMALLOC);
			unlock_page(page);
			return 0;
		}
		keep_towrite = true;
	}

	if (PageChecked(page) && ext4_should_journal_data(inode))
		/*
		 * It's mmapped pagecache.  Add buffers and journal it.  There
		 * doesn't seem much point in redirtying the page here.
		 */
		return __ext4_journalled_writepage(page, len);

	ext4_io_submit_init(&io_submit, wbc);
	io_submit.io_end = ext4_init_io_end(inode, GFP_NOFS);
	if (!io_submit.io_end) {
		redirty_page_for_writepage(wbc, page);
		unlock_page(page);
		return -ENOMEM;
	}
	ret = ext4_bio_write_page(&io_submit, page, len, wbc, keep_towrite);
	ext4_io_submit(&io_submit);
	/* Drop io_end reference we got from init */
	ext4_put_io_end_defer(io_submit.io_end);
	return ret;
}

static int mpage_submit_page(struct mpage_da_data *mpd, struct page *page)
{
	int len;
	loff_t size;
	int err;

	BUG_ON(page->index != mpd->first_page);
	clear_page_dirty_for_io(page);
	/*
	 * We have to be very careful here!  Nothing protects writeback path
	 * against i_size changes and the page can be writeably mapped into
	 * page tables. So an application can be growing i_size and writing
	 * data through mmap while writeback runs. clear_page_dirty_for_io()
	 * write-protects our page in page tables and the page cannot get
	 * written to again until we release page lock. So only after
	 * clear_page_dirty_for_io() we are safe to sample i_size for
	 * ext4_bio_write_page() to zero-out tail of the written page. We rely
	 * on the barrier provided by TestClearPageDirty in
	 * clear_page_dirty_for_io() to make sure i_size is really sampled only
	 * after page tables are updated.
	 */
	size = i_size_read(mpd->inode);
	if (page->index == size >> PAGE_SHIFT)
		len = size & ~PAGE_MASK;
	else
		len = PAGE_SIZE;
	err = ext4_bio_write_page(&mpd->io_submit, page, len, mpd->wbc, false);
	if (!err)
		mpd->wbc->nr_to_write--;
	mpd->first_page++;

	return err;
}

#define BH_FLAGS ((1 << BH_Unwritten) | (1 << BH_Delay))

/*
 * mballoc gives us at most this number of blocks...
 * XXX: That seems to be only a limitation of ext4_mb_normalize_request().
 * The rest of mballoc seems to handle chunks up to full group size.
 */
#define MAX_WRITEPAGES_EXTENT_LEN 2048

/*
 * mpage_add_bh_to_extent - try to add bh to extent of blocks to map
 *
 * @mpd - extent of blocks
 * @lblk - logical number of the block in the file
 * @bh - buffer head we want to add to the extent
 *
 * The function is used to collect contig. blocks in the same state. If the
 * buffer doesn't require mapping for writeback and we haven't started the
 * extent of buffers to map yet, the function returns 'true' immediately - the
 * caller can write the buffer right away. Otherwise the function returns true
 * if the block has been added to the extent, false if the block couldn't be
 * added.
 */
static bool mpage_add_bh_to_extent(struct mpage_da_data *mpd, ext4_lblk_t lblk,
				   struct buffer_head *bh)
{
	struct ext4_map_blocks *map = &mpd->map;

	/* Buffer that doesn't need mapping for writeback? */
	if (!buffer_dirty(bh) || !buffer_mapped(bh) ||
	    (!buffer_delay(bh) && !buffer_unwritten(bh))) {
		/* So far no extent to map => we write the buffer right away */
		if (map->m_len == 0)
			return true;
		return false;
	}

	/* First block in the extent? */
	if (map->m_len == 0) {
		/* We cannot map unless handle is started... */
		if (!mpd->do_map)
			return false;
		map->m_lblk = lblk;
		map->m_len = 1;
		map->m_flags = bh->b_state & BH_FLAGS;
		return true;
	}

	/* Don't go larger than mballoc is willing to allocate */
	if (map->m_len >= MAX_WRITEPAGES_EXTENT_LEN)
		return false;

	/* Can we merge the block to our big extent? */
	if (lblk == map->m_lblk + map->m_len &&
	    (bh->b_state & BH_FLAGS) == map->m_flags) {
		map->m_len++;
		return true;
	}
	return false;
}

/*
 * mpage_process_page_bufs - submit page buffers for IO or add them to extent
 *
 * @mpd - extent of blocks for mapping
 * @head - the first buffer in the page
 * @bh - buffer we should start processing from
 * @lblk - logical number of the block in the file corresponding to @bh
 *
 * Walk through page buffers from @bh upto @head (exclusive) and either submit
 * the page for IO if all buffers in this page were mapped and there's no
 * accumulated extent of buffers to map or add buffers in the page to the
 * extent of buffers to map. The function returns 1 if the caller can continue
 * by processing the next page, 0 if it should stop adding buffers to the
 * extent to map because we cannot extend it anymore. It can also return value
 * < 0 in case of error during IO submission.
 */
static int mpage_process_page_bufs(struct mpage_da_data *mpd,
				   struct buffer_head *head,
				   struct buffer_head *bh,
				   ext4_lblk_t lblk)
{
	struct inode *inode = mpd->inode;
	int err;
	ext4_lblk_t blocks = (i_size_read(inode) + i_blocksize(inode) - 1)
							>> inode->i_blkbits;

	do {
		BUG_ON(buffer_locked(bh));

		if (lblk >= blocks || !mpage_add_bh_to_extent(mpd, lblk, bh)) {
			/* Found extent to map? */
			if (mpd->map.m_len)
				return 0;
			/* Buffer needs mapping and handle is not started? */
			if (!mpd->do_map)
				return 0;
			/* Everything mapped so far and we hit EOF */
			break;
		}
	} while (lblk++, (bh = bh->b_this_page) != head);
	/* So far everything mapped? Submit the page for IO. */
	if (mpd->map.m_len == 0) {
		err = mpage_submit_page(mpd, head->b_page);
		if (err < 0)
			return err;
	}
	return lblk < blocks;
}

/*
 * mpage_map_buffers - update buffers corresponding to changed extent and
 *		       submit fully mapped pages for IO
 *
 * @mpd - description of extent to map, on return next extent to map
 *
 * Scan buffers corresponding to changed extent (we expect corresponding pages
 * to be already locked) and update buffer state according to new extent state.
 * We map delalloc buffers to their physical location, clear unwritten bits,
 * and mark buffers as uninit when we perform writes to unwritten extents
 * and do extent conversion after IO is finished. If the last page is not fully
 * mapped, we update @map to the next extent in the last page that needs
 * mapping. Otherwise we submit the page for IO.
 */
static int mpage_map_and_submit_buffers(struct mpage_da_data *mpd)
{
	struct pagevec pvec;
	int nr_pages, i;
	struct inode *inode = mpd->inode;
	struct buffer_head *head, *bh;
	int bpp_bits = PAGE_SHIFT - inode->i_blkbits;
	pgoff_t start, end;
	ext4_lblk_t lblk;
	sector_t pblock;
	int err;

	start = mpd->map.m_lblk >> bpp_bits;
	end = (mpd->map.m_lblk + mpd->map.m_len - 1) >> bpp_bits;
	lblk = start << bpp_bits;
	pblock = mpd->map.m_pblk;

	pagevec_init(&pvec, 0);
	while (start <= end) {
		nr_pages = pagevec_lookup_range(&pvec, inode->i_mapping,
						&start, end);
		if (nr_pages == 0)
			break;
		for (i = 0; i < nr_pages; i++) {
			struct page *page = pvec.pages[i];

			bh = head = page_buffers(page);
			do {
				if (lblk < mpd->map.m_lblk)
					continue;
				if (lblk >= mpd->map.m_lblk + mpd->map.m_len) {
					/*
					 * Buffer after end of mapped extent.
					 * Find next buffer in the page to map.
					 */
					mpd->map.m_len = 0;
					mpd->map.m_flags = 0;
					/*
					 * FIXME: If dioread_nolock supports
					 * blocksize < pagesize, we need to make
					 * sure we add size mapped so far to
					 * io_end->size as the following call
					 * can submit the page for IO.
					 */
					err = mpage_process_page_bufs(mpd, head,
								      bh, lblk);
					pagevec_release(&pvec);
					if (err > 0)
						err = 0;
					return err;
				}
				if (buffer_delay(bh)) {
					clear_buffer_delay(bh);
					bh->b_blocknr = pblock++;
				}
				clear_buffer_unwritten(bh);
			} while (lblk++, (bh = bh->b_this_page) != head);

			/*
			 * FIXME: This is going to break if dioread_nolock
			 * supports blocksize < pagesize as we will try to
			 * convert potentially unmapped parts of inode.
			 */
			mpd->io_submit.io_end->size += PAGE_SIZE;
			/* Page fully mapped - let IO run! */
			err = mpage_submit_page(mpd, page);
			if (err < 0) {
				pagevec_release(&pvec);
				return err;
			}
		}
		pagevec_release(&pvec);
	}
	/* Extent fully mapped and matches with page boundary. We are done. */
	mpd->map.m_len = 0;
	mpd->map.m_flags = 0;
	return 0;
}

static int mpage_map_one_extent(handle_t *handle, struct mpage_da_data *mpd)
{
	struct inode *inode = mpd->inode;
	struct ext4_map_blocks *map = &mpd->map;
	int get_blocks_flags;
	int err, dioread_nolock;

	trace_ext4_da_write_pages_extent(inode, map);
	/*
	 * Call ext4_map_blocks() to allocate any delayed allocation blocks, or
	 * to convert an unwritten extent to be initialized (in the case
	 * where we have written into one or more preallocated blocks).  It is
	 * possible that we're going to need more metadata blocks than
	 * previously reserved. However we must not fail because we're in
	 * writeback and there is nothing we can do about it so it might result
	 * in data loss.  So use reserved blocks to allocate metadata if
	 * possible.
	 *
	 * We pass in the magic EXT4_GET_BLOCKS_DELALLOC_RESERVE if
	 * the blocks in question are delalloc blocks.  This indicates
	 * that the blocks and quotas has already been checked when
	 * the data was copied into the page cache.
	 */
	get_blocks_flags = EXT4_GET_BLOCKS_CREATE |
			   EXT4_GET_BLOCKS_METADATA_NOFAIL |
			   EXT4_GET_BLOCKS_IO_SUBMIT;
	dioread_nolock = ext4_should_dioread_nolock(inode);
	if (dioread_nolock)
		get_blocks_flags |= EXT4_GET_BLOCKS_IO_CREATE_EXT;
	if (map->m_flags & (1 << BH_Delay))
		get_blocks_flags |= EXT4_GET_BLOCKS_DELALLOC_RESERVE;

	err = ext4_map_blocks(handle, inode, map, get_blocks_flags);
	if (err < 0)
		return err;
	if (dioread_nolock && (map->m_flags & EXT4_MAP_UNWRITTEN)) {
		if (!mpd->io_submit.io_end->handle &&
		    ext4_handle_valid(handle)) {
			mpd->io_submit.io_end->handle = handle->h_rsv_handle;
			handle->h_rsv_handle = NULL;
		}
		ext4_set_io_unwritten_flag(inode, mpd->io_submit.io_end);
	}

	BUG_ON(map->m_len == 0);
	if (map->m_flags & EXT4_MAP_NEW) {
		clean_bdev_aliases(inode->i_sb->s_bdev, map->m_pblk,
				   map->m_len);
	}
	return 0;
}

/*
 * mpage_map_and_submit_extent - map extent starting at mpd->lblk of length
 *				 mpd->len and submit pages underlying it for IO
 *
 * @handle - handle for journal operations
 * @mpd - extent to map
 * @give_up_on_write - we set this to true iff there is a fatal error and there
 *                     is no hope of writing the data. The caller should discard
 *                     dirty pages to avoid infinite loops.
 *
 * The function maps extent starting at mpd->lblk of length mpd->len. If it is
 * delayed, blocks are allocated, if it is unwritten, we may need to convert
 * them to initialized or split the described range from larger unwritten
 * extent. Note that we need not map all the described range since allocation
 * can return less blocks or the range is covered by more unwritten extents. We
 * cannot map more because we are limited by reserved transaction credits. On
 * the other hand we always make sure that the last touched page is fully
 * mapped so that it can be written out (and thus forward progress is
 * guaranteed). After mapping we submit all mapped pages for IO.
 */
static int mpage_map_and_submit_extent(handle_t *handle,
				       struct mpage_da_data *mpd,
				       bool *give_up_on_write)
{
	struct inode *inode = mpd->inode;
	struct ext4_map_blocks *map = &mpd->map;
	int err;
	loff_t disksize;
	int progress = 0;

	mpd->io_submit.io_end->offset =
				((loff_t)map->m_lblk) << inode->i_blkbits;
	do {
		err = mpage_map_one_extent(handle, mpd);
		if (err < 0) {
			struct super_block *sb = inode->i_sb;

			if (ext4_forced_shutdown(EXT4_SB(sb)) ||
			    EXT4_SB(sb)->s_mount_flags & EXT4_MF_FS_ABORTED)
				goto invalidate_dirty_pages;
			/*
			 * Let the uper layers retry transient errors.
			 * In the case of ENOSPC, if ext4_count_free_blocks()
			 * is non-zero, a commit should free up blocks.
			 */
			if ((err == -ENOMEM) ||
			    (err == -ENOSPC && ext4_count_free_clusters(sb))) {
				if (progress)
					goto update_disksize;
				return err;
			}
			ext4_msg(sb, KERN_CRIT,
				 "Delayed block allocation failed for "
				 "inode %lu at logical offset %llu with"
				 " max blocks %u with error %d",
				 inode->i_ino,
				 (unsigned long long)map->m_lblk,
				 (unsigned)map->m_len, -err);
			ext4_msg(sb, KERN_CRIT,
				 "This should not happen!! Data will "
				 "be lost\n");
			if (err == -ENOSPC)
				ext4_print_free_blocks(inode);
		invalidate_dirty_pages:
			*give_up_on_write = true;
			return err;
		}
		progress = 1;
		/*
		 * Update buffer state, submit mapped pages, and get us new
		 * extent to map
		 */
		err = mpage_map_and_submit_buffers(mpd);
		if (err < 0)
			goto update_disksize;
	} while (map->m_len);

update_disksize:
	/*
	 * Update on-disk size after IO is submitted.  Races with
	 * truncate are avoided by checking i_size under i_data_sem.
	 */
	disksize = ((loff_t)mpd->first_page) << PAGE_SHIFT;
	if (disksize > EXT4_I(inode)->i_disksize) {
		int err2;
		loff_t i_size;

		down_write(&EXT4_I(inode)->i_data_sem);
		i_size = i_size_read(inode);
		if (disksize > i_size)
			disksize = i_size;
		if (disksize > EXT4_I(inode)->i_disksize)
			EXT4_I(inode)->i_disksize = disksize;
		up_write(&EXT4_I(inode)->i_data_sem);
		err2 = ext4_mark_inode_dirty(handle, inode);
		if (err2)
			ext4_error(inode->i_sb,
				   "Failed to mark inode %lu dirty",
				   inode->i_ino);
		if (!err)
			err = err2;
	}
	return err;
}

/*
 * Calculate the total number of credits to reserve for one writepages
 * iteration. This is called from ext4_writepages(). We map an extent of
 * up to MAX_WRITEPAGES_EXTENT_LEN blocks and then we go on and finish mapping
 * the last partial page. So in total we can map MAX_WRITEPAGES_EXTENT_LEN +
 * bpp - 1 blocks in bpp different extents.
 */
static int ext4_da_writepages_trans_blocks(struct inode *inode)
{
	int bpp = ext4_journal_blocks_per_page(inode);

	return ext4_meta_trans_blocks(inode,
				MAX_WRITEPAGES_EXTENT_LEN + bpp - 1, bpp);
}

/*
 * mpage_prepare_extent_to_map - find & lock contiguous range of dirty pages
 * 				 and underlying extent to map
 *
 * @mpd - where to look for pages
 *
 * Walk dirty pages in the mapping. If they are fully mapped, submit them for
 * IO immediately. When we find a page which isn't mapped we start accumulating
 * extent of buffers underlying these pages that needs mapping (formed by
 * either delayed or unwritten buffers). We also lock the pages containing
 * these buffers. The extent found is returned in @mpd structure (starting at
 * mpd->lblk with length mpd->len blocks).
 *
 * Note that this function can attach bios to one io_end structure which are
 * neither logically nor physically contiguous. Although it may seem as an
 * unnecessary complication, it is actually inevitable in blocksize < pagesize
 * case as we need to track IO to all buffers underlying a page in one io_end.
 */
static int mpage_prepare_extent_to_map(struct mpage_da_data *mpd)
{
	struct address_space *mapping = mpd->inode->i_mapping;
	struct pagevec pvec;
	unsigned int nr_pages;
	long left = mpd->wbc->nr_to_write;
	pgoff_t index = mpd->first_page;
	pgoff_t end = mpd->last_page;
	int tag;
	int i, err = 0;
	int blkbits = mpd->inode->i_blkbits;
	ext4_lblk_t lblk;
	struct buffer_head *head;

	if (mpd->wbc->sync_mode == WB_SYNC_ALL || mpd->wbc->tagged_writepages)
		tag = PAGECACHE_TAG_TOWRITE;
	else
		tag = PAGECACHE_TAG_DIRTY;

	pagevec_init(&pvec, 0);
	mpd->map.m_len = 0;
	mpd->next_page = index;
	while (index <= end) {
		nr_pages = pagevec_lookup_range_tag(&pvec, mapping, &index, end,
				tag);
		if (nr_pages == 0)
			goto out;

		for (i = 0; i < nr_pages; i++) {
			struct page *page = pvec.pages[i];

			/*
			 * Accumulated enough dirty pages? This doesn't apply
			 * to WB_SYNC_ALL mode. For integrity sync we have to
			 * keep going because someone may be concurrently
			 * dirtying pages, and we might have synced a lot of
			 * newly appeared dirty pages, but have not synced all
			 * of the old dirty pages.
			 */
			if (mpd->wbc->sync_mode == WB_SYNC_NONE && left <= 0)
				goto out;

			/* If we can't merge this page, we are done. */
			if (mpd->map.m_len > 0 && mpd->next_page != page->index)
				goto out;

			lock_page(page);
			/*
			 * If the page is no longer dirty, or its mapping no
			 * longer corresponds to inode we are writing (which
			 * means it has been truncated or invalidated), or the
			 * page is already under writeback and we are not doing
			 * a data integrity writeback, skip the page
			 */
			if (!PageDirty(page) ||
			    (PageWriteback(page) &&
			     (mpd->wbc->sync_mode == WB_SYNC_NONE)) ||
			    unlikely(page->mapping != mapping)) {
				unlock_page(page);
				continue;
			}

			wait_on_page_writeback(page);
			BUG_ON(PageWriteback(page));

			if (mpd->map.m_len == 0)
				mpd->first_page = page->index;
			mpd->next_page = page->index + 1;
			/* Add all dirty buffers to mpd */
			lblk = ((ext4_lblk_t)page->index) <<
				(PAGE_SHIFT - blkbits);
			head = page_buffers(page);
			err = mpage_process_page_bufs(mpd, head, head, lblk);
			if (err <= 0)
				goto out;
			err = 0;
			left--;
		}
		pagevec_release(&pvec);
		cond_resched();
	}
	return 0;
out:
	pagevec_release(&pvec);
	return err;
}

static int __writepage(struct page *page, struct writeback_control *wbc,
		       void *data)
{
	struct address_space *mapping = data;
	int ret = ext4_writepage(page, wbc);
	mapping_set_error(mapping, ret);
	return ret;
}

static int ext4_writepages(struct address_space *mapping,
			   struct writeback_control *wbc)
{
	pgoff_t	writeback_index = 0;
	long nr_to_write = wbc->nr_to_write;
	int range_whole = 0;
	int cycled = 1;
	handle_t *handle = NULL;
	struct mpage_da_data mpd;
	struct inode *inode = mapping->host;
	int needed_blocks, rsv_blocks = 0, ret = 0;
	struct ext4_sb_info *sbi = EXT4_SB(mapping->host->i_sb);
	bool done;
	struct blk_plug plug;
	bool give_up_on_write = false;

	if (unlikely(ext4_forced_shutdown(EXT4_SB(inode->i_sb))))
		return -EIO;

	percpu_down_read(&sbi->s_journal_flag_rwsem);
	trace_ext4_writepages(inode, wbc);

	if (dax_mapping(mapping)) {
		ret = dax_writeback_mapping_range(mapping, inode->i_sb->s_bdev,
						  wbc);
		goto out_writepages;
	}

	/*
	 * No pages to write? This is mainly a kludge to avoid starting
	 * a transaction for special inodes like journal inode on last iput()
	 * because that could violate lock ordering on umount
	 */
	if (!mapping->nrpages || !mapping_tagged(mapping, PAGECACHE_TAG_DIRTY))
		goto out_writepages;

	if (ext4_should_journal_data(inode)) {
		struct blk_plug plug;

		blk_start_plug(&plug);
		ret = write_cache_pages(mapping, wbc, __writepage, mapping);
		blk_finish_plug(&plug);
		goto out_writepages;
	}

	/*
	 * If the filesystem has aborted, it is read-only, so return
	 * right away instead of dumping stack traces later on that
	 * will obscure the real source of the problem.  We test
	 * EXT4_MF_FS_ABORTED instead of sb->s_flag's MS_RDONLY because
	 * the latter could be true if the filesystem is mounted
	 * read-only, and in that case, ext4_writepages should
	 * *never* be called, so if that ever happens, we would want
	 * the stack trace.
	 */
	if (unlikely(ext4_forced_shutdown(EXT4_SB(mapping->host->i_sb)) ||
		     sbi->s_mount_flags & EXT4_MF_FS_ABORTED)) {
		ret = -EROFS;
		goto out_writepages;
	}

	if (ext4_should_dioread_nolock(inode)) {
		/*
		 * We may need to convert up to one extent per block in
		 * the page and we may dirty the inode.
		 */
		rsv_blocks = 1 + ext4_chunk_trans_blocks(inode,
						PAGE_SIZE >> inode->i_blkbits);
	}

	/*
	 * If we have inline data and arrive here, it means that
	 * we will soon create the block for the 1st page, so
	 * we'd better clear the inline data here.
	 */
	if (ext4_has_inline_data(inode)) {
		/* Just inode will be modified... */
		handle = ext4_journal_start(inode, EXT4_HT_INODE, 1);
		if (IS_ERR(handle)) {
			ret = PTR_ERR(handle);
			goto out_writepages;
		}
		BUG_ON(ext4_test_inode_state(inode,
				EXT4_STATE_MAY_INLINE_DATA));
		ext4_destroy_inline_data(handle, inode);
		ext4_journal_stop(handle);
	}

	if (wbc->range_start == 0 && wbc->range_end == LLONG_MAX)
		range_whole = 1;

	if (wbc->range_cyclic) {
		writeback_index = mapping->writeback_index;
		if (writeback_index)
			cycled = 0;
		mpd.first_page = writeback_index;
		mpd.last_page = -1;
	} else {
		mpd.first_page = wbc->range_start >> PAGE_SHIFT;
		mpd.last_page = wbc->range_end >> PAGE_SHIFT;
	}

	mpd.inode = inode;
	mpd.wbc = wbc;
	ext4_io_submit_init(&mpd.io_submit, wbc);
retry:
	if (wbc->sync_mode == WB_SYNC_ALL || wbc->tagged_writepages)
		tag_pages_for_writeback(mapping, mpd.first_page, mpd.last_page);
	done = false;
	blk_start_plug(&plug);

	/*
	 * First writeback pages that don't need mapping - we can avoid
	 * starting a transaction unnecessarily and also avoid being blocked
	 * in the block layer on device congestion while having transaction
	 * started.
	 */
	mpd.do_map = 0;
	mpd.io_submit.io_end = ext4_init_io_end(inode, GFP_KERNEL);
	if (!mpd.io_submit.io_end) {
		ret = -ENOMEM;
		goto unplug;
	}
	ret = mpage_prepare_extent_to_map(&mpd);
	/* Submit prepared bio */
	ext4_io_submit(&mpd.io_submit);
	ext4_put_io_end_defer(mpd.io_submit.io_end);
	mpd.io_submit.io_end = NULL;
	/* Unlock pages we didn't use */
	mpage_release_unused_pages(&mpd, false);
	if (ret < 0)
		goto unplug;

	while (!done && mpd.first_page <= mpd.last_page) {
		/* For each extent of pages we use new io_end */
		mpd.io_submit.io_end = ext4_init_io_end(inode, GFP_KERNEL);
		if (!mpd.io_submit.io_end) {
			ret = -ENOMEM;
			break;
		}

		/*
		 * We have two constraints: We find one extent to map and we
		 * must always write out whole page (makes a difference when
		 * blocksize < pagesize) so that we don't block on IO when we
		 * try to write out the rest of the page. Journalled mode is
		 * not supported by delalloc.
		 */
		BUG_ON(ext4_should_journal_data(inode));
		needed_blocks = ext4_da_writepages_trans_blocks(inode);

		/* start a new transaction */
		handle = ext4_journal_start_with_reserve(inode,
				EXT4_HT_WRITE_PAGE, needed_blocks, rsv_blocks);
		if (IS_ERR(handle)) {
			ret = PTR_ERR(handle);
			ext4_msg(inode->i_sb, KERN_CRIT, "%s: jbd2_start: "
			       "%ld pages, ino %lu; err %d", __func__,
				wbc->nr_to_write, inode->i_ino, ret);
			/* Release allocated io_end */
			ext4_put_io_end(mpd.io_submit.io_end);
			mpd.io_submit.io_end = NULL;
			break;
		}
		mpd.do_map = 1;

		trace_ext4_da_write_pages(inode, mpd.first_page, mpd.wbc);
		ret = mpage_prepare_extent_to_map(&mpd);
		if (!ret) {
			if (mpd.map.m_len)
				ret = mpage_map_and_submit_extent(handle, &mpd,
					&give_up_on_write);
			else {
				/*
				 * We scanned the whole range (or exhausted
				 * nr_to_write), submitted what was mapped and
				 * didn't find anything needing mapping. We are
				 * done.
				 */
				done = true;
			}
		}
		/*
		 * Caution: If the handle is synchronous,
		 * ext4_journal_stop() can wait for transaction commit
		 * to finish which may depend on writeback of pages to
		 * complete or on page lock to be released.  In that
		 * case, we have to wait until after after we have
		 * submitted all the IO, released page locks we hold,
		 * and dropped io_end reference (for extent conversion
		 * to be able to complete) before stopping the handle.
		 */
		if (!ext4_handle_valid(handle) || handle->h_sync == 0) {
			ext4_journal_stop(handle);
			handle = NULL;
			mpd.do_map = 0;
		}
		/* Submit prepared bio */
		ext4_io_submit(&mpd.io_submit);
		/* Unlock pages we didn't use */
		mpage_release_unused_pages(&mpd, give_up_on_write);
		/*
		 * Drop our io_end reference we got from init. We have
		 * to be careful and use deferred io_end finishing if
		 * we are still holding the transaction as we can
		 * release the last reference to io_end which may end
		 * up doing unwritten extent conversion.
		 */
		if (handle) {
			ext4_put_io_end_defer(mpd.io_submit.io_end);
			ext4_journal_stop(handle);
		} else
			ext4_put_io_end(mpd.io_submit.io_end);
		mpd.io_submit.io_end = NULL;

		if (ret == -ENOSPC && sbi->s_journal) {
			/*
			 * Commit the transaction which would
			 * free blocks released in the transaction
			 * and try again
			 */
			jbd2_journal_force_commit_nested(sbi->s_journal);
			ret = 0;
			continue;
		}
		/* Fatal error - ENOMEM, EIO... */
		if (ret)
			break;
	}
unplug:
	blk_finish_plug(&plug);
	if (!ret && !cycled && wbc->nr_to_write > 0) {
		cycled = 1;
		mpd.last_page = writeback_index - 1;
		mpd.first_page = 0;
		goto retry;
	}

	/* Update index */
	if (wbc->range_cyclic || (range_whole && wbc->nr_to_write > 0))
		/*
		 * Set the writeback_index so that range_cyclic
		 * mode will write it back later
		 */
		mapping->writeback_index = mpd.first_page;

out_writepages:
	trace_ext4_writepages_result(inode, wbc, ret,
				     nr_to_write - wbc->nr_to_write);
	percpu_up_read(&sbi->s_journal_flag_rwsem);
	return ret;
}

static int ext4_nonda_switch(struct super_block *sb)
{
	s64 free_clusters, dirty_clusters;
	struct ext4_sb_info *sbi = EXT4_SB(sb);

	/*
	 * switch to non delalloc mode if we are running low
	 * on free block. The free block accounting via percpu
	 * counters can get slightly wrong with percpu_counter_batch getting
	 * accumulated on each CPU without updating global counters
	 * Delalloc need an accurate free block accounting. So switch
	 * to non delalloc when we are near to error range.
	 */
	free_clusters =
		percpu_counter_read_positive(&sbi->s_freeclusters_counter);
	dirty_clusters =
		percpu_counter_read_positive(&sbi->s_dirtyclusters_counter);
	/*
	 * Start pushing delalloc when 1/2 of free blocks are dirty.
	 */
	if (dirty_clusters && (free_clusters < 2 * dirty_clusters))
		try_to_writeback_inodes_sb(sb, WB_REASON_FS_FREE_SPACE);

	if (2 * free_clusters < 3 * dirty_clusters ||
	    free_clusters < (dirty_clusters + EXT4_FREECLUSTERS_WATERMARK)) {
		/*
		 * free block count is less than 150% of dirty blocks
		 * or free blocks is less than watermark
		 */
		return 1;
	}
	return 0;
}

/* We always reserve for an inode update; the superblock could be there too */
static int ext4_da_write_credits(struct inode *inode, loff_t pos, unsigned len)
{
	if (likely(ext4_has_feature_large_file(inode->i_sb)))
		return 1;

	if (pos + len <= 0x7fffffffULL)
		return 1;

	/* We might need to update the superblock to set LARGE_FILE */
	return 2;
}

static int ext4_da_write_begin(struct file *file, struct address_space *mapping,
			       loff_t pos, unsigned len, unsigned flags,
			       struct page **pagep, void **fsdata)
{
	int ret, retries = 0;
	struct page *page;
	pgoff_t index;
	struct inode *inode = mapping->host;
	handle_t *handle;

	if (unlikely(ext4_forced_shutdown(EXT4_SB(inode->i_sb))))
		return -EIO;

	index = pos >> PAGE_SHIFT;

	if (ext4_nonda_switch(inode->i_sb) ||
	    S_ISLNK(inode->i_mode)) {
		*fsdata = (void *)FALL_BACK_TO_NONDELALLOC;
		return ext4_write_begin(file, mapping, pos,
					len, flags, pagep, fsdata);
	}
	*fsdata = (void *)0;
	if (trace_android_fs_datawrite_start_enabled()) {
		char *path, pathbuf[MAX_TRACE_PATHBUF_LEN];

		path = android_fstrace_get_pathname(pathbuf,
						    MAX_TRACE_PATHBUF_LEN,
						    inode);
		trace_android_fs_datawrite_start(inode, pos, len,
						 current->pid,
						 path, current->comm);
	}
	trace_ext4_da_write_begin(inode, pos, len, flags);

	if (ext4_test_inode_state(inode, EXT4_STATE_MAY_INLINE_DATA)) {
		ret = ext4_da_write_inline_data_begin(mapping, inode,
						      pos, len, flags,
						      pagep, fsdata);
		if (ret < 0)
			return ret;
		if (ret == 1)
			return 0;
	}

	/*
	 * grab_cache_page_write_begin() can take a long time if the
	 * system is thrashing due to memory pressure, or if the page
	 * is being written back.  So grab it first before we start
	 * the transaction handle.  This also allows us to allocate
	 * the page (if needed) without using GFP_NOFS.
	 */
retry_grab:
	page = grab_cache_page_write_begin(mapping, index, flags);
	if (!page)
		return -ENOMEM;
	unlock_page(page);

	/*
	 * With delayed allocation, we don't log the i_disksize update
	 * if there is delayed block allocation. But we still need
	 * to journalling the i_disksize update if writes to the end
	 * of file which has an already mapped buffer.
	 */
retry_journal:
	handle = ext4_journal_start(inode, EXT4_HT_WRITE_PAGE,
				ext4_da_write_credits(inode, pos, len));
	if (IS_ERR(handle)) {
		put_page(page);
		return PTR_ERR(handle);
	}

	lock_page(page);
	if (page->mapping != mapping) {
		/* The page got truncated from under us */
		unlock_page(page);
		put_page(page);
		ext4_journal_stop(handle);
		goto retry_grab;
	}
	/* In case writeback began while the page was unlocked */
	wait_for_stable_page(page);

#ifdef CONFIG_FS_ENCRYPTION
	ret = ext4_block_write_begin(page, pos, len,
				     ext4_da_get_block_prep);
#else
	ret = __block_write_begin(page, pos, len, ext4_da_get_block_prep);
#endif
	if (ret < 0) {
		unlock_page(page);
		ext4_journal_stop(handle);
		/*
		 * block_write_begin may have instantiated a few blocks
		 * outside i_size.  Trim these off again. Don't need
		 * i_size_read because we hold i_mutex.
		 */
		if (pos + len > inode->i_size)
			ext4_truncate_failed_write(inode);

		if (ret == -ENOSPC &&
		    ext4_should_retry_alloc(inode->i_sb, &retries))
			goto retry_journal;

		put_page(page);
		return ret;
	}

	*pagep = page;
	return ret;
}

/*
 * Check if we should update i_disksize
 * when write to the end of file but not require block allocation
 */
static int ext4_da_should_update_i_disksize(struct page *page,
					    unsigned long offset)
{
	struct buffer_head *bh;
	struct inode *inode = page->mapping->host;
	unsigned int idx;
	int i;

	bh = page_buffers(page);
	idx = offset >> inode->i_blkbits;

	for (i = 0; i < idx; i++)
		bh = bh->b_this_page;

	if (!buffer_mapped(bh) || (buffer_delay(bh)) || buffer_unwritten(bh))
		return 0;
	return 1;
}

static int ext4_da_write_end(struct file *file,
			     struct address_space *mapping,
			     loff_t pos, unsigned len, unsigned copied,
			     struct page *page, void *fsdata)
{
	struct inode *inode = mapping->host;
	int ret = 0, ret2;
	handle_t *handle = ext4_journal_current_handle();
	loff_t new_i_size;
	unsigned long start, end;
	int write_mode = (int)(unsigned long)fsdata;

	if (write_mode == FALL_BACK_TO_NONDELALLOC)
		return ext4_write_end(file, mapping, pos,
				      len, copied, page, fsdata);

	trace_android_fs_datawrite_end(inode, pos, len);
	trace_ext4_da_write_end(inode, pos, len, copied);
	start = pos & (PAGE_SIZE - 1);
	end = start + copied - 1;

	/*
	 * generic_write_end() will run mark_inode_dirty() if i_size
	 * changes.  So let's piggyback the i_disksize mark_inode_dirty
	 * into that.
	 */
	new_i_size = pos + copied;
	if (copied && new_i_size > EXT4_I(inode)->i_disksize) {
		if (ext4_has_inline_data(inode) ||
		    ext4_da_should_update_i_disksize(page, end)) {
			ext4_update_i_disksize(inode, new_i_size);
			/* We need to mark inode dirty even if
			 * new_i_size is less that inode->i_size
			 * bu greater than i_disksize.(hint delalloc)
			 */
			ext4_mark_inode_dirty(handle, inode);
		}
	}

	if (write_mode != CONVERT_INLINE_DATA &&
	    ext4_test_inode_state(inode, EXT4_STATE_MAY_INLINE_DATA) &&
	    ext4_has_inline_data(inode))
		ret2 = ext4_da_write_inline_data_end(inode, pos, len, copied,
						     page);
	else
		ret2 = generic_write_end(file, mapping, pos, len, copied,
							page, fsdata);

	copied = ret2;
	if (ret2 < 0)
		ret = ret2;
	ret2 = ext4_journal_stop(handle);
	if (!ret)
		ret = ret2;

	return ret ? ret : copied;
}

static void ext4_da_invalidatepage(struct page *page, unsigned int offset,
				   unsigned int length)
{
	/*
	 * Drop reserved blocks
	 */
	BUG_ON(!PageLocked(page));
	if (!page_has_buffers(page))
		goto out;

	ext4_da_page_release_reservation(page, offset, length);

out:
	ext4_invalidatepage(page, offset, length);

	return;
}

/*
 * Force all delayed allocation blocks to be allocated for a given inode.
 */
int ext4_alloc_da_blocks(struct inode *inode)
{
	trace_ext4_alloc_da_blocks(inode);

	if (!EXT4_I(inode)->i_reserved_data_blocks)
		return 0;

	/*
	 * We do something simple for now.  The filemap_flush() will
	 * also start triggering a write of the data blocks, which is
	 * not strictly speaking necessary (and for users of
	 * laptop_mode, not even desirable).  However, to do otherwise
	 * would require replicating code paths in:
	 *
	 * ext4_writepages() ->
	 *    write_cache_pages() ---> (via passed in callback function)
	 *        __mpage_da_writepage() -->
	 *           mpage_add_bh_to_extent()
	 *           mpage_da_map_blocks()
	 *
	 * The problem is that write_cache_pages(), located in
	 * mm/page-writeback.c, marks pages clean in preparation for
	 * doing I/O, which is not desirable if we're not planning on
	 * doing I/O at all.
	 *
	 * We could call write_cache_pages(), and then redirty all of
	 * the pages by calling redirty_page_for_writepage() but that
	 * would be ugly in the extreme.  So instead we would need to
	 * replicate parts of the code in the above functions,
	 * simplifying them because we wouldn't actually intend to
	 * write out the pages, but rather only collect contiguous
	 * logical block extents, call the multi-block allocator, and
	 * then update the buffer heads with the block allocations.
	 *
	 * For now, though, we'll cheat by calling filemap_flush(),
	 * which will map the blocks, and start the I/O, but not
	 * actually wait for the I/O to complete.
	 */
	return filemap_flush(inode->i_mapping);
}

/*
 * bmap() is special.  It gets used by applications such as lilo and by
 * the swapper to find the on-disk block of a specific piece of data.
 *
 * Naturally, this is dangerous if the block concerned is still in the
 * journal.  If somebody makes a swapfile on an ext4 data-journaling
 * filesystem and enables swap, then they may get a nasty shock when the
 * data getting swapped to that swapfile suddenly gets overwritten by
 * the original zero's written out previously to the journal and
 * awaiting writeback in the kernel's buffer cache.
 *
 * So, if we see any bmap calls here on a modified, data-journaled file,
 * take extra steps to flush any blocks which might be in the cache.
 */
static sector_t ext4_bmap(struct address_space *mapping, sector_t block)
{
	struct inode *inode = mapping->host;
	journal_t *journal;
	int err;

	/*
	 * We can get here for an inline file via the FIBMAP ioctl
	 */
	if (ext4_has_inline_data(inode))
		return 0;

	if (mapping_tagged(mapping, PAGECACHE_TAG_DIRTY) &&
			test_opt(inode->i_sb, DELALLOC)) {
		/*
		 * With delalloc we want to sync the file
		 * so that we can make sure we allocate
		 * blocks for file
		 */
		filemap_write_and_wait(mapping);
	}

	if (EXT4_JOURNAL(inode) &&
	    ext4_test_inode_state(inode, EXT4_STATE_JDATA)) {
		/*
		 * This is a REALLY heavyweight approach, but the use of
		 * bmap on dirty files is expected to be extremely rare:
		 * only if we run lilo or swapon on a freshly made file
		 * do we expect this to happen.
		 *
		 * (bmap requires CAP_SYS_RAWIO so this does not
		 * represent an unprivileged user DOS attack --- we'd be
		 * in trouble if mortal users could trigger this path at
		 * will.)
		 *
		 * NB. EXT4_STATE_JDATA is not set on files other than
		 * regular files.  If somebody wants to bmap a directory
		 * or symlink and gets confused because the buffer
		 * hasn't yet been flushed to disk, they deserve
		 * everything they get.
		 */

		ext4_clear_inode_state(inode, EXT4_STATE_JDATA);
		journal = EXT4_JOURNAL(inode);
		jbd2_journal_lock_updates(journal);
		err = jbd2_journal_flush(journal);
		jbd2_journal_unlock_updates(journal);

		if (err)
			return 0;
	}

	return generic_block_bmap(mapping, block, ext4_get_block);
}

static int ext4_readpage(struct file *file, struct page *page)
{
	int ret = -EAGAIN;
	struct inode *inode = page->mapping->host;

	trace_ext4_readpage(page);

	if (ext4_has_inline_data(inode))
		ret = ext4_readpage_inline(inode, page);

	if (ret == -EAGAIN)
		return ext4_mpage_readpages(page->mapping, NULL, page, 1);

	return ret;
}

static int
ext4_readpages(struct file *file, struct address_space *mapping,
		struct list_head *pages, unsigned nr_pages)
{
	struct inode *inode = mapping->host;

	/* If the file has inline data, no need to do readpages. */
	if (ext4_has_inline_data(inode))
		return 0;

	return ext4_mpage_readpages(mapping, pages, NULL, nr_pages);
}

static void ext4_invalidatepage(struct page *page, unsigned int offset,
				unsigned int length)
{
	trace_ext4_invalidatepage(page, offset, length);

	/* No journalling happens on data buffers when this function is used */
	WARN_ON(page_has_buffers(page) && buffer_jbd(page_buffers(page)));

	block_invalidatepage(page, offset, length);
}

static int __ext4_journalled_invalidatepage(struct page *page,
					    unsigned int offset,
					    unsigned int length)
{
	journal_t *journal = EXT4_JOURNAL(page->mapping->host);

	trace_ext4_journalled_invalidatepage(page, offset, length);

	/*
	 * If it's a full truncate we just forget about the pending dirtying
	 */
	if (offset == 0 && length == PAGE_SIZE)
		ClearPageChecked(page);

	return jbd2_journal_invalidatepage(journal, page, offset, length);
}

/* Wrapper for aops... */
static void ext4_journalled_invalidatepage(struct page *page,
					   unsigned int offset,
					   unsigned int length)
{
	WARN_ON(__ext4_journalled_invalidatepage(page, offset, length) < 0);
}

static int ext4_releasepage(struct page *page, gfp_t wait)
{
	journal_t *journal = EXT4_JOURNAL(page->mapping->host);

	trace_ext4_releasepage(page);

	/* Page has dirty journalled data -> cannot release */
	if (PageChecked(page))
		return 0;
	if (journal)
		return jbd2_journal_try_to_free_buffers(journal, page, wait);
	else
		return try_to_free_buffers(page);
}

#ifdef CONFIG_FS_DAX
static int ext4_iomap_begin(struct inode *inode, loff_t offset, loff_t length,
			    unsigned flags, struct iomap *iomap)
{
	struct ext4_sb_info *sbi = EXT4_SB(inode->i_sb);
	unsigned int blkbits = inode->i_blkbits;
	unsigned long first_block, last_block;
	struct ext4_map_blocks map;
	int ret;

	if ((offset >> blkbits) > EXT4_MAX_LOGICAL_BLOCK)
		return -EINVAL;
	first_block = offset >> blkbits;
	last_block = min_t(loff_t, (offset + length - 1) >> blkbits,
			   EXT4_MAX_LOGICAL_BLOCK);

	if (WARN_ON_ONCE(ext4_has_inline_data(inode)))
		return -ERANGE;

	map.m_lblk = first_block;
	map.m_len = last_block - first_block + 1;

	if (!(flags & IOMAP_WRITE)) {
		ret = ext4_map_blocks(NULL, inode, &map, 0);
	} else {
		int dio_credits;
		handle_t *handle;
		int retries = 0;

		/* Trim mapping request to maximum we can map at once for DIO */
		if (map.m_len > DIO_MAX_BLOCKS)
			map.m_len = DIO_MAX_BLOCKS;
		dio_credits = ext4_chunk_trans_blocks(inode, map.m_len);
retry:
		/*
		 * Either we allocate blocks and then we don't get unwritten
		 * extent so we have reserved enough credits, or the blocks
		 * are already allocated and unwritten and in that case
		 * extent conversion fits in the credits as well.
		 */
		handle = ext4_journal_start(inode, EXT4_HT_MAP_BLOCKS,
					    dio_credits);
		if (IS_ERR(handle))
			return PTR_ERR(handle);

		ret = ext4_map_blocks(handle, inode, &map,
				      EXT4_GET_BLOCKS_CREATE_ZERO);
		if (ret < 0) {
			ext4_journal_stop(handle);
			if (ret == -ENOSPC &&
			    ext4_should_retry_alloc(inode->i_sb, &retries))
				goto retry;
			return ret;
		}

		/*
		 * If we added blocks beyond i_size, we need to make sure they
		 * will get truncated if we crash before updating i_size in
		 * ext4_iomap_end(). For faults we don't need to do that (and
		 * even cannot because for orphan list operations inode_lock is
		 * required) - if we happen to instantiate block beyond i_size,
		 * it is because we race with truncate which has already added
		 * the inode to the orphan list.
		 */
		if (!(flags & IOMAP_FAULT) && first_block + map.m_len >
		    (i_size_read(inode) + (1 << blkbits) - 1) >> blkbits) {
			int err;

			err = ext4_orphan_add(handle, inode);
			if (err < 0) {
				ext4_journal_stop(handle);
				return err;
			}
		}
		ext4_journal_stop(handle);
	}

	iomap->flags = 0;
	iomap->bdev = inode->i_sb->s_bdev;
	iomap->dax_dev = sbi->s_daxdev;
	iomap->offset = first_block << blkbits;

	if (ret == 0) {
		iomap->type = IOMAP_HOLE;
		iomap->blkno = IOMAP_NULL_BLOCK;
		iomap->length = (u64)map.m_len << blkbits;
	} else {
		if (map.m_flags & EXT4_MAP_MAPPED) {
			iomap->type = IOMAP_MAPPED;
		} else if (map.m_flags & EXT4_MAP_UNWRITTEN) {
			iomap->type = IOMAP_UNWRITTEN;
		} else {
			WARN_ON_ONCE(1);
			return -EIO;
		}
		iomap->blkno = (sector_t)map.m_pblk << (blkbits - 9);
		iomap->length = (u64)map.m_len << blkbits;
	}

	if (map.m_flags & EXT4_MAP_NEW)
		iomap->flags |= IOMAP_F_NEW;
	return 0;
}

static int ext4_iomap_end(struct inode *inode, loff_t offset, loff_t length,
			  ssize_t written, unsigned flags, struct iomap *iomap)
{
	int ret = 0;
	handle_t *handle;
	int blkbits = inode->i_blkbits;
	bool truncate = false;

	if (!(flags & IOMAP_WRITE) || (flags & IOMAP_FAULT))
		return 0;

	handle = ext4_journal_start(inode, EXT4_HT_INODE, 2);
	if (IS_ERR(handle)) {
		ret = PTR_ERR(handle);
		goto orphan_del;
	}
	if (ext4_update_inode_size(inode, offset + written))
		ext4_mark_inode_dirty(handle, inode);
	/*
	 * We may need to truncate allocated but not written blocks beyond EOF.
	 */
	if (iomap->offset + iomap->length >
	    ALIGN(inode->i_size, 1 << blkbits)) {
		ext4_lblk_t written_blk, end_blk;

		written_blk = (offset + written) >> blkbits;
		end_blk = (offset + length) >> blkbits;
		if (written_blk < end_blk && ext4_can_truncate(inode))
			truncate = true;
	}
	/*
	 * Remove inode from orphan list if we were extending a inode and
	 * everything went fine.
	 */
	if (!truncate && inode->i_nlink &&
	    !list_empty(&EXT4_I(inode)->i_orphan))
		ext4_orphan_del(handle, inode);
	ext4_journal_stop(handle);
	if (truncate) {
		ext4_truncate_failed_write(inode);
orphan_del:
		/*
		 * If truncate failed early the inode might still be on the
		 * orphan list; we need to make sure the inode is removed from
		 * the orphan list in that case.
		 */
		if (inode->i_nlink)
			ext4_orphan_del(NULL, inode);
	}
	return ret;
}

const struct iomap_ops ext4_iomap_ops = {
	.iomap_begin		= ext4_iomap_begin,
	.iomap_end		= ext4_iomap_end,
};

#endif

static int ext4_end_io_dio(struct kiocb *iocb, loff_t offset,
			    ssize_t size, void *private)
{
        ext4_io_end_t *io_end = private;

	/* if not async direct IO just return */
	if (!io_end)
		return 0;

	ext_debug("ext4_end_io_dio(): io_end 0x%p "
		  "for inode %lu, iocb 0x%p, offset %llu, size %zd\n",
		  io_end, io_end->inode->i_ino, iocb, offset, size);

	/*
	 * Error during AIO DIO. We cannot convert unwritten extents as the
	 * data was not written. Just clear the unwritten flag and drop io_end.
	 */
	if (size <= 0) {
		ext4_clear_io_unwritten_flag(io_end);
		size = 0;
	}
	io_end->offset = offset;
	io_end->size = size;
	ext4_put_io_end(io_end);

	return 0;
}

/*
 * Handling of direct IO writes.
 *
 * For ext4 extent files, ext4 will do direct-io write even to holes,
 * preallocated extents, and those write extend the file, no need to
 * fall back to buffered IO.
 *
 * For holes, we fallocate those blocks, mark them as unwritten
 * If those blocks were preallocated, we mark sure they are split, but
 * still keep the range to write as unwritten.
 *
 * The unwritten extents will be converted to written when DIO is completed.
 * For async direct IO, since the IO may still pending when return, we
 * set up an end_io call back function, which will do the conversion
 * when async direct IO completed.
 *
 * If the O_DIRECT write will extend the file then add this inode to the
 * orphan list.  So recovery will truncate it back to the original size
 * if the machine crashes during the write.
 *
 */
static ssize_t ext4_direct_IO_write(struct kiocb *iocb, struct iov_iter *iter)
{
	struct file *file = iocb->ki_filp;
	struct inode *inode = file->f_mapping->host;
	ssize_t ret;
	loff_t offset = iocb->ki_pos;
	size_t count = iov_iter_count(iter);
	int overwrite = 0;
	get_block_t *get_block_func = NULL;
	int dio_flags = 0;
	loff_t final_size = offset + count;
	int orphan = 0;
	handle_t *handle;

	if (final_size > inode->i_size) {
		/* Credits for sb + inode write */
		handle = ext4_journal_start(inode, EXT4_HT_INODE, 2);
		if (IS_ERR(handle)) {
			ret = PTR_ERR(handle);
			goto out;
		}
		ret = ext4_orphan_add(handle, inode);
		if (ret) {
			ext4_journal_stop(handle);
			goto out;
		}
		orphan = 1;
		ext4_update_i_disksize(inode, inode->i_size);
		ext4_journal_stop(handle);
	}

	BUG_ON(iocb->private == NULL);

	/*
	 * Make all waiters for direct IO properly wait also for extent
	 * conversion. This also disallows race between truncate() and
	 * overwrite DIO as i_dio_count needs to be incremented under i_mutex.
	 */
	inode_dio_begin(inode);

	/* If we do a overwrite dio, i_mutex locking can be released */
	overwrite = *((int *)iocb->private);

	if (overwrite)
		inode_unlock(inode);

	/*
	 * For extent mapped files we could direct write to holes and fallocate.
	 *
	 * Allocated blocks to fill the hole are marked as unwritten to prevent
	 * parallel buffered read to expose the stale data before DIO complete
	 * the data IO.
	 *
	 * As to previously fallocated extents, ext4 get_block will just simply
	 * mark the buffer mapped but still keep the extents unwritten.
	 *
	 * For non AIO case, we will convert those unwritten extents to written
	 * after return back from blockdev_direct_IO. That way we save us from
	 * allocating io_end structure and also the overhead of offloading
	 * the extent convertion to a workqueue.
	 *
	 * For async DIO, the conversion needs to be deferred when the
	 * IO is completed. The ext4 end_io callback function will be
	 * called to take care of the conversion work.  Here for async
	 * case, we allocate an io_end structure to hook to the iocb.
	 */
	iocb->private = NULL;
	if (overwrite)
		get_block_func = ext4_dio_get_block_overwrite;
	else if (!ext4_test_inode_flag(inode, EXT4_INODE_EXTENTS) ||
		   round_down(offset, i_blocksize(inode)) >= inode->i_size) {
		get_block_func = ext4_dio_get_block;
		dio_flags = DIO_LOCKING | DIO_SKIP_HOLES;
	} else if (is_sync_kiocb(iocb)) {
		get_block_func = ext4_dio_get_block_unwritten_sync;
		dio_flags = DIO_LOCKING;
	} else {
		get_block_func = ext4_dio_get_block_unwritten_async;
		dio_flags = DIO_LOCKING;
	}
	ret = __blockdev_direct_IO(iocb, inode,
				   inode->i_sb->s_bdev, iter,
				   get_block_func,
				   ext4_end_io_dio, NULL, dio_flags);

	if (ret > 0 && !overwrite && ext4_test_inode_state(inode,
						EXT4_STATE_DIO_UNWRITTEN)) {
		int err;
		/*
		 * for non AIO case, since the IO is already
		 * completed, we could do the conversion right here
		 */
		err = ext4_convert_unwritten_extents(NULL, inode,
						     offset, ret);
		if (err < 0)
			ret = err;
		ext4_clear_inode_state(inode, EXT4_STATE_DIO_UNWRITTEN);
	}

	inode_dio_end(inode);
	/* take i_mutex locking again if we do a ovewrite dio */
	if (overwrite)
		inode_lock(inode);

	if (ret < 0 && final_size > inode->i_size)
		ext4_truncate_failed_write(inode);

	/* Handle extending of i_size after direct IO write */
	if (orphan) {
		int err;

		/* Credits for sb + inode write */
		handle = ext4_journal_start(inode, EXT4_HT_INODE, 2);
		if (IS_ERR(handle)) {
			/*
			 * We wrote the data but cannot extend
			 * i_size. Bail out. In async io case, we do
			 * not return error here because we have
			 * already submmitted the corresponding
			 * bio. Returning error here makes the caller
			 * think that this IO is done and failed
			 * resulting in race with bio's completion
			 * handler.
			 */
			if (!ret)
				ret = PTR_ERR(handle);
			if (inode->i_nlink)
				ext4_orphan_del(NULL, inode);

			goto out;
		}
		if (inode->i_nlink)
			ext4_orphan_del(handle, inode);
		if (ret > 0) {
			loff_t end = offset + ret;
			if (end > inode->i_size) {
				ext4_update_i_disksize(inode, end);
				i_size_write(inode, end);
				/*
				 * We're going to return a positive `ret'
				 * here due to non-zero-length I/O, so there's
				 * no way of reporting error returns from
				 * ext4_mark_inode_dirty() to userspace.  So
				 * ignore it.
				 */
				ext4_mark_inode_dirty(handle, inode);
			}
		}
		err = ext4_journal_stop(handle);
		if (ret == 0)
			ret = err;
	}
out:
	return ret;
}

static ssize_t ext4_direct_IO_read(struct kiocb *iocb, struct iov_iter *iter)
{
	struct address_space *mapping = iocb->ki_filp->f_mapping;
	struct inode *inode = mapping->host;
	size_t count = iov_iter_count(iter);
	ssize_t ret;

	/*
	 * Shared inode_lock is enough for us - it protects against concurrent
	 * writes & truncates and since we take care of writing back page cache,
	 * we are protected against page writeback as well.
	 */
	inode_lock_shared(inode);
	ret = filemap_write_and_wait_range(mapping, iocb->ki_pos,
					   iocb->ki_pos + count - 1);
	if (ret)
		goto out_unlock;
	ret = __blockdev_direct_IO(iocb, inode, inode->i_sb->s_bdev,
				   iter, ext4_dio_get_block, NULL, NULL, 0);
out_unlock:
	inode_unlock_shared(inode);
	return ret;
}

static ssize_t ext4_direct_IO(struct kiocb *iocb, struct iov_iter *iter)
{
	struct file *file = iocb->ki_filp;
	struct inode *inode = file->f_mapping->host;
	size_t count = iov_iter_count(iter);
	loff_t offset = iocb->ki_pos;
	ssize_t ret;
	int rw = iov_iter_rw(iter);

#ifdef CONFIG_FS_ENCRYPTION
<<<<<<< HEAD
	if (IS_ENCRYPTED(inode) && S_ISREG(inode->i_mode)
		&& !fscrypt_using_hardware_encryption(inode))
=======
	if (IS_ENCRYPTED(inode) && S_ISREG(inode->i_mode))
>>>>>>> 20c71e6d
		return 0;
#endif

	/*
	 * If we are doing data journalling we don't support O_DIRECT
	 */
	if (ext4_should_journal_data(inode))
		return 0;

	/* Let buffer I/O handle the inline data case. */
	if (ext4_has_inline_data(inode))
		return 0;

	/* DAX uses iomap path now */
	if (WARN_ON_ONCE(IS_DAX(inode)))
		return 0;

	if (trace_android_fs_dataread_start_enabled() &&
	    (rw == READ)) {
		char *path, pathbuf[MAX_TRACE_PATHBUF_LEN];

		path = android_fstrace_get_pathname(pathbuf,
						    MAX_TRACE_PATHBUF_LEN,
						    inode);
		trace_android_fs_dataread_start(inode, offset, count,
						current->pid, path,
						current->comm);
	}
	if (trace_android_fs_datawrite_start_enabled() &&
	    (rw == WRITE)) {
		char *path, pathbuf[MAX_TRACE_PATHBUF_LEN];

		path = android_fstrace_get_pathname(pathbuf,
						    MAX_TRACE_PATHBUF_LEN,
						    inode);
		trace_android_fs_datawrite_start(inode, offset, count,
						 current->pid, path,
						 current->comm);
	}
	trace_ext4_direct_IO_enter(inode, offset, count, iov_iter_rw(iter));
	if (iov_iter_rw(iter) == READ)
		ret = ext4_direct_IO_read(iocb, iter);
	else
		ret = ext4_direct_IO_write(iocb, iter);
	trace_ext4_direct_IO_exit(inode, offset, count, iov_iter_rw(iter), ret);

	if (trace_android_fs_dataread_start_enabled() &&
	    (rw == READ))
		trace_android_fs_dataread_end(inode, offset, count);
	if (trace_android_fs_datawrite_start_enabled() &&
	    (rw == WRITE))
		trace_android_fs_datawrite_end(inode, offset, count);

	return ret;
}

/*
 * Pages can be marked dirty completely asynchronously from ext4's journalling
 * activity.  By filemap_sync_pte(), try_to_unmap_one(), etc.  We cannot do
 * much here because ->set_page_dirty is called under VFS locks.  The page is
 * not necessarily locked.
 *
 * We cannot just dirty the page and leave attached buffers clean, because the
 * buffers' dirty state is "definitive".  We cannot just set the buffers dirty
 * or jbddirty because all the journalling code will explode.
 *
 * So what we do is to mark the page "pending dirty" and next time writepage
 * is called, propagate that into the buffers appropriately.
 */
static int ext4_journalled_set_page_dirty(struct page *page)
{
	SetPageChecked(page);
	return __set_page_dirty_nobuffers(page);
}

static int ext4_set_page_dirty(struct page *page)
{
	WARN_ON_ONCE(!PageLocked(page) && !PageDirty(page));
	WARN_ON_ONCE(!page_has_buffers(page));
	return __set_page_dirty_buffers(page);
}

static const struct address_space_operations ext4_aops = {
	.readpage		= ext4_readpage,
	.readpages		= ext4_readpages,
	.writepage		= ext4_writepage,
	.writepages		= ext4_writepages,
	.write_begin		= ext4_write_begin,
	.write_end		= ext4_write_end,
	.set_page_dirty		= ext4_set_page_dirty,
	.bmap			= ext4_bmap,
	.invalidatepage		= ext4_invalidatepage,
	.releasepage		= ext4_releasepage,
	.direct_IO		= ext4_direct_IO,
	.migratepage		= buffer_migrate_page,
	.is_partially_uptodate  = block_is_partially_uptodate,
	.error_remove_page	= generic_error_remove_page,
};

static const struct address_space_operations ext4_journalled_aops = {
	.readpage		= ext4_readpage,
	.readpages		= ext4_readpages,
	.writepage		= ext4_writepage,
	.writepages		= ext4_writepages,
	.write_begin		= ext4_write_begin,
	.write_end		= ext4_journalled_write_end,
	.set_page_dirty		= ext4_journalled_set_page_dirty,
	.bmap			= ext4_bmap,
	.invalidatepage		= ext4_journalled_invalidatepage,
	.releasepage		= ext4_releasepage,
	.direct_IO		= ext4_direct_IO,
	.is_partially_uptodate  = block_is_partially_uptodate,
	.error_remove_page	= generic_error_remove_page,
};

static const struct address_space_operations ext4_da_aops = {
	.readpage		= ext4_readpage,
	.readpages		= ext4_readpages,
	.writepage		= ext4_writepage,
	.writepages		= ext4_writepages,
	.write_begin		= ext4_da_write_begin,
	.write_end		= ext4_da_write_end,
	.set_page_dirty		= ext4_set_page_dirty,
	.bmap			= ext4_bmap,
	.invalidatepage		= ext4_da_invalidatepage,
	.releasepage		= ext4_releasepage,
	.direct_IO		= ext4_direct_IO,
	.migratepage		= buffer_migrate_page,
	.is_partially_uptodate  = block_is_partially_uptodate,
	.error_remove_page	= generic_error_remove_page,
};

void ext4_set_aops(struct inode *inode)
{
	switch (ext4_inode_journal_mode(inode)) {
	case EXT4_INODE_ORDERED_DATA_MODE:
	case EXT4_INODE_WRITEBACK_DATA_MODE:
		break;
	case EXT4_INODE_JOURNAL_DATA_MODE:
		inode->i_mapping->a_ops = &ext4_journalled_aops;
		return;
	default:
		BUG();
	}
	if (test_opt(inode->i_sb, DELALLOC))
		inode->i_mapping->a_ops = &ext4_da_aops;
	else
		inode->i_mapping->a_ops = &ext4_aops;
}

static int __ext4_block_zero_page_range(handle_t *handle,
		struct address_space *mapping, loff_t from, loff_t length)
{
	ext4_fsblk_t index = from >> PAGE_SHIFT;
	unsigned offset = from & (PAGE_SIZE-1);
	unsigned blocksize, pos;
	ext4_lblk_t iblock;
	struct inode *inode = mapping->host;
	struct buffer_head *bh;
	struct page *page;
	bool decrypt;
	int err = 0;

	page = find_or_create_page(mapping, from >> PAGE_SHIFT,
				   mapping_gfp_constraint(mapping, ~__GFP_FS));
	if (!page)
		return -ENOMEM;

	blocksize = inode->i_sb->s_blocksize;

	iblock = index << (PAGE_SHIFT - inode->i_sb->s_blocksize_bits);

	if (!page_has_buffers(page))
		create_empty_buffers(page, blocksize, 0);

	/* Find the buffer that contains "offset" */
	bh = page_buffers(page);
	pos = blocksize;
	while (offset >= pos) {
		bh = bh->b_this_page;
		iblock++;
		pos += blocksize;
	}
	if (buffer_freed(bh)) {
		BUFFER_TRACE(bh, "freed: skip");
		goto unlock;
	}
	if (!buffer_mapped(bh)) {
		BUFFER_TRACE(bh, "unmapped");
		ext4_get_block(inode, iblock, bh, 0);
		/* unmapped? It's a hole - nothing to do */
		if (!buffer_mapped(bh)) {
			BUFFER_TRACE(bh, "still unmapped");
			goto unlock;
		}
	}

	/* Ok, it's mapped. Make sure it's up-to-date */
	if (PageUptodate(page))
		set_buffer_uptodate(bh);

	if (!buffer_uptodate(bh)) {
		err = -EIO;
		decrypt = S_ISREG(inode->i_mode) && IS_ENCRYPTED(inode) &&
		    !fscrypt_using_hardware_encryption(inode);
		ll_rw_block(REQ_OP_READ, (decrypt ? REQ_NOENCRYPT : 0), 1, &bh);
		wait_on_buffer(bh);
		/* Uhhuh. Read error. Complain and punt. */
		if (!buffer_uptodate(bh))
			goto unlock;
<<<<<<< HEAD
		if (decrypt) {
=======
		if (S_ISREG(inode->i_mode) && IS_ENCRYPTED(inode)) {
>>>>>>> 20c71e6d
			/* We expect the key to be set. */
			BUG_ON(!fscrypt_has_encryption_key(inode));
			BUG_ON(blocksize != PAGE_SIZE);
			WARN_ON_ONCE(fscrypt_decrypt_page(page->mapping->host,
						page, PAGE_SIZE, 0, page->index));
		}
	}
	if (ext4_should_journal_data(inode)) {
		BUFFER_TRACE(bh, "get write access");
		err = ext4_journal_get_write_access(handle, bh);
		if (err)
			goto unlock;
	}
	zero_user(page, offset, length);
	BUFFER_TRACE(bh, "zeroed end of block");

	if (ext4_should_journal_data(inode)) {
		err = ext4_handle_dirty_metadata(handle, inode, bh);
	} else {
		err = 0;
		mark_buffer_dirty(bh);
		if (ext4_should_order_data(inode))
			err = ext4_jbd2_inode_add_write(handle, inode, from,
					length);
	}

unlock:
	unlock_page(page);
	put_page(page);
	return err;
}

/*
 * ext4_block_zero_page_range() zeros out a mapping of length 'length'
 * starting from file offset 'from'.  The range to be zero'd must
 * be contained with in one block.  If the specified range exceeds
 * the end of the block it will be shortened to end of the block
 * that cooresponds to 'from'
 */
static int ext4_block_zero_page_range(handle_t *handle,
		struct address_space *mapping, loff_t from, loff_t length)
{
	struct inode *inode = mapping->host;
	unsigned offset = from & (PAGE_SIZE-1);
	unsigned blocksize = inode->i_sb->s_blocksize;
	unsigned max = blocksize - (offset & (blocksize - 1));

	/*
	 * correct length if it does not fall between
	 * 'from' and the end of the block
	 */
	if (length > max || length < 0)
		length = max;

	if (IS_DAX(inode)) {
		return iomap_zero_range(inode, from, length, NULL,
					&ext4_iomap_ops);
	}
	return __ext4_block_zero_page_range(handle, mapping, from, length);
}

/*
 * ext4_block_truncate_page() zeroes out a mapping from file offset `from'
 * up to the end of the block which corresponds to `from'.
 * This required during truncate. We need to physically zero the tail end
 * of that block so it doesn't yield old data if the file is later grown.
 */
static int ext4_block_truncate_page(handle_t *handle,
		struct address_space *mapping, loff_t from)
{
	unsigned offset = from & (PAGE_SIZE-1);
	unsigned length;
	unsigned blocksize;
	struct inode *inode = mapping->host;

	/* If we are processing an encrypted inode during orphan list handling */
	if (IS_ENCRYPTED(inode) && !fscrypt_has_encryption_key(inode))
		return 0;

	blocksize = inode->i_sb->s_blocksize;
	length = blocksize - (offset & (blocksize - 1));

	return ext4_block_zero_page_range(handle, mapping, from, length);
}

int ext4_zero_partial_blocks(handle_t *handle, struct inode *inode,
			     loff_t lstart, loff_t length)
{
	struct super_block *sb = inode->i_sb;
	struct address_space *mapping = inode->i_mapping;
	unsigned partial_start, partial_end;
	ext4_fsblk_t start, end;
	loff_t byte_end = (lstart + length - 1);
	int err = 0;

	partial_start = lstart & (sb->s_blocksize - 1);
	partial_end = byte_end & (sb->s_blocksize - 1);

	start = lstart >> sb->s_blocksize_bits;
	end = byte_end >> sb->s_blocksize_bits;

	/* Handle partial zero within the single block */
	if (start == end &&
	    (partial_start || (partial_end != sb->s_blocksize - 1))) {
		err = ext4_block_zero_page_range(handle, mapping,
						 lstart, length);
		return err;
	}
	/* Handle partial zero out on the start of the range */
	if (partial_start) {
		err = ext4_block_zero_page_range(handle, mapping,
						 lstart, sb->s_blocksize);
		if (err)
			return err;
	}
	/* Handle partial zero out on the end of the range */
	if (partial_end != sb->s_blocksize - 1)
		err = ext4_block_zero_page_range(handle, mapping,
						 byte_end - partial_end,
						 partial_end + 1);
	return err;
}

int ext4_can_truncate(struct inode *inode)
{
	if (S_ISREG(inode->i_mode))
		return 1;
	if (S_ISDIR(inode->i_mode))
		return 1;
	if (S_ISLNK(inode->i_mode))
		return !ext4_inode_is_fast_symlink(inode);
	return 0;
}

/*
 * We have to make sure i_disksize gets properly updated before we truncate
 * page cache due to hole punching or zero range. Otherwise i_disksize update
 * can get lost as it may have been postponed to submission of writeback but
 * that will never happen after we truncate page cache.
 */
int ext4_update_disksize_before_punch(struct inode *inode, loff_t offset,
				      loff_t len)
{
	handle_t *handle;
	loff_t size = i_size_read(inode);

	WARN_ON(!inode_is_locked(inode));
	if (offset > size || offset + len < size)
		return 0;

	if (EXT4_I(inode)->i_disksize >= size)
		return 0;

	handle = ext4_journal_start(inode, EXT4_HT_MISC, 1);
	if (IS_ERR(handle))
		return PTR_ERR(handle);
	ext4_update_i_disksize(inode, size);
	ext4_mark_inode_dirty(handle, inode);
	ext4_journal_stop(handle);

	return 0;
}

/*
 * ext4_punch_hole: punches a hole in a file by releasing the blocks
 * associated with the given offset and length
 *
 * @inode:  File inode
 * @offset: The offset where the hole will begin
 * @len:    The length of the hole
 *
 * Returns: 0 on success or negative on failure
 */

int ext4_punch_hole(struct inode *inode, loff_t offset, loff_t length)
{
#if 0
	struct super_block *sb = inode->i_sb;
	ext4_lblk_t first_block, stop_block;
	struct address_space *mapping = inode->i_mapping;
	loff_t first_block_offset, last_block_offset;
	handle_t *handle;
	unsigned int credits;
	int ret = 0;

	if (!S_ISREG(inode->i_mode))
		return -EOPNOTSUPP;

	trace_ext4_punch_hole(inode, offset, length, 0);

	/*
	 * Write out all dirty pages to avoid race conditions
	 * Then release them.
	 */
	if (mapping_tagged(mapping, PAGECACHE_TAG_DIRTY)) {
		ret = filemap_write_and_wait_range(mapping, offset,
						   offset + length - 1);
		if (ret)
			return ret;
	}

	inode_lock(inode);

	/* No need to punch hole beyond i_size */
	if (offset >= inode->i_size)
		goto out_mutex;

	/*
	 * If the hole extends beyond i_size, set the hole
	 * to end after the page that contains i_size
	 */
	if (offset + length > inode->i_size) {
		length = inode->i_size +
		   PAGE_SIZE - (inode->i_size & (PAGE_SIZE - 1)) -
		   offset;
	}

	if (offset & (sb->s_blocksize - 1) ||
	    (offset + length) & (sb->s_blocksize - 1)) {
		/*
		 * Attach jinode to inode for jbd2 if we do any zeroing of
		 * partial block
		 */
		ret = ext4_inode_attach_jinode(inode);
		if (ret < 0)
			goto out_mutex;

	}

	/* Wait all existing dio workers, newcomers will block on i_mutex */
	ext4_inode_block_unlocked_dio(inode);
	inode_dio_wait(inode);

	/*
	 * Prevent page faults from reinstantiating pages we have released from
	 * page cache.
	 */
	down_write(&EXT4_I(inode)->i_mmap_sem);
	first_block_offset = round_up(offset, sb->s_blocksize);
	last_block_offset = round_down((offset + length), sb->s_blocksize) - 1;

	/* Now release the pages and zero block aligned part of pages*/
	if (last_block_offset > first_block_offset) {
		ret = ext4_update_disksize_before_punch(inode, offset, length);
		if (ret)
			goto out_dio;
		truncate_pagecache_range(inode, first_block_offset,
					 last_block_offset);
	}

	if (ext4_test_inode_flag(inode, EXT4_INODE_EXTENTS))
		credits = ext4_writepage_trans_blocks(inode);
	else
		credits = ext4_blocks_for_truncate(inode);
	handle = ext4_journal_start(inode, EXT4_HT_TRUNCATE, credits);
	if (IS_ERR(handle)) {
		ret = PTR_ERR(handle);
		ext4_std_error(sb, ret);
		goto out_dio;
	}

	ret = ext4_zero_partial_blocks(handle, inode, offset,
				       length);
	if (ret)
		goto out_stop;

	first_block = (offset + sb->s_blocksize - 1) >>
		EXT4_BLOCK_SIZE_BITS(sb);
	stop_block = (offset + length) >> EXT4_BLOCK_SIZE_BITS(sb);

	/* If there are blocks to remove, do it */
	if (stop_block > first_block) {

		down_write(&EXT4_I(inode)->i_data_sem);
		ext4_discard_preallocations(inode);

		ret = ext4_es_remove_extent(inode, first_block,
					    stop_block - first_block);
		if (ret) {
			up_write(&EXT4_I(inode)->i_data_sem);
			goto out_stop;
		}

		if (ext4_test_inode_flag(inode, EXT4_INODE_EXTENTS))
			ret = ext4_ext_remove_space(inode, first_block,
						    stop_block - 1);
		else
			ret = ext4_ind_remove_space(handle, inode, first_block,
						    stop_block);

		up_write(&EXT4_I(inode)->i_data_sem);
	}
	if (IS_SYNC(inode))
		ext4_handle_sync(handle);

	inode->i_mtime = inode->i_ctime = current_time(inode);
	ext4_mark_inode_dirty(handle, inode);
	if (ret >= 0)
		ext4_update_inode_fsync_trans(handle, inode, 1);
out_stop:
	ext4_journal_stop(handle);
out_dio:
	up_write(&EXT4_I(inode)->i_mmap_sem);
	ext4_inode_resume_unlocked_dio(inode);
out_mutex:
	inode_unlock(inode);
	return ret;
#else
	/*
	 * Disabled as per b/28760453
	 */
	return -EOPNOTSUPP;
#endif
}

int ext4_inode_attach_jinode(struct inode *inode)
{
	struct ext4_inode_info *ei = EXT4_I(inode);
	struct jbd2_inode *jinode;

	if (ei->jinode || !EXT4_SB(inode->i_sb)->s_journal)
		return 0;

	jinode = jbd2_alloc_inode(GFP_KERNEL);
	spin_lock(&inode->i_lock);
	if (!ei->jinode) {
		if (!jinode) {
			spin_unlock(&inode->i_lock);
			return -ENOMEM;
		}
		ei->jinode = jinode;
		jbd2_journal_init_jbd_inode(ei->jinode, inode);
		jinode = NULL;
	}
	spin_unlock(&inode->i_lock);
	if (unlikely(jinode != NULL))
		jbd2_free_inode(jinode);
	return 0;
}

/*
 * ext4_truncate()
 *
 * We block out ext4_get_block() block instantiations across the entire
 * transaction, and VFS/VM ensures that ext4_truncate() cannot run
 * simultaneously on behalf of the same inode.
 *
 * As we work through the truncate and commit bits of it to the journal there
 * is one core, guiding principle: the file's tree must always be consistent on
 * disk.  We must be able to restart the truncate after a crash.
 *
 * The file's tree may be transiently inconsistent in memory (although it
 * probably isn't), but whenever we close off and commit a journal transaction,
 * the contents of (the filesystem + the journal) must be consistent and
 * restartable.  It's pretty simple, really: bottom up, right to left (although
 * left-to-right works OK too).
 *
 * Note that at recovery time, journal replay occurs *before* the restart of
 * truncate against the orphan inode list.
 *
 * The committed inode has the new, desired i_size (which is the same as
 * i_disksize in this case).  After a crash, ext4_orphan_cleanup() will see
 * that this inode's truncate did not complete and it will again call
 * ext4_truncate() to have another go.  So there will be instantiated blocks
 * to the right of the truncation point in a crashed ext4 filesystem.  But
 * that's fine - as long as they are linked from the inode, the post-crash
 * ext4_truncate() run will find them and release them.
 */
int ext4_truncate(struct inode *inode)
{
	struct ext4_inode_info *ei = EXT4_I(inode);
	unsigned int credits;
	int err = 0;
	handle_t *handle;
	struct address_space *mapping = inode->i_mapping;

	/*
	 * There is a possibility that we're either freeing the inode
	 * or it's a completely new inode. In those cases we might not
	 * have i_mutex locked because it's not necessary.
	 */
	if (!(inode->i_state & (I_NEW|I_FREEING)))
		WARN_ON(!inode_is_locked(inode));
	trace_ext4_truncate_enter(inode);

	if (!ext4_can_truncate(inode))
		return 0;

	ext4_clear_inode_flag(inode, EXT4_INODE_EOFBLOCKS);

	if (inode->i_size == 0 && !test_opt(inode->i_sb, NO_AUTO_DA_ALLOC))
		ext4_set_inode_state(inode, EXT4_STATE_DA_ALLOC_CLOSE);

	if (ext4_has_inline_data(inode)) {
		int has_inline = 1;

		err = ext4_inline_data_truncate(inode, &has_inline);
		if (err)
			return err;
		if (has_inline)
			return 0;
	}

	/* If we zero-out tail of the page, we have to create jinode for jbd2 */
	if (inode->i_size & (inode->i_sb->s_blocksize - 1)) {
		if (ext4_inode_attach_jinode(inode) < 0)
			return 0;
	}

	if (ext4_test_inode_flag(inode, EXT4_INODE_EXTENTS))
		credits = ext4_writepage_trans_blocks(inode);
	else
		credits = ext4_blocks_for_truncate(inode);

	handle = ext4_journal_start(inode, EXT4_HT_TRUNCATE, credits);
	if (IS_ERR(handle))
		return PTR_ERR(handle);

	if (inode->i_size & (inode->i_sb->s_blocksize - 1))
		ext4_block_truncate_page(handle, mapping, inode->i_size);

	/*
	 * We add the inode to the orphan list, so that if this
	 * truncate spans multiple transactions, and we crash, we will
	 * resume the truncate when the filesystem recovers.  It also
	 * marks the inode dirty, to catch the new size.
	 *
	 * Implication: the file must always be in a sane, consistent
	 * truncatable state while each transaction commits.
	 */
	err = ext4_orphan_add(handle, inode);
	if (err)
		goto out_stop;

	down_write(&EXT4_I(inode)->i_data_sem);

	ext4_discard_preallocations(inode);

	if (ext4_test_inode_flag(inode, EXT4_INODE_EXTENTS))
		err = ext4_ext_truncate(handle, inode);
	else
		ext4_ind_truncate(handle, inode);

	up_write(&ei->i_data_sem);
	if (err)
		goto out_stop;

	if (IS_SYNC(inode))
		ext4_handle_sync(handle);

out_stop:
	/*
	 * If this was a simple ftruncate() and the file will remain alive,
	 * then we need to clear up the orphan record which we created above.
	 * However, if this was a real unlink then we were called by
	 * ext4_evict_inode(), and we allow that function to clean up the
	 * orphan info for us.
	 */
	if (inode->i_nlink)
		ext4_orphan_del(handle, inode);

	inode->i_mtime = inode->i_ctime = current_time(inode);
	ext4_mark_inode_dirty(handle, inode);
	ext4_journal_stop(handle);

	trace_ext4_truncate_exit(inode);
	return err;
}

/*
 * ext4_get_inode_loc returns with an extra refcount against the inode's
 * underlying buffer_head on success. If 'in_mem' is true, we have all
 * data in memory that is needed to recreate the on-disk version of this
 * inode.
 */
static int __ext4_get_inode_loc(struct inode *inode,
				struct ext4_iloc *iloc, int in_mem)
{
	struct ext4_group_desc	*gdp;
	struct buffer_head	*bh;
	struct super_block	*sb = inode->i_sb;
	ext4_fsblk_t		block;
	int			inodes_per_block, inode_offset;

	iloc->bh = NULL;
	if (inode->i_ino < EXT4_ROOT_INO ||
	    inode->i_ino > le32_to_cpu(EXT4_SB(sb)->s_es->s_inodes_count))
		return -EFSCORRUPTED;

	iloc->block_group = (inode->i_ino - 1) / EXT4_INODES_PER_GROUP(sb);
	gdp = ext4_get_group_desc(sb, iloc->block_group, NULL);
	if (!gdp)
		return -EIO;

	/*
	 * Figure out the offset within the block group inode table
	 */
	inodes_per_block = EXT4_SB(sb)->s_inodes_per_block;
	inode_offset = ((inode->i_ino - 1) %
			EXT4_INODES_PER_GROUP(sb));
	block = ext4_inode_table(sb, gdp) + (inode_offset / inodes_per_block);
	iloc->offset = (inode_offset % inodes_per_block) * EXT4_INODE_SIZE(sb);

	bh = sb_getblk(sb, block);
	if (unlikely(!bh))
		return -ENOMEM;
	if (!buffer_uptodate(bh)) {
		lock_buffer(bh);

		/*
		 * If the buffer has the write error flag, we have failed
		 * to write out another inode in the same block.  In this
		 * case, we don't have to read the block because we may
		 * read the old inode data successfully.
		 */
		if (buffer_write_io_error(bh) && !buffer_uptodate(bh))
			set_buffer_uptodate(bh);

		if (buffer_uptodate(bh)) {
			/* someone brought it uptodate while we waited */
			unlock_buffer(bh);
			goto has_buffer;
		}

		/*
		 * If we have all information of the inode in memory and this
		 * is the only valid inode in the block, we need not read the
		 * block.
		 */
		if (in_mem) {
			struct buffer_head *bitmap_bh;
			int i, start;

			start = inode_offset & ~(inodes_per_block - 1);

			/* Is the inode bitmap in cache? */
			bitmap_bh = sb_getblk(sb, ext4_inode_bitmap(sb, gdp));
			if (unlikely(!bitmap_bh))
				goto make_io;

			/*
			 * If the inode bitmap isn't in cache then the
			 * optimisation may end up performing two reads instead
			 * of one, so skip it.
			 */
			if (!buffer_uptodate(bitmap_bh)) {
				brelse(bitmap_bh);
				goto make_io;
			}
			for (i = start; i < start + inodes_per_block; i++) {
				if (i == inode_offset)
					continue;
				if (ext4_test_bit(i, bitmap_bh->b_data))
					break;
			}
			brelse(bitmap_bh);
			if (i == start + inodes_per_block) {
				/* all other inodes are free, so skip I/O */
				memset(bh->b_data, 0, bh->b_size);
				set_buffer_uptodate(bh);
				unlock_buffer(bh);
				goto has_buffer;
			}
		}

make_io:
		/*
		 * If we need to do any I/O, try to pre-readahead extra
		 * blocks from the inode table.
		 */
		if (EXT4_SB(sb)->s_inode_readahead_blks) {
			ext4_fsblk_t b, end, table;
			unsigned num;
			__u32 ra_blks = EXT4_SB(sb)->s_inode_readahead_blks;

			table = ext4_inode_table(sb, gdp);
			/* s_inode_readahead_blks is always a power of 2 */
			b = block & ~((ext4_fsblk_t) ra_blks - 1);
			if (table > b)
				b = table;
			end = b + ra_blks;
			num = EXT4_INODES_PER_GROUP(sb);
			if (ext4_has_group_desc_csum(sb))
				num -= ext4_itable_unused_count(sb, gdp);
			table += num / inodes_per_block;
			if (end > table)
				end = table;
			while (b <= end)
				sb_breadahead(sb, b++);
		}

		/*
		 * There are other valid inodes in the buffer, this inode
		 * has in-inode xattrs, or we don't have this inode in memory.
		 * Read the block from disk.
		 */
		trace_ext4_load_inode(inode);
		get_bh(bh);
		bh->b_end_io = end_buffer_read_sync;
		submit_bh(REQ_OP_READ, REQ_META | REQ_PRIO, bh);
		wait_on_buffer(bh);
		if (!buffer_uptodate(bh)) {
			EXT4_ERROR_INODE_BLOCK(inode, block,
					       "unable to read itable block");
			brelse(bh);
			return -EIO;
		}
	}
has_buffer:
	iloc->bh = bh;
	return 0;
}

int ext4_get_inode_loc(struct inode *inode, struct ext4_iloc *iloc)
{
	/* We have all inode data except xattrs in memory here. */
	return __ext4_get_inode_loc(inode, iloc,
		!ext4_test_inode_state(inode, EXT4_STATE_XATTR));
}

void ext4_set_inode_flags(struct inode *inode)
{
	unsigned int flags = EXT4_I(inode)->i_flags;
	unsigned int new_fl = 0;

	if (flags & EXT4_SYNC_FL)
		new_fl |= S_SYNC;
	if (flags & EXT4_APPEND_FL)
		new_fl |= S_APPEND;
	if (flags & EXT4_IMMUTABLE_FL)
		new_fl |= S_IMMUTABLE;
	if (flags & EXT4_NOATIME_FL)
		new_fl |= S_NOATIME;
	if (flags & EXT4_DIRSYNC_FL)
		new_fl |= S_DIRSYNC;
	if (test_opt(inode->i_sb, DAX) && S_ISREG(inode->i_mode) &&
	    !ext4_should_journal_data(inode) && !ext4_has_inline_data(inode) &&
	    !(flags & EXT4_ENCRYPT_FL))
		new_fl |= S_DAX;
	if (flags & EXT4_ENCRYPT_FL)
		new_fl |= S_ENCRYPTED;
	inode_set_flags(inode, new_fl,
			S_SYNC|S_APPEND|S_IMMUTABLE|S_NOATIME|S_DIRSYNC|S_DAX|
			S_ENCRYPTED);
}

static blkcnt_t ext4_inode_blocks(struct ext4_inode *raw_inode,
				  struct ext4_inode_info *ei)
{
	blkcnt_t i_blocks ;
	struct inode *inode = &(ei->vfs_inode);
	struct super_block *sb = inode->i_sb;

	if (ext4_has_feature_huge_file(sb)) {
		/* we are using combined 48 bit field */
		i_blocks = ((u64)le16_to_cpu(raw_inode->i_blocks_high)) << 32 |
					le32_to_cpu(raw_inode->i_blocks_lo);
		if (ext4_test_inode_flag(inode, EXT4_INODE_HUGE_FILE)) {
			/* i_blocks represent file system block size */
			return i_blocks  << (inode->i_blkbits - 9);
		} else {
			return i_blocks;
		}
	} else {
		return le32_to_cpu(raw_inode->i_blocks_lo);
	}
}

static inline int ext4_iget_extra_inode(struct inode *inode,
					 struct ext4_inode *raw_inode,
					 struct ext4_inode_info *ei)
{
	__le32 *magic = (void *)raw_inode +
			EXT4_GOOD_OLD_INODE_SIZE + ei->i_extra_isize;

	if (EXT4_GOOD_OLD_INODE_SIZE + ei->i_extra_isize + sizeof(__le32) <=
	    EXT4_INODE_SIZE(inode->i_sb) &&
	    *magic == cpu_to_le32(EXT4_XATTR_MAGIC)) {
		ext4_set_inode_state(inode, EXT4_STATE_XATTR);
		return ext4_find_inline_data_nolock(inode);
	} else
		EXT4_I(inode)->i_inline_off = 0;
	return 0;
}

int ext4_get_projid(struct inode *inode, kprojid_t *projid)
{
	if (!ext4_has_feature_project(inode->i_sb))
		return -EOPNOTSUPP;
	*projid = EXT4_I(inode)->i_projid;
	return 0;
}

struct inode *ext4_iget(struct super_block *sb, unsigned long ino)
{
	struct ext4_iloc iloc;
	struct ext4_inode *raw_inode;
	struct ext4_inode_info *ei;
	struct inode *inode;
	journal_t *journal = EXT4_SB(sb)->s_journal;
	long ret;
	loff_t size;
	int block;
	uid_t i_uid;
	gid_t i_gid;
	projid_t i_projid;

	inode = iget_locked(sb, ino);
	if (!inode)
		return ERR_PTR(-ENOMEM);
	if (!(inode->i_state & I_NEW))
		return inode;

	ei = EXT4_I(inode);
	iloc.bh = NULL;

	ret = __ext4_get_inode_loc(inode, &iloc, 0);
	if (ret < 0)
		goto bad_inode;
	raw_inode = ext4_raw_inode(&iloc);

	if ((ino == EXT4_ROOT_INO) && (raw_inode->i_links_count == 0)) {
		EXT4_ERROR_INODE(inode, "root inode unallocated");
		ret = -EFSCORRUPTED;
		goto bad_inode;
	}

	if (EXT4_INODE_SIZE(inode->i_sb) > EXT4_GOOD_OLD_INODE_SIZE) {
		ei->i_extra_isize = le16_to_cpu(raw_inode->i_extra_isize);
		if (EXT4_GOOD_OLD_INODE_SIZE + ei->i_extra_isize >
			EXT4_INODE_SIZE(inode->i_sb) ||
		    (ei->i_extra_isize & 3)) {
			EXT4_ERROR_INODE(inode,
					 "bad extra_isize %u (inode size %u)",
					 ei->i_extra_isize,
					 EXT4_INODE_SIZE(inode->i_sb));
			ret = -EFSCORRUPTED;
			goto bad_inode;
		}
	} else
		ei->i_extra_isize = 0;

	/* Precompute checksum seed for inode metadata */
	if (ext4_has_metadata_csum(sb)) {
		struct ext4_sb_info *sbi = EXT4_SB(inode->i_sb);
		__u32 csum;
		__le32 inum = cpu_to_le32(inode->i_ino);
		__le32 gen = raw_inode->i_generation;
		csum = ext4_chksum(sbi, sbi->s_csum_seed, (__u8 *)&inum,
				   sizeof(inum));
		ei->i_csum_seed = ext4_chksum(sbi, csum, (__u8 *)&gen,
					      sizeof(gen));
	}

	if (!ext4_inode_csum_verify(inode, raw_inode, ei)) {
		EXT4_ERROR_INODE(inode, "checksum invalid");
		ret = -EFSBADCRC;
		goto bad_inode;
	}

	inode->i_mode = le16_to_cpu(raw_inode->i_mode);
	i_uid = (uid_t)le16_to_cpu(raw_inode->i_uid_low);
	i_gid = (gid_t)le16_to_cpu(raw_inode->i_gid_low);
	if (ext4_has_feature_project(sb) &&
	    EXT4_INODE_SIZE(sb) > EXT4_GOOD_OLD_INODE_SIZE &&
	    EXT4_FITS_IN_INODE(raw_inode, ei, i_projid))
		i_projid = (projid_t)le32_to_cpu(raw_inode->i_projid);
	else
		i_projid = EXT4_DEF_PROJID;

	if (!(test_opt(inode->i_sb, NO_UID32))) {
		i_uid |= le16_to_cpu(raw_inode->i_uid_high) << 16;
		i_gid |= le16_to_cpu(raw_inode->i_gid_high) << 16;
	}
	i_uid_write(inode, i_uid);
	i_gid_write(inode, i_gid);
	ei->i_projid = make_kprojid(&init_user_ns, i_projid);
	set_nlink(inode, le16_to_cpu(raw_inode->i_links_count));

	ext4_clear_state_flags(ei);	/* Only relevant on 32-bit archs */
	ei->i_inline_off = 0;
	ei->i_dir_start_lookup = 0;
	ei->i_dtime = le32_to_cpu(raw_inode->i_dtime);
	/* We now have enough fields to check if the inode was active or not.
	 * This is needed because nfsd might try to access dead inodes
	 * the test is that same one that e2fsck uses
	 * NeilBrown 1999oct15
	 */
	if (inode->i_nlink == 0) {
		if ((inode->i_mode == 0 ||
		     !(EXT4_SB(inode->i_sb)->s_mount_state & EXT4_ORPHAN_FS)) &&
		    ino != EXT4_BOOT_LOADER_INO) {
			/* this inode is deleted */
			ret = -ESTALE;
			goto bad_inode;
		}
		/* The only unlinked inodes we let through here have
		 * valid i_mode and are being read by the orphan
		 * recovery code: that's fine, we're about to complete
		 * the process of deleting those.
		 * OR it is the EXT4_BOOT_LOADER_INO which is
		 * not initialized on a new filesystem. */
	}
	ei->i_flags = le32_to_cpu(raw_inode->i_flags);
	ext4_set_inode_flags(inode);
	inode->i_blocks = ext4_inode_blocks(raw_inode, ei);
	ei->i_file_acl = le32_to_cpu(raw_inode->i_file_acl_lo);
	if (ext4_has_feature_64bit(sb))
		ei->i_file_acl |=
			((__u64)le16_to_cpu(raw_inode->i_file_acl_high)) << 32;
	inode->i_size = ext4_isize(sb, raw_inode);
	if ((size = i_size_read(inode)) < 0) {
		EXT4_ERROR_INODE(inode, "bad i_size value: %lld", size);
		ret = -EFSCORRUPTED;
		goto bad_inode;
	}
	ei->i_disksize = inode->i_size;
#ifdef CONFIG_QUOTA
	ei->i_reserved_quota = 0;
#endif
	inode->i_generation = le32_to_cpu(raw_inode->i_generation);
	ei->i_block_group = iloc.block_group;
	ei->i_last_alloc_group = ~0;
	/*
	 * NOTE! The in-memory inode i_data array is in little-endian order
	 * even on big-endian machines: we do NOT byteswap the block numbers!
	 */
	for (block = 0; block < EXT4_N_BLOCKS; block++)
		ei->i_data[block] = raw_inode->i_block[block];
	INIT_LIST_HEAD(&ei->i_orphan);

	/*
	 * Set transaction id's of transactions that have to be committed
	 * to finish f[data]sync. We set them to currently running transaction
	 * as we cannot be sure that the inode or some of its metadata isn't
	 * part of the transaction - the inode could have been reclaimed and
	 * now it is reread from disk.
	 */
	if (journal) {
		transaction_t *transaction;
		tid_t tid;

		read_lock(&journal->j_state_lock);
		if (journal->j_running_transaction)
			transaction = journal->j_running_transaction;
		else
			transaction = journal->j_committing_transaction;
		if (transaction)
			tid = transaction->t_tid;
		else
			tid = journal->j_commit_sequence;
		read_unlock(&journal->j_state_lock);
		ei->i_sync_tid = tid;
		ei->i_datasync_tid = tid;
	}

	if (EXT4_INODE_SIZE(inode->i_sb) > EXT4_GOOD_OLD_INODE_SIZE) {
		if (ei->i_extra_isize == 0) {
			/* The extra space is currently unused. Use it. */
			BUILD_BUG_ON(sizeof(struct ext4_inode) & 3);
			ei->i_extra_isize = sizeof(struct ext4_inode) -
					    EXT4_GOOD_OLD_INODE_SIZE;
		} else {
			ret = ext4_iget_extra_inode(inode, raw_inode, ei);
			if (ret)
				goto bad_inode;
		}
	}

	EXT4_INODE_GET_XTIME(i_ctime, inode, raw_inode);
	EXT4_INODE_GET_XTIME(i_mtime, inode, raw_inode);
	EXT4_INODE_GET_XTIME(i_atime, inode, raw_inode);
	EXT4_EINODE_GET_XTIME(i_crtime, ei, raw_inode);

	if (likely(!test_opt2(inode->i_sb, HURD_COMPAT))) {
		inode->i_version = le32_to_cpu(raw_inode->i_disk_version);
		if (EXT4_INODE_SIZE(inode->i_sb) > EXT4_GOOD_OLD_INODE_SIZE) {
			if (EXT4_FITS_IN_INODE(raw_inode, ei, i_version_hi))
				inode->i_version |=
		    (__u64)(le32_to_cpu(raw_inode->i_version_hi)) << 32;
		}
	}

	ret = 0;
	if (ei->i_file_acl &&
	    !ext4_data_block_valid(EXT4_SB(sb), ei->i_file_acl, 1)) {
		EXT4_ERROR_INODE(inode, "bad extended attribute block %llu",
				 ei->i_file_acl);
		ret = -EFSCORRUPTED;
		goto bad_inode;
	} else if (!ext4_has_inline_data(inode)) {
		if (ext4_test_inode_flag(inode, EXT4_INODE_EXTENTS)) {
			if ((S_ISREG(inode->i_mode) || S_ISDIR(inode->i_mode) ||
			    (S_ISLNK(inode->i_mode) &&
			     !ext4_inode_is_fast_symlink(inode))))
				/* Validate extent which is part of inode */
				ret = ext4_ext_check_inode(inode);
		} else if (S_ISREG(inode->i_mode) || S_ISDIR(inode->i_mode) ||
			   (S_ISLNK(inode->i_mode) &&
			    !ext4_inode_is_fast_symlink(inode))) {
			/* Validate block references which are part of inode */
			ret = ext4_ind_check_inode(inode);
		}
	}
	if (ret)
		goto bad_inode;

	if (S_ISREG(inode->i_mode)) {
		inode->i_op = &ext4_file_inode_operations;
		inode->i_fop = &ext4_file_operations;
		ext4_set_aops(inode);
	} else if (S_ISDIR(inode->i_mode)) {
		inode->i_op = &ext4_dir_inode_operations;
		inode->i_fop = &ext4_dir_operations;
	} else if (S_ISLNK(inode->i_mode)) {
		if (IS_ENCRYPTED(inode)) {
			inode->i_op = &ext4_encrypted_symlink_inode_operations;
			ext4_set_aops(inode);
		} else if (ext4_inode_is_fast_symlink(inode)) {
			inode->i_link = (char *)ei->i_data;
			inode->i_op = &ext4_fast_symlink_inode_operations;
			nd_terminate_link(ei->i_data, inode->i_size,
				sizeof(ei->i_data) - 1);
		} else {
			inode->i_op = &ext4_symlink_inode_operations;
			ext4_set_aops(inode);
		}
		inode_nohighmem(inode);
	} else if (S_ISCHR(inode->i_mode) || S_ISBLK(inode->i_mode) ||
	      S_ISFIFO(inode->i_mode) || S_ISSOCK(inode->i_mode)) {
		inode->i_op = &ext4_special_inode_operations;
		if (raw_inode->i_block[0])
			init_special_inode(inode, inode->i_mode,
			   old_decode_dev(le32_to_cpu(raw_inode->i_block[0])));
		else
			init_special_inode(inode, inode->i_mode,
			   new_decode_dev(le32_to_cpu(raw_inode->i_block[1])));
	} else if (ino == EXT4_BOOT_LOADER_INO) {
		make_bad_inode(inode);
	} else {
		ret = -EFSCORRUPTED;
		EXT4_ERROR_INODE(inode, "bogus i_mode (%o)", inode->i_mode);
		goto bad_inode;
	}
	brelse(iloc.bh);

	unlock_new_inode(inode);
	return inode;

bad_inode:
	brelse(iloc.bh);
	iget_failed(inode);
	return ERR_PTR(ret);
}

struct inode *ext4_iget_normal(struct super_block *sb, unsigned long ino)
{
	if (ino < EXT4_FIRST_INO(sb) && ino != EXT4_ROOT_INO)
		return ERR_PTR(-EFSCORRUPTED);
	return ext4_iget(sb, ino);
}

static int ext4_inode_blocks_set(handle_t *handle,
				struct ext4_inode *raw_inode,
				struct ext4_inode_info *ei)
{
	struct inode *inode = &(ei->vfs_inode);
	u64 i_blocks = inode->i_blocks;
	struct super_block *sb = inode->i_sb;

	if (i_blocks <= ~0U) {
		/*
		 * i_blocks can be represented in a 32 bit variable
		 * as multiple of 512 bytes
		 */
		raw_inode->i_blocks_lo   = cpu_to_le32(i_blocks);
		raw_inode->i_blocks_high = 0;
		ext4_clear_inode_flag(inode, EXT4_INODE_HUGE_FILE);
		return 0;
	}
	if (!ext4_has_feature_huge_file(sb))
		return -EFBIG;

	if (i_blocks <= 0xffffffffffffULL) {
		/*
		 * i_blocks can be represented in a 48 bit variable
		 * as multiple of 512 bytes
		 */
		raw_inode->i_blocks_lo   = cpu_to_le32(i_blocks);
		raw_inode->i_blocks_high = cpu_to_le16(i_blocks >> 32);
		ext4_clear_inode_flag(inode, EXT4_INODE_HUGE_FILE);
	} else {
		ext4_set_inode_flag(inode, EXT4_INODE_HUGE_FILE);
		/* i_block is stored in file system block size */
		i_blocks = i_blocks >> (inode->i_blkbits - 9);
		raw_inode->i_blocks_lo   = cpu_to_le32(i_blocks);
		raw_inode->i_blocks_high = cpu_to_le16(i_blocks >> 32);
	}
	return 0;
}

struct other_inode {
	unsigned long		orig_ino;
	struct ext4_inode	*raw_inode;
};

static int other_inode_match(struct inode * inode, unsigned long ino,
			     void *data)
{
	struct other_inode *oi = (struct other_inode *) data;

	if ((inode->i_ino != ino) ||
	    (inode->i_state & (I_FREEING | I_WILL_FREE | I_NEW |
			       I_DIRTY_SYNC | I_DIRTY_DATASYNC)) ||
	    ((inode->i_state & I_DIRTY_TIME) == 0))
		return 0;
	spin_lock(&inode->i_lock);
	if (((inode->i_state & (I_FREEING | I_WILL_FREE | I_NEW |
				I_DIRTY_SYNC | I_DIRTY_DATASYNC)) == 0) &&
	    (inode->i_state & I_DIRTY_TIME)) {
		struct ext4_inode_info	*ei = EXT4_I(inode);

		inode->i_state &= ~(I_DIRTY_TIME | I_DIRTY_TIME_EXPIRED);
		spin_unlock(&inode->i_lock);

		spin_lock(&ei->i_raw_lock);
		EXT4_INODE_SET_XTIME(i_ctime, inode, oi->raw_inode);
		EXT4_INODE_SET_XTIME(i_mtime, inode, oi->raw_inode);
		EXT4_INODE_SET_XTIME(i_atime, inode, oi->raw_inode);
		ext4_inode_csum_set(inode, oi->raw_inode, ei);
		spin_unlock(&ei->i_raw_lock);
		trace_ext4_other_inode_update_time(inode, oi->orig_ino);
		return -1;
	}
	spin_unlock(&inode->i_lock);
	return -1;
}

/*
 * Opportunistically update the other time fields for other inodes in
 * the same inode table block.
 */
static void ext4_update_other_inodes_time(struct super_block *sb,
					  unsigned long orig_ino, char *buf)
{
	struct other_inode oi;
	unsigned long ino;
	int i, inodes_per_block = EXT4_SB(sb)->s_inodes_per_block;
	int inode_size = EXT4_INODE_SIZE(sb);

	oi.orig_ino = orig_ino;
	/*
	 * Calculate the first inode in the inode table block.  Inode
	 * numbers are one-based.  That is, the first inode in a block
	 * (assuming 4k blocks and 256 byte inodes) is (n*16 + 1).
	 */
	ino = ((orig_ino - 1) & ~(inodes_per_block - 1)) + 1;
	for (i = 0; i < inodes_per_block; i++, ino++, buf += inode_size) {
		if (ino == orig_ino)
			continue;
		oi.raw_inode = (struct ext4_inode *) buf;
		(void) find_inode_nowait(sb, ino, other_inode_match, &oi);
	}
}

/*
 * Post the struct inode info into an on-disk inode location in the
 * buffer-cache.  This gobbles the caller's reference to the
 * buffer_head in the inode location struct.
 *
 * The caller must have write access to iloc->bh.
 */
static int ext4_do_update_inode(handle_t *handle,
				struct inode *inode,
				struct ext4_iloc *iloc)
{
	struct ext4_inode *raw_inode = ext4_raw_inode(iloc);
	struct ext4_inode_info *ei = EXT4_I(inode);
	struct buffer_head *bh = iloc->bh;
	struct super_block *sb = inode->i_sb;
	int err = 0, rc, block;
	int need_datasync = 0, set_large_file = 0;
	uid_t i_uid;
	gid_t i_gid;
	projid_t i_projid;

	spin_lock(&ei->i_raw_lock);

	/* For fields not tracked in the in-memory inode,
	 * initialise them to zero for new inodes. */
	if (ext4_test_inode_state(inode, EXT4_STATE_NEW))
		memset(raw_inode, 0, EXT4_SB(inode->i_sb)->s_inode_size);

	raw_inode->i_mode = cpu_to_le16(inode->i_mode);
	i_uid = i_uid_read(inode);
	i_gid = i_gid_read(inode);
	i_projid = from_kprojid(&init_user_ns, ei->i_projid);
	if (!(test_opt(inode->i_sb, NO_UID32))) {
		raw_inode->i_uid_low = cpu_to_le16(low_16_bits(i_uid));
		raw_inode->i_gid_low = cpu_to_le16(low_16_bits(i_gid));
/*
 * Fix up interoperability with old kernels. Otherwise, old inodes get
 * re-used with the upper 16 bits of the uid/gid intact
 */
		if (ei->i_dtime && list_empty(&ei->i_orphan)) {
			raw_inode->i_uid_high = 0;
			raw_inode->i_gid_high = 0;
		} else {
			raw_inode->i_uid_high =
				cpu_to_le16(high_16_bits(i_uid));
			raw_inode->i_gid_high =
				cpu_to_le16(high_16_bits(i_gid));
		}
	} else {
		raw_inode->i_uid_low = cpu_to_le16(fs_high2lowuid(i_uid));
		raw_inode->i_gid_low = cpu_to_le16(fs_high2lowgid(i_gid));
		raw_inode->i_uid_high = 0;
		raw_inode->i_gid_high = 0;
	}
	raw_inode->i_links_count = cpu_to_le16(inode->i_nlink);

	EXT4_INODE_SET_XTIME(i_ctime, inode, raw_inode);
	EXT4_INODE_SET_XTIME(i_mtime, inode, raw_inode);
	EXT4_INODE_SET_XTIME(i_atime, inode, raw_inode);
	EXT4_EINODE_SET_XTIME(i_crtime, ei, raw_inode);

	err = ext4_inode_blocks_set(handle, raw_inode, ei);
	if (err) {
		spin_unlock(&ei->i_raw_lock);
		goto out_brelse;
	}
	raw_inode->i_dtime = cpu_to_le32(ei->i_dtime);
	raw_inode->i_flags = cpu_to_le32(ei->i_flags & 0xFFFFFFFF);
	if (likely(!test_opt2(inode->i_sb, HURD_COMPAT)))
		raw_inode->i_file_acl_high =
			cpu_to_le16(ei->i_file_acl >> 32);
	raw_inode->i_file_acl_lo = cpu_to_le32(ei->i_file_acl);
	if (ei->i_disksize != ext4_isize(inode->i_sb, raw_inode)) {
		ext4_isize_set(raw_inode, ei->i_disksize);
		need_datasync = 1;
	}
	if (ei->i_disksize > 0x7fffffffULL) {
		if (!ext4_has_feature_large_file(sb) ||
				EXT4_SB(sb)->s_es->s_rev_level ==
		    cpu_to_le32(EXT4_GOOD_OLD_REV))
			set_large_file = 1;
	}
	raw_inode->i_generation = cpu_to_le32(inode->i_generation);
	if (S_ISCHR(inode->i_mode) || S_ISBLK(inode->i_mode)) {
		if (old_valid_dev(inode->i_rdev)) {
			raw_inode->i_block[0] =
				cpu_to_le32(old_encode_dev(inode->i_rdev));
			raw_inode->i_block[1] = 0;
		} else {
			raw_inode->i_block[0] = 0;
			raw_inode->i_block[1] =
				cpu_to_le32(new_encode_dev(inode->i_rdev));
			raw_inode->i_block[2] = 0;
		}
	} else if (!ext4_has_inline_data(inode)) {
		for (block = 0; block < EXT4_N_BLOCKS; block++)
			raw_inode->i_block[block] = ei->i_data[block];
	}

	if (likely(!test_opt2(inode->i_sb, HURD_COMPAT))) {
		raw_inode->i_disk_version = cpu_to_le32(inode->i_version);
		if (ei->i_extra_isize) {
			if (EXT4_FITS_IN_INODE(raw_inode, ei, i_version_hi))
				raw_inode->i_version_hi =
					cpu_to_le32(inode->i_version >> 32);
			raw_inode->i_extra_isize =
				cpu_to_le16(ei->i_extra_isize);
		}
	}

	BUG_ON(!ext4_has_feature_project(inode->i_sb) &&
	       i_projid != EXT4_DEF_PROJID);

	if (EXT4_INODE_SIZE(inode->i_sb) > EXT4_GOOD_OLD_INODE_SIZE &&
	    EXT4_FITS_IN_INODE(raw_inode, ei, i_projid))
		raw_inode->i_projid = cpu_to_le32(i_projid);

	ext4_inode_csum_set(inode, raw_inode, ei);
	spin_unlock(&ei->i_raw_lock);
	if (inode->i_sb->s_flags & MS_LAZYTIME)
		ext4_update_other_inodes_time(inode->i_sb, inode->i_ino,
					      bh->b_data);

	BUFFER_TRACE(bh, "call ext4_handle_dirty_metadata");
	rc = ext4_handle_dirty_metadata(handle, NULL, bh);
	if (!err)
		err = rc;
	ext4_clear_inode_state(inode, EXT4_STATE_NEW);
	if (set_large_file) {
		BUFFER_TRACE(EXT4_SB(sb)->s_sbh, "get write access");
		err = ext4_journal_get_write_access(handle, EXT4_SB(sb)->s_sbh);
		if (err)
			goto out_brelse;
		ext4_update_dynamic_rev(sb);
		ext4_set_feature_large_file(sb);
		ext4_handle_sync(handle);
		err = ext4_handle_dirty_super(handle, sb);
	}
	ext4_update_inode_fsync_trans(handle, inode, need_datasync);
out_brelse:
	brelse(bh);
	ext4_std_error(inode->i_sb, err);
	return err;
}

/*
 * ext4_write_inode()
 *
 * We are called from a few places:
 *
 * - Within generic_file_aio_write() -> generic_write_sync() for O_SYNC files.
 *   Here, there will be no transaction running. We wait for any running
 *   transaction to commit.
 *
 * - Within flush work (sys_sync(), kupdate and such).
 *   We wait on commit, if told to.
 *
 * - Within iput_final() -> write_inode_now()
 *   We wait on commit, if told to.
 *
 * In all cases it is actually safe for us to return without doing anything,
 * because the inode has been copied into a raw inode buffer in
 * ext4_mark_inode_dirty().  This is a correctness thing for WB_SYNC_ALL
 * writeback.
 *
 * Note that we are absolutely dependent upon all inode dirtiers doing the
 * right thing: they *must* call mark_inode_dirty() after dirtying info in
 * which we are interested.
 *
 * It would be a bug for them to not do this.  The code:
 *
 *	mark_inode_dirty(inode)
 *	stuff();
 *	inode->i_size = expr;
 *
 * is in error because write_inode() could occur while `stuff()' is running,
 * and the new i_size will be lost.  Plus the inode will no longer be on the
 * superblock's dirty inode list.
 */
int ext4_write_inode(struct inode *inode, struct writeback_control *wbc)
{
	int err;

	if (WARN_ON_ONCE(current->flags & PF_MEMALLOC) ||
	    sb_rdonly(inode->i_sb))
		return 0;

	if (unlikely(ext4_forced_shutdown(EXT4_SB(inode->i_sb))))
		return -EIO;

	if (EXT4_SB(inode->i_sb)->s_journal) {
		if (ext4_journal_current_handle()) {
			jbd_debug(1, "called recursively, non-PF_MEMALLOC!\n");
			dump_stack();
			return -EIO;
		}

		/*
		 * No need to force transaction in WB_SYNC_NONE mode. Also
		 * ext4_sync_fs() will force the commit after everything is
		 * written.
		 */
		if (wbc->sync_mode != WB_SYNC_ALL || wbc->for_sync)
			return 0;

		err = jbd2_complete_transaction(EXT4_SB(inode->i_sb)->s_journal,
						EXT4_I(inode)->i_sync_tid);
	} else {
		struct ext4_iloc iloc;

		err = __ext4_get_inode_loc(inode, &iloc, 0);
		if (err)
			return err;
		/*
		 * sync(2) will flush the whole buffer cache. No need to do
		 * it here separately for each inode.
		 */
		if (wbc->sync_mode == WB_SYNC_ALL && !wbc->for_sync)
			sync_dirty_buffer(iloc.bh);
		if (buffer_req(iloc.bh) && !buffer_uptodate(iloc.bh)) {
			EXT4_ERROR_INODE_BLOCK(inode, iloc.bh->b_blocknr,
					 "IO error syncing inode");
			err = -EIO;
		}
		brelse(iloc.bh);
	}
	return err;
}

/*
 * In data=journal mode ext4_journalled_invalidatepage() may fail to invalidate
 * buffers that are attached to a page stradding i_size and are undergoing
 * commit. In that case we have to wait for commit to finish and try again.
 */
static void ext4_wait_for_tail_page_commit(struct inode *inode)
{
	struct page *page;
	unsigned offset;
	journal_t *journal = EXT4_SB(inode->i_sb)->s_journal;
	tid_t commit_tid = 0;
	int ret;

	offset = inode->i_size & (PAGE_SIZE - 1);
	/*
	 * All buffers in the last page remain valid? Then there's nothing to
	 * do. We do the check mainly to optimize the common PAGE_SIZE ==
	 * blocksize case
	 */
	if (offset > PAGE_SIZE - i_blocksize(inode))
		return;
	while (1) {
		page = find_lock_page(inode->i_mapping,
				      inode->i_size >> PAGE_SHIFT);
		if (!page)
			return;
		ret = __ext4_journalled_invalidatepage(page, offset,
						PAGE_SIZE - offset);
		unlock_page(page);
		put_page(page);
		if (ret != -EBUSY)
			return;
		commit_tid = 0;
		read_lock(&journal->j_state_lock);
		if (journal->j_committing_transaction)
			commit_tid = journal->j_committing_transaction->t_tid;
		read_unlock(&journal->j_state_lock);
		if (commit_tid)
			jbd2_log_wait_commit(journal, commit_tid);
	}
}

/*
 * ext4_setattr()
 *
 * Called from notify_change.
 *
 * We want to trap VFS attempts to truncate the file as soon as
 * possible.  In particular, we want to make sure that when the VFS
 * shrinks i_size, we put the inode on the orphan list and modify
 * i_disksize immediately, so that during the subsequent flushing of
 * dirty pages and freeing of disk blocks, we can guarantee that any
 * commit will leave the blocks being flushed in an unused state on
 * disk.  (On recovery, the inode will get truncated and the blocks will
 * be freed, so we have a strong guarantee that no future commit will
 * leave these blocks visible to the user.)
 *
 * Another thing we have to assure is that if we are in ordered mode
 * and inode is still attached to the committing transaction, we must
 * we start writeout of all the dirty pages which are being truncated.
 * This way we are sure that all the data written in the previous
 * transaction are already on disk (truncate waits for pages under
 * writeback).
 *
 * Called with inode->i_mutex down.
 */
int ext4_setattr(struct dentry *dentry, struct iattr *attr)
{
	struct inode *inode = d_inode(dentry);
	int error, rc = 0;
	int orphan = 0;
	const unsigned int ia_valid = attr->ia_valid;

	if (unlikely(ext4_forced_shutdown(EXT4_SB(inode->i_sb))))
		return -EIO;

	if (unlikely(IS_IMMUTABLE(inode)))
		return -EPERM;

	if (unlikely(IS_APPEND(inode) &&
		     (ia_valid & (ATTR_MODE | ATTR_UID |
				  ATTR_GID | ATTR_TIMES_SET))))
		return -EPERM;

	error = setattr_prepare(dentry, attr);
	if (error)
		return error;

	error = fscrypt_prepare_setattr(dentry, attr);
	if (error)
		return error;

	if (is_quota_modification(inode, attr)) {
		error = dquot_initialize(inode);
		if (error)
			return error;
	}
	if ((ia_valid & ATTR_UID && !uid_eq(attr->ia_uid, inode->i_uid)) ||
	    (ia_valid & ATTR_GID && !gid_eq(attr->ia_gid, inode->i_gid))) {
		handle_t *handle;

		/* (user+group)*(old+new) structure, inode write (sb,
		 * inode block, ? - but truncate inode update has it) */
		handle = ext4_journal_start(inode, EXT4_HT_QUOTA,
			(EXT4_MAXQUOTAS_INIT_BLOCKS(inode->i_sb) +
			 EXT4_MAXQUOTAS_DEL_BLOCKS(inode->i_sb)) + 3);
		if (IS_ERR(handle)) {
			error = PTR_ERR(handle);
			goto err_out;
		}

		/* dquot_transfer() calls back ext4_get_inode_usage() which
		 * counts xattr inode references.
		 */
		down_read(&EXT4_I(inode)->xattr_sem);
		error = dquot_transfer(inode, attr);
		up_read(&EXT4_I(inode)->xattr_sem);

		if (error) {
			ext4_journal_stop(handle);
			return error;
		}
		/* Update corresponding info in inode so that everything is in
		 * one transaction */
		if (attr->ia_valid & ATTR_UID)
			inode->i_uid = attr->ia_uid;
		if (attr->ia_valid & ATTR_GID)
			inode->i_gid = attr->ia_gid;
		error = ext4_mark_inode_dirty(handle, inode);
		ext4_journal_stop(handle);
	}

	if (attr->ia_valid & ATTR_SIZE) {
		handle_t *handle;
		loff_t oldsize = inode->i_size;
		int shrink = (attr->ia_size <= inode->i_size);

		if (!(ext4_test_inode_flag(inode, EXT4_INODE_EXTENTS))) {
			struct ext4_sb_info *sbi = EXT4_SB(inode->i_sb);

			if (attr->ia_size > sbi->s_bitmap_maxbytes)
				return -EFBIG;
		}
		if (!S_ISREG(inode->i_mode))
			return -EINVAL;

		if (IS_I_VERSION(inode) && attr->ia_size != inode->i_size)
			inode_inc_iversion(inode);

		if (ext4_should_order_data(inode) &&
		    (attr->ia_size < inode->i_size)) {
			error = ext4_begin_ordered_truncate(inode,
							    attr->ia_size);
			if (error)
				goto err_out;
		}
		if (attr->ia_size != inode->i_size) {
			handle = ext4_journal_start(inode, EXT4_HT_INODE, 3);
			if (IS_ERR(handle)) {
				error = PTR_ERR(handle);
				goto err_out;
			}
			if (ext4_handle_valid(handle) && shrink) {
				error = ext4_orphan_add(handle, inode);
				orphan = 1;
			}
			/*
			 * Update c/mtime on truncate up, ext4_truncate() will
			 * update c/mtime in shrink case below
			 */
			if (!shrink) {
				inode->i_mtime = current_time(inode);
				inode->i_ctime = inode->i_mtime;
			}
			down_write(&EXT4_I(inode)->i_data_sem);
			EXT4_I(inode)->i_disksize = attr->ia_size;
			rc = ext4_mark_inode_dirty(handle, inode);
			if (!error)
				error = rc;
			/*
			 * We have to update i_size under i_data_sem together
			 * with i_disksize to avoid races with writeback code
			 * running ext4_wb_update_i_disksize().
			 */
			if (!error)
				i_size_write(inode, attr->ia_size);
			up_write(&EXT4_I(inode)->i_data_sem);
			ext4_journal_stop(handle);
			if (error) {
				if (orphan && inode->i_nlink)
					ext4_orphan_del(NULL, inode);
				goto err_out;
			}
		}
		if (!shrink)
			pagecache_isize_extended(inode, oldsize, inode->i_size);

		/*
		 * Blocks are going to be removed from the inode. Wait
		 * for dio in flight.  Temporarily disable
		 * dioread_nolock to prevent livelock.
		 */
		if (orphan) {
			if (!ext4_should_journal_data(inode)) {
				ext4_inode_block_unlocked_dio(inode);
				inode_dio_wait(inode);
				ext4_inode_resume_unlocked_dio(inode);
			} else
				ext4_wait_for_tail_page_commit(inode);
		}
		down_write(&EXT4_I(inode)->i_mmap_sem);
		/*
		 * Truncate pagecache after we've waited for commit
		 * in data=journal mode to make pages freeable.
		 */
		truncate_pagecache(inode, inode->i_size);
		if (shrink) {
			rc = ext4_truncate(inode);
			if (rc)
				error = rc;
		}
		up_write(&EXT4_I(inode)->i_mmap_sem);
	}

	if (!error) {
		setattr_copy(inode, attr);
		mark_inode_dirty(inode);
	}

	/*
	 * If the call to ext4_truncate failed to get a transaction handle at
	 * all, we need to clean up the in-core orphan list manually.
	 */
	if (orphan && inode->i_nlink)
		ext4_orphan_del(NULL, inode);

	if (!error && (ia_valid & ATTR_MODE))
		rc = posix_acl_chmod(inode, inode->i_mode);

err_out:
	ext4_std_error(inode->i_sb, error);
	if (!error)
		error = rc;
	return error;
}

int ext4_getattr(const struct path *path, struct kstat *stat,
		 u32 request_mask, unsigned int query_flags)
{
	struct inode *inode = d_inode(path->dentry);
	struct ext4_inode *raw_inode;
	struct ext4_inode_info *ei = EXT4_I(inode);
	unsigned int flags;

	if (EXT4_FITS_IN_INODE(raw_inode, ei, i_crtime)) {
		stat->result_mask |= STATX_BTIME;
		stat->btime.tv_sec = ei->i_crtime.tv_sec;
		stat->btime.tv_nsec = ei->i_crtime.tv_nsec;
	}

	flags = ei->i_flags & EXT4_FL_USER_VISIBLE;
	if (flags & EXT4_APPEND_FL)
		stat->attributes |= STATX_ATTR_APPEND;
	if (flags & EXT4_COMPR_FL)
		stat->attributes |= STATX_ATTR_COMPRESSED;
	if (flags & EXT4_ENCRYPT_FL)
		stat->attributes |= STATX_ATTR_ENCRYPTED;
	if (flags & EXT4_IMMUTABLE_FL)
		stat->attributes |= STATX_ATTR_IMMUTABLE;
	if (flags & EXT4_NODUMP_FL)
		stat->attributes |= STATX_ATTR_NODUMP;

	stat->attributes_mask |= (STATX_ATTR_APPEND |
				  STATX_ATTR_COMPRESSED |
				  STATX_ATTR_ENCRYPTED |
				  STATX_ATTR_IMMUTABLE |
				  STATX_ATTR_NODUMP);

	generic_fillattr(inode, stat);
	return 0;
}

int ext4_file_getattr(const struct path *path, struct kstat *stat,
		      u32 request_mask, unsigned int query_flags)
{
	struct inode *inode = d_inode(path->dentry);
	u64 delalloc_blocks;

	ext4_getattr(path, stat, request_mask, query_flags);

	/*
	 * If there is inline data in the inode, the inode will normally not
	 * have data blocks allocated (it may have an external xattr block).
	 * Report at least one sector for such files, so tools like tar, rsync,
	 * others don't incorrectly think the file is completely sparse.
	 */
	if (unlikely(ext4_has_inline_data(inode)))
		stat->blocks += (stat->size + 511) >> 9;

	/*
	 * We can't update i_blocks if the block allocation is delayed
	 * otherwise in the case of system crash before the real block
	 * allocation is done, we will have i_blocks inconsistent with
	 * on-disk file blocks.
	 * We always keep i_blocks updated together with real
	 * allocation. But to not confuse with user, stat
	 * will return the blocks that include the delayed allocation
	 * blocks for this file.
	 */
	delalloc_blocks = EXT4_C2B(EXT4_SB(inode->i_sb),
				   EXT4_I(inode)->i_reserved_data_blocks);
	stat->blocks += delalloc_blocks << (inode->i_sb->s_blocksize_bits - 9);
	return 0;
}

static int ext4_index_trans_blocks(struct inode *inode, int lblocks,
				   int pextents)
{
	if (!(ext4_test_inode_flag(inode, EXT4_INODE_EXTENTS)))
		return ext4_ind_trans_blocks(inode, lblocks);
	return ext4_ext_index_trans_blocks(inode, pextents);
}

/*
 * Account for index blocks, block groups bitmaps and block group
 * descriptor blocks if modify datablocks and index blocks
 * worse case, the indexs blocks spread over different block groups
 *
 * If datablocks are discontiguous, they are possible to spread over
 * different block groups too. If they are contiguous, with flexbg,
 * they could still across block group boundary.
 *
 * Also account for superblock, inode, quota and xattr blocks
 */
static int ext4_meta_trans_blocks(struct inode *inode, int lblocks,
				  int pextents)
{
	ext4_group_t groups, ngroups = ext4_get_groups_count(inode->i_sb);
	int gdpblocks;
	int idxblocks;
	int ret = 0;

	/*
	 * How many index blocks need to touch to map @lblocks logical blocks
	 * to @pextents physical extents?
	 */
	idxblocks = ext4_index_trans_blocks(inode, lblocks, pextents);

	ret = idxblocks;

	/*
	 * Now let's see how many group bitmaps and group descriptors need
	 * to account
	 */
	groups = idxblocks + pextents;
	gdpblocks = groups;
	if (groups > ngroups)
		groups = ngroups;
	if (groups > EXT4_SB(inode->i_sb)->s_gdb_count)
		gdpblocks = EXT4_SB(inode->i_sb)->s_gdb_count;

	/* bitmaps and block group descriptor blocks */
	ret += groups + gdpblocks;

	/* Blocks for super block, inode, quota and xattr blocks */
	ret += EXT4_META_TRANS_BLOCKS(inode->i_sb);

	return ret;
}

/*
 * Calculate the total number of credits to reserve to fit
 * the modification of a single pages into a single transaction,
 * which may include multiple chunks of block allocations.
 *
 * This could be called via ext4_write_begin()
 *
 * We need to consider the worse case, when
 * one new block per extent.
 */
int ext4_writepage_trans_blocks(struct inode *inode)
{
	int bpp = ext4_journal_blocks_per_page(inode);
	int ret;

	ret = ext4_meta_trans_blocks(inode, bpp, bpp);

	/* Account for data blocks for journalled mode */
	if (ext4_should_journal_data(inode))
		ret += bpp;
	return ret;
}

/*
 * Calculate the journal credits for a chunk of data modification.
 *
 * This is called from DIO, fallocate or whoever calling
 * ext4_map_blocks() to map/allocate a chunk of contiguous disk blocks.
 *
 * journal buffers for data blocks are not included here, as DIO
 * and fallocate do no need to journal data buffers.
 */
int ext4_chunk_trans_blocks(struct inode *inode, int nrblocks)
{
	return ext4_meta_trans_blocks(inode, nrblocks, 1);
}

/*
 * The caller must have previously called ext4_reserve_inode_write().
 * Give this, we know that the caller already has write access to iloc->bh.
 */
int ext4_mark_iloc_dirty(handle_t *handle,
			 struct inode *inode, struct ext4_iloc *iloc)
{
	int err = 0;

	if (unlikely(ext4_forced_shutdown(EXT4_SB(inode->i_sb)))) {
		put_bh(iloc->bh);
		return -EIO;
	}
	if (IS_I_VERSION(inode))
		inode_inc_iversion(inode);

	/* the do_update_inode consumes one bh->b_count */
	get_bh(iloc->bh);

	/* ext4_do_update_inode() does jbd2_journal_dirty_metadata */
	err = ext4_do_update_inode(handle, inode, iloc);
	put_bh(iloc->bh);
	return err;
}

/*
 * On success, We end up with an outstanding reference count against
 * iloc->bh.  This _must_ be cleaned up later.
 */

int
ext4_reserve_inode_write(handle_t *handle, struct inode *inode,
			 struct ext4_iloc *iloc)
{
	int err;

	if (unlikely(ext4_forced_shutdown(EXT4_SB(inode->i_sb))))
		return -EIO;

	err = ext4_get_inode_loc(inode, iloc);
	if (!err) {
		BUFFER_TRACE(iloc->bh, "get_write_access");
		err = ext4_journal_get_write_access(handle, iloc->bh);
		if (err) {
			brelse(iloc->bh);
			iloc->bh = NULL;
		}
	}
	ext4_std_error(inode->i_sb, err);
	return err;
}

static int __ext4_expand_extra_isize(struct inode *inode,
				     unsigned int new_extra_isize,
				     struct ext4_iloc *iloc,
				     handle_t *handle, int *no_expand)
{
	struct ext4_inode *raw_inode;
	struct ext4_xattr_ibody_header *header;
	int error;

	raw_inode = ext4_raw_inode(iloc);

	header = IHDR(inode, raw_inode);

	/* No extended attributes present */
	if (!ext4_test_inode_state(inode, EXT4_STATE_XATTR) ||
	    header->h_magic != cpu_to_le32(EXT4_XATTR_MAGIC)) {
		memset((void *)raw_inode + EXT4_GOOD_OLD_INODE_SIZE +
		       EXT4_I(inode)->i_extra_isize, 0,
		       new_extra_isize - EXT4_I(inode)->i_extra_isize);
		EXT4_I(inode)->i_extra_isize = new_extra_isize;
		return 0;
	}

	/* try to expand with EAs present */
	error = ext4_expand_extra_isize_ea(inode, new_extra_isize,
					   raw_inode, handle);
	if (error) {
		/*
		 * Inode size expansion failed; don't try again
		 */
		*no_expand = 1;
	}

	return error;
}

/*
 * Expand an inode by new_extra_isize bytes.
 * Returns 0 on success or negative error number on failure.
 */
static int ext4_try_to_expand_extra_isize(struct inode *inode,
					  unsigned int new_extra_isize,
					  struct ext4_iloc iloc,
					  handle_t *handle)
{
	int no_expand;
	int error;

	if (ext4_test_inode_state(inode, EXT4_STATE_NO_EXPAND))
		return -EOVERFLOW;

	/*
	 * In nojournal mode, we can immediately attempt to expand
	 * the inode.  When journaled, we first need to obtain extra
	 * buffer credits since we may write into the EA block
	 * with this same handle. If journal_extend fails, then it will
	 * only result in a minor loss of functionality for that inode.
	 * If this is felt to be critical, then e2fsck should be run to
	 * force a large enough s_min_extra_isize.
	 */
	if (ext4_handle_valid(handle) &&
	    jbd2_journal_extend(handle,
				EXT4_DATA_TRANS_BLOCKS(inode->i_sb)) != 0)
		return -ENOSPC;

	if (ext4_write_trylock_xattr(inode, &no_expand) == 0)
		return -EBUSY;

	error = __ext4_expand_extra_isize(inode, new_extra_isize, &iloc,
					  handle, &no_expand);
	ext4_write_unlock_xattr(inode, &no_expand);

	return error;
}

int ext4_expand_extra_isize(struct inode *inode,
			    unsigned int new_extra_isize,
			    struct ext4_iloc *iloc)
{
	handle_t *handle;
	int no_expand;
	int error, rc;

	if (ext4_test_inode_state(inode, EXT4_STATE_NO_EXPAND)) {
		brelse(iloc->bh);
		return -EOVERFLOW;
	}

	handle = ext4_journal_start(inode, EXT4_HT_INODE,
				    EXT4_DATA_TRANS_BLOCKS(inode->i_sb));
	if (IS_ERR(handle)) {
		error = PTR_ERR(handle);
		brelse(iloc->bh);
		return error;
	}

	ext4_write_lock_xattr(inode, &no_expand);

	BUFFER_TRACE(iloc->bh, "get_write_access");
	error = ext4_journal_get_write_access(handle, iloc->bh);
	if (error) {
		brelse(iloc->bh);
		goto out_stop;
	}

	error = __ext4_expand_extra_isize(inode, new_extra_isize, iloc,
					  handle, &no_expand);

	rc = ext4_mark_iloc_dirty(handle, inode, iloc);
	if (!error)
		error = rc;

	ext4_write_unlock_xattr(inode, &no_expand);
out_stop:
	ext4_journal_stop(handle);
	return error;
}

/*
 * What we do here is to mark the in-core inode as clean with respect to inode
 * dirtiness (it may still be data-dirty).
 * This means that the in-core inode may be reaped by prune_icache
 * without having to perform any I/O.  This is a very good thing,
 * because *any* task may call prune_icache - even ones which
 * have a transaction open against a different journal.
 *
 * Is this cheating?  Not really.  Sure, we haven't written the
 * inode out, but prune_icache isn't a user-visible syncing function.
 * Whenever the user wants stuff synced (sys_sync, sys_msync, sys_fsync)
 * we start and wait on commits.
 */
int ext4_mark_inode_dirty(handle_t *handle, struct inode *inode)
{
	struct ext4_iloc iloc;
	struct ext4_sb_info *sbi = EXT4_SB(inode->i_sb);
	int err;

	might_sleep();
	trace_ext4_mark_inode_dirty(inode, _RET_IP_);
	err = ext4_reserve_inode_write(handle, inode, &iloc);
	if (err)
		return err;

	if (EXT4_I(inode)->i_extra_isize < sbi->s_want_extra_isize)
		ext4_try_to_expand_extra_isize(inode, sbi->s_want_extra_isize,
					       iloc, handle);

	return ext4_mark_iloc_dirty(handle, inode, &iloc);
}

/*
 * ext4_dirty_inode() is called from __mark_inode_dirty()
 *
 * We're really interested in the case where a file is being extended.
 * i_size has been changed by generic_commit_write() and we thus need
 * to include the updated inode in the current transaction.
 *
 * Also, dquot_alloc_block() will always dirty the inode when blocks
 * are allocated to the file.
 *
 * If the inode is marked synchronous, we don't honour that here - doing
 * so would cause a commit on atime updates, which we don't bother doing.
 * We handle synchronous inodes at the highest possible level.
 *
 * If only the I_DIRTY_TIME flag is set, we can skip everything.  If
 * I_DIRTY_TIME and I_DIRTY_SYNC is set, the only inode fields we need
 * to copy into the on-disk inode structure are the timestamp files.
 */
void ext4_dirty_inode(struct inode *inode, int flags)
{
	handle_t *handle;

	if (flags == I_DIRTY_TIME)
		return;
	handle = ext4_journal_start(inode, EXT4_HT_INODE, 2);
	if (IS_ERR(handle))
		goto out;

	ext4_mark_inode_dirty(handle, inode);

	ext4_journal_stop(handle);
out:
	return;
}

#if 0
/*
 * Bind an inode's backing buffer_head into this transaction, to prevent
 * it from being flushed to disk early.  Unlike
 * ext4_reserve_inode_write, this leaves behind no bh reference and
 * returns no iloc structure, so the caller needs to repeat the iloc
 * lookup to mark the inode dirty later.
 */
static int ext4_pin_inode(handle_t *handle, struct inode *inode)
{
	struct ext4_iloc iloc;

	int err = 0;
	if (handle) {
		err = ext4_get_inode_loc(inode, &iloc);
		if (!err) {
			BUFFER_TRACE(iloc.bh, "get_write_access");
			err = jbd2_journal_get_write_access(handle, iloc.bh);
			if (!err)
				err = ext4_handle_dirty_metadata(handle,
								 NULL,
								 iloc.bh);
			brelse(iloc.bh);
		}
	}
	ext4_std_error(inode->i_sb, err);
	return err;
}
#endif

int ext4_change_inode_journal_flag(struct inode *inode, int val)
{
	journal_t *journal;
	handle_t *handle;
	int err;
	struct ext4_sb_info *sbi = EXT4_SB(inode->i_sb);

	/*
	 * We have to be very careful here: changing a data block's
	 * journaling status dynamically is dangerous.  If we write a
	 * data block to the journal, change the status and then delete
	 * that block, we risk forgetting to revoke the old log record
	 * from the journal and so a subsequent replay can corrupt data.
	 * So, first we make sure that the journal is empty and that
	 * nobody is changing anything.
	 */

	journal = EXT4_JOURNAL(inode);
	if (!journal)
		return 0;
	if (is_journal_aborted(journal))
		return -EROFS;

	/* Wait for all existing dio workers */
	ext4_inode_block_unlocked_dio(inode);
	inode_dio_wait(inode);

	/*
	 * Before flushing the journal and switching inode's aops, we have
	 * to flush all dirty data the inode has. There can be outstanding
	 * delayed allocations, there can be unwritten extents created by
	 * fallocate or buffered writes in dioread_nolock mode covered by
	 * dirty data which can be converted only after flushing the dirty
	 * data (and journalled aops don't know how to handle these cases).
	 */
	if (val) {
		down_write(&EXT4_I(inode)->i_mmap_sem);
		err = filemap_write_and_wait(inode->i_mapping);
		if (err < 0) {
			up_write(&EXT4_I(inode)->i_mmap_sem);
			ext4_inode_resume_unlocked_dio(inode);
			return err;
		}
	}

	percpu_down_write(&sbi->s_journal_flag_rwsem);
	jbd2_journal_lock_updates(journal);

	/*
	 * OK, there are no updates running now, and all cached data is
	 * synced to disk.  We are now in a completely consistent state
	 * which doesn't have anything in the journal, and we know that
	 * no filesystem updates are running, so it is safe to modify
	 * the inode's in-core data-journaling state flag now.
	 */

	if (val)
		ext4_set_inode_flag(inode, EXT4_INODE_JOURNAL_DATA);
	else {
		err = jbd2_journal_flush(journal);
		if (err < 0) {
			jbd2_journal_unlock_updates(journal);
			percpu_up_write(&sbi->s_journal_flag_rwsem);
			ext4_inode_resume_unlocked_dio(inode);
			return err;
		}
		ext4_clear_inode_flag(inode, EXT4_INODE_JOURNAL_DATA);
	}
	ext4_set_aops(inode);

	jbd2_journal_unlock_updates(journal);
	percpu_up_write(&sbi->s_journal_flag_rwsem);

	if (val)
		up_write(&EXT4_I(inode)->i_mmap_sem);
	ext4_inode_resume_unlocked_dio(inode);

	/* Finally we can mark the inode as dirty. */

	handle = ext4_journal_start(inode, EXT4_HT_INODE, 1);
	if (IS_ERR(handle))
		return PTR_ERR(handle);

	err = ext4_mark_inode_dirty(handle, inode);
	ext4_handle_sync(handle);
	ext4_journal_stop(handle);
	ext4_std_error(inode->i_sb, err);

	return err;
}

static int ext4_bh_unmapped(handle_t *handle, struct buffer_head *bh)
{
	return !buffer_mapped(bh);
}

int ext4_page_mkwrite(struct vm_fault *vmf)
{
	struct vm_area_struct *vma = vmf->vma;
	struct page *page = vmf->page;
	loff_t size;
	unsigned long len;
	int ret;
	struct file *file = vma->vm_file;
	struct inode *inode = file_inode(file);
	struct address_space *mapping = inode->i_mapping;
	handle_t *handle;
	get_block_t *get_block;
	int retries = 0;

	if (unlikely(IS_IMMUTABLE(inode)))
		return VM_FAULT_SIGBUS;

	sb_start_pagefault(inode->i_sb);
	file_update_time(vma->vm_file);

	down_read(&EXT4_I(inode)->i_mmap_sem);

	ret = ext4_convert_inline_data(inode);
	if (ret)
		goto out_ret;

	/* Delalloc case is easy... */
	if (test_opt(inode->i_sb, DELALLOC) &&
	    !ext4_should_journal_data(inode) &&
	    !ext4_nonda_switch(inode->i_sb)) {
		do {
			ret = block_page_mkwrite(vma, vmf,
						   ext4_da_get_block_prep);
		} while (ret == -ENOSPC &&
		       ext4_should_retry_alloc(inode->i_sb, &retries));
		goto out_ret;
	}

	lock_page(page);
	size = i_size_read(inode);
	/* Page got truncated from under us? */
	if (page->mapping != mapping || page_offset(page) > size) {
		unlock_page(page);
		ret = VM_FAULT_NOPAGE;
		goto out;
	}

	if (page->index == size >> PAGE_SHIFT)
		len = size & ~PAGE_MASK;
	else
		len = PAGE_SIZE;
	/*
	 * Return if we have all the buffers mapped. This avoids the need to do
	 * journal_start/journal_stop which can block and take a long time
	 */
	if (page_has_buffers(page)) {
		if (!ext4_walk_page_buffers(NULL, page_buffers(page),
					    0, len, NULL,
					    ext4_bh_unmapped)) {
			/* Wait so that we don't change page under IO */
			wait_for_stable_page(page);
			ret = VM_FAULT_LOCKED;
			goto out;
		}
	}
	unlock_page(page);
	/* OK, we need to fill the hole... */
	if (ext4_should_dioread_nolock(inode))
		get_block = ext4_get_block_unwritten;
	else
		get_block = ext4_get_block;
retry_alloc:
	handle = ext4_journal_start(inode, EXT4_HT_WRITE_PAGE,
				    ext4_writepage_trans_blocks(inode));
	if (IS_ERR(handle)) {
		ret = VM_FAULT_SIGBUS;
		goto out;
	}
	ret = block_page_mkwrite(vma, vmf, get_block);
	if (!ret && ext4_should_journal_data(inode)) {
		if (ext4_walk_page_buffers(handle, page_buffers(page), 0,
			  PAGE_SIZE, NULL, do_journal_get_write_access)) {
			unlock_page(page);
			ret = VM_FAULT_SIGBUS;
			ext4_journal_stop(handle);
			goto out;
		}
		ext4_set_inode_state(inode, EXT4_STATE_JDATA);
	}
	ext4_journal_stop(handle);
	if (ret == -ENOSPC && ext4_should_retry_alloc(inode->i_sb, &retries))
		goto retry_alloc;
out_ret:
	ret = block_page_mkwrite_return(ret);
out:
	up_read(&EXT4_I(inode)->i_mmap_sem);
	sb_end_pagefault(inode->i_sb);
	return ret;
}

int ext4_filemap_fault(struct vm_fault *vmf)
{
	struct inode *inode = file_inode(vmf->vma->vm_file);
	int err;

	down_read(&EXT4_I(inode)->i_mmap_sem);
	err = filemap_fault(vmf);
	up_read(&EXT4_I(inode)->i_mmap_sem);

	return err;
}

/*
 * Find the first extent at or after @lblk in an inode that is not a hole.
 * Search for @map_len blocks at most. The extent is returned in @result.
 *
 * The function returns 1 if we found an extent. The function returns 0 in
 * case there is no extent at or after @lblk and in that case also sets
 * @result->es_len to 0. In case of error, the error code is returned.
 */
int ext4_get_next_extent(struct inode *inode, ext4_lblk_t lblk,
			 unsigned int map_len, struct extent_status *result)
{
	struct ext4_map_blocks map;
	struct extent_status es = {};
	int ret;

	map.m_lblk = lblk;
	map.m_len = map_len;

	/*
	 * For non-extent based files this loop may iterate several times since
	 * we do not determine full hole size.
	 */
	while (map.m_len > 0) {
		ret = ext4_map_blocks(NULL, inode, &map, 0);
		if (ret < 0)
			return ret;
		/* There's extent covering m_lblk? Just return it. */
		if (ret > 0) {
			int status;

			ext4_es_store_pblock(result, map.m_pblk);
			result->es_lblk = map.m_lblk;
			result->es_len = map.m_len;
			if (map.m_flags & EXT4_MAP_UNWRITTEN)
				status = EXTENT_STATUS_UNWRITTEN;
			else
				status = EXTENT_STATUS_WRITTEN;
			ext4_es_store_status(result, status);
			return 1;
		}
		ext4_es_find_delayed_extent_range(inode, map.m_lblk,
						  map.m_lblk + map.m_len - 1,
						  &es);
		/* Is delalloc data before next block in extent tree? */
		if (es.es_len && es.es_lblk < map.m_lblk + map.m_len) {
			ext4_lblk_t offset = 0;

			if (es.es_lblk < lblk)
				offset = lblk - es.es_lblk;
			result->es_lblk = es.es_lblk + offset;
			ext4_es_store_pblock(result,
					     ext4_es_pblock(&es) + offset);
			result->es_len = es.es_len - offset;
			ext4_es_store_status(result, ext4_es_status(&es));

			return 1;
		}
		/* There's a hole at m_lblk, advance us after it */
		map.m_lblk += map.m_len;
		map_len -= map.m_len;
		map.m_len = map_len;
		cond_resched();
	}
	result->es_len = 0;
	return 0;
}<|MERGE_RESOLUTION|>--- conflicted
+++ resolved
@@ -1227,10 +1227,6 @@
 			ll_rw_block(REQ_OP_READ, (decrypt ? REQ_NOENCRYPT : 0),
 				    1, &bh);
 			*wait_bh++ = bh;
-<<<<<<< HEAD
-=======
-			decrypt = IS_ENCRYPTED(inode) && S_ISREG(inode->i_mode);
->>>>>>> 20c71e6d
 		}
 	}
 	/*
@@ -3830,12 +3826,8 @@
 	int rw = iov_iter_rw(iter);
 
 #ifdef CONFIG_FS_ENCRYPTION
-<<<<<<< HEAD
 	if (IS_ENCRYPTED(inode) && S_ISREG(inode->i_mode)
 		&& !fscrypt_using_hardware_encryption(inode))
-=======
-	if (IS_ENCRYPTED(inode) && S_ISREG(inode->i_mode))
->>>>>>> 20c71e6d
 		return 0;
 #endif
 
@@ -4046,11 +4038,7 @@
 		/* Uhhuh. Read error. Complain and punt. */
 		if (!buffer_uptodate(bh))
 			goto unlock;
-<<<<<<< HEAD
 		if (decrypt) {
-=======
-		if (S_ISREG(inode->i_mode) && IS_ENCRYPTED(inode)) {
->>>>>>> 20c71e6d
 			/* We expect the key to be set. */
 			BUG_ON(!fscrypt_has_encryption_key(inode));
 			BUG_ON(blocksize != PAGE_SIZE);
