--- conflicted
+++ resolved
@@ -69,8 +69,6 @@
 		(unsigned long long)(dirty_segments(sbi)));
 }
 
-<<<<<<< HEAD
-=======
 static ssize_t unusable_show(struct f2fs_attr *a,
 		struct f2fs_sb_info *sbi, char *buf)
 {
@@ -98,7 +96,6 @@
 	return snprintf(buf, PAGE_SIZE, "(none)");
 }
 
->>>>>>> 2bb70f40
 static ssize_t lifetime_write_kbytes_show(struct f2fs_attr *a,
 		struct f2fs_sb_info *sbi, char *buf)
 {
@@ -148,11 +145,6 @@
 	if (f2fs_sb_has_lost_found(sbi))
 		len += snprintf(buf + len, PAGE_SIZE - len, "%s%s",
 				len ? ", " : "", "lost_found");
-<<<<<<< HEAD
-	if (f2fs_sb_has_sb_chksum(sbi))
-		len += snprintf(buf + len, PAGE_SIZE - len, "%s%s",
-				len ? ", " : "", "sb_checksum");
-=======
 	if (f2fs_sb_has_verity(sbi))
 		len += snprintf(buf + len, PAGE_SIZE - len, "%s%s",
 				len ? ", " : "", "verity");
@@ -162,7 +154,6 @@
 	if (f2fs_sb_has_casefold(sbi))
 		len += snprintf(buf + len, PAGE_SIZE - len, "%s%s",
 				len ? ", " : "", "casefold");
->>>>>>> 2bb70f40
 	len += snprintf(buf + len, PAGE_SIZE - len, "\n");
 	return len;
 }
@@ -393,13 +384,9 @@
 	FEAT_QUOTA_INO,
 	FEAT_INODE_CRTIME,
 	FEAT_LOST_FOUND,
-<<<<<<< HEAD
-	FEAT_SB_CHECKSUM,
-=======
 	FEAT_VERITY,
 	FEAT_SB_CHECKSUM,
 	FEAT_CASEFOLD,
->>>>>>> 2bb70f40
 };
 
 static ssize_t f2fs_feature_show(struct f2fs_attr *a,
@@ -416,13 +403,9 @@
 	case FEAT_QUOTA_INO:
 	case FEAT_INODE_CRTIME:
 	case FEAT_LOST_FOUND:
-<<<<<<< HEAD
-	case FEAT_SB_CHECKSUM:
-=======
 	case FEAT_VERITY:
 	case FEAT_SB_CHECKSUM:
 	case FEAT_CASEFOLD:
->>>>>>> 2bb70f40
 		return snprintf(buf, PAGE_SIZE, "supported\n");
 	}
 	return 0;
@@ -495,11 +478,8 @@
 F2FS_GENERAL_RO_ATTR(lifetime_write_kbytes);
 F2FS_GENERAL_RO_ATTR(features);
 F2FS_GENERAL_RO_ATTR(current_reserved_blocks);
-<<<<<<< HEAD
-=======
 F2FS_GENERAL_RO_ATTR(unusable);
 F2FS_GENERAL_RO_ATTR(encoding);
->>>>>>> 2bb70f40
 
 #ifdef CONFIG_FS_ENCRYPTION
 F2FS_FEATURE_RO_ATTR(encryption, FEAT_CRYPTO);
@@ -515,15 +495,11 @@
 F2FS_FEATURE_RO_ATTR(quota_ino, FEAT_QUOTA_INO);
 F2FS_FEATURE_RO_ATTR(inode_crtime, FEAT_INODE_CRTIME);
 F2FS_FEATURE_RO_ATTR(lost_found, FEAT_LOST_FOUND);
-<<<<<<< HEAD
-F2FS_FEATURE_RO_ATTR(sb_checksum, FEAT_SB_CHECKSUM);
-=======
 #ifdef CONFIG_FS_VERITY
 F2FS_FEATURE_RO_ATTR(verity, FEAT_VERITY);
 #endif
 F2FS_FEATURE_RO_ATTR(sb_checksum, FEAT_SB_CHECKSUM);
 F2FS_FEATURE_RO_ATTR(casefold, FEAT_CASEFOLD);
->>>>>>> 2bb70f40
 
 #define ATTR_LIST(name) (&f2fs_attr_##name.attr)
 static struct attribute *f2fs_attrs[] = {
@@ -563,18 +539,12 @@
 	ATTR_LIST(inject_type),
 #endif
 	ATTR_LIST(dirty_segments),
-<<<<<<< HEAD
-=======
 	ATTR_LIST(unusable),
->>>>>>> 2bb70f40
 	ATTR_LIST(lifetime_write_kbytes),
 	ATTR_LIST(features),
 	ATTR_LIST(reserved_blocks),
 	ATTR_LIST(current_reserved_blocks),
-<<<<<<< HEAD
-=======
 	ATTR_LIST(encoding),
->>>>>>> 2bb70f40
 	NULL,
 };
 
@@ -593,15 +563,11 @@
 	ATTR_LIST(quota_ino),
 	ATTR_LIST(inode_crtime),
 	ATTR_LIST(lost_found),
-<<<<<<< HEAD
-	ATTR_LIST(sb_checksum),
-=======
 #ifdef CONFIG_FS_VERITY
 	ATTR_LIST(verity),
 #endif
 	ATTR_LIST(sb_checksum),
 	ATTR_LIST(casefold),
->>>>>>> 2bb70f40
 	NULL,
 };
 
