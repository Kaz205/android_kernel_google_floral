/*
 * fs/f2fs/file.c
 *
 * Copyright (c) 2012 Samsung Electronics Co., Ltd.
 *             http://www.samsung.com/
 *
 * This program is free software; you can redistribute it and/or modify
 * it under the terms of the GNU General Public License version 2 as
 * published by the Free Software Foundation.
 */
#include <linux/fs.h>
#include <linux/f2fs_fs.h>
#include <linux/stat.h>
#include <linux/buffer_head.h>
#include <linux/writeback.h>
#include <linux/blkdev.h>
#include <linux/falloc.h>
#include <linux/types.h>
#include <linux/compat.h>
#include <linux/uaccess.h>
#include <linux/mount.h>
#include <linux/pagevec.h>
#include <linux/uio.h>
#include <linux/uuid.h>
#include <linux/file.h>

#include "f2fs.h"
#include "node.h"
#include "segment.h"
#include "xattr.h"
#include "acl.h"
#include "gc.h"
#include "trace.h"
#include <trace/events/f2fs.h>

static int f2fs_filemap_fault(struct vm_fault *vmf)
{
	struct inode *inode = file_inode(vmf->vma->vm_file);
	int err;

	down_read(&F2FS_I(inode)->i_mmap_sem);
	err = filemap_fault(vmf);
	up_read(&F2FS_I(inode)->i_mmap_sem);

	return err;
}

static int f2fs_vm_page_mkwrite(struct vm_fault *vmf)
{
	struct page *page = vmf->page;
	struct inode *inode = file_inode(vmf->vma->vm_file);
	struct f2fs_sb_info *sbi = F2FS_I_SB(inode);
	struct dnode_of_data dn;
	int err;

	if (unlikely(f2fs_cp_error(sbi))) {
		err = -EIO;
		goto err;
	}

	sb_start_pagefault(inode->i_sb);

	f2fs_bug_on(sbi, f2fs_has_inline_data(inode));

	/* block allocation */
	f2fs_lock_op(sbi);
	set_new_dnode(&dn, inode, NULL, NULL, 0);
	err = f2fs_reserve_block(&dn, page->index);
	if (err) {
		f2fs_unlock_op(sbi);
		goto out;
	}
	f2fs_put_dnode(&dn);
	f2fs_unlock_op(sbi);

	f2fs_balance_fs(sbi, dn.node_changed);

	file_update_time(vmf->vma->vm_file);
	down_read(&F2FS_I(inode)->i_mmap_sem);
	lock_page(page);
	if (unlikely(page->mapping != inode->i_mapping ||
			page_offset(page) > i_size_read(inode) ||
			!PageUptodate(page))) {
		unlock_page(page);
		err = -EFAULT;
		goto out_sem;
	}

	/*
	 * check to see if the page is mapped already (no holes)
	 */
	if (PageMappedToDisk(page))
		goto mapped;

	/* page is wholly or partially inside EOF */
	if (((loff_t)(page->index + 1) << PAGE_SHIFT) >
						i_size_read(inode)) {
		loff_t offset;

		offset = i_size_read(inode) & ~PAGE_MASK;
		zero_user_segment(page, offset, PAGE_SIZE);
	}
	set_page_dirty(page);
	if (!PageUptodate(page))
		SetPageUptodate(page);

	f2fs_update_iostat(sbi, APP_MAPPED_IO, F2FS_BLKSIZE);

	trace_f2fs_vm_page_mkwrite(page, DATA);
mapped:
	/* fill the page */
	f2fs_wait_on_page_writeback(page, DATA, false);

	/* wait for GCed page writeback via META_MAPPING */
	f2fs_wait_on_block_writeback(inode, dn.data_blkaddr);

out_sem:
	up_read(&F2FS_I(inode)->i_mmap_sem);
out:
	sb_end_pagefault(inode->i_sb);
	f2fs_update_time(sbi, REQ_TIME);
err:
	return block_page_mkwrite_return(err);
}

static const struct vm_operations_struct f2fs_file_vm_ops = {
	.fault		= f2fs_filemap_fault,
	.map_pages	= filemap_map_pages,
	.page_mkwrite	= f2fs_vm_page_mkwrite,
};

static int get_parent_ino(struct inode *inode, nid_t *pino)
{
	struct dentry *dentry;

	inode = igrab(inode);
	dentry = d_find_any_alias(inode);
	iput(inode);
	if (!dentry)
		return 0;

	*pino = parent_ino(dentry);
	dput(dentry);
	return 1;
}

static inline enum cp_reason_type need_do_checkpoint(struct inode *inode)
{
	struct f2fs_sb_info *sbi = F2FS_I_SB(inode);
	enum cp_reason_type cp_reason = CP_NO_NEEDED;

	if (!S_ISREG(inode->i_mode))
		cp_reason = CP_NON_REGULAR;
	else if (inode->i_nlink != 1)
		cp_reason = CP_HARDLINK;
	else if (is_sbi_flag_set(sbi, SBI_NEED_CP))
		cp_reason = CP_SB_NEED_CP;
	else if (file_wrong_pino(inode))
		cp_reason = CP_WRONG_PINO;
	else if (!f2fs_space_for_roll_forward(sbi))
		cp_reason = CP_NO_SPC_ROLL;
	else if (!f2fs_is_checkpointed_node(sbi, F2FS_I(inode)->i_pino))
		cp_reason = CP_NODE_NEED_CP;
	else if (test_opt(sbi, FASTBOOT))
		cp_reason = CP_FASTBOOT_MODE;
	else if (F2FS_OPTION(sbi).active_logs == 2)
		cp_reason = CP_SPEC_LOG_NUM;
	else if (F2FS_OPTION(sbi).fsync_mode == FSYNC_MODE_STRICT &&
		f2fs_need_dentry_mark(sbi, inode->i_ino) &&
		f2fs_exist_written_data(sbi, F2FS_I(inode)->i_pino,
							TRANS_DIR_INO))
		cp_reason = CP_RECOVER_DIR;

	return cp_reason;
}

static bool need_inode_page_update(struct f2fs_sb_info *sbi, nid_t ino)
{
	struct page *i = find_get_page(NODE_MAPPING(sbi), ino);
	bool ret = false;
	/* But we need to avoid that there are some inode updates */
	if ((i && PageDirty(i)) || f2fs_need_inode_block_update(sbi, ino))
		ret = true;
	f2fs_put_page(i, 0);
	return ret;
}

static void try_to_fix_pino(struct inode *inode)
{
	struct f2fs_inode_info *fi = F2FS_I(inode);
	nid_t pino;

	down_write(&fi->i_sem);
	if (file_wrong_pino(inode) && inode->i_nlink == 1 &&
			get_parent_ino(inode, &pino)) {
		f2fs_i_pino_write(inode, pino);
		file_got_pino(inode);
	}
	up_write(&fi->i_sem);
}

static int f2fs_do_sync_file(struct file *file, loff_t start, loff_t end,
						int datasync, bool atomic)
{
	struct inode *inode = file->f_mapping->host;
	struct f2fs_sb_info *sbi = F2FS_I_SB(inode);
	nid_t ino = inode->i_ino;
	int ret = 0;
	enum cp_reason_type cp_reason = 0;
	struct writeback_control wbc = {
		.sync_mode = WB_SYNC_ALL,
		.nr_to_write = LONG_MAX,
		.for_reclaim = 0,
	};

	if (unlikely(f2fs_readonly(inode->i_sb)))
		return 0;

	trace_f2fs_sync_file_enter(inode);

	if (S_ISDIR(inode->i_mode))
		goto go_write;

	/* if fdatasync is triggered, let's do in-place-update */
	if (datasync || get_dirty_pages(inode) <= SM_I(sbi)->min_fsync_blocks)
		set_inode_flag(inode, FI_NEED_IPU);
	ret = file_write_and_wait_range(file, start, end);
	clear_inode_flag(inode, FI_NEED_IPU);

	if (ret) {
		trace_f2fs_sync_file_exit(inode, cp_reason, datasync, ret);
		return ret;
	}

	/* if the inode is dirty, let's recover all the time */
	if (!f2fs_skip_inode_update(inode, datasync)) {
		f2fs_write_inode(inode, NULL);
		goto go_write;
	}

	/*
	 * if there is no written data, don't waste time to write recovery info.
	 */
	if (!is_inode_flag_set(inode, FI_APPEND_WRITE) &&
			!f2fs_exist_written_data(sbi, ino, APPEND_INO)) {

		/* it may call write_inode just prior to fsync */
		if (need_inode_page_update(sbi, ino))
			goto go_write;

		if (is_inode_flag_set(inode, FI_UPDATE_WRITE) ||
				f2fs_exist_written_data(sbi, ino, UPDATE_INO))
			goto flush_out;
		goto out;
	}
go_write:
	/*
	 * Both of fdatasync() and fsync() are able to be recovered from
	 * sudden-power-off.
	 */
	down_read(&F2FS_I(inode)->i_sem);
	cp_reason = need_do_checkpoint(inode);
	up_read(&F2FS_I(inode)->i_sem);

	if (cp_reason) {
		/* all the dirty node pages should be flushed for POR */
		ret = f2fs_sync_fs(inode->i_sb, 1);

		/*
		 * We've secured consistency through sync_fs. Following pino
		 * will be used only for fsynced inodes after checkpoint.
		 */
		try_to_fix_pino(inode);
		clear_inode_flag(inode, FI_APPEND_WRITE);
		clear_inode_flag(inode, FI_UPDATE_WRITE);
		goto out;
	}
sync_nodes:
	atomic_inc(&sbi->wb_sync_req[NODE]);
	ret = f2fs_fsync_node_pages(sbi, inode, &wbc, atomic);
	atomic_dec(&sbi->wb_sync_req[NODE]);
	if (ret)
		goto out;

	/* if cp_error was enabled, we should avoid infinite loop */
	if (unlikely(f2fs_cp_error(sbi))) {
		ret = -EIO;
		goto out;
	}

	if (f2fs_need_inode_block_update(sbi, ino)) {
		f2fs_mark_inode_dirty_sync(inode, true);
		f2fs_write_inode(inode, NULL);
		goto sync_nodes;
	}

	/*
	 * If it's atomic_write, it's just fine to keep write ordering. So
	 * here we don't need to wait for node write completion, since we use
	 * node chain which serializes node blocks. If one of node writes are
	 * reordered, we can see simply broken chain, resulting in stopping
	 * roll-forward recovery. It means we'll recover all or none node blocks
	 * given fsync mark.
	 */
	if (!atomic) {
		ret = f2fs_wait_on_node_pages_writeback(sbi, ino);
		if (ret)
			goto out;
	}

	/* once recovery info is written, don't need to tack this */
	f2fs_remove_ino_entry(sbi, ino, APPEND_INO);
	clear_inode_flag(inode, FI_APPEND_WRITE);
flush_out:
	if (!atomic && F2FS_OPTION(sbi).fsync_mode != FSYNC_MODE_NOBARRIER)
		ret = f2fs_issue_flush(sbi, inode->i_ino);
	if (!ret) {
		f2fs_remove_ino_entry(sbi, ino, UPDATE_INO);
		clear_inode_flag(inode, FI_UPDATE_WRITE);
		f2fs_remove_ino_entry(sbi, ino, FLUSH_INO);
	}
	f2fs_update_time(sbi, REQ_TIME);
out:
	trace_f2fs_sync_file_exit(inode, cp_reason, datasync, ret);
	f2fs_trace_ios(NULL, 1);
	return ret;
}

int f2fs_sync_file(struct file *file, loff_t start, loff_t end, int datasync)
{
	if (unlikely(f2fs_cp_error(F2FS_I_SB(file_inode(file)))))
		return -EIO;
	return f2fs_do_sync_file(file, start, end, datasync, false);
}

static pgoff_t __get_first_dirty_index(struct address_space *mapping,
						pgoff_t pgofs, int whence)
{
	struct page *page;
	int nr_pages;

	if (whence != SEEK_DATA)
		return 0;

	/* find first dirty page index */
	nr_pages = find_get_pages_tag(mapping, &pgofs, PAGECACHE_TAG_DIRTY,
				      1, &page);
	if (!nr_pages)
		return ULONG_MAX;
	pgofs = page->index;
	put_page(page);
	return pgofs;
}

static bool __found_offset(struct f2fs_sb_info *sbi, block_t blkaddr,
				pgoff_t dirty, pgoff_t pgofs, int whence)
{
	switch (whence) {
	case SEEK_DATA:
		if ((blkaddr == NEW_ADDR && dirty == pgofs) ||
			is_valid_data_blkaddr(sbi, blkaddr))
			return true;
		break;
	case SEEK_HOLE:
		if (blkaddr == NULL_ADDR)
			return true;
		break;
	}
	return false;
}

static loff_t f2fs_seek_block(struct file *file, loff_t offset, int whence)
{
	struct inode *inode = file->f_mapping->host;
	loff_t maxbytes = inode->i_sb->s_maxbytes;
	struct dnode_of_data dn;
	pgoff_t pgofs, end_offset, dirty;
	loff_t data_ofs = offset;
	loff_t isize;
	int err = 0;

	inode_lock(inode);

	isize = i_size_read(inode);
	if (offset >= isize)
		goto fail;

	/* handle inline data case */
	if (f2fs_has_inline_data(inode) || f2fs_has_inline_dentry(inode)) {
		if (whence == SEEK_HOLE)
			data_ofs = isize;
		goto found;
	}

	pgofs = (pgoff_t)(offset >> PAGE_SHIFT);

	dirty = __get_first_dirty_index(inode->i_mapping, pgofs, whence);

	for (; data_ofs < isize; data_ofs = (loff_t)pgofs << PAGE_SHIFT) {
		set_new_dnode(&dn, inode, NULL, NULL, 0);
		err = f2fs_get_dnode_of_data(&dn, pgofs, LOOKUP_NODE);
		if (err && err != -ENOENT) {
			goto fail;
		} else if (err == -ENOENT) {
			/* direct node does not exists */
			if (whence == SEEK_DATA) {
				pgofs = f2fs_get_next_page_offset(&dn, pgofs);
				continue;
			} else {
				goto found;
			}
		}

		end_offset = ADDRS_PER_PAGE(dn.node_page, inode);

		/* find data/hole in dnode block */
		for (; dn.ofs_in_node < end_offset;
				dn.ofs_in_node++, pgofs++,
				data_ofs = (loff_t)pgofs << PAGE_SHIFT) {
			block_t blkaddr;

			blkaddr = datablock_addr(dn.inode,
					dn.node_page, dn.ofs_in_node);

			if (__is_valid_data_blkaddr(blkaddr) &&
				!f2fs_is_valid_blkaddr(F2FS_I_SB(inode),
						blkaddr, DATA_GENERIC)) {
				f2fs_put_dnode(&dn);
				goto fail;
			}

			if (__found_offset(F2FS_I_SB(inode), blkaddr, dirty,
							pgofs, whence)) {
				f2fs_put_dnode(&dn);
				goto found;
			}
		}
		f2fs_put_dnode(&dn);
	}

	if (whence == SEEK_DATA)
		goto fail;
found:
	if (whence == SEEK_HOLE && data_ofs > isize)
		data_ofs = isize;
	inode_unlock(inode);
	return vfs_setpos(file, data_ofs, maxbytes);
fail:
	inode_unlock(inode);
	return -ENXIO;
}

static loff_t f2fs_llseek(struct file *file, loff_t offset, int whence)
{
	struct inode *inode = file->f_mapping->host;
	loff_t maxbytes = inode->i_sb->s_maxbytes;

	switch (whence) {
	case SEEK_SET:
	case SEEK_CUR:
	case SEEK_END:
		return generic_file_llseek_size(file, offset, whence,
						maxbytes, i_size_read(inode));
	case SEEK_DATA:
	case SEEK_HOLE:
		if (offset < 0)
			return -ENXIO;
		return f2fs_seek_block(file, offset, whence);
	}

	return -EINVAL;
}

static int f2fs_file_mmap(struct file *file, struct vm_area_struct *vma)
{
	struct inode *inode = file_inode(file);
	int err;

	if (unlikely(f2fs_cp_error(F2FS_I_SB(inode))))
		return -EIO;

	/* we don't need to use inline_data strictly */
	err = f2fs_convert_inline_inode(inode);
	if (err)
		return err;

	file_accessed(file);
	vma->vm_ops = &f2fs_file_vm_ops;
	return 0;
}

static int f2fs_file_open(struct inode *inode, struct file *filp)
{
	int err = fscrypt_file_open(inode, filp);

	if (err)
		return err;

	filp->f_mode |= FMODE_NOWAIT;

	return dquot_file_open(inode, filp);
}

void f2fs_truncate_data_blocks_range(struct dnode_of_data *dn, int count)
{
	struct f2fs_sb_info *sbi = F2FS_I_SB(dn->inode);
	struct f2fs_node *raw_node;
	int nr_free = 0, ofs = dn->ofs_in_node, len = count;
	__le32 *addr;
	int base = 0;

	if (IS_INODE(dn->node_page) && f2fs_has_extra_attr(dn->inode))
		base = get_extra_isize(dn->inode);

	raw_node = F2FS_NODE(dn->node_page);
	addr = blkaddr_in_node(raw_node) + base + ofs;

	for (; count > 0; count--, addr++, dn->ofs_in_node++) {
		block_t blkaddr = le32_to_cpu(*addr);

		if (blkaddr == NULL_ADDR)
			continue;

		dn->data_blkaddr = NULL_ADDR;
<<<<<<< HEAD
		set_data_blkaddr(dn);

		if (__is_valid_data_blkaddr(blkaddr) &&
			!f2fs_is_valid_blkaddr(sbi, blkaddr, DATA_GENERIC))
			continue;

		invalidate_blocks(sbi, blkaddr);
=======
		f2fs_set_data_blkaddr(dn);
		f2fs_invalidate_blocks(sbi, blkaddr);
>>>>>>> 38d74d51
		if (dn->ofs_in_node == 0 && IS_INODE(dn->node_page))
			clear_inode_flag(dn->inode, FI_FIRST_BLOCK_WRITTEN);
		nr_free++;
	}

	if (nr_free) {
		pgoff_t fofs;
		/*
		 * once we invalidate valid blkaddr in range [ofs, ofs + count],
		 * we will invalidate all blkaddr in the whole range.
		 */
		fofs = f2fs_start_bidx_of_node(ofs_of_node(dn->node_page),
							dn->inode) + ofs;
		f2fs_update_extent_cache_range(dn, fofs, 0, len);
		dec_valid_block_count(sbi, dn->inode, nr_free);
	}
	dn->ofs_in_node = ofs;

	f2fs_update_time(sbi, REQ_TIME);
	trace_f2fs_truncate_data_blocks_range(dn->inode, dn->nid,
					 dn->ofs_in_node, nr_free);
}

void f2fs_truncate_data_blocks(struct dnode_of_data *dn)
{
	f2fs_truncate_data_blocks_range(dn, ADDRS_PER_BLOCK);
}

static int truncate_partial_data_page(struct inode *inode, u64 from,
								bool cache_only)
{
	loff_t offset = from & (PAGE_SIZE - 1);
	pgoff_t index = from >> PAGE_SHIFT;
	struct address_space *mapping = inode->i_mapping;
	struct page *page;

	if (!offset && !cache_only)
		return 0;

	if (cache_only) {
		page = find_lock_page(mapping, index);
		if (page && PageUptodate(page))
			goto truncate_out;
		f2fs_put_page(page, 1);
		return 0;
	}

	page = f2fs_get_lock_data_page(inode, index, true);
	if (IS_ERR(page))
		return PTR_ERR(page) == -ENOENT ? 0 : PTR_ERR(page);
truncate_out:
	f2fs_wait_on_page_writeback(page, DATA, true);
	zero_user(page, offset, PAGE_SIZE - offset);

	/* An encrypted inode should have a key and truncate the last page. */
	f2fs_bug_on(F2FS_I_SB(inode), cache_only && f2fs_encrypted_inode(inode));
	if (!cache_only)
		set_page_dirty(page);
	f2fs_put_page(page, 1);
	return 0;
}

int f2fs_truncate_blocks(struct inode *inode, u64 from, bool lock)
{
	struct f2fs_sb_info *sbi = F2FS_I_SB(inode);
	struct dnode_of_data dn;
	pgoff_t free_from;
	int count = 0, err = 0;
	struct page *ipage;
	bool truncate_page = false;

	trace_f2fs_truncate_blocks_enter(inode, from);

	free_from = (pgoff_t)F2FS_BLK_ALIGN(from);

	if (free_from >= sbi->max_file_blocks)
		goto free_partial;

	if (lock)
		f2fs_lock_op(sbi);

	ipage = f2fs_get_node_page(sbi, inode->i_ino);
	if (IS_ERR(ipage)) {
		err = PTR_ERR(ipage);
		goto out;
	}

	if (f2fs_has_inline_data(inode)) {
		f2fs_truncate_inline_inode(inode, ipage, from);
		f2fs_put_page(ipage, 1);
		truncate_page = true;
		goto out;
	}

	set_new_dnode(&dn, inode, ipage, NULL, 0);
	err = f2fs_get_dnode_of_data(&dn, free_from, LOOKUP_NODE_RA);
	if (err) {
		if (err == -ENOENT)
			goto free_next;
		goto out;
	}

	count = ADDRS_PER_PAGE(dn.node_page, inode);

	count -= dn.ofs_in_node;
	f2fs_bug_on(sbi, count < 0);

	if (dn.ofs_in_node || IS_INODE(dn.node_page)) {
		f2fs_truncate_data_blocks_range(&dn, count);
		free_from += count;
	}

	f2fs_put_dnode(&dn);
free_next:
	err = f2fs_truncate_inode_blocks(inode, free_from);
out:
	if (lock)
		f2fs_unlock_op(sbi);
free_partial:
	/* lastly zero out the first data page */
	if (!err)
		err = truncate_partial_data_page(inode, from, truncate_page);

	trace_f2fs_truncate_blocks_exit(inode, err);
	return err;
}

int f2fs_truncate(struct inode *inode)
{
	int err;

	if (unlikely(f2fs_cp_error(F2FS_I_SB(inode))))
		return -EIO;

	if (!(S_ISREG(inode->i_mode) || S_ISDIR(inode->i_mode) ||
				S_ISLNK(inode->i_mode)))
		return 0;

	trace_f2fs_truncate(inode);

#ifdef CONFIG_F2FS_FAULT_INJECTION
	if (time_to_inject(F2FS_I_SB(inode), FAULT_TRUNCATE)) {
		f2fs_show_injection_info(FAULT_TRUNCATE);
		return -EIO;
	}
#endif
	/* we should check inline_data size */
	if (!f2fs_may_inline_data(inode)) {
		err = f2fs_convert_inline_inode(inode);
		if (err)
			return err;
	}

	err = f2fs_truncate_blocks(inode, i_size_read(inode), true);
	if (err)
		return err;

	inode->i_mtime = inode->i_ctime = current_time(inode);
	f2fs_mark_inode_dirty_sync(inode, false);
	return 0;
}

int f2fs_getattr(const struct path *path, struct kstat *stat,
		 u32 request_mask, unsigned int query_flags)
{
	struct inode *inode = d_inode(path->dentry);
	struct f2fs_inode_info *fi = F2FS_I(inode);
	struct f2fs_inode *ri;
	unsigned int flags;

	if (f2fs_has_extra_attr(inode) &&
			f2fs_sb_has_inode_crtime(inode->i_sb) &&
			F2FS_FITS_IN_INODE(ri, fi->i_extra_isize, i_crtime)) {
		stat->result_mask |= STATX_BTIME;
		stat->btime.tv_sec = fi->i_crtime.tv_sec;
		stat->btime.tv_nsec = fi->i_crtime.tv_nsec;
	}

	flags = fi->i_flags & F2FS_FL_USER_VISIBLE;
	if (flags & F2FS_APPEND_FL)
		stat->attributes |= STATX_ATTR_APPEND;
	if (flags & F2FS_COMPR_FL)
		stat->attributes |= STATX_ATTR_COMPRESSED;
	if (f2fs_encrypted_inode(inode))
		stat->attributes |= STATX_ATTR_ENCRYPTED;
	if (flags & F2FS_IMMUTABLE_FL)
		stat->attributes |= STATX_ATTR_IMMUTABLE;
	if (flags & F2FS_NODUMP_FL)
		stat->attributes |= STATX_ATTR_NODUMP;

	stat->attributes_mask |= (STATX_ATTR_APPEND |
				  STATX_ATTR_COMPRESSED |
				  STATX_ATTR_ENCRYPTED |
				  STATX_ATTR_IMMUTABLE |
				  STATX_ATTR_NODUMP);

	generic_fillattr(inode, stat);

	/* we need to show initial sectors used for inline_data/dentries */
	if ((S_ISREG(inode->i_mode) && f2fs_has_inline_data(inode)) ||
					f2fs_has_inline_dentry(inode))
		stat->blocks += (stat->size + 511) >> 9;

	return 0;
}

#ifdef CONFIG_F2FS_FS_POSIX_ACL
static void __setattr_copy(struct inode *inode, const struct iattr *attr)
{
	unsigned int ia_valid = attr->ia_valid;

	if (ia_valid & ATTR_UID)
		inode->i_uid = attr->ia_uid;
	if (ia_valid & ATTR_GID)
		inode->i_gid = attr->ia_gid;
	if (ia_valid & ATTR_ATIME)
		inode->i_atime = timespec_trunc(attr->ia_atime,
						inode->i_sb->s_time_gran);
	if (ia_valid & ATTR_MTIME)
		inode->i_mtime = timespec_trunc(attr->ia_mtime,
						inode->i_sb->s_time_gran);
	if (ia_valid & ATTR_CTIME)
		inode->i_ctime = timespec_trunc(attr->ia_ctime,
						inode->i_sb->s_time_gran);
	if (ia_valid & ATTR_MODE) {
		umode_t mode = attr->ia_mode;

		if (!in_group_p(inode->i_gid) && !capable(CAP_FSETID))
			mode &= ~S_ISGID;
		set_acl_inode(inode, mode);
	}
}
#else
#define __setattr_copy setattr_copy
#endif

int f2fs_setattr(struct dentry *dentry, struct iattr *attr)
{
	struct inode *inode = d_inode(dentry);
	int err;
	bool size_changed = false;

	if (unlikely(f2fs_cp_error(F2FS_I_SB(inode))))
		return -EIO;

	err = setattr_prepare(dentry, attr);
	if (err)
		return err;

	err = fscrypt_prepare_setattr(dentry, attr);
	if (err)
		return err;

	if (is_quota_modification(inode, attr)) {
		err = dquot_initialize(inode);
		if (err)
			return err;
	}
	if ((attr->ia_valid & ATTR_UID &&
		!uid_eq(attr->ia_uid, inode->i_uid)) ||
		(attr->ia_valid & ATTR_GID &&
		!gid_eq(attr->ia_gid, inode->i_gid))) {
		err = dquot_transfer(inode, attr);
		if (err)
			return err;
	}

	if (attr->ia_valid & ATTR_SIZE) {
		if (attr->ia_size <= i_size_read(inode)) {
			down_write(&F2FS_I(inode)->i_mmap_sem);
			truncate_setsize(inode, attr->ia_size);
			err = f2fs_truncate(inode);
			up_write(&F2FS_I(inode)->i_mmap_sem);
			if (err)
				return err;
		} else {
			/*
			 * do not trim all blocks after i_size if target size is
			 * larger than i_size.
			 */
			down_write(&F2FS_I(inode)->i_mmap_sem);
			truncate_setsize(inode, attr->ia_size);
			up_write(&F2FS_I(inode)->i_mmap_sem);

			/* should convert inline inode here */
			if (!f2fs_may_inline_data(inode)) {
				err = f2fs_convert_inline_inode(inode);
				if (err)
					return err;
			}
			inode->i_mtime = inode->i_ctime = current_time(inode);
		}

		down_write(&F2FS_I(inode)->i_sem);
		F2FS_I(inode)->last_disk_size = i_size_read(inode);
		up_write(&F2FS_I(inode)->i_sem);

		size_changed = true;
	}

	__setattr_copy(inode, attr);

	if (attr->ia_valid & ATTR_MODE) {
		err = posix_acl_chmod(inode, f2fs_get_inode_mode(inode));
		if (err || is_inode_flag_set(inode, FI_ACL_MODE)) {
			inode->i_mode = F2FS_I(inode)->i_acl_mode;
			clear_inode_flag(inode, FI_ACL_MODE);
		}
	}

	/* file size may changed here */
	f2fs_mark_inode_dirty_sync(inode, size_changed);

	/* inode change will produce dirty node pages flushed by checkpoint */
	f2fs_balance_fs(F2FS_I_SB(inode), true);

	return err;
}

const struct inode_operations f2fs_file_inode_operations = {
	.getattr	= f2fs_getattr,
	.setattr	= f2fs_setattr,
	.get_acl	= f2fs_get_acl,
	.set_acl	= f2fs_set_acl,
#ifdef CONFIG_F2FS_FS_XATTR
	.listxattr	= f2fs_listxattr,
#endif
	.fiemap		= f2fs_fiemap,
};

static int fill_zero(struct inode *inode, pgoff_t index,
					loff_t start, loff_t len)
{
	struct f2fs_sb_info *sbi = F2FS_I_SB(inode);
	struct page *page;

	if (!len)
		return 0;

	f2fs_balance_fs(sbi, true);

	f2fs_lock_op(sbi);
	page = f2fs_get_new_data_page(inode, NULL, index, false);
	f2fs_unlock_op(sbi);

	if (IS_ERR(page))
		return PTR_ERR(page);

	f2fs_wait_on_page_writeback(page, DATA, true);
	zero_user(page, start, len);
	set_page_dirty(page);
	f2fs_put_page(page, 1);
	return 0;
}

int f2fs_truncate_hole(struct inode *inode, pgoff_t pg_start, pgoff_t pg_end)
{
	int err;

	while (pg_start < pg_end) {
		struct dnode_of_data dn;
		pgoff_t end_offset, count;

		set_new_dnode(&dn, inode, NULL, NULL, 0);
		err = f2fs_get_dnode_of_data(&dn, pg_start, LOOKUP_NODE);
		if (err) {
			if (err == -ENOENT) {
				pg_start = f2fs_get_next_page_offset(&dn,
								pg_start);
				continue;
			}
			return err;
		}

		end_offset = ADDRS_PER_PAGE(dn.node_page, inode);
		count = min(end_offset - dn.ofs_in_node, pg_end - pg_start);

		f2fs_bug_on(F2FS_I_SB(inode), count == 0 || count > end_offset);

		f2fs_truncate_data_blocks_range(&dn, count);
		f2fs_put_dnode(&dn);

		pg_start += count;
	}
	return 0;
}

static int punch_hole(struct inode *inode, loff_t offset, loff_t len)
{
	pgoff_t pg_start, pg_end;
	loff_t off_start, off_end;
	int ret;

	ret = f2fs_convert_inline_inode(inode);
	if (ret)
		return ret;

	pg_start = ((unsigned long long) offset) >> PAGE_SHIFT;
	pg_end = ((unsigned long long) offset + len) >> PAGE_SHIFT;

	off_start = offset & (PAGE_SIZE - 1);
	off_end = (offset + len) & (PAGE_SIZE - 1);

	if (pg_start == pg_end) {
		ret = fill_zero(inode, pg_start, off_start,
						off_end - off_start);
		if (ret)
			return ret;
	} else {
		if (off_start) {
			ret = fill_zero(inode, pg_start++, off_start,
						PAGE_SIZE - off_start);
			if (ret)
				return ret;
		}
		if (off_end) {
			ret = fill_zero(inode, pg_end, 0, off_end);
			if (ret)
				return ret;
		}

		if (pg_start < pg_end) {
			struct address_space *mapping = inode->i_mapping;
			loff_t blk_start, blk_end;
			struct f2fs_sb_info *sbi = F2FS_I_SB(inode);

			f2fs_balance_fs(sbi, true);

			blk_start = (loff_t)pg_start << PAGE_SHIFT;
			blk_end = (loff_t)pg_end << PAGE_SHIFT;
			down_write(&F2FS_I(inode)->i_mmap_sem);
			truncate_inode_pages_range(mapping, blk_start,
					blk_end - 1);

			f2fs_lock_op(sbi);
			ret = f2fs_truncate_hole(inode, pg_start, pg_end);
			f2fs_unlock_op(sbi);
			up_write(&F2FS_I(inode)->i_mmap_sem);
		}
	}

	return ret;
}

static int __read_out_blkaddrs(struct inode *inode, block_t *blkaddr,
				int *do_replace, pgoff_t off, pgoff_t len)
{
	struct f2fs_sb_info *sbi = F2FS_I_SB(inode);
	struct dnode_of_data dn;
	int ret, done, i;

next_dnode:
	set_new_dnode(&dn, inode, NULL, NULL, 0);
	ret = f2fs_get_dnode_of_data(&dn, off, LOOKUP_NODE_RA);
	if (ret && ret != -ENOENT) {
		return ret;
	} else if (ret == -ENOENT) {
		if (dn.max_level == 0)
			return -ENOENT;
		done = min((pgoff_t)ADDRS_PER_BLOCK - dn.ofs_in_node, len);
		blkaddr += done;
		do_replace += done;
		goto next;
	}

	done = min((pgoff_t)ADDRS_PER_PAGE(dn.node_page, inode) -
							dn.ofs_in_node, len);
	for (i = 0; i < done; i++, blkaddr++, do_replace++, dn.ofs_in_node++) {
		*blkaddr = datablock_addr(dn.inode,
					dn.node_page, dn.ofs_in_node);
		if (!f2fs_is_checkpointed_data(sbi, *blkaddr)) {

			if (test_opt(sbi, LFS)) {
				f2fs_put_dnode(&dn);
				return -ENOTSUPP;
			}

			/* do not invalidate this block address */
			f2fs_update_data_blkaddr(&dn, NULL_ADDR);
			*do_replace = 1;
		}
	}
	f2fs_put_dnode(&dn);
next:
	len -= done;
	off += done;
	if (len)
		goto next_dnode;
	return 0;
}

static int __roll_back_blkaddrs(struct inode *inode, block_t *blkaddr,
				int *do_replace, pgoff_t off, int len)
{
	struct f2fs_sb_info *sbi = F2FS_I_SB(inode);
	struct dnode_of_data dn;
	int ret, i;

	for (i = 0; i < len; i++, do_replace++, blkaddr++) {
		if (*do_replace == 0)
			continue;

		set_new_dnode(&dn, inode, NULL, NULL, 0);
		ret = f2fs_get_dnode_of_data(&dn, off + i, LOOKUP_NODE_RA);
		if (ret) {
			dec_valid_block_count(sbi, inode, 1);
			f2fs_invalidate_blocks(sbi, *blkaddr);
		} else {
			f2fs_update_data_blkaddr(&dn, *blkaddr);
		}
		f2fs_put_dnode(&dn);
	}
	return 0;
}

static int __clone_blkaddrs(struct inode *src_inode, struct inode *dst_inode,
			block_t *blkaddr, int *do_replace,
			pgoff_t src, pgoff_t dst, pgoff_t len, bool full)
{
	struct f2fs_sb_info *sbi = F2FS_I_SB(src_inode);
	pgoff_t i = 0;
	int ret;

	while (i < len) {
		if (blkaddr[i] == NULL_ADDR && !full) {
			i++;
			continue;
		}

		if (do_replace[i] || blkaddr[i] == NULL_ADDR) {
			struct dnode_of_data dn;
			struct node_info ni;
			size_t new_size;
			pgoff_t ilen;

			set_new_dnode(&dn, dst_inode, NULL, NULL, 0);
			ret = f2fs_get_dnode_of_data(&dn, dst + i, ALLOC_NODE);
			if (ret)
				return ret;

<<<<<<< HEAD
			ret = get_node_info(sbi, dn.nid, &ni);
			if (ret) {
				f2fs_put_dnode(&dn);
				return ret;
			}

=======
			f2fs_get_node_info(sbi, dn.nid, &ni);
>>>>>>> 38d74d51
			ilen = min((pgoff_t)
				ADDRS_PER_PAGE(dn.node_page, dst_inode) -
						dn.ofs_in_node, len - i);
			do {
				dn.data_blkaddr = datablock_addr(dn.inode,
						dn.node_page, dn.ofs_in_node);
				f2fs_truncate_data_blocks_range(&dn, 1);

				if (do_replace[i]) {
					f2fs_i_blocks_write(src_inode,
							1, false, false);
					f2fs_i_blocks_write(dst_inode,
							1, true, false);
					f2fs_replace_block(sbi, &dn, dn.data_blkaddr,
					blkaddr[i], ni.version, true, false);

					do_replace[i] = 0;
				}
				dn.ofs_in_node++;
				i++;
				new_size = (dst + i) << PAGE_SHIFT;
				if (dst_inode->i_size < new_size)
					f2fs_i_size_write(dst_inode, new_size);
			} while (--ilen && (do_replace[i] || blkaddr[i] == NULL_ADDR));

			f2fs_put_dnode(&dn);
		} else {
			struct page *psrc, *pdst;

			psrc = f2fs_get_lock_data_page(src_inode,
							src + i, true);
			if (IS_ERR(psrc))
				return PTR_ERR(psrc);
			pdst = f2fs_get_new_data_page(dst_inode, NULL, dst + i,
								true);
			if (IS_ERR(pdst)) {
				f2fs_put_page(psrc, 1);
				return PTR_ERR(pdst);
			}
			f2fs_copy_page(psrc, pdst);
			set_page_dirty(pdst);
			f2fs_put_page(pdst, 1);
			f2fs_put_page(psrc, 1);

			ret = f2fs_truncate_hole(src_inode,
						src + i, src + i + 1);
			if (ret)
				return ret;
			i++;
		}
	}
	return 0;
}

static int __exchange_data_block(struct inode *src_inode,
			struct inode *dst_inode, pgoff_t src, pgoff_t dst,
			pgoff_t len, bool full)
{
	block_t *src_blkaddr;
	int *do_replace;
	pgoff_t olen;
	int ret;

	while (len) {
		olen = min((pgoff_t)4 * ADDRS_PER_BLOCK, len);

		src_blkaddr = f2fs_kvzalloc(F2FS_I_SB(src_inode),
					array_size(olen, sizeof(block_t)),
					GFP_KERNEL);
		if (!src_blkaddr)
			return -ENOMEM;

		do_replace = f2fs_kvzalloc(F2FS_I_SB(src_inode),
					array_size(olen, sizeof(int)),
					GFP_KERNEL);
		if (!do_replace) {
			kvfree(src_blkaddr);
			return -ENOMEM;
		}

		ret = __read_out_blkaddrs(src_inode, src_blkaddr,
					do_replace, src, olen);
		if (ret)
			goto roll_back;

		ret = __clone_blkaddrs(src_inode, dst_inode, src_blkaddr,
					do_replace, src, dst, olen, full);
		if (ret)
			goto roll_back;

		src += olen;
		dst += olen;
		len -= olen;

		kvfree(src_blkaddr);
		kvfree(do_replace);
	}
	return 0;

roll_back:
	__roll_back_blkaddrs(src_inode, src_blkaddr, do_replace, src, olen);
	kvfree(src_blkaddr);
	kvfree(do_replace);
	return ret;
}

static int f2fs_do_collapse(struct inode *inode, pgoff_t start, pgoff_t end)
{
	struct f2fs_sb_info *sbi = F2FS_I_SB(inode);
	pgoff_t nrpages = (i_size_read(inode) + PAGE_SIZE - 1) / PAGE_SIZE;
	int ret;

	f2fs_balance_fs(sbi, true);
	f2fs_lock_op(sbi);

	f2fs_drop_extent_tree(inode);

	ret = __exchange_data_block(inode, inode, end, start, nrpages - end, true);
	f2fs_unlock_op(sbi);
	return ret;
}

static int f2fs_collapse_range(struct inode *inode, loff_t offset, loff_t len)
{
	pgoff_t pg_start, pg_end;
	loff_t new_size;
	int ret;

	if (offset + len >= i_size_read(inode))
		return -EINVAL;

	/* collapse range should be aligned to block size of f2fs. */
	if (offset & (F2FS_BLKSIZE - 1) || len & (F2FS_BLKSIZE - 1))
		return -EINVAL;

	ret = f2fs_convert_inline_inode(inode);
	if (ret)
		return ret;

	pg_start = offset >> PAGE_SHIFT;
	pg_end = (offset + len) >> PAGE_SHIFT;

	/* avoid gc operation during block exchange */
	down_write(&F2FS_I(inode)->i_gc_rwsem[WRITE]);

	down_write(&F2FS_I(inode)->i_mmap_sem);
	/* write out all dirty pages from offset */
	ret = filemap_write_and_wait_range(inode->i_mapping, offset, LLONG_MAX);
	if (ret)
		goto out_unlock;

	truncate_pagecache(inode, offset);

	ret = f2fs_do_collapse(inode, pg_start, pg_end);
	if (ret)
		goto out_unlock;

	/* write out all moved pages, if possible */
	filemap_write_and_wait_range(inode->i_mapping, offset, LLONG_MAX);
	truncate_pagecache(inode, offset);

	new_size = i_size_read(inode) - len;
	truncate_pagecache(inode, new_size);

	ret = f2fs_truncate_blocks(inode, new_size, true);
	if (!ret)
		f2fs_i_size_write(inode, new_size);
out_unlock:
	up_write(&F2FS_I(inode)->i_mmap_sem);
	up_write(&F2FS_I(inode)->i_gc_rwsem[WRITE]);
	return ret;
}

static int f2fs_do_zero_range(struct dnode_of_data *dn, pgoff_t start,
								pgoff_t end)
{
	struct f2fs_sb_info *sbi = F2FS_I_SB(dn->inode);
	pgoff_t index = start;
	unsigned int ofs_in_node = dn->ofs_in_node;
	blkcnt_t count = 0;
	int ret;

	for (; index < end; index++, dn->ofs_in_node++) {
		if (datablock_addr(dn->inode, dn->node_page,
					dn->ofs_in_node) == NULL_ADDR)
			count++;
	}

	dn->ofs_in_node = ofs_in_node;
	ret = f2fs_reserve_new_blocks(dn, count);
	if (ret)
		return ret;

	dn->ofs_in_node = ofs_in_node;
	for (index = start; index < end; index++, dn->ofs_in_node++) {
		dn->data_blkaddr = datablock_addr(dn->inode,
					dn->node_page, dn->ofs_in_node);
		/*
		 * f2fs_reserve_new_blocks will not guarantee entire block
		 * allocation.
		 */
		if (dn->data_blkaddr == NULL_ADDR) {
			ret = -ENOSPC;
			break;
		}
		if (dn->data_blkaddr != NEW_ADDR) {
			f2fs_invalidate_blocks(sbi, dn->data_blkaddr);
			dn->data_blkaddr = NEW_ADDR;
			f2fs_set_data_blkaddr(dn);
		}
	}

	f2fs_update_extent_cache_range(dn, start, 0, index - start);

	return ret;
}

static int f2fs_zero_range(struct inode *inode, loff_t offset, loff_t len,
								int mode)
{
	struct f2fs_sb_info *sbi = F2FS_I_SB(inode);
	struct address_space *mapping = inode->i_mapping;
	pgoff_t index, pg_start, pg_end;
	loff_t new_size = i_size_read(inode);
	loff_t off_start, off_end;
	int ret = 0;

	ret = inode_newsize_ok(inode, (len + offset));
	if (ret)
		return ret;

	ret = f2fs_convert_inline_inode(inode);
	if (ret)
		return ret;

	down_write(&F2FS_I(inode)->i_mmap_sem);
	ret = filemap_write_and_wait_range(mapping, offset, offset + len - 1);
	if (ret)
		goto out_sem;

	truncate_pagecache_range(inode, offset, offset + len - 1);

	pg_start = ((unsigned long long) offset) >> PAGE_SHIFT;
	pg_end = ((unsigned long long) offset + len) >> PAGE_SHIFT;

	off_start = offset & (PAGE_SIZE - 1);
	off_end = (offset + len) & (PAGE_SIZE - 1);

	if (pg_start == pg_end) {
		ret = fill_zero(inode, pg_start, off_start,
						off_end - off_start);
		if (ret)
			goto out_sem;

		new_size = max_t(loff_t, new_size, offset + len);
	} else {
		if (off_start) {
			ret = fill_zero(inode, pg_start++, off_start,
						PAGE_SIZE - off_start);
			if (ret)
				goto out_sem;

			new_size = max_t(loff_t, new_size,
					(loff_t)pg_start << PAGE_SHIFT);
		}

		for (index = pg_start; index < pg_end;) {
			struct dnode_of_data dn;
			unsigned int end_offset;
			pgoff_t end;

			f2fs_lock_op(sbi);

			set_new_dnode(&dn, inode, NULL, NULL, 0);
			ret = f2fs_get_dnode_of_data(&dn, index, ALLOC_NODE);
			if (ret) {
				f2fs_unlock_op(sbi);
				goto out;
			}

			end_offset = ADDRS_PER_PAGE(dn.node_page, inode);
			end = min(pg_end, end_offset - dn.ofs_in_node + index);

			ret = f2fs_do_zero_range(&dn, index, end);
			f2fs_put_dnode(&dn);
			f2fs_unlock_op(sbi);

			f2fs_balance_fs(sbi, dn.node_changed);

			if (ret)
				goto out;

			index = end;
			new_size = max_t(loff_t, new_size,
					(loff_t)index << PAGE_SHIFT);
		}

		if (off_end) {
			ret = fill_zero(inode, pg_end, 0, off_end);
			if (ret)
				goto out;

			new_size = max_t(loff_t, new_size, offset + len);
		}
	}

out:
	if (new_size > i_size_read(inode)) {
		if (mode & FALLOC_FL_KEEP_SIZE)
			file_set_keep_isize(inode);
		else
			f2fs_i_size_write(inode, new_size);
	}
out_sem:
	up_write(&F2FS_I(inode)->i_mmap_sem);

	return ret;
}

static int f2fs_insert_range(struct inode *inode, loff_t offset, loff_t len)
{
	struct f2fs_sb_info *sbi = F2FS_I_SB(inode);
	pgoff_t nr, pg_start, pg_end, delta, idx;
	loff_t new_size;
	int ret = 0;

	new_size = i_size_read(inode) + len;
	ret = inode_newsize_ok(inode, new_size);
	if (ret)
		return ret;

	if (offset >= i_size_read(inode))
		return -EINVAL;

	/* insert range should be aligned to block size of f2fs. */
	if (offset & (F2FS_BLKSIZE - 1) || len & (F2FS_BLKSIZE - 1))
		return -EINVAL;

	ret = f2fs_convert_inline_inode(inode);
	if (ret)
		return ret;

	f2fs_balance_fs(sbi, true);

	/* avoid gc operation during block exchange */
	down_write(&F2FS_I(inode)->i_gc_rwsem[WRITE]);

	down_write(&F2FS_I(inode)->i_mmap_sem);
	ret = f2fs_truncate_blocks(inode, i_size_read(inode), true);
	if (ret)
		goto out;

	/* write out all dirty pages from offset */
	ret = filemap_write_and_wait_range(inode->i_mapping, offset, LLONG_MAX);
	if (ret)
		goto out;

	truncate_pagecache(inode, offset);

	pg_start = offset >> PAGE_SHIFT;
	pg_end = (offset + len) >> PAGE_SHIFT;
	delta = pg_end - pg_start;
	idx = (i_size_read(inode) + PAGE_SIZE - 1) / PAGE_SIZE;

	while (!ret && idx > pg_start) {
		nr = idx - pg_start;
		if (nr > delta)
			nr = delta;
		idx -= nr;

		f2fs_lock_op(sbi);
		f2fs_drop_extent_tree(inode);

		ret = __exchange_data_block(inode, inode, idx,
					idx + delta, nr, false);
		f2fs_unlock_op(sbi);
	}

	/* write out all moved pages, if possible */
	filemap_write_and_wait_range(inode->i_mapping, offset, LLONG_MAX);
	truncate_pagecache(inode, offset);

	if (!ret)
		f2fs_i_size_write(inode, new_size);
out:
	up_write(&F2FS_I(inode)->i_mmap_sem);
	up_write(&F2FS_I(inode)->i_gc_rwsem[WRITE]);
	return ret;
}

static int expand_inode_data(struct inode *inode, loff_t offset,
					loff_t len, int mode)
{
	struct f2fs_sb_info *sbi = F2FS_I_SB(inode);
	struct f2fs_map_blocks map = { .m_next_pgofs = NULL,
			.m_next_extent = NULL, .m_seg_type = NO_CHECK_TYPE };
	pgoff_t pg_end;
	loff_t new_size = i_size_read(inode);
	loff_t off_end;
	int err;

	err = inode_newsize_ok(inode, (len + offset));
	if (err)
		return err;

	err = f2fs_convert_inline_inode(inode);
	if (err)
		return err;

	f2fs_balance_fs(sbi, true);

	pg_end = ((unsigned long long)offset + len) >> PAGE_SHIFT;
	off_end = (offset + len) & (PAGE_SIZE - 1);

	map.m_lblk = ((unsigned long long)offset) >> PAGE_SHIFT;
	map.m_len = pg_end - map.m_lblk;
	if (off_end)
		map.m_len++;

	err = f2fs_map_blocks(inode, &map, 1, F2FS_GET_BLOCK_PRE_AIO);
	if (err) {
		pgoff_t last_off;

		if (!map.m_len)
			return err;

		last_off = map.m_lblk + map.m_len - 1;

		/* update new size to the failed position */
		new_size = (last_off == pg_end) ? offset + len :
					(loff_t)(last_off + 1) << PAGE_SHIFT;
	} else {
		new_size = ((loff_t)pg_end << PAGE_SHIFT) + off_end;
	}

	if (new_size > i_size_read(inode)) {
		if (mode & FALLOC_FL_KEEP_SIZE)
			file_set_keep_isize(inode);
		else
			f2fs_i_size_write(inode, new_size);
	}

	return err;
}

static long f2fs_fallocate(struct file *file, int mode,
				loff_t offset, loff_t len)
{
	struct inode *inode = file_inode(file);
	long ret = 0;

	if (unlikely(f2fs_cp_error(F2FS_I_SB(inode))))
		return -EIO;

	/* f2fs only support ->fallocate for regular file */
	if (!S_ISREG(inode->i_mode))
		return -EINVAL;

	if (f2fs_encrypted_inode(inode) &&
		(mode & (FALLOC_FL_COLLAPSE_RANGE | FALLOC_FL_INSERT_RANGE)))
		return -EOPNOTSUPP;

	if (mode & ~(FALLOC_FL_KEEP_SIZE | FALLOC_FL_PUNCH_HOLE |
			FALLOC_FL_COLLAPSE_RANGE | FALLOC_FL_ZERO_RANGE |
			FALLOC_FL_INSERT_RANGE))
		return -EOPNOTSUPP;

	inode_lock(inode);

	if (mode & FALLOC_FL_PUNCH_HOLE) {
		if (offset >= inode->i_size)
			goto out;

		ret = punch_hole(inode, offset, len);
	} else if (mode & FALLOC_FL_COLLAPSE_RANGE) {
		ret = f2fs_collapse_range(inode, offset, len);
	} else if (mode & FALLOC_FL_ZERO_RANGE) {
		ret = f2fs_zero_range(inode, offset, len, mode);
	} else if (mode & FALLOC_FL_INSERT_RANGE) {
		ret = f2fs_insert_range(inode, offset, len);
	} else {
		ret = expand_inode_data(inode, offset, len, mode);
	}

	if (!ret) {
		inode->i_mtime = inode->i_ctime = current_time(inode);
		f2fs_mark_inode_dirty_sync(inode, false);
		f2fs_update_time(F2FS_I_SB(inode), REQ_TIME);
	}

out:
	inode_unlock(inode);

	trace_f2fs_fallocate(inode, mode, offset, len, ret);
	return ret;
}

static int f2fs_release_file(struct inode *inode, struct file *filp)
{
	/*
	 * f2fs_relase_file is called at every close calls. So we should
	 * not drop any inmemory pages by close called by other process.
	 */
	if (!(filp->f_mode & FMODE_WRITE) ||
			atomic_read(&inode->i_writecount) != 1)
		return 0;

	/* some remained atomic pages should discarded */
	if (f2fs_is_atomic_file(inode))
		f2fs_drop_inmem_pages(inode);
	if (f2fs_is_volatile_file(inode)) {
		set_inode_flag(inode, FI_DROP_CACHE);
		filemap_fdatawrite(inode->i_mapping);
		clear_inode_flag(inode, FI_DROP_CACHE);
		clear_inode_flag(inode, FI_VOLATILE_FILE);
		stat_dec_volatile_write(inode);
	}
	return 0;
}

static int f2fs_file_flush(struct file *file, fl_owner_t id)
{
	struct inode *inode = file_inode(file);

	/*
	 * If the process doing a transaction is crashed, we should do
	 * roll-back. Otherwise, other reader/write can see corrupted database
	 * until all the writers close its file. Since this should be done
	 * before dropping file lock, it needs to do in ->flush.
	 */
	if (f2fs_is_atomic_file(inode) &&
			F2FS_I(inode)->inmem_task == current)
		f2fs_drop_inmem_pages(inode);
	return 0;
}

static int f2fs_ioc_getflags(struct file *filp, unsigned long arg)
{
	struct inode *inode = file_inode(filp);
	struct f2fs_inode_info *fi = F2FS_I(inode);
	unsigned int flags = fi->i_flags;

	if (file_is_encrypt(inode))
		flags |= F2FS_ENCRYPT_FL;
	if (f2fs_has_inline_data(inode) || f2fs_has_inline_dentry(inode))
		flags |= F2FS_INLINE_DATA_FL;

	flags &= F2FS_FL_USER_VISIBLE;

	return put_user(flags, (int __user *)arg);
}

static int __f2fs_ioc_setflags(struct inode *inode, unsigned int flags)
{
	struct f2fs_inode_info *fi = F2FS_I(inode);
	unsigned int oldflags;

	/* Is it quota file? Do not allow user to mess with it */
	if (IS_NOQUOTA(inode))
		return -EPERM;

	flags = f2fs_mask_flags(inode->i_mode, flags);

	oldflags = fi->i_flags;

	if ((flags ^ oldflags) & (F2FS_APPEND_FL | F2FS_IMMUTABLE_FL))
		if (!capable(CAP_LINUX_IMMUTABLE))
			return -EPERM;

	flags = flags & F2FS_FL_USER_MODIFIABLE;
	flags |= oldflags & ~F2FS_FL_USER_MODIFIABLE;
	fi->i_flags = flags;

	if (fi->i_flags & F2FS_PROJINHERIT_FL)
		set_inode_flag(inode, FI_PROJ_INHERIT);
	else
		clear_inode_flag(inode, FI_PROJ_INHERIT);

	inode->i_ctime = current_time(inode);
	f2fs_set_inode_flags(inode);
	f2fs_mark_inode_dirty_sync(inode, false);
	return 0;
}

static int f2fs_ioc_setflags(struct file *filp, unsigned long arg)
{
	struct inode *inode = file_inode(filp);
	unsigned int flags;
	int ret;

	if (!inode_owner_or_capable(inode))
		return -EACCES;

	if (get_user(flags, (int __user *)arg))
		return -EFAULT;

	ret = mnt_want_write_file(filp);
	if (ret)
		return ret;

	inode_lock(inode);

	ret = __f2fs_ioc_setflags(inode, flags);

	inode_unlock(inode);
	mnt_drop_write_file(filp);
	return ret;
}

static int f2fs_ioc_getversion(struct file *filp, unsigned long arg)
{
	struct inode *inode = file_inode(filp);

	return put_user(inode->i_generation, (int __user *)arg);
}

static int f2fs_ioc_start_atomic_write(struct file *filp)
{
	struct inode *inode = file_inode(filp);
	int ret;

	if (!inode_owner_or_capable(inode))
		return -EACCES;

	if (!S_ISREG(inode->i_mode))
		return -EINVAL;

	ret = mnt_want_write_file(filp);
	if (ret)
		return ret;

	inode_lock(inode);

	down_write(&F2FS_I(inode)->dio_rwsem[WRITE]);

	if (f2fs_is_atomic_file(inode))
		goto out;

	ret = f2fs_convert_inline_inode(inode);
	if (ret)
		goto out;

	if (!get_dirty_pages(inode))
		goto skip_flush;

	f2fs_msg(F2FS_I_SB(inode)->sb, KERN_WARNING,
		"Unexpected flush for atomic writes: ino=%lu, npages=%u",
					inode->i_ino, get_dirty_pages(inode));
	ret = filemap_write_and_wait_range(inode->i_mapping, 0, LLONG_MAX);
	if (ret)
		goto out;
skip_flush:
	set_inode_flag(inode, FI_ATOMIC_FILE);
	clear_inode_flag(inode, FI_ATOMIC_REVOKE_REQUEST);
	f2fs_update_time(F2FS_I_SB(inode), REQ_TIME);

	F2FS_I(inode)->inmem_task = current;
	stat_inc_atomic_write(inode);
	stat_update_max_atomic_write(inode);
out:
	up_write(&F2FS_I(inode)->dio_rwsem[WRITE]);
	inode_unlock(inode);
	mnt_drop_write_file(filp);
	return ret;
}

static int f2fs_ioc_commit_atomic_write(struct file *filp)
{
	struct inode *inode = file_inode(filp);
	int ret;

	if (!inode_owner_or_capable(inode))
		return -EACCES;

	ret = mnt_want_write_file(filp);
	if (ret)
		return ret;

	inode_lock(inode);

	down_write(&F2FS_I(inode)->i_gc_rwsem[WRITE]);

	if (f2fs_is_volatile_file(inode)) {
		ret = -EINVAL;
		goto err_out;
	}

	if (f2fs_is_atomic_file(inode)) {
		ret = f2fs_commit_inmem_pages(inode);
		if (ret)
			goto err_out;

		ret = f2fs_do_sync_file(filp, 0, LLONG_MAX, 0, true);
		if (!ret) {
			clear_inode_flag(inode, FI_ATOMIC_FILE);
			F2FS_I(inode)->i_gc_failures[GC_FAILURE_ATOMIC] = 0;
			stat_dec_atomic_write(inode);
		}
	} else {
		ret = f2fs_do_sync_file(filp, 0, LLONG_MAX, 1, false);
	}
err_out:
	if (is_inode_flag_set(inode, FI_ATOMIC_REVOKE_REQUEST)) {
		clear_inode_flag(inode, FI_ATOMIC_REVOKE_REQUEST);
		ret = -EINVAL;
	}
	up_write(&F2FS_I(inode)->i_gc_rwsem[WRITE]);
	inode_unlock(inode);
	mnt_drop_write_file(filp);
	return ret;
}

static int f2fs_ioc_start_volatile_write(struct file *filp)
{
	struct inode *inode = file_inode(filp);
	int ret;

	if (!inode_owner_or_capable(inode))
		return -EACCES;

	if (!S_ISREG(inode->i_mode))
		return -EINVAL;

	ret = mnt_want_write_file(filp);
	if (ret)
		return ret;

	inode_lock(inode);

	if (f2fs_is_volatile_file(inode))
		goto out;

	ret = f2fs_convert_inline_inode(inode);
	if (ret)
		goto out;

	stat_inc_volatile_write(inode);
	stat_update_max_volatile_write(inode);

	set_inode_flag(inode, FI_VOLATILE_FILE);
	f2fs_update_time(F2FS_I_SB(inode), REQ_TIME);
out:
	inode_unlock(inode);
	mnt_drop_write_file(filp);
	return ret;
}

static int f2fs_ioc_release_volatile_write(struct file *filp)
{
	struct inode *inode = file_inode(filp);
	int ret;

	if (!inode_owner_or_capable(inode))
		return -EACCES;

	ret = mnt_want_write_file(filp);
	if (ret)
		return ret;

	inode_lock(inode);

	if (!f2fs_is_volatile_file(inode))
		goto out;

	if (!f2fs_is_first_block_written(inode)) {
		ret = truncate_partial_data_page(inode, 0, true);
		goto out;
	}

	ret = punch_hole(inode, 0, F2FS_BLKSIZE);
out:
	inode_unlock(inode);
	mnt_drop_write_file(filp);
	return ret;
}

static int f2fs_ioc_abort_volatile_write(struct file *filp)
{
	struct inode *inode = file_inode(filp);
	int ret;

	if (!inode_owner_or_capable(inode))
		return -EACCES;

	ret = mnt_want_write_file(filp);
	if (ret)
		return ret;

	inode_lock(inode);

	if (f2fs_is_atomic_file(inode))
		f2fs_drop_inmem_pages(inode);
	if (f2fs_is_volatile_file(inode)) {
		clear_inode_flag(inode, FI_VOLATILE_FILE);
		stat_dec_volatile_write(inode);
		ret = f2fs_do_sync_file(filp, 0, LLONG_MAX, 0, true);
	}

	inode_unlock(inode);

	mnt_drop_write_file(filp);
	f2fs_update_time(F2FS_I_SB(inode), REQ_TIME);
	return ret;
}

static int f2fs_ioc_shutdown(struct file *filp, unsigned long arg)
{
	struct inode *inode = file_inode(filp);
	struct f2fs_sb_info *sbi = F2FS_I_SB(inode);
	struct super_block *sb = sbi->sb;
	__u32 in;
	int ret = 0;

	if (!capable(CAP_SYS_ADMIN))
		return -EPERM;

	if (get_user(in, (__u32 __user *)arg))
		return -EFAULT;

	if (in != F2FS_GOING_DOWN_FULLSYNC) {
		ret = mnt_want_write_file(filp);
		if (ret)
			return ret;
	}

	switch (in) {
	case F2FS_GOING_DOWN_FULLSYNC:
		sb = freeze_bdev(sb->s_bdev);
		if (IS_ERR(sb)) {
			ret = PTR_ERR(sb);
			goto out;
		}
		if (sb) {
			f2fs_stop_checkpoint(sbi, false);
			thaw_bdev(sb->s_bdev, sb);
		}
		break;
	case F2FS_GOING_DOWN_METASYNC:
		/* do checkpoint only */
		ret = f2fs_sync_fs(sb, 1);
		if (ret)
			goto out;
		f2fs_stop_checkpoint(sbi, false);
		break;
	case F2FS_GOING_DOWN_NOSYNC:
		f2fs_stop_checkpoint(sbi, false);
		break;
	case F2FS_GOING_DOWN_METAFLUSH:
		f2fs_sync_meta_pages(sbi, META, LONG_MAX, FS_META_IO);
		f2fs_stop_checkpoint(sbi, false);
		break;
	default:
		ret = -EINVAL;
		goto out;
	}

	f2fs_stop_gc_thread(sbi);
	f2fs_stop_discard_thread(sbi);

	f2fs_drop_discard_cmd(sbi);
	clear_opt(sbi, DISCARD);

	f2fs_update_time(sbi, REQ_TIME);
out:
	if (in != F2FS_GOING_DOWN_FULLSYNC)
		mnt_drop_write_file(filp);
	return ret;
}

static int f2fs_ioc_fitrim(struct file *filp, unsigned long arg)
{
	struct inode *inode = file_inode(filp);
	struct super_block *sb = inode->i_sb;
	struct request_queue *q = bdev_get_queue(sb->s_bdev);
	struct fstrim_range range;
	int ret;

	if (!capable(CAP_SYS_ADMIN))
		return -EPERM;

	if (!blk_queue_discard(q))
		return -EOPNOTSUPP;

	if (copy_from_user(&range, (struct fstrim_range __user *)arg,
				sizeof(range)))
		return -EFAULT;

	ret = mnt_want_write_file(filp);
	if (ret)
		return ret;

	range.minlen = max((unsigned int)range.minlen,
				q->limits.discard_granularity);
	ret = f2fs_trim_fs(F2FS_SB(sb), &range);
	mnt_drop_write_file(filp);
	if (ret < 0)
		return ret;

	if (copy_to_user((struct fstrim_range __user *)arg, &range,
				sizeof(range)))
		return -EFAULT;
	f2fs_update_time(F2FS_I_SB(inode), REQ_TIME);
	return 0;
}

static bool uuid_is_nonzero(__u8 u[16])
{
	int i;

	for (i = 0; i < 16; i++)
		if (u[i])
			return true;
	return false;
}

static int f2fs_ioc_set_encryption_policy(struct file *filp, unsigned long arg)
{
	struct inode *inode = file_inode(filp);

	if (!f2fs_sb_has_encrypt(inode->i_sb))
		return -EOPNOTSUPP;

	f2fs_update_time(F2FS_I_SB(inode), REQ_TIME);

	return fscrypt_ioctl_set_policy(filp, (const void __user *)arg);
}

static int f2fs_ioc_get_encryption_policy(struct file *filp, unsigned long arg)
{
	if (!f2fs_sb_has_encrypt(file_inode(filp)->i_sb))
		return -EOPNOTSUPP;
	return fscrypt_ioctl_get_policy(filp, (void __user *)arg);
}

static int f2fs_ioc_get_encryption_pwsalt(struct file *filp, unsigned long arg)
{
	struct inode *inode = file_inode(filp);
	struct f2fs_sb_info *sbi = F2FS_I_SB(inode);
	int err;

	if (!f2fs_sb_has_encrypt(inode->i_sb))
		return -EOPNOTSUPP;

	err = mnt_want_write_file(filp);
	if (err)
		return err;

	down_write(&sbi->sb_lock);

	if (uuid_is_nonzero(sbi->raw_super->encrypt_pw_salt))
		goto got_it;

	/* update superblock with uuid */
	generate_random_uuid(sbi->raw_super->encrypt_pw_salt);

	err = f2fs_commit_super(sbi, false);
	if (err) {
		/* undo new data */
		memset(sbi->raw_super->encrypt_pw_salt, 0, 16);
		goto out_err;
	}
got_it:
	if (copy_to_user((__u8 __user *)arg, sbi->raw_super->encrypt_pw_salt,
									16))
		err = -EFAULT;
out_err:
	up_write(&sbi->sb_lock);
	mnt_drop_write_file(filp);
	return err;
}

static int f2fs_ioc_gc(struct file *filp, unsigned long arg)
{
	struct inode *inode = file_inode(filp);
	struct f2fs_sb_info *sbi = F2FS_I_SB(inode);
	__u32 sync;
	int ret;

	if (!capable(CAP_SYS_ADMIN))
		return -EPERM;

	if (get_user(sync, (__u32 __user *)arg))
		return -EFAULT;

	if (f2fs_readonly(sbi->sb))
		return -EROFS;

	ret = mnt_want_write_file(filp);
	if (ret)
		return ret;

	if (!sync) {
		if (!mutex_trylock(&sbi->gc_mutex)) {
			ret = -EBUSY;
			goto out;
		}
	} else {
		mutex_lock(&sbi->gc_mutex);
	}

	ret = f2fs_gc(sbi, sync, true, NULL_SEGNO);
out:
	mnt_drop_write_file(filp);
	return ret;
}

static int f2fs_ioc_gc_range(struct file *filp, unsigned long arg)
{
	struct inode *inode = file_inode(filp);
	struct f2fs_sb_info *sbi = F2FS_I_SB(inode);
	struct f2fs_gc_range range;
	u64 end;
	int ret;

	if (!capable(CAP_SYS_ADMIN))
		return -EPERM;

	if (copy_from_user(&range, (struct f2fs_gc_range __user *)arg,
							sizeof(range)))
		return -EFAULT;

	if (f2fs_readonly(sbi->sb))
		return -EROFS;

	end = range.start + range.len;
	if (range.start < MAIN_BLKADDR(sbi) || end >= MAX_BLKADDR(sbi)) {
		return -EINVAL;
	}

	ret = mnt_want_write_file(filp);
	if (ret)
		return ret;

do_more:
	if (!range.sync) {
		if (!mutex_trylock(&sbi->gc_mutex)) {
			ret = -EBUSY;
			goto out;
		}
	} else {
		mutex_lock(&sbi->gc_mutex);
	}

	ret = f2fs_gc(sbi, range.sync, true, GET_SEGNO(sbi, range.start));
	range.start += sbi->blocks_per_seg;
	if (range.start <= end)
		goto do_more;
out:
	mnt_drop_write_file(filp);
	return ret;
}

static int f2fs_ioc_f2fs_write_checkpoint(struct file *filp, unsigned long arg)
{
	struct inode *inode = file_inode(filp);
	struct f2fs_sb_info *sbi = F2FS_I_SB(inode);
	int ret;

	if (!capable(CAP_SYS_ADMIN))
		return -EPERM;

	if (f2fs_readonly(sbi->sb))
		return -EROFS;

	ret = mnt_want_write_file(filp);
	if (ret)
		return ret;

	ret = f2fs_sync_fs(sbi->sb, 1);

	mnt_drop_write_file(filp);
	return ret;
}

static int f2fs_defragment_range(struct f2fs_sb_info *sbi,
					struct file *filp,
					struct f2fs_defragment *range)
{
	struct inode *inode = file_inode(filp);
	struct f2fs_map_blocks map = { .m_next_extent = NULL,
					.m_seg_type = NO_CHECK_TYPE };
	struct extent_info ei = {0, 0, 0};
	pgoff_t pg_start, pg_end, next_pgofs;
	unsigned int blk_per_seg = sbi->blocks_per_seg;
	unsigned int total = 0, sec_num;
	block_t blk_end = 0;
	bool fragmented = false;
	int err;

	/* if in-place-update policy is enabled, don't waste time here */
	if (f2fs_should_update_inplace(inode, NULL))
		return -EINVAL;

	pg_start = range->start >> PAGE_SHIFT;
	pg_end = (range->start + range->len) >> PAGE_SHIFT;

	f2fs_balance_fs(sbi, true);

	inode_lock(inode);

	/* writeback all dirty pages in the range */
	err = filemap_write_and_wait_range(inode->i_mapping, range->start,
						range->start + range->len - 1);
	if (err)
		goto out;

	/*
	 * lookup mapping info in extent cache, skip defragmenting if physical
	 * block addresses are continuous.
	 */
	if (f2fs_lookup_extent_cache(inode, pg_start, &ei)) {
		if (ei.fofs + ei.len >= pg_end)
			goto out;
	}

	map.m_lblk = pg_start;
	map.m_next_pgofs = &next_pgofs;

	/*
	 * lookup mapping info in dnode page cache, skip defragmenting if all
	 * physical block addresses are continuous even if there are hole(s)
	 * in logical blocks.
	 */
	while (map.m_lblk < pg_end) {
		map.m_len = pg_end - map.m_lblk;
		err = f2fs_map_blocks(inode, &map, 0, F2FS_GET_BLOCK_DEFAULT);
		if (err)
			goto out;

		if (!(map.m_flags & F2FS_MAP_FLAGS)) {
			map.m_lblk = next_pgofs;
			continue;
		}

		if (blk_end && blk_end != map.m_pblk)
			fragmented = true;

		/* record total count of block that we're going to move */
		total += map.m_len;

		blk_end = map.m_pblk + map.m_len;

		map.m_lblk += map.m_len;
	}

	if (!fragmented)
		goto out;

	sec_num = (total + BLKS_PER_SEC(sbi) - 1) / BLKS_PER_SEC(sbi);

	/*
	 * make sure there are enough free section for LFS allocation, this can
	 * avoid defragment running in SSR mode when free section are allocated
	 * intensively
	 */
	if (has_not_enough_free_secs(sbi, 0, sec_num)) {
		err = -EAGAIN;
		goto out;
	}

	map.m_lblk = pg_start;
	map.m_len = pg_end - pg_start;
	total = 0;

	while (map.m_lblk < pg_end) {
		pgoff_t idx;
		int cnt = 0;

do_map:
		map.m_len = pg_end - map.m_lblk;
		err = f2fs_map_blocks(inode, &map, 0, F2FS_GET_BLOCK_DEFAULT);
		if (err)
			goto clear_out;

		if (!(map.m_flags & F2FS_MAP_FLAGS)) {
			map.m_lblk = next_pgofs;
			continue;
		}

		set_inode_flag(inode, FI_DO_DEFRAG);

		idx = map.m_lblk;
		while (idx < map.m_lblk + map.m_len && cnt < blk_per_seg) {
			struct page *page;

			page = f2fs_get_lock_data_page(inode, idx, true);
			if (IS_ERR(page)) {
				err = PTR_ERR(page);
				goto clear_out;
			}

			set_page_dirty(page);
			f2fs_put_page(page, 1);

			idx++;
			cnt++;
			total++;
		}

		map.m_lblk = idx;

		if (idx < pg_end && cnt < blk_per_seg)
			goto do_map;

		clear_inode_flag(inode, FI_DO_DEFRAG);

		err = filemap_fdatawrite(inode->i_mapping);
		if (err)
			goto out;
	}
clear_out:
	clear_inode_flag(inode, FI_DO_DEFRAG);
out:
	inode_unlock(inode);
	if (!err)
		range->len = (u64)total << PAGE_SHIFT;
	return err;
}

static int f2fs_ioc_defragment(struct file *filp, unsigned long arg)
{
	struct inode *inode = file_inode(filp);
	struct f2fs_sb_info *sbi = F2FS_I_SB(inode);
	struct f2fs_defragment range;
	int err;

	if (!capable(CAP_SYS_ADMIN))
		return -EPERM;

	if (!S_ISREG(inode->i_mode) || f2fs_is_atomic_file(inode))
		return -EINVAL;

	if (f2fs_readonly(sbi->sb))
		return -EROFS;

	if (copy_from_user(&range, (struct f2fs_defragment __user *)arg,
							sizeof(range)))
		return -EFAULT;

	/* verify alignment of offset & size */
	if (range.start & (F2FS_BLKSIZE - 1) || range.len & (F2FS_BLKSIZE - 1))
		return -EINVAL;

	if (unlikely((range.start + range.len) >> PAGE_SHIFT >
					sbi->max_file_blocks))
		return -EINVAL;

	err = mnt_want_write_file(filp);
	if (err)
		return err;

	err = f2fs_defragment_range(sbi, filp, &range);
	mnt_drop_write_file(filp);

	f2fs_update_time(sbi, REQ_TIME);
	if (err < 0)
		return err;

	if (copy_to_user((struct f2fs_defragment __user *)arg, &range,
							sizeof(range)))
		return -EFAULT;

	return 0;
}

static int f2fs_move_file_range(struct file *file_in, loff_t pos_in,
			struct file *file_out, loff_t pos_out, size_t len)
{
	struct inode *src = file_inode(file_in);
	struct inode *dst = file_inode(file_out);
	struct f2fs_sb_info *sbi = F2FS_I_SB(src);
	size_t olen = len, dst_max_i_size = 0;
	size_t dst_osize;
	int ret;

	if (file_in->f_path.mnt != file_out->f_path.mnt ||
				src->i_sb != dst->i_sb)
		return -EXDEV;

	if (unlikely(f2fs_readonly(src->i_sb)))
		return -EROFS;

	if (!S_ISREG(src->i_mode) || !S_ISREG(dst->i_mode))
		return -EINVAL;

	if (f2fs_encrypted_inode(src) || f2fs_encrypted_inode(dst))
		return -EOPNOTSUPP;

	if (src == dst) {
		if (pos_in == pos_out)
			return 0;
		if (pos_out > pos_in && pos_out < pos_in + len)
			return -EINVAL;
	}

	inode_lock(src);
	down_write(&F2FS_I(src)->i_gc_rwsem[WRITE]);
	if (src != dst) {
		ret = -EBUSY;
		if (!inode_trylock(dst))
			goto out;
		if (!down_write_trylock(&F2FS_I(dst)->i_gc_rwsem[WRITE])) {
			inode_unlock(dst);
			goto out;
		}
	}

	ret = -EINVAL;
	if (pos_in + len > src->i_size || pos_in + len < pos_in)
		goto out_unlock;
	if (len == 0)
		olen = len = src->i_size - pos_in;
	if (pos_in + len == src->i_size)
		len = ALIGN(src->i_size, F2FS_BLKSIZE) - pos_in;
	if (len == 0) {
		ret = 0;
		goto out_unlock;
	}

	dst_osize = dst->i_size;
	if (pos_out + olen > dst->i_size)
		dst_max_i_size = pos_out + olen;

	/* verify the end result is block aligned */
	if (!IS_ALIGNED(pos_in, F2FS_BLKSIZE) ||
			!IS_ALIGNED(pos_in + len, F2FS_BLKSIZE) ||
			!IS_ALIGNED(pos_out, F2FS_BLKSIZE))
		goto out_unlock;

	ret = f2fs_convert_inline_inode(src);
	if (ret)
		goto out_unlock;

	ret = f2fs_convert_inline_inode(dst);
	if (ret)
		goto out_unlock;

	/* write out all dirty pages from offset */
	ret = filemap_write_and_wait_range(src->i_mapping,
					pos_in, pos_in + len);
	if (ret)
		goto out_unlock;

	ret = filemap_write_and_wait_range(dst->i_mapping,
					pos_out, pos_out + len);
	if (ret)
		goto out_unlock;

	f2fs_balance_fs(sbi, true);
	f2fs_lock_op(sbi);
	ret = __exchange_data_block(src, dst, pos_in >> F2FS_BLKSIZE_BITS,
				pos_out >> F2FS_BLKSIZE_BITS,
				len >> F2FS_BLKSIZE_BITS, false);

	if (!ret) {
		if (dst_max_i_size)
			f2fs_i_size_write(dst, dst_max_i_size);
		else if (dst_osize != dst->i_size)
			f2fs_i_size_write(dst, dst_osize);
	}
	f2fs_unlock_op(sbi);
out_unlock:
	if (src != dst) {
		up_write(&F2FS_I(dst)->i_gc_rwsem[WRITE]);
		inode_unlock(dst);
	}
out:
	up_write(&F2FS_I(src)->i_gc_rwsem[WRITE]);
	inode_unlock(src);
	return ret;
}

static int f2fs_ioc_move_range(struct file *filp, unsigned long arg)
{
	struct f2fs_move_range range;
	struct fd dst;
	int err;

	if (!(filp->f_mode & FMODE_READ) ||
			!(filp->f_mode & FMODE_WRITE))
		return -EBADF;

	if (copy_from_user(&range, (struct f2fs_move_range __user *)arg,
							sizeof(range)))
		return -EFAULT;

	dst = fdget(range.dst_fd);
	if (!dst.file)
		return -EBADF;

	if (!(dst.file->f_mode & FMODE_WRITE)) {
		err = -EBADF;
		goto err_out;
	}

	err = mnt_want_write_file(filp);
	if (err)
		goto err_out;

	err = f2fs_move_file_range(filp, range.pos_in, dst.file,
					range.pos_out, range.len);

	mnt_drop_write_file(filp);
	if (err)
		goto err_out;

	if (copy_to_user((struct f2fs_move_range __user *)arg,
						&range, sizeof(range)))
		err = -EFAULT;
err_out:
	fdput(dst);
	return err;
}

static int f2fs_ioc_flush_device(struct file *filp, unsigned long arg)
{
	struct inode *inode = file_inode(filp);
	struct f2fs_sb_info *sbi = F2FS_I_SB(inode);
	struct sit_info *sm = SIT_I(sbi);
	unsigned int start_segno = 0, end_segno = 0;
	unsigned int dev_start_segno = 0, dev_end_segno = 0;
	struct f2fs_flush_device range;
	int ret;

	if (!capable(CAP_SYS_ADMIN))
		return -EPERM;

	if (f2fs_readonly(sbi->sb))
		return -EROFS;

	if (copy_from_user(&range, (struct f2fs_flush_device __user *)arg,
							sizeof(range)))
		return -EFAULT;

	if (sbi->s_ndevs <= 1 || sbi->s_ndevs - 1 <= range.dev_num ||
			sbi->segs_per_sec != 1) {
		f2fs_msg(sbi->sb, KERN_WARNING,
			"Can't flush %u in %d for segs_per_sec %u != 1\n",
				range.dev_num, sbi->s_ndevs,
				sbi->segs_per_sec);
		return -EINVAL;
	}

	ret = mnt_want_write_file(filp);
	if (ret)
		return ret;

	if (range.dev_num != 0)
		dev_start_segno = GET_SEGNO(sbi, FDEV(range.dev_num).start_blk);
	dev_end_segno = GET_SEGNO(sbi, FDEV(range.dev_num).end_blk);

	start_segno = sm->last_victim[FLUSH_DEVICE];
	if (start_segno < dev_start_segno || start_segno >= dev_end_segno)
		start_segno = dev_start_segno;
	end_segno = min(start_segno + range.segments, dev_end_segno);

	while (start_segno < end_segno) {
		if (!mutex_trylock(&sbi->gc_mutex)) {
			ret = -EBUSY;
			goto out;
		}
		sm->last_victim[GC_CB] = end_segno + 1;
		sm->last_victim[GC_GREEDY] = end_segno + 1;
		sm->last_victim[ALLOC_NEXT] = end_segno + 1;
		ret = f2fs_gc(sbi, true, true, start_segno);
		if (ret == -EAGAIN)
			ret = 0;
		else if (ret < 0)
			break;
		start_segno++;
	}
out:
	mnt_drop_write_file(filp);
	return ret;
}

static int f2fs_ioc_get_features(struct file *filp, unsigned long arg)
{
	struct inode *inode = file_inode(filp);
	u32 sb_feature = le32_to_cpu(F2FS_I_SB(inode)->raw_super->feature);

	/* Must validate to set it with SQLite behavior in Android. */
	sb_feature |= F2FS_FEATURE_ATOMIC_WRITE;

	return put_user(sb_feature, (u32 __user *)arg);
}

#ifdef CONFIG_QUOTA
static int f2fs_ioc_setproject(struct file *filp, __u32 projid)
{
	struct inode *inode = file_inode(filp);
	struct f2fs_inode_info *fi = F2FS_I(inode);
	struct f2fs_sb_info *sbi = F2FS_I_SB(inode);
	struct super_block *sb = sbi->sb;
	struct dquot *transfer_to[MAXQUOTAS] = {};
	struct page *ipage;
	kprojid_t kprojid;
	int err;

	if (!f2fs_sb_has_project_quota(sb)) {
		if (projid != F2FS_DEF_PROJID)
			return -EOPNOTSUPP;
		else
			return 0;
	}

	if (!f2fs_has_extra_attr(inode))
		return -EOPNOTSUPP;

	kprojid = make_kprojid(&init_user_ns, (projid_t)projid);

	if (projid_eq(kprojid, F2FS_I(inode)->i_projid))
		return 0;

	err = mnt_want_write_file(filp);
	if (err)
		return err;

	err = -EPERM;
	inode_lock(inode);

	/* Is it quota file? Do not allow user to mess with it */
	if (IS_NOQUOTA(inode))
		goto out_unlock;

	ipage = f2fs_get_node_page(sbi, inode->i_ino);
	if (IS_ERR(ipage)) {
		err = PTR_ERR(ipage);
		goto out_unlock;
	}

	if (!F2FS_FITS_IN_INODE(F2FS_INODE(ipage), fi->i_extra_isize,
								i_projid)) {
		err = -EOVERFLOW;
		f2fs_put_page(ipage, 1);
		goto out_unlock;
	}
	f2fs_put_page(ipage, 1);

	err = dquot_initialize(inode);
	if (err)
		goto out_unlock;

	transfer_to[PRJQUOTA] = dqget(sb, make_kqid_projid(kprojid));
	if (!IS_ERR(transfer_to[PRJQUOTA])) {
		err = __dquot_transfer(inode, transfer_to);
		dqput(transfer_to[PRJQUOTA]);
		if (err)
			goto out_dirty;
	}

	F2FS_I(inode)->i_projid = kprojid;
	inode->i_ctime = current_time(inode);
out_dirty:
	f2fs_mark_inode_dirty_sync(inode, true);
out_unlock:
	inode_unlock(inode);
	mnt_drop_write_file(filp);
	return err;
}
#else
static int f2fs_ioc_setproject(struct file *filp, __u32 projid)
{
	if (projid != F2FS_DEF_PROJID)
		return -EOPNOTSUPP;
	return 0;
}
#endif

/* Transfer internal flags to xflags */
static inline __u32 f2fs_iflags_to_xflags(unsigned long iflags)
{
	__u32 xflags = 0;

	if (iflags & F2FS_SYNC_FL)
		xflags |= FS_XFLAG_SYNC;
	if (iflags & F2FS_IMMUTABLE_FL)
		xflags |= FS_XFLAG_IMMUTABLE;
	if (iflags & F2FS_APPEND_FL)
		xflags |= FS_XFLAG_APPEND;
	if (iflags & F2FS_NODUMP_FL)
		xflags |= FS_XFLAG_NODUMP;
	if (iflags & F2FS_NOATIME_FL)
		xflags |= FS_XFLAG_NOATIME;
	if (iflags & F2FS_PROJINHERIT_FL)
		xflags |= FS_XFLAG_PROJINHERIT;
	return xflags;
}

#define F2FS_SUPPORTED_FS_XFLAGS (FS_XFLAG_SYNC | FS_XFLAG_IMMUTABLE | \
				  FS_XFLAG_APPEND | FS_XFLAG_NODUMP | \
				  FS_XFLAG_NOATIME | FS_XFLAG_PROJINHERIT)

/* Transfer xflags flags to internal */
static inline unsigned long f2fs_xflags_to_iflags(__u32 xflags)
{
	unsigned long iflags = 0;

	if (xflags & FS_XFLAG_SYNC)
		iflags |= F2FS_SYNC_FL;
	if (xflags & FS_XFLAG_IMMUTABLE)
		iflags |= F2FS_IMMUTABLE_FL;
	if (xflags & FS_XFLAG_APPEND)
		iflags |= F2FS_APPEND_FL;
	if (xflags & FS_XFLAG_NODUMP)
		iflags |= F2FS_NODUMP_FL;
	if (xflags & FS_XFLAG_NOATIME)
		iflags |= F2FS_NOATIME_FL;
	if (xflags & FS_XFLAG_PROJINHERIT)
		iflags |= F2FS_PROJINHERIT_FL;

	return iflags;
}

static int f2fs_ioc_fsgetxattr(struct file *filp, unsigned long arg)
{
	struct inode *inode = file_inode(filp);
	struct f2fs_inode_info *fi = F2FS_I(inode);
	struct fsxattr fa;

	memset(&fa, 0, sizeof(struct fsxattr));
	fa.fsx_xflags = f2fs_iflags_to_xflags(fi->i_flags &
				F2FS_FL_USER_VISIBLE);

	if (f2fs_sb_has_project_quota(inode->i_sb))
		fa.fsx_projid = (__u32)from_kprojid(&init_user_ns,
							fi->i_projid);

	if (copy_to_user((struct fsxattr __user *)arg, &fa, sizeof(fa)))
		return -EFAULT;
	return 0;
}

static int f2fs_ioc_fssetxattr(struct file *filp, unsigned long arg)
{
	struct inode *inode = file_inode(filp);
	struct f2fs_inode_info *fi = F2FS_I(inode);
	struct fsxattr fa;
	unsigned int flags;
	int err;

	if (copy_from_user(&fa, (struct fsxattr __user *)arg, sizeof(fa)))
		return -EFAULT;

	/* Make sure caller has proper permission */
	if (!inode_owner_or_capable(inode))
		return -EACCES;

	if (fa.fsx_xflags & ~F2FS_SUPPORTED_FS_XFLAGS)
		return -EOPNOTSUPP;

	flags = f2fs_xflags_to_iflags(fa.fsx_xflags);
	if (f2fs_mask_flags(inode->i_mode, flags) != flags)
		return -EOPNOTSUPP;

	err = mnt_want_write_file(filp);
	if (err)
		return err;

	inode_lock(inode);
	flags = (fi->i_flags & ~F2FS_FL_XFLAG_VISIBLE) |
				(flags & F2FS_FL_XFLAG_VISIBLE);
	err = __f2fs_ioc_setflags(inode, flags);
	inode_unlock(inode);
	mnt_drop_write_file(filp);
	if (err)
		return err;

	err = f2fs_ioc_setproject(filp, fa.fsx_projid);
	if (err)
		return err;

	return 0;
}

int f2fs_pin_file_control(struct inode *inode, bool inc)
{
	struct f2fs_inode_info *fi = F2FS_I(inode);
	struct f2fs_sb_info *sbi = F2FS_I_SB(inode);

	/* Use i_gc_failures for normal file as a risk signal. */
	if (inc)
		f2fs_i_gc_failures_write(inode,
				fi->i_gc_failures[GC_FAILURE_PIN] + 1);

	if (fi->i_gc_failures[GC_FAILURE_PIN] > sbi->gc_pin_file_threshold) {
		f2fs_msg(sbi->sb, KERN_WARNING,
			"%s: Enable GC = ino %lx after %x GC trials\n",
			__func__, inode->i_ino,
			fi->i_gc_failures[GC_FAILURE_PIN]);
		clear_inode_flag(inode, FI_PIN_FILE);
		return -EAGAIN;
	}
	return 0;
}

static int f2fs_ioc_set_pin_file(struct file *filp, unsigned long arg)
{
	struct inode *inode = file_inode(filp);
	__u32 pin;
	int ret = 0;

	if (!inode_owner_or_capable(inode))
		return -EACCES;

	if (get_user(pin, (__u32 __user *)arg))
		return -EFAULT;

	if (!S_ISREG(inode->i_mode))
		return -EINVAL;

	if (f2fs_readonly(F2FS_I_SB(inode)->sb))
		return -EROFS;

	ret = mnt_want_write_file(filp);
	if (ret)
		return ret;

	inode_lock(inode);

	if (f2fs_should_update_outplace(inode, NULL)) {
		ret = -EINVAL;
		goto out;
	}

	if (!pin) {
		clear_inode_flag(inode, FI_PIN_FILE);
		F2FS_I(inode)->i_gc_failures[GC_FAILURE_PIN] = 1;
		goto done;
	}

	if (f2fs_pin_file_control(inode, false)) {
		ret = -EAGAIN;
		goto out;
	}
	ret = f2fs_convert_inline_inode(inode);
	if (ret)
		goto out;

	set_inode_flag(inode, FI_PIN_FILE);
	ret = F2FS_I(inode)->i_gc_failures[GC_FAILURE_PIN];
done:
	f2fs_update_time(F2FS_I_SB(inode), REQ_TIME);
out:
	inode_unlock(inode);
	mnt_drop_write_file(filp);
	return ret;
}

static int f2fs_ioc_get_pin_file(struct file *filp, unsigned long arg)
{
	struct inode *inode = file_inode(filp);
	__u32 pin = 0;

	if (is_inode_flag_set(inode, FI_PIN_FILE))
		pin = F2FS_I(inode)->i_gc_failures[GC_FAILURE_PIN];
	return put_user(pin, (u32 __user *)arg);
}

int f2fs_precache_extents(struct inode *inode)
{
	struct f2fs_inode_info *fi = F2FS_I(inode);
	struct f2fs_map_blocks map;
	pgoff_t m_next_extent;
	loff_t end;
	int err;

	if (is_inode_flag_set(inode, FI_NO_EXTENT))
		return -EOPNOTSUPP;

	map.m_lblk = 0;
	map.m_next_pgofs = NULL;
	map.m_next_extent = &m_next_extent;
	map.m_seg_type = NO_CHECK_TYPE;
	end = F2FS_I_SB(inode)->max_file_blocks;

	while (map.m_lblk < end) {
		map.m_len = end - map.m_lblk;

		down_write(&fi->i_gc_rwsem[WRITE]);
		err = f2fs_map_blocks(inode, &map, 0, F2FS_GET_BLOCK_PRECACHE);
		up_write(&fi->i_gc_rwsem[WRITE]);
		if (err)
			return err;

		map.m_lblk = m_next_extent;
	}

	return err;
}

static int f2fs_ioc_precache_extents(struct file *filp, unsigned long arg)
{
	return f2fs_precache_extents(file_inode(filp));
}

long f2fs_ioctl(struct file *filp, unsigned int cmd, unsigned long arg)
{
	if (unlikely(f2fs_cp_error(F2FS_I_SB(file_inode(filp)))))
		return -EIO;

	switch (cmd) {
	case F2FS_IOC_GETFLAGS:
		return f2fs_ioc_getflags(filp, arg);
	case F2FS_IOC_SETFLAGS:
		return f2fs_ioc_setflags(filp, arg);
	case F2FS_IOC_GETVERSION:
		return f2fs_ioc_getversion(filp, arg);
	case F2FS_IOC_START_ATOMIC_WRITE:
		return f2fs_ioc_start_atomic_write(filp);
	case F2FS_IOC_COMMIT_ATOMIC_WRITE:
		return f2fs_ioc_commit_atomic_write(filp);
	case F2FS_IOC_START_VOLATILE_WRITE:
		return f2fs_ioc_start_volatile_write(filp);
	case F2FS_IOC_RELEASE_VOLATILE_WRITE:
		return f2fs_ioc_release_volatile_write(filp);
	case F2FS_IOC_ABORT_VOLATILE_WRITE:
		return f2fs_ioc_abort_volatile_write(filp);
	case F2FS_IOC_SHUTDOWN:
		return f2fs_ioc_shutdown(filp, arg);
	case FITRIM:
		return f2fs_ioc_fitrim(filp, arg);
	case F2FS_IOC_SET_ENCRYPTION_POLICY:
		return f2fs_ioc_set_encryption_policy(filp, arg);
	case F2FS_IOC_GET_ENCRYPTION_POLICY:
		return f2fs_ioc_get_encryption_policy(filp, arg);
	case F2FS_IOC_GET_ENCRYPTION_PWSALT:
		return f2fs_ioc_get_encryption_pwsalt(filp, arg);
	case F2FS_IOC_GARBAGE_COLLECT:
		return f2fs_ioc_gc(filp, arg);
	case F2FS_IOC_GARBAGE_COLLECT_RANGE:
		return f2fs_ioc_gc_range(filp, arg);
	case F2FS_IOC_WRITE_CHECKPOINT:
		return f2fs_ioc_f2fs_write_checkpoint(filp, arg);
	case F2FS_IOC_DEFRAGMENT:
		return f2fs_ioc_defragment(filp, arg);
	case F2FS_IOC_MOVE_RANGE:
		return f2fs_ioc_move_range(filp, arg);
	case F2FS_IOC_FLUSH_DEVICE:
		return f2fs_ioc_flush_device(filp, arg);
	case F2FS_IOC_GET_FEATURES:
		return f2fs_ioc_get_features(filp, arg);
	case F2FS_IOC_FSGETXATTR:
		return f2fs_ioc_fsgetxattr(filp, arg);
	case F2FS_IOC_FSSETXATTR:
		return f2fs_ioc_fssetxattr(filp, arg);
	case F2FS_IOC_GET_PIN_FILE:
		return f2fs_ioc_get_pin_file(filp, arg);
	case F2FS_IOC_SET_PIN_FILE:
		return f2fs_ioc_set_pin_file(filp, arg);
	case F2FS_IOC_PRECACHE_EXTENTS:
		return f2fs_ioc_precache_extents(filp, arg);
	default:
		return -ENOTTY;
	}
}

static ssize_t f2fs_file_write_iter(struct kiocb *iocb, struct iov_iter *from)
{
	struct file *file = iocb->ki_filp;
	struct inode *inode = file_inode(file);
	ssize_t ret;

	if (unlikely(f2fs_cp_error(F2FS_I_SB(inode))))
		return -EIO;

	if ((iocb->ki_flags & IOCB_NOWAIT) && !(iocb->ki_flags & IOCB_DIRECT))
		return -EINVAL;

	if (!inode_trylock(inode)) {
		if (iocb->ki_flags & IOCB_NOWAIT)
			return -EAGAIN;
		inode_lock(inode);
	}

	ret = generic_write_checks(iocb, from);
	if (ret > 0) {
		bool preallocated = false;
		size_t target_size = 0;
		int err;

		if (iov_iter_fault_in_readable(from, iov_iter_count(from)))
			set_inode_flag(inode, FI_NO_PREALLOC);

		if ((iocb->ki_flags & IOCB_NOWAIT) &&
			(iocb->ki_flags & IOCB_DIRECT)) {
				if (!f2fs_overwrite_io(inode, iocb->ki_pos,
						iov_iter_count(from)) ||
					f2fs_has_inline_data(inode) ||
					f2fs_force_buffered_io(inode, WRITE)) {
						clear_inode_flag(inode,
								FI_NO_PREALLOC);
						inode_unlock(inode);
						return -EAGAIN;
				}

		} else {
			preallocated = true;
			target_size = iocb->ki_pos + iov_iter_count(from);

			err = f2fs_preallocate_blocks(iocb, from);
			if (err) {
				clear_inode_flag(inode, FI_NO_PREALLOC);
				inode_unlock(inode);
				return err;
			}
		}
		ret = __generic_file_write_iter(iocb, from);
		clear_inode_flag(inode, FI_NO_PREALLOC);

		/* if we couldn't write data, we should deallocate blocks. */
		if (preallocated && i_size_read(inode) < target_size)
			f2fs_truncate(inode);

		if (ret > 0)
			f2fs_update_iostat(F2FS_I_SB(inode), APP_WRITE_IO, ret);
	}
	inode_unlock(inode);

	if (ret > 0)
		ret = generic_write_sync(iocb, ret);
	return ret;
}

#ifdef CONFIG_COMPAT
long f2fs_compat_ioctl(struct file *file, unsigned int cmd, unsigned long arg)
{
	switch (cmd) {
	case F2FS_IOC32_GETFLAGS:
		cmd = F2FS_IOC_GETFLAGS;
		break;
	case F2FS_IOC32_SETFLAGS:
		cmd = F2FS_IOC_SETFLAGS;
		break;
	case F2FS_IOC32_GETVERSION:
		cmd = F2FS_IOC_GETVERSION;
		break;
	case F2FS_IOC_START_ATOMIC_WRITE:
	case F2FS_IOC_COMMIT_ATOMIC_WRITE:
	case F2FS_IOC_START_VOLATILE_WRITE:
	case F2FS_IOC_RELEASE_VOLATILE_WRITE:
	case F2FS_IOC_ABORT_VOLATILE_WRITE:
	case F2FS_IOC_SHUTDOWN:
	case F2FS_IOC_SET_ENCRYPTION_POLICY:
	case F2FS_IOC_GET_ENCRYPTION_PWSALT:
	case F2FS_IOC_GET_ENCRYPTION_POLICY:
	case F2FS_IOC_GARBAGE_COLLECT:
	case F2FS_IOC_GARBAGE_COLLECT_RANGE:
	case F2FS_IOC_WRITE_CHECKPOINT:
	case F2FS_IOC_DEFRAGMENT:
	case F2FS_IOC_MOVE_RANGE:
	case F2FS_IOC_FLUSH_DEVICE:
	case F2FS_IOC_GET_FEATURES:
	case F2FS_IOC_FSGETXATTR:
	case F2FS_IOC_FSSETXATTR:
	case F2FS_IOC_GET_PIN_FILE:
	case F2FS_IOC_SET_PIN_FILE:
	case F2FS_IOC_PRECACHE_EXTENTS:
		break;
	default:
		return -ENOIOCTLCMD;
	}
	return f2fs_ioctl(file, cmd, (unsigned long) compat_ptr(arg));
}
#endif

const struct file_operations f2fs_file_operations = {
	.llseek		= f2fs_llseek,
	.read_iter	= generic_file_read_iter,
	.write_iter	= f2fs_file_write_iter,
	.open		= f2fs_file_open,
	.release	= f2fs_release_file,
	.mmap		= f2fs_file_mmap,
	.flush		= f2fs_file_flush,
	.fsync		= f2fs_sync_file,
	.fallocate	= f2fs_fallocate,
	.unlocked_ioctl	= f2fs_ioctl,
#ifdef CONFIG_COMPAT
	.compat_ioctl	= f2fs_compat_ioctl,
#endif
	.splice_read	= generic_file_splice_read,
	.splice_write	= iter_file_splice_write,
};<|MERGE_RESOLUTION|>--- conflicted
+++ resolved
@@ -522,18 +522,13 @@
 			continue;
 
 		dn->data_blkaddr = NULL_ADDR;
-<<<<<<< HEAD
-		set_data_blkaddr(dn);
+		f2fs_set_data_blkaddr(dn);
 
 		if (__is_valid_data_blkaddr(blkaddr) &&
 			!f2fs_is_valid_blkaddr(sbi, blkaddr, DATA_GENERIC))
 			continue;
 
-		invalidate_blocks(sbi, blkaddr);
-=======
-		f2fs_set_data_blkaddr(dn);
 		f2fs_invalidate_blocks(sbi, blkaddr);
->>>>>>> 38d74d51
 		if (dn->ofs_in_node == 0 && IS_INODE(dn->node_page))
 			clear_inode_flag(dn->inode, FI_FIRST_BLOCK_WRITTEN);
 		nr_free++;
@@ -1074,16 +1069,12 @@
 			if (ret)
 				return ret;
 
-<<<<<<< HEAD
-			ret = get_node_info(sbi, dn.nid, &ni);
+			ret = f2fs_get_node_info(sbi, dn.nid, &ni);
 			if (ret) {
 				f2fs_put_dnode(&dn);
 				return ret;
 			}
 
-=======
-			f2fs_get_node_info(sbi, dn.nid, &ni);
->>>>>>> 38d74d51
 			ilen = min((pgoff_t)
 				ADDRS_PER_PAGE(dn.node_page, dst_inode) -
 						dn.ofs_in_node, len - i);
@@ -1717,7 +1708,7 @@
 
 	inode_lock(inode);
 
-	down_write(&F2FS_I(inode)->dio_rwsem[WRITE]);
+	down_write(&F2FS_I(inode)->i_gc_rwsem[WRITE]);
 
 	if (f2fs_is_atomic_file(inode))
 		goto out;
@@ -1744,7 +1735,7 @@
 	stat_inc_atomic_write(inode);
 	stat_update_max_atomic_write(inode);
 out:
-	up_write(&F2FS_I(inode)->dio_rwsem[WRITE]);
+	up_write(&F2FS_I(inode)->i_gc_rwsem[WRITE]);
 	inode_unlock(inode);
 	mnt_drop_write_file(filp);
 	return ret;
