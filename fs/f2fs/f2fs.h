// SPDX-License-Identifier: GPL-2.0
/*
 * fs/f2fs/f2fs.h
 *
 * Copyright (c) 2012 Samsung Electronics Co., Ltd.
 *             http://www.samsung.com/
 */
#ifndef _LINUX_F2FS_H
#define _LINUX_F2FS_H

#include <linux/uio.h>
#include <linux/types.h>
#include <linux/page-flags.h>
#include <linux/buffer_head.h>
#include <linux/slab.h>
#include <linux/crc32.h>
#include <linux/magic.h>
#include <linux/kobject.h>
#include <linux/sched.h>
#include <linux/cred.h>
#include <linux/vmalloc.h>
#include <linux/bio.h>
#include <linux/blkdev.h>
#include <linux/quotaops.h>
#include <crypto/hash.h>
#include <linux/overflow.h>

#include <linux/fscrypt.h>
<<<<<<< HEAD
=======
#include <linux/fsverity.h>
>>>>>>> 2bb70f40

#ifdef CONFIG_F2FS_CHECK_FS
#define f2fs_bug_on(sbi, condition)	BUG_ON(condition)
#else
#define f2fs_bug_on(sbi, condition)					\
	do {								\
		if (unlikely(condition)) {				\
			WARN_ON(1);					\
			set_sbi_flag(sbi, SBI_NEED_FSCK);		\
		}							\
	} while (0)
#endif

enum {
	FAULT_KMALLOC,
	FAULT_KVMALLOC,
	FAULT_PAGE_ALLOC,
	FAULT_PAGE_GET,
	FAULT_ALLOC_BIO,
	FAULT_ALLOC_NID,
	FAULT_ORPHAN,
	FAULT_BLOCK,
	FAULT_DIR_DEPTH,
	FAULT_EVICT_INODE,
	FAULT_TRUNCATE,
	FAULT_READ_IO,
	FAULT_CHECKPOINT,
	FAULT_DISCARD,
	FAULT_WRITE_IO,
	FAULT_MAX,
};

#ifdef CONFIG_F2FS_FAULT_INJECTION
#define F2FS_ALL_FAULT_TYPE		((1 << FAULT_MAX) - 1)

struct f2fs_fault_info {
	atomic_t inject_ops;
	unsigned int inject_rate;
	unsigned int inject_type;
};

extern const char *f2fs_fault_name[FAULT_MAX];
#define IS_FAULT_SET(fi, type) ((fi)->inject_type & (1 << (type)))
#endif

/*
 * For mount options
 */
#define F2FS_MOUNT_BG_GC		0x00000001
#define F2FS_MOUNT_DISABLE_ROLL_FORWARD	0x00000002
#define F2FS_MOUNT_DISCARD		0x00000004
#define F2FS_MOUNT_NOHEAP		0x00000008
#define F2FS_MOUNT_XATTR_USER		0x00000010
#define F2FS_MOUNT_POSIX_ACL		0x00000020
#define F2FS_MOUNT_DISABLE_EXT_IDENTIFY	0x00000040
#define F2FS_MOUNT_INLINE_XATTR		0x00000080
#define F2FS_MOUNT_INLINE_DATA		0x00000100
#define F2FS_MOUNT_INLINE_DENTRY	0x00000200
#define F2FS_MOUNT_FLUSH_MERGE		0x00000400
#define F2FS_MOUNT_NOBARRIER		0x00000800
#define F2FS_MOUNT_FASTBOOT		0x00001000
#define F2FS_MOUNT_EXTENT_CACHE		0x00002000
#define F2FS_MOUNT_FORCE_FG_GC		0x00004000
#define F2FS_MOUNT_DATA_FLUSH		0x00008000
#define F2FS_MOUNT_FAULT_INJECTION	0x00010000
#define F2FS_MOUNT_ADAPTIVE		0x00020000
#define F2FS_MOUNT_LFS			0x00040000
#define F2FS_MOUNT_USRQUOTA		0x00080000
#define F2FS_MOUNT_GRPQUOTA		0x00100000
#define F2FS_MOUNT_PRJQUOTA		0x00200000
#define F2FS_MOUNT_QUOTA		0x00400000
#define F2FS_MOUNT_INLINE_XATTR_SIZE	0x00800000
#define F2FS_MOUNT_RESERVE_ROOT		0x01000000
#define F2FS_MOUNT_DISABLE_CHECKPOINT	0x02000000

#define F2FS_OPTION(sbi)	((sbi)->mount_opt)
#define clear_opt(sbi, option)	(F2FS_OPTION(sbi).opt &= ~F2FS_MOUNT_##option)
#define set_opt(sbi, option)	(F2FS_OPTION(sbi).opt |= F2FS_MOUNT_##option)
#define test_opt(sbi, option)	(F2FS_OPTION(sbi).opt & F2FS_MOUNT_##option)

#define ver_after(a, b)	(typecheck(unsigned long long, a) &&		\
		typecheck(unsigned long long, b) &&			\
		((long long)((a) - (b)) > 0))

typedef u32 block_t;	/*
			 * should not change u32, since it is the on-disk block
			 * address format, __le32.
			 */
typedef u32 nid_t;

struct f2fs_mount_info {
	unsigned int opt;
	int write_io_size_bits;		/* Write IO size bits */
	block_t root_reserved_blocks;	/* root reserved blocks */
	kuid_t s_resuid;		/* reserved blocks for uid */
	kgid_t s_resgid;		/* reserved blocks for gid */
	int active_logs;		/* # of active logs */
	int inline_xattr_size;		/* inline xattr size */
#ifdef CONFIG_F2FS_FAULT_INJECTION
	struct f2fs_fault_info fault_info;	/* For fault injection */
#endif
#ifdef CONFIG_QUOTA
	/* Names of quota files with journalled quota */
	char *s_qf_names[MAXQUOTAS];
	int s_jquota_fmt;			/* Format of quota to use */
#endif
	/* For which write hints are passed down to block layer */
	int whint_mode;
	int alloc_mode;			/* segment allocation policy */
	int fsync_mode;			/* fsync policy */
	bool test_dummy_encryption;	/* test dummy encryption */
<<<<<<< HEAD
=======
	block_t unusable_cap;		/* Amount of space allowed to be
					 * unusable when disabling checkpoint
					 */
>>>>>>> 2bb70f40
};

#define F2FS_FEATURE_ENCRYPT		0x0001
#define F2FS_FEATURE_BLKZONED		0x0002
#define F2FS_FEATURE_ATOMIC_WRITE	0x0004
#define F2FS_FEATURE_EXTRA_ATTR		0x0008
#define F2FS_FEATURE_PRJQUOTA		0x0010
#define F2FS_FEATURE_INODE_CHKSUM	0x0020
#define F2FS_FEATURE_FLEXIBLE_INLINE_XATTR	0x0040
#define F2FS_FEATURE_QUOTA_INO		0x0080
#define F2FS_FEATURE_INODE_CRTIME	0x0100
#define F2FS_FEATURE_LOST_FOUND		0x0200
<<<<<<< HEAD
#define F2FS_FEATURE_VERITY		0x0400	/* reserved */
#define F2FS_FEATURE_SB_CHKSUM		0x0800
=======
#define F2FS_FEATURE_VERITY		0x0400
#define F2FS_FEATURE_SB_CHKSUM		0x0800
#define F2FS_FEATURE_CASEFOLD		0x1000
>>>>>>> 2bb70f40

#define __F2FS_HAS_FEATURE(raw_super, mask)				\
	((raw_super->feature & cpu_to_le32(mask)) != 0)
#define F2FS_HAS_FEATURE(sbi, mask)	__F2FS_HAS_FEATURE(sbi->raw_super, mask)
#define F2FS_SET_FEATURE(sbi, mask)					\
	(sbi->raw_super->feature |= cpu_to_le32(mask))
#define F2FS_CLEAR_FEATURE(sbi, mask)					\
	(sbi->raw_super->feature &= ~cpu_to_le32(mask))

/*
 * Default values for user and/or group using reserved blocks
 */
#define	F2FS_DEF_RESUID		0
#define	F2FS_DEF_RESGID		0

/*
 * For checkpoint manager
 */
enum {
	NAT_BITMAP,
	SIT_BITMAP
};

#define	CP_UMOUNT	0x00000001
#define	CP_FASTBOOT	0x00000002
#define	CP_SYNC		0x00000004
#define	CP_RECOVERY	0x00000008
#define	CP_DISCARD	0x00000010
#define CP_TRIMMED	0x00000020
#define CP_PAUSE	0x00000040

#define MAX_DISCARD_BLOCKS(sbi)		BLKS_PER_SEC(sbi)
#define DEF_MAX_DISCARD_REQUEST		8	/* issue 8 discards per round */
#define DEF_MIN_DISCARD_ISSUE_TIME	50	/* 50 ms, if exists */
#define DEF_MID_DISCARD_ISSUE_TIME	500	/* 500 ms, if device busy */
#define DEF_MAX_DISCARD_ISSUE_TIME	60000	/* 60 s, if no candidates */
#define DEF_DISCARD_URGENT_UTIL		80	/* do more discard over 80% */
#define DEF_CP_INTERVAL			60	/* 60 secs */
#define DEF_IDLE_INTERVAL		5	/* 5 secs */
#define DEF_DISABLE_INTERVAL		5	/* 5 secs */
#define DEF_DISABLE_QUICK_INTERVAL	1	/* 1 secs */
#define DEF_UMOUNT_DISCARD_TIMEOUT	5	/* 5 secs */

struct cp_control {
	int reason;
	__u64 trim_start;
	__u64 trim_end;
	__u64 trim_minlen;
};

/*
 * indicate meta/data type
 */
enum {
	META_CP,
	META_NAT,
	META_SIT,
	META_SSA,
	META_MAX,
	META_POR,
	DATA_GENERIC,		/* check range only */
	DATA_GENERIC_ENHANCE,	/* strong check on range and segment bitmap */
	DATA_GENERIC_ENHANCE_READ,	/*
					 * strong check on range and segment
					 * bitmap but no warning due to race
					 * condition of read on truncated area
					 * by extent_cache
					 */
	META_GENERIC,
};

/* for the list of ino */
enum {
	ORPHAN_INO,		/* for orphan ino list */
	APPEND_INO,		/* for append ino list */
	UPDATE_INO,		/* for update ino list */
	TRANS_DIR_INO,		/* for trasactions dir ino list */
	FLUSH_INO,		/* for multiple device flushing */
	MAX_INO_ENTRY,		/* max. list */
};

struct ino_entry {
	struct list_head list;		/* list head */
	nid_t ino;			/* inode number */
	unsigned int dirty_device;	/* dirty device bitmap */
};

/* for the list of inodes to be GCed */
struct inode_entry {
	struct list_head list;	/* list head */
	struct inode *inode;	/* vfs inode pointer */
};

struct fsync_node_entry {
	struct list_head list;	/* list head */
	struct page *page;	/* warm node page pointer */
	unsigned int seq_id;	/* sequence id */
};

/* for the bitmap indicate blocks to be discarded */
struct discard_entry {
	struct list_head list;	/* list head */
	block_t start_blkaddr;	/* start blockaddr of current segment */
	unsigned char discard_map[SIT_VBLOCK_MAP_SIZE];	/* segment discard bitmap */
};

/* default discard granularity of inner discard thread, unit: block count */
#define DEFAULT_DISCARD_GRANULARITY		16

/* max discard pend list number */
#define MAX_PLIST_NUM		512
#define plist_idx(blk_num)	((blk_num) >= MAX_PLIST_NUM ?		\
					(MAX_PLIST_NUM - 1) : ((blk_num) - 1))

enum {
	D_PREP,			/* initial */
	D_PARTIAL,		/* partially submitted */
	D_SUBMIT,		/* all submitted */
	D_DONE,			/* finished */
};

struct discard_info {
	block_t lstart;			/* logical start address */
	block_t len;			/* length */
	block_t start;			/* actual start address in dev */
};

struct discard_cmd {
	struct rb_node rb_node;		/* rb node located in rb-tree */
	union {
		struct {
			block_t lstart;	/* logical start address */
			block_t len;	/* length */
			block_t start;	/* actual start address in dev */
		};
		struct discard_info di;	/* discard info */

	};
	struct list_head list;		/* command list */
	struct completion wait;		/* compleation */
	struct block_device *bdev;	/* bdev */
	unsigned short ref;		/* reference count */
	unsigned char state;		/* state */
	unsigned char queued;		/* queued discard */
	int error;			/* bio error */
	spinlock_t lock;		/* for state/bio_ref updating */
	unsigned short bio_ref;		/* bio reference count */
};

enum {
	DPOLICY_BG,
	DPOLICY_FORCE,
	DPOLICY_FSTRIM,
	DPOLICY_UMOUNT,
	MAX_DPOLICY,
};

struct discard_policy {
	int type;			/* type of discard */
	unsigned int min_interval;	/* used for candidates exist */
	unsigned int mid_interval;	/* used for device busy */
	unsigned int max_interval;	/* used for candidates not exist */
	unsigned int max_requests;	/* # of discards issued per round */
	unsigned int io_aware_gran;	/* minimum granularity discard not be aware of I/O */
	bool io_aware;			/* issue discard in idle time */
	bool sync;			/* submit discard with REQ_SYNC flag */
	bool ordered;			/* issue discard by lba order */
	unsigned int granularity;	/* discard granularity */
	int timeout;			/* discard timeout for put_super */
};

struct discard_cmd_control {
	struct task_struct *f2fs_issue_discard;	/* discard thread */
	struct list_head entry_list;		/* 4KB discard entry list */
	struct list_head pend_list[MAX_PLIST_NUM];/* store pending entries */
	struct list_head wait_list;		/* store on-flushing entries */
	struct list_head fstrim_list;		/* in-flight discard from fstrim */
	wait_queue_head_t discard_wait_queue;	/* waiting queue for wake-up */
	unsigned int discard_wake;		/* to wake up discard thread */
	struct mutex cmd_lock;
	unsigned int nr_discards;		/* # of discards in the list */
	unsigned int max_discards;		/* max. discards to be issued */
	unsigned int discard_granularity;	/* discard granularity */
	unsigned int undiscard_blks;		/* # of undiscard blocks */
	unsigned int next_pos;			/* next discard position */
	atomic_t issued_discard;		/* # of issued discard */
	atomic_t queued_discard;		/* # of queued discard */
	atomic_t discard_cmd_cnt;		/* # of cached cmd count */
	struct rb_root_cached root;		/* root of discard rb-tree */
	bool rbtree_check;			/* config for consistence check */
};

/* for the list of fsync inodes, used only during recovery */
struct fsync_inode_entry {
	struct list_head list;	/* list head */
	struct inode *inode;	/* vfs inode pointer */
	block_t blkaddr;	/* block address locating the last fsync */
	block_t last_dentry;	/* block address locating the last dentry */
};

#define nats_in_cursum(jnl)		(le16_to_cpu((jnl)->n_nats))
#define sits_in_cursum(jnl)		(le16_to_cpu((jnl)->n_sits))

#define nat_in_journal(jnl, i)		((jnl)->nat_j.entries[i].ne)
#define nid_in_journal(jnl, i)		((jnl)->nat_j.entries[i].nid)
#define sit_in_journal(jnl, i)		((jnl)->sit_j.entries[i].se)
#define segno_in_journal(jnl, i)	((jnl)->sit_j.entries[i].segno)

#define MAX_NAT_JENTRIES(jnl)	(NAT_JOURNAL_ENTRIES - nats_in_cursum(jnl))
#define MAX_SIT_JENTRIES(jnl)	(SIT_JOURNAL_ENTRIES - sits_in_cursum(jnl))

static inline int update_nats_in_cursum(struct f2fs_journal *journal, int i)
{
	int before = nats_in_cursum(journal);

	journal->n_nats = cpu_to_le16(before + i);
	return before;
}

static inline int update_sits_in_cursum(struct f2fs_journal *journal, int i)
{
	int before = sits_in_cursum(journal);

	journal->n_sits = cpu_to_le16(before + i);
	return before;
}

static inline bool __has_cursum_space(struct f2fs_journal *journal,
							int size, int type)
{
	if (type == NAT_JOURNAL)
		return size <= MAX_NAT_JENTRIES(journal);
	return size <= MAX_SIT_JENTRIES(journal);
}

/*
 * ioctl commands
 */
#define F2FS_IOC_GETFLAGS		FS_IOC_GETFLAGS
#define F2FS_IOC_SETFLAGS		FS_IOC_SETFLAGS
#define F2FS_IOC_GETVERSION		FS_IOC_GETVERSION

#define F2FS_IOCTL_MAGIC		0xf5
#define F2FS_IOC_START_ATOMIC_WRITE	_IO(F2FS_IOCTL_MAGIC, 1)
#define F2FS_IOC_COMMIT_ATOMIC_WRITE	_IO(F2FS_IOCTL_MAGIC, 2)
#define F2FS_IOC_START_VOLATILE_WRITE	_IO(F2FS_IOCTL_MAGIC, 3)
#define F2FS_IOC_RELEASE_VOLATILE_WRITE	_IO(F2FS_IOCTL_MAGIC, 4)
#define F2FS_IOC_ABORT_VOLATILE_WRITE	_IO(F2FS_IOCTL_MAGIC, 5)
#define F2FS_IOC_GARBAGE_COLLECT	_IOW(F2FS_IOCTL_MAGIC, 6, __u32)
#define F2FS_IOC_WRITE_CHECKPOINT	_IO(F2FS_IOCTL_MAGIC, 7)
#define F2FS_IOC_DEFRAGMENT		_IOWR(F2FS_IOCTL_MAGIC, 8,	\
						struct f2fs_defragment)
#define F2FS_IOC_MOVE_RANGE		_IOWR(F2FS_IOCTL_MAGIC, 9,	\
						struct f2fs_move_range)
#define F2FS_IOC_FLUSH_DEVICE		_IOW(F2FS_IOCTL_MAGIC, 10,	\
						struct f2fs_flush_device)
#define F2FS_IOC_GARBAGE_COLLECT_RANGE	_IOW(F2FS_IOCTL_MAGIC, 11,	\
						struct f2fs_gc_range)
#define F2FS_IOC_GET_FEATURES		_IOR(F2FS_IOCTL_MAGIC, 12, __u32)
#define F2FS_IOC_SET_PIN_FILE		_IOW(F2FS_IOCTL_MAGIC, 13, __u32)
#define F2FS_IOC_GET_PIN_FILE		_IOR(F2FS_IOCTL_MAGIC, 14, __u32)
#define F2FS_IOC_PRECACHE_EXTENTS	_IO(F2FS_IOCTL_MAGIC, 15)
<<<<<<< HEAD
=======
#define F2FS_IOC_RESIZE_FS		_IOW(F2FS_IOCTL_MAGIC, 16, __u64)
>>>>>>> 2bb70f40

#define F2FS_IOC_SET_ENCRYPTION_POLICY	FS_IOC_SET_ENCRYPTION_POLICY
#define F2FS_IOC_GET_ENCRYPTION_POLICY	FS_IOC_GET_ENCRYPTION_POLICY
#define F2FS_IOC_GET_ENCRYPTION_PWSALT	FS_IOC_GET_ENCRYPTION_PWSALT

/*
 * should be same as XFS_IOC_GOINGDOWN.
 * Flags for going down operation used by FS_IOC_GOINGDOWN
 */
#define F2FS_IOC_SHUTDOWN	_IOR('X', 125, __u32)	/* Shutdown */
#define F2FS_GOING_DOWN_FULLSYNC	0x0	/* going down with full sync */
#define F2FS_GOING_DOWN_METASYNC	0x1	/* going down with metadata */
#define F2FS_GOING_DOWN_NOSYNC		0x2	/* going down */
#define F2FS_GOING_DOWN_METAFLUSH	0x3	/* going down with meta flush */
#define F2FS_GOING_DOWN_NEED_FSCK	0x4	/* going down to trigger fsck */

#if defined(__KERNEL__) && defined(CONFIG_COMPAT)
/*
 * ioctl commands in 32 bit emulation
 */
#define F2FS_IOC32_GETFLAGS		FS_IOC32_GETFLAGS
#define F2FS_IOC32_SETFLAGS		FS_IOC32_SETFLAGS
#define F2FS_IOC32_GETVERSION		FS_IOC32_GETVERSION
#endif

#define F2FS_IOC_FSGETXATTR		FS_IOC_FSGETXATTR
#define F2FS_IOC_FSSETXATTR		FS_IOC_FSSETXATTR

struct f2fs_gc_range {
	u32 sync;
	u64 start;
	u64 len;
};

struct f2fs_defragment {
	u64 start;
	u64 len;
};

struct f2fs_move_range {
	u32 dst_fd;		/* destination fd */
	u64 pos_in;		/* start position in src_fd */
	u64 pos_out;		/* start position in dst_fd */
	u64 len;		/* size to move */
};

struct f2fs_flush_device {
	u32 dev_num;		/* device number to flush */
	u32 segments;		/* # of segments to flush */
};

/* for inline stuff */
#define DEF_INLINE_RESERVED_SIZE	1
static inline int get_extra_isize(struct inode *inode);
static inline int get_inline_xattr_addrs(struct inode *inode);
#define MAX_INLINE_DATA(inode)	(sizeof(__le32) *			\
				(CUR_ADDRS_PER_INODE(inode) -		\
				get_inline_xattr_addrs(inode) -	\
				DEF_INLINE_RESERVED_SIZE))

/* for inline dir */
#define NR_INLINE_DENTRY(inode)	(MAX_INLINE_DATA(inode) * BITS_PER_BYTE / \
				((SIZE_OF_DIR_ENTRY + F2FS_SLOT_LEN) * \
				BITS_PER_BYTE + 1))
#define INLINE_DENTRY_BITMAP_SIZE(inode) \
	DIV_ROUND_UP(NR_INLINE_DENTRY(inode), BITS_PER_BYTE)
#define INLINE_RESERVED_SIZE(inode)	(MAX_INLINE_DATA(inode) - \
				((SIZE_OF_DIR_ENTRY + F2FS_SLOT_LEN) * \
				NR_INLINE_DENTRY(inode) + \
				INLINE_DENTRY_BITMAP_SIZE(inode)))

/*
 * For INODE and NODE manager
 */
/* for directory operations */
struct f2fs_dentry_ptr {
	struct inode *inode;
	void *bitmap;
	struct f2fs_dir_entry *dentry;
	__u8 (*filename)[F2FS_SLOT_LEN];
	int max;
	int nr_bitmap;
};

static inline void make_dentry_ptr_block(struct inode *inode,
		struct f2fs_dentry_ptr *d, struct f2fs_dentry_block *t)
{
	d->inode = inode;
	d->max = NR_DENTRY_IN_BLOCK;
	d->nr_bitmap = SIZE_OF_DENTRY_BITMAP;
	d->bitmap = t->dentry_bitmap;
	d->dentry = t->dentry;
	d->filename = t->filename;
}

static inline void make_dentry_ptr_inline(struct inode *inode,
					struct f2fs_dentry_ptr *d, void *t)
{
	int entry_cnt = NR_INLINE_DENTRY(inode);
	int bitmap_size = INLINE_DENTRY_BITMAP_SIZE(inode);
	int reserved_size = INLINE_RESERVED_SIZE(inode);

	d->inode = inode;
	d->max = entry_cnt;
	d->nr_bitmap = bitmap_size;
	d->bitmap = t;
	d->dentry = t + bitmap_size + reserved_size;
	d->filename = t + bitmap_size + reserved_size +
					SIZE_OF_DIR_ENTRY * entry_cnt;
}

/*
 * XATTR_NODE_OFFSET stores xattrs to one node block per file keeping -1
 * as its node offset to distinguish from index node blocks.
 * But some bits are used to mark the node block.
 */
#define XATTR_NODE_OFFSET	((((unsigned int)-1) << OFFSET_BIT_SHIFT) \
				>> OFFSET_BIT_SHIFT)
enum {
	ALLOC_NODE,			/* allocate a new node page if needed */
	LOOKUP_NODE,			/* look up a node without readahead */
	LOOKUP_NODE_RA,			/*
					 * look up a node with readahead called
					 * by get_data_block.
					 */
};

#define DEFAULT_RETRY_IO_COUNT	8	/* maximum retry read IO count */

/* maximum retry quota flush count */
#define DEFAULT_RETRY_QUOTA_FLUSH_COUNT		8

#define F2FS_LINK_MAX	0xffffffff	/* maximum link count per file */

#define MAX_DIR_RA_PAGES	4	/* maximum ra pages of dir */

/* for in-memory extent cache entry */
#define F2FS_MIN_EXTENT_LEN	64	/* minimum extent length */

/* number of extent info in extent cache we try to shrink */
#define EXTENT_CACHE_SHRINK_NUMBER	128

struct rb_entry {
	struct rb_node rb_node;		/* rb node located in rb-tree */
	unsigned int ofs;		/* start offset of the entry */
	unsigned int len;		/* length of the entry */
};

struct extent_info {
	unsigned int fofs;		/* start offset in a file */
	unsigned int len;		/* length of the extent */
	u32 blk;			/* start block address of the extent */
};

struct extent_node {
	struct rb_node rb_node;		/* rb node located in rb-tree */
	struct extent_info ei;		/* extent info */
	struct list_head list;		/* node in global extent list of sbi */
	struct extent_tree *et;		/* extent tree pointer */
};

struct extent_tree {
	nid_t ino;			/* inode number */
	struct rb_root_cached root;	/* root of extent info rb-tree */
	struct extent_node *cached_en;	/* recently accessed extent node */
	struct extent_info largest;	/* largested extent info */
	struct list_head list;		/* to be used by sbi->zombie_list */
	rwlock_t lock;			/* protect extent info rb-tree */
	atomic_t node_cnt;		/* # of extent node in rb-tree*/
	bool largest_updated;		/* largest extent updated */
};

/*
 * This structure is taken from ext4_map_blocks.
 *
 * Note that, however, f2fs uses NEW and MAPPED flags for f2fs_map_blocks().
 */
#define F2FS_MAP_NEW		(1 << BH_New)
#define F2FS_MAP_MAPPED		(1 << BH_Mapped)
#define F2FS_MAP_UNWRITTEN	(1 << BH_Unwritten)
#define F2FS_MAP_FLAGS		(F2FS_MAP_NEW | F2FS_MAP_MAPPED |\
				F2FS_MAP_UNWRITTEN)

struct f2fs_map_blocks {
	block_t m_pblk;
	block_t m_lblk;
	unsigned int m_len;
	unsigned int m_flags;
	pgoff_t *m_next_pgofs;		/* point next possible non-hole pgofs */
	pgoff_t *m_next_extent;		/* point to next possible extent */
	int m_seg_type;
	bool m_may_create;		/* indicate it is from write path */
};

/* for flag in get_data_block */
enum {
	F2FS_GET_BLOCK_DEFAULT,
	F2FS_GET_BLOCK_FIEMAP,
	F2FS_GET_BLOCK_BMAP,
	F2FS_GET_BLOCK_DIO,
	F2FS_GET_BLOCK_PRE_DIO,
	F2FS_GET_BLOCK_PRE_AIO,
	F2FS_GET_BLOCK_PRECACHE,
};

/*
 * i_advise uses FADVISE_XXX_BIT. We can add additional hints later.
 */
#define FADVISE_COLD_BIT	0x01
#define FADVISE_LOST_PINO_BIT	0x02
#define FADVISE_ENCRYPT_BIT	0x04
#define FADVISE_ENC_NAME_BIT	0x08
#define FADVISE_KEEP_SIZE_BIT	0x10
#define FADVISE_HOT_BIT		0x20
<<<<<<< HEAD
#define FADVISE_VERITY_BIT	0x40	/* reserved */
=======
#define FADVISE_VERITY_BIT	0x40
>>>>>>> 2bb70f40

#define FADVISE_MODIFIABLE_BITS	(FADVISE_COLD_BIT | FADVISE_HOT_BIT)

#define file_is_cold(inode)	is_file(inode, FADVISE_COLD_BIT)
#define file_wrong_pino(inode)	is_file(inode, FADVISE_LOST_PINO_BIT)
#define file_set_cold(inode)	set_file(inode, FADVISE_COLD_BIT)
#define file_lost_pino(inode)	set_file(inode, FADVISE_LOST_PINO_BIT)
#define file_clear_cold(inode)	clear_file(inode, FADVISE_COLD_BIT)
#define file_got_pino(inode)	clear_file(inode, FADVISE_LOST_PINO_BIT)
#define file_is_encrypt(inode)	is_file(inode, FADVISE_ENCRYPT_BIT)
#define file_set_encrypt(inode)	set_file(inode, FADVISE_ENCRYPT_BIT)
#define file_clear_encrypt(inode) clear_file(inode, FADVISE_ENCRYPT_BIT)
#define file_enc_name(inode)	is_file(inode, FADVISE_ENC_NAME_BIT)
#define file_set_enc_name(inode) set_file(inode, FADVISE_ENC_NAME_BIT)
#define file_keep_isize(inode)	is_file(inode, FADVISE_KEEP_SIZE_BIT)
#define file_set_keep_isize(inode) set_file(inode, FADVISE_KEEP_SIZE_BIT)
#define file_is_hot(inode)	is_file(inode, FADVISE_HOT_BIT)
#define file_set_hot(inode)	set_file(inode, FADVISE_HOT_BIT)
#define file_clear_hot(inode)	clear_file(inode, FADVISE_HOT_BIT)
<<<<<<< HEAD
=======
#define file_is_verity(inode)	is_file(inode, FADVISE_VERITY_BIT)
#define file_set_verity(inode)	set_file(inode, FADVISE_VERITY_BIT)
>>>>>>> 2bb70f40

#define DEF_DIR_LEVEL		0

enum {
	GC_FAILURE_PIN,
	GC_FAILURE_ATOMIC,
	MAX_GC_FAILURE
};

struct f2fs_inode_info {
	struct inode vfs_inode;		/* serve a vfs inode */
	unsigned long i_flags;		/* keep an inode flags for ioctl */
	unsigned char i_advise;		/* use to give file attribute hints */
	unsigned char i_dir_level;	/* use for dentry level for large dir */
	unsigned int i_current_depth;	/* only for directory depth */
	/* for gc failure statistic */
	unsigned int i_gc_failures[MAX_GC_FAILURE];
	unsigned int i_pino;		/* parent inode number */
	umode_t i_acl_mode;		/* keep file acl mode temporarily */

	/* Use below internally in f2fs*/
	unsigned long flags;		/* use to pass per-file flags */
	struct rw_semaphore i_sem;	/* protect fi info */
	atomic_t dirty_pages;		/* # of dirty pages */
	f2fs_hash_t chash;		/* hash value of given file name */
	unsigned int clevel;		/* maximum level of given file name */
	struct task_struct *task;	/* lookup and create consistency */
	struct task_struct *cp_task;	/* separate cp/wb IO stats*/
	nid_t i_xattr_nid;		/* node id that contains xattrs */
	loff_t	last_disk_size;		/* lastly written file size */

#ifdef CONFIG_QUOTA
	struct dquot *i_dquot[MAXQUOTAS];

	/* quota space reservation, managed internally by quota code */
	qsize_t i_reserved_quota;
#endif
	struct list_head dirty_list;	/* dirty list for dirs and files */
	struct list_head gdirty_list;	/* linked in global dirty list */
	struct list_head inmem_ilist;	/* list for inmem inodes */
	struct list_head inmem_pages;	/* inmemory pages managed by f2fs */
	struct task_struct *inmem_task;	/* store inmemory task */
	struct mutex inmem_lock;	/* lock for inmemory pages */
	struct extent_tree *extent_tree;	/* cached extent_tree entry */

	/* avoid racing between foreground op and gc */
	struct rw_semaphore i_gc_rwsem[2];
	struct rw_semaphore i_mmap_sem;
	struct rw_semaphore i_xattr_sem; /* avoid racing between reading and changing EAs */

	int i_extra_isize;		/* size of extra space located in i_addr */
	kprojid_t i_projid;		/* id for project quota */
	int i_inline_xattr_size;	/* inline xattr size */
	struct timespec i_crtime;	/* inode creation time */
	struct timespec i_disk_time[4];	/* inode disk times */
};

static inline void get_extent_info(struct extent_info *ext,
					struct f2fs_extent *i_ext)
{
	ext->fofs = le32_to_cpu(i_ext->fofs);
	ext->blk = le32_to_cpu(i_ext->blk);
	ext->len = le32_to_cpu(i_ext->len);
}

static inline void set_raw_extent(struct extent_info *ext,
					struct f2fs_extent *i_ext)
{
	i_ext->fofs = cpu_to_le32(ext->fofs);
	i_ext->blk = cpu_to_le32(ext->blk);
	i_ext->len = cpu_to_le32(ext->len);
}

static inline void set_extent_info(struct extent_info *ei, unsigned int fofs,
						u32 blk, unsigned int len)
{
	ei->fofs = fofs;
	ei->blk = blk;
	ei->len = len;
}

static inline bool __is_discard_mergeable(struct discard_info *back,
			struct discard_info *front, unsigned int max_len)
{
	return (back->lstart + back->len == front->lstart) &&
		(back->len + front->len <= max_len);
}

static inline bool __is_discard_back_mergeable(struct discard_info *cur,
			struct discard_info *back, unsigned int max_len)
{
	return __is_discard_mergeable(back, cur, max_len);
}

static inline bool __is_discard_front_mergeable(struct discard_info *cur,
			struct discard_info *front, unsigned int max_len)
{
	return __is_discard_mergeable(cur, front, max_len);
}

static inline bool __is_extent_mergeable(struct extent_info *back,
						struct extent_info *front)
{
	return (back->fofs + back->len == front->fofs &&
			back->blk + back->len == front->blk);
}

static inline bool __is_back_mergeable(struct extent_info *cur,
						struct extent_info *back)
{
	return __is_extent_mergeable(back, cur);
}

static inline bool __is_front_mergeable(struct extent_info *cur,
						struct extent_info *front)
{
	return __is_extent_mergeable(cur, front);
}

extern void f2fs_mark_inode_dirty_sync(struct inode *inode, bool sync);
static inline void __try_update_largest_extent(struct extent_tree *et,
						struct extent_node *en)
{
	if (en->ei.len > et->largest.len) {
		et->largest = en->ei;
		et->largest_updated = true;
	}
}

/*
 * For free nid management
 */
enum nid_state {
	FREE_NID,		/* newly added to free nid list */
	PREALLOC_NID,		/* it is preallocated */
	MAX_NID_STATE,
};

struct f2fs_nm_info {
	block_t nat_blkaddr;		/* base disk address of NAT */
	nid_t max_nid;			/* maximum possible node ids */
	nid_t available_nids;		/* # of available node ids */
	nid_t next_scan_nid;		/* the next nid to be scanned */
	unsigned int ram_thresh;	/* control the memory footprint */
	unsigned int ra_nid_pages;	/* # of nid pages to be readaheaded */
	unsigned int dirty_nats_ratio;	/* control dirty nats ratio threshold */

	/* NAT cache management */
	struct radix_tree_root nat_root;/* root of the nat entry cache */
	struct radix_tree_root nat_set_root;/* root of the nat set cache */
	struct rw_semaphore nat_tree_lock;	/* protect nat_tree_lock */
	struct list_head nat_entries;	/* cached nat entry list (clean) */
	spinlock_t nat_list_lock;	/* protect clean nat entry list */
	unsigned int nat_cnt;		/* the # of cached nat entries */
	unsigned int dirty_nat_cnt;	/* total num of nat entries in set */
	unsigned int nat_blocks;	/* # of nat blocks */

	/* free node ids management */
	struct radix_tree_root free_nid_root;/* root of the free_nid cache */
	struct list_head free_nid_list;		/* list for free nids excluding preallocated nids */
	unsigned int nid_cnt[MAX_NID_STATE];	/* the number of free node id */
	spinlock_t nid_list_lock;	/* protect nid lists ops */
	struct mutex build_lock;	/* lock for build free nids */
	unsigned char **free_nid_bitmap;
	unsigned char *nat_block_bitmap;
	unsigned short *free_nid_count;	/* free nid count of NAT block */

	/* for checkpoint */
	char *nat_bitmap;		/* NAT bitmap pointer */

	unsigned int nat_bits_blocks;	/* # of nat bits blocks */
	unsigned char *nat_bits;	/* NAT bits blocks */
	unsigned char *full_nat_bits;	/* full NAT pages */
	unsigned char *empty_nat_bits;	/* empty NAT pages */
#ifdef CONFIG_F2FS_CHECK_FS
	char *nat_bitmap_mir;		/* NAT bitmap mirror */
#endif
	int bitmap_size;		/* bitmap size */
};

/*
 * this structure is used as one of function parameters.
 * all the information are dedicated to a given direct node block determined
 * by the data offset in a file.
 */
struct dnode_of_data {
	struct inode *inode;		/* vfs inode pointer */
	struct page *inode_page;	/* its inode page, NULL is possible */
	struct page *node_page;		/* cached direct node page */
	nid_t nid;			/* node id of the direct node block */
	unsigned int ofs_in_node;	/* data offset in the node page */
	bool inode_page_locked;		/* inode page is locked or not */
	bool node_changed;		/* is node block changed */
	char cur_level;			/* level of hole node page */
	char max_level;			/* level of current page located */
	block_t	data_blkaddr;		/* block address of the node block */
};

static inline void set_new_dnode(struct dnode_of_data *dn, struct inode *inode,
		struct page *ipage, struct page *npage, nid_t nid)
{
	memset(dn, 0, sizeof(*dn));
	dn->inode = inode;
	dn->inode_page = ipage;
	dn->node_page = npage;
	dn->nid = nid;
}

/*
 * For SIT manager
 *
 * By default, there are 6 active log areas across the whole main area.
 * When considering hot and cold data separation to reduce cleaning overhead,
 * we split 3 for data logs and 3 for node logs as hot, warm, and cold types,
 * respectively.
 * In the current design, you should not change the numbers intentionally.
 * Instead, as a mount option such as active_logs=x, you can use 2, 4, and 6
 * logs individually according to the underlying devices. (default: 6)
 * Just in case, on-disk layout covers maximum 16 logs that consist of 8 for
 * data and 8 for node logs.
 */
#define	NR_CURSEG_DATA_TYPE	(3)
#define NR_CURSEG_NODE_TYPE	(3)
#define NR_CURSEG_TYPE	(NR_CURSEG_DATA_TYPE + NR_CURSEG_NODE_TYPE)

enum {
	CURSEG_HOT_DATA	= 0,	/* directory entry blocks */
	CURSEG_WARM_DATA,	/* data blocks */
	CURSEG_COLD_DATA,	/* multimedia or GCed data blocks */
	CURSEG_HOT_NODE,	/* direct node blocks of directory files */
	CURSEG_WARM_NODE,	/* direct node blocks of normal files */
	CURSEG_COLD_NODE,	/* indirect node blocks */
	NO_CHECK_TYPE,
};

struct flush_cmd {
	struct completion wait;
	struct llist_node llnode;
	nid_t ino;
	int ret;
};

struct flush_cmd_control {
	struct task_struct *f2fs_issue_flush;	/* flush thread */
	wait_queue_head_t flush_wait_queue;	/* waiting queue for wake-up */
	atomic_t issued_flush;			/* # of issued flushes */
	atomic_t queued_flush;			/* # of queued flushes */
	struct llist_head issue_list;		/* list for command issue */
	struct llist_node *dispatch_list;	/* list for command dispatch */
};

struct f2fs_sm_info {
	struct sit_info *sit_info;		/* whole segment information */
	struct free_segmap_info *free_info;	/* free segment information */
	struct dirty_seglist_info *dirty_info;	/* dirty segment information */
	struct curseg_info *curseg_array;	/* active segment information */

	struct rw_semaphore curseg_lock;	/* for preventing curseg change */

	block_t seg0_blkaddr;		/* block address of 0'th segment */
	block_t main_blkaddr;		/* start block address of main area */
	block_t ssa_blkaddr;		/* start block address of SSA area */

	unsigned int segment_count;	/* total # of segments */
	unsigned int main_segments;	/* # of segments in main area */
	unsigned int reserved_segments;	/* # of reserved segments */
	unsigned int ovp_segments;	/* # of overprovision segments */

	/* a threshold to reclaim prefree segments */
	unsigned int rec_prefree_segments;

	/* for batched trimming */
	unsigned int trim_sections;		/* # of sections to trim */

	struct list_head sit_entry_set;	/* sit entry set list */

	unsigned int ipu_policy;	/* in-place-update policy */
	unsigned int min_ipu_util;	/* in-place-update threshold */
	unsigned int min_fsync_blocks;	/* threshold for fsync */
	unsigned int min_seq_blocks;	/* threshold for sequential blocks */
	unsigned int min_hot_blocks;	/* threshold for hot block allocation */
	unsigned int min_ssr_sections;	/* threshold to trigger SSR allocation */

	/* for flush command control */
	struct flush_cmd_control *fcc_info;

	/* for discard command control */
	struct discard_cmd_control *dcc_info;
};

/*
 * For superblock
 */
/*
 * COUNT_TYPE for monitoring
 *
 * f2fs monitors the number of several block types such as on-writeback,
 * dirty dentry blocks, dirty node blocks, and dirty meta blocks.
 */
#define WB_DATA_TYPE(p)	(__is_cp_guaranteed(p) ? F2FS_WB_CP_DATA : F2FS_WB_DATA)
enum count_type {
	F2FS_DIRTY_DENTS,
	F2FS_DIRTY_DATA,
	F2FS_DIRTY_QDATA,
	F2FS_DIRTY_NODES,
	F2FS_DIRTY_META,
	F2FS_INMEM_PAGES,
	F2FS_DIRTY_IMETA,
	F2FS_WB_CP_DATA,
	F2FS_WB_DATA,
	F2FS_RD_DATA,
	F2FS_RD_NODE,
	F2FS_RD_META,
	F2FS_DIO_WRITE,
	F2FS_DIO_READ,
	NR_COUNT_TYPE,
};

/*
 * The below are the page types of bios used in submit_bio().
 * The available types are:
 * DATA			User data pages. It operates as async mode.
 * NODE			Node pages. It operates as async mode.
 * META			FS metadata pages such as SIT, NAT, CP.
 * NR_PAGE_TYPE		The number of page types.
 * META_FLUSH		Make sure the previous pages are written
 *			with waiting the bio's completion
 * ...			Only can be used with META.
 */
#define PAGE_TYPE_OF_BIO(type)	((type) > META ? META : (type))
enum page_type {
	DATA,
	NODE,
	META,
	NR_PAGE_TYPE,
	META_FLUSH,
	INMEM,		/* the below types are used by tracepoints only. */
	INMEM_DROP,
	INMEM_INVALIDATE,
	INMEM_REVOKE,
	IPU,
	OPU,
};

enum temp_type {
	HOT = 0,	/* must be zero for meta bio */
	WARM,
	COLD,
	NR_TEMP_TYPE,
};

enum need_lock_type {
	LOCK_REQ = 0,
	LOCK_DONE,
	LOCK_RETRY,
};

enum cp_reason_type {
	CP_NO_NEEDED,
	CP_NON_REGULAR,
	CP_HARDLINK,
	CP_SB_NEED_CP,
	CP_WRONG_PINO,
	CP_NO_SPC_ROLL,
	CP_NODE_NEED_CP,
	CP_FASTBOOT_MODE,
	CP_SPEC_LOG_NUM,
	CP_RECOVER_DIR,
};

enum iostat_type {
	APP_DIRECT_IO,			/* app direct IOs */
	APP_BUFFERED_IO,		/* app buffered IOs */
	APP_WRITE_IO,			/* app write IOs */
	APP_MAPPED_IO,			/* app mapped IOs */
	FS_DATA_IO,			/* data IOs from kworker/fsync/reclaimer */
	FS_NODE_IO,			/* node IOs from kworker/fsync/reclaimer */
	FS_META_IO,			/* meta IOs from kworker/reclaimer */
	FS_GC_DATA_IO,			/* data IOs from forground gc */
	FS_GC_NODE_IO,			/* node IOs from forground gc */
	FS_CP_DATA_IO,			/* data IOs from checkpoint */
	FS_CP_NODE_IO,			/* node IOs from checkpoint */
	FS_CP_META_IO,			/* meta IOs from checkpoint */
	FS_DISCARD,			/* discard */
	NR_IO_TYPE,
};

struct f2fs_io_info {
	struct f2fs_sb_info *sbi;	/* f2fs_sb_info pointer */
	nid_t ino;		/* inode number */
	enum page_type type;	/* contains DATA/NODE/META/META_FLUSH */
	enum temp_type temp;	/* contains HOT/WARM/COLD */
	int op;			/* contains REQ_OP_ */
	int op_flags;		/* req_flag_bits */
	block_t new_blkaddr;	/* new block address to be written */
	block_t old_blkaddr;	/* old block address before Cow */
	struct page *page;	/* page to be written */
	struct page *encrypted_page;	/* encrypted page */
	struct list_head list;		/* serialize IOs */
	bool submitted;		/* indicate IO submission */
	int need_lock;		/* indicate we need to lock cp_rwsem */
	bool in_list;		/* indicate fio is in io_list */
	bool is_por;		/* indicate IO is from recovery or not */
	bool retry;		/* need to reallocate block address */
	enum iostat_type io_type;	/* io type */
	struct writeback_control *io_wbc; /* writeback control */
<<<<<<< HEAD
=======
	struct bio **bio;		/* bio for ipu */
	sector_t *last_block;		/* last block number in bio */
>>>>>>> 2bb70f40
	unsigned char version;		/* version of the node */
};

#define is_read_io(rw) ((rw) == READ)
struct f2fs_bio_info {
	struct f2fs_sb_info *sbi;	/* f2fs superblock */
	struct bio *bio;		/* bios to merge */
	sector_t last_block_in_bio;	/* last block number */
	struct f2fs_io_info fio;	/* store buffered io info. */
	struct rw_semaphore io_rwsem;	/* blocking op for bio */
	spinlock_t io_lock;		/* serialize DATA/NODE IOs */
	struct list_head io_list;	/* track fios */
};

#define FDEV(i)				(sbi->devs[i])
#define RDEV(i)				(raw_super->devs[i])
struct f2fs_dev_info {
	struct block_device *bdev;
	char path[MAX_PATH_LEN];
	unsigned int total_segments;
	block_t start_blk;
	block_t end_blk;
#ifdef CONFIG_BLK_DEV_ZONED
	unsigned int nr_blkz;		/* Total number of zones */
	unsigned long *blkz_seq;	/* Bitmap indicating sequential zones */
#endif
};

enum inode_type {
	DIR_INODE,			/* for dirty dir inode */
	FILE_INODE,			/* for dirty regular/symlink inode */
	DIRTY_META,			/* for all dirtied inode metadata */
	ATOMIC_FILE,			/* for all atomic files */
	NR_INODE_TYPE,
};

/* for inner inode cache management */
struct inode_management {
	struct radix_tree_root ino_root;	/* ino entry array */
	spinlock_t ino_lock;			/* for ino entry lock */
	struct list_head ino_list;		/* inode list head */
	unsigned long ino_num;			/* number of entries */
};

/* For s_flag in struct f2fs_sb_info */
enum {
	SBI_IS_DIRTY,				/* dirty flag for checkpoint */
	SBI_IS_CLOSE,				/* specify unmounting */
	SBI_NEED_FSCK,				/* need fsck.f2fs to fix */
	SBI_POR_DOING,				/* recovery is doing or not */
	SBI_NEED_SB_WRITE,			/* need to recover superblock */
	SBI_NEED_CP,				/* need to checkpoint */
	SBI_IS_SHUTDOWN,			/* shutdown by ioctl */
	SBI_IS_RECOVERED,			/* recovered orphan/data */
	SBI_CP_DISABLED,			/* CP was disabled last mount */
	SBI_CP_DISABLED_QUICK,			/* CP was disabled quickly */
	SBI_QUOTA_NEED_FLUSH,			/* need to flush quota info in CP */
	SBI_QUOTA_SKIP_FLUSH,			/* skip flushing quota in current CP */
	SBI_QUOTA_NEED_REPAIR,			/* quota file may be corrupted */
<<<<<<< HEAD
=======
	SBI_IS_RESIZEFS,			/* resizefs is in process */
>>>>>>> 2bb70f40
};

enum {
	CP_TIME,
	REQ_TIME,
	DISCARD_TIME,
	GC_TIME,
	DISABLE_TIME,
	UMOUNT_DISCARD_TIMEOUT,
	MAX_TIME,
};

enum {
	GC_NORMAL,
	GC_IDLE_CB,
	GC_IDLE_GREEDY,
	GC_URGENT,
};

enum {
	WHINT_MODE_OFF,		/* not pass down write hints */
	WHINT_MODE_USER,	/* try to pass down hints given by users */
	WHINT_MODE_FS,		/* pass down hints with F2FS policy */
};

enum {
	ALLOC_MODE_DEFAULT,	/* stay default */
	ALLOC_MODE_REUSE,	/* reuse segments as much as possible */
};

enum fsync_mode {
	FSYNC_MODE_POSIX,	/* fsync follows posix semantics */
	FSYNC_MODE_STRICT,	/* fsync behaves in line with ext4 */
	FSYNC_MODE_NOBARRIER,	/* fsync behaves nobarrier based on posix */
};

#ifdef CONFIG_FS_ENCRYPTION
#define DUMMY_ENCRYPTION_ENABLED(sbi) \
			(unlikely(F2FS_OPTION(sbi).test_dummy_encryption))
#else
#define DUMMY_ENCRYPTION_ENABLED(sbi) (0)
#endif

struct f2fs_sb_info {
	struct super_block *sb;			/* pointer to VFS super block */
	struct proc_dir_entry *s_proc;		/* proc entry */
	struct f2fs_super_block *raw_super;	/* raw super block pointer */
	struct rw_semaphore sb_lock;		/* lock for raw super block */
	int valid_super_block;			/* valid super block no */
	unsigned long s_flag;				/* flags for sbi */
	struct mutex writepages;		/* mutex for writepages() */
<<<<<<< HEAD
=======
#ifdef CONFIG_UNICODE
	struct unicode_map *s_encoding;
	__u16 s_encoding_flags;
#endif
>>>>>>> 2bb70f40

#ifdef CONFIG_BLK_DEV_ZONED
	unsigned int blocks_per_blkz;		/* F2FS blocks per zone */
	unsigned int log_blocks_per_blkz;	/* log2 F2FS blocks per zone */
#endif

	/* for node-related operations */
	struct f2fs_nm_info *nm_info;		/* node manager */
	struct inode *node_inode;		/* cache node blocks */

	/* for segment-related operations */
	struct f2fs_sm_info *sm_info;		/* segment manager */

	/* for bio operations */
	struct f2fs_bio_info *write_io[NR_PAGE_TYPE];	/* for write bios */
	/* keep migration IO order for LFS mode */
	struct rw_semaphore io_order_lock;
	mempool_t *write_io_dummy;		/* Dummy pages */

	/* for checkpoint */
	struct f2fs_checkpoint *ckpt;		/* raw checkpoint pointer */
	int cur_cp_pack;			/* remain current cp pack */
	spinlock_t cp_lock;			/* for flag in ckpt */
	struct inode *meta_inode;		/* cache meta blocks */
	struct mutex cp_mutex;			/* checkpoint procedure lock */
	struct rw_semaphore cp_rwsem;		/* blocking FS operations */
	struct rw_semaphore node_write;		/* locking node writes */
	struct rw_semaphore node_change;	/* locking node change */
	wait_queue_head_t cp_wait;
	unsigned long last_time[MAX_TIME];	/* to store time in jiffies */
	long interval_time[MAX_TIME];		/* to store thresholds */

	struct inode_management im[MAX_INO_ENTRY];      /* manage inode cache */

	spinlock_t fsync_node_lock;		/* for node entry lock */
	struct list_head fsync_node_list;	/* node list head */
	unsigned int fsync_seg_id;		/* sequence id */
	unsigned int fsync_node_num;		/* number of node entries */

	/* for orphan inode, use 0'th array */
	unsigned int max_orphans;		/* max orphan inodes */

	/* for inode management */
	struct list_head inode_list[NR_INODE_TYPE];	/* dirty inode list */
	spinlock_t inode_lock[NR_INODE_TYPE];	/* for dirty inode list lock */
	struct mutex flush_lock;		/* for flush exclusion */

	/* for extent tree cache */
	struct radix_tree_root extent_tree_root;/* cache extent cache entries */
	struct mutex extent_tree_lock;	/* locking extent radix tree */
	struct list_head extent_list;		/* lru list for shrinker */
	spinlock_t extent_lock;			/* locking extent lru list */
	atomic_t total_ext_tree;		/* extent tree count */
	struct list_head zombie_list;		/* extent zombie tree list */
	atomic_t total_zombie_tree;		/* extent zombie tree count */
	atomic_t total_ext_node;		/* extent info count */

	/* basic filesystem units */
	unsigned int log_sectors_per_block;	/* log2 sectors per block */
	unsigned int log_blocksize;		/* log2 block size */
	unsigned int blocksize;			/* block size */
	unsigned int root_ino_num;		/* root inode number*/
	unsigned int node_ino_num;		/* node inode number*/
	unsigned int meta_ino_num;		/* meta inode number*/
	unsigned int log_blocks_per_seg;	/* log2 blocks per segment */
	unsigned int blocks_per_seg;		/* blocks per segment */
	unsigned int segs_per_sec;		/* segments per section */
	unsigned int secs_per_zone;		/* sections per zone */
	unsigned int total_sections;		/* total section count */
	struct mutex resize_mutex;		/* for resize exclusion */
	unsigned int total_node_count;		/* total node block count */
	unsigned int total_valid_node_count;	/* valid node block count */
	loff_t max_file_blocks;			/* max block index of file */
	int dir_level;				/* directory level */
	int readdir_ra;				/* readahead inode in readdir */

	block_t user_block_count;		/* # of user blocks */
	block_t total_valid_block_count;	/* # of valid blocks */
	block_t discard_blks;			/* discard command candidats */
	block_t last_valid_block_count;		/* for recovery */
	block_t reserved_blocks;		/* configurable reserved blocks */
	block_t current_reserved_blocks;	/* current reserved blocks */

	/* Additional tracking for no checkpoint mode */
	block_t unusable_block_count;		/* # of blocks saved by last cp */

	unsigned int nquota_files;		/* # of quota sysfile */
<<<<<<< HEAD
=======
	struct rw_semaphore quota_sem;		/* blocking cp for flags */
>>>>>>> 2bb70f40

	/* # of pages, see count_type */
	atomic_t nr_pages[NR_COUNT_TYPE];
	/* # of allocated blocks */
	struct percpu_counter alloc_valid_block_count;

	/* writeback control */
	atomic_t wb_sync_req[META];	/* count # of WB_SYNC threads */

	/* valid inode count */
	struct percpu_counter total_valid_inode_count;

	struct f2fs_mount_info mount_opt;	/* mount options */

	/* for cleaning operations */
	struct mutex gc_mutex;			/* mutex for GC */
	struct f2fs_gc_kthread	*gc_thread;	/* GC thread */
	unsigned int cur_victim_sec;		/* current victim section num */
	unsigned int gc_mode;			/* current GC state */
	unsigned int next_victim_seg[2];	/* next segment in victim section */
	/* for skip statistic */
	unsigned long long skipped_atomic_files[2];	/* FG_GC and BG_GC */
	unsigned long long skipped_gc_rwsem;		/* FG_GC only */

	/* threshold for gc trials on pinned files */
	u64 gc_pin_file_threshold;

	/* maximum # of trials to find a victim segment for SSR and GC */
	unsigned int max_victim_search;
	/* migration granularity of garbage collection, unit: segment */
	unsigned int migration_granularity;

	/*
	 * for stat information.
	 * one is for the LFS mode, and the other is for the SSR mode.
	 */
#ifdef CONFIG_F2FS_STAT_FS
	struct f2fs_stat_info *stat_info;	/* FS status information */
	atomic_t meta_count[META_MAX];		/* # of meta blocks */
	unsigned int segment_count[2];		/* # of allocated segments */
	unsigned int block_count[2];		/* # of allocated blocks */
	atomic_t inplace_count;		/* # of inplace update */
	atomic64_t total_hit_ext;		/* # of lookup extent cache */
	atomic64_t read_hit_rbtree;		/* # of hit rbtree extent node */
	atomic64_t read_hit_largest;		/* # of hit largest extent node */
	atomic64_t read_hit_cached;		/* # of hit cached extent node */
	atomic_t inline_xattr;			/* # of inline_xattr inodes */
	atomic_t inline_inode;			/* # of inline_data inodes */
	atomic_t inline_dir;			/* # of inline_dentry inodes */
	atomic_t aw_cnt;			/* # of atomic writes */
	atomic_t vw_cnt;			/* # of volatile writes */
	atomic_t max_aw_cnt;			/* max # of atomic writes */
	atomic_t max_vw_cnt;			/* max # of volatile writes */
	int bg_gc;				/* background gc calls */
	unsigned int io_skip_bggc;		/* skip background gc for in-flight IO */
	unsigned int other_skip_bggc;		/* skip background gc for other reasons */
	unsigned int ndirty_inode[NR_INODE_TYPE];	/* # of dirty inodes */
#endif
	spinlock_t stat_lock;			/* lock for stat operations */

	/* For app/fs IO statistics */
	spinlock_t iostat_lock;
	unsigned long long write_iostat[NR_IO_TYPE];
	bool iostat_enable;

	/* For sysfs suppport */
	struct kobject s_kobj;
	struct completion s_kobj_unregister;

	/* For shrinker support */
	struct list_head s_list;
	int s_ndevs;				/* number of devices */
	struct f2fs_dev_info *devs;		/* for device list */
	unsigned int dirty_device;		/* for checkpoint data flush */
	spinlock_t dev_lock;			/* protect dirty_device */
	struct mutex umount_mutex;
	unsigned int shrinker_run_no;

	/* For write statistics */
	u64 sectors_written_start;
	u64 kbytes_written;

	/* Reference to checksum algorithm driver via cryptoapi */
	struct crypto_shash *s_chksum_driver;

	/* Precomputed FS UUID checksum for seeding other checksums */
	__u32 s_chksum_seed;
};

struct f2fs_private_dio {
	struct inode *inode;
	void *orig_private;
	bio_end_io_t *orig_end_io;
	bool write;
};

#ifdef CONFIG_F2FS_FAULT_INJECTION
#define f2fs_show_injection_info(type)					\
	printk_ratelimited("%sF2FS-fs : inject %s in %s of %pF\n",	\
		KERN_INFO, f2fs_fault_name[type],			\
		__func__, __builtin_return_address(0))
static inline bool time_to_inject(struct f2fs_sb_info *sbi, int type)
{
	struct f2fs_fault_info *ffi = &F2FS_OPTION(sbi).fault_info;

	if (!ffi->inject_rate)
		return false;

	if (!IS_FAULT_SET(ffi, type))
		return false;

	atomic_inc(&ffi->inject_ops);
	if (atomic_read(&ffi->inject_ops) >= ffi->inject_rate) {
		atomic_set(&ffi->inject_ops, 0);
		return true;
	}
	return false;
}
#else
#define f2fs_show_injection_info(type) do { } while (0)
static inline bool time_to_inject(struct f2fs_sb_info *sbi, int type)
{
	return false;
}
#endif

/*
 * Test if the mounted volume is a multi-device volume.
 *   - For a single regular disk volume, sbi->s_ndevs is 0.
 *   - For a single zoned disk volume, sbi->s_ndevs is 1.
 *   - For a multi-device volume, sbi->s_ndevs is always 2 or more.
 */
static inline bool f2fs_is_multi_device(struct f2fs_sb_info *sbi)
{
	return sbi->s_ndevs > 1;
}

/* For write statistics. Suppose sector size is 512 bytes,
 * and the return value is in kbytes. s is of struct f2fs_sb_info.
 */
#define BD_PART_WRITTEN(s)						 \
(((u64)part_stat_read((s)->sb->s_bdev->bd_part, sectors[1]) -		 \
		(s)->sectors_written_start) >> 1)

static inline void f2fs_update_time(struct f2fs_sb_info *sbi, int type)
{
	unsigned long now = jiffies;

	sbi->last_time[type] = now;

	/* DISCARD_TIME and GC_TIME are based on REQ_TIME */
	if (type == REQ_TIME) {
		sbi->last_time[DISCARD_TIME] = now;
		sbi->last_time[GC_TIME] = now;
	}
}

static inline bool f2fs_time_over(struct f2fs_sb_info *sbi, int type)
{
	unsigned long interval = sbi->interval_time[type] * HZ;

	return time_after(jiffies, sbi->last_time[type] + interval);
}

static inline unsigned int f2fs_time_to_wait(struct f2fs_sb_info *sbi,
						int type)
{
	unsigned long interval = sbi->interval_time[type] * HZ;
	unsigned int wait_ms = 0;
	long delta;

	delta = (sbi->last_time[type] + interval) - jiffies;
	if (delta > 0)
		wait_ms = jiffies_to_msecs(delta);

	return wait_ms;
}

/*
 * Inline functions
 */
static inline u32 __f2fs_crc32(struct f2fs_sb_info *sbi, u32 crc,
			      const void *address, unsigned int length)
{
	struct {
		struct shash_desc shash;
		char ctx[4];
	} desc;
	int err;

	BUG_ON(crypto_shash_descsize(sbi->s_chksum_driver) != sizeof(desc.ctx));

	desc.shash.tfm = sbi->s_chksum_driver;
	desc.shash.flags = 0;
	*(u32 *)desc.ctx = crc;

	err = crypto_shash_update(&desc.shash, address, length);
	BUG_ON(err);

	return *(u32 *)desc.ctx;
}

static inline u32 f2fs_crc32(struct f2fs_sb_info *sbi, const void *address,
			   unsigned int length)
{
	return __f2fs_crc32(sbi, F2FS_SUPER_MAGIC, address, length);
}

static inline bool f2fs_crc_valid(struct f2fs_sb_info *sbi, __u32 blk_crc,
				  void *buf, size_t buf_size)
{
	return f2fs_crc32(sbi, buf, buf_size) == blk_crc;
}

static inline u32 f2fs_chksum(struct f2fs_sb_info *sbi, u32 crc,
			      const void *address, unsigned int length)
{
	return __f2fs_crc32(sbi, crc, address, length);
}

static inline struct f2fs_inode_info *F2FS_I(struct inode *inode)
{
	return container_of(inode, struct f2fs_inode_info, vfs_inode);
}

static inline struct f2fs_sb_info *F2FS_SB(struct super_block *sb)
{
	return sb->s_fs_info;
}

static inline struct f2fs_sb_info *F2FS_I_SB(struct inode *inode)
{
	return F2FS_SB(inode->i_sb);
}

static inline struct f2fs_sb_info *F2FS_M_SB(struct address_space *mapping)
{
	return F2FS_I_SB(mapping->host);
}

static inline struct f2fs_sb_info *F2FS_P_SB(struct page *page)
{
	return F2FS_M_SB(page_file_mapping(page));
}

static inline struct f2fs_super_block *F2FS_RAW_SUPER(struct f2fs_sb_info *sbi)
{
	return (struct f2fs_super_block *)(sbi->raw_super);
}

static inline struct f2fs_checkpoint *F2FS_CKPT(struct f2fs_sb_info *sbi)
{
	return (struct f2fs_checkpoint *)(sbi->ckpt);
}

static inline struct f2fs_node *F2FS_NODE(struct page *page)
{
	return (struct f2fs_node *)page_address(page);
}

static inline struct f2fs_inode *F2FS_INODE(struct page *page)
{
	return &((struct f2fs_node *)page_address(page))->i;
}

static inline struct f2fs_nm_info *NM_I(struct f2fs_sb_info *sbi)
{
	return (struct f2fs_nm_info *)(sbi->nm_info);
}

static inline struct f2fs_sm_info *SM_I(struct f2fs_sb_info *sbi)
{
	return (struct f2fs_sm_info *)(sbi->sm_info);
}

static inline struct sit_info *SIT_I(struct f2fs_sb_info *sbi)
{
	return (struct sit_info *)(SM_I(sbi)->sit_info);
}

static inline struct free_segmap_info *FREE_I(struct f2fs_sb_info *sbi)
{
	return (struct free_segmap_info *)(SM_I(sbi)->free_info);
}

static inline struct dirty_seglist_info *DIRTY_I(struct f2fs_sb_info *sbi)
{
	return (struct dirty_seglist_info *)(SM_I(sbi)->dirty_info);
}

static inline struct address_space *META_MAPPING(struct f2fs_sb_info *sbi)
{
	return sbi->meta_inode->i_mapping;
}

static inline struct address_space *NODE_MAPPING(struct f2fs_sb_info *sbi)
{
	return sbi->node_inode->i_mapping;
}

static inline bool is_sbi_flag_set(struct f2fs_sb_info *sbi, unsigned int type)
{
	return test_bit(type, &sbi->s_flag);
}

static inline void set_sbi_flag(struct f2fs_sb_info *sbi, unsigned int type)
{
	set_bit(type, &sbi->s_flag);
}

static inline void clear_sbi_flag(struct f2fs_sb_info *sbi, unsigned int type)
{
	clear_bit(type, &sbi->s_flag);
}

static inline unsigned long long cur_cp_version(struct f2fs_checkpoint *cp)
{
	return le64_to_cpu(cp->checkpoint_ver);
}

static inline unsigned long f2fs_qf_ino(struct super_block *sb, int type)
{
	if (type < F2FS_MAX_QUOTAS)
		return le32_to_cpu(F2FS_SB(sb)->raw_super->qf_ino[type]);
	return 0;
}

static inline __u64 cur_cp_crc(struct f2fs_checkpoint *cp)
{
	size_t crc_offset = le32_to_cpu(cp->checksum_offset);
	return le32_to_cpu(*((__le32 *)((unsigned char *)cp + crc_offset)));
}

static inline bool __is_set_ckpt_flags(struct f2fs_checkpoint *cp, unsigned int f)
{
	unsigned int ckpt_flags = le32_to_cpu(cp->ckpt_flags);

	return ckpt_flags & f;
}

static inline bool is_set_ckpt_flags(struct f2fs_sb_info *sbi, unsigned int f)
{
	return __is_set_ckpt_flags(F2FS_CKPT(sbi), f);
}

static inline void __set_ckpt_flags(struct f2fs_checkpoint *cp, unsigned int f)
{
	unsigned int ckpt_flags;

	ckpt_flags = le32_to_cpu(cp->ckpt_flags);
	ckpt_flags |= f;
	cp->ckpt_flags = cpu_to_le32(ckpt_flags);
}

static inline void set_ckpt_flags(struct f2fs_sb_info *sbi, unsigned int f)
{
	unsigned long flags;

	spin_lock_irqsave(&sbi->cp_lock, flags);
	__set_ckpt_flags(F2FS_CKPT(sbi), f);
	spin_unlock_irqrestore(&sbi->cp_lock, flags);
}

static inline void __clear_ckpt_flags(struct f2fs_checkpoint *cp, unsigned int f)
{
	unsigned int ckpt_flags;

	ckpt_flags = le32_to_cpu(cp->ckpt_flags);
	ckpt_flags &= (~f);
	cp->ckpt_flags = cpu_to_le32(ckpt_flags);
}

static inline void clear_ckpt_flags(struct f2fs_sb_info *sbi, unsigned int f)
{
	unsigned long flags;

	spin_lock_irqsave(&sbi->cp_lock, flags);
	__clear_ckpt_flags(F2FS_CKPT(sbi), f);
	spin_unlock_irqrestore(&sbi->cp_lock, flags);
}

static inline void disable_nat_bits(struct f2fs_sb_info *sbi, bool lock)
{
	unsigned long flags;
	unsigned char *nat_bits;

	/*
	 * In order to re-enable nat_bits we need to call fsck.f2fs by
	 * set_sbi_flag(sbi, SBI_NEED_FSCK). But it may give huge cost,
	 * so let's rely on regular fsck or unclean shutdown.
	 */

	if (lock)
		spin_lock_irqsave(&sbi->cp_lock, flags);
	__clear_ckpt_flags(F2FS_CKPT(sbi), CP_NAT_BITS_FLAG);
<<<<<<< HEAD
	kvfree(NM_I(sbi)->nat_bits);
=======
	nat_bits = NM_I(sbi)->nat_bits;
>>>>>>> 2bb70f40
	NM_I(sbi)->nat_bits = NULL;
	if (lock)
		spin_unlock_irqrestore(&sbi->cp_lock, flags);

	kvfree(nat_bits);
}

static inline bool enabled_nat_bits(struct f2fs_sb_info *sbi,
					struct cp_control *cpc)
{
	bool set = is_set_ckpt_flags(sbi, CP_NAT_BITS_FLAG);

	return (cpc) ? (cpc->reason & CP_UMOUNT) && set : set;
}

static inline void f2fs_lock_op(struct f2fs_sb_info *sbi)
{
	down_read(&sbi->cp_rwsem);
}

static inline int f2fs_trylock_op(struct f2fs_sb_info *sbi)
{
	return down_read_trylock(&sbi->cp_rwsem);
}

static inline void f2fs_unlock_op(struct f2fs_sb_info *sbi)
{
	up_read(&sbi->cp_rwsem);
}

static inline void f2fs_lock_all(struct f2fs_sb_info *sbi)
{
	down_write(&sbi->cp_rwsem);
}

static inline void f2fs_unlock_all(struct f2fs_sb_info *sbi)
{
	up_write(&sbi->cp_rwsem);
}

static inline int __get_cp_reason(struct f2fs_sb_info *sbi)
{
	int reason = CP_SYNC;

	if (test_opt(sbi, FASTBOOT))
		reason = CP_FASTBOOT;
	if (is_sbi_flag_set(sbi, SBI_IS_CLOSE))
		reason = CP_UMOUNT;
	return reason;
}

static inline bool __remain_node_summaries(int reason)
{
	return (reason & (CP_UMOUNT | CP_FASTBOOT));
}

static inline bool __exist_node_summaries(struct f2fs_sb_info *sbi)
{
	return (is_set_ckpt_flags(sbi, CP_UMOUNT_FLAG) ||
			is_set_ckpt_flags(sbi, CP_FASTBOOT_FLAG));
}

/*
 * Check whether the inode has blocks or not
 */
static inline int F2FS_HAS_BLOCKS(struct inode *inode)
{
	block_t xattr_block = F2FS_I(inode)->i_xattr_nid ? 1 : 0;

	return (inode->i_blocks >> F2FS_LOG_SECTORS_PER_BLOCK) > xattr_block;
}

static inline bool f2fs_has_xattr_block(unsigned int ofs)
{
	return ofs == XATTR_NODE_OFFSET;
}

static inline bool __allow_reserved_blocks(struct f2fs_sb_info *sbi,
					struct inode *inode, bool cap)
{
	if (!inode)
		return true;
	if (!test_opt(sbi, RESERVE_ROOT))
		return false;
	if (IS_NOQUOTA(inode))
		return true;
	if (uid_eq(F2FS_OPTION(sbi).s_resuid, current_fsuid()))
		return true;
	if (!gid_eq(F2FS_OPTION(sbi).s_resgid, GLOBAL_ROOT_GID) &&
					in_group_p(F2FS_OPTION(sbi).s_resgid))
		return true;
	if (cap && capable(CAP_SYS_RESOURCE))
		return true;
	return false;
}

static inline void f2fs_i_blocks_write(struct inode *, block_t, bool, bool);
static inline int inc_valid_block_count(struct f2fs_sb_info *sbi,
				 struct inode *inode, blkcnt_t *count)
{
	blkcnt_t diff = 0, release = 0;
	block_t avail_user_block_count;
	int ret;

	ret = dquot_reserve_block(inode, *count);
	if (ret)
		return ret;

	if (time_to_inject(sbi, FAULT_BLOCK)) {
		f2fs_show_injection_info(FAULT_BLOCK);
		release = *count;
		goto release_quota;
	}

	/*
	 * let's increase this in prior to actual block count change in order
	 * for f2fs_sync_file to avoid data races when deciding checkpoint.
	 */
	percpu_counter_add(&sbi->alloc_valid_block_count, (*count));

	spin_lock(&sbi->stat_lock);
	sbi->total_valid_block_count += (block_t)(*count);
	avail_user_block_count = sbi->user_block_count -
					sbi->current_reserved_blocks;

	if (!__allow_reserved_blocks(sbi, inode, true))
		avail_user_block_count -= F2FS_OPTION(sbi).root_reserved_blocks;
<<<<<<< HEAD
	if (unlikely(is_sbi_flag_set(sbi, SBI_CP_DISABLED)))
		avail_user_block_count -= sbi->unusable_block_count;
=======
	if (unlikely(is_sbi_flag_set(sbi, SBI_CP_DISABLED))) {
		if (avail_user_block_count > sbi->unusable_block_count)
			avail_user_block_count -= sbi->unusable_block_count;
		else
			avail_user_block_count = 0;
	}
>>>>>>> 2bb70f40
	if (unlikely(sbi->total_valid_block_count > avail_user_block_count)) {
		diff = sbi->total_valid_block_count - avail_user_block_count;
		if (diff > *count)
			diff = *count;
		*count -= diff;
		release = diff;
		sbi->total_valid_block_count -= diff;
		if (!*count) {
			spin_unlock(&sbi->stat_lock);
			goto enospc;
		}
	}
	spin_unlock(&sbi->stat_lock);

	if (unlikely(release)) {
		percpu_counter_sub(&sbi->alloc_valid_block_count, release);
		dquot_release_reservation_block(inode, release);
	}
	f2fs_i_blocks_write(inode, *count, true, true);
	return 0;

enospc:
	percpu_counter_sub(&sbi->alloc_valid_block_count, release);
<<<<<<< HEAD
=======
release_quota:
>>>>>>> 2bb70f40
	dquot_release_reservation_block(inode, release);
	return -ENOSPC;
}

__printf(2, 3)
void f2fs_printk(struct f2fs_sb_info *sbi, const char *fmt, ...);

#define f2fs_err(sbi, fmt, ...)						\
	f2fs_printk(sbi, KERN_ERR fmt, ##__VA_ARGS__)
#define f2fs_warn(sbi, fmt, ...)					\
	f2fs_printk(sbi, KERN_WARNING fmt, ##__VA_ARGS__)
#define f2fs_notice(sbi, fmt, ...)					\
	f2fs_printk(sbi, KERN_NOTICE fmt, ##__VA_ARGS__)
#define f2fs_info(sbi, fmt, ...)					\
	f2fs_printk(sbi, KERN_INFO fmt, ##__VA_ARGS__)
#define f2fs_debug(sbi, fmt, ...)					\
	f2fs_printk(sbi, KERN_DEBUG fmt, ##__VA_ARGS__)

static inline void dec_valid_block_count(struct f2fs_sb_info *sbi,
						struct inode *inode,
						block_t count)
{
	blkcnt_t sectors = count << F2FS_LOG_SECTORS_PER_BLOCK;

	spin_lock(&sbi->stat_lock);
	f2fs_bug_on(sbi, sbi->total_valid_block_count < (block_t) count);
	sbi->total_valid_block_count -= (block_t)count;
	if (sbi->reserved_blocks &&
		sbi->current_reserved_blocks < sbi->reserved_blocks)
		sbi->current_reserved_blocks = min(sbi->reserved_blocks,
					sbi->current_reserved_blocks + count);
	spin_unlock(&sbi->stat_lock);
	if (unlikely(inode->i_blocks < sectors)) {
		f2fs_warn(sbi, "Inconsistent i_blocks, ino:%lu, iblocks:%llu, sectors:%llu",
			  inode->i_ino,
			  (unsigned long long)inode->i_blocks,
			  (unsigned long long)sectors);
		set_sbi_flag(sbi, SBI_NEED_FSCK);
		return;
	}
	f2fs_i_blocks_write(inode, count, false, true);
}

static inline void inc_page_count(struct f2fs_sb_info *sbi, int count_type)
{
	atomic_inc(&sbi->nr_pages[count_type]);

	if (count_type == F2FS_DIRTY_DENTS ||
			count_type == F2FS_DIRTY_NODES ||
			count_type == F2FS_DIRTY_META ||
			count_type == F2FS_DIRTY_QDATA ||
			count_type == F2FS_DIRTY_IMETA)
		set_sbi_flag(sbi, SBI_IS_DIRTY);
}

static inline void inode_inc_dirty_pages(struct inode *inode)
{
	atomic_inc(&F2FS_I(inode)->dirty_pages);
	inc_page_count(F2FS_I_SB(inode), S_ISDIR(inode->i_mode) ?
				F2FS_DIRTY_DENTS : F2FS_DIRTY_DATA);
	if (IS_NOQUOTA(inode))
		inc_page_count(F2FS_I_SB(inode), F2FS_DIRTY_QDATA);
}

static inline void dec_page_count(struct f2fs_sb_info *sbi, int count_type)
{
	atomic_dec(&sbi->nr_pages[count_type]);
}

static inline void inode_dec_dirty_pages(struct inode *inode)
{
	if (!S_ISDIR(inode->i_mode) && !S_ISREG(inode->i_mode) &&
			!S_ISLNK(inode->i_mode))
		return;

	atomic_dec(&F2FS_I(inode)->dirty_pages);
	dec_page_count(F2FS_I_SB(inode), S_ISDIR(inode->i_mode) ?
				F2FS_DIRTY_DENTS : F2FS_DIRTY_DATA);
	if (IS_NOQUOTA(inode))
		dec_page_count(F2FS_I_SB(inode), F2FS_DIRTY_QDATA);
}

static inline s64 get_pages(struct f2fs_sb_info *sbi, int count_type)
{
	return atomic_read(&sbi->nr_pages[count_type]);
}

static inline int get_dirty_pages(struct inode *inode)
{
	return atomic_read(&F2FS_I(inode)->dirty_pages);
}

static inline int get_blocktype_secs(struct f2fs_sb_info *sbi, int block_type)
{
	unsigned int pages_per_sec = sbi->segs_per_sec * sbi->blocks_per_seg;
	unsigned int segs = (get_pages(sbi, block_type) + pages_per_sec - 1) >>
						sbi->log_blocks_per_seg;

	return segs / sbi->segs_per_sec;
}

static inline block_t valid_user_blocks(struct f2fs_sb_info *sbi)
{
	return sbi->total_valid_block_count;
}

static inline block_t discard_blocks(struct f2fs_sb_info *sbi)
{
	return sbi->discard_blks;
}

static inline unsigned long __bitmap_size(struct f2fs_sb_info *sbi, int flag)
{
	struct f2fs_checkpoint *ckpt = F2FS_CKPT(sbi);

	/* return NAT or SIT bitmap */
	if (flag == NAT_BITMAP)
		return le32_to_cpu(ckpt->nat_ver_bitmap_bytesize);
	else if (flag == SIT_BITMAP)
		return le32_to_cpu(ckpt->sit_ver_bitmap_bytesize);

	return 0;
}

static inline block_t __cp_payload(struct f2fs_sb_info *sbi)
{
	return le32_to_cpu(F2FS_RAW_SUPER(sbi)->cp_payload);
}

static inline void *__bitmap_ptr(struct f2fs_sb_info *sbi, int flag)
{
	struct f2fs_checkpoint *ckpt = F2FS_CKPT(sbi);
	int offset;

	if (is_set_ckpt_flags(sbi, CP_LARGE_NAT_BITMAP_FLAG)) {
		offset = (flag == SIT_BITMAP) ?
			le32_to_cpu(ckpt->nat_ver_bitmap_bytesize) : 0;
		/*
		 * if large_nat_bitmap feature is enabled, leave checksum
		 * protection for all nat/sit bitmaps.
		 */
		return &ckpt->sit_nat_version_bitmap + offset + sizeof(__le32);
	}

	if (__cp_payload(sbi) > 0) {
		if (flag == NAT_BITMAP)
			return &ckpt->sit_nat_version_bitmap;
		else
			return (unsigned char *)ckpt + F2FS_BLKSIZE;
	} else {
		offset = (flag == NAT_BITMAP) ?
			le32_to_cpu(ckpt->sit_ver_bitmap_bytesize) : 0;
		return &ckpt->sit_nat_version_bitmap + offset;
	}
}

static inline block_t __start_cp_addr(struct f2fs_sb_info *sbi)
{
	block_t start_addr = le32_to_cpu(F2FS_RAW_SUPER(sbi)->cp_blkaddr);

	if (sbi->cur_cp_pack == 2)
		start_addr += sbi->blocks_per_seg;
	return start_addr;
}

static inline block_t __start_cp_next_addr(struct f2fs_sb_info *sbi)
{
	block_t start_addr = le32_to_cpu(F2FS_RAW_SUPER(sbi)->cp_blkaddr);

	if (sbi->cur_cp_pack == 1)
		start_addr += sbi->blocks_per_seg;
	return start_addr;
}

static inline void __set_cp_next_pack(struct f2fs_sb_info *sbi)
{
	sbi->cur_cp_pack = (sbi->cur_cp_pack == 1) ? 2 : 1;
}

static inline block_t __start_sum_addr(struct f2fs_sb_info *sbi)
{
	return le32_to_cpu(F2FS_CKPT(sbi)->cp_pack_start_sum);
}

static inline int inc_valid_node_count(struct f2fs_sb_info *sbi,
					struct inode *inode, bool is_inode)
{
	block_t	valid_block_count;
<<<<<<< HEAD
	unsigned int valid_node_count;
=======
	unsigned int valid_node_count, user_block_count;
>>>>>>> 2bb70f40
	int err;

	if (is_inode) {
		if (inode) {
			err = dquot_alloc_inode(inode);
			if (err)
				return err;
		}
	} else {
		err = dquot_reserve_block(inode, 1);
		if (err)
			return err;
	}

	if (time_to_inject(sbi, FAULT_BLOCK)) {
		f2fs_show_injection_info(FAULT_BLOCK);
		goto enospc;
	}

	spin_lock(&sbi->stat_lock);

	valid_block_count = sbi->total_valid_block_count +
					sbi->current_reserved_blocks + 1;

	if (!__allow_reserved_blocks(sbi, inode, false))
		valid_block_count += F2FS_OPTION(sbi).root_reserved_blocks;
<<<<<<< HEAD
	if (unlikely(is_sbi_flag_set(sbi, SBI_CP_DISABLED)))
		valid_block_count += sbi->unusable_block_count;

	if (unlikely(valid_block_count > sbi->user_block_count)) {
=======
	user_block_count = sbi->user_block_count;
	if (unlikely(is_sbi_flag_set(sbi, SBI_CP_DISABLED)))
		user_block_count -= sbi->unusable_block_count;

	if (unlikely(valid_block_count > user_block_count)) {
>>>>>>> 2bb70f40
		spin_unlock(&sbi->stat_lock);
		goto enospc;
	}

	valid_node_count = sbi->total_valid_node_count + 1;
	if (unlikely(valid_node_count > sbi->total_node_count)) {
		spin_unlock(&sbi->stat_lock);
		goto enospc;
	}

	sbi->total_valid_node_count++;
	sbi->total_valid_block_count++;
	spin_unlock(&sbi->stat_lock);

	if (inode) {
		if (is_inode)
			f2fs_mark_inode_dirty_sync(inode, true);
		else
			f2fs_i_blocks_write(inode, 1, true, true);
	}

	percpu_counter_inc(&sbi->alloc_valid_block_count);
	return 0;

enospc:
	if (is_inode) {
		if (inode)
			dquot_free_inode(inode);
	} else {
		dquot_release_reservation_block(inode, 1);
	}
	return -ENOSPC;
}

static inline void dec_valid_node_count(struct f2fs_sb_info *sbi,
					struct inode *inode, bool is_inode)
{
	spin_lock(&sbi->stat_lock);

	f2fs_bug_on(sbi, !sbi->total_valid_block_count);
	f2fs_bug_on(sbi, !sbi->total_valid_node_count);

	sbi->total_valid_node_count--;
	sbi->total_valid_block_count--;
	if (sbi->reserved_blocks &&
		sbi->current_reserved_blocks < sbi->reserved_blocks)
		sbi->current_reserved_blocks++;

	spin_unlock(&sbi->stat_lock);

	if (is_inode) {
		dquot_free_inode(inode);
	} else {
		if (unlikely(inode->i_blocks == 0)) {
<<<<<<< HEAD
			f2fs_msg(sbi->sb, KERN_WARNING,
				"Inconsistent i_blocks, ino:%lu, iblocks:%llu",
				inode->i_ino,
				(unsigned long long)inode->i_blocks);
=======
			f2fs_warn(sbi, "Inconsistent i_blocks, ino:%lu, iblocks:%llu",
				  inode->i_ino,
				  (unsigned long long)inode->i_blocks);
>>>>>>> 2bb70f40
			set_sbi_flag(sbi, SBI_NEED_FSCK);
			return;
		}
		f2fs_i_blocks_write(inode, 1, false, true);
	}
}

static inline unsigned int valid_node_count(struct f2fs_sb_info *sbi)
{
	return sbi->total_valid_node_count;
}

static inline void inc_valid_inode_count(struct f2fs_sb_info *sbi)
{
	percpu_counter_inc(&sbi->total_valid_inode_count);
}

static inline void dec_valid_inode_count(struct f2fs_sb_info *sbi)
{
	percpu_counter_dec(&sbi->total_valid_inode_count);
}

static inline s64 valid_inode_count(struct f2fs_sb_info *sbi)
{
	return percpu_counter_sum_positive(&sbi->total_valid_inode_count);
}

static inline struct page *f2fs_grab_cache_page(struct address_space *mapping,
						pgoff_t index, bool for_write)
{
	struct page *page;

	if (IS_ENABLED(CONFIG_F2FS_FAULT_INJECTION)) {
		if (!for_write)
			page = find_get_page_flags(mapping, index,
							FGP_LOCK | FGP_ACCESSED);
		else
			page = find_lock_page(mapping, index);
		if (page)
			return page;

		if (time_to_inject(F2FS_M_SB(mapping), FAULT_PAGE_ALLOC)) {
			f2fs_show_injection_info(FAULT_PAGE_ALLOC);
			return NULL;
		}
	}

	if (!for_write)
		return grab_cache_page(mapping, index);
	return grab_cache_page_write_begin(mapping, index, AOP_FLAG_NOFS);
}

static inline struct page *f2fs_pagecache_get_page(
				struct address_space *mapping, pgoff_t index,
				int fgp_flags, gfp_t gfp_mask)
{
	if (time_to_inject(F2FS_M_SB(mapping), FAULT_PAGE_GET)) {
		f2fs_show_injection_info(FAULT_PAGE_GET);
		return NULL;
	}

	return pagecache_get_page(mapping, index, fgp_flags, gfp_mask);
}

static inline void f2fs_copy_page(struct page *src, struct page *dst)
{
	char *src_kaddr = kmap(src);
	char *dst_kaddr = kmap(dst);

	memcpy(dst_kaddr, src_kaddr, PAGE_SIZE);
	kunmap(dst);
	kunmap(src);
}

static inline void f2fs_put_page(struct page *page, int unlock)
{
	if (!page)
		return;

	if (unlock) {
		f2fs_bug_on(F2FS_P_SB(page), !PageLocked(page));
		unlock_page(page);
	}
	put_page(page);
}

static inline void f2fs_put_dnode(struct dnode_of_data *dn)
{
	if (dn->node_page)
		f2fs_put_page(dn->node_page, 1);
	if (dn->inode_page && dn->node_page != dn->inode_page)
		f2fs_put_page(dn->inode_page, 0);
	dn->node_page = NULL;
	dn->inode_page = NULL;
}

static inline struct kmem_cache *f2fs_kmem_cache_create(const char *name,
					size_t size)
{
	return kmem_cache_create(name, size, 0, SLAB_RECLAIM_ACCOUNT, NULL);
}

static inline void *f2fs_kmem_cache_alloc(struct kmem_cache *cachep,
						gfp_t flags)
{
	void *entry;

	entry = kmem_cache_alloc(cachep, flags);
	if (!entry)
		entry = kmem_cache_alloc(cachep, flags | __GFP_NOFAIL);
	return entry;
}

static inline struct bio *f2fs_bio_alloc(struct f2fs_sb_info *sbi,
						int npages, bool no_fail)
{
	struct bio *bio;

	if (no_fail) {
		/* No failure on bio allocation */
		bio = bio_alloc(GFP_NOIO, npages);
		if (!bio)
			bio = bio_alloc(GFP_NOIO | __GFP_NOFAIL, npages);
		return bio;
	}
	if (time_to_inject(sbi, FAULT_ALLOC_BIO)) {
		f2fs_show_injection_info(FAULT_ALLOC_BIO);
		return NULL;
	}

	return bio_alloc(GFP_KERNEL, npages);
}

static inline bool is_idle(struct f2fs_sb_info *sbi, int type)
{
<<<<<<< HEAD
=======
	if (sbi->gc_mode == GC_URGENT)
		return true;

>>>>>>> 2bb70f40
	if (get_pages(sbi, F2FS_RD_DATA) || get_pages(sbi, F2FS_RD_NODE) ||
		get_pages(sbi, F2FS_RD_META) || get_pages(sbi, F2FS_WB_DATA) ||
		get_pages(sbi, F2FS_WB_CP_DATA) ||
		get_pages(sbi, F2FS_DIO_READ) ||
		get_pages(sbi, F2FS_DIO_WRITE))
		return false;

<<<<<<< HEAD
	if (SM_I(sbi) && SM_I(sbi)->dcc_info &&
=======
	if (type != DISCARD_TIME && SM_I(sbi) && SM_I(sbi)->dcc_info &&
>>>>>>> 2bb70f40
			atomic_read(&SM_I(sbi)->dcc_info->queued_discard))
		return false;

	if (SM_I(sbi) && SM_I(sbi)->fcc_info &&
			atomic_read(&SM_I(sbi)->fcc_info->queued_flush))
		return false;

	return f2fs_time_over(sbi, type);
}

static inline void f2fs_radix_tree_insert(struct radix_tree_root *root,
				unsigned long index, void *item)
{
	while (radix_tree_insert(root, index, item))
		cond_resched();
}

#define RAW_IS_INODE(p)	((p)->footer.nid == (p)->footer.ino)

static inline bool IS_INODE(struct page *page)
{
	struct f2fs_node *p = F2FS_NODE(page);

	return RAW_IS_INODE(p);
}

static inline int offset_in_addr(struct f2fs_inode *i)
{
	return (i->i_inline & F2FS_EXTRA_ATTR) ?
			(le16_to_cpu(i->i_extra_isize) / sizeof(__le32)) : 0;
}

static inline __le32 *blkaddr_in_node(struct f2fs_node *node)
{
	return RAW_IS_INODE(node) ? node->i.i_addr : node->dn.addr;
}

static inline int f2fs_has_extra_attr(struct inode *inode);
static inline block_t datablock_addr(struct inode *inode,
			struct page *node_page, unsigned int offset)
{
	struct f2fs_node *raw_node;
	__le32 *addr_array;
	int base = 0;
	bool is_inode = IS_INODE(node_page);

	raw_node = F2FS_NODE(node_page);

	/* from GC path only */
	if (is_inode) {
		if (!inode)
			base = offset_in_addr(&raw_node->i);
		else if (f2fs_has_extra_attr(inode))
			base = get_extra_isize(inode);
	}

	addr_array = blkaddr_in_node(raw_node);
	return le32_to_cpu(addr_array[base + offset]);
}

static inline int f2fs_test_bit(unsigned int nr, char *addr)
{
	int mask;

	addr += (nr >> 3);
	mask = 1 << (7 - (nr & 0x07));
	return mask & *addr;
}

static inline void f2fs_set_bit(unsigned int nr, char *addr)
{
	int mask;

	addr += (nr >> 3);
	mask = 1 << (7 - (nr & 0x07));
	*addr |= mask;
}

static inline void f2fs_clear_bit(unsigned int nr, char *addr)
{
	int mask;

	addr += (nr >> 3);
	mask = 1 << (7 - (nr & 0x07));
	*addr &= ~mask;
}

static inline int f2fs_test_and_set_bit(unsigned int nr, char *addr)
{
	int mask;
	int ret;

	addr += (nr >> 3);
	mask = 1 << (7 - (nr & 0x07));
	ret = mask & *addr;
	*addr |= mask;
	return ret;
}

static inline int f2fs_test_and_clear_bit(unsigned int nr, char *addr)
{
	int mask;
	int ret;

	addr += (nr >> 3);
	mask = 1 << (7 - (nr & 0x07));
	ret = mask & *addr;
	*addr &= ~mask;
	return ret;
}

static inline void f2fs_change_bit(unsigned int nr, char *addr)
{
	int mask;

	addr += (nr >> 3);
	mask = 1 << (7 - (nr & 0x07));
	*addr ^= mask;
}

/*
<<<<<<< HEAD
 * Inode flags
 */
#define F2FS_SECRM_FL			0x00000001 /* Secure deletion */
#define F2FS_UNRM_FL			0x00000002 /* Undelete */
#define F2FS_COMPR_FL			0x00000004 /* Compress file */
=======
 * On-disk inode flags (f2fs_inode::i_flags)
 */
>>>>>>> 2bb70f40
#define F2FS_SYNC_FL			0x00000008 /* Synchronous updates */
#define F2FS_IMMUTABLE_FL		0x00000010 /* Immutable file */
#define F2FS_APPEND_FL			0x00000020 /* writes to file may only append */
#define F2FS_NODUMP_FL			0x00000040 /* do not dump file */
#define F2FS_NOATIME_FL			0x00000080 /* do not update atime */
<<<<<<< HEAD
/* Reserved for compression usage... */
#define F2FS_DIRTY_FL			0x00000100
#define F2FS_COMPRBLK_FL		0x00000200 /* One or more compressed clusters */
#define F2FS_NOCOMPR_FL			0x00000400 /* Don't compress */
#define F2FS_ENCRYPT_FL			0x00000800 /* encrypted file */
/* End compression flags --- maybe not all used */
#define F2FS_INDEX_FL			0x00001000 /* hash-indexed directory */
#define F2FS_IMAGIC_FL			0x00002000 /* AFS directory */
#define F2FS_JOURNAL_DATA_FL		0x00004000 /* file data should be journaled */
#define F2FS_NOTAIL_FL			0x00008000 /* file tail should not be merged */
#define F2FS_DIRSYNC_FL			0x00010000 /* dirsync behaviour (directories only) */
#define F2FS_TOPDIR_FL			0x00020000 /* Top of directory hierarchies*/
#define F2FS_HUGE_FILE_FL               0x00040000 /* Set to each huge file */
#define F2FS_EXTENTS_FL			0x00080000 /* Inode uses extents */
#define F2FS_EA_INODE_FL	        0x00200000 /* Inode used for large EA */
#define F2FS_EOFBLOCKS_FL		0x00400000 /* Blocks allocated beyond EOF */
#define F2FS_NOCOW_FL			0x00800000 /* Do not cow file */
#define F2FS_INLINE_DATA_FL		0x10000000 /* Inode has inline data. */
#define F2FS_PROJINHERIT_FL		0x20000000 /* Create with parents projid */
#define F2FS_RESERVED_FL		0x80000000 /* reserved for ext4 lib */

#define F2FS_FL_USER_VISIBLE		0x30CBDFFF /* User visible flags */
#define F2FS_FL_USER_MODIFIABLE		0x204BC0FF /* User modifiable flags */

/* Flags we can manipulate with through F2FS_IOC_FSSETXATTR */
#define F2FS_FL_XFLAG_VISIBLE		(F2FS_SYNC_FL | \
					 F2FS_IMMUTABLE_FL | \
					 F2FS_APPEND_FL | \
					 F2FS_NODUMP_FL | \
					 F2FS_NOATIME_FL | \
					 F2FS_PROJINHERIT_FL)

/* Flags that should be inherited by new inodes from their parent. */
#define F2FS_FL_INHERITED (F2FS_SECRM_FL | F2FS_UNRM_FL | F2FS_COMPR_FL |\
			   F2FS_SYNC_FL | F2FS_NODUMP_FL | F2FS_NOATIME_FL |\
			   F2FS_NOCOMPR_FL | F2FS_JOURNAL_DATA_FL |\
			   F2FS_NOTAIL_FL | F2FS_DIRSYNC_FL |\
			   F2FS_PROJINHERIT_FL)

/* Flags that are appropriate for regular files (all but dir-specific ones). */
#define F2FS_REG_FLMASK		(~(F2FS_DIRSYNC_FL | F2FS_TOPDIR_FL))
=======
#define F2FS_INDEX_FL			0x00001000 /* hash-indexed directory */
#define F2FS_DIRSYNC_FL			0x00010000 /* dirsync behaviour (directories only) */
#define F2FS_PROJINHERIT_FL		0x20000000 /* Create with parents projid */
#define F2FS_CASEFOLD_FL		0x40000000 /* Casefolded file */

/* Flags that should be inherited by new inodes from their parent. */
#define F2FS_FL_INHERITED (F2FS_SYNC_FL | F2FS_NODUMP_FL | F2FS_NOATIME_FL | \
			   F2FS_DIRSYNC_FL | F2FS_PROJINHERIT_FL | \
			   F2FS_CASEFOLD_FL)

/* Flags that are appropriate for regular files (all but dir-specific ones). */
#define F2FS_REG_FLMASK		(~(F2FS_DIRSYNC_FL | F2FS_PROJINHERIT_FL | \
				F2FS_CASEFOLD_FL))
>>>>>>> 2bb70f40

/* Flags that are appropriate for non-directories/regular files. */
#define F2FS_OTHER_FLMASK	(F2FS_NODUMP_FL | F2FS_NOATIME_FL)

static inline __u32 f2fs_mask_flags(umode_t mode, __u32 flags)
{
	if (S_ISDIR(mode))
		return flags;
	else if (S_ISREG(mode))
		return flags & F2FS_REG_FLMASK;
	else
		return flags & F2FS_OTHER_FLMASK;
}

/* used for f2fs_inode_info->flags */
enum {
	FI_NEW_INODE,		/* indicate newly allocated inode */
	FI_DIRTY_INODE,		/* indicate inode is dirty or not */
	FI_AUTO_RECOVER,	/* indicate inode is recoverable */
	FI_DIRTY_DIR,		/* indicate directory has dirty pages */
	FI_INC_LINK,		/* need to increment i_nlink */
	FI_ACL_MODE,		/* indicate acl mode */
	FI_NO_ALLOC,		/* should not allocate any blocks */
	FI_FREE_NID,		/* free allocated nide */
	FI_NO_EXTENT,		/* not to use the extent cache */
	FI_INLINE_XATTR,	/* used for inline xattr */
	FI_INLINE_DATA,		/* used for inline data*/
	FI_INLINE_DENTRY,	/* used for inline dentry */
	FI_APPEND_WRITE,	/* inode has appended data */
	FI_UPDATE_WRITE,	/* inode has in-place-update data */
	FI_NEED_IPU,		/* used for ipu per file */
	FI_ATOMIC_FILE,		/* indicate atomic file */
	FI_ATOMIC_COMMIT,	/* indicate the state of atomical committing */
	FI_VOLATILE_FILE,	/* indicate volatile file */
	FI_FIRST_BLOCK_WRITTEN,	/* indicate #0 data block was written */
	FI_DROP_CACHE,		/* drop dirty page cache */
	FI_DATA_EXIST,		/* indicate data exists */
	FI_INLINE_DOTS,		/* indicate inline dot dentries */
	FI_DO_DEFRAG,		/* indicate defragment is running */
	FI_DIRTY_FILE,		/* indicate regular/symlink has dirty pages */
	FI_NO_PREALLOC,		/* indicate skipped preallocated blocks */
	FI_HOT_DATA,		/* indicate file is hot */
	FI_EXTRA_ATTR,		/* indicate file has extra attribute */
	FI_PROJ_INHERIT,	/* indicate file inherits projectid */
	FI_PIN_FILE,		/* indicate file should not be gced */
	FI_ATOMIC_REVOKE_REQUEST, /* request to drop atomic data */
<<<<<<< HEAD
=======
	FI_VERITY_IN_PROGRESS,	/* building fs-verity Merkle tree */
>>>>>>> 2bb70f40
};

static inline void __mark_inode_dirty_flag(struct inode *inode,
						int flag, bool set)
{
	switch (flag) {
	case FI_INLINE_XATTR:
	case FI_INLINE_DATA:
	case FI_INLINE_DENTRY:
	case FI_NEW_INODE:
		if (set)
			return;
		/* fall through */
	case FI_DATA_EXIST:
	case FI_INLINE_DOTS:
	case FI_PIN_FILE:
		f2fs_mark_inode_dirty_sync(inode, true);
	}
}

static inline void set_inode_flag(struct inode *inode, int flag)
{
	if (!test_bit(flag, &F2FS_I(inode)->flags))
		set_bit(flag, &F2FS_I(inode)->flags);
	__mark_inode_dirty_flag(inode, flag, true);
}

static inline int is_inode_flag_set(struct inode *inode, int flag)
{
	return test_bit(flag, &F2FS_I(inode)->flags);
}

static inline void clear_inode_flag(struct inode *inode, int flag)
{
	if (test_bit(flag, &F2FS_I(inode)->flags))
		clear_bit(flag, &F2FS_I(inode)->flags);
	__mark_inode_dirty_flag(inode, flag, false);
}

static inline bool f2fs_verity_in_progress(struct inode *inode)
{
	return IS_ENABLED(CONFIG_FS_VERITY) &&
	       is_inode_flag_set(inode, FI_VERITY_IN_PROGRESS);
}

static inline void set_acl_inode(struct inode *inode, umode_t mode)
{
	F2FS_I(inode)->i_acl_mode = mode;
	set_inode_flag(inode, FI_ACL_MODE);
	f2fs_mark_inode_dirty_sync(inode, false);
}

static inline void f2fs_i_links_write(struct inode *inode, bool inc)
{
	if (inc)
		inc_nlink(inode);
	else
		drop_nlink(inode);
	f2fs_mark_inode_dirty_sync(inode, true);
}

static inline void f2fs_i_blocks_write(struct inode *inode,
					block_t diff, bool add, bool claim)
{
	bool clean = !is_inode_flag_set(inode, FI_DIRTY_INODE);
	bool recover = is_inode_flag_set(inode, FI_AUTO_RECOVER);

	/* add = 1, claim = 1 should be dquot_reserve_block in pair */
	if (add) {
		if (claim)
			dquot_claim_block(inode, diff);
		else
			dquot_alloc_block_nofail(inode, diff);
	} else {
		dquot_free_block(inode, diff);
	}

	f2fs_mark_inode_dirty_sync(inode, true);
	if (clean || recover)
		set_inode_flag(inode, FI_AUTO_RECOVER);
}

static inline void f2fs_i_size_write(struct inode *inode, loff_t i_size)
{
	bool clean = !is_inode_flag_set(inode, FI_DIRTY_INODE);
	bool recover = is_inode_flag_set(inode, FI_AUTO_RECOVER);

	if (i_size_read(inode) == i_size)
		return;

	i_size_write(inode, i_size);
	f2fs_mark_inode_dirty_sync(inode, true);
	if (clean || recover)
		set_inode_flag(inode, FI_AUTO_RECOVER);
}

static inline void f2fs_i_depth_write(struct inode *inode, unsigned int depth)
{
	F2FS_I(inode)->i_current_depth = depth;
	f2fs_mark_inode_dirty_sync(inode, true);
}

static inline void f2fs_i_gc_failures_write(struct inode *inode,
					unsigned int count)
{
	F2FS_I(inode)->i_gc_failures[GC_FAILURE_PIN] = count;
	f2fs_mark_inode_dirty_sync(inode, true);
}

static inline void f2fs_i_xnid_write(struct inode *inode, nid_t xnid)
{
	F2FS_I(inode)->i_xattr_nid = xnid;
	f2fs_mark_inode_dirty_sync(inode, true);
}

static inline void f2fs_i_pino_write(struct inode *inode, nid_t pino)
{
	F2FS_I(inode)->i_pino = pino;
	f2fs_mark_inode_dirty_sync(inode, true);
}

static inline void get_inline_info(struct inode *inode, struct f2fs_inode *ri)
{
	struct f2fs_inode_info *fi = F2FS_I(inode);

	if (ri->i_inline & F2FS_INLINE_XATTR)
		set_bit(FI_INLINE_XATTR, &fi->flags);
	if (ri->i_inline & F2FS_INLINE_DATA)
		set_bit(FI_INLINE_DATA, &fi->flags);
	if (ri->i_inline & F2FS_INLINE_DENTRY)
		set_bit(FI_INLINE_DENTRY, &fi->flags);
	if (ri->i_inline & F2FS_DATA_EXIST)
		set_bit(FI_DATA_EXIST, &fi->flags);
	if (ri->i_inline & F2FS_INLINE_DOTS)
		set_bit(FI_INLINE_DOTS, &fi->flags);
	if (ri->i_inline & F2FS_EXTRA_ATTR)
		set_bit(FI_EXTRA_ATTR, &fi->flags);
	if (ri->i_inline & F2FS_PIN_FILE)
		set_bit(FI_PIN_FILE, &fi->flags);
}

static inline void set_raw_inline(struct inode *inode, struct f2fs_inode *ri)
{
	ri->i_inline = 0;

	if (is_inode_flag_set(inode, FI_INLINE_XATTR))
		ri->i_inline |= F2FS_INLINE_XATTR;
	if (is_inode_flag_set(inode, FI_INLINE_DATA))
		ri->i_inline |= F2FS_INLINE_DATA;
	if (is_inode_flag_set(inode, FI_INLINE_DENTRY))
		ri->i_inline |= F2FS_INLINE_DENTRY;
	if (is_inode_flag_set(inode, FI_DATA_EXIST))
		ri->i_inline |= F2FS_DATA_EXIST;
	if (is_inode_flag_set(inode, FI_INLINE_DOTS))
		ri->i_inline |= F2FS_INLINE_DOTS;
	if (is_inode_flag_set(inode, FI_EXTRA_ATTR))
		ri->i_inline |= F2FS_EXTRA_ATTR;
	if (is_inode_flag_set(inode, FI_PIN_FILE))
		ri->i_inline |= F2FS_PIN_FILE;
}

static inline int f2fs_has_extra_attr(struct inode *inode)
{
	return is_inode_flag_set(inode, FI_EXTRA_ATTR);
}

static inline int f2fs_has_inline_xattr(struct inode *inode)
{
	return is_inode_flag_set(inode, FI_INLINE_XATTR);
}

static inline unsigned int addrs_per_inode(struct inode *inode)
{
	unsigned int addrs = CUR_ADDRS_PER_INODE(inode) -
				get_inline_xattr_addrs(inode);
	return ALIGN_DOWN(addrs, 1);
<<<<<<< HEAD
}

static inline unsigned int addrs_per_block(struct inode *inode)
{
	return ALIGN_DOWN(DEF_ADDRS_PER_BLOCK, 1);
}

=======
}

static inline unsigned int addrs_per_block(struct inode *inode)
{
	return ALIGN_DOWN(DEF_ADDRS_PER_BLOCK, 1);
}

>>>>>>> 2bb70f40
static inline void *inline_xattr_addr(struct inode *inode, struct page *page)
{
	struct f2fs_inode *ri = F2FS_INODE(page);

	return (void *)&(ri->i_addr[DEF_ADDRS_PER_INODE -
					get_inline_xattr_addrs(inode)]);
}

static inline int inline_xattr_size(struct inode *inode)
{
	if (f2fs_has_inline_xattr(inode))
		return get_inline_xattr_addrs(inode) * sizeof(__le32);
	return 0;
}

static inline int f2fs_has_inline_data(struct inode *inode)
{
	return is_inode_flag_set(inode, FI_INLINE_DATA);
}

static inline int f2fs_exist_data(struct inode *inode)
{
	return is_inode_flag_set(inode, FI_DATA_EXIST);
}

static inline int f2fs_has_inline_dots(struct inode *inode)
{
	return is_inode_flag_set(inode, FI_INLINE_DOTS);
}

static inline bool f2fs_is_pinned_file(struct inode *inode)
{
	return is_inode_flag_set(inode, FI_PIN_FILE);
}

static inline bool f2fs_is_atomic_file(struct inode *inode)
{
	return is_inode_flag_set(inode, FI_ATOMIC_FILE);
}

static inline bool f2fs_is_commit_atomic_write(struct inode *inode)
{
	return is_inode_flag_set(inode, FI_ATOMIC_COMMIT);
}

static inline bool f2fs_is_volatile_file(struct inode *inode)
{
	return is_inode_flag_set(inode, FI_VOLATILE_FILE);
}

static inline bool f2fs_is_first_block_written(struct inode *inode)
{
	return is_inode_flag_set(inode, FI_FIRST_BLOCK_WRITTEN);
}

static inline bool f2fs_is_drop_cache(struct inode *inode)
{
	return is_inode_flag_set(inode, FI_DROP_CACHE);
}

static inline void *inline_data_addr(struct inode *inode, struct page *page)
{
	struct f2fs_inode *ri = F2FS_INODE(page);
	int extra_size = get_extra_isize(inode);

	return (void *)&(ri->i_addr[extra_size + DEF_INLINE_RESERVED_SIZE]);
}

static inline int f2fs_has_inline_dentry(struct inode *inode)
{
	return is_inode_flag_set(inode, FI_INLINE_DENTRY);
}

static inline int is_file(struct inode *inode, int type)
{
	return F2FS_I(inode)->i_advise & type;
}

static inline void set_file(struct inode *inode, int type)
{
	F2FS_I(inode)->i_advise |= type;
	f2fs_mark_inode_dirty_sync(inode, true);
}

static inline void clear_file(struct inode *inode, int type)
{
	F2FS_I(inode)->i_advise &= ~type;
	f2fs_mark_inode_dirty_sync(inode, true);
}

static inline bool f2fs_skip_inode_update(struct inode *inode, int dsync)
{
	bool ret;

	if (dsync) {
		struct f2fs_sb_info *sbi = F2FS_I_SB(inode);

		spin_lock(&sbi->inode_lock[DIRTY_META]);
		ret = list_empty(&F2FS_I(inode)->gdirty_list);
		spin_unlock(&sbi->inode_lock[DIRTY_META]);
		return ret;
	}
	if (!is_inode_flag_set(inode, FI_AUTO_RECOVER) ||
			file_keep_isize(inode) ||
			i_size_read(inode) & ~PAGE_MASK)
		return false;

	if (!timespec_equal(F2FS_I(inode)->i_disk_time, &inode->i_atime))
		return false;
	if (!timespec_equal(F2FS_I(inode)->i_disk_time + 1, &inode->i_ctime))
		return false;
	if (!timespec_equal(F2FS_I(inode)->i_disk_time + 2, &inode->i_mtime))
<<<<<<< HEAD
		return false;
	if (!timespec_equal(F2FS_I(inode)->i_disk_time + 3,
						&F2FS_I(inode)->i_crtime))
		return false;
=======
		return false;
	if (!timespec_equal(F2FS_I(inode)->i_disk_time + 3,
						&F2FS_I(inode)->i_crtime))
		return false;
>>>>>>> 2bb70f40

	down_read(&F2FS_I(inode)->i_sem);
	ret = F2FS_I(inode)->last_disk_size == i_size_read(inode);
	up_read(&F2FS_I(inode)->i_sem);

	return ret;
}

static inline bool f2fs_readonly(struct super_block *sb)
{
	return sb_rdonly(sb);
}

static inline bool f2fs_cp_error(struct f2fs_sb_info *sbi)
{
	return is_set_ckpt_flags(sbi, CP_ERROR_FLAG);
}

static inline bool is_dot_dotdot(const struct qstr *str)
{
	if (str->len == 1 && str->name[0] == '.')
		return true;

	if (str->len == 2 && str->name[0] == '.' && str->name[1] == '.')
		return true;

	return false;
}

static inline bool f2fs_may_extent_tree(struct inode *inode)
{
	struct f2fs_sb_info *sbi = F2FS_I_SB(inode);

	if (!test_opt(sbi, EXTENT_CACHE) ||
			is_inode_flag_set(inode, FI_NO_EXTENT))
		return false;

	/*
	 * for recovered files during mount do not create extents
	 * if shrinker is not registered.
	 */
	if (list_empty(&sbi->s_list))
		return false;

	return S_ISREG(inode->i_mode);
}

static inline void *f2fs_kmalloc(struct f2fs_sb_info *sbi,
					size_t size, gfp_t flags)
{
	void *ret;

	if (time_to_inject(sbi, FAULT_KMALLOC)) {
		f2fs_show_injection_info(FAULT_KMALLOC);
		return NULL;
	}

	ret = kmalloc(size, flags);
	if (ret)
		return ret;

	return kvmalloc(size, flags);
}

static inline void *f2fs_kzalloc(struct f2fs_sb_info *sbi,
					size_t size, gfp_t flags)
{
	return f2fs_kmalloc(sbi, size, flags | __GFP_ZERO);
}

static inline void *f2fs_kvmalloc(struct f2fs_sb_info *sbi,
					size_t size, gfp_t flags)
{
	if (time_to_inject(sbi, FAULT_KVMALLOC)) {
		f2fs_show_injection_info(FAULT_KVMALLOC);
		return NULL;
	}

	return kvmalloc(size, flags);
}

static inline void *f2fs_kvzalloc(struct f2fs_sb_info *sbi,
					size_t size, gfp_t flags)
{
	return f2fs_kvmalloc(sbi, size, flags | __GFP_ZERO);
}

static inline int get_extra_isize(struct inode *inode)
{
	return F2FS_I(inode)->i_extra_isize / sizeof(__le32);
}

static inline int get_inline_xattr_addrs(struct inode *inode)
{
	return F2FS_I(inode)->i_inline_xattr_size;
}

#define f2fs_get_inode_mode(i) \
	((is_inode_flag_set(i, FI_ACL_MODE)) ? \
	 (F2FS_I(i)->i_acl_mode) : ((i)->i_mode))

#define F2FS_TOTAL_EXTRA_ATTR_SIZE			\
	(offsetof(struct f2fs_inode, i_extra_end) -	\
	offsetof(struct f2fs_inode, i_extra_isize))	\

#define F2FS_OLD_ATTRIBUTE_SIZE	(offsetof(struct f2fs_inode, i_addr))
#define F2FS_FITS_IN_INODE(f2fs_inode, extra_isize, field)		\
		((offsetof(typeof(*(f2fs_inode)), field) +	\
		sizeof((f2fs_inode)->field))			\
		<= (F2FS_OLD_ATTRIBUTE_SIZE + (extra_isize)))	\

static inline void f2fs_reset_iostat(struct f2fs_sb_info *sbi)
{
	int i;

	spin_lock(&sbi->iostat_lock);
	for (i = 0; i < NR_IO_TYPE; i++)
		sbi->write_iostat[i] = 0;
	spin_unlock(&sbi->iostat_lock);
}

static inline void f2fs_update_iostat(struct f2fs_sb_info *sbi,
			enum iostat_type type, unsigned long long io_bytes)
{
	if (!sbi->iostat_enable)
		return;
	spin_lock(&sbi->iostat_lock);
	sbi->write_iostat[type] += io_bytes;

	if (type == APP_WRITE_IO || type == APP_DIRECT_IO)
		sbi->write_iostat[APP_BUFFERED_IO] =
			sbi->write_iostat[APP_WRITE_IO] -
			sbi->write_iostat[APP_DIRECT_IO];
	spin_unlock(&sbi->iostat_lock);
}

#define __is_large_section(sbi)		((sbi)->segs_per_sec > 1)

#define __is_meta_io(fio) (PAGE_TYPE_OF_BIO((fio)->type) == META)

bool f2fs_is_valid_blkaddr(struct f2fs_sb_info *sbi,
					block_t blkaddr, int type);
static inline void verify_blkaddr(struct f2fs_sb_info *sbi,
					block_t blkaddr, int type)
{
	if (!f2fs_is_valid_blkaddr(sbi, blkaddr, type)) {
		f2fs_err(sbi, "invalid blkaddr: %u, type: %d, run fsck to fix.",
			 blkaddr, type);
		f2fs_bug_on(sbi, 1);
	}
}

static inline bool __is_valid_data_blkaddr(block_t blkaddr)
{
	if (blkaddr == NEW_ADDR || blkaddr == NULL_ADDR)
		return false;
	return true;
}

static inline void f2fs_set_page_private(struct page *page,
						unsigned long data)
{
	if (PagePrivate(page))
		return;

	get_page(page);
	SetPagePrivate(page);
	set_page_private(page, data);
}

static inline void f2fs_clear_page_private(struct page *page)
{
	if (!PagePrivate(page))
		return;

	set_page_private(page, 0);
	ClearPagePrivate(page);
	f2fs_put_page(page, 0);
}

/*
 * file.c
 */
int f2fs_sync_file(struct file *file, loff_t start, loff_t end, int datasync);
void f2fs_truncate_data_blocks(struct dnode_of_data *dn);
int f2fs_truncate_blocks(struct inode *inode, u64 from, bool lock);
int f2fs_truncate(struct inode *inode);
int f2fs_getattr(const struct path *path, struct kstat *stat,
			u32 request_mask, unsigned int flags);
int f2fs_setattr(struct dentry *dentry, struct iattr *attr);
int f2fs_truncate_hole(struct inode *inode, pgoff_t pg_start, pgoff_t pg_end);
void f2fs_truncate_data_blocks_range(struct dnode_of_data *dn, int count);
int f2fs_precache_extents(struct inode *inode);
long f2fs_ioctl(struct file *filp, unsigned int cmd, unsigned long arg);
long f2fs_compat_ioctl(struct file *file, unsigned int cmd, unsigned long arg);
int f2fs_transfer_project_quota(struct inode *inode, kprojid_t kprojid);
int f2fs_pin_file_control(struct inode *inode, bool inc);

/*
 * inode.c
 */
void f2fs_set_inode_flags(struct inode *inode);
bool f2fs_inode_chksum_verify(struct f2fs_sb_info *sbi, struct page *page);
void f2fs_inode_chksum_set(struct f2fs_sb_info *sbi, struct page *page);
struct inode *f2fs_iget(struct super_block *sb, unsigned long ino);
struct inode *f2fs_iget_retry(struct super_block *sb, unsigned long ino);
int f2fs_try_to_free_nats(struct f2fs_sb_info *sbi, int nr_shrink);
void f2fs_update_inode(struct inode *inode, struct page *node_page);
void f2fs_update_inode_page(struct inode *inode);
int f2fs_write_inode(struct inode *inode, struct writeback_control *wbc);
void f2fs_evict_inode(struct inode *inode);
void f2fs_handle_failed_inode(struct inode *inode);

/*
 * namei.c
 */
int f2fs_update_extension_list(struct f2fs_sb_info *sbi, const char *name,
							bool hot, bool set);
struct dentry *f2fs_get_parent(struct dentry *child);

extern int f2fs_ci_compare(const struct inode *parent,
			   const struct qstr *name,
			   const struct qstr *entry,
			   bool quick);

/*
 * dir.c
 */
unsigned char f2fs_get_de_type(struct f2fs_dir_entry *de);
struct f2fs_dir_entry *f2fs_find_target_dentry(struct fscrypt_name *fname,
			f2fs_hash_t namehash, int *max_slots,
			struct f2fs_dentry_ptr *d);
int f2fs_fill_dentries(struct dir_context *ctx, struct f2fs_dentry_ptr *d,
			unsigned int start_pos, struct fscrypt_str *fstr);
void f2fs_do_make_empty_dir(struct inode *inode, struct inode *parent,
			struct f2fs_dentry_ptr *d);
struct page *f2fs_init_inode_metadata(struct inode *inode, struct inode *dir,
			const struct qstr *new_name,
			const struct qstr *orig_name, struct page *dpage);
void f2fs_update_parent_metadata(struct inode *dir, struct inode *inode,
			unsigned int current_depth);
int f2fs_room_for_filename(const void *bitmap, int slots, int max_slots);
void f2fs_drop_nlink(struct inode *dir, struct inode *inode);
struct f2fs_dir_entry *__f2fs_find_entry(struct inode *dir,
			struct fscrypt_name *fname, struct page **res_page);
struct f2fs_dir_entry *f2fs_find_entry(struct inode *dir,
			const struct qstr *child, struct page **res_page);
struct f2fs_dir_entry *f2fs_parent_dir(struct inode *dir, struct page **p);
ino_t f2fs_inode_by_name(struct inode *dir, const struct qstr *qstr,
			struct page **page);
void f2fs_set_link(struct inode *dir, struct f2fs_dir_entry *de,
			struct page *page, struct inode *inode);
void f2fs_update_dentry(nid_t ino, umode_t mode, struct f2fs_dentry_ptr *d,
			const struct qstr *name, f2fs_hash_t name_hash,
			unsigned int bit_pos);
int f2fs_add_regular_entry(struct inode *dir, const struct qstr *new_name,
			const struct qstr *orig_name,
			struct inode *inode, nid_t ino, umode_t mode);
int f2fs_add_dentry(struct inode *dir, struct fscrypt_name *fname,
			struct inode *inode, nid_t ino, umode_t mode);
int f2fs_do_add_link(struct inode *dir, const struct qstr *name,
			struct inode *inode, nid_t ino, umode_t mode);
void f2fs_delete_entry(struct f2fs_dir_entry *dentry, struct page *page,
			struct inode *dir, struct inode *inode);
int f2fs_do_tmpfile(struct inode *inode, struct inode *dir);
bool f2fs_empty_dir(struct inode *dir);

static inline int f2fs_add_link(struct dentry *dentry, struct inode *inode)
{
	return f2fs_do_add_link(d_inode(dentry->d_parent), &dentry->d_name,
				inode, inode->i_ino, inode->i_mode);
}

/*
 * super.c
 */
int f2fs_inode_dirtied(struct inode *inode, bool sync);
void f2fs_inode_synced(struct inode *inode);
int f2fs_enable_quota_files(struct f2fs_sb_info *sbi, bool rdonly);
int f2fs_quota_sync(struct super_block *sb, int type);
void f2fs_quota_off_umount(struct super_block *sb);
int f2fs_commit_super(struct f2fs_sb_info *sbi, bool recover);
int f2fs_sync_fs(struct super_block *sb, int sync);
<<<<<<< HEAD
extern __printf(3, 4)
void f2fs_msg(struct super_block *sb, const char *level, const char *fmt, ...);
=======
>>>>>>> 2bb70f40
int f2fs_sanity_check_ckpt(struct f2fs_sb_info *sbi);

/*
 * hash.c
 */
f2fs_hash_t f2fs_dentry_hash(const struct inode *dir,
		const struct qstr *name_info, struct fscrypt_name *fname);

/*
 * node.c
 */
struct dnode_of_data;
struct node_info;

int f2fs_check_nid_range(struct f2fs_sb_info *sbi, nid_t nid);
bool f2fs_available_free_memory(struct f2fs_sb_info *sbi, int type);
bool f2fs_in_warm_node_list(struct f2fs_sb_info *sbi, struct page *page);
void f2fs_init_fsync_node_info(struct f2fs_sb_info *sbi);
void f2fs_del_fsync_node_entry(struct f2fs_sb_info *sbi, struct page *page);
void f2fs_reset_fsync_node_info(struct f2fs_sb_info *sbi);
int f2fs_need_dentry_mark(struct f2fs_sb_info *sbi, nid_t nid);
bool f2fs_is_checkpointed_node(struct f2fs_sb_info *sbi, nid_t nid);
bool f2fs_need_inode_block_update(struct f2fs_sb_info *sbi, nid_t ino);
int f2fs_get_node_info(struct f2fs_sb_info *sbi, nid_t nid,
						struct node_info *ni);
pgoff_t f2fs_get_next_page_offset(struct dnode_of_data *dn, pgoff_t pgofs);
int f2fs_get_dnode_of_data(struct dnode_of_data *dn, pgoff_t index, int mode);
int f2fs_truncate_inode_blocks(struct inode *inode, pgoff_t from);
int f2fs_truncate_xattr_node(struct inode *inode);
int f2fs_wait_on_node_pages_writeback(struct f2fs_sb_info *sbi,
					unsigned int seq_id);
int f2fs_remove_inode_page(struct inode *inode);
struct page *f2fs_new_inode_page(struct inode *inode);
struct page *f2fs_new_node_page(struct dnode_of_data *dn, unsigned int ofs);
void f2fs_ra_node_page(struct f2fs_sb_info *sbi, nid_t nid);
struct page *f2fs_get_node_page(struct f2fs_sb_info *sbi, pgoff_t nid);
struct page *f2fs_get_node_page_ra(struct page *parent, int start);
int f2fs_move_node_page(struct page *node_page, int gc_type);
int f2fs_fsync_node_pages(struct f2fs_sb_info *sbi, struct inode *inode,
			struct writeback_control *wbc, bool atomic,
			unsigned int *seq_id);
int f2fs_sync_node_pages(struct f2fs_sb_info *sbi,
			struct writeback_control *wbc,
			bool do_balance, enum iostat_type io_type);
int f2fs_build_free_nids(struct f2fs_sb_info *sbi, bool sync, bool mount);
bool f2fs_alloc_nid(struct f2fs_sb_info *sbi, nid_t *nid);
void f2fs_alloc_nid_done(struct f2fs_sb_info *sbi, nid_t nid);
void f2fs_alloc_nid_failed(struct f2fs_sb_info *sbi, nid_t nid);
int f2fs_try_to_free_nids(struct f2fs_sb_info *sbi, int nr_shrink);
void f2fs_recover_inline_xattr(struct inode *inode, struct page *page);
int f2fs_recover_xattr_data(struct inode *inode, struct page *page);
int f2fs_recover_inode_page(struct f2fs_sb_info *sbi, struct page *page);
int f2fs_restore_node_summary(struct f2fs_sb_info *sbi,
			unsigned int segno, struct f2fs_summary_block *sum);
int f2fs_flush_nat_entries(struct f2fs_sb_info *sbi, struct cp_control *cpc);
int f2fs_build_node_manager(struct f2fs_sb_info *sbi);
void f2fs_destroy_node_manager(struct f2fs_sb_info *sbi);
int __init f2fs_create_node_manager_caches(void);
void f2fs_destroy_node_manager_caches(void);

/*
 * segment.c
 */
bool f2fs_need_SSR(struct f2fs_sb_info *sbi);
void f2fs_register_inmem_page(struct inode *inode, struct page *page);
void f2fs_drop_inmem_pages_all(struct f2fs_sb_info *sbi, bool gc_failure);
void f2fs_drop_inmem_pages(struct inode *inode);
void f2fs_drop_inmem_page(struct inode *inode, struct page *page);
int f2fs_commit_inmem_pages(struct inode *inode);
void f2fs_balance_fs(struct f2fs_sb_info *sbi, bool need);
void f2fs_balance_fs_bg(struct f2fs_sb_info *sbi);
int f2fs_issue_flush(struct f2fs_sb_info *sbi, nid_t ino);
int f2fs_create_flush_cmd_control(struct f2fs_sb_info *sbi);
int f2fs_flush_device_cache(struct f2fs_sb_info *sbi);
void f2fs_destroy_flush_cmd_control(struct f2fs_sb_info *sbi, bool free);
void f2fs_invalidate_blocks(struct f2fs_sb_info *sbi, block_t addr);
bool f2fs_is_checkpointed_data(struct f2fs_sb_info *sbi, block_t blkaddr);
void f2fs_drop_discard_cmd(struct f2fs_sb_info *sbi);
void f2fs_stop_discard_thread(struct f2fs_sb_info *sbi);
bool f2fs_issue_discard_timeout(struct f2fs_sb_info *sbi);
void f2fs_clear_prefree_segments(struct f2fs_sb_info *sbi,
					struct cp_control *cpc);
void f2fs_dirty_to_prefree(struct f2fs_sb_info *sbi);
<<<<<<< HEAD
int f2fs_disable_cp_again(struct f2fs_sb_info *sbi);
void f2fs_release_discard_addrs(struct f2fs_sb_info *sbi);
int f2fs_npages_for_summary_flush(struct f2fs_sb_info *sbi, bool for_ra);
=======
block_t f2fs_get_unusable_blocks(struct f2fs_sb_info *sbi);
int f2fs_disable_cp_again(struct f2fs_sb_info *sbi, block_t unusable);
void f2fs_release_discard_addrs(struct f2fs_sb_info *sbi);
int f2fs_npages_for_summary_flush(struct f2fs_sb_info *sbi, bool for_ra);
void allocate_segment_for_resize(struct f2fs_sb_info *sbi, int type,
					unsigned int start, unsigned int end);
>>>>>>> 2bb70f40
void f2fs_allocate_new_segments(struct f2fs_sb_info *sbi);
int f2fs_trim_fs(struct f2fs_sb_info *sbi, struct fstrim_range *range);
bool f2fs_exist_trim_candidates(struct f2fs_sb_info *sbi,
					struct cp_control *cpc);
struct page *f2fs_get_sum_page(struct f2fs_sb_info *sbi, unsigned int segno);
void f2fs_update_meta_page(struct f2fs_sb_info *sbi, void *src,
					block_t blk_addr);
void f2fs_do_write_meta_page(struct f2fs_sb_info *sbi, struct page *page,
						enum iostat_type io_type);
void f2fs_do_write_node_page(unsigned int nid, struct f2fs_io_info *fio);
void f2fs_outplace_write_data(struct dnode_of_data *dn,
			struct f2fs_io_info *fio);
int f2fs_inplace_write_data(struct f2fs_io_info *fio);
void f2fs_do_replace_block(struct f2fs_sb_info *sbi, struct f2fs_summary *sum,
			block_t old_blkaddr, block_t new_blkaddr,
			bool recover_curseg, bool recover_newaddr);
void f2fs_replace_block(struct f2fs_sb_info *sbi, struct dnode_of_data *dn,
			block_t old_addr, block_t new_addr,
			unsigned char version, bool recover_curseg,
			bool recover_newaddr);
void f2fs_allocate_data_block(struct f2fs_sb_info *sbi, struct page *page,
			block_t old_blkaddr, block_t *new_blkaddr,
			struct f2fs_summary *sum, int type,
			struct f2fs_io_info *fio, bool add_list);
void f2fs_wait_on_page_writeback(struct page *page,
			enum page_type type, bool ordered, bool locked);
void f2fs_wait_on_block_writeback(struct inode *inode, block_t blkaddr);
void f2fs_wait_on_block_writeback_range(struct inode *inode, block_t blkaddr,
								block_t len);
void f2fs_write_data_summaries(struct f2fs_sb_info *sbi, block_t start_blk);
void f2fs_write_node_summaries(struct f2fs_sb_info *sbi, block_t start_blk);
int f2fs_lookup_journal_in_cursum(struct f2fs_journal *journal, int type,
			unsigned int val, int alloc);
void f2fs_flush_sit_entries(struct f2fs_sb_info *sbi, struct cp_control *cpc);
int f2fs_build_segment_manager(struct f2fs_sb_info *sbi);
void f2fs_destroy_segment_manager(struct f2fs_sb_info *sbi);
int __init f2fs_create_segment_manager_caches(void);
void f2fs_destroy_segment_manager_caches(void);
int f2fs_rw_hint_to_seg_type(enum rw_hint hint);
enum rw_hint f2fs_io_type_to_rw_hint(struct f2fs_sb_info *sbi,
			enum page_type type, enum temp_type temp);

/*
 * checkpoint.c
 */
void f2fs_stop_checkpoint(struct f2fs_sb_info *sbi, bool end_io);
struct page *f2fs_grab_meta_page(struct f2fs_sb_info *sbi, pgoff_t index);
struct page *f2fs_get_meta_page(struct f2fs_sb_info *sbi, pgoff_t index);
struct page *f2fs_get_meta_page_nofail(struct f2fs_sb_info *sbi, pgoff_t index);
struct page *f2fs_get_tmp_page(struct f2fs_sb_info *sbi, pgoff_t index);
bool f2fs_is_valid_blkaddr(struct f2fs_sb_info *sbi,
<<<<<<< HEAD
			block_t blkaddr, int type);
=======
					block_t blkaddr, int type);
>>>>>>> 2bb70f40
int f2fs_ra_meta_pages(struct f2fs_sb_info *sbi, block_t start, int nrpages,
			int type, bool sync);
void f2fs_ra_meta_pages_cond(struct f2fs_sb_info *sbi, pgoff_t index);
long f2fs_sync_meta_pages(struct f2fs_sb_info *sbi, enum page_type type,
			long nr_to_write, enum iostat_type io_type);
void f2fs_add_ino_entry(struct f2fs_sb_info *sbi, nid_t ino, int type);
void f2fs_remove_ino_entry(struct f2fs_sb_info *sbi, nid_t ino, int type);
void f2fs_release_ino_entry(struct f2fs_sb_info *sbi, bool all);
bool f2fs_exist_written_data(struct f2fs_sb_info *sbi, nid_t ino, int mode);
void f2fs_set_dirty_device(struct f2fs_sb_info *sbi, nid_t ino,
					unsigned int devidx, int type);
bool f2fs_is_dirty_device(struct f2fs_sb_info *sbi, nid_t ino,
					unsigned int devidx, int type);
int f2fs_sync_inode_meta(struct f2fs_sb_info *sbi);
int f2fs_acquire_orphan_inode(struct f2fs_sb_info *sbi);
void f2fs_release_orphan_inode(struct f2fs_sb_info *sbi);
void f2fs_add_orphan_inode(struct inode *inode);
void f2fs_remove_orphan_inode(struct f2fs_sb_info *sbi, nid_t ino);
int f2fs_recover_orphan_inodes(struct f2fs_sb_info *sbi);
int f2fs_get_valid_checkpoint(struct f2fs_sb_info *sbi);
void f2fs_update_dirty_page(struct inode *inode, struct page *page);
void f2fs_remove_dirty_inode(struct inode *inode);
int f2fs_sync_dirty_inodes(struct f2fs_sb_info *sbi, enum inode_type type);
void f2fs_wait_on_all_pages_writeback(struct f2fs_sb_info *sbi);
int f2fs_write_checkpoint(struct f2fs_sb_info *sbi, struct cp_control *cpc);
void f2fs_init_ino_entry_info(struct f2fs_sb_info *sbi);
int __init f2fs_create_checkpoint_caches(void);
void f2fs_destroy_checkpoint_caches(void);

/*
 * data.c
 */
int f2fs_init_post_read_processing(void);
void f2fs_destroy_post_read_processing(void);
void f2fs_submit_merged_write(struct f2fs_sb_info *sbi, enum page_type type);
void f2fs_submit_merged_write_cond(struct f2fs_sb_info *sbi,
				struct inode *inode, struct page *page,
				nid_t ino, enum page_type type);
void f2fs_flush_merged_writes(struct f2fs_sb_info *sbi);
int f2fs_submit_page_bio(struct f2fs_io_info *fio);
<<<<<<< HEAD
=======
int f2fs_merge_page_bio(struct f2fs_io_info *fio);
>>>>>>> 2bb70f40
void f2fs_submit_page_write(struct f2fs_io_info *fio);
struct block_device *f2fs_target_device(struct f2fs_sb_info *sbi,
			block_t blk_addr, struct bio *bio);
int f2fs_target_device_index(struct f2fs_sb_info *sbi, block_t blkaddr);
void f2fs_set_data_blkaddr(struct dnode_of_data *dn);
void f2fs_update_data_blkaddr(struct dnode_of_data *dn, block_t blkaddr);
int f2fs_reserve_new_blocks(struct dnode_of_data *dn, blkcnt_t count);
int f2fs_reserve_new_block(struct dnode_of_data *dn);
int f2fs_get_block(struct dnode_of_data *dn, pgoff_t index);
int f2fs_preallocate_blocks(struct kiocb *iocb, struct iov_iter *from);
int f2fs_reserve_block(struct dnode_of_data *dn, pgoff_t index);
struct page *f2fs_get_read_data_page(struct inode *inode, pgoff_t index,
			int op_flags, bool for_write);
struct page *f2fs_find_data_page(struct inode *inode, pgoff_t index);
struct page *f2fs_get_lock_data_page(struct inode *inode, pgoff_t index,
			bool for_write);
struct page *f2fs_get_new_data_page(struct inode *inode,
			struct page *ipage, pgoff_t index, bool new_i_size);
int f2fs_do_write_data_page(struct f2fs_io_info *fio);
void __do_map_lock(struct f2fs_sb_info *sbi, int flag, bool lock);
int f2fs_map_blocks(struct inode *inode, struct f2fs_map_blocks *map,
			int create, int flag);
int f2fs_fiemap(struct inode *inode, struct fiemap_extent_info *fieinfo,
			u64 start, u64 len);
bool f2fs_should_update_inplace(struct inode *inode, struct f2fs_io_info *fio);
bool f2fs_should_update_outplace(struct inode *inode, struct f2fs_io_info *fio);
void f2fs_invalidate_page(struct page *page, unsigned int offset,
			unsigned int length);
int f2fs_release_page(struct page *page, gfp_t wait);
#ifdef CONFIG_MIGRATION
int f2fs_migrate_page(struct address_space *mapping, struct page *newpage,
			struct page *page, enum migrate_mode mode);
#endif
bool f2fs_overwrite_io(struct inode *inode, loff_t pos, size_t len);
void f2fs_clear_radix_tree_dirty_tag(struct page *page);

/*
 * gc.c
 */
int f2fs_start_gc_thread(struct f2fs_sb_info *sbi);
void f2fs_stop_gc_thread(struct f2fs_sb_info *sbi);
block_t f2fs_start_bidx_of_node(unsigned int node_ofs, struct inode *inode);
int f2fs_gc(struct f2fs_sb_info *sbi, bool sync, bool background,
			unsigned int segno);
void f2fs_build_gc_manager(struct f2fs_sb_info *sbi);
<<<<<<< HEAD
=======
int f2fs_resize_fs(struct f2fs_sb_info *sbi, __u64 block_count);
>>>>>>> 2bb70f40

/*
 * recovery.c
 */
int f2fs_recover_fsync_data(struct f2fs_sb_info *sbi, bool check_only);
bool f2fs_space_for_roll_forward(struct f2fs_sb_info *sbi);

/*
 * debug.c
 */
#ifdef CONFIG_F2FS_STAT_FS
struct f2fs_stat_info {
	struct list_head stat_list;
	struct f2fs_sb_info *sbi;
	int all_area_segs, sit_area_segs, nat_area_segs, ssa_area_segs;
	int main_area_segs, main_area_sections, main_area_zones;
	unsigned long long hit_largest, hit_cached, hit_rbtree;
	unsigned long long hit_total, total_ext;
	int ext_tree, zombie_tree, ext_node;
	int ndirty_node, ndirty_dent, ndirty_meta, ndirty_imeta;
	int ndirty_data, ndirty_qdata;
	int inmem_pages;
	unsigned int ndirty_dirs, ndirty_files, nquota_files, ndirty_all;
	int nats, dirty_nats, sits, dirty_sits;
	int free_nids, avail_nids, alloc_nids;
	int total_count, utilization;
	int bg_gc, nr_wb_cp_data, nr_wb_data;
	int nr_rd_data, nr_rd_node, nr_rd_meta;
	int nr_dio_read, nr_dio_write;
	unsigned int io_skip_bggc, other_skip_bggc;
	int nr_flushing, nr_flushed, flush_list_empty;
	int nr_discarding, nr_discarded;
	int nr_discard_cmd;
	unsigned int undiscard_blks;
	int inline_xattr, inline_inode, inline_dir, append, update, orphans;
	int aw_cnt, max_aw_cnt, vw_cnt, max_vw_cnt;
	unsigned int valid_count, valid_node_count, valid_inode_count, discard_blks;
	unsigned int bimodal, avg_vblocks;
	int util_free, util_valid, util_invalid;
	int rsvd_segs, overp_segs;
	int dirty_count, node_pages, meta_pages;
	int prefree_count, call_count, cp_count, bg_cp_count;
	int tot_segs, node_segs, data_segs, free_segs, free_secs;
	int bg_node_segs, bg_data_segs;
	int tot_blks, data_blks, node_blks;
	int bg_data_blks, bg_node_blks;
	unsigned long long skipped_atomic_files[2];
	int curseg[NR_CURSEG_TYPE];
	int cursec[NR_CURSEG_TYPE];
	int curzone[NR_CURSEG_TYPE];

	unsigned int meta_count[META_MAX];
	unsigned int segment_count[2];
	unsigned int block_count[2];
	unsigned int inplace_count;
	unsigned long long base_mem, cache_mem, page_mem;
};

static inline struct f2fs_stat_info *F2FS_STAT(struct f2fs_sb_info *sbi)
{
	return (struct f2fs_stat_info *)sbi->stat_info;
}

#define stat_inc_cp_count(si)		((si)->cp_count++)
#define stat_inc_bg_cp_count(si)	((si)->bg_cp_count++)
#define stat_inc_call_count(si)		((si)->call_count++)
#define stat_inc_bggc_count(sbi)	((sbi)->bg_gc++)
#define stat_io_skip_bggc_count(sbi)	((sbi)->io_skip_bggc++)
#define stat_other_skip_bggc_count(sbi)	((sbi)->other_skip_bggc++)
#define stat_inc_dirty_inode(sbi, type)	((sbi)->ndirty_inode[type]++)
#define stat_dec_dirty_inode(sbi, type)	((sbi)->ndirty_inode[type]--)
#define stat_inc_total_hit(sbi)		(atomic64_inc(&(sbi)->total_hit_ext))
#define stat_inc_rbtree_node_hit(sbi)	(atomic64_inc(&(sbi)->read_hit_rbtree))
#define stat_inc_largest_node_hit(sbi)	(atomic64_inc(&(sbi)->read_hit_largest))
#define stat_inc_cached_node_hit(sbi)	(atomic64_inc(&(sbi)->read_hit_cached))
#define stat_inc_inline_xattr(inode)					\
	do {								\
		if (f2fs_has_inline_xattr(inode))			\
			(atomic_inc(&F2FS_I_SB(inode)->inline_xattr));	\
	} while (0)
#define stat_dec_inline_xattr(inode)					\
	do {								\
		if (f2fs_has_inline_xattr(inode))			\
			(atomic_dec(&F2FS_I_SB(inode)->inline_xattr));	\
	} while (0)
#define stat_inc_inline_inode(inode)					\
	do {								\
		if (f2fs_has_inline_data(inode))			\
			(atomic_inc(&F2FS_I_SB(inode)->inline_inode));	\
	} while (0)
#define stat_dec_inline_inode(inode)					\
	do {								\
		if (f2fs_has_inline_data(inode))			\
			(atomic_dec(&F2FS_I_SB(inode)->inline_inode));	\
	} while (0)
#define stat_inc_inline_dir(inode)					\
	do {								\
		if (f2fs_has_inline_dentry(inode))			\
			(atomic_inc(&F2FS_I_SB(inode)->inline_dir));	\
	} while (0)
#define stat_dec_inline_dir(inode)					\
	do {								\
		if (f2fs_has_inline_dentry(inode))			\
			(atomic_dec(&F2FS_I_SB(inode)->inline_dir));	\
	} while (0)
#define stat_inc_meta_count(sbi, blkaddr)				\
	do {								\
		if (blkaddr < SIT_I(sbi)->sit_base_addr)		\
			atomic_inc(&(sbi)->meta_count[META_CP]);	\
		else if (blkaddr < NM_I(sbi)->nat_blkaddr)		\
			atomic_inc(&(sbi)->meta_count[META_SIT]);	\
		else if (blkaddr < SM_I(sbi)->ssa_blkaddr)		\
			atomic_inc(&(sbi)->meta_count[META_NAT]);	\
		else if (blkaddr < SM_I(sbi)->main_blkaddr)		\
			atomic_inc(&(sbi)->meta_count[META_SSA]);	\
	} while (0)
#define stat_inc_seg_type(sbi, curseg)					\
		((sbi)->segment_count[(curseg)->alloc_type]++)
#define stat_inc_block_count(sbi, curseg)				\
		((sbi)->block_count[(curseg)->alloc_type]++)
#define stat_inc_inplace_blocks(sbi)					\
		(atomic_inc(&(sbi)->inplace_count))
#define stat_inc_atomic_write(inode)					\
		(atomic_inc(&F2FS_I_SB(inode)->aw_cnt))
#define stat_dec_atomic_write(inode)					\
		(atomic_dec(&F2FS_I_SB(inode)->aw_cnt))
#define stat_update_max_atomic_write(inode)				\
	do {								\
		int cur = atomic_read(&F2FS_I_SB(inode)->aw_cnt);	\
		int max = atomic_read(&F2FS_I_SB(inode)->max_aw_cnt);	\
		if (cur > max)						\
			atomic_set(&F2FS_I_SB(inode)->max_aw_cnt, cur);	\
	} while (0)
#define stat_inc_volatile_write(inode)					\
		(atomic_inc(&F2FS_I_SB(inode)->vw_cnt))
#define stat_dec_volatile_write(inode)					\
		(atomic_dec(&F2FS_I_SB(inode)->vw_cnt))
#define stat_update_max_volatile_write(inode)				\
	do {								\
		int cur = atomic_read(&F2FS_I_SB(inode)->vw_cnt);	\
		int max = atomic_read(&F2FS_I_SB(inode)->max_vw_cnt);	\
		if (cur > max)						\
			atomic_set(&F2FS_I_SB(inode)->max_vw_cnt, cur);	\
	} while (0)
#define stat_inc_seg_count(sbi, type, gc_type)				\
	do {								\
		struct f2fs_stat_info *si = F2FS_STAT(sbi);		\
		si->tot_segs++;						\
		if ((type) == SUM_TYPE_DATA) {				\
			si->data_segs++;				\
			si->bg_data_segs += (gc_type == BG_GC) ? 1 : 0;	\
		} else {						\
			si->node_segs++;				\
			si->bg_node_segs += (gc_type == BG_GC) ? 1 : 0;	\
		}							\
	} while (0)

#define stat_inc_tot_blk_count(si, blks)				\
	((si)->tot_blks += (blks))

#define stat_inc_data_blk_count(sbi, blks, gc_type)			\
	do {								\
		struct f2fs_stat_info *si = F2FS_STAT(sbi);		\
		stat_inc_tot_blk_count(si, blks);			\
		si->data_blks += (blks);				\
		si->bg_data_blks += ((gc_type) == BG_GC) ? (blks) : 0;	\
	} while (0)

#define stat_inc_node_blk_count(sbi, blks, gc_type)			\
	do {								\
		struct f2fs_stat_info *si = F2FS_STAT(sbi);		\
		stat_inc_tot_blk_count(si, blks);			\
		si->node_blks += (blks);				\
		si->bg_node_blks += ((gc_type) == BG_GC) ? (blks) : 0;	\
	} while (0)

int f2fs_build_stats(struct f2fs_sb_info *sbi);
void f2fs_destroy_stats(struct f2fs_sb_info *sbi);
void __init f2fs_create_root_stats(void);
void f2fs_destroy_root_stats(void);
#else
#define stat_inc_cp_count(si)				do { } while (0)
#define stat_inc_bg_cp_count(si)			do { } while (0)
#define stat_inc_call_count(si)				do { } while (0)
#define stat_inc_bggc_count(si)				do { } while (0)
#define stat_io_skip_bggc_count(sbi)			do { } while (0)
#define stat_other_skip_bggc_count(sbi)			do { } while (0)
#define stat_inc_dirty_inode(sbi, type)			do { } while (0)
#define stat_dec_dirty_inode(sbi, type)			do { } while (0)
#define stat_inc_total_hit(sb)				do { } while (0)
#define stat_inc_rbtree_node_hit(sb)			do { } while (0)
#define stat_inc_largest_node_hit(sbi)			do { } while (0)
#define stat_inc_cached_node_hit(sbi)			do { } while (0)
#define stat_inc_inline_xattr(inode)			do { } while (0)
#define stat_dec_inline_xattr(inode)			do { } while (0)
#define stat_inc_inline_inode(inode)			do { } while (0)
#define stat_dec_inline_inode(inode)			do { } while (0)
#define stat_inc_inline_dir(inode)			do { } while (0)
#define stat_dec_inline_dir(inode)			do { } while (0)
#define stat_inc_atomic_write(inode)			do { } while (0)
#define stat_dec_atomic_write(inode)			do { } while (0)
#define stat_update_max_atomic_write(inode)		do { } while (0)
#define stat_inc_volatile_write(inode)			do { } while (0)
#define stat_dec_volatile_write(inode)			do { } while (0)
#define stat_update_max_volatile_write(inode)		do { } while (0)
#define stat_inc_meta_count(sbi, blkaddr)		do { } while (0)
#define stat_inc_seg_type(sbi, curseg)			do { } while (0)
#define stat_inc_block_count(sbi, curseg)		do { } while (0)
#define stat_inc_inplace_blocks(sbi)			do { } while (0)
#define stat_inc_seg_count(sbi, type, gc_type)		do { } while (0)
#define stat_inc_tot_blk_count(si, blks)		do { } while (0)
#define stat_inc_data_blk_count(sbi, blks, gc_type)	do { } while (0)
#define stat_inc_node_blk_count(sbi, blks, gc_type)	do { } while (0)

static inline int f2fs_build_stats(struct f2fs_sb_info *sbi) { return 0; }
static inline void f2fs_destroy_stats(struct f2fs_sb_info *sbi) { }
static inline void __init f2fs_create_root_stats(void) { }
static inline void f2fs_destroy_root_stats(void) { }
#endif

extern const struct file_operations f2fs_dir_operations;
#ifdef CONFIG_UNICODE
extern const struct dentry_operations f2fs_dentry_ops;
#endif
extern const struct file_operations f2fs_file_operations;
extern const struct inode_operations f2fs_file_inode_operations;
extern const struct address_space_operations f2fs_dblock_aops;
extern const struct address_space_operations f2fs_node_aops;
extern const struct address_space_operations f2fs_meta_aops;
extern const struct inode_operations f2fs_dir_inode_operations;
extern const struct inode_operations f2fs_symlink_inode_operations;
extern const struct inode_operations f2fs_encrypted_symlink_inode_operations;
extern const struct inode_operations f2fs_special_inode_operations;
extern struct kmem_cache *f2fs_inode_entry_slab;

/*
 * inline.c
 */
bool f2fs_may_inline_data(struct inode *inode);
bool f2fs_may_inline_dentry(struct inode *inode);
void f2fs_do_read_inline_data(struct page *page, struct page *ipage);
void f2fs_truncate_inline_inode(struct inode *inode,
						struct page *ipage, u64 from);
int f2fs_read_inline_data(struct inode *inode, struct page *page);
int f2fs_convert_inline_page(struct dnode_of_data *dn, struct page *page);
int f2fs_convert_inline_inode(struct inode *inode);
int f2fs_write_inline_data(struct inode *inode, struct page *page);
bool f2fs_recover_inline_data(struct inode *inode, struct page *npage);
struct f2fs_dir_entry *f2fs_find_in_inline_dir(struct inode *dir,
			struct fscrypt_name *fname, struct page **res_page);
int f2fs_make_empty_inline_dir(struct inode *inode, struct inode *parent,
			struct page *ipage);
int f2fs_add_inline_entry(struct inode *dir, const struct qstr *new_name,
			const struct qstr *orig_name,
			struct inode *inode, nid_t ino, umode_t mode);
void f2fs_delete_inline_entry(struct f2fs_dir_entry *dentry,
				struct page *page, struct inode *dir,
				struct inode *inode);
bool f2fs_empty_inline_dir(struct inode *dir);
int f2fs_read_inline_dir(struct file *file, struct dir_context *ctx,
			struct fscrypt_str *fstr);
int f2fs_inline_data_fiemap(struct inode *inode,
			struct fiemap_extent_info *fieinfo,
			__u64 start, __u64 len);

/*
 * shrinker.c
 */
unsigned long f2fs_shrink_count(struct shrinker *shrink,
			struct shrink_control *sc);
unsigned long f2fs_shrink_scan(struct shrinker *shrink,
			struct shrink_control *sc);
void f2fs_join_shrinker(struct f2fs_sb_info *sbi);
void f2fs_leave_shrinker(struct f2fs_sb_info *sbi);

/*
 * extent_cache.c
 */
struct rb_entry *f2fs_lookup_rb_tree(struct rb_root_cached *root,
				struct rb_entry *cached_re, unsigned int ofs);
struct rb_node **f2fs_lookup_rb_tree_for_insert(struct f2fs_sb_info *sbi,
				struct rb_root_cached *root,
				struct rb_node **parent,
				unsigned int ofs, bool *leftmost);
struct rb_entry *f2fs_lookup_rb_tree_ret(struct rb_root_cached *root,
		struct rb_entry *cached_re, unsigned int ofs,
		struct rb_entry **prev_entry, struct rb_entry **next_entry,
		struct rb_node ***insert_p, struct rb_node **insert_parent,
		bool force, bool *leftmost);
bool f2fs_check_rb_tree_consistence(struct f2fs_sb_info *sbi,
						struct rb_root_cached *root);
unsigned int f2fs_shrink_extent_tree(struct f2fs_sb_info *sbi, int nr_shrink);
bool f2fs_init_extent_tree(struct inode *inode, struct f2fs_extent *i_ext);
void f2fs_drop_extent_tree(struct inode *inode);
unsigned int f2fs_destroy_extent_node(struct inode *inode);
void f2fs_destroy_extent_tree(struct inode *inode);
bool f2fs_lookup_extent_cache(struct inode *inode, pgoff_t pgofs,
			struct extent_info *ei);
void f2fs_update_extent_cache(struct dnode_of_data *dn);
void f2fs_update_extent_cache_range(struct dnode_of_data *dn,
			pgoff_t fofs, block_t blkaddr, unsigned int len);
void f2fs_init_extent_cache_info(struct f2fs_sb_info *sbi);
int __init f2fs_create_extent_cache(void);
void f2fs_destroy_extent_cache(void);

/*
 * sysfs.c
 */
int __init f2fs_init_sysfs(void);
void f2fs_exit_sysfs(void);
int f2fs_register_sysfs(struct f2fs_sb_info *sbi);
void f2fs_unregister_sysfs(struct f2fs_sb_info *sbi);

/* verity.c */
extern const struct fsverity_operations f2fs_verityops;

/*
 * crypto support
 */
static inline bool f2fs_encrypted_file(struct inode *inode)
{
	return IS_ENCRYPTED(inode) && S_ISREG(inode->i_mode);
}

static inline void f2fs_set_encrypted_inode(struct inode *inode)
{
#ifdef CONFIG_FS_ENCRYPTION
	file_set_encrypt(inode);
	f2fs_set_inode_flags(inode);
#endif
}

/*
 * Returns true if the reads of the inode's data need to undergo some
 * postprocessing step, like decryption or authenticity verification.
 */
static inline bool f2fs_post_read_required(struct inode *inode)
{
<<<<<<< HEAD
	return f2fs_encrypted_file(inode);
=======
	return f2fs_encrypted_file(inode) || fsverity_active(inode);
>>>>>>> 2bb70f40
}

#define F2FS_FEATURE_FUNCS(name, flagname) \
static inline int f2fs_sb_has_##name(struct f2fs_sb_info *sbi) \
{ \
	return F2FS_HAS_FEATURE(sbi, F2FS_FEATURE_##flagname); \
}

F2FS_FEATURE_FUNCS(encrypt, ENCRYPT);
F2FS_FEATURE_FUNCS(blkzoned, BLKZONED);
F2FS_FEATURE_FUNCS(extra_attr, EXTRA_ATTR);
F2FS_FEATURE_FUNCS(project_quota, PRJQUOTA);
F2FS_FEATURE_FUNCS(inode_chksum, INODE_CHKSUM);
F2FS_FEATURE_FUNCS(flexible_inline_xattr, FLEXIBLE_INLINE_XATTR);
F2FS_FEATURE_FUNCS(quota_ino, QUOTA_INO);
F2FS_FEATURE_FUNCS(inode_crtime, INODE_CRTIME);
F2FS_FEATURE_FUNCS(lost_found, LOST_FOUND);
<<<<<<< HEAD
F2FS_FEATURE_FUNCS(sb_chksum, SB_CHKSUM);
=======
F2FS_FEATURE_FUNCS(verity, VERITY);
F2FS_FEATURE_FUNCS(sb_chksum, SB_CHKSUM);
F2FS_FEATURE_FUNCS(casefold, CASEFOLD);
>>>>>>> 2bb70f40

#ifdef CONFIG_BLK_DEV_ZONED
static inline bool f2fs_blkz_is_seq(struct f2fs_sb_info *sbi, int devi,
				    block_t blkaddr)
{
	unsigned int zno = blkaddr >> sbi->log_blocks_per_blkz;

	return test_bit(zno, FDEV(devi).blkz_seq);
}
#endif

static inline bool f2fs_hw_should_discard(struct f2fs_sb_info *sbi)
{
	return f2fs_sb_has_blkzoned(sbi);
}

static inline bool f2fs_bdev_support_discard(struct block_device *bdev)
{
	return blk_queue_discard(bdev_get_queue(bdev)) ||
	       bdev_is_zoned(bdev);
}

static inline bool f2fs_hw_support_discard(struct f2fs_sb_info *sbi)
{
	int i;

	if (!f2fs_is_multi_device(sbi))
		return f2fs_bdev_support_discard(sbi->sb->s_bdev);

	for (i = 0; i < sbi->s_ndevs; i++)
		if (f2fs_bdev_support_discard(FDEV(i).bdev))
			return true;
	return false;
<<<<<<< HEAD
}

static inline bool f2fs_realtime_discard_enable(struct f2fs_sb_info *sbi)
{
	return (test_opt(sbi, DISCARD) && f2fs_hw_support_discard(sbi)) ||
					f2fs_hw_should_discard(sbi);
}

static inline bool f2fs_hw_is_readonly(struct f2fs_sb_info *sbi)
{
=======
}

static inline bool f2fs_realtime_discard_enable(struct f2fs_sb_info *sbi)
{
	return (test_opt(sbi, DISCARD) && f2fs_hw_support_discard(sbi)) ||
					f2fs_hw_should_discard(sbi);
}

static inline bool f2fs_hw_is_readonly(struct f2fs_sb_info *sbi)
{
>>>>>>> 2bb70f40
	int i;

	if (!f2fs_is_multi_device(sbi))
		return bdev_read_only(sbi->sb->s_bdev);

	for (i = 0; i < sbi->s_ndevs; i++)
		if (bdev_read_only(FDEV(i).bdev))
			return true;
	return false;
}


static inline void set_opt_mode(struct f2fs_sb_info *sbi, unsigned int mt)
{
	clear_opt(sbi, ADAPTIVE);
	clear_opt(sbi, LFS);

	switch (mt) {
	case F2FS_MOUNT_ADAPTIVE:
		set_opt(sbi, ADAPTIVE);
		break;
	case F2FS_MOUNT_LFS:
		set_opt(sbi, LFS);
		break;
	}
}

static inline bool f2fs_may_encrypt(struct inode *inode)
{
#ifdef CONFIG_FS_ENCRYPTION
	umode_t mode = inode->i_mode;

	return (S_ISREG(mode) || S_ISDIR(mode) || S_ISLNK(mode));
#else
	return false;
#endif
}

static inline int block_unaligned_IO(struct inode *inode,
				struct kiocb *iocb, struct iov_iter *iter)
{
	unsigned int i_blkbits = READ_ONCE(inode->i_blkbits);
	unsigned int blocksize_mask = (1 << i_blkbits) - 1;
	loff_t offset = iocb->ki_pos;
	unsigned long align = offset | iov_iter_alignment(iter);

	return align & blocksize_mask;
}

static inline int allow_outplace_dio(struct inode *inode,
				struct kiocb *iocb, struct iov_iter *iter)
{
	struct f2fs_sb_info *sbi = F2FS_I_SB(inode);
	int rw = iov_iter_rw(iter);

	return (test_opt(sbi, LFS) && (rw == WRITE) &&
				!block_unaligned_IO(inode, iocb, iter));
}

static inline bool f2fs_force_buffered_io(struct inode *inode,
				struct kiocb *iocb, struct iov_iter *iter)
{
	struct f2fs_sb_info *sbi = F2FS_I_SB(inode);
	int rw = iov_iter_rw(iter);

<<<<<<< HEAD
	if (f2fs_encrypted_file(inode) &&
	    !fscrypt_using_hardware_encryption(inode))
=======
	if (f2fs_post_read_required(inode))
>>>>>>> 2bb70f40
		return true;
	if (f2fs_is_multi_device(sbi))
		return true;
	/*
	 * for blkzoned device, fallback direct IO to buffered IO, so
	 * all IOs can be serialized by log-structured write.
	 */
	if (f2fs_sb_has_blkzoned(sbi))
		return true;
<<<<<<< HEAD
	if (test_opt(sbi, LFS) && (rw == WRITE) &&
				block_unaligned_IO(inode, iocb, iter))
		return true;
	if (is_sbi_flag_set(F2FS_I_SB(inode), SBI_CP_DISABLED))
=======
	if (test_opt(sbi, LFS) && (rw == WRITE)) {
		if (block_unaligned_IO(inode, iocb, iter))
			return true;
		if (F2FS_IO_ALIGNED(sbi))
			return true;
	}
	if (is_sbi_flag_set(F2FS_I_SB(inode), SBI_CP_DISABLED) &&
					!IS_SWAPFILE(inode))
>>>>>>> 2bb70f40
		return true;

	return false;
}

<<<<<<< HEAD
static inline bool f2fs_may_encrypt_bio(struct inode *inode,
		struct f2fs_io_info *fio)
{
	if (fio && (fio->type != DATA || fio->encrypted_page))
		return false;

	return (f2fs_encrypted_file(inode) &&
			fscrypt_using_hardware_encryption(inode));
}

=======
>>>>>>> 2bb70f40
#ifdef CONFIG_F2FS_FAULT_INJECTION
extern void f2fs_build_fault_attr(struct f2fs_sb_info *sbi, unsigned int rate,
							unsigned int type);
#else
#define f2fs_build_fault_attr(sbi, rate, type)		do { } while (0)
<<<<<<< HEAD
=======
#endif

static inline bool is_journalled_quota(struct f2fs_sb_info *sbi)
{
#ifdef CONFIG_QUOTA
	if (f2fs_sb_has_quota_ino(sbi))
		return true;
	if (F2FS_OPTION(sbi).s_qf_names[USRQUOTA] ||
		F2FS_OPTION(sbi).s_qf_names[GRPQUOTA] ||
		F2FS_OPTION(sbi).s_qf_names[PRJQUOTA])
		return true;
>>>>>>> 2bb70f40
#endif
	return false;
}

static inline bool is_journalled_quota(struct f2fs_sb_info *sbi)
{
#ifdef CONFIG_QUOTA
	if (f2fs_sb_has_quota_ino(sbi))
		return true;
	if (F2FS_OPTION(sbi).s_qf_names[USRQUOTA] ||
		F2FS_OPTION(sbi).s_qf_names[GRPQUOTA] ||
		F2FS_OPTION(sbi).s_qf_names[PRJQUOTA])
		return true;
#endif
	return false;
}

#endif /* _LINUX_F2FS_H */

#define EFSBADCRC	EBADMSG		/* Bad CRC detected */
#define EFSCORRUPTED	EUCLEAN		/* Filesystem is corrupted */

#endif /* _LINUX_F2FS_H */<|MERGE_RESOLUTION|>--- conflicted
+++ resolved
@@ -26,10 +26,7 @@
 #include <linux/overflow.h>
 
 #include <linux/fscrypt.h>
-<<<<<<< HEAD
-=======
 #include <linux/fsverity.h>
->>>>>>> 2bb70f40
 
 #ifdef CONFIG_F2FS_CHECK_FS
 #define f2fs_bug_on(sbi, condition)	BUG_ON(condition)
@@ -141,12 +138,9 @@
 	int alloc_mode;			/* segment allocation policy */
 	int fsync_mode;			/* fsync policy */
 	bool test_dummy_encryption;	/* test dummy encryption */
-<<<<<<< HEAD
-=======
 	block_t unusable_cap;		/* Amount of space allowed to be
 					 * unusable when disabling checkpoint
 					 */
->>>>>>> 2bb70f40
 };
 
 #define F2FS_FEATURE_ENCRYPT		0x0001
@@ -159,14 +153,9 @@
 #define F2FS_FEATURE_QUOTA_INO		0x0080
 #define F2FS_FEATURE_INODE_CRTIME	0x0100
 #define F2FS_FEATURE_LOST_FOUND		0x0200
-<<<<<<< HEAD
-#define F2FS_FEATURE_VERITY		0x0400	/* reserved */
-#define F2FS_FEATURE_SB_CHKSUM		0x0800
-=======
 #define F2FS_FEATURE_VERITY		0x0400
 #define F2FS_FEATURE_SB_CHKSUM		0x0800
 #define F2FS_FEATURE_CASEFOLD		0x1000
->>>>>>> 2bb70f40
 
 #define __F2FS_HAS_FEATURE(raw_super, mask)				\
 	((raw_super->feature & cpu_to_le32(mask)) != 0)
@@ -429,10 +418,7 @@
 #define F2FS_IOC_SET_PIN_FILE		_IOW(F2FS_IOCTL_MAGIC, 13, __u32)
 #define F2FS_IOC_GET_PIN_FILE		_IOR(F2FS_IOCTL_MAGIC, 14, __u32)
 #define F2FS_IOC_PRECACHE_EXTENTS	_IO(F2FS_IOCTL_MAGIC, 15)
-<<<<<<< HEAD
-=======
 #define F2FS_IOC_RESIZE_FS		_IOW(F2FS_IOCTL_MAGIC, 16, __u64)
->>>>>>> 2bb70f40
 
 #define F2FS_IOC_SET_ENCRYPTION_POLICY	FS_IOC_SET_ENCRYPTION_POLICY
 #define F2FS_IOC_GET_ENCRYPTION_POLICY	FS_IOC_GET_ENCRYPTION_POLICY
@@ -647,11 +633,7 @@
 #define FADVISE_ENC_NAME_BIT	0x08
 #define FADVISE_KEEP_SIZE_BIT	0x10
 #define FADVISE_HOT_BIT		0x20
-<<<<<<< HEAD
-#define FADVISE_VERITY_BIT	0x40	/* reserved */
-=======
 #define FADVISE_VERITY_BIT	0x40
->>>>>>> 2bb70f40
 
 #define FADVISE_MODIFIABLE_BITS	(FADVISE_COLD_BIT | FADVISE_HOT_BIT)
 
@@ -671,11 +653,8 @@
 #define file_is_hot(inode)	is_file(inode, FADVISE_HOT_BIT)
 #define file_set_hot(inode)	set_file(inode, FADVISE_HOT_BIT)
 #define file_clear_hot(inode)	clear_file(inode, FADVISE_HOT_BIT)
-<<<<<<< HEAD
-=======
 #define file_is_verity(inode)	is_file(inode, FADVISE_VERITY_BIT)
 #define file_set_verity(inode)	set_file(inode, FADVISE_VERITY_BIT)
->>>>>>> 2bb70f40
 
 #define DEF_DIR_LEVEL		0
 
@@ -1082,11 +1061,8 @@
 	bool retry;		/* need to reallocate block address */
 	enum iostat_type io_type;	/* io type */
 	struct writeback_control *io_wbc; /* writeback control */
-<<<<<<< HEAD
-=======
 	struct bio **bio;		/* bio for ipu */
 	sector_t *last_block;		/* last block number in bio */
->>>>>>> 2bb70f40
 	unsigned char version;		/* version of the node */
 };
 
@@ -1146,10 +1122,7 @@
 	SBI_QUOTA_NEED_FLUSH,			/* need to flush quota info in CP */
 	SBI_QUOTA_SKIP_FLUSH,			/* skip flushing quota in current CP */
 	SBI_QUOTA_NEED_REPAIR,			/* quota file may be corrupted */
-<<<<<<< HEAD
-=======
 	SBI_IS_RESIZEFS,			/* resizefs is in process */
->>>>>>> 2bb70f40
 };
 
 enum {
@@ -1201,13 +1174,10 @@
 	int valid_super_block;			/* valid super block no */
 	unsigned long s_flag;				/* flags for sbi */
 	struct mutex writepages;		/* mutex for writepages() */
-<<<<<<< HEAD
-=======
 #ifdef CONFIG_UNICODE
 	struct unicode_map *s_encoding;
 	__u16 s_encoding_flags;
 #endif
->>>>>>> 2bb70f40
 
 #ifdef CONFIG_BLK_DEV_ZONED
 	unsigned int blocks_per_blkz;		/* F2FS blocks per zone */
@@ -1295,10 +1265,7 @@
 	block_t unusable_block_count;		/* # of blocks saved by last cp */
 
 	unsigned int nquota_files;		/* # of quota sysfile */
-<<<<<<< HEAD
-=======
 	struct rw_semaphore quota_sem;		/* blocking cp for flags */
->>>>>>> 2bb70f40
 
 	/* # of pages, see count_type */
 	atomic_t nr_pages[NR_COUNT_TYPE];
@@ -1694,11 +1661,7 @@
 	if (lock)
 		spin_lock_irqsave(&sbi->cp_lock, flags);
 	__clear_ckpt_flags(F2FS_CKPT(sbi), CP_NAT_BITS_FLAG);
-<<<<<<< HEAD
-	kvfree(NM_I(sbi)->nat_bits);
-=======
 	nat_bits = NM_I(sbi)->nat_bits;
->>>>>>> 2bb70f40
 	NM_I(sbi)->nat_bits = NULL;
 	if (lock)
 		spin_unlock_irqrestore(&sbi->cp_lock, flags);
@@ -1826,17 +1789,12 @@
 
 	if (!__allow_reserved_blocks(sbi, inode, true))
 		avail_user_block_count -= F2FS_OPTION(sbi).root_reserved_blocks;
-<<<<<<< HEAD
-	if (unlikely(is_sbi_flag_set(sbi, SBI_CP_DISABLED)))
-		avail_user_block_count -= sbi->unusable_block_count;
-=======
 	if (unlikely(is_sbi_flag_set(sbi, SBI_CP_DISABLED))) {
 		if (avail_user_block_count > sbi->unusable_block_count)
 			avail_user_block_count -= sbi->unusable_block_count;
 		else
 			avail_user_block_count = 0;
 	}
->>>>>>> 2bb70f40
 	if (unlikely(sbi->total_valid_block_count > avail_user_block_count)) {
 		diff = sbi->total_valid_block_count - avail_user_block_count;
 		if (diff > *count)
@@ -1860,10 +1818,7 @@
 
 enospc:
 	percpu_counter_sub(&sbi->alloc_valid_block_count, release);
-<<<<<<< HEAD
-=======
 release_quota:
->>>>>>> 2bb70f40
 	dquot_release_reservation_block(inode, release);
 	return -ENOSPC;
 }
@@ -2052,11 +2007,7 @@
 					struct inode *inode, bool is_inode)
 {
 	block_t	valid_block_count;
-<<<<<<< HEAD
-	unsigned int valid_node_count;
-=======
 	unsigned int valid_node_count, user_block_count;
->>>>>>> 2bb70f40
 	int err;
 
 	if (is_inode) {
@@ -2083,18 +2034,11 @@
 
 	if (!__allow_reserved_blocks(sbi, inode, false))
 		valid_block_count += F2FS_OPTION(sbi).root_reserved_blocks;
-<<<<<<< HEAD
-	if (unlikely(is_sbi_flag_set(sbi, SBI_CP_DISABLED)))
-		valid_block_count += sbi->unusable_block_count;
-
-	if (unlikely(valid_block_count > sbi->user_block_count)) {
-=======
 	user_block_count = sbi->user_block_count;
 	if (unlikely(is_sbi_flag_set(sbi, SBI_CP_DISABLED)))
 		user_block_count -= sbi->unusable_block_count;
 
 	if (unlikely(valid_block_count > user_block_count)) {
->>>>>>> 2bb70f40
 		spin_unlock(&sbi->stat_lock);
 		goto enospc;
 	}
@@ -2149,16 +2093,9 @@
 		dquot_free_inode(inode);
 	} else {
 		if (unlikely(inode->i_blocks == 0)) {
-<<<<<<< HEAD
-			f2fs_msg(sbi->sb, KERN_WARNING,
-				"Inconsistent i_blocks, ino:%lu, iblocks:%llu",
-				inode->i_ino,
-				(unsigned long long)inode->i_blocks);
-=======
 			f2fs_warn(sbi, "Inconsistent i_blocks, ino:%lu, iblocks:%llu",
 				  inode->i_ino,
 				  (unsigned long long)inode->i_blocks);
->>>>>>> 2bb70f40
 			set_sbi_flag(sbi, SBI_NEED_FSCK);
 			return;
 		}
@@ -2294,12 +2231,9 @@
 
 static inline bool is_idle(struct f2fs_sb_info *sbi, int type)
 {
-<<<<<<< HEAD
-=======
 	if (sbi->gc_mode == GC_URGENT)
 		return true;
 
->>>>>>> 2bb70f40
 	if (get_pages(sbi, F2FS_RD_DATA) || get_pages(sbi, F2FS_RD_NODE) ||
 		get_pages(sbi, F2FS_RD_META) || get_pages(sbi, F2FS_WB_DATA) ||
 		get_pages(sbi, F2FS_WB_CP_DATA) ||
@@ -2307,11 +2241,7 @@
 		get_pages(sbi, F2FS_DIO_WRITE))
 		return false;
 
-<<<<<<< HEAD
-	if (SM_I(sbi) && SM_I(sbi)->dcc_info &&
-=======
 	if (type != DISCARD_TIME && SM_I(sbi) && SM_I(sbi)->dcc_info &&
->>>>>>> 2bb70f40
 			atomic_read(&SM_I(sbi)->dcc_info->queued_discard))
 		return false;
 
@@ -2433,64 +2363,13 @@
 }
 
 /*
-<<<<<<< HEAD
- * Inode flags
- */
-#define F2FS_SECRM_FL			0x00000001 /* Secure deletion */
-#define F2FS_UNRM_FL			0x00000002 /* Undelete */
-#define F2FS_COMPR_FL			0x00000004 /* Compress file */
-=======
  * On-disk inode flags (f2fs_inode::i_flags)
  */
->>>>>>> 2bb70f40
 #define F2FS_SYNC_FL			0x00000008 /* Synchronous updates */
 #define F2FS_IMMUTABLE_FL		0x00000010 /* Immutable file */
 #define F2FS_APPEND_FL			0x00000020 /* writes to file may only append */
 #define F2FS_NODUMP_FL			0x00000040 /* do not dump file */
 #define F2FS_NOATIME_FL			0x00000080 /* do not update atime */
-<<<<<<< HEAD
-/* Reserved for compression usage... */
-#define F2FS_DIRTY_FL			0x00000100
-#define F2FS_COMPRBLK_FL		0x00000200 /* One or more compressed clusters */
-#define F2FS_NOCOMPR_FL			0x00000400 /* Don't compress */
-#define F2FS_ENCRYPT_FL			0x00000800 /* encrypted file */
-/* End compression flags --- maybe not all used */
-#define F2FS_INDEX_FL			0x00001000 /* hash-indexed directory */
-#define F2FS_IMAGIC_FL			0x00002000 /* AFS directory */
-#define F2FS_JOURNAL_DATA_FL		0x00004000 /* file data should be journaled */
-#define F2FS_NOTAIL_FL			0x00008000 /* file tail should not be merged */
-#define F2FS_DIRSYNC_FL			0x00010000 /* dirsync behaviour (directories only) */
-#define F2FS_TOPDIR_FL			0x00020000 /* Top of directory hierarchies*/
-#define F2FS_HUGE_FILE_FL               0x00040000 /* Set to each huge file */
-#define F2FS_EXTENTS_FL			0x00080000 /* Inode uses extents */
-#define F2FS_EA_INODE_FL	        0x00200000 /* Inode used for large EA */
-#define F2FS_EOFBLOCKS_FL		0x00400000 /* Blocks allocated beyond EOF */
-#define F2FS_NOCOW_FL			0x00800000 /* Do not cow file */
-#define F2FS_INLINE_DATA_FL		0x10000000 /* Inode has inline data. */
-#define F2FS_PROJINHERIT_FL		0x20000000 /* Create with parents projid */
-#define F2FS_RESERVED_FL		0x80000000 /* reserved for ext4 lib */
-
-#define F2FS_FL_USER_VISIBLE		0x30CBDFFF /* User visible flags */
-#define F2FS_FL_USER_MODIFIABLE		0x204BC0FF /* User modifiable flags */
-
-/* Flags we can manipulate with through F2FS_IOC_FSSETXATTR */
-#define F2FS_FL_XFLAG_VISIBLE		(F2FS_SYNC_FL | \
-					 F2FS_IMMUTABLE_FL | \
-					 F2FS_APPEND_FL | \
-					 F2FS_NODUMP_FL | \
-					 F2FS_NOATIME_FL | \
-					 F2FS_PROJINHERIT_FL)
-
-/* Flags that should be inherited by new inodes from their parent. */
-#define F2FS_FL_INHERITED (F2FS_SECRM_FL | F2FS_UNRM_FL | F2FS_COMPR_FL |\
-			   F2FS_SYNC_FL | F2FS_NODUMP_FL | F2FS_NOATIME_FL |\
-			   F2FS_NOCOMPR_FL | F2FS_JOURNAL_DATA_FL |\
-			   F2FS_NOTAIL_FL | F2FS_DIRSYNC_FL |\
-			   F2FS_PROJINHERIT_FL)
-
-/* Flags that are appropriate for regular files (all but dir-specific ones). */
-#define F2FS_REG_FLMASK		(~(F2FS_DIRSYNC_FL | F2FS_TOPDIR_FL))
-=======
 #define F2FS_INDEX_FL			0x00001000 /* hash-indexed directory */
 #define F2FS_DIRSYNC_FL			0x00010000 /* dirsync behaviour (directories only) */
 #define F2FS_PROJINHERIT_FL		0x20000000 /* Create with parents projid */
@@ -2504,7 +2383,6 @@
 /* Flags that are appropriate for regular files (all but dir-specific ones). */
 #define F2FS_REG_FLMASK		(~(F2FS_DIRSYNC_FL | F2FS_PROJINHERIT_FL | \
 				F2FS_CASEFOLD_FL))
->>>>>>> 2bb70f40
 
 /* Flags that are appropriate for non-directories/regular files. */
 #define F2FS_OTHER_FLMASK	(F2FS_NODUMP_FL | F2FS_NOATIME_FL)
@@ -2551,10 +2429,7 @@
 	FI_PROJ_INHERIT,	/* indicate file inherits projectid */
 	FI_PIN_FILE,		/* indicate file should not be gced */
 	FI_ATOMIC_REVOKE_REQUEST, /* request to drop atomic data */
-<<<<<<< HEAD
-=======
 	FI_VERITY_IN_PROGRESS,	/* building fs-verity Merkle tree */
->>>>>>> 2bb70f40
 };
 
 static inline void __mark_inode_dirty_flag(struct inode *inode,
@@ -2731,7 +2606,6 @@
 	unsigned int addrs = CUR_ADDRS_PER_INODE(inode) -
 				get_inline_xattr_addrs(inode);
 	return ALIGN_DOWN(addrs, 1);
-<<<<<<< HEAD
 }
 
 static inline unsigned int addrs_per_block(struct inode *inode)
@@ -2739,15 +2613,6 @@
 	return ALIGN_DOWN(DEF_ADDRS_PER_BLOCK, 1);
 }
 
-=======
-}
-
-static inline unsigned int addrs_per_block(struct inode *inode)
-{
-	return ALIGN_DOWN(DEF_ADDRS_PER_BLOCK, 1);
-}
-
->>>>>>> 2bb70f40
 static inline void *inline_xattr_addr(struct inode *inode, struct page *page)
 {
 	struct f2fs_inode *ri = F2FS_INODE(page);
@@ -2860,17 +2725,10 @@
 	if (!timespec_equal(F2FS_I(inode)->i_disk_time + 1, &inode->i_ctime))
 		return false;
 	if (!timespec_equal(F2FS_I(inode)->i_disk_time + 2, &inode->i_mtime))
-<<<<<<< HEAD
 		return false;
 	if (!timespec_equal(F2FS_I(inode)->i_disk_time + 3,
 						&F2FS_I(inode)->i_crtime))
 		return false;
-=======
-		return false;
-	if (!timespec_equal(F2FS_I(inode)->i_disk_time + 3,
-						&F2FS_I(inode)->i_crtime))
-		return false;
->>>>>>> 2bb70f40
 
 	down_read(&F2FS_I(inode)->i_sem);
 	ret = F2FS_I(inode)->last_disk_size == i_size_read(inode);
@@ -3154,11 +3012,6 @@
 void f2fs_quota_off_umount(struct super_block *sb);
 int f2fs_commit_super(struct f2fs_sb_info *sbi, bool recover);
 int f2fs_sync_fs(struct super_block *sb, int sync);
-<<<<<<< HEAD
-extern __printf(3, 4)
-void f2fs_msg(struct super_block *sb, const char *level, const char *fmt, ...);
-=======
->>>>>>> 2bb70f40
 int f2fs_sanity_check_ckpt(struct f2fs_sb_info *sbi);
 
 /*
@@ -3242,18 +3095,12 @@
 void f2fs_clear_prefree_segments(struct f2fs_sb_info *sbi,
 					struct cp_control *cpc);
 void f2fs_dirty_to_prefree(struct f2fs_sb_info *sbi);
-<<<<<<< HEAD
-int f2fs_disable_cp_again(struct f2fs_sb_info *sbi);
-void f2fs_release_discard_addrs(struct f2fs_sb_info *sbi);
-int f2fs_npages_for_summary_flush(struct f2fs_sb_info *sbi, bool for_ra);
-=======
 block_t f2fs_get_unusable_blocks(struct f2fs_sb_info *sbi);
 int f2fs_disable_cp_again(struct f2fs_sb_info *sbi, block_t unusable);
 void f2fs_release_discard_addrs(struct f2fs_sb_info *sbi);
 int f2fs_npages_for_summary_flush(struct f2fs_sb_info *sbi, bool for_ra);
 void allocate_segment_for_resize(struct f2fs_sb_info *sbi, int type,
 					unsigned int start, unsigned int end);
->>>>>>> 2bb70f40
 void f2fs_allocate_new_segments(struct f2fs_sb_info *sbi);
 int f2fs_trim_fs(struct f2fs_sb_info *sbi, struct fstrim_range *range);
 bool f2fs_exist_trim_candidates(struct f2fs_sb_info *sbi,
@@ -3305,11 +3152,7 @@
 struct page *f2fs_get_meta_page_nofail(struct f2fs_sb_info *sbi, pgoff_t index);
 struct page *f2fs_get_tmp_page(struct f2fs_sb_info *sbi, pgoff_t index);
 bool f2fs_is_valid_blkaddr(struct f2fs_sb_info *sbi,
-<<<<<<< HEAD
 			block_t blkaddr, int type);
-=======
-					block_t blkaddr, int type);
->>>>>>> 2bb70f40
 int f2fs_ra_meta_pages(struct f2fs_sb_info *sbi, block_t start, int nrpages,
 			int type, bool sync);
 void f2fs_ra_meta_pages_cond(struct f2fs_sb_info *sbi, pgoff_t index);
@@ -3350,10 +3193,7 @@
 				nid_t ino, enum page_type type);
 void f2fs_flush_merged_writes(struct f2fs_sb_info *sbi);
 int f2fs_submit_page_bio(struct f2fs_io_info *fio);
-<<<<<<< HEAD
-=======
 int f2fs_merge_page_bio(struct f2fs_io_info *fio);
->>>>>>> 2bb70f40
 void f2fs_submit_page_write(struct f2fs_io_info *fio);
 struct block_device *f2fs_target_device(struct f2fs_sb_info *sbi,
 			block_t blk_addr, struct bio *bio);
@@ -3399,10 +3239,7 @@
 int f2fs_gc(struct f2fs_sb_info *sbi, bool sync, bool background,
 			unsigned int segno);
 void f2fs_build_gc_manager(struct f2fs_sb_info *sbi);
-<<<<<<< HEAD
-=======
 int f2fs_resize_fs(struct f2fs_sb_info *sbi, __u64 block_count);
->>>>>>> 2bb70f40
 
 /*
  * recovery.c
@@ -3741,11 +3578,7 @@
  */
 static inline bool f2fs_post_read_required(struct inode *inode)
 {
-<<<<<<< HEAD
-	return f2fs_encrypted_file(inode);
-=======
 	return f2fs_encrypted_file(inode) || fsverity_active(inode);
->>>>>>> 2bb70f40
 }
 
 #define F2FS_FEATURE_FUNCS(name, flagname) \
@@ -3763,13 +3596,9 @@
 F2FS_FEATURE_FUNCS(quota_ino, QUOTA_INO);
 F2FS_FEATURE_FUNCS(inode_crtime, INODE_CRTIME);
 F2FS_FEATURE_FUNCS(lost_found, LOST_FOUND);
-<<<<<<< HEAD
-F2FS_FEATURE_FUNCS(sb_chksum, SB_CHKSUM);
-=======
 F2FS_FEATURE_FUNCS(verity, VERITY);
 F2FS_FEATURE_FUNCS(sb_chksum, SB_CHKSUM);
 F2FS_FEATURE_FUNCS(casefold, CASEFOLD);
->>>>>>> 2bb70f40
 
 #ifdef CONFIG_BLK_DEV_ZONED
 static inline bool f2fs_blkz_is_seq(struct f2fs_sb_info *sbi, int devi,
@@ -3803,7 +3632,6 @@
 		if (f2fs_bdev_support_discard(FDEV(i).bdev))
 			return true;
 	return false;
-<<<<<<< HEAD
 }
 
 static inline bool f2fs_realtime_discard_enable(struct f2fs_sb_info *sbi)
@@ -3814,18 +3642,6 @@
 
 static inline bool f2fs_hw_is_readonly(struct f2fs_sb_info *sbi)
 {
-=======
-}
-
-static inline bool f2fs_realtime_discard_enable(struct f2fs_sb_info *sbi)
-{
-	return (test_opt(sbi, DISCARD) && f2fs_hw_support_discard(sbi)) ||
-					f2fs_hw_should_discard(sbi);
-}
-
-static inline bool f2fs_hw_is_readonly(struct f2fs_sb_info *sbi)
-{
->>>>>>> 2bb70f40
 	int i;
 
 	if (!f2fs_is_multi_device(sbi))
@@ -3891,12 +3707,8 @@
 	struct f2fs_sb_info *sbi = F2FS_I_SB(inode);
 	int rw = iov_iter_rw(iter);
 
-<<<<<<< HEAD
 	if (f2fs_encrypted_file(inode) &&
 	    !fscrypt_using_hardware_encryption(inode))
-=======
-	if (f2fs_post_read_required(inode))
->>>>>>> 2bb70f40
 		return true;
 	if (f2fs_is_multi_device(sbi))
 		return true;
@@ -3906,12 +3718,6 @@
 	 */
 	if (f2fs_sb_has_blkzoned(sbi))
 		return true;
-<<<<<<< HEAD
-	if (test_opt(sbi, LFS) && (rw == WRITE) &&
-				block_unaligned_IO(inode, iocb, iter))
-		return true;
-	if (is_sbi_flag_set(F2FS_I_SB(inode), SBI_CP_DISABLED))
-=======
 	if (test_opt(sbi, LFS) && (rw == WRITE)) {
 		if (block_unaligned_IO(inode, iocb, iter))
 			return true;
@@ -3920,13 +3726,11 @@
 	}
 	if (is_sbi_flag_set(F2FS_I_SB(inode), SBI_CP_DISABLED) &&
 					!IS_SWAPFILE(inode))
->>>>>>> 2bb70f40
 		return true;
 
 	return false;
 }
 
-<<<<<<< HEAD
 static inline bool f2fs_may_encrypt_bio(struct inode *inode,
 		struct f2fs_io_info *fio)
 {
@@ -3937,30 +3741,12 @@
 			fscrypt_using_hardware_encryption(inode));
 }
 
-=======
->>>>>>> 2bb70f40
 #ifdef CONFIG_F2FS_FAULT_INJECTION
 extern void f2fs_build_fault_attr(struct f2fs_sb_info *sbi, unsigned int rate,
 							unsigned int type);
 #else
 #define f2fs_build_fault_attr(sbi, rate, type)		do { } while (0)
-<<<<<<< HEAD
-=======
 #endif
-
-static inline bool is_journalled_quota(struct f2fs_sb_info *sbi)
-{
-#ifdef CONFIG_QUOTA
-	if (f2fs_sb_has_quota_ino(sbi))
-		return true;
-	if (F2FS_OPTION(sbi).s_qf_names[USRQUOTA] ||
-		F2FS_OPTION(sbi).s_qf_names[GRPQUOTA] ||
-		F2FS_OPTION(sbi).s_qf_names[PRJQUOTA])
-		return true;
->>>>>>> 2bb70f40
-#endif
-	return false;
-}
 
 static inline bool is_journalled_quota(struct f2fs_sb_info *sbi)
 {
@@ -3975,8 +3761,6 @@
 	return false;
 }
 
-#endif /* _LINUX_F2FS_H */
-
 #define EFSBADCRC	EBADMSG		/* Bad CRC detected */
 #define EFSCORRUPTED	EUCLEAN		/* Filesystem is corrupted */
 
