--- conflicted
+++ resolved
@@ -2822,15 +2822,8 @@
 		goto out;
 
 	if (is_sbi_flag_set(sbi, SBI_NEED_FSCK)) {
-<<<<<<< HEAD
 		f2fs_warn(sbi, "Found FS corruption, run fsck to fix.");
 		return -EFSCORRUPTED;
-=======
-		f2fs_msg(sbi->sb, KERN_WARNING,
-			"Found FS corruption, run fsck to fix.");
-		err = -EFSCORRUPTED;
-		goto out;
->>>>>>> db189223
 	}
 
 	/* start/end segment number in main_area */
@@ -4318,19 +4311,10 @@
 			if (!f2fs_test_bit(blkofs, se->cur_valid_map))
 				continue;
 out:
-<<<<<<< HEAD
 			f2fs_err(sbi,
 				 "Current segment's next free block offset is inconsistent with bitmap, logtype:%u, segno:%u, type:%u, next_blkoff:%u, blkofs:%u",
 				 i, curseg->segno, curseg->alloc_type,
 				 curseg->next_blkoff, blkofs);
-=======
-			f2fs_msg(sbi->sb, KERN_ERR,
-				"Current segment's next free block offset is "
-				"inconsistent with bitmap, logtype:%u, "
-				"segno:%u, type:%u, next_blkoff:%u, blkofs:%u",
-				i, curseg->segno, curseg->alloc_type,
-				curseg->next_blkoff, blkofs);
->>>>>>> db189223
 			return -EFSCORRUPTED;
 		}
 	}
